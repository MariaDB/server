/* Copyright (c) 2000, 2013, Oracle and/or its affiliates.
   Copyright (c) 2008, 2014, SkySQL Ab.

   This program is free software; you can redistribute it and/or modify
   it under the terms of the GNU General Public License as published by
   the Free Software Foundation; version 2 of the License.

   This program is distributed in the hope that it will be useful,
   but WITHOUT ANY WARRANTY; without even the implied warranty of
   MERCHANTABILITY or FITNESS FOR A PARTICULAR PURPOSE.  See the
   GNU General Public License for more details.

   You should have received a copy of the GNU General Public License
   along with this program; if not, write to the Free Software
   Foundation, Inc., 51 Franklin St, Fifth Floor, Boston, MA  02110-1301  USA */

#define MYSQL_LEX 1
#include <my_global.h>
#include "sql_priv.h"
#include "unireg.h"                    // REQUIRED: for other includes
#include "sql_parse.h"        // sql_kill, *_precheck, *_prepare
#include "lock.h"             // try_transactional_lock,
                              // check_transactional_lock,
                              // set_handler_table_locks,
                              // lock_global_read_lock,
                              // make_global_read_lock_block_commit
#include "sql_base.h"         // find_temporary_table
#include "sql_cache.h"        // QUERY_CACHE_FLAGS_SIZE, query_cache_*
#include "sql_show.h"         // mysqld_list_*, mysqld_show_*,
                              // calc_sum_of_all_status
#include "mysqld.h"
#include "sql_locale.h"                         // my_locale_en_US
#include "log.h"                                // flush_error_log
#include "sql_view.h"         // mysql_create_view, mysql_drop_view
#include "sql_delete.h"       // mysql_delete
#include "sql_insert.h"       // mysql_insert
#include "sql_update.h"       // mysql_update, mysql_multi_update
#include "sql_partition.h"    // struct partition_info
#include "sql_db.h"           // mysql_change_db, mysql_create_db,
                              // mysql_rm_db, mysql_upgrade_db,
                              // mysql_alter_db,
                              // check_db_dir_existence,
                              // my_dbopt_cleanup
#include "sql_table.h"        // mysql_create_like_table,
                              // mysql_create_table,
                              // mysql_alter_table,
                              // mysql_backup_table,
                              // mysql_restore_table
#include "sql_reload.h"       // reload_acl_and_cache
#include "sql_admin.h"        // mysql_assign_to_keycache
#include "sql_connect.h"      // decrease_user_connections,
                              // check_mqh,
                              // reset_mqh
#include "sql_rename.h"       // mysql_rename_table
#include "sql_tablespace.h"   // mysql_alter_tablespace
#include "hostname.h"         // hostname_cache_refresh
#include "sql_acl.h"          // *_ACL, check_grant, is_acl_user,
                              // has_any_table_level_privileges,
                              // mysql_drop_user, mysql_rename_user,
                              // check_grant_routine,
                              // mysql_routine_grant,
                              // mysql_show_grants,
                              // sp_grant_privileges, ...
#include "sql_test.h"         // mysql_print_status
#include "sql_select.h"       // handle_select, mysql_select,
                              // mysql_explain_union
#include "sql_load.h"         // mysql_load
#include "sql_servers.h"      // create_servers, alter_servers,
                              // drop_servers, servers_reload
#include "sql_handler.h"      // mysql_ha_open, mysql_ha_close,
                              // mysql_ha_read
#include "sql_binlog.h"       // mysql_client_binlog_statement
#include "sql_do.h"           // mysql_do
#include "sql_help.h"         // mysqld_help
#include "rpl_constants.h"    // Incident, INCIDENT_LOST_EVENTS
#include "log_event.h"
#include "sql_repl.h"
#include "rpl_filter.h"
#include "repl_failsafe.h"
#include <m_ctype.h>
#include <myisam.h>
#include <my_dir.h>
#include "rpl_handler.h"
#include "rpl_mi.h"

#include "sql_digest.h"

#include "sp_head.h"
#include "sp.h"
#include "sp_cache.h"
#include "events.h"
#include "sql_trigger.h"
#include "transaction.h"
#include "sql_audit.h"
#include "sql_prepare.h"
#include "debug_sync.h"
#include "probes_mysql.h"
#include "set_var.h"
#include "log_slow.h"
#include "sql_bootstrap.h"

#define FLAGSTR(V,F) ((V)&(F)?#F" ":"")

#ifdef WITH_ARIA_STORAGE_ENGINE
#include "../storage/maria/ha_maria.h"
#endif

#ifdef WITH_WSREP
#include "wsrep_mysqld.h"
#include "wsrep_thd.h"
#include "wsrep_binlog.h"
static void wsrep_mysql_parse(THD *thd, char *rawbuf, uint length,
                              Parser_state *parser_state);
#endif /* WITH_WSREP */
/**
  @defgroup Runtime_Environment Runtime Environment
  @{
*/

/* Used in error handling only */
#define SP_TYPE_STRING(LP) \
  ((LP)->sphead->m_type == TYPE_ENUM_FUNCTION ? "FUNCTION" : "PROCEDURE")
#define SP_COM_STRING(LP) \
  ((LP)->sql_command == SQLCOM_CREATE_SPFUNCTION || \
   (LP)->sql_command == SQLCOM_ALTER_FUNCTION || \
   (LP)->sql_command == SQLCOM_SHOW_CREATE_FUNC || \
   (LP)->sql_command == SQLCOM_DROP_FUNCTION ? \
   "FUNCTION" : "PROCEDURE")

static bool execute_sqlcom_select(THD *thd, TABLE_LIST *all_tables);
static void sql_kill(THD *thd, longlong id, killed_state state, killed_type type);
static void sql_kill_user(THD *thd, LEX_USER *user, killed_state state);
static bool lock_tables_precheck(THD *thd, TABLE_LIST *tables);
static bool execute_show_status(THD *, TABLE_LIST *);
static bool execute_rename_table(THD *, TABLE_LIST *, TABLE_LIST *);

const char *any_db="*any*";	// Special symbol for check_access

const LEX_STRING command_name[]={
  { C_STRING_WITH_LEN("Sleep") },
  { C_STRING_WITH_LEN("Quit") },
  { C_STRING_WITH_LEN("Init DB") },
  { C_STRING_WITH_LEN("Query") },
  { C_STRING_WITH_LEN("Field List") },
  { C_STRING_WITH_LEN("Create DB") },
  { C_STRING_WITH_LEN("Drop DB") },
  { C_STRING_WITH_LEN("Refresh") },
  { C_STRING_WITH_LEN("Shutdown") },
  { C_STRING_WITH_LEN("Statistics") },
  { C_STRING_WITH_LEN("Processlist") },
  { C_STRING_WITH_LEN("Connect") },
  { C_STRING_WITH_LEN("Kill") },
  { C_STRING_WITH_LEN("Debug") },
  { C_STRING_WITH_LEN("Ping") },
  { C_STRING_WITH_LEN("Time") },
  { C_STRING_WITH_LEN("Delayed insert") },
  { C_STRING_WITH_LEN("Change user") },
  { C_STRING_WITH_LEN("Binlog Dump") },
  { C_STRING_WITH_LEN("Table Dump") },
  { C_STRING_WITH_LEN("Connect Out") },
  { C_STRING_WITH_LEN("Register Slave") },
  { C_STRING_WITH_LEN("Prepare") },
  { C_STRING_WITH_LEN("Execute") },
  { C_STRING_WITH_LEN("Long Data") },
  { C_STRING_WITH_LEN("Close stmt") },
  { C_STRING_WITH_LEN("Reset stmt") },
  { C_STRING_WITH_LEN("Set option") },
  { C_STRING_WITH_LEN("Fetch") },
  { C_STRING_WITH_LEN("Daemon") },
  { C_STRING_WITH_LEN("Error") }  // Last command number
};

const char *xa_state_names[]={
  "NON-EXISTING", "ACTIVE", "IDLE", "PREPARED", "ROLLBACK ONLY"
};

#ifdef HAVE_REPLICATION
/**
  Returns true if all tables should be ignored.
*/
inline bool all_tables_not_ok(THD *thd, TABLE_LIST *tables)
{
  Rpl_filter *rpl_filter= thd->system_thread_info.rpl_sql_info->rpl_filter;
  return rpl_filter->is_on() && tables && !thd->spcont &&
         !rpl_filter->tables_ok(thd->db, tables);
}
#endif


static bool some_non_temp_table_to_be_updated(THD *thd, TABLE_LIST *tables)
{
  for (TABLE_LIST *table= tables; table; table= table->next_global)
  {
    DBUG_ASSERT(table->db && table->table_name);
    if (table->updating && !find_temporary_table(thd, table))
      return 1;
  }
  return 0;
}


/*
  Implicitly commit a active transaction if statement requires so.

  @param thd    Thread handle.
  @param mask   Bitmask used for the SQL command match.

  @return 0     No implicit commit
  @return 1     Do a commit
*/
static bool stmt_causes_implicit_commit(THD *thd, uint mask)
{
  LEX *lex= thd->lex;
  bool skip= FALSE;
  DBUG_ENTER("stmt_causes_implicit_commit");

  if (!(sql_command_flags[lex->sql_command] & mask))
    DBUG_RETURN(FALSE);

  switch (lex->sql_command) {
  case SQLCOM_DROP_TABLE:
    skip= (lex->drop_temporary ||
           (thd->variables.option_bits & OPTION_GTID_BEGIN));
    break;
  case SQLCOM_ALTER_TABLE:
    /* If ALTER TABLE of non-temporary table, do implicit commit */
    skip= (lex->create_info.tmp_table());
    break;
  case SQLCOM_CREATE_TABLE:
    /*
      If CREATE TABLE of non-temporary table and the table is not part
      if a BEGIN GTID ... COMMIT group, do a implicit commit.
      This ensures that CREATE ... SELECT will in the same GTID group on the
      master and slave.
    */
    skip= (lex->create_info.tmp_table() ||
           (thd->variables.option_bits & OPTION_GTID_BEGIN));
    break;
  case SQLCOM_SET_OPTION:
    skip= lex->autocommit ? FALSE : TRUE;
    break;
  default:
    break;
  }

  DBUG_RETURN(!skip);
}


/**
  Mark all commands that somehow changes a table.

  This is used to check number of updates / hour.

  sql_command is actually set to SQLCOM_END sometimes
  so we need the +1 to include it in the array.

  See COMMAND_FLAG_xxx for different type of commands
     2  - query that returns meaningful ROW_COUNT() -
          a number of modified rows
*/

uint sql_command_flags[SQLCOM_END+1];
uint server_command_flags[COM_END+1];

void init_update_queries(void)
{
  /* Initialize the server command flags array. */
  memset(server_command_flags, 0, sizeof(server_command_flags));

  server_command_flags[COM_STATISTICS]= CF_SKIP_QUERY_ID | CF_SKIP_QUESTIONS;
  server_command_flags[COM_PING]=       CF_SKIP_QUERY_ID | CF_SKIP_QUESTIONS;
  server_command_flags[COM_STMT_PREPARE]= CF_SKIP_QUESTIONS;
  server_command_flags[COM_STMT_CLOSE]=   CF_SKIP_QUESTIONS;
  server_command_flags[COM_STMT_RESET]=   CF_SKIP_QUESTIONS;

  /* Initialize the sql command flags array. */
  memset(sql_command_flags, 0, sizeof(sql_command_flags));

  /*
    In general, DDL statements do not generate row events and do not go
    through a cache before being written to the binary log. However, the
    CREATE TABLE...SELECT is an exception because it may generate row
    events. For that reason,  the SQLCOM_CREATE_TABLE  which represents
    a CREATE TABLE, including the CREATE TABLE...SELECT, has the
    CF_CAN_GENERATE_ROW_EVENTS flag. The distinction between a regular
    CREATE TABLE and the CREATE TABLE...SELECT is made in other parts of
    the code, in particular in the Query_log_event's constructor.
  */
  sql_command_flags[SQLCOM_CREATE_TABLE]=   CF_CHANGES_DATA | CF_REEXECUTION_FRAGILE |
                                            CF_AUTO_COMMIT_TRANS | CF_REPORT_PROGRESS |
                                            CF_CAN_GENERATE_ROW_EVENTS;
  sql_command_flags[SQLCOM_CREATE_INDEX]=   CF_CHANGES_DATA | CF_AUTO_COMMIT_TRANS | CF_REPORT_PROGRESS;
  sql_command_flags[SQLCOM_ALTER_TABLE]=    CF_CHANGES_DATA | CF_WRITE_LOGS_COMMAND |
                                            CF_AUTO_COMMIT_TRANS | CF_REPORT_PROGRESS |
                                            CF_INSERTS_DATA;
  sql_command_flags[SQLCOM_TRUNCATE]=       CF_CHANGES_DATA | CF_WRITE_LOGS_COMMAND |
                                            CF_AUTO_COMMIT_TRANS;
  sql_command_flags[SQLCOM_DROP_TABLE]=     CF_CHANGES_DATA | CF_AUTO_COMMIT_TRANS;
  sql_command_flags[SQLCOM_LOAD]=           CF_CHANGES_DATA | CF_REEXECUTION_FRAGILE |
                                            CF_CAN_GENERATE_ROW_EVENTS | CF_REPORT_PROGRESS |
                                            CF_INSERTS_DATA;
  sql_command_flags[SQLCOM_CREATE_DB]=      CF_CHANGES_DATA | CF_AUTO_COMMIT_TRANS;
  sql_command_flags[SQLCOM_DROP_DB]=        CF_CHANGES_DATA | CF_AUTO_COMMIT_TRANS;
  sql_command_flags[SQLCOM_ALTER_DB_UPGRADE]= CF_AUTO_COMMIT_TRANS;
  sql_command_flags[SQLCOM_ALTER_DB]=       CF_CHANGES_DATA | CF_AUTO_COMMIT_TRANS;
  sql_command_flags[SQLCOM_RENAME_TABLE]=   CF_CHANGES_DATA | CF_AUTO_COMMIT_TRANS;
  sql_command_flags[SQLCOM_DROP_INDEX]=     CF_CHANGES_DATA | CF_AUTO_COMMIT_TRANS | CF_REPORT_PROGRESS;
  sql_command_flags[SQLCOM_CREATE_VIEW]=    CF_CHANGES_DATA | CF_REEXECUTION_FRAGILE |
                                            CF_AUTO_COMMIT_TRANS;
  sql_command_flags[SQLCOM_DROP_VIEW]=      CF_CHANGES_DATA | CF_AUTO_COMMIT_TRANS;
  sql_command_flags[SQLCOM_CREATE_TRIGGER]= CF_CHANGES_DATA | CF_AUTO_COMMIT_TRANS;
  sql_command_flags[SQLCOM_DROP_TRIGGER]=   CF_CHANGES_DATA | CF_AUTO_COMMIT_TRANS;
  sql_command_flags[SQLCOM_CREATE_EVENT]=   CF_CHANGES_DATA | CF_AUTO_COMMIT_TRANS;
  sql_command_flags[SQLCOM_ALTER_EVENT]=    CF_CHANGES_DATA | CF_AUTO_COMMIT_TRANS;
  sql_command_flags[SQLCOM_DROP_EVENT]=     CF_CHANGES_DATA | CF_AUTO_COMMIT_TRANS;

  sql_command_flags[SQLCOM_UPDATE]=	    CF_CHANGES_DATA | CF_REEXECUTION_FRAGILE |
                                            CF_CAN_GENERATE_ROW_EVENTS |
                                            CF_OPTIMIZER_TRACE |
                                            CF_CAN_BE_EXPLAINED |
                                            CF_UPDATES_DATA;
  sql_command_flags[SQLCOM_UPDATE_MULTI]=   CF_CHANGES_DATA | CF_REEXECUTION_FRAGILE |
                                            CF_CAN_GENERATE_ROW_EVENTS |
                                            CF_OPTIMIZER_TRACE |
                                            CF_CAN_BE_EXPLAINED |
                                            CF_UPDATES_DATA;
  sql_command_flags[SQLCOM_INSERT]=	    CF_CHANGES_DATA | CF_REEXECUTION_FRAGILE |
                                            CF_CAN_GENERATE_ROW_EVENTS |
                                            CF_OPTIMIZER_TRACE |
                                            CF_CAN_BE_EXPLAINED |
                                            CF_INSERTS_DATA;
  sql_command_flags[SQLCOM_INSERT_SELECT]=  CF_CHANGES_DATA | CF_REEXECUTION_FRAGILE |
                                            CF_CAN_GENERATE_ROW_EVENTS |
                                            CF_OPTIMIZER_TRACE |
                                            CF_CAN_BE_EXPLAINED |
                                            CF_INSERTS_DATA;
  sql_command_flags[SQLCOM_DELETE]=         CF_CHANGES_DATA | CF_REEXECUTION_FRAGILE |
                                            CF_CAN_GENERATE_ROW_EVENTS |
                                            CF_OPTIMIZER_TRACE |
                                            CF_CAN_BE_EXPLAINED;
  sql_command_flags[SQLCOM_DELETE_MULTI]=   CF_CHANGES_DATA | CF_REEXECUTION_FRAGILE |
                                            CF_CAN_GENERATE_ROW_EVENTS |
                                            CF_OPTIMIZER_TRACE |
                                            CF_CAN_BE_EXPLAINED;;
  sql_command_flags[SQLCOM_REPLACE]=        CF_CHANGES_DATA | CF_REEXECUTION_FRAGILE |
                                            CF_CAN_GENERATE_ROW_EVENTS |
                                            CF_OPTIMIZER_TRACE |
                                            CF_CAN_BE_EXPLAINED |
                                            CF_INSERTS_DATA;;
  sql_command_flags[SQLCOM_REPLACE_SELECT]= CF_CHANGES_DATA | CF_REEXECUTION_FRAGILE |
                                            CF_CAN_GENERATE_ROW_EVENTS |
                                            CF_OPTIMIZER_TRACE |
                                            CF_CAN_BE_EXPLAINED |
                                            CF_INSERTS_DATA;
  sql_command_flags[SQLCOM_SELECT]=         CF_REEXECUTION_FRAGILE |
                                            CF_CAN_GENERATE_ROW_EVENTS |
                                            CF_OPTIMIZER_TRACE |
                                            CF_CAN_BE_EXPLAINED;
  // (1) so that subquery is traced when doing "SET @var = (subquery)"
  /*
    @todo SQLCOM_SET_OPTION should have CF_CAN_GENERATE_ROW_EVENTS
    set, because it may invoke a stored function that generates row
    events. /Sven
  */
  sql_command_flags[SQLCOM_SET_OPTION]=     CF_REEXECUTION_FRAGILE |
                                            CF_AUTO_COMMIT_TRANS |
                                            CF_CAN_GENERATE_ROW_EVENTS |
                                            CF_OPTIMIZER_TRACE; // (1)
  // (1) so that subquery is traced when doing "DO @var := (subquery)"
  sql_command_flags[SQLCOM_DO]=             CF_REEXECUTION_FRAGILE |
                                            CF_CAN_GENERATE_ROW_EVENTS |
                                            CF_OPTIMIZER_TRACE; // (1)

  sql_command_flags[SQLCOM_SHOW_STATUS_PROC]= CF_STATUS_COMMAND | CF_REEXECUTION_FRAGILE;
  sql_command_flags[SQLCOM_SHOW_STATUS]=      CF_STATUS_COMMAND | CF_REEXECUTION_FRAGILE;
  sql_command_flags[SQLCOM_SHOW_DATABASES]=   CF_STATUS_COMMAND | CF_REEXECUTION_FRAGILE;
  sql_command_flags[SQLCOM_SHOW_TRIGGERS]=    CF_STATUS_COMMAND | CF_REEXECUTION_FRAGILE;
  sql_command_flags[SQLCOM_SHOW_EVENTS]=      CF_STATUS_COMMAND | CF_REEXECUTION_FRAGILE;
  sql_command_flags[SQLCOM_SHOW_OPEN_TABLES]= CF_STATUS_COMMAND | CF_REEXECUTION_FRAGILE;
  sql_command_flags[SQLCOM_SHOW_PLUGINS]=     CF_STATUS_COMMAND;
  sql_command_flags[SQLCOM_SHOW_FIELDS]=      CF_STATUS_COMMAND | CF_REEXECUTION_FRAGILE;
  sql_command_flags[SQLCOM_SHOW_KEYS]=        CF_STATUS_COMMAND | CF_REEXECUTION_FRAGILE;
  sql_command_flags[SQLCOM_SHOW_VARIABLES]=   CF_STATUS_COMMAND | CF_REEXECUTION_FRAGILE;
  sql_command_flags[SQLCOM_SHOW_CHARSETS]=    CF_STATUS_COMMAND | CF_REEXECUTION_FRAGILE;
  sql_command_flags[SQLCOM_SHOW_COLLATIONS]=  CF_STATUS_COMMAND | CF_REEXECUTION_FRAGILE;
  sql_command_flags[SQLCOM_SHOW_BINLOGS]=     CF_STATUS_COMMAND;
  sql_command_flags[SQLCOM_SHOW_SLAVE_HOSTS]= CF_STATUS_COMMAND;
  sql_command_flags[SQLCOM_SHOW_BINLOG_EVENTS]= CF_STATUS_COMMAND;
  sql_command_flags[SQLCOM_SHOW_STORAGE_ENGINES]= CF_STATUS_COMMAND;
  sql_command_flags[SQLCOM_SHOW_AUTHORS]=     CF_STATUS_COMMAND;
  sql_command_flags[SQLCOM_SHOW_CONTRIBUTORS]= CF_STATUS_COMMAND;
  sql_command_flags[SQLCOM_SHOW_PRIVILEGES]=  CF_STATUS_COMMAND;
  sql_command_flags[SQLCOM_SHOW_WARNS]=       CF_STATUS_COMMAND | CF_DIAGNOSTIC_STMT;
  sql_command_flags[SQLCOM_SHOW_ERRORS]=      CF_STATUS_COMMAND | CF_DIAGNOSTIC_STMT;
  sql_command_flags[SQLCOM_SHOW_ENGINE_STATUS]= CF_STATUS_COMMAND;
  sql_command_flags[SQLCOM_SHOW_ENGINE_MUTEX]= CF_STATUS_COMMAND;
  sql_command_flags[SQLCOM_SHOW_ENGINE_LOGS]= CF_STATUS_COMMAND;
  sql_command_flags[SQLCOM_SHOW_EXPLAIN]= CF_STATUS_COMMAND;
  sql_command_flags[SQLCOM_SHOW_PROCESSLIST]= CF_STATUS_COMMAND;
  sql_command_flags[SQLCOM_SHOW_GRANTS]=      CF_STATUS_COMMAND;
  sql_command_flags[SQLCOM_SHOW_CREATE_DB]=   CF_STATUS_COMMAND;
  sql_command_flags[SQLCOM_SHOW_CREATE]=  CF_STATUS_COMMAND;
  sql_command_flags[SQLCOM_SHOW_MASTER_STAT]= CF_STATUS_COMMAND;
  sql_command_flags[SQLCOM_SHOW_SLAVE_STAT]=  CF_STATUS_COMMAND;
  sql_command_flags[SQLCOM_SHOW_CREATE_PROC]= CF_STATUS_COMMAND;
  sql_command_flags[SQLCOM_SHOW_CREATE_FUNC]= CF_STATUS_COMMAND;
  sql_command_flags[SQLCOM_SHOW_CREATE_TRIGGER]=  CF_STATUS_COMMAND;
  sql_command_flags[SQLCOM_SHOW_STATUS_FUNC]= CF_STATUS_COMMAND | CF_REEXECUTION_FRAGILE;
  sql_command_flags[SQLCOM_SHOW_PROC_CODE]=   CF_STATUS_COMMAND;
  sql_command_flags[SQLCOM_SHOW_FUNC_CODE]=   CF_STATUS_COMMAND;
  sql_command_flags[SQLCOM_SHOW_CREATE_EVENT]= CF_STATUS_COMMAND;
  sql_command_flags[SQLCOM_SHOW_PROFILES]=    CF_STATUS_COMMAND;
  sql_command_flags[SQLCOM_SHOW_PROFILE]=     CF_STATUS_COMMAND;
  sql_command_flags[SQLCOM_BINLOG_BASE64_EVENT]= CF_STATUS_COMMAND | CF_CAN_GENERATE_ROW_EVENTS;
  sql_command_flags[SQLCOM_SHOW_CLIENT_STATS]= CF_STATUS_COMMAND;
  sql_command_flags[SQLCOM_SHOW_USER_STATS]=   CF_STATUS_COMMAND;
  sql_command_flags[SQLCOM_SHOW_TABLE_STATS]=  CF_STATUS_COMMAND;
  sql_command_flags[SQLCOM_SHOW_INDEX_STATS]=  CF_STATUS_COMMAND;
  sql_command_flags[SQLCOM_SHOW_TABLES]=       (CF_STATUS_COMMAND | CF_SHOW_TABLE_COMMAND | CF_REEXECUTION_FRAGILE);
  sql_command_flags[SQLCOM_SHOW_TABLE_STATUS]= (CF_STATUS_COMMAND | CF_SHOW_TABLE_COMMAND | CF_REEXECUTION_FRAGILE);


  sql_command_flags[SQLCOM_CREATE_USER]=       CF_CHANGES_DATA;
  sql_command_flags[SQLCOM_RENAME_USER]=       CF_CHANGES_DATA;
  sql_command_flags[SQLCOM_DROP_USER]=         CF_CHANGES_DATA;
  sql_command_flags[SQLCOM_CREATE_ROLE]=       CF_CHANGES_DATA;
  sql_command_flags[SQLCOM_GRANT]=             CF_CHANGES_DATA;
  sql_command_flags[SQLCOM_GRANT_ROLE]=        CF_CHANGES_DATA;
  sql_command_flags[SQLCOM_REVOKE]=            CF_CHANGES_DATA;
  sql_command_flags[SQLCOM_REVOKE_ROLE]=       CF_CHANGES_DATA;
  sql_command_flags[SQLCOM_OPTIMIZE]=          CF_CHANGES_DATA;
  sql_command_flags[SQLCOM_CREATE_FUNCTION]=   CF_CHANGES_DATA | CF_AUTO_COMMIT_TRANS;
  sql_command_flags[SQLCOM_CREATE_PROCEDURE]=  CF_CHANGES_DATA | CF_AUTO_COMMIT_TRANS;
  sql_command_flags[SQLCOM_CREATE_SPFUNCTION]= CF_CHANGES_DATA | CF_AUTO_COMMIT_TRANS;
  sql_command_flags[SQLCOM_DROP_PROCEDURE]=    CF_CHANGES_DATA | CF_AUTO_COMMIT_TRANS;
  sql_command_flags[SQLCOM_DROP_FUNCTION]=     CF_CHANGES_DATA | CF_AUTO_COMMIT_TRANS;
  sql_command_flags[SQLCOM_ALTER_PROCEDURE]=   CF_CHANGES_DATA | CF_AUTO_COMMIT_TRANS;
  sql_command_flags[SQLCOM_ALTER_FUNCTION]=    CF_CHANGES_DATA | CF_AUTO_COMMIT_TRANS;
  sql_command_flags[SQLCOM_INSTALL_PLUGIN]=    CF_CHANGES_DATA | CF_AUTO_COMMIT_TRANS;
  sql_command_flags[SQLCOM_UNINSTALL_PLUGIN]=  CF_CHANGES_DATA | CF_AUTO_COMMIT_TRANS;

  /*
    The following is used to preserver CF_ROW_COUNT during the
    a CALL or EXECUTE statement, so the value generated by the
    last called (or executed) statement is preserved.
    See mysql_execute_command() for how CF_ROW_COUNT is used.
  */
  /*
    (1): without it, in "CALL some_proc((subq))", subquery would not be
    traced.
  */
  sql_command_flags[SQLCOM_CALL]=      CF_REEXECUTION_FRAGILE |
                                       CF_CAN_GENERATE_ROW_EVENTS |
                                       CF_OPTIMIZER_TRACE; // (1)
  sql_command_flags[SQLCOM_EXECUTE]=   CF_CAN_GENERATE_ROW_EVENTS;

  /*
    We don't want to change to statement based replication for these commands
  */
  sql_command_flags[SQLCOM_ROLLBACK]|= CF_FORCE_ORIGINAL_BINLOG_FORMAT;
  /* We don't want to replicate ALTER TABLE for temp tables in row format */
  sql_command_flags[SQLCOM_ALTER_TABLE]|= CF_FORCE_ORIGINAL_BINLOG_FORMAT;
  /* We don't want to replicate TRUNCATE for temp tables in row format */
  sql_command_flags[SQLCOM_TRUNCATE]|= CF_FORCE_ORIGINAL_BINLOG_FORMAT;
  /* We don't want to replicate DROP for temp tables in row format */
  sql_command_flags[SQLCOM_DROP_TABLE]|= CF_FORCE_ORIGINAL_BINLOG_FORMAT;
  /* One can change replication mode with SET */
  sql_command_flags[SQLCOM_SET_OPTION]|= CF_FORCE_ORIGINAL_BINLOG_FORMAT;

  /*
    The following admin table operations are allowed
    on log tables.
  */
  sql_command_flags[SQLCOM_REPAIR]=    CF_WRITE_LOGS_COMMAND | CF_AUTO_COMMIT_TRANS | CF_REPORT_PROGRESS;
  sql_command_flags[SQLCOM_OPTIMIZE]|= CF_WRITE_LOGS_COMMAND | CF_AUTO_COMMIT_TRANS | CF_REPORT_PROGRESS;
  sql_command_flags[SQLCOM_ANALYZE]=   CF_WRITE_LOGS_COMMAND | CF_AUTO_COMMIT_TRANS | CF_REPORT_PROGRESS;
  sql_command_flags[SQLCOM_CHECK]=     CF_WRITE_LOGS_COMMAND | CF_AUTO_COMMIT_TRANS | CF_REPORT_PROGRESS;
  sql_command_flags[SQLCOM_CHECKSUM]=  CF_REPORT_PROGRESS;

  sql_command_flags[SQLCOM_CREATE_USER]|=       CF_AUTO_COMMIT_TRANS;
  sql_command_flags[SQLCOM_DROP_USER]|=         CF_AUTO_COMMIT_TRANS;
  sql_command_flags[SQLCOM_RENAME_USER]|=       CF_AUTO_COMMIT_TRANS;
  sql_command_flags[SQLCOM_CREATE_ROLE]|=       CF_AUTO_COMMIT_TRANS;
  sql_command_flags[SQLCOM_DROP_ROLE]|=         CF_AUTO_COMMIT_TRANS;
  sql_command_flags[SQLCOM_REVOKE]|=            CF_AUTO_COMMIT_TRANS;
  sql_command_flags[SQLCOM_REVOKE_ALL]=         CF_AUTO_COMMIT_TRANS;
  sql_command_flags[SQLCOM_REVOKE_ROLE]|=       CF_AUTO_COMMIT_TRANS;
  sql_command_flags[SQLCOM_GRANT]|=             CF_AUTO_COMMIT_TRANS;
  sql_command_flags[SQLCOM_GRANT_ROLE]|=        CF_AUTO_COMMIT_TRANS;

  sql_command_flags[SQLCOM_FLUSH]=              CF_AUTO_COMMIT_TRANS;
  sql_command_flags[SQLCOM_RESET]=              CF_AUTO_COMMIT_TRANS;
  sql_command_flags[SQLCOM_CREATE_SERVER]=      CF_AUTO_COMMIT_TRANS;
  sql_command_flags[SQLCOM_ALTER_SERVER]=       CF_AUTO_COMMIT_TRANS;
  sql_command_flags[SQLCOM_DROP_SERVER]=        CF_AUTO_COMMIT_TRANS;

  /*
    The following statements can deal with temporary tables,
    so temporary tables should be pre-opened for those statements to
    simplify privilege checking.

    There are other statements that deal with temporary tables and open
    them, but which are not listed here. The thing is that the order of
    pre-opening temporary tables for those statements is somewhat custom.
  */
  sql_command_flags[SQLCOM_CREATE_TABLE]|=    CF_PREOPEN_TMP_TABLES;
  sql_command_flags[SQLCOM_DROP_TABLE]|=      CF_PREOPEN_TMP_TABLES;
  sql_command_flags[SQLCOM_CREATE_INDEX]|=    CF_PREOPEN_TMP_TABLES;
  sql_command_flags[SQLCOM_ALTER_TABLE]|=     CF_PREOPEN_TMP_TABLES;
  sql_command_flags[SQLCOM_TRUNCATE]|=        CF_PREOPEN_TMP_TABLES;
  sql_command_flags[SQLCOM_LOAD]|=            CF_PREOPEN_TMP_TABLES;
  sql_command_flags[SQLCOM_DROP_INDEX]|=      CF_PREOPEN_TMP_TABLES;
  sql_command_flags[SQLCOM_UPDATE]|=          CF_PREOPEN_TMP_TABLES;
  sql_command_flags[SQLCOM_UPDATE_MULTI]|=    CF_PREOPEN_TMP_TABLES;
  sql_command_flags[SQLCOM_INSERT_SELECT]|=   CF_PREOPEN_TMP_TABLES;
  sql_command_flags[SQLCOM_DELETE]|=          CF_PREOPEN_TMP_TABLES;
  sql_command_flags[SQLCOM_DELETE_MULTI]|=    CF_PREOPEN_TMP_TABLES;
  sql_command_flags[SQLCOM_REPLACE_SELECT]|=  CF_PREOPEN_TMP_TABLES;
  sql_command_flags[SQLCOM_SELECT]|=          CF_PREOPEN_TMP_TABLES;
  sql_command_flags[SQLCOM_SET_OPTION]|=      CF_PREOPEN_TMP_TABLES;
  sql_command_flags[SQLCOM_DO]|=              CF_PREOPEN_TMP_TABLES;
  sql_command_flags[SQLCOM_HA_OPEN]|=         CF_PREOPEN_TMP_TABLES;
  sql_command_flags[SQLCOM_CALL]|=            CF_PREOPEN_TMP_TABLES;
  sql_command_flags[SQLCOM_CHECKSUM]|=        CF_PREOPEN_TMP_TABLES;
  sql_command_flags[SQLCOM_ANALYZE]|=         CF_PREOPEN_TMP_TABLES;
  sql_command_flags[SQLCOM_CHECK]|=           CF_PREOPEN_TMP_TABLES;
  sql_command_flags[SQLCOM_OPTIMIZE]|=        CF_PREOPEN_TMP_TABLES;
  sql_command_flags[SQLCOM_REPAIR]|=          CF_PREOPEN_TMP_TABLES;
  sql_command_flags[SQLCOM_PRELOAD_KEYS]|=    CF_PREOPEN_TMP_TABLES;
  sql_command_flags[SQLCOM_ASSIGN_TO_KEYCACHE]|= CF_PREOPEN_TMP_TABLES;

  /*
    DDL statements that should start with closing opened handlers.

    We use this flag only for statements for which open HANDLERs
    have to be closed before temporary tables are pre-opened.
  */
  sql_command_flags[SQLCOM_CREATE_TABLE]|=    CF_HA_CLOSE;
  sql_command_flags[SQLCOM_DROP_TABLE]|=      CF_HA_CLOSE;
  sql_command_flags[SQLCOM_ALTER_TABLE]|=     CF_HA_CLOSE;
  sql_command_flags[SQLCOM_TRUNCATE]|=        CF_HA_CLOSE;
  sql_command_flags[SQLCOM_REPAIR]|=          CF_HA_CLOSE;
  sql_command_flags[SQLCOM_OPTIMIZE]|=        CF_HA_CLOSE;
  sql_command_flags[SQLCOM_ANALYZE]|=         CF_HA_CLOSE;
  sql_command_flags[SQLCOM_CHECK]|=           CF_HA_CLOSE;
  sql_command_flags[SQLCOM_CREATE_INDEX]|=    CF_HA_CLOSE;
  sql_command_flags[SQLCOM_DROP_INDEX]|=      CF_HA_CLOSE;
  sql_command_flags[SQLCOM_PRELOAD_KEYS]|=    CF_HA_CLOSE;
  sql_command_flags[SQLCOM_ASSIGN_TO_KEYCACHE]|=  CF_HA_CLOSE;

  /*
    Mark statements that always are disallowed in read-only
    transactions. Note that according to the SQL standard,
    even temporary table DDL should be disallowed.
  */
  sql_command_flags[SQLCOM_CREATE_TABLE]|=     CF_DISALLOW_IN_RO_TRANS;
  sql_command_flags[SQLCOM_ALTER_TABLE]|=      CF_DISALLOW_IN_RO_TRANS;
  sql_command_flags[SQLCOM_DROP_TABLE]|=       CF_DISALLOW_IN_RO_TRANS;
  sql_command_flags[SQLCOM_RENAME_TABLE]|=     CF_DISALLOW_IN_RO_TRANS;
  sql_command_flags[SQLCOM_CREATE_INDEX]|=     CF_DISALLOW_IN_RO_TRANS;
  sql_command_flags[SQLCOM_DROP_INDEX]|=       CF_DISALLOW_IN_RO_TRANS;
  sql_command_flags[SQLCOM_CREATE_DB]|=        CF_DISALLOW_IN_RO_TRANS;
  sql_command_flags[SQLCOM_DROP_DB]|=          CF_DISALLOW_IN_RO_TRANS;
  sql_command_flags[SQLCOM_ALTER_DB_UPGRADE]|= CF_DISALLOW_IN_RO_TRANS;
  sql_command_flags[SQLCOM_ALTER_DB]|=         CF_DISALLOW_IN_RO_TRANS;
  sql_command_flags[SQLCOM_CREATE_VIEW]|=      CF_DISALLOW_IN_RO_TRANS;
  sql_command_flags[SQLCOM_DROP_VIEW]|=        CF_DISALLOW_IN_RO_TRANS;
  sql_command_flags[SQLCOM_CREATE_TRIGGER]|=   CF_DISALLOW_IN_RO_TRANS;
  sql_command_flags[SQLCOM_DROP_TRIGGER]|=     CF_DISALLOW_IN_RO_TRANS;
  sql_command_flags[SQLCOM_CREATE_EVENT]|=     CF_DISALLOW_IN_RO_TRANS;
  sql_command_flags[SQLCOM_ALTER_EVENT]|=      CF_DISALLOW_IN_RO_TRANS;
  sql_command_flags[SQLCOM_DROP_EVENT]|=       CF_DISALLOW_IN_RO_TRANS;
  sql_command_flags[SQLCOM_CREATE_USER]|=      CF_DISALLOW_IN_RO_TRANS;
  sql_command_flags[SQLCOM_RENAME_USER]|=      CF_DISALLOW_IN_RO_TRANS;
  sql_command_flags[SQLCOM_DROP_USER]|=        CF_DISALLOW_IN_RO_TRANS;
  sql_command_flags[SQLCOM_CREATE_SERVER]|=    CF_DISALLOW_IN_RO_TRANS;
  sql_command_flags[SQLCOM_ALTER_SERVER]|=     CF_DISALLOW_IN_RO_TRANS;
  sql_command_flags[SQLCOM_DROP_SERVER]|=      CF_DISALLOW_IN_RO_TRANS;
  sql_command_flags[SQLCOM_CREATE_FUNCTION]|=  CF_DISALLOW_IN_RO_TRANS;
  sql_command_flags[SQLCOM_CREATE_PROCEDURE]|= CF_DISALLOW_IN_RO_TRANS;
  sql_command_flags[SQLCOM_CREATE_SPFUNCTION]|=CF_DISALLOW_IN_RO_TRANS;
  sql_command_flags[SQLCOM_DROP_PROCEDURE]|=   CF_DISALLOW_IN_RO_TRANS;
  sql_command_flags[SQLCOM_DROP_FUNCTION]|=    CF_DISALLOW_IN_RO_TRANS;
  sql_command_flags[SQLCOM_ALTER_PROCEDURE]|=  CF_DISALLOW_IN_RO_TRANS;
  sql_command_flags[SQLCOM_ALTER_FUNCTION]|=   CF_DISALLOW_IN_RO_TRANS;
  sql_command_flags[SQLCOM_TRUNCATE]|=         CF_DISALLOW_IN_RO_TRANS;
  sql_command_flags[SQLCOM_ALTER_TABLESPACE]|= CF_DISALLOW_IN_RO_TRANS;
  sql_command_flags[SQLCOM_REPAIR]|=           CF_DISALLOW_IN_RO_TRANS;
  sql_command_flags[SQLCOM_OPTIMIZE]|=         CF_DISALLOW_IN_RO_TRANS;
  sql_command_flags[SQLCOM_GRANT]|=            CF_DISALLOW_IN_RO_TRANS;
  sql_command_flags[SQLCOM_REVOKE]|=           CF_DISALLOW_IN_RO_TRANS;
  sql_command_flags[SQLCOM_REVOKE_ALL]|=       CF_DISALLOW_IN_RO_TRANS;
  sql_command_flags[SQLCOM_INSTALL_PLUGIN]|=   CF_DISALLOW_IN_RO_TRANS;
  sql_command_flags[SQLCOM_UNINSTALL_PLUGIN]|= CF_DISALLOW_IN_RO_TRANS;
}

bool sqlcom_can_generate_row_events(const THD *thd)
{
  return (sql_command_flags[thd->lex->sql_command] &
          CF_CAN_GENERATE_ROW_EVENTS);
}
 
bool is_update_query(enum enum_sql_command command)
{
  DBUG_ASSERT(command <= SQLCOM_END);
  return (sql_command_flags[command] & CF_CHANGES_DATA) != 0;
}

/**
  Check if a sql command is allowed to write to log tables.
  @param command The SQL command
  @return true if writing is allowed
*/
bool is_log_table_write_query(enum enum_sql_command command)
{
  DBUG_ASSERT(command <= SQLCOM_END);
  return (sql_command_flags[command] & CF_WRITE_LOGS_COMMAND) != 0;
}

void execute_init_command(THD *thd, LEX_STRING *init_command,
                          mysql_rwlock_t *var_lock)
{
  Vio* save_vio;
  ulong save_client_capabilities;

  mysql_rwlock_rdlock(var_lock);
  if (!init_command->length)
  {
    mysql_rwlock_unlock(var_lock);
    return;
  }

  /*
    copy the value under a lock, and release the lock.
    init_command has to be executed without a lock held,
    as it may try to change itself
  */
  size_t len= init_command->length;
  char *buf= thd->strmake(init_command->str, len);
  mysql_rwlock_unlock(var_lock);

#if defined(ENABLED_PROFILING)
  thd->profiling.start_new_query();
  thd->profiling.set_query_source(buf, len);
#endif

  THD_STAGE_INFO(thd, stage_execution_of_init_command);
  save_client_capabilities= thd->client_capabilities;
  thd->client_capabilities|= CLIENT_MULTI_QUERIES;
  /*
    We don't need return result of execution to client side.
    To forbid this we should set thd->net.vio to 0.
  */
  save_vio= thd->net.vio;
  thd->net.vio= 0;
  dispatch_command(COM_QUERY, thd, buf, len);
  thd->client_capabilities= save_client_capabilities;
  thd->net.vio= save_vio;

#if defined(ENABLED_PROFILING)
  thd->profiling.finish_current_query();
#endif
}


static char *fgets_fn(char *buffer, size_t size, fgets_input_t input, int *error)
{
  MYSQL_FILE *in= static_cast<MYSQL_FILE*> (input);
  char *line= mysql_file_fgets(buffer, size, in);
  if (error)
    *error= (line == NULL) ? ferror(in->m_file) : 0;
  return line;
}


static void handle_bootstrap_impl(THD *thd)
{
  MYSQL_FILE *file= bootstrap_file;
  DBUG_ENTER("handle_bootstrap");

#ifndef EMBEDDED_LIBRARY
  pthread_detach_this_thread();
  thd->thread_stack= (char*) &thd;
#endif /* EMBEDDED_LIBRARY */

  thd->security_ctx->user= (char*) my_strdup("boot", MYF(MY_WME));
  thd->security_ctx->priv_user[0]= thd->security_ctx->priv_host[0]=
    thd->security_ctx->priv_role[0]= 0;
  /*
    Make the "client" handle multiple results. This is necessary
    to enable stored procedures with SELECTs and Dynamic SQL
    in init-file.
  */
  thd->client_capabilities|= CLIENT_MULTI_RESULTS;

  thd->init_for_queries();

  for ( ; ; )
  {
    char buffer[MAX_BOOTSTRAP_QUERY_SIZE] = "";
    int rc, length;
    char *query;
    int error= 0;

    rc= read_bootstrap_query(buffer, &length, file, fgets_fn, &error);

    if (rc == READ_BOOTSTRAP_EOF)
      break;
    /*
      Check for bootstrap file errors. SQL syntax errors will be
      caught below.
    */
    if (rc != READ_BOOTSTRAP_SUCCESS)
    {
      /*
        mysql_parse() may have set a successful error status for the previous
        query. We must clear the error status to report the bootstrap error.
      */
      thd->get_stmt_da()->reset_diagnostics_area();

      /* Get the nearest query text for reference. */
      char *err_ptr= buffer + (length <= MAX_BOOTSTRAP_ERROR_LEN ?
                                        0 : (length - MAX_BOOTSTRAP_ERROR_LEN));
      switch (rc)
      {
      case READ_BOOTSTRAP_ERROR:
        my_printf_error(ER_UNKNOWN_ERROR, "Bootstrap file error, return code (%d). "
                        "Nearest query: '%s'", MYF(0), error, err_ptr);
        break;

      case READ_BOOTSTRAP_QUERY_SIZE:
        my_printf_error(ER_UNKNOWN_ERROR, "Boostrap file error. Query size "
                        "exceeded %d bytes near '%s'.", MYF(0),
                        MAX_BOOTSTRAP_LINE_SIZE, err_ptr);
        break;

      default:
        DBUG_ASSERT(false);
        break;
      }

      thd->protocol->end_statement();
      bootstrap_error= 1;
      break;
    }

    query= (char *) thd->memdup_w_gap(buffer, length + 1,
                                      thd->db_length + 1 +
                                      QUERY_CACHE_DB_LENGTH_SIZE +
                                      QUERY_CACHE_FLAGS_SIZE);
    size_t db_len= 0;
    memcpy(query + length + 1, (char *) &db_len, sizeof(size_t));
    thd->set_query_and_id(query, length, thd->charset(), next_query_id());
    int2store(query + length + 1, 0);           // No db in bootstrap
    DBUG_PRINT("query",("%-.4096s",thd->query()));
#if defined(ENABLED_PROFILING)
    thd->profiling.start_new_query();
    thd->profiling.set_query_source(thd->query(), length);
#endif

    /*
      We don't need to obtain LOCK_thread_count here because in bootstrap
      mode we have only one thread.
    */
    thd->set_time();
    Parser_state parser_state;
    if (parser_state.init(thd, thd->query(), length))
    {
      thd->protocol->end_statement();
      bootstrap_error= 1;
      break;
    }

    mysql_parse(thd, thd->query(), length, &parser_state);

    bootstrap_error= thd->is_error();
    thd->protocol->end_statement();

#if defined(ENABLED_PROFILING)
    thd->profiling.finish_current_query();
#endif
    delete_explain_query(thd->lex);

    if (bootstrap_error)
      break;

    free_root(thd->mem_root,MYF(MY_KEEP_PREALLOC));
    free_root(&thd->transaction.mem_root,MYF(MY_KEEP_PREALLOC));
  }

  DBUG_VOID_RETURN;
}


/**
  Execute commands from bootstrap_file.

  Used when creating the initial grant tables.
*/

pthread_handler_t handle_bootstrap(void *arg)
{
  THD *thd=(THD*) arg;

  mysql_thread_set_psi_id(thd->thread_id);

  do_handle_bootstrap(thd);
  return 0;
}

void do_handle_bootstrap(THD *thd)
{
  /* The following must be called before DBUG_ENTER */
  thd->thread_stack= (char*) &thd;
  if (my_thread_init() || thd->store_globals())
  {
#ifndef EMBEDDED_LIBRARY
    close_connection(thd, ER_OUT_OF_RESOURCES);
#endif
    thd->fatal_error();
    goto end;
  }

  handle_bootstrap_impl(thd);

end:
  delete thd;

#ifndef EMBEDDED_LIBRARY
  thread_safe_decrement32(&thread_count, &thread_count_lock);
  in_bootstrap= FALSE;

  mysql_mutex_lock(&LOCK_thread_count);
  mysql_cond_broadcast(&COND_thread_count);
  mysql_mutex_unlock(&LOCK_thread_count);
  my_thread_end();
  pthread_exit(0);
#endif

  return;
}


/* This works because items are allocated with sql_alloc() */

void free_items(Item *item)
{
  Item *next;
  DBUG_ENTER("free_items");
  for (; item ; item=next)
  {
    next=item->next;
    item->delete_self();
  }
  DBUG_VOID_RETURN;
}

/**
   This works because items are allocated with sql_alloc().
   @note The function also handles null pointers (empty list).
*/
void cleanup_items(Item *item)
{
  DBUG_ENTER("cleanup_items");  
  for (; item ; item=item->next)
    item->cleanup();
  DBUG_VOID_RETURN;
}

#ifndef EMBEDDED_LIBRARY

/**
  Read one command from connection and execute it (query or simple command).
  This function is called in loop from thread function.

  For profiling to work, it must never be called recursively.

  @retval
    0  success
  @retval
    1  request of thread shutdown (see dispatch_command() description)
*/

bool do_command(THD *thd)
{
  bool return_value;
  char *packet= 0;
#ifdef WITH_WSREP
  ulong packet_length= 0; // just to avoid (false positive) compiler warning
#else
  ulong packet_length;
#endif /* WITH_WSREP */
  NET *net= &thd->net;
  enum enum_server_command command;
  DBUG_ENTER("do_command");
#ifdef WITH_WSREP
  if (WSREP(thd))
  {
    mysql_mutex_lock(&thd->LOCK_wsrep_thd);
    thd->wsrep_query_state= QUERY_IDLE;
    if (thd->wsrep_conflict_state==MUST_ABORT) 
    {
      wsrep_client_rollback(thd);
    }
    mysql_mutex_unlock(&thd->LOCK_wsrep_thd);
  }
#endif /* WITH_WSREP */
  /*
    indicator of uninitialized lex => normal flow of errors handling
    (see my_message_sql)
  */
  thd->lex->current_select= 0;

  /*
    This thread will do a blocking read from the client which
    will be interrupted when the next command is received from
    the client, the connection is closed or "net_wait_timeout"
    number of seconds has passed.
  */
  if(!thd->skip_wait_timeout)
    my_net_set_read_timeout(net, thd->variables.net_wait_timeout);


  /*
    XXX: this code is here only to clear possible errors of init_connect. 
    Consider moving to init_connect() instead.
  */
  thd->clear_error();				// Clear error message
  thd->get_stmt_da()->reset_diagnostics_area();

  net_new_transaction(net);

  /* Save for user statistics */
  thd->start_bytes_received= thd->status_var.bytes_received;

  /*
    Synchronization point for testing of KILL_CONNECTION.
    This sync point can wait here, to simulate slow code execution
    between the last test of thd->killed and blocking in read().

    The goal of this test is to verify that a connection does not
    hang, if it is killed at this point of execution.
    (Bug#37780 - main.kill fails randomly)

    Note that the sync point wait itself will be terminated by a
    kill. In this case it consumes a condition broadcast, but does
    not change anything else. The consumed broadcast should not
    matter here, because the read/recv() below doesn't use it.
  */
  DEBUG_SYNC(thd, "before_do_command_net_read");

  packet_length= my_net_read_packet(net, 1);

#ifdef WITH_WSREP
  if (WSREP(thd)) {
    mysql_mutex_lock(&thd->LOCK_wsrep_thd);

    /* these THD's are aborted or are aborting during being idle */
    if (thd->wsrep_conflict_state == ABORTING)
    {
      while (thd->wsrep_conflict_state == ABORTING) {
        mysql_mutex_unlock(&thd->LOCK_wsrep_thd);
        my_sleep(1000);
        mysql_mutex_lock(&thd->LOCK_wsrep_thd);
      }
      thd->store_globals();
    }
    else if (thd->wsrep_conflict_state == ABORTED)
    {
      thd->store_globals();
    }

    thd->wsrep_query_state= QUERY_EXEC;
    mysql_mutex_unlock(&thd->LOCK_wsrep_thd);
  }
#endif /* WITH_WSREP */
  if (packet_length == packet_error)
  {
    DBUG_PRINT("info",("Got error %d reading command from socket %s",
		       net->error,
		       vio_description(net->vio)));

#ifdef WITH_WSREP
    if (WSREP(thd)) {
      mysql_mutex_lock(&thd->LOCK_wsrep_thd);
      if (thd->wsrep_conflict_state == MUST_ABORT)
      {
        DBUG_PRINT("wsrep",("aborted for wsrep rollback: %lu", thd->real_id));
        wsrep_client_rollback(thd);
      }
      mysql_mutex_unlock(&thd->LOCK_wsrep_thd);
    }
#endif /* WITH_WSREP */
    /* Instrument this broken statement as "statement/com/error" */
    thd->m_statement_psi= MYSQL_REFINE_STATEMENT(thd->m_statement_psi,
                                                 com_statement_info[COM_END].
                                                 m_key);


    /* Check if we can continue without closing the connection */

    /* The error must be set. */
    DBUG_ASSERT(thd->is_error());
    thd->protocol->end_statement();

    /* Mark the statement completed. */
    MYSQL_END_STATEMENT(thd->m_statement_psi, thd->get_stmt_da());
    thd->m_statement_psi= NULL;
    thd->m_digest= NULL;

    if (net->error != 3)
    {
      return_value= TRUE;                       // We have to close it.
      goto out;
    }

    net->error= 0;
    return_value= FALSE;
    goto out;
  }

  packet= (char*) net->read_pos;
  /*
    'packet_length' contains length of data, as it was stored in packet
    header. In case of malformed header, my_net_read returns zero.
    If packet_length is not zero, my_net_read ensures that the returned
    number of bytes was actually read from network.
    There is also an extra safety measure in my_net_read:
    it sets packet[packet_length]= 0, but only for non-zero packets.
  */
  if (packet_length == 0)                       /* safety */
  {
    /* Initialize with COM_SLEEP packet */
    packet[0]= (uchar) COM_SLEEP;
    packet_length= 1;
  }
  /* Do not rely on my_net_read, extra safety against programming errors. */
  packet[packet_length]= '\0';                  /* safety */

  command= (enum enum_server_command) (uchar) packet[0];

  if (command >= COM_END)
    command= COM_END;				// Wrong command

  DBUG_PRINT("info",("Command on %s = %d (%s)",
                     vio_description(net->vio), command,
                     command_name[command].str));

#ifdef WITH_WSREP
  if (WSREP(thd)) {
    /*
     * bail out if DB snapshot has not been installed. We however,
     * allow queries "SET" and "SHOW", they are trapped later in execute_command
     */
    if (thd->variables.wsrep_on && !thd->wsrep_applier && !wsrep_ready &&
        command != COM_QUERY        &&
        command != COM_PING         &&
        command != COM_QUIT         &&
        command != COM_PROCESS_INFO &&
        command != COM_PROCESS_KILL &&
        command != COM_SET_OPTION   &&
        command != COM_SHUTDOWN     &&
        command != COM_SLEEP        &&
        command != COM_STATISTICS   &&
        command != COM_TIME         &&
        command != COM_END
    ) {
      my_message(ER_UNKNOWN_COM_ERROR,
                 "WSREP has not yet prepared node for application use",
                 MYF(0));
      thd->protocol->end_statement();
      return_value= FALSE;
      goto out;
    }
  }
#endif /* WITH_WSREP */
  /* Restore read timeout value */
  my_net_set_read_timeout(net, thd->variables.net_read_timeout);

  DBUG_ASSERT(packet_length);
  DBUG_ASSERT(!thd->apc_target.is_enabled());
  return_value= dispatch_command(command, thd, packet+1, (uint) (packet_length-1));
#ifdef WITH_WSREP
  if (WSREP(thd)) {
    while (thd->wsrep_conflict_state== RETRY_AUTOCOMMIT)
    {
      WSREP_DEBUG("Retry autocommit for: %s\n", thd->wsrep_retry_query);
      CHARSET_INFO *current_charset = thd->variables.character_set_client;
      if (!is_supported_parser_charset(current_charset))
      {
        /* Do not use non-supported parser character sets */
        WSREP_WARN("Current client character set is non-supported parser "
                   "character set: %s", current_charset->csname);
        thd->variables.character_set_client = &my_charset_latin1;
        WSREP_WARN("For retry temporally setting character set to : %s",
                   my_charset_latin1.csname);
      }
      return_value= dispatch_command(command, thd, thd->wsrep_retry_query,
                                     thd->wsrep_retry_query_len);
      thd->variables.character_set_client = current_charset;
    }
  }
  if (thd->wsrep_retry_query && thd->wsrep_conflict_state != REPLAYING)
  {
    my_free(thd->wsrep_retry_query);
    thd->wsrep_retry_query      = NULL;
    thd->wsrep_retry_query_len  = 0;
    thd->wsrep_retry_command    = COM_CONNECT;
  }
#endif /* WITH_WSREP */
  DBUG_ASSERT(!thd->apc_target.is_enabled());

out:
  /* The statement instrumentation must be closed in all cases. */
  DBUG_ASSERT(thd->m_digest == NULL);
  DBUG_ASSERT(thd->m_statement_psi == NULL);
  DBUG_RETURN(return_value);
}
#endif  /* EMBEDDED_LIBRARY */

/**
  @brief Determine if an attempt to update a non-temporary table while the
    read-only option was enabled has been made.

  This is a helper function to mysql_execute_command.

  @note SQLCOM_MULTI_UPDATE is an exception and delt with elsewhere.

  @see mysql_execute_command
  @returns Status code
    @retval TRUE The statement should be denied.
    @retval FALSE The statement isn't updating any relevant tables.
*/

static my_bool deny_updates_if_read_only_option(THD *thd,
                                                TABLE_LIST *all_tables)
{
  DBUG_ENTER("deny_updates_if_read_only_option");

  if (!opt_readonly)
    DBUG_RETURN(FALSE);

  LEX *lex= thd->lex;

  const my_bool user_is_super=
    ((ulong)(thd->security_ctx->master_access & SUPER_ACL) ==
     (ulong)SUPER_ACL);

  if (user_is_super)
    DBUG_RETURN(FALSE);

  if (!(sql_command_flags[lex->sql_command] & CF_CHANGES_DATA))
    DBUG_RETURN(FALSE);

  /* Multi update is an exception and is dealt with later. */
  if (lex->sql_command == SQLCOM_UPDATE_MULTI)
    DBUG_RETURN(FALSE);

  const my_bool create_temp_tables= 
    (lex->sql_command == SQLCOM_CREATE_TABLE) &&
    lex->create_info.tmp_table();

  const my_bool drop_temp_tables= 
    (lex->sql_command == SQLCOM_DROP_TABLE) &&
    lex->drop_temporary;

  const my_bool update_real_tables=
    some_non_temp_table_to_be_updated(thd, all_tables) &&
    !(create_temp_tables || drop_temp_tables);


  const my_bool create_or_drop_databases=
    (lex->sql_command == SQLCOM_CREATE_DB) ||
    (lex->sql_command == SQLCOM_DROP_DB);

  if (update_real_tables || create_or_drop_databases)
  {
      /*
        An attempt was made to modify one or more non-temporary tables.
      */
      DBUG_RETURN(TRUE);
  }


  /* Assuming that only temporary tables are modified. */
  DBUG_RETURN(FALSE);
}

#ifdef WITH_WSREP
static my_bool wsrep_read_only_option(THD *thd, TABLE_LIST *all_tables)
{
  int opt_readonly_saved = opt_readonly;
  ulong flag_saved = (ulong)(thd->security_ctx->master_access & SUPER_ACL);

  opt_readonly = 0;
  thd->security_ctx->master_access &= ~SUPER_ACL;

  my_bool ret = !deny_updates_if_read_only_option(thd, all_tables);

  opt_readonly = opt_readonly_saved;
  thd->security_ctx->master_access |= flag_saved;

  return ret;
}

static void wsrep_copy_query(THD *thd)
{
  thd->wsrep_retry_command   = thd->get_command();
  thd->wsrep_retry_query_len = thd->query_length();
  if (thd->wsrep_retry_query) {
      my_free(thd->wsrep_retry_query);
  }
  thd->wsrep_retry_query     = (char *)my_malloc(
                                 thd->wsrep_retry_query_len + 1, MYF(0));
  strncpy(thd->wsrep_retry_query, thd->query(), thd->wsrep_retry_query_len);
  thd->wsrep_retry_query[thd->wsrep_retry_query_len] = '\0';
}
#endif /* WITH_WSREP */
/**
  Perform one connection-level (COM_XXXX) command.

  @param command         type of command to perform
  @param thd             connection handle
  @param packet          data for the command, packet is always null-terminated
  @param packet_length   length of packet + 1 (to show that data is
                         null-terminated) except for COM_SLEEP, where it
                         can be zero.

  @todo
    set thd->lex->sql_command to SQLCOM_END here.
  @todo
    The following has to be changed to an 8 byte integer

  @retval
    0   ok
  @retval
    1   request of thread shutdown, i. e. if command is
        COM_QUIT/COM_SHUTDOWN
*/
bool dispatch_command(enum enum_server_command command, THD *thd,
		      char* packet, uint packet_length)
{
  NET *net= &thd->net;
  bool error= 0;
  DBUG_ENTER("dispatch_command");
  DBUG_PRINT("info", ("command: %d", command));

#ifdef WITH_WSREP
  if (WSREP(thd)) {
    if (!thd->in_multi_stmt_transaction_mode())
    {
      thd->wsrep_PA_safe= true;
    }

    mysql_mutex_lock(&thd->LOCK_wsrep_thd);
    thd->wsrep_query_state= QUERY_EXEC;
    if (thd->wsrep_conflict_state== RETRY_AUTOCOMMIT)
    {
      thd->wsrep_conflict_state= NO_CONFLICT;
    }
    if (thd->wsrep_conflict_state== MUST_ABORT)
    {
      wsrep_client_rollback(thd);
    }
    if (thd->wsrep_conflict_state== ABORTED)
    {
      my_error(ER_LOCK_DEADLOCK, MYF(0), "wsrep aborted transaction");
      WSREP_DEBUG("Deadlock error for: %s", thd->query());
      mysql_mutex_unlock(&thd->LOCK_wsrep_thd);
      thd->killed               = NOT_KILLED;
      thd->mysys_var->abort     = 0;
      thd->wsrep_conflict_state = NO_CONFLICT;
      thd->wsrep_retry_counter  = 0;
      /*
        Increment threads running to compensate dec_thread_running() called
        after dispatch_end label.
      */
      inc_thread_running();
      goto dispatch_end;
    }
    mysql_mutex_unlock(&thd->LOCK_wsrep_thd);
  }
#endif /* WITH_WSREP */
#if defined(ENABLED_PROFILING)
  thd->profiling.start_new_query();
#endif
  MYSQL_COMMAND_START(thd->thread_id, command,
                      &thd->security_ctx->priv_user[0],
                      (char *) thd->security_ctx->host_or_ip);
  
  DBUG_EXECUTE_IF("crash_dispatch_command_before",
                  { DBUG_PRINT("crash_dispatch_command_before", ("now"));
                    DBUG_ABORT(); });

  /* Performance Schema Interface instrumentation, begin */
  thd->m_statement_psi= MYSQL_REFINE_STATEMENT(thd->m_statement_psi,
                                               com_statement_info[command].
                                               m_key);
  thd->set_command(command);

  /*
    Commands which always take a long time are logged into
    the slow log only if opt_log_slow_admin_statements is set.
  */
  thd->enable_slow_log= TRUE;
  thd->query_plan_flags= QPLAN_INIT;
  thd->lex->sql_command= SQLCOM_END; /* to avoid confusing VIEW detectors */
  thd->reset_kill_query();

  DEBUG_SYNC(thd,"dispatch_command_before_set_time");

  thd->set_time();
  if (!(server_command_flags[command] & CF_SKIP_QUERY_ID))
    thd->set_query_id(next_query_id());
  else
  {
    /*
      ping, get statistics or similar stateless command.
      No reason to increase query id here.
    */
    thd->set_query_id(get_query_id());
  }
  inc_thread_running();

  if (!(server_command_flags[command] & CF_SKIP_QUESTIONS))
    statistic_increment(thd->status_var.questions, &LOCK_status);

  /* Copy data for user stats */
  if ((thd->userstat_running= opt_userstat_running))
  {
    thd->start_cpu_time= my_getcputime();
    memcpy(&thd->org_status_var, &thd->status_var, sizeof(thd->status_var));
    thd->select_commands= thd->update_commands= thd->other_commands= 0;
  }

  /**
    Clear the set of flags that are expected to be cleared at the
    beginning of each command.
  */
  thd->server_status&= ~SERVER_STATUS_CLEAR_SET;
  switch (command) {
  case COM_INIT_DB:
  {
    LEX_STRING tmp;
    status_var_increment(thd->status_var.com_stat[SQLCOM_CHANGE_DB]);
    thd->convert_string(&tmp, system_charset_info,
			packet, packet_length, thd->charset());
    if (!mysql_change_db(thd, &tmp, FALSE))
    {
      general_log_write(thd, command, thd->db, thd->db_length);
      my_ok(thd);
    }
    break;
  }
#ifdef HAVE_REPLICATION
  case COM_REGISTER_SLAVE:
  {
    if (!register_slave(thd, (uchar*)packet, packet_length))
      my_ok(thd);
    break;
  }
#endif
  case COM_CHANGE_USER:
  {
    int auth_rc;
    status_var_increment(thd->status_var.com_other);

    thd->change_user();
    thd->clear_error();                         // if errors from rollback

    /* acl_authenticate() takes the data from net->read_pos */
    net->read_pos= (uchar*)packet;

    uint save_db_length= thd->db_length;
    char *save_db= thd->db;
    USER_CONN *save_user_connect= thd->user_connect;
    Security_context save_security_ctx= *thd->security_ctx;
    CHARSET_INFO *save_character_set_client=
      thd->variables.character_set_client;
    CHARSET_INFO *save_collation_connection=
      thd->variables.collation_connection;
    CHARSET_INFO *save_character_set_results=
      thd->variables.character_set_results;

    /* Ensure we don't free security_ctx->user in case we have to revert */
    thd->security_ctx->user= 0;
    thd->user_connect= 0;

    /*
      to limit COM_CHANGE_USER ability to brute-force passwords,
      we only allow three unsuccessful COM_CHANGE_USER per connection.
    */
    if (thd->failed_com_change_user >= 3)
    {
      my_message(ER_UNKNOWN_COM_ERROR, ER(ER_UNKNOWN_COM_ERROR), MYF(0));
      auth_rc= 1;
    }
    else
      auth_rc= acl_authenticate(thd, packet_length);

    mysql_audit_notify_connection_change_user(thd);
    if (auth_rc)
    {
      /* Free user if allocated by acl_authenticate */
      my_free(thd->security_ctx->user);
      *thd->security_ctx= save_security_ctx;
      if (thd->user_connect)
	decrease_user_connections(thd->user_connect);
      thd->user_connect= save_user_connect;
      thd->reset_db(save_db, save_db_length);
      thd->variables.character_set_client= save_character_set_client;
      thd->variables.collation_connection= save_collation_connection;
      thd->variables.character_set_results= save_character_set_results;
      thd->update_charset();
      thd->failed_com_change_user++;
      my_sleep(1000000);
    }
    else
    {
#ifndef NO_EMBEDDED_ACCESS_CHECKS
      /* we've authenticated new user */
      if (save_user_connect)
	decrease_user_connections(save_user_connect);
#endif /* NO_EMBEDDED_ACCESS_CHECKS */
      my_free(save_db);
      my_free(save_security_ctx.user);
    }
    break;
  }
  case COM_STMT_EXECUTE:
  {
    mysqld_stmt_execute(thd, packet, packet_length);
    break;
  }
  case COM_STMT_FETCH:
  {
    mysqld_stmt_fetch(thd, packet, packet_length);
    break;
  }
  case COM_STMT_SEND_LONG_DATA:
  {
    mysql_stmt_get_longdata(thd, packet, packet_length);
    break;
  }
  case COM_STMT_PREPARE:
  {
    mysqld_stmt_prepare(thd, packet, packet_length);
    break;
  }
  case COM_STMT_CLOSE:
  {
    mysqld_stmt_close(thd, packet);
    break;
  }
  case COM_STMT_RESET:
  {
    mysqld_stmt_reset(thd, packet);
    break;
  }
  case COM_QUERY:
  {
    DBUG_ASSERT(thd->m_digest == NULL);
    thd->m_digest= & thd->m_digest_state;
    thd->m_digest->reset(thd->m_token_array, max_digest_length);

    if (alloc_query(thd, packet, packet_length))
      break;					// fatal error is set
    MYSQL_QUERY_START(thd->query(), thd->thread_id,
                      (char *) (thd->db ? thd->db : ""),
                      &thd->security_ctx->priv_user[0],
                      (char *) thd->security_ctx->host_or_ip);
    char *packet_end= thd->query() + thd->query_length();
    general_log_write(thd, command, thd->query(), thd->query_length());
    DBUG_PRINT("query",("%-.4096s",thd->query()));
#if defined(ENABLED_PROFILING)
    thd->profiling.set_query_source(thd->query(), thd->query_length());
#endif
    MYSQL_SET_STATEMENT_TEXT(thd->m_statement_psi, thd->query(),
                             thd->query_length());

    Parser_state parser_state;
    if (parser_state.init(thd, thd->query(), thd->query_length()))
      break;

#ifdef WITH_WSREP
    wsrep_mysql_parse(thd, thd->query(), thd->query_length(), &parser_state);
#else
    mysql_parse(thd, thd->query(), thd->query_length(), &parser_state);
#endif /* WITH_WSREP */

    while (!thd->killed && (parser_state.m_lip.found_semicolon != NULL) &&
           ! thd->is_error())
    {
      /*
        Multiple queries exist, execute them individually
      */
      char *beginning_of_next_stmt= (char*) parser_state.m_lip.found_semicolon;

#ifdef WITH_ARIA_STORAGE_ENGINE
    ha_maria::implicit_commit(thd, FALSE);
#endif

      /* Finalize server status flags after executing a statement. */
      thd->update_server_status();
      thd->protocol->end_statement();
      query_cache_end_of_result(thd);

      mysql_audit_general(thd, MYSQL_AUDIT_GENERAL_STATUS,
                          thd->get_stmt_da()->is_error()
                            ? thd->get_stmt_da()->sql_errno()
                            : 0,
                          command_name[command].str);

      ulong length= (ulong)(packet_end - beginning_of_next_stmt);

      log_slow_statement(thd);
      DBUG_ASSERT(!thd->apc_target.is_enabled());

      /* Remove garbage at start of query */
      while (length > 0 && my_isspace(thd->charset(), *beginning_of_next_stmt))
      {
        beginning_of_next_stmt++;
        length--;
      }

      /* PSI end */
      MYSQL_END_STATEMENT(thd->m_statement_psi, thd->get_stmt_da());
      thd->m_statement_psi= NULL;
      thd->m_digest= NULL;

      /* DTRACE end */
      if (MYSQL_QUERY_DONE_ENABLED())
      {
        MYSQL_QUERY_DONE(thd->is_error());
      }

#if defined(ENABLED_PROFILING)
      thd->profiling.finish_current_query();
      thd->profiling.start_new_query("continuing");
      thd->profiling.set_query_source(beginning_of_next_stmt, length);
#endif

      /* DTRACE begin */
      MYSQL_QUERY_START(beginning_of_next_stmt, thd->thread_id,
                        (char *) (thd->db ? thd->db : ""),
                        &thd->security_ctx->priv_user[0],
                        (char *) thd->security_ctx->host_or_ip);

      /* PSI begin */
      thd->m_digest= & thd->m_digest_state;

      thd->m_statement_psi= MYSQL_START_STATEMENT(&thd->m_statement_state,
                                                  com_statement_info[command].m_key,
                                                  thd->db, thd->db_length,
                                                  thd->charset());
      THD_STAGE_INFO(thd, stage_init);
      MYSQL_SET_STATEMENT_TEXT(thd->m_statement_psi, beginning_of_next_stmt,
                               length);

      thd->set_query_and_id(beginning_of_next_stmt, length,
                            thd->charset(), next_query_id());
      /*
        Count each statement from the client.
      */
      statistic_increment(thd->status_var.questions, &LOCK_status);
#ifdef WITH_WSREP
      if (!WSREP(thd))
	thd->set_time(); /* Reset the query start time. */
#else
      thd->set_time(); /* Reset the query start time. */
#endif /* WITH_WSREP */
      parser_state.reset(beginning_of_next_stmt, length);
      /* TODO: set thd->lex->sql_command to SQLCOM_END here */
#ifdef WITH_WSREP
      wsrep_mysql_parse(thd, beginning_of_next_stmt, length, &parser_state);
#else
      mysql_parse(thd, beginning_of_next_stmt, length, &parser_state);
#endif /* WITH_WSREP */
    }

    DBUG_PRINT("info",("query ready"));
    break;
  }
  case COM_FIELD_LIST:				// This isn't actually needed
#ifdef DONT_ALLOW_SHOW_COMMANDS
    my_message(ER_NOT_ALLOWED_COMMAND, ER(ER_NOT_ALLOWED_COMMAND),
               MYF(0));	/* purecov: inspected */
    break;
#else
  {
    char *fields, *packet_end= packet + packet_length, *arg_end;
    /* Locked closure of all tables */
    TABLE_LIST table_list;
    LEX_STRING table_name;
    LEX_STRING db;
    /*
      SHOW statements should not add the used tables to the list of tables
      used in a transaction.
    */
    MDL_savepoint mdl_savepoint= thd->mdl_context.mdl_savepoint();

    status_var_increment(thd->status_var.com_stat[SQLCOM_SHOW_FIELDS]);
    if (thd->copy_db_to(&db.str, &db.length))
      break;
    /*
      We have name + wildcard in packet, separated by endzero
      (The packet is guaranteed to end with an end zero)
    */
    arg_end= strend(packet);
    uint arg_length= arg_end - packet;

    /* Check given table name length. */
    if (packet_length - arg_length > NAME_LEN + 1 || arg_length > SAFE_NAME_LEN)
    {
      my_message(ER_UNKNOWN_COM_ERROR, ER(ER_UNKNOWN_COM_ERROR), MYF(0));
      break;
    }
    thd->convert_string(&table_name, system_charset_info,
			packet, arg_length, thd->charset());
    if (check_table_name(table_name.str, table_name.length, FALSE))
    {
      /* this is OK due to convert_string() null-terminating the string */
      my_error(ER_WRONG_TABLE_NAME, MYF(0), table_name.str);
      break;
    }
    packet= arg_end + 1;
    mysql_reset_thd_for_next_command(thd);
    lex_start(thd);
    /* Must be before we init the table list. */
    if (lower_case_table_names)
    {
      table_name.length= my_casedn_str(files_charset_info, table_name.str);
      db.length= my_casedn_str(files_charset_info, db.str);
    }
    table_list.init_one_table(db.str, db.length, table_name.str,
                              table_name.length, table_name.str, TL_READ);
    /*
      Init TABLE_LIST members necessary when the undelrying
      table is view.
    */
    table_list.select_lex= &(thd->lex->select_lex);
    thd->lex->
      select_lex.table_list.link_in_list(&table_list,
                                         &table_list.next_local);
    thd->lex->add_to_query_tables(&table_list);

    if (is_infoschema_db(table_list.db, table_list.db_length))
    {
      ST_SCHEMA_TABLE *schema_table= find_schema_table(thd, table_list.alias);
      if (schema_table)
        table_list.schema_table= schema_table;
    }

    uint query_length= (uint) (packet_end - packet); // Don't count end \0
    if (!(fields= (char *) thd->memdup(packet, query_length + 1)))
      break;
    thd->set_query(fields, query_length);
    general_log_print(thd, command, "%s %s", table_list.table_name, fields);

    if (open_temporary_tables(thd, &table_list))
      break;

    if (check_table_access(thd, SELECT_ACL, &table_list,
                           TRUE, UINT_MAX, FALSE))
      break;
    /*
      Turn on an optimization relevant if the underlying table
      is a view: do not fill derived tables.
    */
    thd->lex->sql_command= SQLCOM_SHOW_FIELDS;

    mysqld_list_fields(thd,&table_list,fields);
    thd->lex->unit.cleanup();
    /* No need to rollback statement transaction, it's not started. */
    DBUG_ASSERT(thd->transaction.stmt.is_empty());
    close_thread_tables(thd);
    thd->mdl_context.rollback_to_savepoint(mdl_savepoint);

    if (thd->transaction_rollback_request)
    {
      /*
        Transaction rollback was requested since MDL deadlock was
        discovered while trying to open tables. Rollback transaction
        in all storage engines including binary log and release all
        locks.
      */
      trans_rollback_implicit(thd);
      thd->mdl_context.release_transactional_locks();
    }

    thd->cleanup_after_query();
    break;
  }
#endif
  case COM_QUIT:
    /* We don't calculate statistics for this command */
    general_log_print(thd, command, NullS);
    net->error=0;				// Don't give 'abort' message
    thd->get_stmt_da()->disable_status();       // Don't send anything back
    error=TRUE;					// End server
    break;
#ifndef EMBEDDED_LIBRARY
  case COM_BINLOG_DUMP:
    {
      ulong pos;
      ushort flags;
      uint32 slave_server_id;

      status_var_increment(thd->status_var.com_other);

      thd->enable_slow_log= opt_log_slow_admin_statements;
      thd->query_plan_flags|= QPLAN_ADMIN;
      if (check_global_access(thd, REPL_SLAVE_ACL))
	break;

      /* TODO: The following has to be changed to an 8 byte integer */
      pos = uint4korr(packet);
      flags = uint2korr(packet + 4);
      thd->variables.server_id=0; /* avoid suicide */
      if ((slave_server_id= uint4korr(packet+6))) // mysqlbinlog.server_id==0
	kill_zombie_dump_threads(slave_server_id);
      thd->variables.server_id = slave_server_id;

      general_log_print(thd, command, "Log: '%s'  Pos: %ld", packet+10,
                      (long) pos);
      mysql_binlog_send(thd, thd->strdup(packet + 10), (my_off_t) pos, flags);
      unregister_slave(thd,1,1);
      /*  fake COM_QUIT -- if we get here, the thread needs to terminate */
      error = TRUE;
      break;
    }
#endif
  case COM_REFRESH:
  {
    int not_used;

    /*
      Initialize thd->lex since it's used in many base functions, such as
      open_tables(). Otherwise, it remains unitialized and may cause crash
      during execution of COM_REFRESH.
    */
    lex_start(thd);
    
    status_var_increment(thd->status_var.com_stat[SQLCOM_FLUSH]);
    ulonglong options= (ulonglong) (uchar) packet[0];
    if (trans_commit_implicit(thd))
      break;
    thd->mdl_context.release_transactional_locks();
    if (check_global_access(thd,RELOAD_ACL))
      break;
    general_log_print(thd, command, NullS);
#ifndef DBUG_OFF
    bool debug_simulate= FALSE;
    DBUG_EXECUTE_IF("simulate_detached_thread_refresh", debug_simulate= TRUE;);
    if (debug_simulate)
    {
      /*
        Simulate a reload without a attached thread session.
        Provides a environment similar to that of when the
        server receives a SIGHUP signal and reloads caches
        and flushes tables.
      */
      bool res;
      set_current_thd(0);
      res= reload_acl_and_cache(NULL, options | REFRESH_FAST,
                                NULL, &not_used);
      set_current_thd(thd);
      if (res)
        break;
    }
    else
#endif
    {
      thd->lex->relay_log_connection_name.str= (char*) "";
      thd->lex->relay_log_connection_name.length= 0;
      if (reload_acl_and_cache(thd, options, (TABLE_LIST*) 0, &not_used))
        break;
    }
    if (trans_commit_implicit(thd))
      break;
    close_thread_tables(thd);
    thd->mdl_context.release_transactional_locks();
    my_ok(thd);
    break;
  }
#ifndef EMBEDDED_LIBRARY
  case COM_SHUTDOWN:
  {
    status_var_increment(thd->status_var.com_other);
    if (check_global_access(thd,SHUTDOWN_ACL))
      break; /* purecov: inspected */
    /*
      If the client is < 4.1.3, it is going to send us no argument; then
      packet_length is 0, packet[0] is the end 0 of the packet. Note that
      SHUTDOWN_DEFAULT is 0. If client is >= 4.1.3, the shutdown level is in
      packet[0].
    */
    enum mysql_enum_shutdown_level level;
    level= (enum mysql_enum_shutdown_level) (uchar) packet[0];
    if (level == SHUTDOWN_DEFAULT)
      level= SHUTDOWN_WAIT_ALL_BUFFERS; // soon default will be configurable
    else if (level != SHUTDOWN_WAIT_ALL_BUFFERS)
    {
      my_error(ER_NOT_SUPPORTED_YET, MYF(0), "this shutdown level");
      break;
    }
    DBUG_PRINT("quit",("Got shutdown command for level %u", level));
    general_log_print(thd, command, NullS);
    my_eof(thd);
    kill_mysql();
    error=TRUE;
    break;
  }
#endif
  case COM_STATISTICS:
  {
    STATUS_VAR *current_global_status_var;      // Big; Don't allocate on stack
    ulong uptime;
    uint length __attribute__((unused));
    ulonglong queries_per_second1000;
    char buff[250];
    uint buff_len= sizeof(buff);

    if (!(current_global_status_var= (STATUS_VAR*)
          thd->alloc(sizeof(STATUS_VAR))))
      break;
    general_log_print(thd, command, NullS);
    status_var_increment(thd->status_var.com_stat[SQLCOM_SHOW_STATUS]);
    calc_sum_of_all_status(current_global_status_var);
    if (!(uptime= (ulong) (thd->start_time - server_start_time)))
      queries_per_second1000= 0;
    else
      queries_per_second1000= thd->query_id * 1000 / uptime;

    length= my_snprintf(buff, buff_len - 1,
                        "Uptime: %lu  Threads: %d  Questions: %lu  "
                        "Slow queries: %lu  Opens: %lu  Flush tables: %lu  "
                        "Open tables: %u  Queries per second avg: %u.%03u",
                        uptime,
                        (int) thread_count, (ulong) thd->query_id,
                        current_global_status_var->long_query_count,
                        current_global_status_var->opened_tables,
                        tdc_refresh_version(),
                        tc_records(),
                        (uint) (queries_per_second1000 / 1000),
                        (uint) (queries_per_second1000 % 1000));
#ifdef EMBEDDED_LIBRARY
    /* Store the buffer in permanent memory */
    my_ok(thd, 0, 0, buff);
#else
    (void) my_net_write(net, (uchar*) buff, length);
    (void) net_flush(net);
    thd->get_stmt_da()->disable_status();
#endif
    break;
  }
  case COM_PING:
    status_var_increment(thd->status_var.com_other);
    my_ok(thd);				// Tell client we are alive
    break;
  case COM_PROCESS_INFO:
    status_var_increment(thd->status_var.com_stat[SQLCOM_SHOW_PROCESSLIST]);
    if (!thd->security_ctx->priv_user[0] &&
        check_global_access(thd, PROCESS_ACL))
      break;
    general_log_print(thd, command, NullS);
    mysqld_list_processes(thd,
			  thd->security_ctx->master_access & PROCESS_ACL ? 
			  NullS : thd->security_ctx->priv_user, 0);
    break;
  case COM_PROCESS_KILL:
  {
    status_var_increment(thd->status_var.com_stat[SQLCOM_KILL]);
    ulong id=(ulong) uint4korr(packet);
    sql_kill(thd, id, KILL_CONNECTION_HARD, KILL_TYPE_ID);
    break;
  }
  case COM_SET_OPTION:
  {
    status_var_increment(thd->status_var.com_stat[SQLCOM_SET_OPTION]);
    uint opt_command= uint2korr(packet);

    switch (opt_command) {
    case (int) MYSQL_OPTION_MULTI_STATEMENTS_ON:
      thd->client_capabilities|= CLIENT_MULTI_STATEMENTS;
      my_eof(thd);
      break;
    case (int) MYSQL_OPTION_MULTI_STATEMENTS_OFF:
      thd->client_capabilities&= ~CLIENT_MULTI_STATEMENTS;
      my_eof(thd);
      break;
    default:
      my_message(ER_UNKNOWN_COM_ERROR, ER(ER_UNKNOWN_COM_ERROR), MYF(0));
      break;
    }
    break;
  }
  case COM_DEBUG:
    status_var_increment(thd->status_var.com_other);
    if (check_global_access(thd, SUPER_ACL))
      break;					/* purecov: inspected */
    mysql_print_status();
    general_log_print(thd, command, NullS);
    my_eof(thd);
    break;
  case COM_SLEEP:
  case COM_CONNECT:				// Impossible here
  case COM_TIME:				// Impossible from client
  case COM_DELAYED_INSERT:
  case COM_END:
  default:
    my_message(ER_UNKNOWN_COM_ERROR, ER(ER_UNKNOWN_COM_ERROR), MYF(0));
    break;
  }
#ifdef WITH_WSREP
 dispatch_end:

  if (WSREP(thd)) {
    /* wsrep BF abort in query exec phase */
    mysql_mutex_lock(&thd->LOCK_wsrep_thd);
    if ((thd->wsrep_conflict_state != REPLAYING) &&
        (thd->wsrep_conflict_state != RETRY_AUTOCOMMIT))
    {
      mysql_mutex_unlock(&thd->LOCK_wsrep_thd);
      thd->update_server_status();
      thd->protocol->end_statement();
      query_cache_end_of_result(thd);
    } 
    else
    {
      mysql_mutex_unlock(&thd->LOCK_wsrep_thd);
    }
  } else { /* if (WSREP(thd))... */
#endif /* WITH_WSREP */
  DBUG_ASSERT(thd->derived_tables == NULL &&
              (thd->open_tables == NULL ||
               (thd->locked_tables_mode == LTM_LOCK_TABLES)));

  thd_proc_info(thd, "updating status");
  /* Finalize server status flags after executing a command. */
  thd->update_server_status();
  thd->protocol->end_statement();
  query_cache_end_of_result(thd);
#ifdef WITH_WSREP
  }
#endif /* WITH_WSREP */

  if (!thd->is_error() && !thd->killed_errno())
    mysql_audit_general(thd, MYSQL_AUDIT_GENERAL_RESULT, 0, 0);

  mysql_audit_general(thd, MYSQL_AUDIT_GENERAL_STATUS,
                      thd->get_stmt_da()->is_error() ?
                      thd->get_stmt_da()->sql_errno() : 0,
                      command_name[command].str);

  thd->update_all_stats();

  log_slow_statement(thd);

  THD_STAGE_INFO(thd, stage_cleaning_up);
  thd->reset_query();
  thd->set_examined_row_count(0);                   // For processlist
  thd->set_command(COM_SLEEP);

  /* Performance Schema Interface instrumentation, end */
  MYSQL_END_STATEMENT(thd->m_statement_psi, thd->get_stmt_da());
  thd->m_statement_psi= NULL;
  thd->m_digest= NULL;

  thd->set_time();
  dec_thread_running();
  thd->packet.shrink(thd->variables.net_buffer_length);	// Reclaim some memory
  free_root(thd->mem_root,MYF(MY_KEEP_PREALLOC));

#if defined(ENABLED_PROFILING)
  thd->profiling.finish_current_query();
#endif
  if (MYSQL_QUERY_DONE_ENABLED() || MYSQL_COMMAND_DONE_ENABLED())
  {
    int res __attribute__((unused));
    res= (int) thd->is_error();
    if (command == COM_QUERY)
    {
      MYSQL_QUERY_DONE(res);
    }
    MYSQL_COMMAND_DONE(res);
  }
  DEBUG_SYNC(thd,"dispatch_command_end");

  /* Check that some variables are reset properly */
  DBUG_ASSERT(thd->abort_on_warning == 0);
  DBUG_RETURN(error);
}


/*
  @note
    This function must call delete_explain_query().
*/
void log_slow_statement(THD *thd)
{
  DBUG_ENTER("log_slow_statement");


  /*
    The following should never be true with our current code base,
    but better to keep this here so we don't accidently try to log a
    statement in a trigger or stored function
  */
  if (unlikely(thd->in_sub_stmt))
    goto end;                           // Don't set time for sub stmt


  /* Follow the slow log filter configuration. */ 
  if (!thd->enable_slow_log ||
      (thd->variables.log_slow_filter
        && !(thd->variables.log_slow_filter & thd->query_plan_flags)))
  {
    goto end; 
  }
 
  if (((thd->server_status & SERVER_QUERY_WAS_SLOW) ||
       ((thd->server_status &
         (SERVER_QUERY_NO_INDEX_USED | SERVER_QUERY_NO_GOOD_INDEX_USED)) &&
        opt_log_queries_not_using_indexes &&
        !(sql_command_flags[thd->lex->sql_command] & CF_STATUS_COMMAND))) &&
      thd->get_examined_row_count() >= thd->variables.min_examined_row_limit)
  {
    thd->status_var.long_query_count++;
    /*
      If rate limiting of slow log writes is enabled, decide whether to log
      this query to the log or not.
    */ 
    if (thd->variables.log_slow_rate_limit > 1 &&
        (global_query_id % thd->variables.log_slow_rate_limit) != 0)
      goto end;

    THD_STAGE_INFO(thd, stage_logging_slow_query);
    slow_log_print(thd, thd->query(), thd->query_length(), 
                   thd->utime_after_query);
  }

end:
  delete_explain_query(thd->lex);
  DBUG_VOID_RETURN;
}


/**
  Create a TABLE_LIST object for an INFORMATION_SCHEMA table.

    This function is used in the parser to convert a SHOW or DESCRIBE
    table_name command to a SELECT from INFORMATION_SCHEMA.
    It prepares a SELECT_LEX and a TABLE_LIST object to represent the
    given command as a SELECT parse tree.

  @param thd              thread handle
  @param lex              current lex
  @param table_ident      table alias if it's used
  @param schema_table_idx the type of the INFORMATION_SCHEMA table to be
                          created

  @note
    Due to the way this function works with memory and LEX it cannot
    be used outside the parser (parse tree transformations outside
    the parser break PS and SP).

  @retval
    0                 success
  @retval
    1                 out of memory or SHOW commands are not allowed
                      in this version of the server.
*/

int prepare_schema_table(THD *thd, LEX *lex, Table_ident *table_ident,
                         enum enum_schema_tables schema_table_idx)
{
  SELECT_LEX *schema_select_lex= NULL;
  DBUG_ENTER("prepare_schema_table");

  switch (schema_table_idx) {
  case SCH_SCHEMATA:
#if defined(DONT_ALLOW_SHOW_COMMANDS)
    my_message(ER_NOT_ALLOWED_COMMAND,
               ER(ER_NOT_ALLOWED_COMMAND), MYF(0));   /* purecov: inspected */
    DBUG_RETURN(1);
#else
    break;
#endif

  case SCH_TABLE_NAMES:
  case SCH_TABLES:
  case SCH_VIEWS:
  case SCH_TRIGGERS:
  case SCH_EVENTS:
#ifdef DONT_ALLOW_SHOW_COMMANDS
    my_message(ER_NOT_ALLOWED_COMMAND,
               ER(ER_NOT_ALLOWED_COMMAND), MYF(0)); /* purecov: inspected */
    DBUG_RETURN(1);
#else
    {
      LEX_STRING db;
      size_t dummy;
      if (lex->select_lex.db == NULL &&
          lex->copy_db_to(&lex->select_lex.db, &dummy))
      {
        DBUG_RETURN(1);
      }
      schema_select_lex= new SELECT_LEX();
      db.str= schema_select_lex->db= lex->select_lex.db;
      schema_select_lex->table_list.first= NULL;
      db.length= strlen(db.str);

      if (check_db_name(&db))
      {
        my_error(ER_WRONG_DB_NAME, MYF(0), db.str);
        DBUG_RETURN(1);
      }
      break;
    }
#endif
  case SCH_COLUMNS:
  case SCH_STATISTICS:
  {
#ifdef DONT_ALLOW_SHOW_COMMANDS
    my_message(ER_NOT_ALLOWED_COMMAND,
               ER(ER_NOT_ALLOWED_COMMAND), MYF(0)); /* purecov: inspected */
    DBUG_RETURN(1);
#else
    DBUG_ASSERT(table_ident);
    TABLE_LIST **query_tables_last= lex->query_tables_last;
    schema_select_lex= new SELECT_LEX();
    /* 'parent_lex' is used in init_query() so it must be before it. */
    schema_select_lex->parent_lex= lex;
    schema_select_lex->init_query();
    if (!schema_select_lex->add_table_to_list(thd, table_ident, 0, 0, TL_READ,
                                              MDL_SHARED_READ))
      DBUG_RETURN(1);
    lex->query_tables_last= query_tables_last;
    break;
#endif
  }
  case SCH_PROFILES:
    /* 
      Mark this current profiling record to be discarded.  We don't
      wish to have SHOW commands show up in profiling.
    */
#if defined(ENABLED_PROFILING)
    thd->profiling.discard_current_query();
#endif
    break;
  case SCH_USER_STATS:
  case SCH_CLIENT_STATS:
    if (check_global_access(thd, SUPER_ACL | PROCESS_ACL, true))
      DBUG_RETURN(1);
  case SCH_TABLE_STATS:
  case SCH_INDEX_STATS:
  case SCH_OPEN_TABLES:
  case SCH_VARIABLES:
  case SCH_STATUS:
  case SCH_PROCEDURES:
  case SCH_CHARSETS:
  case SCH_ENGINES:
  case SCH_COLLATIONS:
  case SCH_COLLATION_CHARACTER_SET_APPLICABILITY:
  case SCH_USER_PRIVILEGES:
  case SCH_SCHEMA_PRIVILEGES:
  case SCH_TABLE_PRIVILEGES:
  case SCH_COLUMN_PRIVILEGES:
  case SCH_TABLE_CONSTRAINTS:
  case SCH_KEY_COLUMN_USAGE:
  default:
    break;
  }
  
  SELECT_LEX *select_lex= lex->current_select;
  if (make_schema_select(thd, select_lex, schema_table_idx))
  {
    DBUG_RETURN(1);
  }
  TABLE_LIST *table_list= select_lex->table_list.first;
  table_list->schema_select_lex= schema_select_lex;
  table_list->schema_table_reformed= 1;
  DBUG_RETURN(0);
}


/**
  Read query from packet and store in thd->query.
  Used in COM_QUERY and COM_STMT_PREPARE.

    Sets the following THD variables:
  - query
  - query_length

  @retval
    FALSE ok
  @retval
    TRUE  error;  In this case thd->fatal_error is set
*/

bool alloc_query(THD *thd, const char *packet, uint packet_length)
{
  char *query;
  /* Remove garbage at start and end of query */
  while (packet_length > 0 && my_isspace(thd->charset(), packet[0]))
  {
    packet++;
    packet_length--;
  }
  const char *pos= packet + packet_length;     // Point at end null
  while (packet_length > 0 &&
	 (pos[-1] == ';' || my_isspace(thd->charset() ,pos[-1])))
  {
    pos--;
    packet_length--;
  }
  /* We must allocate some extra memory for query cache 

    The query buffer layout is:
       buffer :==
            <statement>   The input statement(s)
            '\0'          Terminating null char  (1 byte)
            <length>      Length of following current database name (size_t)
            <db_name>     Name of current database
            <flags>       Flags struct
  */
  if (! (query= (char*) thd->memdup_w_gap(packet,
                                          packet_length,
                                          1 + thd->db_length +
                                          QUERY_CACHE_DB_LENGTH_SIZE +
                                          QUERY_CACHE_FLAGS_SIZE)))
      return TRUE;
  query[packet_length]= '\0';
  /*
    Space to hold the name of the current database is allocated.  We
    also store this length, in case current database is changed during
    execution.  We might need to reallocate the 'query' buffer
  */
  int2store(query + packet_length + 1, thd->db_length);
    
  thd->set_query(query, packet_length);

  /* Reclaim some memory */
  thd->packet.shrink(thd->variables.net_buffer_length);
  thd->convert_buffer.shrink(thd->variables.net_buffer_length);

  return FALSE;
}


bool sp_process_definer(THD *thd)
{
  DBUG_ENTER("sp_process_definer");

  LEX *lex= thd->lex;

  /*
    If the definer is not specified, this means that CREATE-statement missed
    DEFINER-clause. DEFINER-clause can be missed in two cases:

      - The user submitted a statement w/o the clause. This is a normal
        case, we should assign CURRENT_USER as definer.

      - Our slave received an updated from the master, that does not
        replicate definer for stored rountines. We should also assign
        CURRENT_USER as definer here, but also we should mark this routine
        as NON-SUID. This is essential for the sake of backward
        compatibility.

        The problem is the slave thread is running under "special" user (@),
        that actually does not exist. In the older versions we do not fail
        execution of a stored routine if its definer does not exist and
        continue the execution under the authorization of the invoker
        (BUG#13198). And now if we try to switch to slave-current-user (@),
        we will fail.

        Actually, this leads to the inconsistent state of master and
        slave (different definers, different SUID behaviour), but it seems,
        this is the best we can do.
  */

  if (!lex->definer)
  {
    Query_arena original_arena;
    Query_arena *ps_arena= thd->activate_stmt_arena_if_needed(&original_arena);

    lex->definer= create_default_definer(thd, false);

    if (ps_arena)
      thd->restore_active_arena(ps_arena, &original_arena);

    /* Error has been already reported. */
    if (lex->definer == NULL)
      DBUG_RETURN(TRUE);

    if (thd->slave_thread && lex->sphead)
      lex->sphead->m_chistics->suid= SP_IS_NOT_SUID;
  }
  else
  {
    LEX_USER *d= lex->definer= get_current_user(thd, lex->definer);
    if (!d)
      DBUG_RETURN(TRUE);

    /*
      If the specified definer differs from the current user or role, we
      should check that the current user has SUPER privilege (in order
      to create a stored routine under another user one must have
      SUPER privilege).
    */
    bool curuser= !strcmp(d->user.str, thd->security_ctx->priv_user);
    bool currole= !curuser && !strcmp(d->user.str, thd->security_ctx->priv_role);
    bool curuserhost= curuser && d->host.str &&
                  !my_strcasecmp(system_charset_info, d->host.str,
                                 thd->security_ctx->priv_host);
    if (!curuserhost && !currole &&
        check_global_access(thd, SUPER_ACL, false))
      DBUG_RETURN(TRUE);
  }

  /* Check that the specified definer exists. Emit a warning if not. */

#ifndef NO_EMBEDDED_ACCESS_CHECKS
  if (!is_acl_user(lex->definer->host.str, lex->definer->user.str))
  {
    push_warning_printf(thd,
                        Sql_condition::WARN_LEVEL_NOTE,
                        ER_NO_SUCH_USER,
                        ER(ER_NO_SUCH_USER),
                        lex->definer->user.str,
                        lex->definer->host.str);
  }
#endif /* NO_EMBEDDED_ACCESS_CHECKS */

  DBUG_RETURN(FALSE);
}


/**
  Auxiliary call that opens and locks tables for LOCK TABLES statement
  and initializes the list of locked tables.

  @param thd     Thread context.
  @param tables  List of tables to be locked.

  @return FALSE in case of success, TRUE in case of error.
*/

static bool lock_tables_open_and_lock_tables(THD *thd, TABLE_LIST *tables)
{
  Lock_tables_prelocking_strategy lock_tables_prelocking_strategy;
  uint counter;
  TABLE_LIST *table;

  thd->in_lock_tables= 1;

  if (open_tables(thd, &tables, &counter, 0, &lock_tables_prelocking_strategy))
    goto err;

  /*
    We allow to change temporary tables even if they were locked for read
    by LOCK TABLES. To avoid a discrepancy between lock acquired at LOCK
    TABLES time and by the statement which is later executed under LOCK TABLES
    we ensure that for temporary tables we always request a write lock (such
    discrepancy can cause problems for the storage engine).
    We don't set TABLE_LIST::lock_type in this case as this might result in
    extra warnings from THD::decide_logging_format() even though binary logging
    is totally irrelevant for LOCK TABLES.
  */
  for (table= tables; table; table= table->next_global)
    if (!table->placeholder() && table->table->s->tmp_table)
      table->table->reginfo.lock_type= TL_WRITE;

  if (lock_tables(thd, tables, counter, 0) ||
      thd->locked_tables_list.init_locked_tables(thd))
    goto err;

  thd->in_lock_tables= 0;

  return FALSE;

err:
  thd->in_lock_tables= 0;

  trans_rollback_stmt(thd);
  /*
    Need to end the current transaction, so the storage engine (InnoDB)
    can free its locks if LOCK TABLES locked some tables before finding
    that it can't lock a table in its list
  */
  trans_rollback(thd);
  /* Close tables and release metadata locks. */
  close_thread_tables(thd);
  DBUG_ASSERT(!thd->locked_tables_mode);
  thd->mdl_context.release_transactional_locks();
  return TRUE;
}

#ifdef WITH_WSREP
static bool wsrep_is_show_query(enum enum_sql_command command)
{
  DBUG_ASSERT(command >= 0 && command <= SQLCOM_END);
  return (sql_command_flags[command] & CF_STATUS_COMMAND) != 0;
}
#endif /* WITH_WSREP */

/**
  Execute command saved in thd and lex->sql_command.

  @param thd                       Thread handle

  @todo
    - Invalidate the table in the query cache if something changed
    after unlocking when changes become visible.
    TODO: this is workaround. right way will be move invalidating in
    the unlock procedure.
    - TODO: use check_change_password()

  @retval
    FALSE       OK
  @retval
    TRUE        Error
*/

int
mysql_execute_command(THD *thd)
{
  int res= FALSE;
  int  up_result= 0;
  LEX  *lex= thd->lex;
  /* first SELECT_LEX (have special meaning for many of non-SELECTcommands) */
  SELECT_LEX *select_lex= &lex->select_lex;
  /* first table of first SELECT_LEX */
  TABLE_LIST *first_table= select_lex->table_list.first;
  /* list of all tables in query */
  TABLE_LIST *all_tables;
  /* most outer SELECT_LEX_UNIT of query */
  SELECT_LEX_UNIT *unit= &lex->unit;
#ifdef HAVE_REPLICATION
  /* have table map for update for multi-update statement (BUG#37051) */
  bool have_table_map_for_update= FALSE;
  /* */
  Rpl_filter *rpl_filter;
#endif
  DBUG_ENTER("mysql_execute_command");

#ifdef WITH_PARTITION_STORAGE_ENGINE
  thd->work_part_info= 0;
#endif

  DBUG_ASSERT(thd->transaction.stmt.is_empty() || thd->in_sub_stmt);
  /*
    Each statement or replication event which might produce deadlock
    should handle transaction rollback on its own. So by the start of
    the next statement transaction rollback request should be fulfilled
    already.
  */
  DBUG_ASSERT(! thd->transaction_rollback_request || thd->in_sub_stmt);
  /*
    In many cases first table of main SELECT_LEX have special meaning =>
    check that it is first table in global list and relink it first in 
    queries_tables list if it is necessary (we need such relinking only
    for queries with subqueries in select list, in this case tables of
    subqueries will go to global list first)

    all_tables will differ from first_table only if most upper SELECT_LEX
    do not contain tables.

    Because of above in place where should be at least one table in most
    outer SELECT_LEX we have following check:
    DBUG_ASSERT(first_table == all_tables);
    DBUG_ASSERT(first_table == all_tables && first_table != 0);
  */
  lex->first_lists_tables_same();
  /* should be assigned after making first tables same */
  all_tables= lex->query_tables;
  /* set context for commands which do not use setup_tables */
  select_lex->
    context.resolve_in_table_list_only(select_lex->
                                       table_list.first);

  /*
    Reset warning count for each query that uses tables
    A better approach would be to reset this for any commands
    that is not a SHOW command or a select that only access local
    variables, but for now this is probably good enough.
  */
  if ((sql_command_flags[lex->sql_command] & CF_DIAGNOSTIC_STMT) != 0)
    thd->get_stmt_da()->set_warning_info_read_only(TRUE);
  else
  {
    thd->get_stmt_da()->set_warning_info_read_only(FALSE);
    if (all_tables)
      thd->get_stmt_da()->opt_clear_warning_info(thd->query_id);
  }

#ifdef HAVE_REPLICATION
  if (unlikely(thd->slave_thread))
  {
    if (lex->sql_command == SQLCOM_DROP_TRIGGER)
    {
      /*
        When dropping a trigger, we need to load its table name
        before checking slave filter rules.
      */
      add_table_for_trigger(thd, thd->lex->spname, 1, &all_tables);
      
      if (!all_tables)
      {
        /*
          If table name cannot be loaded,
          it means the trigger does not exists possibly because
          CREATE TRIGGER was previously skipped for this trigger
          according to slave filtering rules.
          Returning success without producing any errors in this case.
        */
        if (!thd->lex->check_exists)
          DBUG_RETURN(0);
        /*
          DROP TRIGGER IF NOT EXISTS will return without an error later
          after possibly writing the query to a binlog
        */
      }
      else // force searching in slave.cc:tables_ok()
        all_tables->updating= 1;
    }

    /*
      For fix of BUG#37051, the master stores the table map for update
      in the Query_log_event, and the value is assigned to
      thd->variables.table_map_for_update before executing the update
      query.

      If thd->variables.table_map_for_update is set, then we are
      replicating from a new master, we can use this value to apply
      filter rules without opening all the tables. However If
      thd->variables.table_map_for_update is not set, then we are
      replicating from an old master, so we just skip this and
      continue with the old method. And of course, the bug would still
      exist for old masters.
    */
    if (lex->sql_command == SQLCOM_UPDATE_MULTI &&
        thd->table_map_for_update)
    {
      have_table_map_for_update= TRUE;
      table_map table_map_for_update= thd->table_map_for_update;
      uint nr= 0;
      TABLE_LIST *table;
      for (table=all_tables; table; table=table->next_global, nr++)
      {
        if (table_map_for_update & ((table_map)1 << nr))
          table->updating= TRUE;
        else
          table->updating= FALSE;
      }

      if (all_tables_not_ok(thd, all_tables))
      {
        /* we warn the slave SQL thread */
        my_message(ER_SLAVE_IGNORED_TABLE, ER(ER_SLAVE_IGNORED_TABLE), MYF(0));
      }
      
      for (table=all_tables; table; table=table->next_global)
        table->updating= TRUE;
    }
    
    /*
      Check if statment should be skipped because of slave filtering
      rules

      Exceptions are:
      - UPDATE MULTI: For this statement, we want to check the filtering
        rules later in the code
      - SET: we always execute it (Not that many SET commands exists in
        the binary log anyway -- only 4.1 masters write SET statements,
	in 5.0 there are no SET statements in the binary log)
      - DROP TEMPORARY TABLE IF EXISTS: we always execute it (otherwise we
        have stale files on slave caused by exclusion of one tmp table).
    */
    if (!(lex->sql_command == SQLCOM_UPDATE_MULTI) &&
	!(lex->sql_command == SQLCOM_SET_OPTION) &&
	!(lex->sql_command == SQLCOM_DROP_TABLE &&
          lex->drop_temporary && lex->check_exists) &&
        all_tables_not_ok(thd, all_tables))
    {
      /* we warn the slave SQL thread */
      my_message(ER_SLAVE_IGNORED_TABLE, ER(ER_SLAVE_IGNORED_TABLE), MYF(0));
      DBUG_RETURN(0);
    }
    /* 
       Execute deferred events first
    */
    if (slave_execute_deferred_events(thd))
      DBUG_RETURN(-1);
  }
  else
  {
#endif /* HAVE_REPLICATION */
    /*
      When option readonly is set deny operations which change non-temporary
      tables. Except for the replication thread and the 'super' users.
    */
    if (deny_updates_if_read_only_option(thd, all_tables))
    {
      my_error(ER_OPTION_PREVENTS_STATEMENT, MYF(0), "--read-only");
      DBUG_RETURN(-1);
    }
#ifdef HAVE_REPLICATION
  } /* endif unlikely slave */
#endif
#ifdef WITH_WSREP
  if (WSREP(thd)) {
    /*
      change LOCK TABLE WRITE to transaction
    */
    if (lex->sql_command== SQLCOM_LOCK_TABLES && wsrep_convert_LOCK_to_trx)
    {
      for (TABLE_LIST *table= all_tables; table; table= table->next_global)
      {
	if (table->lock_type >= TL_WRITE_ALLOW_WRITE)
        {
	  lex->sql_command= SQLCOM_BEGIN;
	  thd->wsrep_converted_lock_session= true;
	  break;
	}
      }
    }
    if (lex->sql_command== SQLCOM_UNLOCK_TABLES &&
	thd->wsrep_converted_lock_session)
    {
      thd->wsrep_converted_lock_session= false;
      lex->sql_command= SQLCOM_COMMIT;
      lex->tx_release= TVL_NO;
    }

    /*
      Bail out if DB snapshot has not been installed. We however,
      allow SET and SHOW queries.
    */
    if (thd->variables.wsrep_on && !thd->wsrep_applier && !wsrep_ready &&
        lex->sql_command != SQLCOM_SET_OPTION &&
        !(thd->variables.wsrep_dirty_reads &&
          lex->sql_command == SQLCOM_SELECT) &&
        !wsrep_is_show_query(lex->sql_command))
    {
#if DIRTY_HACK
      /* Dirty hack for lp:1002714 - trying to recognize mysqldump connection
       * and allow it to continue. Actuall mysqldump_magic_str may be longer
       * and is obviously version dependent and may be issued by any client
       * connection after which connection becomes non-replicating. */
      static char const mysqldump_magic_str[]=
"SELECT LOGFILE_GROUP_NAME, FILE_NAME, TOTAL_EXTENTS, INITIAL_SIZE, ENGINE, EXTRA FROM INFORMATION_SCHEMA.FILES WHERE FILE_TYPE = 'UNDO LOG' AND FILE_NAME IS NOT NULL";
      static const size_t mysqldump_magic_str_len= sizeof(mysqldump_magic_str) -1;
      if (SQLCOM_SELECT != lex->sql_command ||
          thd->query_length() < mysqldump_magic_str_len ||
          strncmp(thd->query(), mysqldump_magic_str, mysqldump_magic_str_len))
      {
#endif /* DIRTY_HACK */
      my_message(ER_UNKNOWN_COM_ERROR,
                 "WSREP has not yet prepared node for application use",
                 MYF(0));
      goto error;
#if DIRTY_HACK
      }
      else
      {
        /* mysqldump connection, allow all further queries to pass */
        thd->variables.wsrep_on= FALSE;
      }
#endif /* DIRTY_HACK */
    }
  }
#endif /* WITH_WSREP */
  status_var_increment(thd->status_var.com_stat[lex->sql_command]);
  thd->progress.report_to_client= MY_TEST(sql_command_flags[lex->sql_command] &
                                          CF_REPORT_PROGRESS);

  DBUG_ASSERT(thd->transaction.stmt.modified_non_trans_table == FALSE);

  /* store old value of binlog format */
  enum_binlog_format orig_binlog_format,orig_current_stmt_binlog_format;

  thd->get_binlog_format(&orig_binlog_format,
                         &orig_current_stmt_binlog_format);

  /*
    Force statement logging for DDL commands to allow us to update
    privilege, system or statistic tables directly without the updates
    getting logged.
  */
  if (!(sql_command_flags[lex->sql_command] &
        (CF_CAN_GENERATE_ROW_EVENTS | CF_FORCE_ORIGINAL_BINLOG_FORMAT |
         CF_STATUS_COMMAND)))
    thd->set_binlog_format_stmt();

  /*
    End a active transaction so that this command will have it's
    own transaction and will also sync the binary log. If a DDL is
    not run in it's own transaction it may simply never appear on
    the slave in case the outside transaction rolls back.
  */
  if (stmt_causes_implicit_commit(thd, CF_IMPLICT_COMMIT_BEGIN))
  {
    /*
      Note that this should never happen inside of stored functions
      or triggers as all such statements prohibited there.
    */
    DBUG_ASSERT(! thd->in_sub_stmt);
    /* Statement transaction still should not be started. */
    DBUG_ASSERT(thd->transaction.stmt.is_empty());
    if (!(thd->variables.option_bits & OPTION_GTID_BEGIN))
    {
      /* Commit the normal transaction if one is active. */
      if (trans_commit_implicit(thd))
      {
        thd->mdl_context.release_transactional_locks();
#ifdef WITH_WSREP
        WSREP_DEBUG("implicit commit failed, MDL released: %lu", thd->thread_id);
#endif /* WITH_WSREP */
        goto error;
      }
      /* Release metadata locks acquired in this transaction. */
      thd->mdl_context.release_transactional_locks();
    }
  }
  
#ifndef DBUG_OFF
  if (lex->sql_command != SQLCOM_SET_OPTION)
    DEBUG_SYNC(thd,"before_execute_sql_command");
#endif

  /*
    Check if we are in a read-only transaction and we're trying to
    execute a statement which should always be disallowed in such cases.

    Note that this check is done after any implicit commits.
  */
  if (thd->tx_read_only &&
      (sql_command_flags[lex->sql_command] & CF_DISALLOW_IN_RO_TRANS))
  {
    my_error(ER_CANT_EXECUTE_IN_READ_ONLY_TRANSACTION, MYF(0));
    goto error;
  }

  /*
    Close tables open by HANDLERs before executing DDL statement
    which is going to affect those tables.

    This should happen before temporary tables are pre-opened as
    otherwise we will get errors about attempt to re-open tables
    if table to be changed is open through HANDLER.

    Note that even although this is done before any privilege
    checks there is no security problem here as closing open
    HANDLER doesn't require any privileges anyway.
  */
  if (sql_command_flags[lex->sql_command] & CF_HA_CLOSE)
    mysql_ha_rm_tables(thd, all_tables);

  /*
    Pre-open temporary tables to simplify privilege checking
    for statements which need this.
  */
  if (sql_command_flags[lex->sql_command] & CF_PREOPEN_TMP_TABLES)
  {
    if (open_temporary_tables(thd, all_tables))
      goto error;
  }

  switch (lex->sql_command) {

  case SQLCOM_SHOW_EVENTS:
#ifndef HAVE_EVENT_SCHEDULER
    my_error(ER_NOT_SUPPORTED_YET, MYF(0), "embedded server");
    break;
#endif
  case SQLCOM_SHOW_STATUS:
  {
    execute_show_status(thd, all_tables);
#ifdef WITH_WSREP
    wsrep_free_status(thd);
#endif /* WITH_WSREP */
    break;
  }
  case SQLCOM_SHOW_EXPLAIN:
  {
    if (!thd->security_ctx->priv_user[0] &&
        check_global_access(thd,PROCESS_ACL))
      break;

    /*
      The select should use only one table, it's the SHOW EXPLAIN pseudo-table
    */
    if (lex->sroutines.records || lex->query_tables->next_global)
    {
      my_message(ER_SET_CONSTANTS_ONLY, ER(ER_SET_CONSTANTS_ONLY),
		 MYF(0));
      goto error;
    }

    Item **it= lex->value_list.head_ref();
    if (!(*it)->basic_const_item() ||
        (!(*it)->fixed && (*it)->fix_fields(lex->thd, it)) || 
        (*it)->check_cols(1))
    {
      my_message(ER_SET_CONSTANTS_ONLY, ER(ER_SET_CONSTANTS_ONLY),
		 MYF(0));
      goto error;
    }
    /* no break; fall through */
  }
  case SQLCOM_SHOW_STATUS_PROC:
  case SQLCOM_SHOW_STATUS_FUNC:
#ifdef WITH_WSREP
    if (WSREP_CLIENT(thd) && wsrep_sync_wait(thd)) goto error;
#endif /* WITH_WSREP */

  case SQLCOM_SHOW_DATABASES:
  case SQLCOM_SHOW_TABLES:
  case SQLCOM_SHOW_TRIGGERS:
  case SQLCOM_SHOW_TABLE_STATUS:
  case SQLCOM_SHOW_OPEN_TABLES:
  case SQLCOM_SHOW_PLUGINS:
  case SQLCOM_SHOW_FIELDS:
  case SQLCOM_SHOW_KEYS:
#ifndef WITH_WSREP
  case SQLCOM_SHOW_VARIABLES:
  case SQLCOM_SHOW_CHARSETS:
  case SQLCOM_SHOW_COLLATIONS:
  case SQLCOM_SHOW_STORAGE_ENGINES:
  case SQLCOM_SHOW_PROFILE:
#endif /* WITH_WSREP */
  case SQLCOM_SHOW_CLIENT_STATS:
  case SQLCOM_SHOW_USER_STATS:
  case SQLCOM_SHOW_TABLE_STATS:
  case SQLCOM_SHOW_INDEX_STATS:
  case SQLCOM_SELECT:
#ifdef WITH_WSREP
    if (WSREP_CLIENT(thd) && wsrep_sync_wait(thd)) goto error;
  case SQLCOM_SHOW_VARIABLES:
  case SQLCOM_SHOW_CHARSETS:
  case SQLCOM_SHOW_COLLATIONS:
  case SQLCOM_SHOW_STORAGE_ENGINES:
  case SQLCOM_SHOW_PROFILE:
#endif /* WITH_WSREP */
   {
    thd->status_var.last_query_cost= 0.0;

    /*
      lex->exchange != NULL implies SELECT .. INTO OUTFILE and this
      requires FILE_ACL access.
    */
    ulong privileges_requested= lex->exchange ? SELECT_ACL | FILE_ACL :
      SELECT_ACL;

    if (all_tables)
      res= check_table_access(thd,
                              privileges_requested,
                              all_tables, FALSE, UINT_MAX, FALSE);
    else
      res= check_access(thd, privileges_requested, any_db, NULL, NULL, 0, 0);

    if (res)
      break;

    res= execute_sqlcom_select(thd, all_tables);
    break;
  }
case SQLCOM_PREPARE:
  {
    mysql_sql_stmt_prepare(thd);
    break;
  }
  case SQLCOM_EXECUTE:
  {
    mysql_sql_stmt_execute(thd);
    break;
  }
  case SQLCOM_DEALLOCATE_PREPARE:
  {
    mysql_sql_stmt_close(thd);
    break;
  }
  case SQLCOM_DO:
    if (check_table_access(thd, SELECT_ACL, all_tables, FALSE, UINT_MAX, FALSE)
        || open_and_lock_tables(thd, all_tables, TRUE, 0))
      goto error;

    res= mysql_do(thd, *lex->insert_list);
    break;

  case SQLCOM_EMPTY_QUERY:
    my_ok(thd);
    break;

  case SQLCOM_HELP:
    res= mysqld_help(thd,lex->help_arg);
    break;

#ifndef EMBEDDED_LIBRARY
  case SQLCOM_PURGE:
  {
    if (check_global_access(thd, SUPER_ACL))
      goto error;
    /* PURGE MASTER LOGS TO 'file' */
    res = purge_master_logs(thd, lex->to_log);
    break;
  }
  case SQLCOM_PURGE_BEFORE:
  {
    Item *it;

    if (check_global_access(thd, SUPER_ACL))
      goto error;
    /* PURGE MASTER LOGS BEFORE 'data' */
    it= (Item *)lex->value_list.head();
    if ((!it->fixed && it->fix_fields(lex->thd, &it)) ||
        it->check_cols(1))
    {
      my_error(ER_WRONG_ARGUMENTS, MYF(0), "PURGE LOGS BEFORE");
      goto error;
    }
    it= new Item_func_unix_timestamp(it);
    it->fix_fields(thd, &it);
    res = purge_master_logs_before_date(thd, (ulong)it->val_int());
    break;
  }
#endif
  case SQLCOM_SHOW_WARNS:
  {
    res= mysqld_show_warnings(thd, (ulong)
			      ((1L << (uint) Sql_condition::WARN_LEVEL_NOTE) |
			       (1L << (uint) Sql_condition::WARN_LEVEL_WARN) |
			       (1L << (uint) Sql_condition::WARN_LEVEL_ERROR)
			       ));
    break;
  }
  case SQLCOM_SHOW_ERRORS:
  {
    res= mysqld_show_warnings(thd, (ulong)
			      (1L << (uint) Sql_condition::WARN_LEVEL_ERROR));
    break;
  }
  case SQLCOM_SHOW_PROFILES:
  {
#if defined(ENABLED_PROFILING)
    thd->profiling.discard_current_query();
    res= thd->profiling.show_profiles();
    if (res)
      goto error;
#else
    my_error(ER_FEATURE_DISABLED, MYF(0), "SHOW PROFILES", "enable-profiling");
    goto error;
#endif
    break;
  }

#ifdef HAVE_REPLICATION
  case SQLCOM_SHOW_SLAVE_HOSTS:
  {
    if (check_global_access(thd, REPL_SLAVE_ACL))
      goto error;
    res = show_slave_hosts(thd);
    break;
  }
  case SQLCOM_SHOW_RELAYLOG_EVENTS: /* fall through */
  case SQLCOM_SHOW_BINLOG_EVENTS:
  {
    if (check_global_access(thd, REPL_SLAVE_ACL))
      goto error;
    res = mysql_show_binlog_events(thd);
    break;
  }
#endif

  case SQLCOM_ASSIGN_TO_KEYCACHE:
  {
    DBUG_ASSERT(first_table == all_tables && first_table != 0);
    if (check_access(thd, INDEX_ACL, first_table->db,
                     &first_table->grant.privilege,
                     &first_table->grant.m_internal,
                     0, 0))
      goto error;
    res= mysql_assign_to_keycache(thd, first_table, &lex->ident);
    break;
  }
  case SQLCOM_PRELOAD_KEYS:
  {
    DBUG_ASSERT(first_table == all_tables && first_table != 0);
    if (check_access(thd, INDEX_ACL, first_table->db,
                     &first_table->grant.privilege,
                     &first_table->grant.m_internal,
                     0, 0))
      goto error;
    res = mysql_preload_keys(thd, first_table);
    break;
  }
#ifdef HAVE_REPLICATION
  case SQLCOM_CHANGE_MASTER:
  {
    LEX_MASTER_INFO *lex_mi= &thd->lex->mi;
    Master_info *mi;
    bool new_master= 0;
    bool master_info_added;

    if (check_global_access(thd, SUPER_ACL))
      goto error;
    mysql_mutex_lock(&LOCK_active_mi);

    if (!master_info_index)
      goto error;

    mi= master_info_index->get_master_info(&lex_mi->connection_name,
                                           Sql_condition::WARN_LEVEL_NOTE);

    if (mi == NULL)
    {
      /* New replication created */
      mi= new Master_info(&lex_mi->connection_name, relay_log_recovery); 
      if (!mi || mi->error())
      {
        delete mi;
        res= 1;
        mysql_mutex_unlock(&LOCK_active_mi);
        break;
      }
      new_master= 1;
    }

    res= change_master(thd, mi, &master_info_added);
    if (res && new_master)
    {
      /*
        If the new master was added by change_master(), remove it as it didn't
        work (this will free mi as well).

        If new master was not added, we still need to free mi.
      */
      if (master_info_added)
        master_info_index->remove_master_info(&lex_mi->connection_name);
      else
        delete mi;
    }
    else
    {
      mi->rpl_filter= get_or_create_rpl_filter(lex_mi->connection_name.str,
                                               lex_mi->connection_name.length);
    }

    mysql_mutex_unlock(&LOCK_active_mi);
    break;
  }
  case SQLCOM_SHOW_SLAVE_STAT:
  {
    /* Accept one of two privileges */
    if (check_global_access(thd, SUPER_ACL | REPL_CLIENT_ACL))
      goto error;
    mysql_mutex_lock(&LOCK_active_mi);

    if (lex->verbose)
      res= show_all_master_info(thd);
    else
    {
      LEX_MASTER_INFO *lex_mi= &thd->lex->mi;
      Master_info *mi;
      mi= master_info_index->get_master_info(&lex_mi->connection_name,
                                             Sql_condition::WARN_LEVEL_ERROR);
      if (mi != NULL)
      {
        res= show_master_info(thd, mi, 0);
      }
    }
    mysql_mutex_unlock(&LOCK_active_mi);
    break;
  }
  case SQLCOM_SHOW_MASTER_STAT:
  {
    /* Accept one of two privileges */
    if (check_global_access(thd, SUPER_ACL | REPL_CLIENT_ACL))
      goto error;
    res = show_binlog_info(thd);
    break;
  }

#endif /* HAVE_REPLICATION */
  case SQLCOM_SHOW_ENGINE_STATUS:
    {
      if (check_global_access(thd, PROCESS_ACL))
        goto error;
      res = ha_show_status(thd, lex->create_info.db_type, HA_ENGINE_STATUS);
      break;
    }
  case SQLCOM_SHOW_ENGINE_MUTEX:
    {
      if (check_global_access(thd, PROCESS_ACL))
        goto error;
      res = ha_show_status(thd, lex->create_info.db_type, HA_ENGINE_MUTEX);
      break;
    }
  case SQLCOM_CREATE_TABLE:
  {
    DBUG_ASSERT(first_table == all_tables && first_table != 0);
    bool link_to_local;
    TABLE_LIST *create_table= first_table;
    TABLE_LIST *select_tables= lex->create_last_non_select_table->next_global;

    /*
      Code below (especially in mysql_create_table() and select_create
      methods) may modify HA_CREATE_INFO structure in LEX, so we have to
      use a copy of this structure to make execution prepared statement-
      safe. A shallow copy is enough as this code won't modify any memory
      referenced from this structure.
    */
    HA_CREATE_INFO create_info(lex->create_info);
    /*
      We need to copy alter_info for the same reasons of re-execution
      safety, only in case of Alter_info we have to do (almost) a deep
      copy.
    */
    Alter_info alter_info(lex->alter_info, thd->mem_root);

    if (thd->is_fatal_error)
    {
      /* If out of memory when creating a copy of alter_info. */
      res= 1;
      goto end_with_restore_list;
    }

    /* Check privileges */
    if ((res= create_table_precheck(thd, select_tables, create_table)))
      goto end_with_restore_list;

    /* Might have been updated in create_table_precheck */
    create_info.alias= create_table->alias;

    /* Fix names if symlinked or relocated tables */
    if (append_file_to_dir(thd, &create_info.data_file_name,
			   create_table->table_name) ||
	append_file_to_dir(thd, &create_info.index_file_name,
			   create_table->table_name))
      goto end_with_restore_list;

    /*
      If no engine type was given, work out the default now
      rather than at parse-time.
    */
    if (!(create_info.used_fields & HA_CREATE_USED_ENGINE))
      create_info.db_type= ha_default_handlerton(thd);
    /*
      If we are using SET CHARSET without DEFAULT, add an implicit
      DEFAULT to not confuse old users. (This may change).
    */
    if ((create_info.used_fields &
	 (HA_CREATE_USED_DEFAULT_CHARSET | HA_CREATE_USED_CHARSET)) ==
	HA_CREATE_USED_CHARSET)
    {
      create_info.used_fields&= ~HA_CREATE_USED_CHARSET;
      create_info.used_fields|= HA_CREATE_USED_DEFAULT_CHARSET;
      create_info.default_table_charset= create_info.table_charset;
      create_info.table_charset= 0;
    }

    /*
      For CREATE TABLE we should not open the table even if it exists.
      If the table exists, we should either not create it or replace it
    */
    lex->query_tables->open_strategy= TABLE_LIST::OPEN_STUB;

    /*
      If we are a slave, we should add OR REPLACE if we don't have
      IF EXISTS. This will help a slave to recover from
      CREATE TABLE OR EXISTS failures by dropping the table and
      retrying the create.
    */
    create_info.org_options= create_info.options;
    if (thd->slave_thread &&
        slave_ddl_exec_mode_options == SLAVE_EXEC_MODE_IDEMPOTENT &&
        !(lex->create_info.options & HA_LEX_CREATE_IF_NOT_EXISTS))
      create_info.options|= HA_LEX_CREATE_REPLACE;

#ifdef WITH_PARTITION_STORAGE_ENGINE
    {
      partition_info *part_info= thd->lex->part_info;
      if (part_info && !(part_info= thd->lex->part_info->get_clone()))
      {
        res= -1;
        goto end_with_restore_list;
      }
      thd->work_part_info= part_info;
    }
#endif

    if (select_lex->item_list.elements)		// With select
    {
      select_result *result;

      /*
        CREATE TABLE...IGNORE/REPLACE SELECT... can be unsafe, unless
        ORDER BY PRIMARY KEY clause is used in SELECT statement. We therefore
        use row based logging if mixed or row based logging is available.
        TODO: Check if the order of the output of the select statement is
        deterministic. Waiting for BUG#42415
      */
      if(lex->ignore)
        lex->set_stmt_unsafe(LEX::BINLOG_STMT_UNSAFE_CREATE_IGNORE_SELECT);
      
      if(lex->duplicates == DUP_REPLACE)
        lex->set_stmt_unsafe(LEX::BINLOG_STMT_UNSAFE_CREATE_REPLACE_SELECT);

      /*
        If:
        a) we inside an SP and there was NAME_CONST substitution,
        b) binlogging is on (STMT mode),
        c) we log the SP as separate statements
        raise a warning, as it may cause problems
        (see 'NAME_CONST issues' in 'Binary Logging of Stored Programs')
       */
      if (thd->query_name_consts && 
          mysql_bin_log.is_open() &&
          WSREP_FORMAT(thd->variables.binlog_format) == BINLOG_FORMAT_STMT &&
          !mysql_bin_log.is_query_in_union(thd, thd->query_id))
      {
        List_iterator_fast<Item> it(select_lex->item_list);
        Item *item;
        uint splocal_refs= 0;
        /* Count SP local vars in the top-level SELECT list */
        while ((item= it++))
        {
          if (item->is_splocal())
            splocal_refs++;
        }
        /*
          If it differs from number of NAME_CONST substitution applied,
          we may have a SOME_FUNC(NAME_CONST()) in the SELECT list,
          that may cause a problem with binary log (see BUG#35383),
          raise a warning. 
        */
        if (splocal_refs != thd->query_name_consts)
          push_warning(thd, 
                       Sql_condition::WARN_LEVEL_WARN,
                       ER_UNKNOWN_ERROR,
"Invoked routine ran a statement that may cause problems with "
"binary log, see 'NAME_CONST issues' in 'Binary Logging of Stored Programs' "
"section of the manual.");
      }
      
      select_lex->options|= SELECT_NO_UNLOCK;
      unit->set_limit(select_lex);

      /*
        Disable non-empty MERGE tables with CREATE...SELECT. Too
        complicated. See Bug #26379. Empty MERGE tables are read-only
        and don't allow CREATE...SELECT anyway.
      */
      if (create_info.used_fields & HA_CREATE_USED_UNION)
      {
        my_error(ER_WRONG_OBJECT, MYF(0), create_table->db,
                 create_table->table_name, "BASE TABLE");
        res= 1;
        goto end_with_restore_list;
      }

      /* Copy temporarily the statement flags to thd for lock_table_names() */
      uint save_thd_create_info_options= thd->lex->create_info.options;
      thd->lex->create_info.options|= create_info.options;
      res= open_and_lock_tables(thd, lex->query_tables, TRUE, 0);
      thd->lex->create_info.options= save_thd_create_info_options;
      if (res)
      {
        /* Got error or warning. Set res to 1 if error */
        if (!(res= thd->is_error()))
          my_ok(thd);                           // CREATE ... IF NOT EXISTS
        goto end_with_restore_list;
      }

      /* Ensure we don't try to create something from which we select from */
      if ((create_info.options & HA_LEX_CREATE_REPLACE) &&
          !create_info.tmp_table())
      {
        TABLE_LIST *duplicate;
        if ((duplicate= unique_table(thd, lex->query_tables,
                                     lex->query_tables->next_global,
                                     0)))
        {
          update_non_unique_table_error(lex->query_tables, "CREATE",
                                        duplicate);
          res= TRUE;
          goto end_with_restore_list;
        }
      }
      {
        /*
          Remove target table from main select and name resolution
          context. This can't be done earlier as it will break view merging in
          statements like "CREATE TABLE IF NOT EXISTS existing_view SELECT".
        */
        lex->unlink_first_table(&link_to_local);

        /* Store reference to table in case of LOCK TABLES */
        create_info.table= create_table->table;

<<<<<<< HEAD
#ifdef WITH_WSREP
        if (WSREP(thd) &&
            (!thd->is_current_stmt_binlog_format_row() ||
             !(create_info.tmp_table())))
          WSREP_TO_ISOLATION_BEGIN(create_table->db, create_table->table_name,
                                   NULL)
#endif

=======
>>>>>>> 9eff9ed5
        /*
          select_create is currently not re-execution friendly and
          needs to be created for every execution of a PS/SP.
          Note: In wsrep-patch, CTAS is handled like a regular transaction.
        */
        if ((result= new select_create(create_table,
                                       &create_info,
                                       &alter_info,
                                       select_lex->item_list,
                                       lex->duplicates,
                                       lex->ignore,
                                       select_tables)))
        {
          /*
            CREATE from SELECT give its SELECT_LEX for SELECT,
            and item_list belong to SELECT
          */
          if (!(res= handle_select(thd, lex, result, 0)))
          {
            if (create_info.tmp_table())
              thd->variables.option_bits|= OPTION_KEEP_LOG;
          }
          delete result;
        }
        lex->link_first_table_back(create_table, link_to_local);
      }
    }
    else
    {
      /* regular create */
      if (create_info.options & HA_LEX_CREATE_TABLE_LIKE)
      {
        /* CREATE TABLE ... LIKE ... */
        res= mysql_create_like_table(thd, create_table, select_tables,
                                     &create_info);
      }
      else
      {
#ifdef WITH_WSREP
        /* in STATEMENT format, we probably have to replicate also temporary
           tables, like mysql replication does
        */
        if (!thd->is_current_stmt_binlog_format_row() ||
	    !(create_info.options & HA_LEX_CREATE_TMP_TABLE))
          WSREP_TO_ISOLATION_BEGIN(create_table->db, create_table->table_name,
                                   NULL)
#endif /* WITH_WSREP */
        /* Regular CREATE TABLE */
        res= mysql_create_table(thd, create_table,
                                &create_info, &alter_info);
      }
      if (!res)
      {
        /* So that CREATE TEMPORARY TABLE gets to binlog at commit/rollback */
        if (create_info.tmp_table())
          thd->variables.option_bits|= OPTION_KEEP_LOG;
        my_ok(thd);
      }
    }

end_with_restore_list:
    break;
  }
  case SQLCOM_CREATE_INDEX:
  case SQLCOM_DROP_INDEX:
  /*
    CREATE INDEX and DROP INDEX are implemented by calling ALTER
    TABLE with proper arguments.

    In the future ALTER TABLE will notice that the request is to
    only add indexes and create these one by one for the existing
    table without having to do a full rebuild.
  */
  {
    /* Prepare stack copies to be re-execution safe */
    HA_CREATE_INFO create_info;
    Alter_info alter_info(lex->alter_info, thd->mem_root);

    if (thd->is_fatal_error) /* out of memory creating a copy of alter_info */
      goto error;

    DBUG_ASSERT(first_table == all_tables && first_table != 0);
    if (check_one_table_access(thd, INDEX_ACL, all_tables))
      goto error; /* purecov: inspected */
    WSREP_TO_ISOLATION_BEGIN(first_table->db, first_table->table_name, NULL)
    /*
      Currently CREATE INDEX or DROP INDEX cause a full table rebuild
      and thus classify as slow administrative statements just like
      ALTER TABLE.
    */
    thd->enable_slow_log= opt_log_slow_admin_statements;
    thd->query_plan_flags|= QPLAN_ADMIN;

    bzero((char*) &create_info, sizeof(create_info));
    create_info.db_type= 0;
    create_info.row_type= ROW_TYPE_NOT_USED;
    create_info.default_table_charset= thd->variables.collation_database;

    res= mysql_alter_table(thd, first_table->db, first_table->table_name,
                           &create_info, first_table, &alter_info,
                           0, (ORDER*) 0, 0);
    break;
  }
#ifdef HAVE_REPLICATION
  case SQLCOM_SLAVE_START:
  {
    LEX_MASTER_INFO* lex_mi= &thd->lex->mi;
    Master_info *mi;
    int load_error;

    load_error= rpl_load_gtid_slave_state(thd);

    mysql_mutex_lock(&LOCK_active_mi);

    if ((mi= (master_info_index->
              get_master_info(&lex_mi->connection_name,
                              Sql_condition::WARN_LEVEL_ERROR))))
    {
      if (load_error)
      {
        /*
          We cannot start a slave using GTID if we cannot load the GTID position
          from the mysql.gtid_slave_pos table. But we can allow non-GTID
          replication (useful eg. during upgrade).
        */
        if (mi->using_gtid != Master_info::USE_GTID_NO)
        {
          mysql_mutex_unlock(&LOCK_active_mi);
          break;
        }
        else
          thd->clear_error();
      }
      if (!start_slave(thd, mi, 1 /* net report*/))
        my_ok(thd);
    }
    mysql_mutex_unlock(&LOCK_active_mi);
    break;
  }
  case SQLCOM_SLAVE_STOP:
  {
    LEX_MASTER_INFO *lex_mi;
    Master_info *mi;
    /*
      If the client thread has locked tables, a deadlock is possible.
      Assume that
      - the client thread does LOCK TABLE t READ.
      - then the master updates t.
      - then the SQL slave thread wants to update t,
        so it waits for the client thread because t is locked by it.
    - then the client thread does SLAVE STOP.
      SLAVE STOP waits for the SQL slave thread to terminate its
      update t, which waits for the client thread because t is locked by it.
      To prevent that, refuse SLAVE STOP if the
      client thread has locked tables
    */
    if (thd->locked_tables_mode ||
        thd->in_active_multi_stmt_transaction() ||
        thd->global_read_lock.is_acquired())
    {
      my_message(ER_LOCK_OR_ACTIVE_TRANSACTION,
                 ER(ER_LOCK_OR_ACTIVE_TRANSACTION), MYF(0));
      goto error;
    }

    lex_mi= &thd->lex->mi;
    mysql_mutex_lock(&LOCK_active_mi);
    if ((mi= (master_info_index->
              get_master_info(&lex_mi->connection_name,
                              Sql_condition::WARN_LEVEL_ERROR))))
      if (!stop_slave(thd, mi, 1/* net report*/))
        my_ok(thd);
    mysql_mutex_unlock(&LOCK_active_mi);
    break;
  }
  case SQLCOM_SLAVE_ALL_START:
  {
    mysql_mutex_lock(&LOCK_active_mi);
    if (master_info_index && !master_info_index->start_all_slaves(thd))
      my_ok(thd);
    mysql_mutex_unlock(&LOCK_active_mi);
    break;
  }
  case SQLCOM_SLAVE_ALL_STOP:
  {
    if (thd->locked_tables_mode ||
        thd->in_active_multi_stmt_transaction() ||
        thd->global_read_lock.is_acquired())
    {
      my_message(ER_LOCK_OR_ACTIVE_TRANSACTION,
                 ER(ER_LOCK_OR_ACTIVE_TRANSACTION), MYF(0));
      goto error;
    }
    mysql_mutex_lock(&LOCK_active_mi);
    if (master_info_index && !master_info_index->stop_all_slaves(thd))
      my_ok(thd);      
    mysql_mutex_unlock(&LOCK_active_mi);
    break;
  }
#endif /* HAVE_REPLICATION */
  case SQLCOM_RENAME_TABLE:
  {
    WSREP_TO_ISOLATION_BEGIN(0, 0, first_table)
    if (execute_rename_table(thd, first_table, all_tables))
      goto error;
    break;
  }
#ifndef EMBEDDED_LIBRARY
  case SQLCOM_SHOW_BINLOGS:
#ifdef DONT_ALLOW_SHOW_COMMANDS
    my_message(ER_NOT_ALLOWED_COMMAND, ER(ER_NOT_ALLOWED_COMMAND),
               MYF(0)); /* purecov: inspected */
    goto error;
#else
    {
      if (check_global_access(thd, SUPER_ACL | REPL_CLIENT_ACL))
	goto error;
      res = show_binlogs(thd);
      break;
    }
#endif
#endif /* EMBEDDED_LIBRARY */
  case SQLCOM_SHOW_CREATE:
    DBUG_ASSERT(first_table == all_tables && first_table != 0);
#ifdef DONT_ALLOW_SHOW_COMMANDS
    my_message(ER_NOT_ALLOWED_COMMAND, ER(ER_NOT_ALLOWED_COMMAND),
               MYF(0)); /* purecov: inspected */
    goto error;
#else
    {
#ifdef WITH_WSREP
      if (WSREP_CLIENT(thd) && wsrep_sync_wait(thd)) goto error;
#endif /* WITH_WSREP */

     /*
        Access check:
        SHOW CREATE TABLE require any privileges on the table level (ie
        effecting all columns in the table).
        SHOW CREATE VIEW require the SHOW_VIEW and SELECT ACLs on the table
        level.
        NOTE: SHOW_VIEW ACL is checked when the view is created.
      */

      DBUG_PRINT("debug", ("lex->only_view: %d, table: %s.%s",
                           lex->only_view,
                           first_table->db, first_table->table_name));
      if (lex->only_view)
      {
        if (check_table_access(thd, SELECT_ACL, first_table, FALSE, 1, FALSE))
        {
          DBUG_PRINT("debug", ("check_table_access failed"));
          my_error(ER_TABLEACCESS_DENIED_ERROR, MYF(0),
                  "SHOW", thd->security_ctx->priv_user,
                  thd->security_ctx->host_or_ip, first_table->alias);
          goto error;
        }
        DBUG_PRINT("debug", ("check_table_access succeeded"));

        /* Ignore temporary tables if this is "SHOW CREATE VIEW" */
        first_table->open_type= OT_BASE_ONLY;

      }
      else
      {
        /*
          Temporary tables should be opened for SHOW CREATE TABLE, but not
          for SHOW CREATE VIEW.
        */
        if (open_temporary_tables(thd, all_tables))
          goto error;

        /*
          The fact that check_some_access() returned FALSE does not mean that
          access is granted. We need to check if first_table->grant.privilege
          contains any table-specific privilege.
        */
        DBUG_PRINT("debug", ("first_table->grant.privilege: %lx",
                             first_table->grant.privilege));
        if (check_some_access(thd, SHOW_CREATE_TABLE_ACLS, first_table) ||
            (first_table->grant.privilege & SHOW_CREATE_TABLE_ACLS) == 0)
        {
          my_error(ER_TABLEACCESS_DENIED_ERROR, MYF(0),
                  "SHOW", thd->security_ctx->priv_user,
                  thd->security_ctx->host_or_ip, first_table->alias);
          goto error;
        }
      }

      /* Access is granted. Execute the command.  */
      res= mysqld_show_create(thd, first_table);
      break;
    }
#endif
  case SQLCOM_CHECKSUM:
  {
    DBUG_ASSERT(first_table == all_tables && first_table != 0);
#ifdef WITH_WSREP
    if (WSREP_CLIENT(thd) && wsrep_sync_wait(thd)) goto error;
#endif /* WITH_WSREP */

    if (check_table_access(thd, SELECT_ACL, all_tables,
                           FALSE, UINT_MAX, FALSE))
      goto error; /* purecov: inspected */

    res = mysql_checksum_table(thd, first_table, &lex->check_opt);
    break;
  }
  case SQLCOM_UPDATE:
#ifdef WITH_WSREP
      if (WSREP_CLIENT(thd) &&
          wsrep_sync_wait(thd, WSREP_SYNC_WAIT_BEFORE_UPDATE_DELETE)) goto error;
#endif /* WITH_WSREP */      
  {
    ha_rows found= 0, updated= 0;
    DBUG_ASSERT(first_table == all_tables && first_table != 0);
    if (update_precheck(thd, all_tables))
      break;

    /*
      UPDATE IGNORE can be unsafe. We therefore use row based
      logging if mixed or row based logging is available.
      TODO: Check if the order of the output of the select statement is
      deterministic. Waiting for BUG#42415
    */
    if (lex->ignore)
      lex->set_stmt_unsafe(LEX::BINLOG_STMT_UNSAFE_UPDATE_IGNORE);

    DBUG_ASSERT(select_lex->offset_limit == 0);
    unit->set_limit(select_lex);
    MYSQL_UPDATE_START(thd->query());
    res= (up_result= mysql_update(thd, all_tables,
                                  select_lex->item_list,
                                  lex->value_list,
                                  select_lex->where,
                                  select_lex->order_list.elements,
                                  select_lex->order_list.first,
                                  unit->select_limit_cnt,
                                  lex->duplicates, lex->ignore,
                                  &found, &updated));
    MYSQL_UPDATE_DONE(res, found, updated);
    /* mysql_update return 2 if we need to switch to multi-update */
    if (up_result != 2)
      break;
    /* Fall through */
  }
  case SQLCOM_UPDATE_MULTI:
  {
    DBUG_ASSERT(first_table == all_tables && first_table != 0);
    /* if we switched from normal update, rights are checked */
    if (up_result != 2)
    {
#ifdef WITH_WSREP
      if (WSREP_CLIENT(thd) &&
          wsrep_sync_wait(thd, WSREP_SYNC_WAIT_BEFORE_UPDATE_DELETE)) goto error;
#endif /* WITH_WSREP */
      if ((res= multi_update_precheck(thd, all_tables)))
        break;
    }
    else
      res= 0;

    res= mysql_multi_update_prepare(thd);

#ifdef HAVE_REPLICATION
    /* Check slave filtering rules */
    if (unlikely(thd->slave_thread && !have_table_map_for_update))
    {
      if (all_tables_not_ok(thd, all_tables))
      {
        if (res!= 0)
        {
          res= 0;             /* don't care of prev failure  */
          thd->clear_error(); /* filters are of highest prior */
        }
        /* we warn the slave SQL thread */
        my_error(ER_SLAVE_IGNORED_TABLE, MYF(0));
        break;
      }
      if (res)
        break;
    }
    else
    {
#endif /* HAVE_REPLICATION */
      if (res)
        break;
      if (opt_readonly &&
	  !(thd->security_ctx->master_access & SUPER_ACL) &&
	  some_non_temp_table_to_be_updated(thd, all_tables))
      {
	my_error(ER_OPTION_PREVENTS_STATEMENT, MYF(0), "--read-only");
	break;
      }
#ifdef HAVE_REPLICATION
    }  /* unlikely */
#endif
    {
      multi_update *result_obj;
      MYSQL_MULTI_UPDATE_START(thd->query());
      res= mysql_multi_update(thd, all_tables,
                              &select_lex->item_list,
                              &lex->value_list,
                              select_lex->where,
                              select_lex->options,
                              lex->duplicates,
                              lex->ignore,
                              unit,
                              select_lex,
                              &result_obj);
      if (result_obj)
      {
        MYSQL_MULTI_UPDATE_DONE(res, result_obj->num_found(),
                                result_obj->num_updated());
        res= FALSE; /* Ignore errors here */
        delete result_obj;
      }
      else
      {
        MYSQL_MULTI_UPDATE_DONE(1, 0, 0);
      }
    }
    break;
  }
  case SQLCOM_REPLACE:
#ifdef WITH_WSREP
      if (WSREP_CLIENT(thd) &&
          wsrep_sync_wait(thd, WSREP_SYNC_WAIT_BEFORE_INSERT_REPLACE)) goto error;
#endif /* WITH_WSREP */
#ifndef DBUG_OFF
    if (mysql_bin_log.is_open())
    {
      /*
        Generate an incident log event before writing the real event
        to the binary log.  We put this event is before the statement
        since that makes it simpler to check that the statement was
        not executed on the slave (since incidents usually stop the
        slave).

        Observe that any row events that are generated will be
        generated before.

        This is only for testing purposes and will not be present in a
        release build.
      */

      Incident incident= INCIDENT_NONE;
      DBUG_PRINT("debug", ("Just before generate_incident()"));
      DBUG_EXECUTE_IF("incident_database_resync_on_replace",
                      incident= INCIDENT_LOST_EVENTS;);
      if (incident)
      {
        Incident_log_event ev(thd, incident);
        (void) mysql_bin_log.write(&ev);        /* error is ignored */
        if (mysql_bin_log.rotate_and_purge(true))
        {
          res= 1;
          break;
        }
      }
      DBUG_PRINT("debug", ("Just after generate_incident()"));
    }
#endif
  case SQLCOM_INSERT:
#ifdef WITH_WSREP
      if (WSREP_CLIENT(thd) &&
          wsrep_sync_wait(thd, WSREP_SYNC_WAIT_BEFORE_INSERT_REPLACE)) goto error;
#endif /* WITH_WSREP */      
  {
    DBUG_ASSERT(first_table == all_tables && first_table != 0);

    /*
      Since INSERT DELAYED doesn't support temporary tables, we could
      not pre-open temporary tables for SQLCOM_INSERT / SQLCOM_REPLACE.
      Open them here instead.
    */
    if (first_table->lock_type != TL_WRITE_DELAYED)
    {
      if ((res= open_temporary_tables(thd, all_tables)))
        break;
    }

    if ((res= insert_precheck(thd, all_tables)))
      break;

    MYSQL_INSERT_START(thd->query());
    res= mysql_insert(thd, all_tables, lex->field_list, lex->many_values,
		      lex->update_list, lex->value_list,
                      lex->duplicates, lex->ignore);
    MYSQL_INSERT_DONE(res, (ulong) thd->get_row_count_func());
    /*
      If we have inserted into a VIEW, and the base table has
      AUTO_INCREMENT column, but this column is not accessible through
      a view, then we should restore LAST_INSERT_ID to the value it
      had before the statement.
    */
    if (first_table->view && !first_table->contain_auto_increment)
      thd->first_successful_insert_id_in_cur_stmt=
        thd->first_successful_insert_id_in_prev_stmt;

#ifdef ENABLED_DEBUG_SYNC
    DBUG_EXECUTE_IF("after_mysql_insert",
                    {
                      const char act1[]=
                        "now "
                        "wait_for signal.continue";
                      const char act2[]=
                        "now "
                        "signal signal.continued";
                      DBUG_ASSERT(debug_sync_service);
                      DBUG_ASSERT(!debug_sync_set_action(thd,
                                                         STRING_WITH_LEN(act1)));
                      DBUG_ASSERT(!debug_sync_set_action(thd,
                                                         STRING_WITH_LEN(act2)));
                    };);
    DEBUG_SYNC(thd, "after_mysql_insert");
#endif
    break;
  }
  case SQLCOM_REPLACE_SELECT:
  case SQLCOM_INSERT_SELECT:
#ifdef WITH_WSREP
      if (WSREP_CLIENT(thd) &&
          wsrep_sync_wait(thd, WSREP_SYNC_WAIT_BEFORE_INSERT_REPLACE)) goto error;
#endif /* WITH_WSREP */      
  {
    select_result *sel_result;
    bool explain= MY_TEST(lex->describe);
    DBUG_ASSERT(first_table == all_tables && first_table != 0);
    if ((res= insert_precheck(thd, all_tables)))
      break;
#ifdef WITH_WSREP
    if (thd->wsrep_consistency_check == CONSISTENCY_CHECK_DECLARED)
    {
      thd->wsrep_consistency_check = CONSISTENCY_CHECK_RUNNING;
      WSREP_TO_ISOLATION_BEGIN(first_table->db, first_table->table_name, NULL);
    }

#endif
    /*
      INSERT...SELECT...ON DUPLICATE KEY UPDATE/REPLACE SELECT/
      INSERT...IGNORE...SELECT can be unsafe, unless ORDER BY PRIMARY KEY
      clause is used in SELECT statement. We therefore use row based
      logging if mixed or row based logging is available.
      TODO: Check if the order of the output of the select statement is
      deterministic. Waiting for BUG#42415
    */
    if (lex->sql_command == SQLCOM_INSERT_SELECT &&
        lex->duplicates == DUP_UPDATE)
      lex->set_stmt_unsafe(LEX::BINLOG_STMT_UNSAFE_INSERT_SELECT_UPDATE);

    if (lex->sql_command == SQLCOM_INSERT_SELECT && lex->ignore)
      lex->set_stmt_unsafe(LEX::BINLOG_STMT_UNSAFE_INSERT_IGNORE_SELECT);

    if (lex->sql_command == SQLCOM_REPLACE_SELECT)
      lex->set_stmt_unsafe(LEX::BINLOG_STMT_UNSAFE_REPLACE_SELECT);

    /* Fix lock for first table */
    if (first_table->lock_type == TL_WRITE_DELAYED)
      first_table->lock_type= TL_WRITE;

    /* Don't unlock tables until command is written to binary log */
    select_lex->options|= SELECT_NO_UNLOCK;

    unit->set_limit(select_lex);

    if (!(res= open_and_lock_tables(thd, all_tables, TRUE, 0)))
    {
      MYSQL_INSERT_SELECT_START(thd->query());
      /*
        Only the INSERT table should be merged. Other will be handled by
        select.
      */
      /* Skip first table, which is the table we are inserting in */
      TABLE_LIST *second_table= first_table->next_local;
      select_lex->table_list.first= second_table;
      select_lex->context.table_list= 
        select_lex->context.first_name_resolution_table= second_table;
      res= mysql_insert_select_prepare(thd);
      if (!res && (sel_result= new select_insert(first_table,
                                                 first_table->table,
                                                 &lex->field_list,
                                                 &lex->update_list,
                                                 &lex->value_list,
                                                 lex->duplicates,
                                                 lex->ignore)))
      {
	res= handle_select(thd, lex, sel_result, OPTION_SETUP_TABLES_DONE);
        /*
          Invalidate the table in the query cache if something changed
          after unlocking when changes become visible.
          TODO: this is workaround. right way will be move invalidating in
          the unlock procedure.
        */
        if (!res && first_table->lock_type ==  TL_WRITE_CONCURRENT_INSERT &&
            thd->lock)
        {
          /* INSERT ... SELECT should invalidate only the very first table */
          TABLE_LIST *save_table= first_table->next_local;
          first_table->next_local= 0;
          query_cache_invalidate3(thd, first_table, 1);
          first_table->next_local= save_table;
        }
        delete sel_result;
      }

      if (!res && explain)
        res= thd->lex->explain->send_explain(thd);

      /* revert changes for SP */
      MYSQL_INSERT_SELECT_DONE(res, (ulong) thd->get_row_count_func());
      select_lex->table_list.first= first_table;
    }
    /*
      If we have inserted into a VIEW, and the base table has
      AUTO_INCREMENT column, but this column is not accessible through
      a view, then we should restore LAST_INSERT_ID to the value it
      had before the statement.
    */
    if (first_table->view && !first_table->contain_auto_increment)
      thd->first_successful_insert_id_in_cur_stmt=
        thd->first_successful_insert_id_in_prev_stmt;

    break;
  }
  case SQLCOM_DELETE:
#ifdef WITH_WSREP
    if (WSREP_CLIENT(thd) && 
        wsrep_sync_wait(thd, WSREP_SYNC_WAIT_BEFORE_UPDATE_DELETE)) goto error;
#endif /* WITH_WSREP */
  {
    select_result *sel_result=lex->result;
    DBUG_ASSERT(first_table == all_tables && first_table != 0);
    if ((res= delete_precheck(thd, all_tables)))
      break;
    DBUG_ASSERT(select_lex->offset_limit == 0);
    unit->set_limit(select_lex);

    MYSQL_DELETE_START(thd->query());
    if (!(sel_result= lex->result) && !(sel_result= new select_send()))
      return 1;                       
    res = mysql_delete(thd, all_tables, 
                       select_lex->where, &select_lex->order_list,
                       unit->select_limit_cnt, select_lex->options,
                       sel_result);
    delete sel_result;
    MYSQL_DELETE_DONE(res, (ulong) thd->get_row_count_func());
    break;
  }
  case SQLCOM_DELETE_MULTI:
#ifdef WITH_WSREP
    if (WSREP_CLIENT(thd) && 
        wsrep_sync_wait(thd, WSREP_SYNC_WAIT_BEFORE_UPDATE_DELETE)) goto error;
#endif /* WITH_WSREP */
  {
    DBUG_ASSERT(first_table == all_tables && first_table != 0);
    TABLE_LIST *aux_tables= thd->lex->auxiliary_table_list.first;
    bool explain= MY_TEST(lex->describe);
    multi_delete *result;

    if ((res= multi_delete_precheck(thd, all_tables)))
      break;

    /* condition will be TRUE on SP re-excuting */
    if (select_lex->item_list.elements != 0)
      select_lex->item_list.empty();
    if (add_item_to_list(thd, new Item_null()))
      goto error;

    THD_STAGE_INFO(thd, stage_init);
    if ((res= open_and_lock_tables(thd, all_tables, TRUE, 0)))
      break;

    MYSQL_MULTI_DELETE_START(thd->query());
    if ((res= mysql_multi_delete_prepare(thd)))
    {
      MYSQL_MULTI_DELETE_DONE(1, 0);
      goto error;
    }

    if (!thd->is_fatal_error)
    {
      result= new multi_delete(aux_tables, lex->table_count);
      if (result)
      {
        res= mysql_select(thd, &select_lex->ref_pointer_array,
                          select_lex->get_table_list(),
                          select_lex->with_wild,
                          select_lex->item_list,
                          select_lex->where,
                          0, (ORDER *)NULL, (ORDER *)NULL, (Item *)NULL,
                          (ORDER *)NULL,
                          (select_lex->options | thd->variables.option_bits |
                          SELECT_NO_JOIN_CACHE | SELECT_NO_UNLOCK |
                          OPTION_SETUP_TABLES_DONE) & ~OPTION_BUFFER_RESULT,
                          result, unit, select_lex);
        res|= thd->is_error();

        MYSQL_MULTI_DELETE_DONE(res, result->num_deleted());
        if (res)
          result->abort_result_set(); /* for both DELETE and EXPLAIN DELETE */
        else
        {
          if (explain)
            res= thd->lex->explain->send_explain(thd);
        }
        delete result;
      }
    }
    else
    {
      res= TRUE;                                // Error
      MYSQL_MULTI_DELETE_DONE(1, 0);
    }
    break;
  }
  case SQLCOM_DROP_TABLE:
  {
    DBUG_ASSERT(first_table == all_tables && first_table != 0);
    if (!lex->drop_temporary)
    {
      if (check_table_access(thd, DROP_ACL, all_tables, FALSE, UINT_MAX, FALSE))
	goto error;				/* purecov: inspected */
    }
    else
    {
      /* So that DROP TEMPORARY TABLE gets to binlog at commit/rollback */
      thd->variables.option_bits|= OPTION_KEEP_LOG;
    }
#ifdef WITH_WSREP
   for (TABLE_LIST *table= all_tables; table; table= table->next_global)
   {
     if (!lex->drop_temporary                       &&
	 (!thd->is_current_stmt_binlog_format_row() ||
	  !find_temporary_table(thd, table)))
     {
       WSREP_TO_ISOLATION_BEGIN(NULL, NULL, all_tables);
       break;
     }
   }
#endif /* WITH_WSREP */
    /*
      If we are a slave, we should add IF EXISTS if the query executed
      on the master without an error. This will help a slave to
      recover from multi-table DROP TABLE that was aborted in the
      middle.
    */
    if (thd->slave_thread && !thd->slave_expected_error &&
        slave_ddl_exec_mode_options == SLAVE_EXEC_MODE_IDEMPOTENT)
      lex->check_exists= 1;

    /* DDL and binlog write order are protected by metadata locks. */
    res= mysql_rm_table(thd, first_table, lex->check_exists,
			lex->drop_temporary);
  }
  break;
  case SQLCOM_SHOW_PROCESSLIST:
    if (!thd->security_ctx->priv_user[0] &&
        check_global_access(thd,PROCESS_ACL))
      break;
    mysqld_list_processes(thd,
			  (thd->security_ctx->master_access & PROCESS_ACL ?
                           NullS :
                           thd->security_ctx->priv_user),
                          lex->verbose);
    break;
  case SQLCOM_SHOW_AUTHORS:
    res= mysqld_show_authors(thd);
    break;
  case SQLCOM_SHOW_CONTRIBUTORS:
    res= mysqld_show_contributors(thd);
    break;
  case SQLCOM_SHOW_PRIVILEGES:
    res= mysqld_show_privileges(thd);
    break;
  case SQLCOM_SHOW_ENGINE_LOGS:
#ifdef DONT_ALLOW_SHOW_COMMANDS
    my_message(ER_NOT_ALLOWED_COMMAND, ER(ER_NOT_ALLOWED_COMMAND),
               MYF(0));	/* purecov: inspected */
    goto error;
#else
    {
      if (check_access(thd, FILE_ACL, any_db, NULL, NULL, 0, 0))
	goto error;
      res= ha_show_status(thd, lex->create_info.db_type, HA_ENGINE_LOGS);
      break;
    }
#endif
  case SQLCOM_CHANGE_DB:
  {
    LEX_STRING db_str= { (char *) select_lex->db, strlen(select_lex->db) };

    if (!mysql_change_db(thd, &db_str, FALSE))
      my_ok(thd);
    break;
  }

  case SQLCOM_LOAD:
  {
    DBUG_ASSERT(first_table == all_tables && first_table != 0);
    uint privilege= (lex->duplicates == DUP_REPLACE ?
		     INSERT_ACL | DELETE_ACL : INSERT_ACL) |
                    (lex->local_file ? 0 : FILE_ACL);

    if (lex->local_file)
    {
      if (!(thd->client_capabilities & CLIENT_LOCAL_FILES) ||
          !opt_local_infile)
      {
	my_message(ER_NOT_ALLOWED_COMMAND, ER(ER_NOT_ALLOWED_COMMAND), MYF(0));
	goto error;
      }
    }

    if (check_one_table_access(thd, privilege, all_tables))
      goto error;

    res= mysql_load(thd, lex->exchange, first_table, lex->field_list,
                    lex->update_list, lex->value_list, lex->duplicates,
                    lex->ignore, (bool) lex->local_file);
    break;
  }

  case SQLCOM_SET_OPTION:
  {
    List<set_var_base> *lex_var_list= &lex->var_list;

    if ((check_table_access(thd, SELECT_ACL, all_tables, FALSE, UINT_MAX, FALSE)
         || open_and_lock_tables(thd, all_tables, TRUE, 0)))
      goto error;
    if (!(res= sql_set_variables(thd, lex_var_list)))
    {
      my_ok(thd);
    }
    else
    {
      /*
        We encountered some sort of error, but no message was sent.
        Send something semi-generic here since we don't know which
        assignment in the list caused the error.
      */
      if (!thd->is_error())
        my_error(ER_WRONG_ARGUMENTS,MYF(0),"SET");
      goto error;
    }

    break;
  }

  case SQLCOM_UNLOCK_TABLES:
    /*
      It is critical for mysqldump --single-transaction --master-data that
      UNLOCK TABLES does not implicitely commit a connection which has only
      done FLUSH TABLES WITH READ LOCK + BEGIN. If this assumption becomes
      false, mysqldump will not work.
    */
    if (thd->variables.option_bits & OPTION_TABLE_LOCK)
    {
      res= trans_commit_implicit(thd);
      thd->locked_tables_list.unlock_locked_tables(thd);
      thd->mdl_context.release_transactional_locks();
      thd->variables.option_bits&= ~(OPTION_TABLE_LOCK);
    }
    if (thd->global_read_lock.is_acquired())
      thd->global_read_lock.unlock_global_read_lock(thd);
    if (res)
      goto error;
    my_ok(thd);
    break;
  case SQLCOM_LOCK_TABLES:
    /* We must end the transaction first, regardless of anything */
    res= trans_commit_implicit(thd);
    thd->locked_tables_list.unlock_locked_tables(thd);
    /* Release transactional metadata locks. */
    thd->mdl_context.release_transactional_locks();
    if (res)
      goto error;

    /*
      Here we have to pre-open temporary tables for LOCK TABLES.

      CF_PREOPEN_TMP_TABLES is not set for this SQL statement simply
      because LOCK TABLES calls close_thread_tables() as a first thing
      (it's called from unlock_locked_tables() above). So even if
      CF_PREOPEN_TMP_TABLES was set and the tables would be pre-opened
      in a usual way, they would have been closed.
    */
    if (open_temporary_tables(thd, all_tables))
      goto error;

    if (lock_tables_precheck(thd, all_tables))
      goto error;

    thd->variables.option_bits|= OPTION_TABLE_LOCK;

    res= lock_tables_open_and_lock_tables(thd, all_tables);

    if (res)
    {
      thd->variables.option_bits&= ~(OPTION_TABLE_LOCK);
    }
    else
    {
#ifdef HAVE_QUERY_CACHE
      if (thd->variables.query_cache_wlock_invalidate)
	query_cache.invalidate_locked_for_write(thd, first_table);
#endif /*HAVE_QUERY_CACHE*/
      my_ok(thd);
    }
    break;
  case SQLCOM_CREATE_DB:
  {
    /*
      As mysql_create_db() may modify HA_CREATE_INFO structure passed to
      it, we need to use a copy of LEX::create_info to make execution
      prepared statement- safe.
    */
    HA_CREATE_INFO create_info(lex->create_info);
    if (check_db_name(&lex->name))
    {
      my_error(ER_WRONG_DB_NAME, MYF(0), lex->name.str);
      break;
    }
    /*
      If in a slave thread :
      CREATE DATABASE DB was certainly not preceded by USE DB.
      For that reason, db_ok() in sql/slave.cc did not check the
      do_db/ignore_db. And as this query involves no tables, tables_ok()
      above was not called. So we have to check rules again here.
    */
#ifdef HAVE_REPLICATION
    if (thd->slave_thread)
    {
      rpl_filter= thd->system_thread_info.rpl_sql_info->rpl_filter;
      if (!rpl_filter->db_ok(lex->name.str) ||
          !rpl_filter->db_ok_with_wild_table(lex->name.str))
      {
        my_message(ER_SLAVE_IGNORED_TABLE, ER(ER_SLAVE_IGNORED_TABLE), MYF(0));
        break;
      }
    }
#endif
    if (check_access(thd, CREATE_ACL, lex->name.str, NULL, NULL, 1, 0))
      break;
    WSREP_TO_ISOLATION_BEGIN(lex->name.str, NULL, NULL)
    res= mysql_create_db(thd, lex->name.str, &create_info, 0);
    break;
  }
  case SQLCOM_DROP_DB:
  {
    if (check_db_name(&lex->name))
    {
      my_error(ER_WRONG_DB_NAME, MYF(0), lex->name.str);
      break;
    }
    /*
      If in a slave thread :
      DROP DATABASE DB may not be preceded by USE DB.
      For that reason, maybe db_ok() in sql/slave.cc did not check the 
      do_db/ignore_db. And as this query involves no tables, tables_ok()
      above was not called. So we have to check rules again here.
    */
#ifdef HAVE_REPLICATION
    if (thd->slave_thread)
    {
      rpl_filter= thd->system_thread_info.rpl_sql_info->rpl_filter;
      if (!rpl_filter->db_ok(lex->name.str) ||
          !rpl_filter->db_ok_with_wild_table(lex->name.str))
      {
        my_message(ER_SLAVE_IGNORED_TABLE, ER(ER_SLAVE_IGNORED_TABLE), MYF(0));
        break;
      }
    }
#endif
    if (check_access(thd, DROP_ACL, lex->name.str, NULL, NULL, 1, 0))
      break;
    WSREP_TO_ISOLATION_BEGIN(lex->name.str, NULL, NULL)
    res= mysql_rm_db(thd, lex->name.str, lex->check_exists, 0);
    break;
  }
  case SQLCOM_ALTER_DB_UPGRADE:
  {
    LEX_STRING *db= & lex->name;
#ifdef HAVE_REPLICATION
    if (thd->slave_thread)
    {
      rpl_filter= thd->system_thread_info.rpl_sql_info->rpl_filter;
      if (!rpl_filter->db_ok(db->str) ||
          !rpl_filter->db_ok_with_wild_table(db->str))
      {
        res= 1;
        my_message(ER_SLAVE_IGNORED_TABLE, ER(ER_SLAVE_IGNORED_TABLE), MYF(0));
        break;
      }
    }
#endif
    if (check_db_name(db))
    {
      my_error(ER_WRONG_DB_NAME, MYF(0), db->str);
      break;
    }
    if (check_access(thd, ALTER_ACL, db->str, NULL, NULL, 1, 0) ||
        check_access(thd, DROP_ACL, db->str, NULL, NULL, 1, 0) ||
        check_access(thd, CREATE_ACL, db->str, NULL, NULL, 1, 0))
    {
      res= 1;
      break;
    }
    WSREP_TO_ISOLATION_BEGIN(db->str, NULL, NULL)
    res= mysql_upgrade_db(thd, db);
    if (!res)
      my_ok(thd);
    break;
  }
  case SQLCOM_ALTER_DB:
  {
    LEX_STRING *db= &lex->name;
    HA_CREATE_INFO create_info(lex->create_info);
    if (check_db_name(db))
    {
      my_error(ER_WRONG_DB_NAME, MYF(0), db->str);
      break;
    }
    /*
      If in a slave thread :
      ALTER DATABASE DB may not be preceded by USE DB.
      For that reason, maybe db_ok() in sql/slave.cc did not check the
      do_db/ignore_db. And as this query involves no tables, tables_ok()
      above was not called. So we have to check rules again here.
    */
#ifdef HAVE_REPLICATION
    if (thd->slave_thread)
    {
      rpl_filter= thd->system_thread_info.rpl_sql_info->rpl_filter;
      if (!rpl_filter->db_ok(db->str) ||
          !rpl_filter->db_ok_with_wild_table(db->str))
      {
        my_message(ER_SLAVE_IGNORED_TABLE, ER(ER_SLAVE_IGNORED_TABLE), MYF(0));
        break;
      }
    }
#endif
    if (check_access(thd, ALTER_ACL, db->str, NULL, NULL, 1, 0))
      break;
    WSREP_TO_ISOLATION_BEGIN(db->str, NULL, NULL)
    res= mysql_alter_db(thd, db->str, &create_info);
    break;
  }
  case SQLCOM_SHOW_CREATE_DB:
  {
    char db_name_buff[NAME_LEN+1];
    LEX_STRING db_name;
    DBUG_EXECUTE_IF("4x_server_emul",
                    my_error(ER_UNKNOWN_ERROR, MYF(0)); goto error;);

    db_name.str= db_name_buff;
    db_name.length= lex->name.length;
    strmov(db_name.str, lex->name.str);
    if (check_db_name(&db_name))
    {
      my_error(ER_WRONG_DB_NAME, MYF(0), db_name.str);
      break;
    }
    res= mysqld_show_create_db(thd, &db_name, &lex->name, &lex->create_info);
    break;
  }
  case SQLCOM_CREATE_EVENT:
  case SQLCOM_ALTER_EVENT:
  #ifdef HAVE_EVENT_SCHEDULER
  do
  {
    DBUG_ASSERT(lex->event_parse_data);
    if (lex->table_or_sp_used())
    {
      my_error(ER_NOT_SUPPORTED_YET, MYF(0), "Usage of subqueries or stored "
               "function calls as part of this statement");
      break;
    }

    res= sp_process_definer(thd);
    if (res)
      break;

    WSREP_TO_ISOLATION_BEGIN(WSREP_MYSQL_DB, NULL, NULL)
    switch (lex->sql_command) {
    case SQLCOM_CREATE_EVENT:
    {
      bool if_not_exists= (lex->create_info.options &
                           HA_LEX_CREATE_IF_NOT_EXISTS);
      res= Events::create_event(thd, lex->event_parse_data, if_not_exists);
      break;
    }
    case SQLCOM_ALTER_EVENT:
      res= Events::update_event(thd, lex->event_parse_data,
                                lex->spname ? &lex->spname->m_db : NULL,
                                lex->spname ? &lex->spname->m_name : NULL);
      break;
    default:
      DBUG_ASSERT(0);
    }
    DBUG_PRINT("info",("DDL error code=%d", res));
    if (!res)
      my_ok(thd);

  } while (0);
  /* Don't do it, if we are inside a SP */
  if (!thd->spcont)
  {
    delete lex->sphead;
    lex->sphead= NULL;
  }
  /* lex->unit.cleanup() is called outside, no need to call it here */
  break;
  case SQLCOM_SHOW_CREATE_EVENT:
    res= Events::show_create_event(thd, lex->spname->m_db,
                                   lex->spname->m_name);
    break;
  case SQLCOM_DROP_EVENT:
    WSREP_TO_ISOLATION_BEGIN(WSREP_MYSQL_DB, NULL, NULL)
    if (!(res= Events::drop_event(thd,
                                  lex->spname->m_db, lex->spname->m_name,
                                  lex->check_exists)))
      my_ok(thd);
    break;
#else
    my_error(ER_NOT_SUPPORTED_YET,MYF(0),"embedded server");
    break;
#endif
  case SQLCOM_CREATE_FUNCTION:                  // UDF function
  {
    if (check_access(thd, INSERT_ACL, "mysql", NULL, NULL, 1, 0))
      break;
#ifdef HAVE_DLOPEN
    WSREP_TO_ISOLATION_BEGIN(WSREP_MYSQL_DB, NULL, NULL)
    if (!(res = mysql_create_function(thd, &lex->udf)))
      my_ok(thd);
#else
    my_error(ER_CANT_OPEN_LIBRARY, MYF(0), lex->udf.dl, 0, "feature disabled");
    res= TRUE;
#endif
    break;
  }
#ifndef NO_EMBEDDED_ACCESS_CHECKS
  case SQLCOM_CREATE_USER:
  case SQLCOM_CREATE_ROLE:
  {
    if (check_access(thd, INSERT_ACL, "mysql", NULL, NULL, 1, 1) &&
        check_global_access(thd,CREATE_USER_ACL))
      break;
    WSREP_TO_ISOLATION_BEGIN(WSREP_MYSQL_DB, NULL, NULL)
    /* Conditionally writes to binlog */
    if (!(res= mysql_create_user(thd, lex->users_list,
                                 lex->sql_command == SQLCOM_CREATE_ROLE)))
      my_ok(thd);
    break;
  }
  case SQLCOM_DROP_USER:
  case SQLCOM_DROP_ROLE:
  {
    if (check_access(thd, DELETE_ACL, "mysql", NULL, NULL, 1, 1) &&
        check_global_access(thd,CREATE_USER_ACL))
      break;
    /* Conditionally writes to binlog */
    WSREP_TO_ISOLATION_BEGIN(WSREP_MYSQL_DB, NULL, NULL)
    if (!(res= mysql_drop_user(thd, lex->users_list,
                               lex->sql_command == SQLCOM_DROP_ROLE)))
      my_ok(thd);
    break;
  }
  case SQLCOM_RENAME_USER:
  {
    if (check_access(thd, UPDATE_ACL, "mysql", NULL, NULL, 1, 1) &&
        check_global_access(thd,CREATE_USER_ACL))
      break;
    /* Conditionally writes to binlog */
    WSREP_TO_ISOLATION_BEGIN(WSREP_MYSQL_DB, NULL, NULL)
    if (!(res= mysql_rename_user(thd, lex->users_list)))
      my_ok(thd);
    break;
  }
  case SQLCOM_REVOKE_ALL:
  {
    if (check_access(thd, UPDATE_ACL, "mysql", NULL, NULL, 1, 1) &&
        check_global_access(thd,CREATE_USER_ACL))
      break;

    /* Conditionally writes to binlog */
    WSREP_TO_ISOLATION_BEGIN(WSREP_MYSQL_DB, NULL, NULL)
    if (!(res = mysql_revoke_all(thd, lex->users_list)))
      my_ok(thd);
    break;
  }
  case SQLCOM_REVOKE:
  case SQLCOM_GRANT:
  {
    if (lex->type != TYPE_ENUM_PROXY &&
        check_access(thd, lex->grant | lex->grant_tot_col | GRANT_ACL,
                     first_table ?  first_table->db : select_lex->db,
                     first_table ? &first_table->grant.privilege : NULL,
                     first_table ? &first_table->grant.m_internal : NULL,
                     first_table ? 0 : 1, 0))
      goto error;

    /* Replicate current user as grantor */
    thd->binlog_invoker(false);

    if (thd->security_ctx->user)              // If not replication
    {
      LEX_USER *user;
      bool first_user= TRUE;

      List_iterator <LEX_USER> user_list(lex->users_list);
      while ((user= user_list++))
      {
        if (specialflag & SPECIAL_NO_RESOLVE &&
            hostname_requires_resolving(user->host.str))
          push_warning_printf(thd, Sql_condition::WARN_LEVEL_WARN,
                              ER_WARN_HOSTNAME_WONT_WORK,
                              ER(ER_WARN_HOSTNAME_WONT_WORK));

        /*
          GRANT/REVOKE PROXY has the target user as a first entry in the list. 
         */
        if (lex->type == TYPE_ENUM_PROXY && first_user)
        {
          if (!(user= get_current_user(thd, user)) || !user->host.str)
            goto error;

          first_user= FALSE;
          if (acl_check_proxy_grant_access (thd, user->host.str, user->user.str,
                                        lex->grant & GRANT_ACL))
            goto error;
        } 
        else if (user->password.str)
        {
          // Are we trying to change a password of another user?
          const char *hostname= user->host.str, *username=user->user.str;
          bool userok;
          if (username == current_user.str)
          {
            username= thd->security_ctx->priv_user;
            hostname= thd->security_ctx->priv_host;
            userok= true;
          }
          else
          {
            if (!hostname)
              hostname= host_not_specified.str;
            userok= is_acl_user(hostname, username);
          }

          if (userok && check_change_password (thd, hostname, username, 
                                               user->password.str, 
                                               user->password.length))
            goto error;
        }
      }
    }
    if (first_table)
    {
      if (lex->type == TYPE_ENUM_PROCEDURE ||
          lex->type == TYPE_ENUM_FUNCTION)
      {
        uint grants= lex->all_privileges 
		   ? (PROC_ACLS & ~GRANT_ACL) | (lex->grant & GRANT_ACL)
		   : lex->grant;
        if (check_grant_routine(thd, grants | GRANT_ACL, all_tables,
                                lex->type == TYPE_ENUM_PROCEDURE, 0))
	  goto error;
        /* Conditionally writes to binlog */
        WSREP_TO_ISOLATION_BEGIN(WSREP_MYSQL_DB, NULL, NULL)
        res= mysql_routine_grant(thd, all_tables,
                                 lex->type == TYPE_ENUM_PROCEDURE, 
                                 lex->users_list, grants,
                                 lex->sql_command == SQLCOM_REVOKE, TRUE);
        if (!res)
          my_ok(thd);
      }
      else
      {
	if (check_grant(thd,(lex->grant | lex->grant_tot_col | GRANT_ACL),
                        all_tables, FALSE, UINT_MAX, FALSE))
	  goto error;
        /* Conditionally writes to binlog */
        WSREP_TO_ISOLATION_BEGIN(WSREP_MYSQL_DB, NULL, NULL)
        res= mysql_table_grant(thd, all_tables, lex->users_list,
			       lex->columns, lex->grant,
			       lex->sql_command == SQLCOM_REVOKE);
      }
    }
    else
    {
      if (lex->columns.elements || (lex->type && lex->type != TYPE_ENUM_PROXY))
      {
	my_message(ER_ILLEGAL_GRANT_FOR_TABLE, ER(ER_ILLEGAL_GRANT_FOR_TABLE),
                   MYF(0));
        goto error;
      }
      else
      {
          WSREP_TO_ISOLATION_BEGIN(WSREP_MYSQL_DB, NULL, NULL)
        /* Conditionally writes to binlog */
        res= mysql_grant(thd, select_lex->db, lex->users_list, lex->grant,
                         lex->sql_command == SQLCOM_REVOKE,
                         lex->type == TYPE_ENUM_PROXY);
      }
      if (!res)
      {
	if (lex->sql_command == SQLCOM_GRANT)
	{
	  List_iterator <LEX_USER> str_list(lex->users_list);
	  LEX_USER *user, *tmp_user;
	  while ((tmp_user=str_list++))
          {
            if (!(user= get_current_user(thd, tmp_user)))
              goto error;
	    reset_mqh(user, 0);
          }
	}
      }
    }
    break;
  }
  case SQLCOM_REVOKE_ROLE:
  case SQLCOM_GRANT_ROLE:
  {
    if (!(res= mysql_grant_role(thd, lex->users_list,
                                lex->sql_command != SQLCOM_GRANT_ROLE)))
      my_ok(thd);
    break;
  }
#endif /*!NO_EMBEDDED_ACCESS_CHECKS*/
  case SQLCOM_RESET:
    /*
      RESET commands are never written to the binary log, so we have to
      initialize this variable because RESET shares the same code as FLUSH
    */
    lex->no_write_to_binlog= 1;
  case SQLCOM_FLUSH:
  {
    int write_to_binlog;
    if (check_global_access(thd,RELOAD_ACL))
      goto error;

    if (first_table && lex->type & (REFRESH_READ_LOCK|REFRESH_FOR_EXPORT))
    {
      /* Check table-level privileges. */
      if (check_table_access(thd, LOCK_TABLES_ACL | SELECT_ACL, all_tables,
                             FALSE, UINT_MAX, FALSE))
        goto error;

      if (flush_tables_with_read_lock(thd, all_tables))
        goto error;

      my_ok(thd);
      break;
    }

#ifdef WITH_WSREP
    if (lex->type & (
            REFRESH_GRANT            |
            REFRESH_HOSTS            |
            REFRESH_DES_KEY_FILE     |
#ifdef HAVE_QUERY_CACHE
            REFRESH_QUERY_CACHE_FREE |
#endif /* HAVE_QUERY_CACHE */
            REFRESH_STATUS           |
            REFRESH_USER_RESOURCES))
    {
      WSREP_TO_ISOLATION_BEGIN(WSREP_MYSQL_DB, NULL, NULL)
    }
#endif /* WITH_WSREP*/

    /*
      reload_acl_and_cache() will tell us if we are allowed to write to the
      binlog or not.
    */
    if (!reload_acl_and_cache(thd, lex->type, first_table, &write_to_binlog))
    {
      /*
        We WANT to write and we CAN write.
        ! we write after unlocking the table.
      */
      /*
        Presumably, RESET and binlog writing doesn't require synchronization
      */

      if (write_to_binlog > 0)  // we should write
      { 
        if (!lex->no_write_to_binlog)
          res= write_bin_log(thd, FALSE, thd->query(), thd->query_length());
      } else if (write_to_binlog < 0) 
      {
        /* 
           We should not write, but rather report error because 
           reload_acl_and_cache binlog interactions failed 
         */
        res= 1;
      } 

      if (!res)
        my_ok(thd);
    } 
    
    break;
  }
  case SQLCOM_KILL:
  {
    if (lex->table_or_sp_used())
    {
      my_error(ER_NOT_SUPPORTED_YET, MYF(0), "Usage of subqueries or stored "
               "function calls as part of this statement");
      break;
    }

    if (lex->kill_type == KILL_TYPE_ID || lex->kill_type == KILL_TYPE_QUERY)
    {
      Item *it= (Item *)lex->value_list.head();
      if ((!it->fixed && it->fix_fields(lex->thd, &it)) || it->check_cols(1))
      {
        my_message(ER_SET_CONSTANTS_ONLY, ER(ER_SET_CONSTANTS_ONLY),
                   MYF(0));
        goto error;
      }
      sql_kill(thd, it->val_int(), lex->kill_signal, lex->kill_type);
    }
    else
      sql_kill_user(thd, get_current_user(thd, lex->users_list.head()),
                    lex->kill_signal);
    break;
  }
  case SQLCOM_SHUTDOWN:
#ifndef EMBEDDED_LIBRARY
    if (check_global_access(thd,SHUTDOWN_ACL))
      goto error;
    kill_mysql();
    my_ok(thd);
#else
    my_error(ER_NOT_SUPPORTED_YET, MYF(0), "embedded server");
#endif
    break;

#ifndef NO_EMBEDDED_ACCESS_CHECKS
  case SQLCOM_SHOW_GRANTS:
  {
    LEX_USER *grant_user= lex->grant_user;
    Security_context *sctx= thd->security_ctx;
    if (!grant_user)
      goto error;

    if (grant_user->user.str && !strcmp(sctx->priv_user, grant_user->user.str) &&
        grant_user->host.str && !strcmp(sctx->priv_host, grant_user->host.str))
      grant_user->user= current_user;

    if (grant_user->user.str == current_user.str ||
        grant_user->user.str == current_role.str ||
        grant_user->user.str == current_user_and_current_role.str ||
        !check_access(thd, SELECT_ACL, "mysql", NULL, NULL, 1, 0))
    {
      res = mysql_show_grants(thd, grant_user);
    }
    break;
  }
#endif
  case SQLCOM_HA_OPEN:
    DBUG_ASSERT(first_table == all_tables && first_table != 0);
    if (check_table_access(thd, SELECT_ACL, all_tables, FALSE, UINT_MAX, FALSE))
      goto error;
    /* Close temporary tables which were pre-opened for privilege checking. */
    close_thread_tables(thd);
    all_tables->table= NULL;
    res= mysql_ha_open(thd, first_table, 0);
    break;
  case SQLCOM_HA_CLOSE:
    DBUG_ASSERT(first_table == all_tables && first_table != 0);
    res= mysql_ha_close(thd, first_table);
    break;
  case SQLCOM_HA_READ:
    DBUG_ASSERT(first_table == all_tables && first_table != 0);
    /*
      There is no need to check for table permissions here, because
      if a user has no permissions to read a table, he won't be
      able to open it (with SQLCOM_HA_OPEN) in the first place.
    */
    unit->set_limit(select_lex);
#ifdef WITH_WSREP
    { char* tmp_info= NULL;
      if (WSREP(thd)) tmp_info = (char *)thd_proc_info(thd, "mysql_ha_read()");
#endif /* WITH_WSREP */
    res= mysql_ha_read(thd, first_table, lex->ha_read_mode, lex->ident.str,
                       lex->insert_list, lex->ha_rkey_mode, select_lex->where,
                       unit->select_limit_cnt, unit->offset_limit_cnt);
#ifdef WITH_WSREP
      if (WSREP(thd)) thd_proc_info(thd, tmp_info);
    }
#endif /* WITH_WSREP */
    break;

  case SQLCOM_BEGIN:
    DBUG_PRINT("info", ("Executing SQLCOM_BEGIN  thd: %p", thd));
    if (trans_begin(thd, lex->start_transaction_opt))
    {
      thd->mdl_context.release_transactional_locks();
#ifdef WITH_WSREP
      WSREP_DEBUG("BEGIN failed, MDL released: %lu", thd->thread_id);
#endif /* WITH_WSREP */
      goto error;
    }
    my_ok(thd);
    break;
  case SQLCOM_COMMIT:
  {
    DBUG_ASSERT(thd->lock == NULL ||
                thd->locked_tables_mode == LTM_LOCK_TABLES);
    bool tx_chain= (lex->tx_chain == TVL_YES ||
                    (thd->variables.completion_type == 1 &&
                     lex->tx_chain != TVL_NO));
    bool tx_release= (lex->tx_release == TVL_YES ||
                      (thd->variables.completion_type == 2 &&
                       lex->tx_release != TVL_NO));
    if (trans_commit(thd))
    {
      thd->mdl_context.release_transactional_locks();
#ifdef WITH_WSREP
      WSREP_DEBUG("COMMIT failed, MDL released: %lu", thd->thread_id);
#endif /* WITH_WSREP */
      goto error;
    }
    thd->mdl_context.release_transactional_locks();
    /* Begin transaction with the same isolation level. */
    if (tx_chain)
    {
      if (trans_begin(thd))
        goto error;
    }
    else
    {
      /* Reset the isolation level and access mode if no chaining transaction.*/
      thd->tx_isolation= (enum_tx_isolation) thd->variables.tx_isolation;
      thd->tx_read_only= thd->variables.tx_read_only;
    }
    /* Disconnect the current client connection. */
    if (tx_release)
    {
      thd->killed= KILL_CONNECTION;
      thd->print_aborted_warning(3, "RELEASE");
    }
#ifdef WITH_WSREP
    if (WSREP(thd)) {

      if (thd->wsrep_conflict_state == NO_CONFLICT ||
          thd->wsrep_conflict_state == REPLAYING)
      {
        my_ok(thd);
      }
    } else {
#endif /* WITH_WSREP */
    my_ok(thd);
#ifdef WITH_WSREP
    }
#endif /* WITH_WSREP */
    break;
  }
  case SQLCOM_ROLLBACK:
  {
    DBUG_ASSERT(thd->lock == NULL ||
                thd->locked_tables_mode == LTM_LOCK_TABLES);
    bool tx_chain= (lex->tx_chain == TVL_YES ||
                    (thd->variables.completion_type == 1 &&
                     lex->tx_chain != TVL_NO));
    bool tx_release= (lex->tx_release == TVL_YES ||
                      (thd->variables.completion_type == 2 &&
                       lex->tx_release != TVL_NO));

    if (trans_rollback(thd))
    {
      thd->mdl_context.release_transactional_locks();
#ifdef WITH_WSREP
      WSREP_DEBUG("rollback failed, MDL released: %lu", thd->thread_id);
#endif /* WITH_WSREP */
      goto error;
    }
    thd->mdl_context.release_transactional_locks();
    /* Begin transaction with the same isolation level. */
    if (tx_chain)
    {
      if (trans_begin(thd))
        goto error;
    }
    else
    {
      /* Reset the isolation level and access mode if no chaining transaction.*/
      thd->tx_isolation= (enum_tx_isolation) thd->variables.tx_isolation;
      thd->tx_read_only= thd->variables.tx_read_only;
    }
    /* Disconnect the current client connection. */
    if (tx_release)
      thd->killed= KILL_CONNECTION;
#ifdef WITH_WSREP
    if (WSREP(thd)) {
      if (thd->wsrep_conflict_state == NO_CONFLICT) {
        my_ok(thd);
      }
    } else {
#endif /* WITH_WSREP */
  my_ok(thd);
#ifdef WITH_WSREP
    }
#endif /* WITH_WSREP */
   break;
  }
  case SQLCOM_RELEASE_SAVEPOINT:
    if (trans_release_savepoint(thd, lex->ident))
      goto error;
    my_ok(thd);
    break;
  case SQLCOM_ROLLBACK_TO_SAVEPOINT:
    if (trans_rollback_to_savepoint(thd, lex->ident))
      goto error;
    my_ok(thd);
    break;
  case SQLCOM_SAVEPOINT:
    if (trans_savepoint(thd, lex->ident))
      goto error;
    my_ok(thd);
    break;
  case SQLCOM_CREATE_PROCEDURE:
  case SQLCOM_CREATE_SPFUNCTION:
  {
    uint namelen;
    char *name;
    int sp_result= SP_INTERNAL_ERROR;

    DBUG_ASSERT(lex->sphead != 0);
    DBUG_ASSERT(lex->sphead->m_db.str); /* Must be initialized in the parser */
    /*
      Verify that the database name is allowed, optionally
      lowercase it.
    */
    if (check_db_name(&lex->sphead->m_db))
    {
      my_error(ER_WRONG_DB_NAME, MYF(0), lex->sphead->m_db.str);
      goto create_sp_error;
    }

    if (check_access(thd, CREATE_PROC_ACL, lex->sphead->m_db.str,
                     NULL, NULL, 0, 0))
      goto create_sp_error;

    /*
      Check that a database directory with this name
      exists. Design note: This won't work on virtual databases
      like information_schema.
    */
    if (check_db_dir_existence(lex->sphead->m_db.str))
    {
      my_error(ER_BAD_DB_ERROR, MYF(0), lex->sphead->m_db.str);
      goto create_sp_error;
    }

    name= lex->sphead->name(&namelen);
#ifdef HAVE_DLOPEN
    if (lex->sphead->m_type == TYPE_ENUM_FUNCTION)
    {
      udf_func *udf = find_udf(name, namelen);

      if (udf)
      {
        my_error(ER_UDF_EXISTS, MYF(0), name);
        goto create_sp_error;
      }
    }
#endif

    if (sp_process_definer(thd))
      goto create_sp_error;

    WSREP_TO_ISOLATION_BEGIN(WSREP_MYSQL_DB, NULL, NULL)
    res= (sp_result= sp_create_routine(thd, lex->sphead->m_type, lex->sphead));
    switch (sp_result) {
    case SP_OK: {
#ifndef NO_EMBEDDED_ACCESS_CHECKS
      /* only add privileges if really neccessary */

      Security_context security_context;
      bool restore_backup_context= false;
      Security_context *backup= NULL;
      LEX_USER *definer= thd->lex->definer;
      /*
        We're going to issue an implicit GRANT statement so we close all
        open tables. We have to keep metadata locks as this ensures that
        this statement is atomic against concurent FLUSH TABLES WITH READ
        LOCK. Deadlocks which can arise due to fact that this implicit
        statement takes metadata locks should be detected by a deadlock
        detector in MDL subsystem and reported as errors.

        No need to commit/rollback statement transaction, it's not started.

        TODO: Long-term we should either ensure that implicit GRANT statement
              is written into binary log as a separate statement or make both
              creation of routine and implicit GRANT parts of one fully atomic
              statement.
      */
      DBUG_ASSERT(thd->transaction.stmt.is_empty());
      close_thread_tables(thd);
      /*
        Check if the definer exists on slave, 
        then use definer privilege to insert routine privileges to mysql.procs_priv.

        For current user of SQL thread has GLOBAL_ACL privilege, 
        which doesn't any check routine privileges, 
        so no routine privilege record  will insert into mysql.procs_priv.
      */
      if (thd->slave_thread && is_acl_user(definer->host.str, definer->user.str))
      {
        security_context.change_security_context(thd, 
                                                 &thd->lex->definer->user,
                                                 &thd->lex->definer->host,
                                                 &thd->lex->sphead->m_db,
                                                 &backup);
        restore_backup_context= true;
      }

      if (sp_automatic_privileges && !opt_noacl &&
          check_routine_access(thd, DEFAULT_CREATE_PROC_ACLS,
                               lex->sphead->m_db.str, name,
                               lex->sql_command == SQLCOM_CREATE_PROCEDURE, 1))
      {
        if (sp_grant_privileges(thd, lex->sphead->m_db.str, name,
                                lex->sql_command == SQLCOM_CREATE_PROCEDURE))
          push_warning(thd, Sql_condition::WARN_LEVEL_WARN,
                       ER_PROC_AUTO_GRANT_FAIL, ER(ER_PROC_AUTO_GRANT_FAIL));
        thd->clear_error();
      }

      /*
        Restore current user with GLOBAL_ACL privilege of SQL thread
      */ 
      if (restore_backup_context)
      {
        DBUG_ASSERT(thd->slave_thread == 1);
        thd->security_ctx->restore_security_context(thd, backup);
      }

#endif
    break;
    }
    case SP_WRITE_ROW_FAILED:
      my_error(ER_SP_ALREADY_EXISTS, MYF(0), SP_TYPE_STRING(lex), name);
    break;
    case SP_BAD_IDENTIFIER:
      my_error(ER_TOO_LONG_IDENT, MYF(0), name);
    break;
    case SP_BODY_TOO_LONG:
      my_error(ER_TOO_LONG_BODY, MYF(0), name);
    break;
    case SP_FLD_STORE_FAILED:
      my_error(ER_CANT_CREATE_SROUTINE, MYF(0), name);
      break;
    default:
      my_error(ER_SP_STORE_FAILED, MYF(0), SP_TYPE_STRING(lex), name);
    break;
    } /* end switch */

    /*
      Capture all errors within this CASE and
      clean up the environment.
    */
create_sp_error:
    if (sp_result != SP_OK )
      goto error;
    my_ok(thd);
    break; /* break super switch */
  } /* end case group bracket */
  case SQLCOM_CALL:
    {
      sp_head *sp;
      /*
        This will cache all SP and SF and open and lock all tables
        required for execution.
      */
      if (check_table_access(thd, SELECT_ACL, all_tables, FALSE,
                             UINT_MAX, FALSE) ||
          open_and_lock_tables(thd, all_tables, TRUE, 0))
       goto error;

      if (check_routine_access(thd, EXECUTE_ACL, lex->spname->m_db.str,
                               lex->spname->m_name.str, TRUE, FALSE))
        goto error;

      /*
        By this moment all needed SPs should be in cache so no need to look 
        into DB. 
      */
      if (!(sp= sp_find_routine(thd, TYPE_ENUM_PROCEDURE, lex->spname,
                                &thd->sp_proc_cache, TRUE)))
      {
	my_error(ER_SP_DOES_NOT_EXIST, MYF(0), "PROCEDURE",
                 lex->spname->m_qname.str);
	goto error;
      }
      else
      {
	ha_rows select_limit;
        /* bits that should be cleared in thd->server_status */
	uint bits_to_be_cleared= 0;
        /*
          Check that the stored procedure doesn't contain Dynamic SQL
          and doesn't return result sets: such stored procedures can't
          be called from a function or trigger.
        */
        if (thd->in_sub_stmt)
        {
          const char *where= (thd->in_sub_stmt & SUB_STMT_TRIGGER ?
                              "trigger" : "function");
          if (sp->is_not_allowed_in_function(where))
            goto error;
        }

	if (sp->m_flags & sp_head::MULTI_RESULTS)
	{
	  if (! (thd->client_capabilities & CLIENT_MULTI_RESULTS))
	  {
            /*
              The client does not support multiple result sets being sent
              back
            */
	    my_error(ER_SP_BADSELECT, MYF(0), sp->m_qname.str);
	    goto error;
	  }
          /*
            If SERVER_MORE_RESULTS_EXISTS is not set,
            then remember that it should be cleared
          */
	  bits_to_be_cleared= (~thd->server_status &
                               SERVER_MORE_RESULTS_EXISTS);
	  thd->server_status|= SERVER_MORE_RESULTS_EXISTS;
	}

	select_limit= thd->variables.select_limit;
	thd->variables.select_limit= HA_POS_ERROR;

        /* 
          We never write CALL statements into binlog:
           - If the mode is non-prelocked, each statement will be logged
             separately.
           - If the mode is prelocked, the invoking statement will care
             about writing into binlog.
          So just execute the statement.
        */
	res= sp->execute_procedure(thd, &lex->value_list);

	thd->variables.select_limit= select_limit;

        thd->server_status&= ~bits_to_be_cleared;

	if (!res)
        {
          my_ok(thd, (thd->get_row_count_func() < 0) ? 0 : thd->get_row_count_func());
        }
	else
        {
          DBUG_ASSERT(thd->is_error() || thd->killed);
	  goto error;		// Substatement should already have sent error
        }
      }
      break;
    }
  case SQLCOM_ALTER_PROCEDURE:
  case SQLCOM_ALTER_FUNCTION:
    {
      int sp_result;
      enum stored_procedure_type type;
      type= (lex->sql_command == SQLCOM_ALTER_PROCEDURE ?
                 TYPE_ENUM_PROCEDURE : TYPE_ENUM_FUNCTION);

      if (check_routine_access(thd, ALTER_PROC_ACL, lex->spname->m_db.str,
                               lex->spname->m_name.str,
                               lex->sql_command == SQLCOM_ALTER_PROCEDURE, 0))
        goto error;

      /*
        Note that if you implement the capability of ALTER FUNCTION to
        alter the body of the function, this command should be made to
        follow the restrictions that log-bin-trust-function-creators=0
        already puts on CREATE FUNCTION.
      */
      /* Conditionally writes to binlog */
      WSREP_TO_ISOLATION_BEGIN(WSREP_MYSQL_DB, NULL, NULL)
      sp_result= sp_update_routine(thd, type, lex->spname, &lex->sp_chistics);
      switch (sp_result)
      {
      case SP_OK:
	my_ok(thd);
	break;
      case SP_KEY_NOT_FOUND:
	my_error(ER_SP_DOES_NOT_EXIST, MYF(0),
                 SP_COM_STRING(lex), lex->spname->m_qname.str);
	goto error;
      default:
	my_error(ER_SP_CANT_ALTER, MYF(0),
                 SP_COM_STRING(lex), lex->spname->m_qname.str);
	goto error;
      }
      break;
    }
  case SQLCOM_DROP_PROCEDURE:
  case SQLCOM_DROP_FUNCTION:
    {
#ifdef HAVE_DLOPEN
      if (lex->sql_command == SQLCOM_DROP_FUNCTION &&
          ! lex->spname->m_explicit_name)
      {
        /* DROP FUNCTION <non qualified name> */
        udf_func *udf = find_udf(lex->spname->m_name.str,
                                 lex->spname->m_name.length);
        if (udf)
        {
          if (check_access(thd, DELETE_ACL, "mysql", NULL, NULL, 1, 0))
            goto error;

          if (!(res = mysql_drop_function(thd, &lex->spname->m_name)))
          {
            my_ok(thd);
            break;
          }
          my_error(ER_SP_DROP_FAILED, MYF(0),
                   "FUNCTION (UDF)", lex->spname->m_name.str);
          goto error;
        }

        if (lex->spname->m_db.str == NULL)
        {
          if (lex->check_exists)
          {
            push_warning_printf(thd, Sql_condition::WARN_LEVEL_NOTE,
                                ER_SP_DOES_NOT_EXIST, ER(ER_SP_DOES_NOT_EXIST),
                                "FUNCTION (UDF)", lex->spname->m_name.str);
            res= FALSE;
            my_ok(thd);
            break;
          }
          my_error(ER_SP_DOES_NOT_EXIST, MYF(0),
                   "FUNCTION (UDF)", lex->spname->m_name.str);
          goto error;
        }
        /* Fall thought to test for a stored function */
      }
#endif

      int sp_result;
      enum stored_procedure_type type;
      type= (lex->sql_command == SQLCOM_DROP_PROCEDURE ?
                 TYPE_ENUM_PROCEDURE : TYPE_ENUM_FUNCTION);
      char *db= lex->spname->m_db.str;
      char *name= lex->spname->m_name.str;

      if (check_routine_access(thd, ALTER_PROC_ACL, db, name,
                               lex->sql_command == SQLCOM_DROP_PROCEDURE, 0))
        goto error;
      WSREP_TO_ISOLATION_BEGIN(WSREP_MYSQL_DB, NULL, NULL)

      /* Conditionally writes to binlog */
      sp_result= sp_drop_routine(thd, type, lex->spname);

#ifndef NO_EMBEDDED_ACCESS_CHECKS
      /*
        We're going to issue an implicit REVOKE statement so we close all
        open tables. We have to keep metadata locks as this ensures that
        this statement is atomic against concurent FLUSH TABLES WITH READ
        LOCK. Deadlocks which can arise due to fact that this implicit
        statement takes metadata locks should be detected by a deadlock
        detector in MDL subsystem and reported as errors.

        No need to commit/rollback statement transaction, it's not started.

        TODO: Long-term we should either ensure that implicit REVOKE statement
              is written into binary log as a separate statement or make both
              dropping of routine and implicit REVOKE parts of one fully atomic
              statement.
      */
      DBUG_ASSERT(thd->transaction.stmt.is_empty());
      close_thread_tables(thd);

      if (sp_result != SP_KEY_NOT_FOUND &&
          sp_automatic_privileges && !opt_noacl &&
          sp_revoke_privileges(thd, db, name,
                               lex->sql_command == SQLCOM_DROP_PROCEDURE))
      {
        push_warning(thd, Sql_condition::WARN_LEVEL_WARN,
                     ER_PROC_AUTO_REVOKE_FAIL,
                     ER(ER_PROC_AUTO_REVOKE_FAIL));
        /* If this happens, an error should have been reported. */
        goto error;
      }
#endif

      res= sp_result;
      switch (sp_result) {
      case SP_OK:
	my_ok(thd);
	break;
      case SP_KEY_NOT_FOUND:
	if (lex->check_exists)
	{
          res= write_bin_log(thd, TRUE, thd->query(), thd->query_length());
	  push_warning_printf(thd, Sql_condition::WARN_LEVEL_NOTE,
			      ER_SP_DOES_NOT_EXIST, ER(ER_SP_DOES_NOT_EXIST),
                              SP_COM_STRING(lex), lex->spname->m_qname.str);
          if (!res)
            my_ok(thd);
	  break;
	}
	my_error(ER_SP_DOES_NOT_EXIST, MYF(0),
                 SP_COM_STRING(lex), lex->spname->m_qname.str);
	goto error;
      default:
	my_error(ER_SP_DROP_FAILED, MYF(0),
                 SP_COM_STRING(lex), lex->spname->m_qname.str);
	goto error;
      }
      break;
    }
  case SQLCOM_SHOW_CREATE_PROC:
    {
      if (sp_show_create_routine(thd, TYPE_ENUM_PROCEDURE, lex->spname))
        goto error;
      break;
    }
  case SQLCOM_SHOW_CREATE_FUNC:
    {
      if (sp_show_create_routine(thd, TYPE_ENUM_FUNCTION, lex->spname))
	goto error;
      break;
    }
  case SQLCOM_SHOW_PROC_CODE:
  case SQLCOM_SHOW_FUNC_CODE:
    {
#ifndef DBUG_OFF
      sp_head *sp;
      stored_procedure_type type= (lex->sql_command == SQLCOM_SHOW_PROC_CODE ?
                 TYPE_ENUM_PROCEDURE : TYPE_ENUM_FUNCTION);

      if (sp_cache_routine(thd, type, lex->spname, FALSE, &sp))
        goto error;
      if (!sp || sp->show_routine_code(thd))
      {
        /* We don't distinguish between errors for now */
        my_error(ER_SP_DOES_NOT_EXIST, MYF(0),
                 SP_COM_STRING(lex), lex->spname->m_name.str);
        goto error;
      }
      break;
#else
      my_error(ER_FEATURE_DISABLED, MYF(0),
               "SHOW PROCEDURE|FUNCTION CODE", "--with-debug");
      goto error;
#endif // ifndef DBUG_OFF
    }
  case SQLCOM_SHOW_CREATE_TRIGGER:
    {
      if (lex->spname->m_name.length > NAME_LEN)
      {
        my_error(ER_TOO_LONG_IDENT, MYF(0), lex->spname->m_name.str);
        goto error;
      }

      if (show_create_trigger(thd, lex->spname))
        goto error; /* Error has been already logged. */

      break;
    }
  case SQLCOM_CREATE_VIEW:
    {
      /*
        Note: SQLCOM_CREATE_VIEW also handles 'ALTER VIEW' commands
        as specified through the thd->lex->create_view_mode flag.
      */
      WSREP_TO_ISOLATION_BEGIN(WSREP_MYSQL_DB, NULL, NULL)
      res= mysql_create_view(thd, first_table, thd->lex->create_view_mode);
      break;
    }
  case SQLCOM_DROP_VIEW:
    {
      if (check_table_access(thd, DROP_ACL, all_tables, FALSE, UINT_MAX, FALSE))
        goto error;
      /* Conditionally writes to binlog. */
      WSREP_TO_ISOLATION_BEGIN(WSREP_MYSQL_DB, NULL, NULL)
      res= mysql_drop_view(thd, first_table, thd->lex->drop_mode);
      break;
    }
  case SQLCOM_CREATE_TRIGGER:
  {
    /* Conditionally writes to binlog. */
    WSREP_TO_ISOLATION_BEGIN(WSREP_MYSQL_DB, NULL, NULL)
    res= mysql_create_or_drop_trigger(thd, all_tables, 1);

    break;
  }
  case SQLCOM_DROP_TRIGGER:
  {
    /* Conditionally writes to binlog. */
    WSREP_TO_ISOLATION_BEGIN(WSREP_MYSQL_DB, NULL, NULL)
    res= mysql_create_or_drop_trigger(thd, all_tables, 0);
    break;
  }
  case SQLCOM_XA_START:
    if (trans_xa_start(thd))
      goto error;
    my_ok(thd);
    break;
  case SQLCOM_XA_END:
    if (trans_xa_end(thd))
      goto error;
    my_ok(thd);
    break;
  case SQLCOM_XA_PREPARE:
    if (trans_xa_prepare(thd))
      goto error;
    my_ok(thd);
    break;
  case SQLCOM_XA_COMMIT:
    if (trans_xa_commit(thd))
    {
      thd->mdl_context.release_transactional_locks();
#ifdef WITH_WSREP
      WSREP_DEBUG("XA commit failed, MDL released: %lu", thd->thread_id);
#endif /* WITH_WSREP */
      goto error;
    }
    thd->mdl_context.release_transactional_locks();
    /*
      We've just done a commit, reset transaction
      isolation level and access mode to the session default.
    */
    thd->tx_isolation= (enum_tx_isolation) thd->variables.tx_isolation;
    thd->tx_read_only= thd->variables.tx_read_only;
    my_ok(thd);
    break;
  case SQLCOM_XA_ROLLBACK:
    if (trans_xa_rollback(thd))
    {
      thd->mdl_context.release_transactional_locks();
#ifdef WITH_WSREP
      WSREP_DEBUG("XA rollback failed, MDL released: %lu", thd->thread_id);
#endif /* WITH_WSREP */
      goto error;
    }
    thd->mdl_context.release_transactional_locks();
    /*
      We've just done a rollback, reset transaction
      isolation level and access mode to the session default.
    */
    thd->tx_isolation= (enum_tx_isolation) thd->variables.tx_isolation;
    thd->tx_read_only= thd->variables.tx_read_only;
    my_ok(thd);
    break;
  case SQLCOM_XA_RECOVER:
    res= mysql_xa_recover(thd);
    break;
  case SQLCOM_ALTER_TABLESPACE:
    if (check_global_access(thd, CREATE_TABLESPACE_ACL))
      break;
    if (!(res= mysql_alter_tablespace(thd, lex->alter_tablespace_info)))
      my_ok(thd);
    break;
  case SQLCOM_INSTALL_PLUGIN:
    WSREP_TO_ISOLATION_BEGIN(WSREP_MYSQL_DB, NULL, NULL)
    if (! (res= mysql_install_plugin(thd, &thd->lex->comment,
                                     &thd->lex->ident)))
      my_ok(thd);
    break;
  case SQLCOM_UNINSTALL_PLUGIN:
    WSREP_TO_ISOLATION_BEGIN(WSREP_MYSQL_DB, NULL, NULL)
    if (! (res= mysql_uninstall_plugin(thd, &thd->lex->comment,
                                       &thd->lex->ident)))
      my_ok(thd);
    break;
  case SQLCOM_BINLOG_BASE64_EVENT:
  {
#ifndef EMBEDDED_LIBRARY
    mysql_client_binlog_statement(thd);
#else /* EMBEDDED_LIBRARY */
    my_error(ER_OPTION_PREVENTS_STATEMENT, MYF(0), "embedded");
#endif /* EMBEDDED_LIBRARY */
    break;
  }
  case SQLCOM_CREATE_SERVER:
  {
    int error;
    LEX *lex= thd->lex;
    DBUG_PRINT("info", ("case SQLCOM_CREATE_SERVER"));

    if (check_global_access(thd, SUPER_ACL))
      break;

    if ((error= create_server(thd, &lex->server_options)))
    {
      DBUG_PRINT("info", ("problem creating server <%s>",
                          lex->server_options.server_name));
      my_error(error, MYF(0), lex->server_options.server_name);
      break;
    }
    my_ok(thd, 1);
    break;
  }
  case SQLCOM_ALTER_SERVER:
  {
    int error;
    LEX *lex= thd->lex;
    DBUG_PRINT("info", ("case SQLCOM_ALTER_SERVER"));

    if (check_global_access(thd, SUPER_ACL))
      break;

    if ((error= alter_server(thd, &lex->server_options)))
    {
      DBUG_PRINT("info", ("problem altering server <%s>",
                          lex->server_options.server_name));
      my_error(error, MYF(0), lex->server_options.server_name);
      break;
    }
    my_ok(thd, 1);
    break;
  }
  case SQLCOM_DROP_SERVER:
  {
    int err_code;
    LEX *lex= thd->lex;
    DBUG_PRINT("info", ("case SQLCOM_DROP_SERVER"));

    if (check_global_access(thd, SUPER_ACL))
      break;

    if ((err_code= drop_server(thd, &lex->server_options)))
    {
      if (! lex->check_exists && err_code == ER_FOREIGN_SERVER_DOESNT_EXIST)
      {
        DBUG_PRINT("info", ("problem dropping server %s",
                            lex->server_options.server_name));
        my_error(err_code, MYF(0), lex->server_options.server_name);
      }
      else
      {
        my_ok(thd, 0);
      }
      break;
    }
    my_ok(thd, 1);
    break;
  }
  case SQLCOM_ANALYZE:
  case SQLCOM_CHECK:
  case SQLCOM_OPTIMIZE:
  case SQLCOM_REPAIR:
  case SQLCOM_TRUNCATE:
  case SQLCOM_ALTER_TABLE:
      thd->query_plan_flags|= QPLAN_ADMIN;
      DBUG_ASSERT(first_table == all_tables && first_table != 0);
    /* fall through */
  case SQLCOM_SIGNAL:
  case SQLCOM_RESIGNAL:
  case SQLCOM_GET_DIAGNOSTICS:
    DBUG_ASSERT(lex->m_sql_cmd != NULL);
    res= lex->m_sql_cmd->execute(thd);
    break;
  default:

#ifndef EMBEDDED_LIBRARY
    DBUG_ASSERT(0);                             /* Impossible */
#endif
    my_ok(thd);
    break;
  }
  THD_STAGE_INFO(thd, stage_query_end);
  thd->update_stats();

  goto finish;

error:
  res= TRUE;

finish:

  DBUG_ASSERT(!thd->in_active_multi_stmt_transaction() ||
               thd->in_multi_stmt_transaction_mode());

  lex->unit.cleanup();

  if (! thd->in_sub_stmt)
  {
    if (thd->killed != NOT_KILLED)
    {
      /* report error issued during command execution */
      if (thd->killed_errno())
      {
        /* If we already sent 'ok', we can ignore any kill query statements */
        if (! thd->get_stmt_da()->is_set())
          thd->send_kill_message();
      }
      thd->reset_kill_query();
    }
    if (thd->is_error() || (thd->variables.option_bits & OPTION_MASTER_SQL_ERROR))
      trans_rollback_stmt(thd);
    else
    {
      /* If commit fails, we should be able to reset the OK status. */
      thd->get_stmt_da()->set_overwrite_status(true);
      trans_commit_stmt(thd);
      thd->get_stmt_da()->set_overwrite_status(false);
    }
#ifdef WITH_ARIA_STORAGE_ENGINE
    ha_maria::implicit_commit(thd, FALSE);
#endif
  }

  /* Free tables */
  close_thread_tables(thd);
#ifdef WITH_WSREP
  thd->wsrep_consistency_check= NO_CONSISTENCY_CHECK;
#endif /* WITH_WSREP */

#ifndef DBUG_OFF
  if (lex->sql_command != SQLCOM_SET_OPTION && ! thd->in_sub_stmt)
    DEBUG_SYNC(thd, "execute_command_after_close_tables");
#endif
  if (!(sql_command_flags[lex->sql_command] &
        (CF_CAN_GENERATE_ROW_EVENTS | CF_FORCE_ORIGINAL_BINLOG_FORMAT |
         CF_STATUS_COMMAND)))
    thd->set_binlog_format(orig_binlog_format,
                           orig_current_stmt_binlog_format);

  if (! thd->in_sub_stmt && thd->transaction_rollback_request)
  {
    /*
      We are not in sub-statement and transaction rollback was requested by
      one of storage engines (e.g. due to deadlock). Rollback transaction in
      all storage engines including binary log.
    */
    trans_rollback_implicit(thd);
    thd->mdl_context.release_transactional_locks();
  }
  else if (stmt_causes_implicit_commit(thd, CF_IMPLICIT_COMMIT_END))
  {
    /* No transaction control allowed in sub-statements. */
    DBUG_ASSERT(! thd->in_sub_stmt);
    if (!(thd->variables.option_bits & OPTION_GTID_BEGIN))
    {
      /* If commit fails, we should be able to reset the OK status. */
      thd->get_stmt_da()->set_overwrite_status(true);
      /* Commit the normal transaction if one is active. */
      trans_commit_implicit(thd);
      thd->get_stmt_da()->set_overwrite_status(false);
      thd->mdl_context.release_transactional_locks();
    }
  }
  else if (! thd->in_sub_stmt && ! thd->in_multi_stmt_transaction_mode())
  {
    /*
      - If inside a multi-statement transaction,
      defer the release of metadata locks until the current
      transaction is either committed or rolled back. This prevents
      other statements from modifying the table for the entire
      duration of this transaction.  This provides commit ordering
      and guarantees serializability across multiple transactions.
      - If in autocommit mode, or outside a transactional context,
      automatically release metadata locks of the current statement.
    */
    thd->mdl_context.release_transactional_locks();
  }
  else if (! thd->in_sub_stmt)
  {
    thd->mdl_context.release_statement_locks();
  }
  WSREP_TO_ISOLATION_END;

#ifdef WITH_WSREP
  /*
    Force release of transactional locks if not in active MST and wsrep is on.
  */
  if (WSREP(thd) &&
      ! thd->in_sub_stmt &&
      ! thd->in_active_multi_stmt_transaction() &&
      thd->mdl_context.has_transactional_locks())
  {
    WSREP_DEBUG("Forcing release of transactional locks for thd %lu",
               thd->thread_id);
    thd->mdl_context.release_transactional_locks();
  }
#endif /* WITH_WSREP */

  DBUG_RETURN(res || thd->is_error());
}


static bool execute_sqlcom_select(THD *thd, TABLE_LIST *all_tables)
{
  LEX	*lex= thd->lex;
  select_result *result=lex->result;
  bool res;
  /* assign global limit variable if limit is not given */
  {
    SELECT_LEX *param= lex->unit.global_parameters;
    if (!param->explicit_limit)
      param->select_limit=
        new Item_int((ulonglong) thd->variables.select_limit);
  }
  if (!(res= open_and_lock_tables(thd, all_tables, TRUE, 0)))
  {
    if (lex->describe)
    {
      /*
        We always use select_send for EXPLAIN, even if it's an EXPLAIN
        for SELECT ... INTO OUTFILE: a user application should be able
        to prepend EXPLAIN to any query and receive output for it,
        even if the query itself redirects the output.
      */
      if (!(result= new select_send()))
        return 1;                               /* purecov: inspected */
      thd->send_explain_fields(result);
        
      /*
        This will call optimize() for all parts of query. The query plan is
        printed out below.
      */
      res= mysql_explain_union(thd, &thd->lex->unit, result);
      
      /* Print EXPLAIN only if we don't have an error */
      if (!res)
      {
        /* 
          Do like the original select_describe did: remove OFFSET from the
          top-level LIMIT
        */        
        result->reset_offset_limit(); 
        thd->lex->explain->print_explain(result, thd->lex->describe);
        if (lex->describe & DESCRIBE_EXTENDED)
        {
          char buff[1024];
          String str(buff,(uint32) sizeof(buff), system_charset_info);
          str.length(0);
          /*
            The warnings system requires input in utf8, @see
            mysqld_show_warnings().
          */
          thd->lex->unit.print(&str, QT_TO_SYSTEM_CHARSET);
          push_warning(thd, Sql_condition::WARN_LEVEL_NOTE,
                       ER_YES, str.c_ptr_safe());
        }
      }

      if (res)
        result->abort_result_set();
      else
        result->send_eof();
      delete result;
    }
    else
    {
      if (!result && !(result= new select_send()))
        return 1;                               /* purecov: inspected */
      query_cache_store_query(thd, all_tables);
      res= handle_select(thd, lex, result, 0);
      if (result != lex->result)
        delete result;
    }
  }
  /* Count number of empty select queries */
  if (!thd->get_sent_row_count())
    status_var_increment(thd->status_var.empty_queries);
  else
    status_var_add(thd->status_var.rows_sent, thd->get_sent_row_count());
#ifdef WITH_WSREP
    if (lex->sql_command == SQLCOM_SHOW_STATUS) wsrep_free_status(thd);
#endif /* WITH_WSREP */
  return res;
}


static bool execute_show_status(THD *thd, TABLE_LIST *all_tables)
{
  bool res;
  system_status_var old_status_var= thd->status_var;
  thd->initial_status_var= &old_status_var;
  if (!(res= check_table_access(thd, SELECT_ACL, all_tables, FALSE,
                                UINT_MAX, FALSE)))
    res= execute_sqlcom_select(thd, all_tables);
  /* Don't log SHOW STATUS commands to slow query log */
  thd->server_status&= ~(SERVER_QUERY_NO_INDEX_USED |
                         SERVER_QUERY_NO_GOOD_INDEX_USED);
  /*
    restore status variables, as we don't want 'show status' to cause
    changes
  */
  mysql_mutex_lock(&LOCK_status);
  add_diff_to_status(&global_status_var, &thd->status_var,
                     &old_status_var);
  memcpy(&thd->status_var, &old_status_var,
         offsetof(STATUS_VAR, last_cleared_system_status_var));
  mysql_mutex_unlock(&LOCK_status);
  return res;
}


static bool execute_rename_table(THD *thd, TABLE_LIST *first_table,
                                 TABLE_LIST *all_tables)
{
  DBUG_ASSERT(first_table == all_tables && first_table != 0);
  TABLE_LIST *table;
  for (table= first_table; table; table= table->next_local->next_local)
  {
    if (check_access(thd, ALTER_ACL | DROP_ACL, table->db,
                     &table->grant.privilege,
                     &table->grant.m_internal,
                     0, 0) ||
        check_access(thd, INSERT_ACL | CREATE_ACL, table->next_local->db,
                     &table->next_local->grant.privilege,
                     &table->next_local->grant.m_internal,
                     0, 0))
      return 1;
    TABLE_LIST old_list, new_list;
    /*
      we do not need initialize old_list and new_list because we will
      come table[0] and table->next[0] there
    */
    old_list= table[0];
    new_list= table->next_local[0];
    if (check_grant(thd, ALTER_ACL | DROP_ACL, &old_list, FALSE, 1, FALSE) ||
       (!test_all_bits(table->next_local->grant.privilege,
                       INSERT_ACL | CREATE_ACL) &&
        check_grant(thd, INSERT_ACL | CREATE_ACL, &new_list, FALSE, 1,
                    FALSE)))
      return 1;
  }

  return mysql_rename_tables(thd, first_table, 0);
}


/**
  @brief Compare requested privileges with the privileges acquired from the
    User- and Db-tables.
  @param thd          Thread handler
  @param want_access  The requested access privileges.
  @param db           A pointer to the Db name.
  @param[out] save_priv A pointer to the granted privileges will be stored.
  @param grant_internal_info A pointer to the internal grant cache.
  @param dont_check_global_grants True if no global grants are checked.
  @param no_error     True if no errors should be sent to the client.

  'save_priv' is used to save the User-table (global) and Db-table grants for
  the supplied db name. Note that we don't store db level grants if the global
  grants is enough to satisfy the request AND the global grants contains a
  SELECT grant.

  For internal databases (INFORMATION_SCHEMA, PERFORMANCE_SCHEMA),
  additional rules apply, see ACL_internal_schema_access.

  @see check_grant

  @return Status of denial of access by exclusive ACLs.
    @retval FALSE Access can't exclusively be denied by Db- and User-table
      access unless Column- and Table-grants are checked too.
    @retval TRUE Access denied.
*/

bool
check_access(THD *thd, ulong want_access, const char *db, ulong *save_priv,
             GRANT_INTERNAL_INFO *grant_internal_info,
             bool dont_check_global_grants, bool no_errors)
{
#ifdef NO_EMBEDDED_ACCESS_CHECKS
  if (save_priv)
    *save_priv= GLOBAL_ACLS;
  return false;
#else
  Security_context *sctx= thd->security_ctx;
  ulong db_access;

  /*
    GRANT command:
    In case of database level grant the database name may be a pattern,
    in case of table|column level grant the database name can not be a pattern.
    We use 'dont_check_global_grants' as a flag to determine
    if it's database level grant command
    (see SQLCOM_GRANT case, mysql_execute_command() function) and
    set db_is_pattern according to 'dont_check_global_grants' value.
  */
  bool  db_is_pattern= ((want_access & GRANT_ACL) && dont_check_global_grants);
  ulong dummy;
  DBUG_ENTER("check_access");
  DBUG_PRINT("enter",("db: %s  want_access: %lu  master_access: %lu",
                      db ? db : "", want_access, sctx->master_access));

  if (save_priv)
    *save_priv=0;
  else
  {
    save_priv= &dummy;
    dummy= 0;
  }

  THD_STAGE_INFO(thd, stage_checking_permissions);
  if ((!db || !db[0]) && !thd->db && !dont_check_global_grants)
  {
    DBUG_PRINT("error",("No database"));
    if (!no_errors)
      my_message(ER_NO_DB_ERROR, ER(ER_NO_DB_ERROR),
                 MYF(0));                       /* purecov: tested */
    DBUG_RETURN(TRUE);				/* purecov: tested */
  }

  if ((db != NULL) && (db != any_db))
  {
    /*
      Check if this is reserved database, like information schema or
      performance schema
    */
    const ACL_internal_schema_access *access;
    access= get_cached_schema_access(grant_internal_info, db);
    if (access)
    {
      switch (access->check(want_access, save_priv))
      {
      case ACL_INTERNAL_ACCESS_GRANTED:
        /*
          All the privileges requested have been granted internally.
          [out] *save_privileges= Internal privileges.
        */
        DBUG_RETURN(FALSE);
      case ACL_INTERNAL_ACCESS_DENIED:
        if (! no_errors)
        {
          status_var_increment(thd->status_var.access_denied_errors);
          my_error(ER_DBACCESS_DENIED_ERROR, MYF(0),
                   sctx->priv_user, sctx->priv_host, db);
        }
        DBUG_RETURN(TRUE);
      case ACL_INTERNAL_ACCESS_CHECK_GRANT:
        /*
          Only some of the privilege requested have been granted internally,
          proceed with the remaining bits of the request (want_access).
        */
        want_access&= ~(*save_priv);
        break;
      }
    }
  }

  if ((sctx->master_access & want_access) == want_access)
  {
    /*
      1. If we don't have a global SELECT privilege, we have to get the
      database specific access rights to be able to handle queries of type
      UPDATE t1 SET a=1 WHERE b > 0
      2. Change db access if it isn't current db which is being addressed
    */
    if (!(sctx->master_access & SELECT_ACL))
    {
      if (db && (!thd->db || db_is_pattern || strcmp(db, thd->db)))
      {
        db_access= acl_get(sctx->host, sctx->ip, sctx->priv_user, db,
                           db_is_pattern);
        if (sctx->priv_role[0])
          db_access|= acl_get("", "", sctx->priv_role, db, db_is_pattern);
      }
      else
      {
        /* get access for current db */
        db_access= sctx->db_access;
      }
      /*
        The effective privileges are the union of the global privileges
        and the intersection of db- and host-privileges,
        plus the internal privileges.
      */
      *save_priv|= sctx->master_access | db_access;
    }
    else
      *save_priv|= sctx->master_access;
    DBUG_RETURN(FALSE);
  }
  if (((want_access & ~sctx->master_access) & ~DB_ACLS) ||
      (! db && dont_check_global_grants))
  {						// We can never grant this
    DBUG_PRINT("error",("No possible access"));
    if (!no_errors)
    {
      status_var_increment(thd->status_var.access_denied_errors);
      my_error(access_denied_error_code(thd->password), MYF(0),
               sctx->priv_user,
               sctx->priv_host,
               (thd->password ?
                ER(ER_YES) :
                ER(ER_NO)));                    /* purecov: tested */
    }
    DBUG_RETURN(TRUE);				/* purecov: tested */
  }

  if (db == any_db)
  {
    /*
      Access granted; Allow select on *any* db.
      [out] *save_privileges= 0
    */
    DBUG_RETURN(FALSE);
  }

  if (db && (!thd->db || db_is_pattern || strcmp(db,thd->db)))
  {
    db_access= acl_get(sctx->host, sctx->ip, sctx->priv_user, db,
                       db_is_pattern);
    if (sctx->priv_role[0])
    {
      db_access|= acl_get("", "", sctx->priv_role, db, db_is_pattern);
    }
  }
  else
    db_access= sctx->db_access;
  DBUG_PRINT("info",("db_access: %lu  want_access: %lu",
                     db_access, want_access));

  /*
    Save the union of User-table and the intersection between Db-table and
    Host-table privileges, with the already saved internal privileges.
  */
  db_access= (db_access | sctx->master_access);
  *save_priv|= db_access;

  /*
    We need to investigate column- and table access if all requested privileges
    belongs to the bit set of .
  */
  bool need_table_or_column_check=
    (want_access & (TABLE_ACLS | PROC_ACLS | db_access)) == want_access;

  /*
    Grant access if the requested access is in the intersection of
    host- and db-privileges (as retrieved from the acl cache),
    also grant access if all the requested privileges are in the union of
    TABLES_ACLS and PROC_ACLS; see check_grant.
  */
  if ( (db_access & want_access) == want_access ||
      (!dont_check_global_grants &&
       need_table_or_column_check))
  {
    /*
       Ok; but need to check table- and column privileges.
       [out] *save_privileges is (User-priv | (Db-priv & Host-priv) | Internal-priv)
    */
    DBUG_RETURN(FALSE);
  }

  /*
    Access is denied;
    [out] *save_privileges is (User-priv | (Db-priv & Host-priv) | Internal-priv)
  */
  DBUG_PRINT("error",("Access denied"));
  if (!no_errors)
  {
    status_var_increment(thd->status_var.access_denied_errors);
    my_error(ER_DBACCESS_DENIED_ERROR, MYF(0),
             sctx->priv_user, sctx->priv_host,
             (db ? db : (thd->db ?
                         thd->db :
                         "unknown")));
  }
  DBUG_RETURN(TRUE);
#endif // NO_EMBEDDED_ACCESS_CHECKS
}


#ifndef NO_EMBEDDED_ACCESS_CHECKS
/**
  Check grants for commands which work only with one table.

  @param thd                    Thread handler
  @param privilege              requested privilege
  @param all_tables             global table list of query
  @param no_errors              FALSE/TRUE - report/don't report error to
                            the client (using my_error() call).

  @retval
    0   OK
  @retval
    1   access denied, error is sent to client
*/

bool check_single_table_access(THD *thd, ulong privilege, 
                               TABLE_LIST *all_tables, bool no_errors)
{
  Security_context * backup_ctx= thd->security_ctx;

  /* we need to switch to the saved context (if any) */
  if (all_tables->security_ctx)
    thd->security_ctx= all_tables->security_ctx;

  const char *db_name;
  if ((all_tables->view || all_tables->field_translation) &&
      !all_tables->schema_table)
    db_name= all_tables->view_db.str;
  else
    db_name= all_tables->db;

  if (check_access(thd, privilege, db_name,
                   &all_tables->grant.privilege,
                   &all_tables->grant.m_internal,
                   0, no_errors))
    goto deny;

  /* Show only 1 table for check_grant */
  if (!(all_tables->belong_to_view &&
        (thd->lex->sql_command == SQLCOM_SHOW_FIELDS)) &&
      check_grant(thd, privilege, all_tables, FALSE, 1, no_errors))
    goto deny;

  thd->security_ctx= backup_ctx;
  return 0;

deny:
  thd->security_ctx= backup_ctx;
  return 1;
}

/**
  Check grants for commands which work only with one table and all other
  tables belonging to subselects or implicitly opened tables.

  @param thd			Thread handler
  @param privilege		requested privilege
  @param all_tables		global table list of query

  @retval
    0   OK
  @retval
    1   access denied, error is sent to client
*/

bool check_one_table_access(THD *thd, ulong privilege, TABLE_LIST *all_tables)
{
  if (check_single_table_access (thd,privilege,all_tables, FALSE))
    return 1;

  /* Check rights on tables of subselects and implictly opened tables */
  TABLE_LIST *subselects_tables, *view= all_tables->view ? all_tables : 0;
  if ((subselects_tables= all_tables->next_global))
  {
    /*
      Access rights asked for the first table of a view should be the same
      as for the view
    */
    if (view && subselects_tables->belong_to_view == view)
    {
      if (check_single_table_access (thd, privilege, subselects_tables, FALSE))
        return 1;
      subselects_tables= subselects_tables->next_global;
    }
    if (subselects_tables &&
        (check_table_access(thd, SELECT_ACL, subselects_tables, FALSE,
                            UINT_MAX, FALSE)))
      return 1;
  }
  return 0;
}


static bool check_show_access(THD *thd, TABLE_LIST *table)
{
  /*
    This is a SHOW command using an INFORMATION_SCHEMA table.
    check_access() has not been called for 'table',
    and SELECT is currently always granted on the I_S, so we automatically
    grant SELECT on table here, to bypass a call to check_access().
    Note that not calling check_access(table) is an optimization,
    which needs to be revisited if the INFORMATION_SCHEMA does
    not always automatically grant SELECT but use the grant tables.
    See Bug#38837 need a way to disable information_schema for security
  */
  table->grant.privilege= SELECT_ACL;

  switch (get_schema_table_idx(table->schema_table)) {
  case SCH_SCHEMATA:
    return (specialflag & SPECIAL_SKIP_SHOW_DB) &&
      check_global_access(thd, SHOW_DB_ACL);

  case SCH_TABLE_NAMES:
  case SCH_TABLES:
  case SCH_VIEWS:
  case SCH_TRIGGERS:
  case SCH_EVENTS:
  {
    const char *dst_db_name= table->schema_select_lex->db;

    DBUG_ASSERT(dst_db_name);

    if (check_access(thd, SELECT_ACL, dst_db_name,
                     &thd->col_access, NULL, FALSE, FALSE))
      return TRUE;

    if (!thd->col_access && check_grant_db(thd, dst_db_name))
    {
      status_var_increment(thd->status_var.access_denied_errors);
      my_error(ER_DBACCESS_DENIED_ERROR, MYF(0),
               thd->security_ctx->priv_user,
               thd->security_ctx->priv_host,
               dst_db_name);
      return TRUE;
    }

    return FALSE;
  }

  case SCH_COLUMNS:
  case SCH_STATISTICS:
  {
    TABLE_LIST *dst_table;
    dst_table= table->schema_select_lex->table_list.first;

    DBUG_ASSERT(dst_table);

    /*
      Open temporary tables to be able to detect them during privilege check.
    */
    if (open_temporary_tables(thd, dst_table))
      return TRUE;

    if (check_access(thd, SELECT_ACL, dst_table->db,
                     &dst_table->grant.privilege,
                     &dst_table->grant.m_internal,
                     FALSE, FALSE))
          return TRUE; /* Access denied */

    /*
      Check_grant will grant access if there is any column privileges on
      all of the tables thanks to the fourth parameter (bool show_table).
    */
    if (check_grant(thd, SELECT_ACL, dst_table, TRUE, UINT_MAX, FALSE))
      return TRUE; /* Access denied */

    close_thread_tables(thd);
    dst_table->table= NULL;

    /* Access granted */
    return FALSE;
  }
  default:
    break;
  }

  return FALSE;
}



/**
  @brief Check if the requested privileges exists in either User-, Host- or
    Db-tables.
  @param thd          Thread context
  @param want_access  Privileges requested
  @param tables       List of tables to be compared against
  @param no_errors    Don't report error to the client (using my_error() call).
  @param any_combination_of_privileges_will_do TRUE if any privileges on any
    column combination is enough.
  @param number       Only the first 'number' tables in the linked list are
                      relevant.

  The suppled table list contains cached privileges. This functions calls the
  help functions check_access and check_grant to verify the first three steps
  in the privileges check queue:
  1. Global privileges
  2. OR (db privileges AND host privileges)
  3. OR table privileges
  4. OR column privileges (not checked by this function!)
  5. OR routine privileges (not checked by this function!)

  @see check_access
  @see check_grant

  @note This functions assumes that table list used and
  thd->lex->query_tables_own_last value correspond to each other
  (the latter should be either 0 or point to next_global member
  of one of elements of this table list).

  @return
    @retval FALSE OK
    @retval TRUE  Access denied; But column or routine privileges might need to
      be checked also.
*/

bool
check_table_access(THD *thd, ulong requirements,TABLE_LIST *tables,
		   bool any_combination_of_privileges_will_do,
                   uint number, bool no_errors)
{
  TABLE_LIST *org_tables= tables;
  TABLE_LIST *first_not_own_table= thd->lex->first_not_own_table();
  Security_context *sctx= thd->security_ctx, *backup_ctx= thd->security_ctx;
  uint i= 0;
  /*
    The check that first_not_own_table is not reached is for the case when
    the given table list refers to the list for prelocking (contains tables
    of other queries). For simple queries first_not_own_table is 0.
  */
  for (; i < number && tables != first_not_own_table && tables;
       tables= tables->next_global, i++)
  {
    ulong want_access= requirements;
    if (tables->security_ctx)
      sctx= tables->security_ctx;
    else
      sctx= backup_ctx;

    /*
       Register access for view underlying table.
       Remove SHOW_VIEW_ACL, because it will be checked during making view
     */
    tables->grant.orig_want_privilege= (want_access & ~SHOW_VIEW_ACL);

    if (tables->schema_table_reformed)
    {
      if (check_show_access(thd, tables))
        goto deny;
      continue;
    }

    DBUG_PRINT("info", ("derived: %d  view: %d", tables->derived != 0,
                        tables->view != 0));

    if (tables->is_anonymous_derived_table())
      continue;

    thd->security_ctx= sctx;

    if (check_access(thd, want_access, tables->get_db_name(),
                     &tables->grant.privilege,
                     &tables->grant.m_internal,
                     0, no_errors))
      goto deny;
  }
  thd->security_ctx= backup_ctx;
  return check_grant(thd,requirements,org_tables,
                     any_combination_of_privileges_will_do,
                     number, no_errors);
deny:
  thd->security_ctx= backup_ctx;
  return TRUE;
}


bool
check_routine_access(THD *thd, ulong want_access,char *db, char *name,
		     bool is_proc, bool no_errors)
{
  TABLE_LIST tables[1];
  
  bzero((char *)tables, sizeof(TABLE_LIST));
  tables->db= db;
  tables->table_name= tables->alias= name;
  
  /*
    The following test is just a shortcut for check_access() (to avoid
    calculating db_access) under the assumption that it's common to
    give persons global right to execute all stored SP (but not
    necessary to create them).
    Note that this effectively bypasses the ACL_internal_schema_access checks
    that are implemented for the INFORMATION_SCHEMA and PERFORMANCE_SCHEMA,
    which are located in check_access().
    Since the I_S and P_S do not contain routines, this bypass is ok,
    as long as this code path is not abused to create routines.
    The assert enforce that.
  */
  DBUG_ASSERT((want_access & CREATE_PROC_ACL) == 0);
  if ((thd->security_ctx->master_access & want_access) == want_access)
    tables->grant.privilege= want_access;
  else if (check_access(thd, want_access, db,
                        &tables->grant.privilege,
                        &tables->grant.m_internal,
                        0, no_errors))
    return TRUE;
  
  return check_grant_routine(thd, want_access, tables, is_proc, no_errors);
}


/**
  Check if the routine has any of the routine privileges.

  @param thd	       Thread handler
  @param db           Database name
  @param name         Routine name

  @retval
    0            ok
  @retval
    1            error
*/

bool check_some_routine_access(THD *thd, const char *db, const char *name,
                               bool is_proc)
{
  ulong save_priv;
  /*
    The following test is just a shortcut for check_access() (to avoid
    calculating db_access)
    Note that this effectively bypasses the ACL_internal_schema_access checks
    that are implemented for the INFORMATION_SCHEMA and PERFORMANCE_SCHEMA,
    which are located in check_access().
    Since the I_S and P_S do not contain routines, this bypass is ok,
    as it only opens SHOW_PROC_ACLS.
  */
  if (thd->security_ctx->master_access & SHOW_PROC_ACLS)
    return FALSE;
  if (!check_access(thd, SHOW_PROC_ACLS, db, &save_priv, NULL, 0, 1) ||
      (save_priv & SHOW_PROC_ACLS))
    return FALSE;
  return check_routine_level_acl(thd, db, name, is_proc);
}


/*
  Check if the given table has any of the asked privileges

  @param thd		 Thread handler
  @param want_access	 Bitmap of possible privileges to check for

  @retval
    0  ok
  @retval
    1  error
*/

bool check_some_access(THD *thd, ulong want_access, TABLE_LIST *table)
{
  ulong access;
  DBUG_ENTER("check_some_access");

  /* This loop will work as long as we have less than 32 privileges */
  for (access= 1; access < want_access ; access<<= 1)
  {
    if (access & want_access)
    {
      if (!check_access(thd, access, table->db,
                        &table->grant.privilege,
                        &table->grant.m_internal,
                        0, 1) &&
           !check_grant(thd, access, table, FALSE, 1, TRUE))
        DBUG_RETURN(0);
    }
  }
  DBUG_PRINT("exit",("no matching access rights"));
  DBUG_RETURN(1);
}

#endif /*NO_EMBEDDED_ACCESS_CHECKS*/


/**
  check for global access and give descriptive error message if it fails.

  @param thd			Thread handler
  @param want_access		Use should have any of these global rights

  @warning
    One gets access right if one has ANY of the rights in want_access.
    This is useful as one in most cases only need one global right,
    but in some case we want to check if the user has SUPER or
    REPL_CLIENT_ACL rights.

  @retval
    0	ok
  @retval
    1	Access denied.  In this case an error is sent to the client
*/

bool check_global_access(THD *thd, ulong want_access, bool no_errors)
{
#ifndef NO_EMBEDDED_ACCESS_CHECKS
  char command[128];
  if ((thd->security_ctx->master_access & want_access))
    return 0;
  if (!no_errors)
  {
    get_privilege_desc(command, sizeof(command), want_access);
    my_error(ER_SPECIFIC_ACCESS_DENIED_ERROR, MYF(0), command);
  }
  status_var_increment(thd->status_var.access_denied_errors);
  return 1;
#else
  return 0;
#endif
}


/**
  Checks foreign key's parent table access.

  @param thd	       [in]	Thread handler
  @param create_info   [in]     Create information (like MAX_ROWS, ENGINE or
                                temporary table flag)
  @param alter_info    [in]     Initial list of columns and indexes for the
                                table to be created

  @retval
   false  ok.
  @retval
   true	  error or access denied. Error is sent to client in this case.
*/
bool check_fk_parent_table_access(THD *thd,
                                  HA_CREATE_INFO *create_info,
                                  Alter_info *alter_info)
{
  Key *key;
  List_iterator<Key> key_iterator(alter_info->key_list);

  while ((key= key_iterator++))
  {
    if (key->type == Key::FOREIGN_KEY)
    {
      TABLE_LIST parent_table;
      bool is_qualified_table_name;
      Foreign_key *fk_key= (Foreign_key *)key;
      LEX_STRING db_name;
      LEX_STRING table_name= { fk_key->ref_table.str,
                               fk_key->ref_table.length };
      const ulong privileges= (SELECT_ACL | INSERT_ACL | UPDATE_ACL |
                               DELETE_ACL | REFERENCES_ACL);

      // Check if tablename is valid or not.
      DBUG_ASSERT(table_name.str != NULL);
      if (check_table_name(table_name.str, table_name.length, false))
      {
        my_error(ER_WRONG_TABLE_NAME, MYF(0), table_name.str);
        return true;
      }

      if (fk_key->ref_db.str)
      {
        is_qualified_table_name= true;
        db_name.str= (char *) thd->memdup(fk_key->ref_db.str,
                                          fk_key->ref_db.length+1);
        db_name.length= fk_key->ref_db.length;

        // Check if database name is valid or not.
        if (fk_key->ref_db.str && check_db_name(&db_name))
        {
          my_error(ER_WRONG_DB_NAME, MYF(0), db_name.str);
          return true;
        }
      }
      else if (thd->lex->copy_db_to(&db_name.str, &db_name.length))
        return true;
      else
        is_qualified_table_name= false;

      // if lower_case_table_names is set then convert tablename to lower case.
      if (lower_case_table_names)
      {
        table_name.str= (char *) thd->memdup(fk_key->ref_table.str,
                                             fk_key->ref_table.length+1);
        table_name.length= my_casedn_str(files_charset_info, table_name.str);
      }

      parent_table.init_one_table(db_name.str, db_name.length,
                                  table_name.str, table_name.length,
                                  table_name.str, TL_IGNORE);

      /*
       Check if user has any of the "privileges" at table level on
       "parent_table".
       Having privilege on any of the parent_table column is not
       enough so checking whether user has any of the "privileges"
       at table level only here.
      */
      if (check_some_access(thd, privileges, &parent_table) ||
          parent_table.grant.want_privilege)
      {
        if (is_qualified_table_name)
        {
          const size_t qualified_table_name_len= NAME_LEN + 1 + NAME_LEN + 1;
          char *qualified_table_name= (char *) thd->alloc(qualified_table_name_len);

          my_snprintf(qualified_table_name, qualified_table_name_len, "%s.%s",
                      db_name.str, table_name.str);
          table_name.str= qualified_table_name;
        }

        my_error(ER_TABLEACCESS_DENIED_ERROR, MYF(0),
                 "REFERENCES",
                 thd->security_ctx->priv_user,
                 thd->security_ctx->host_or_ip,
                 table_name.str);

        return true;
      }
    }
  }

  return false;
}


/****************************************************************************
	Check stack size; Send error if there isn't enough stack to continue
****************************************************************************/


#if STACK_DIRECTION < 0
#define used_stack(A,B) (long) (A - B)
#else
#define used_stack(A,B) (long) (B - A)
#endif

#ifndef DBUG_OFF
long max_stack_used;
#endif

/**
  @note
  Note: The 'buf' parameter is necessary, even if it is unused here.
  - fix_fields functions has a "dummy" buffer large enough for the
    corresponding exec. (Thus we only have to check in fix_fields.)
  - Passing to check_stack_overrun() prevents the compiler from removing it.
*/
bool check_stack_overrun(THD *thd, long margin,
			 uchar *buf __attribute__((unused)))
{
  long stack_used;
  DBUG_ASSERT(thd == current_thd);
  if ((stack_used=used_stack(thd->thread_stack,(char*) &stack_used)) >=
      (long) (my_thread_stack_size - margin))
  {
    /*
      Do not use stack for the message buffer to ensure correct
      behaviour in cases we have close to no stack left.
    */
    char* ebuff= new char[MYSQL_ERRMSG_SIZE];
    if (ebuff) {
      my_snprintf(ebuff, MYSQL_ERRMSG_SIZE, ER(ER_STACK_OVERRUN_NEED_MORE),
                  stack_used, my_thread_stack_size, margin);
      my_message(ER_STACK_OVERRUN_NEED_MORE, ebuff, MYF(ME_FATALERROR));
      delete [] ebuff;
    }
    return 1;
  }
#ifndef DBUG_OFF
  max_stack_used= MY_MAX(max_stack_used, stack_used);
#endif
  return 0;
}


#define MY_YACC_INIT 1000			// Start with big alloc
#define MY_YACC_MAX  32000			// Because of 'short'

bool my_yyoverflow(short **yyss, YYSTYPE **yyvs, ulong *yystacksize)
{
  Yacc_state *state= & current_thd->m_parser_state->m_yacc;
  ulong old_info=0;
  DBUG_ASSERT(state);
  if ((uint) *yystacksize >= MY_YACC_MAX)
    return 1;
  if (!state->yacc_yyvs)
    old_info= *yystacksize;
  *yystacksize= set_zone((*yystacksize)*2,MY_YACC_INIT,MY_YACC_MAX);
  if (!(state->yacc_yyvs= (uchar*)
        my_realloc(state->yacc_yyvs,
                   *yystacksize*sizeof(**yyvs),
                   MYF(MY_ALLOW_ZERO_PTR | MY_FREE_ON_ERROR))) ||
      !(state->yacc_yyss= (uchar*)
        my_realloc(state->yacc_yyss,
                   *yystacksize*sizeof(**yyss),
                   MYF(MY_ALLOW_ZERO_PTR | MY_FREE_ON_ERROR))))
    return 1;
  if (old_info)
  {
    /*
      Only copy the old stack on the first call to my_yyoverflow(),
      when replacing a static stack (YYINITDEPTH) by a dynamic stack.
      For subsequent calls, my_realloc already did preserve the old stack.
    */
    memcpy(state->yacc_yyss, *yyss, old_info*sizeof(**yyss));
    memcpy(state->yacc_yyvs, *yyvs, old_info*sizeof(**yyvs));
  }
  *yyss= (short*) state->yacc_yyss;
  *yyvs= (YYSTYPE*) state->yacc_yyvs;
  return 0;
}


/**
  Reset the part of THD responsible for the state of command
  processing.

  This needs to be called before execution of every statement
  (prepared or conventional).  It is not called by substatements of
  routines.

  @todo Remove mysql_reset_thd_for_next_command and only use the
  member function.

  @todo Call it after we use THD for queries, not before.
*/
void mysql_reset_thd_for_next_command(THD *thd)
{
  thd->reset_for_next_command();
}

void THD::reset_for_next_command()
{
  THD *thd= this;
  DBUG_ENTER("THD::reset_for_next_command");
  DBUG_ASSERT(!thd->spcont); /* not for substatements of routines */
  DBUG_ASSERT(! thd->in_sub_stmt);
  thd->free_list= 0;
  thd->select_number= 1;
  /*
    Those two lines below are theoretically unneeded as
    THD::cleanup_after_query() should take care of this already.
  */
  thd->auto_inc_intervals_in_cur_stmt_for_binlog.empty();
  thd->stmt_depends_on_first_successful_insert_id_in_prev_stmt= 0;

#ifdef WITH_WSREP
  /*
    Autoinc variables should be adjusted only for locally executed
    transactions. Appliers and replayers are either processing ROW
    events or get autoinc variable values from Query_log_event.
  */
  if (WSREP(thd) && thd->wsrep_exec_mode == LOCAL_STATE) {
    if (wsrep_auto_increment_control)
    {
      if (thd->variables.auto_increment_offset !=
	  global_system_variables.auto_increment_offset)
	thd->variables.auto_increment_offset=
	  global_system_variables.auto_increment_offset;
      if (thd->variables.auto_increment_increment !=
	  global_system_variables.auto_increment_increment)
	thd->variables.auto_increment_increment=
	  global_system_variables.auto_increment_increment;
    }
  }
#endif /* WITH_WSREP */
  thd->query_start_used= 0;
  thd->query_start_sec_part_used= 0;
  thd->is_fatal_error= thd->time_zone_used= 0;
  thd->log_current_statement= 0;

  /*
    Clear the status flag that are expected to be cleared at the
    beginning of each SQL statement.
  */
  thd->server_status&= ~SERVER_STATUS_CLEAR_SET;
  /*
    If in autocommit mode and not in a transaction, reset
    OPTION_STATUS_NO_TRANS_UPDATE | OPTION_KEEP_LOG to not get warnings
    in ha_rollback_trans() about some tables couldn't be rolled back.
  */
  if (!thd->in_multi_stmt_transaction_mode())
  {
    thd->variables.option_bits&= ~OPTION_KEEP_LOG;
    thd->transaction.all.modified_non_trans_table= FALSE;
  }
  DBUG_ASSERT(thd->security_ctx== &thd->main_security_ctx);
  thd->thread_specific_used= FALSE;

  if (opt_bin_log)
  {
    reset_dynamic(&thd->user_var_events);
    thd->user_var_events_alloc= thd->mem_root;
  }
  thd->clear_error();
  thd->get_stmt_da()->reset_diagnostics_area();
  thd->get_stmt_da()->reset_for_next_command();
  thd->rand_used= 0;
  thd->m_sent_row_count= thd->m_examined_row_count= 0;
  thd->accessed_rows_and_keys= 0;

  thd->query_plan_flags= QPLAN_INIT;
  thd->query_plan_fsort_passes= 0;

  thd->reset_current_stmt_binlog_format_row();
  thd->binlog_unsafe_warning_flags= 0;

  DBUG_PRINT("debug",
             ("is_current_stmt_binlog_format_row(): %d",
              thd->is_current_stmt_binlog_format_row()));

  DBUG_VOID_RETURN;
}


/**
  Resets the lex->current_select object.
  @note It is assumed that lex->current_select != NULL

  This function is a wrapper around select_lex->init_select() with an added
  check for the special situation when using INTO OUTFILE and LOAD DATA.
*/

void
mysql_init_select(LEX *lex)
{
  SELECT_LEX *select_lex= lex->current_select;
  select_lex->init_select();
  lex->wild= 0;
  if (select_lex == &lex->select_lex)
  {
    DBUG_ASSERT(lex->result == 0);
    lex->exchange= 0;
  }
}


/**
  Used to allocate a new SELECT_LEX object on the current thd mem_root and
  link it into the relevant lists.

  This function is always followed by mysql_init_select.

  @see mysql_init_select

  @retval TRUE An error occurred
  @retval FALSE The new SELECT_LEX was successfully allocated.
*/

bool
mysql_new_select(LEX *lex, bool move_down)
{
  SELECT_LEX *select_lex;
  THD *thd= lex->thd;
  DBUG_ENTER("mysql_new_select");

  if (!(select_lex= new (thd->mem_root) SELECT_LEX()))
    DBUG_RETURN(1);
  select_lex->select_number= ++thd->select_number;
  select_lex->parent_lex= lex; /* Used in init_query. */
  select_lex->init_query();
  select_lex->init_select();
  lex->nest_level++;
  if (lex->nest_level > (int) MAX_SELECT_NESTING)
  {
    my_error(ER_TOO_HIGH_LEVEL_OF_NESTING_FOR_SELECT, MYF(0));
    DBUG_RETURN(1);
  }
  select_lex->nest_level= lex->nest_level;
  select_lex->nest_level_base= &thd->lex->unit;
  if (move_down)
  {
    SELECT_LEX_UNIT *unit;
    lex->subqueries= TRUE;
    /* first select_lex of subselect or derived table */
    if (!(unit= new (thd->mem_root) SELECT_LEX_UNIT()))
      DBUG_RETURN(1);

    unit->init_query();
    unit->init_select();
    unit->thd= thd;
    unit->include_down(lex->current_select);
    unit->link_next= 0;
    unit->link_prev= 0;
    unit->return_to= lex->current_select;
    select_lex->include_down(unit);
    /*
      By default we assume that it is usual subselect and we have outer name
      resolution context, if no we will assign it to 0 later
    */
    select_lex->context.outer_context= &select_lex->outer_select()->context;
  }
  else
  {
    if (lex->current_select->order_list.first && !lex->current_select->braces)
    {
      my_error(ER_WRONG_USAGE, MYF(0), "UNION", "ORDER BY");
      DBUG_RETURN(1);
    }
    select_lex->include_neighbour(lex->current_select);
    SELECT_LEX_UNIT *unit= select_lex->master_unit();                              
    if (!unit->fake_select_lex && unit->add_fake_select_lex(lex->thd))
      DBUG_RETURN(1);
    select_lex->context.outer_context= 
                unit->first_select()->context.outer_context;
  }

  select_lex->master_unit()->global_parameters= select_lex;
  select_lex->include_global((st_select_lex_node**)&lex->all_selects_list);
  lex->current_select= select_lex;
  /*
    in subquery is SELECT query and we allow resolution of names in SELECT
    list
  */
  select_lex->context.resolve_in_select_list= TRUE;
  DBUG_RETURN(0);
}

/**
  Create a select to return the same output as 'SELECT @@var_name'.

  Used for SHOW COUNT(*) [ WARNINGS | ERROR].

  This will crash with a core dump if the variable doesn't exists.

  @param var_name		Variable name
*/

void create_select_for_variable(const char *var_name)
{
  THD *thd;
  LEX *lex;
  LEX_STRING tmp, null_lex_string;
  Item *var;
  char buff[MAX_SYS_VAR_LENGTH*2+4+8], *end;
  DBUG_ENTER("create_select_for_variable");

  thd= current_thd;
  lex= thd->lex;
  mysql_init_select(lex);
  lex->sql_command= SQLCOM_SELECT;
  tmp.str= (char*) var_name;
  tmp.length=strlen(var_name);
  bzero((char*) &null_lex_string.str, sizeof(null_lex_string));
  /*
    We set the name of Item to @@session.var_name because that then is used
    as the column name in the output.
  */
  if ((var= get_system_var(thd, OPT_SESSION, tmp, null_lex_string)))
  {
    end= strxmov(buff, "@@session.", var_name, NullS);
    var->set_name(buff, end-buff, system_charset_info);
    add_item_to_list(thd, var);
  }
  DBUG_VOID_RETURN;
}


void mysql_init_multi_delete(LEX *lex)
{
  lex->sql_command=  SQLCOM_DELETE_MULTI;
  mysql_init_select(lex);
  lex->select_lex.select_limit= 0;
  lex->unit.select_limit_cnt= HA_POS_ERROR;
  lex->select_lex.table_list.save_and_clear(&lex->auxiliary_table_list);
  lex->query_tables= 0;
  lex->query_tables_last= &lex->query_tables;
}

#ifdef WITH_WSREP
static void wsrep_mysql_parse(THD *thd, char *rawbuf, uint length,
                 Parser_state *parser_state)
{
  bool is_autocommit=
    !thd->in_multi_stmt_transaction_mode()                  &&
    thd->wsrep_conflict_state == NO_CONFLICT                &&
    !thd->wsrep_applier                                     &&
    wsrep_read_only_option(thd, thd->lex->query_tables);

  do
  {
    if (thd->wsrep_conflict_state== RETRY_AUTOCOMMIT)
    {
      thd->wsrep_conflict_state= NO_CONFLICT;
      /* Performance Schema Interface instrumentation, begin */
      thd->m_statement_psi= MYSQL_REFINE_STATEMENT(thd->m_statement_psi,
	      com_statement_info[thd->get_command()].m_key);
      MYSQL_SET_STATEMENT_TEXT(thd->m_statement_psi, thd->query(),
	                       thd->query_length());
    }
    mysql_parse(thd, rawbuf, length, parser_state);

    if (WSREP(thd)) {
      /* wsrep BF abort in query exec phase */
      mysql_mutex_lock(&thd->LOCK_wsrep_thd);
      if (thd->wsrep_conflict_state == MUST_ABORT) {
        wsrep_client_rollback(thd);

        WSREP_DEBUG("abort in exec query state, avoiding autocommit");
      }

      if (thd->wsrep_conflict_state == MUST_REPLAY)
      {
        wsrep_replay_transaction(thd);
      }

      /* setting error code for BF aborted trxs */
      if (thd->wsrep_conflict_state == ABORTED ||
          thd->wsrep_conflict_state == CERT_FAILURE)
      {
        mysql_reset_thd_for_next_command(thd);
        thd->killed= NOT_KILLED;
        if (is_autocommit                           &&
            thd->lex->sql_command != SQLCOM_SELECT  &&
            (thd->wsrep_retry_counter < thd->variables.wsrep_retry_autocommit))
        {
          WSREP_DEBUG("wsrep retrying AC query: %s", 
                      (thd->query()) ? thd->query() : "void");

	  /* Performance Schema Interface instrumentation, end */
	  MYSQL_END_STATEMENT(thd->m_statement_psi, thd->get_stmt_da());
	  thd->m_statement_psi= NULL;
          close_thread_tables(thd);

          thd->wsrep_conflict_state= RETRY_AUTOCOMMIT;
          thd->wsrep_retry_counter++;            // grow
          wsrep_copy_query(thd);
          thd->set_time();
          parser_state->reset(rawbuf, length);
        }
        else
        {
          WSREP_DEBUG("%s, thd: %lu is_AC: %d, retry: %lu - %lu SQL: %s", 
                      (thd->wsrep_conflict_state == ABORTED) ? 
                      "BF Aborted" : "cert failure",
                      thd->thread_id, is_autocommit, thd->wsrep_retry_counter, 
                      thd->variables.wsrep_retry_autocommit, thd->query());
          my_error(ER_LOCK_DEADLOCK, MYF(0), "wsrep aborted transaction");
          thd->killed= NOT_KILLED;
          thd->wsrep_conflict_state= NO_CONFLICT;
          if (thd->wsrep_conflict_state != REPLAYING)
            thd->wsrep_retry_counter= 0;             //  reset
        }
      }
      else
      {
        set_if_smaller(thd->wsrep_retry_counter, 0); // reset; eventually ok
      }
      mysql_mutex_unlock(&thd->LOCK_wsrep_thd);
    }

    /* If retry is requested clean up explain structure */
    if (thd->wsrep_conflict_state == RETRY_AUTOCOMMIT && thd->lex->explain)
        delete_explain_query(thd->lex);

  }  while (thd->wsrep_conflict_state== RETRY_AUTOCOMMIT);

  if (thd->wsrep_retry_query)
  {
    WSREP_DEBUG("releasing retry_query: conf %d sent %d kill %d  errno %d SQL %s",
                thd->wsrep_conflict_state,
	    thd->get_stmt_da()->is_sent(),
                thd->killed,
	    thd->get_stmt_da()->is_error() ? thd->get_stmt_da()->sql_errno() : 0,
                thd->wsrep_retry_query);
    my_free(thd->wsrep_retry_query);
    thd->wsrep_retry_query      = NULL;
    thd->wsrep_retry_query_len  = 0;
    thd->wsrep_retry_command    = COM_CONNECT;
  }
}
#endif /* WITH_WSREP */

/*
  When you modify mysql_parse(), you may need to mofify
  mysql_test_parse_for_slave() in this same file.
*/

/**
  Parse a query.

  @param       thd     Current thread
  @param       rawbuf  Begining of the query text
  @param       length  Length of the query text
  @param[out]  found_semicolon For multi queries, position of the character of
                               the next query in the query text.
*/

void mysql_parse(THD *thd, char *rawbuf, uint length,
                 Parser_state *parser_state)
{
  int error __attribute__((unused));
  DBUG_ENTER("mysql_parse");
  DBUG_EXECUTE_IF("parser_debug", turn_parser_debug_on(););

  /*
    Warning.
    The purpose of query_cache_send_result_to_client() is to lookup the
    query in the query cache first, to avoid parsing and executing it.
    So, the natural implementation would be to:
    - first, call query_cache_send_result_to_client,
    - second, if caching failed, initialise the lexical and syntactic parser.
    The problem is that the query cache depends on a clean initialization
    of (among others) lex->safe_to_cache_query and thd->server_status,
    which are reset respectively in
    - lex_start()
    - mysql_reset_thd_for_next_command()
    So, initializing the lexical analyser *before* using the query cache
    is required for the cache to work properly.
    FIXME: cleanup the dependencies in the code to simplify this.
  */
  lex_start(thd);
  mysql_reset_thd_for_next_command(thd);

  if (query_cache_send_result_to_client(thd, rawbuf, length) <= 0)
  {
    LEX *lex= thd->lex;

    bool err= parse_sql(thd, parser_state, NULL, true);

    if (!err)
    {
      thd->m_statement_psi=
        MYSQL_REFINE_STATEMENT(thd->m_statement_psi,
                               sql_statement_info[thd->lex->sql_command].
                               m_key);

#ifndef NO_EMBEDDED_ACCESS_CHECKS
      if (mqh_used && thd->user_connect &&
	  check_mqh(thd, lex->sql_command))
      {
	thd->net.error = 0;
      }
      else
#endif
      {
	if (! thd->is_error())
	{
          const char *found_semicolon= parser_state->m_lip.found_semicolon;
          /*
            Binlog logs a string starting from thd->query and having length
            thd->query_length; so we set thd->query_length correctly (to not
            log several statements in one event, when we executed only first).
            We set it to not see the ';' (otherwise it would get into binlog
            and Query_log_event::print() would give ';;' output).
            This also helps display only the current query in SHOW
            PROCESSLIST.
            Note that we don't need LOCK_thread_count to modify query_length.
          */
          if (found_semicolon && (ulong) (found_semicolon - thd->query()))
            thd->set_query_inner(thd->query(),
                                 (uint32) (found_semicolon -
                                           thd->query() - 1),
                                 thd->charset());
          /* Actually execute the query */
          if (found_semicolon)
          {
            lex->safe_to_cache_query= 0;
            thd->server_status|= SERVER_MORE_RESULTS_EXISTS;
          }
          lex->set_trg_event_type_for_tables();
          MYSQL_QUERY_EXEC_START(thd->query(),
                                 thd->thread_id,
                                 (char *) (thd->db ? thd->db : ""),
                                 &thd->security_ctx->priv_user[0],
                                 (char *) thd->security_ctx->host_or_ip,
                                 0);

          error= mysql_execute_command(thd);
          MYSQL_QUERY_EXEC_DONE(error);
	}
      }
    }
    else
    {
      /* Instrument this broken statement as "statement/sql/error" */
      thd->m_statement_psi=
        MYSQL_REFINE_STATEMENT(thd->m_statement_psi,
                               sql_statement_info[SQLCOM_END].m_key);
      DBUG_ASSERT(thd->is_error());
      DBUG_PRINT("info",("Command aborted. Fatal_error: %d",
			 thd->is_fatal_error));

      query_cache_abort(&thd->query_cache_tls);
    }
    THD_STAGE_INFO(thd, stage_freeing_items);
    sp_cache_enforce_limit(thd->sp_proc_cache, stored_program_cache_size);
    sp_cache_enforce_limit(thd->sp_func_cache, stored_program_cache_size);
    thd->end_statement();
    thd->cleanup_after_query();
    DBUG_ASSERT(thd->change_list.is_empty());
  }
  else
  {
    /* Update statistics for getting the query from the cache */
    thd->lex->sql_command= SQLCOM_SELECT;
    thd->m_statement_psi=
      MYSQL_REFINE_STATEMENT(thd->m_statement_psi,
                             sql_statement_info[SQLCOM_SELECT].m_key);
    status_var_increment(thd->status_var.com_stat[SQLCOM_SELECT]);
    thd->update_stats();
  }
  DBUG_VOID_RETURN;
}


#ifdef HAVE_REPLICATION
/*
  Usable by the replication SQL thread only: just parse a query to know if it
  can be ignored because of replicate-*-table rules.

  @retval
    0	cannot be ignored
  @retval
    1	can be ignored
*/

bool mysql_test_parse_for_slave(THD *thd, char *rawbuf, uint length)
{
  LEX *lex= thd->lex;
  bool error= 0;
  DBUG_ENTER("mysql_test_parse_for_slave");

  Parser_state parser_state;
  if (!(error= parser_state.init(thd, rawbuf, length)))
  {
    lex_start(thd);
    mysql_reset_thd_for_next_command(thd);

    if (!parse_sql(thd, & parser_state, NULL, true) &&
        all_tables_not_ok(thd, lex->select_lex.table_list.first))
      error= 1;                  /* Ignore question */
    thd->end_statement();
  }
  thd->cleanup_after_query();
  DBUG_RETURN(error);
}
#endif



/**
  Store field definition for create.

  @return
    Return 0 if ok
*/

bool add_field_to_list(THD *thd, LEX_STRING *field_name, enum_field_types type,
		       char *length, char *decimals,
		       uint type_modifier,
		       Item *default_value, Item *on_update_value,
                       LEX_STRING *comment,
		       char *change,
                       List<String> *interval_list, CHARSET_INFO *cs,
		       uint uint_geom_type,
		       Virtual_column_info *vcol_info,
                       engine_option_value *create_options)
{
  register Create_field *new_field;
  LEX  *lex= thd->lex;
  uint8 datetime_precision= length ? atoi(length) : 0;
  DBUG_ENTER("add_field_to_list");

  if (check_string_char_length(field_name, "", NAME_CHAR_LEN,
                               system_charset_info, 1))
  {
    my_error(ER_TOO_LONG_IDENT, MYF(0), field_name->str); /* purecov: inspected */
    DBUG_RETURN(1);				/* purecov: inspected */
  }
  if (type_modifier & PRI_KEY_FLAG)
  {
    Key *key;
    lex->col_list.push_back(new Key_part_spec(*field_name, 0));
    key= new Key(Key::PRIMARY, null_lex_str,
                      &default_key_create_info,
                      0, lex->col_list, NULL, lex->check_exists);
    lex->alter_info.key_list.push_back(key);
    lex->col_list.empty();
  }
  if (type_modifier & (UNIQUE_FLAG | UNIQUE_KEY_FLAG))
  {
    Key *key;
    lex->col_list.push_back(new Key_part_spec(*field_name, 0));
    key= new Key(Key::UNIQUE, null_lex_str,
                 &default_key_create_info, 0,
                 lex->col_list, NULL, lex->check_exists);
    lex->alter_info.key_list.push_back(key);
    lex->col_list.empty();
  }

  if (default_value)
  {
    /* 
      Default value should be literal => basic constants =>
      no need fix_fields()
      
      We allow only one function as part of default value - 
      NOW() as default for TIMESTAMP and DATETIME type.
    */
    if (default_value->type() == Item::FUNC_ITEM && 
        (static_cast<Item_func*>(default_value)->functype() !=
         Item_func::NOW_FUNC ||
         (mysql_type_to_time_type(type) != MYSQL_TIMESTAMP_DATETIME) ||
         default_value->decimals < datetime_precision))
    {
      my_error(ER_INVALID_DEFAULT, MYF(0), field_name->str);
      DBUG_RETURN(1);
    }
    else if (default_value->type() == Item::NULL_ITEM)
    {
      default_value= 0;
      if ((type_modifier & (NOT_NULL_FLAG | AUTO_INCREMENT_FLAG)) ==
	  NOT_NULL_FLAG)
      {
	my_error(ER_INVALID_DEFAULT, MYF(0), field_name->str);
	DBUG_RETURN(1);
      }
    }
    else if (type_modifier & AUTO_INCREMENT_FLAG)
    {
      my_error(ER_INVALID_DEFAULT, MYF(0), field_name->str);
      DBUG_RETURN(1);
    }
  }

  if (on_update_value &&
      (mysql_type_to_time_type(type) != MYSQL_TIMESTAMP_DATETIME ||
       on_update_value->decimals < datetime_precision))
  {
    my_error(ER_INVALID_ON_UPDATE, MYF(0), field_name->str);
    DBUG_RETURN(1);
  }

  if (!(new_field= new Create_field()) ||
      new_field->init(thd, field_name->str, type, length, decimals, type_modifier,
                      default_value, on_update_value, comment, change,
                      interval_list, cs, uint_geom_type, vcol_info,
                      create_options, lex->check_exists))
    DBUG_RETURN(1);

  lex->alter_info.create_list.push_back(new_field);
  lex->last_field=new_field;
  DBUG_RETURN(0);
}


/** Store position for column in ALTER TABLE .. ADD column. */

void store_position_for_column(const char *name)
{
  current_thd->lex->last_field->after=(char*) (name);
}

bool
add_proc_to_list(THD* thd, Item *item)
{
  ORDER *order;
  Item	**item_ptr;

  if (!(order = (ORDER *) thd->alloc(sizeof(ORDER)+sizeof(Item*))))
    return 1;
  item_ptr = (Item**) (order+1);
  *item_ptr= item;
  order->item=item_ptr;
  order->free_me=0;
  thd->lex->proc_list.link_in_list(order, &order->next);
  return 0;
}


/**
  save order by and tables in own lists.
*/

bool add_to_list(THD *thd, SQL_I_List<ORDER> &list, Item *item,bool asc)
{
  ORDER *order;
  DBUG_ENTER("add_to_list");
  if (!(order = (ORDER *) thd->alloc(sizeof(ORDER))))
    DBUG_RETURN(1);
  order->item_ptr= item;
  order->item= &order->item_ptr;
  order->asc = asc;
  order->free_me=0;
  order->used=0;
  order->counter_used= 0;
  order->fast_field_copier_setup= 0; 
  list.link_in_list(order, &order->next);
  DBUG_RETURN(0);
}


/**
  Add a table to list of used tables.

  @param table		Table to add
  @param alias		alias for table (or null if no alias)
  @param table_options	A set of the following bits:
                         - TL_OPTION_UPDATING : Table will be updated
                         - TL_OPTION_FORCE_INDEX : Force usage of index
                         - TL_OPTION_ALIAS : an alias in multi table DELETE
  @param lock_type	How table should be locked
  @param mdl_type       Type of metadata lock to acquire on the table.
  @param use_index	List of indexed used in USE INDEX
  @param ignore_index	List of indexed used in IGNORE INDEX

  @retval
      0		Error
  @retval
    \#	Pointer to TABLE_LIST element added to the total table list
*/

TABLE_LIST *st_select_lex::add_table_to_list(THD *thd,
					     Table_ident *table,
					     LEX_STRING *alias,
					     ulong table_options,
					     thr_lock_type lock_type,
					     enum_mdl_type mdl_type,
					     List<Index_hint> *index_hints_arg,
                                             List<String> *partition_names,
                                             LEX_STRING *option)
{
  register TABLE_LIST *ptr;
  TABLE_LIST *previous_table_ref; /* The table preceding the current one. */
  char *alias_str;
  LEX *lex= thd->lex;
  DBUG_ENTER("add_table_to_list");
  LINT_INIT(previous_table_ref);

  if (!table)
    DBUG_RETURN(0);				// End of memory
  alias_str= alias ? alias->str : table->table.str;
  if (!MY_TEST(table_options & TL_OPTION_ALIAS) &&
      check_table_name(table->table.str, table->table.length, FALSE))
  {
    my_error(ER_WRONG_TABLE_NAME, MYF(0), table->table.str);
    DBUG_RETURN(0);
  }

  if (table->is_derived_table() == FALSE && table->db.str &&
      check_db_name(&table->db))
  {
    my_error(ER_WRONG_DB_NAME, MYF(0), table->db.str);
    DBUG_RETURN(0);
  }

  if (!alias)					/* Alias is case sensitive */
  {
    if (table->sel)
    {
      my_message(ER_DERIVED_MUST_HAVE_ALIAS,
                 ER(ER_DERIVED_MUST_HAVE_ALIAS), MYF(0));
      DBUG_RETURN(0);
    }
    if (!(alias_str= (char*) thd->memdup(alias_str,table->table.length+1)))
      DBUG_RETURN(0);
  }
  if (!(ptr = (TABLE_LIST *) thd->calloc(sizeof(TABLE_LIST))))
    DBUG_RETURN(0);				/* purecov: inspected */
  if (table->db.str)
  {
    ptr->is_fqtn= TRUE;
    ptr->db= table->db.str;
    ptr->db_length= table->db.length;
  }
  else if (lex->copy_db_to(&ptr->db, &ptr->db_length))
    DBUG_RETURN(0);
  else
    ptr->is_fqtn= FALSE;

  ptr->alias= alias_str;
  ptr->is_alias= alias ? TRUE : FALSE;
  if (lower_case_table_names)
  {
    if (table->table.length)
      table->table.length= my_casedn_str(files_charset_info, table->table.str);
    if (ptr->db_length && ptr->db != any_db)
      ptr->db_length= my_casedn_str(files_charset_info, ptr->db);
  }
      
  ptr->table_name=table->table.str;
  ptr->table_name_length=table->table.length;
  ptr->lock_type=   lock_type;
  ptr->updating=    MY_TEST(table_options & TL_OPTION_UPDATING);
  /* TODO: remove TL_OPTION_FORCE_INDEX as it looks like it's not used */
  ptr->force_index= MY_TEST(table_options & TL_OPTION_FORCE_INDEX);
  ptr->ignore_leaves= MY_TEST(table_options & TL_OPTION_IGNORE_LEAVES);
  ptr->derived=	    table->sel;
  if (!ptr->derived && is_infoschema_db(ptr->db, ptr->db_length))
  {
    ST_SCHEMA_TABLE *schema_table;
    if (ptr->updating &&
        /* Special cases which are processed by commands itself */
        lex->sql_command != SQLCOM_CHECK &&
        lex->sql_command != SQLCOM_CHECKSUM)
    {
      my_error(ER_DBACCESS_DENIED_ERROR, MYF(0),
               thd->security_ctx->priv_user,
               thd->security_ctx->priv_host,
               INFORMATION_SCHEMA_NAME.str);
      DBUG_RETURN(0);
    }
    schema_table= find_schema_table(thd, ptr->table_name);
    if (!schema_table ||
        (schema_table->hidden && 
         ((sql_command_flags[lex->sql_command] & CF_STATUS_COMMAND) == 0 || 
          /*
            this check is used for show columns|keys from I_S hidden table
          */
          lex->sql_command == SQLCOM_SHOW_FIELDS ||
          lex->sql_command == SQLCOM_SHOW_KEYS)))
    {
      my_error(ER_UNKNOWN_TABLE, MYF(0),
               ptr->table_name, INFORMATION_SCHEMA_NAME.str);
      DBUG_RETURN(0);
    }
    ptr->schema_table_name= ptr->table_name;
    ptr->schema_table= schema_table;
  }
  ptr->select_lex=  lex->current_select;
  /*
    We can't cache internal temporary tables between prepares as the
    table may be deleted before next exection.
 */
  ptr->cacheable_table= !table->is_derived_table();
  ptr->index_hints= index_hints_arg;
  ptr->option= option ? option->str : 0;
  /* check that used name is unique */
  if (lock_type != TL_IGNORE)
  {
    TABLE_LIST *first_table= table_list.first;
    if (lex->sql_command == SQLCOM_CREATE_VIEW)
      first_table= first_table ? first_table->next_local : NULL;
    for (TABLE_LIST *tables= first_table ;
	 tables ;
	 tables=tables->next_local)
    {
      if (!my_strcasecmp(table_alias_charset, alias_str, tables->alias) &&
	  !strcmp(ptr->db, tables->db))
      {
	my_error(ER_NONUNIQ_TABLE, MYF(0), alias_str); /* purecov: tested */
	DBUG_RETURN(0);				/* purecov: tested */
      }
    }
  }
  /* Store the table reference preceding the current one. */
  if (table_list.elements > 0)
  {
    /*
      table_list.next points to the last inserted TABLE_LIST->next_local'
      element
      We don't use the offsetof() macro here to avoid warnings from gcc
    */
    previous_table_ref= (TABLE_LIST*) ((char*) table_list.next -
                                       ((char*) &(ptr->next_local) -
                                        (char*) ptr));
    /*
      Set next_name_resolution_table of the previous table reference to point
      to the current table reference. In effect the list
      TABLE_LIST::next_name_resolution_table coincides with
      TABLE_LIST::next_local. Later this may be changed in
      store_top_level_join_columns() for NATURAL/USING joins.
    */
    previous_table_ref->next_name_resolution_table= ptr;
  }

  /*
    Link the current table reference in a local list (list for current select).
    Notice that as a side effect here we set the next_local field of the
    previous table reference to 'ptr'. Here we also add one element to the
    list 'table_list'.
  */
  table_list.link_in_list(ptr, &ptr->next_local);
  ptr->next_name_resolution_table= NULL;
#ifdef WITH_PARTITION_STORAGE_ENGINE
  ptr->partition_names= partition_names;
#endif /* WITH_PARTITION_STORAGE_ENGINE */
  /* Link table in global list (all used tables) */
  lex->add_to_query_tables(ptr);

  // Pure table aliases do not need to be locked:
  if (!MY_TEST(table_options & TL_OPTION_ALIAS))
  {
    ptr->mdl_request.init(MDL_key::TABLE, ptr->db, ptr->table_name, mdl_type,
                          MDL_TRANSACTION);
  }
  DBUG_RETURN(ptr);
}


/**
  Initialize a new table list for a nested join.

    The function initializes a structure of the TABLE_LIST type
    for a nested join. It sets up its nested join list as empty.
    The created structure is added to the front of the current
    join list in the st_select_lex object. Then the function
    changes the current nest level for joins to refer to the newly
    created empty list after having saved the info on the old level
    in the initialized structure.

  @param thd         current thread

  @retval
    0   if success
  @retval
    1   otherwise
*/

bool st_select_lex::init_nested_join(THD *thd)
{
  TABLE_LIST *ptr;
  NESTED_JOIN *nested_join;
  DBUG_ENTER("init_nested_join");

  if (!(ptr= (TABLE_LIST*) thd->calloc(ALIGN_SIZE(sizeof(TABLE_LIST))+
                                       sizeof(NESTED_JOIN))))
    DBUG_RETURN(1);
  nested_join= ptr->nested_join=
    ((NESTED_JOIN*) ((uchar*) ptr + ALIGN_SIZE(sizeof(TABLE_LIST))));

  join_list->push_front(ptr);
  ptr->embedding= embedding;
  ptr->join_list= join_list;
  ptr->alias= (char*) "(nested_join)";
  embedding= ptr;
  join_list= &nested_join->join_list;
  join_list->empty();
  DBUG_RETURN(0);
}


/**
  End a nested join table list.

    The function returns to the previous join nest level.
    If the current level contains only one member, the function
    moves it one level up, eliminating the nest.

  @param thd         current thread

  @return
    - Pointer to TABLE_LIST element added to the total table list, if success
    - 0, otherwise
*/

TABLE_LIST *st_select_lex::end_nested_join(THD *thd)
{
  TABLE_LIST *ptr;
  NESTED_JOIN *nested_join;
  DBUG_ENTER("end_nested_join");

  DBUG_ASSERT(embedding);
  ptr= embedding;
  join_list= ptr->join_list;
  embedding= ptr->embedding;
  nested_join= ptr->nested_join;
  if (nested_join->join_list.elements == 1)
  {
    TABLE_LIST *embedded= nested_join->join_list.head();
    join_list->pop();
    embedded->join_list= join_list;
    embedded->embedding= embedding;
    join_list->push_front(embedded);
    ptr= embedded;
    embedded->lifted= 1;
  }
  else if (nested_join->join_list.elements == 0)
  {
    join_list->pop();
    ptr= 0;                                     // return value
  }
  DBUG_RETURN(ptr);
}


/**
  Nest last join operation.

    The function nest last join operation as if it was enclosed in braces.

  @param thd         current thread

  @retval
    0  Error
  @retval
    \#  Pointer to TABLE_LIST element created for the new nested join
*/

TABLE_LIST *st_select_lex::nest_last_join(THD *thd)
{
  TABLE_LIST *ptr;
  NESTED_JOIN *nested_join;
  List<TABLE_LIST> *embedded_list;
  DBUG_ENTER("nest_last_join");

  if (!(ptr= (TABLE_LIST*) thd->calloc(ALIGN_SIZE(sizeof(TABLE_LIST))+
                                       sizeof(NESTED_JOIN))))
    DBUG_RETURN(0);
  nested_join= ptr->nested_join=
    ((NESTED_JOIN*) ((uchar*) ptr + ALIGN_SIZE(sizeof(TABLE_LIST))));

  ptr->embedding= embedding;
  ptr->join_list= join_list;
  ptr->alias= (char*) "(nest_last_join)";
  embedded_list= &nested_join->join_list;
  embedded_list->empty();

  for (uint i=0; i < 2; i++)
  {
    TABLE_LIST *table= join_list->pop();
    if (!table)
      DBUG_RETURN(NULL);
    table->join_list= embedded_list;
    table->embedding= ptr;
    embedded_list->push_back(table);
    if (table->natural_join)
    {
      ptr->is_natural_join= TRUE;
      /*
        If this is a JOIN ... USING, move the list of joined fields to the
        table reference that describes the join.
      */
      if (prev_join_using)
        ptr->join_using_fields= prev_join_using;
    }
  }
  join_list->push_front(ptr);
  nested_join->used_tables= nested_join->not_null_tables= (table_map) 0;
  DBUG_RETURN(ptr);
}


/**
  Add a table to the current join list.

    The function puts a table in front of the current join list
    of st_select_lex object.
    Thus, joined tables are put into this list in the reverse order
    (the most outer join operation follows first).

  @param table       the table to add

  @return
    None
*/

void st_select_lex::add_joined_table(TABLE_LIST *table)
{
  DBUG_ENTER("add_joined_table");
  join_list->push_front(table);
  table->join_list= join_list;
  table->embedding= embedding;
  DBUG_VOID_RETURN;
}


/**
  Convert a right join into equivalent left join.

    The function takes the current join list t[0],t[1] ... and
    effectively converts it into the list t[1],t[0] ...
    Although the outer_join flag for the new nested table contains
    JOIN_TYPE_RIGHT, it will be handled as the inner table of a left join
    operation.

  EXAMPLES
  @verbatim
    SELECT * FROM t1 RIGHT JOIN t2 ON on_expr =>
      SELECT * FROM t2 LEFT JOIN t1 ON on_expr

    SELECT * FROM t1,t2 RIGHT JOIN t3 ON on_expr =>
      SELECT * FROM t1,t3 LEFT JOIN t2 ON on_expr

    SELECT * FROM t1,t2 RIGHT JOIN (t3,t4) ON on_expr =>
      SELECT * FROM t1,(t3,t4) LEFT JOIN t2 ON on_expr

    SELECT * FROM t1 LEFT JOIN t2 ON on_expr1 RIGHT JOIN t3  ON on_expr2 =>
      SELECT * FROM t3 LEFT JOIN (t1 LEFT JOIN t2 ON on_expr2) ON on_expr1
   @endverbatim

  @param thd         current thread

  @return
    - Pointer to the table representing the inner table, if success
    - 0, otherwise
*/

TABLE_LIST *st_select_lex::convert_right_join()
{
  TABLE_LIST *tab2= join_list->pop();
  TABLE_LIST *tab1= join_list->pop();
  DBUG_ENTER("convert_right_join");

  join_list->push_front(tab2);
  join_list->push_front(tab1);
  tab1->outer_join|= JOIN_TYPE_RIGHT;

  DBUG_RETURN(tab1);
}

/**
  Set lock for all tables in current select level.

  @param lock_type			Lock to set for tables

  @note
    If lock is a write lock, then tables->updating is set 1
    This is to get tables_ok to know that the table is updated by the
    query
*/

void st_select_lex::set_lock_for_tables(thr_lock_type lock_type)
{
  bool for_update= lock_type >= TL_READ_NO_INSERT;
  DBUG_ENTER("set_lock_for_tables");
  DBUG_PRINT("enter", ("lock_type: %d  for_update: %d", lock_type,
		       for_update));
  for (TABLE_LIST *tables= table_list.first;
       tables;
       tables= tables->next_local)
  {
    tables->lock_type= lock_type;
    tables->updating=  for_update;
    tables->mdl_request.set_type((lock_type >= TL_WRITE_ALLOW_WRITE) ?
                                 MDL_SHARED_WRITE : MDL_SHARED_READ);
  }
  DBUG_VOID_RETURN;
}


/**
  Create a fake SELECT_LEX for a unit.

    The method create a fake SELECT_LEX object for a unit.
    This object is created for any union construct containing a union
    operation and also for any single select union construct of the form
    @verbatim
    (SELECT ... ORDER BY order_list [LIMIT n]) ORDER BY ... 
    @endvarbatim
    or of the form
    @varbatim
    (SELECT ... ORDER BY LIMIT n) ORDER BY ...
    @endvarbatim
  
  @param thd_arg		   thread handle

  @note
    The object is used to retrieve rows from the temporary table
    where the result on the union is obtained.

  @retval
    1     on failure to create the object
  @retval
    0     on success
*/

bool st_select_lex_unit::add_fake_select_lex(THD *thd_arg)
{
  SELECT_LEX *first_sl= first_select();
  DBUG_ENTER("add_fake_select_lex");
  DBUG_ASSERT(!fake_select_lex);

  if (!(fake_select_lex= new (thd_arg->mem_root) SELECT_LEX()))
      DBUG_RETURN(1);
  fake_select_lex->include_standalone(this, 
                                      (SELECT_LEX_NODE**)&fake_select_lex);
  fake_select_lex->select_number= INT_MAX;
  fake_select_lex->parent_lex= thd_arg->lex; /* Used in init_query. */
  fake_select_lex->make_empty_select();
  fake_select_lex->linkage= GLOBAL_OPTIONS_TYPE;
  fake_select_lex->select_limit= 0;

  fake_select_lex->context.outer_context=first_sl->context.outer_context;
  /* allow item list resolving in fake select for ORDER BY */
  fake_select_lex->context.resolve_in_select_list= TRUE;
  fake_select_lex->context.select_lex= fake_select_lex;

  if (!is_union())
  {
    /* 
      This works only for 
      (SELECT ... ORDER BY list [LIMIT n]) ORDER BY order_list [LIMIT m],
      (SELECT ... LIMIT n) ORDER BY order_list [LIMIT m]
      just before the parser starts processing order_list
    */ 
    global_parameters= fake_select_lex;
    fake_select_lex->no_table_names_allowed= 1;
    thd_arg->lex->current_select= fake_select_lex;
  }
  thd_arg->lex->pop_context();
  DBUG_RETURN(0);
}


/**
  Push a new name resolution context for a JOIN ... ON clause to the
  context stack of a query block.

    Create a new name resolution context for a JOIN ... ON clause,
    set the first and last leaves of the list of table references
    to be used for name resolution, and push the newly created
    context to the stack of contexts of the query.

  @param thd       pointer to current thread
  @param left_op   left  operand of the JOIN
  @param right_op  rigth operand of the JOIN

  @retval
    FALSE  if all is OK
  @retval
    TRUE   if a memory allocation error occured
*/

bool
push_new_name_resolution_context(THD *thd,
                                 TABLE_LIST *left_op, TABLE_LIST *right_op)
{
  Name_resolution_context *on_context;
  if (!(on_context= new (thd->mem_root) Name_resolution_context))
    return TRUE;
  on_context->init();
  on_context->first_name_resolution_table=
    left_op->first_leaf_for_name_resolution();
  on_context->last_name_resolution_table=
    right_op->last_leaf_for_name_resolution();
  return thd->lex->push_context(on_context);
}


/**
  Fix condition which contains only field (f turns to  f <> 0 )

  @param cond            The condition to fix

  @return fixed condition
*/

Item *normalize_cond(Item *cond)
{
  if (cond)
  {
    Item::Type type= cond->type();
    if (type == Item::FIELD_ITEM || type == Item::REF_ITEM)
    {
      cond= new Item_func_ne(cond, new Item_int(0));
    }
  }
  return cond;
}


/**
  Add an ON condition to the second operand of a JOIN ... ON.

    Add an ON condition to the right operand of a JOIN ... ON clause.

  @param b     the second operand of a JOIN ... ON
  @param expr  the condition to be added to the ON clause

  @retval
    FALSE  if there was some error
  @retval
    TRUE   if all is OK
*/

void add_join_on(TABLE_LIST *b, Item *expr)
{
  if (expr)
  {
    expr= normalize_cond(expr);
    if (!b->on_expr)
      b->on_expr= expr;
    else
    {
      /*
        If called from the parser, this happens if you have both a
        right and left join. If called later, it happens if we add more
        than one condition to the ON clause.
      */
      b->on_expr= new Item_cond_and(b->on_expr,expr);
    }
    b->on_expr->top_level_item();
  }
}


/**
  Mark that there is a NATURAL JOIN or JOIN ... USING between two
  tables.

    This function marks that table b should be joined with a either via
    a NATURAL JOIN or via JOIN ... USING. Both join types are special
    cases of each other, so we treat them together. The function
    setup_conds() creates a list of equal condition between all fields
    of the same name for NATURAL JOIN or the fields in 'using_fields'
    for JOIN ... USING. The list of equality conditions is stored
    either in b->on_expr, or in JOIN::conds, depending on whether there
    was an outer join.

  EXAMPLE
  @verbatim
    SELECT * FROM t1 NATURAL LEFT JOIN t2
     <=>
    SELECT * FROM t1 LEFT JOIN t2 ON (t1.i=t2.i and t1.j=t2.j ... )

    SELECT * FROM t1 NATURAL JOIN t2 WHERE <some_cond>
     <=>
    SELECT * FROM t1, t2 WHERE (t1.i=t2.i and t1.j=t2.j and <some_cond>)

    SELECT * FROM t1 JOIN t2 USING(j) WHERE <some_cond>
     <=>
    SELECT * FROM t1, t2 WHERE (t1.j=t2.j and <some_cond>)
   @endverbatim

  @param a		  Left join argument
  @param b		  Right join argument
  @param using_fields    Field names from USING clause
*/

void add_join_natural(TABLE_LIST *a, TABLE_LIST *b, List<String> *using_fields,
                      SELECT_LEX *lex)
{
  b->natural_join= a;
  lex->prev_join_using= using_fields;
}


/**
  Find a thread by id and return it, locking it LOCK_thd_data

  @param id  Identifier of the thread we're looking for
  @param query_id If true, search by query_id instead of thread_id

  @return NULL    - not found
          pointer - thread found, and its LOCK_thd_data is locked.
*/

THD *find_thread_by_id(longlong id, bool query_id)
{
  THD *tmp;
  mysql_mutex_lock(&LOCK_thread_count); // For unlink from list
  I_List_iterator<THD> it(threads);
  while ((tmp=it++))
  {
    if (tmp->get_command() == COM_DAEMON)
      continue;
    if (id == (query_id ? tmp->query_id : (longlong) tmp->thread_id))
    {
      mysql_mutex_lock(&tmp->LOCK_thd_data);    // Lock from delete
      break;
    }
  }
  mysql_mutex_unlock(&LOCK_thread_count);
  return tmp;
}


/**
  kill one thread.

  @param thd			Thread class
  @param id                     Thread id or query id
  @param kill_signal            Should it kill the query or the connection
  @param type                   Type of id: thread id or query id

  @note
    This is written such that we have a short lock on LOCK_thread_count
*/

uint
kill_one_thread(THD *thd, longlong id, killed_state kill_signal, killed_type type)
{
  THD *tmp;
  uint error= (type == KILL_TYPE_QUERY ? ER_NO_SUCH_QUERY : ER_NO_SUCH_THREAD);
  DBUG_ENTER("kill_one_thread");
  DBUG_PRINT("enter", ("id: %lld  signal: %u", id, (uint) kill_signal));

  if (id && (tmp= find_thread_by_id(id, type == KILL_TYPE_QUERY)))
  {
    /*
      If we're SUPER, we can KILL anything, including system-threads.
      No further checks.

      KILLer: thd->security_ctx->user could in theory be NULL while
      we're still in "unauthenticated" state. This is a theoretical
      case (the code suggests this could happen, so we play it safe).

      KILLee: tmp->security_ctx->user will be NULL for system threads.
      We need to check so Jane Random User doesn't crash the server
      when trying to kill a) system threads or b) unauthenticated users'
      threads (Bug#43748).

      If user of both killer and killee are non-NULL, proceed with
      slayage if both are string-equal.

      It's ok to also kill DELAYED threads with KILL_CONNECTION instead of
      KILL_SYSTEM_THREAD; The difference is that KILL_CONNECTION may be
      faster and do a harder kill than KILL_SYSTEM_THREAD;
    */

#ifdef WITH_WSREP
    if (((thd->security_ctx->master_access & SUPER_ACL) ||
        thd->security_ctx->user_matches(tmp->security_ctx)) &&
        !wsrep_thd_is_BF((void *)tmp, true))
#else
    if ((thd->security_ctx->master_access & SUPER_ACL) ||
        thd->security_ctx->user_matches(tmp->security_ctx))
#endif /* WITH_WSREP */
    {
      tmp->awake(kill_signal);
      error=0;
    }
    else
      error=ER_KILL_DENIED_ERROR;
    mysql_mutex_unlock(&tmp->LOCK_thd_data);
  }
  DBUG_PRINT("exit", ("%d", error));
  DBUG_RETURN(error);
}


/**
  kill all threads from one user

  @param thd			Thread class
  @param user_name		User name for threads we should kill
  @param only_kill_query        Should it kill the query or the connection

  @note
    This is written such that we have a short lock on LOCK_thread_count

    If we can't kill all threads because of security issues, no threads
    are killed.
*/

static uint kill_threads_for_user(THD *thd, LEX_USER *user,
                                  killed_state kill_signal, ha_rows *rows)
{
  THD *tmp;
  List<THD> threads_to_kill;
  DBUG_ENTER("kill_threads_for_user");

  *rows= 0;

  if (thd->is_fatal_error)                       // If we run out of memory
    DBUG_RETURN(ER_OUT_OF_RESOURCES);

  DBUG_PRINT("enter", ("user: %s  signal: %u", user->user.str,
                       (uint) kill_signal));

  mysql_mutex_lock(&LOCK_thread_count); // For unlink from list
  I_List_iterator<THD> it(threads);
  while ((tmp=it++))
  {
    if (!tmp->security_ctx->user)
      continue;
    /*
      Check that hostname (if given) and user name matches.

      host.str[0] == '%' means that host name was not given. See sql_yacc.yy
    */
    if (((user->host.str[0] == '%' && !user->host.str[1]) ||
         !strcmp(tmp->security_ctx->host_or_ip, user->host.str)) &&
        !strcmp(tmp->security_ctx->user, user->user.str))
    {
      if (!(thd->security_ctx->master_access & SUPER_ACL) &&
          !thd->security_ctx->user_matches(tmp->security_ctx))
      {
        mysql_mutex_unlock(&LOCK_thread_count);
        DBUG_RETURN(ER_KILL_DENIED_ERROR);
      }
      if (!threads_to_kill.push_back(tmp, thd->mem_root))
        mysql_mutex_lock(&tmp->LOCK_thd_data); // Lock from delete
    }
  }
  mysql_mutex_unlock(&LOCK_thread_count);
  if (!threads_to_kill.is_empty())
  {
    List_iterator_fast<THD> it(threads_to_kill);
    THD *next_ptr;
    THD *ptr= it++;
    do
    {
      ptr->awake(kill_signal);
      /*
        Careful here: The list nodes are allocated on the memroots of the
        THDs to be awakened.
        But those THDs may be terminated and deleted as soon as we release
        LOCK_thd_data, which will make the list nodes invalid.
        Since the operation "it++" dereferences the "next" pointer of the
        previous list node, we need to do this while holding LOCK_thd_data.
      */
      next_ptr= it++;
      mysql_mutex_unlock(&ptr->LOCK_thd_data);
      (*rows)++;
    } while ((ptr= next_ptr));
  }
  DBUG_RETURN(0);
}


/**
  kills a thread and sends response.

  @param thd                    Thread class
  @param id                     Thread id or query id
  @param state                  Should it kill the query or the connection
  @param type                   Type of id: thread id or query id
*/

static
void sql_kill(THD *thd, longlong id, killed_state state, killed_type type)
{
  uint error;
  if (!(error= kill_one_thread(thd, id, state, type)))
  {
    if ((!thd->killed))
      my_ok(thd);
    else
      my_error(killed_errno(thd->killed), MYF(0), id);
  }
  else
    my_error(error, MYF(0), id);
}


static
void sql_kill_user(THD *thd, LEX_USER *user, killed_state state)
{
  uint error;
  ha_rows rows;
  if (!(error= kill_threads_for_user(thd, user, state, &rows)))
    my_ok(thd, rows);
  else
  {
    /*
      This is probably ER_OUT_OF_RESOURCES, but in the future we may
      want to write the name of the user we tried to kill
    */
    my_error(error, MYF(0), user->host.str, user->user.str);
  }
}


/** If pointer is not a null pointer, append filename to it. */

bool append_file_to_dir(THD *thd, const char **filename_ptr,
                        const char *table_name)
{
  char buff[FN_REFLEN],*ptr, *end;
  if (!*filename_ptr)
    return 0;					// nothing to do

  /* Check that the filename is not too long and it's a hard path */
  if (strlen(*filename_ptr)+strlen(table_name) >= FN_REFLEN-1 ||
      !test_if_hard_path(*filename_ptr))
  {
    my_error(ER_WRONG_TABLE_NAME, MYF(0), *filename_ptr);
    return 1;
  }
  /* Fix is using unix filename format on dos */
  strmov(buff,*filename_ptr);
  end=convert_dirname(buff, *filename_ptr, NullS);
  if (!(ptr= (char*) thd->alloc((size_t) (end-buff) + strlen(table_name)+1)))
    return 1;					// End of memory
  *filename_ptr=ptr;
  strxmov(ptr,buff,table_name,NullS);
  return 0;
}


/**
  Check if the select is a simple select (not an union).

  @retval
    0	ok
  @retval
    1	error	; In this case the error messege is sent to the client
*/

bool check_simple_select()
{
  THD *thd= current_thd;
  LEX *lex= thd->lex;
  if (lex->current_select != &lex->select_lex)
  {
    char command[80];
    Lex_input_stream *lip= & thd->m_parser_state->m_lip;
    strmake(command, lip->yylval->symbol.str,
	    MY_MIN(lip->yylval->symbol.length, sizeof(command)-1));
    my_error(ER_CANT_USE_OPTION_HERE, MYF(0), command);
    return 1;
  }
  return 0;
}


Comp_creator *comp_eq_creator(bool invert)
{
  return invert?(Comp_creator *)&ne_creator:(Comp_creator *)&eq_creator;
}


Comp_creator *comp_ge_creator(bool invert)
{
  return invert?(Comp_creator *)&lt_creator:(Comp_creator *)&ge_creator;
}


Comp_creator *comp_gt_creator(bool invert)
{
  return invert?(Comp_creator *)&le_creator:(Comp_creator *)&gt_creator;
}


Comp_creator *comp_le_creator(bool invert)
{
  return invert?(Comp_creator *)&gt_creator:(Comp_creator *)&le_creator;
}


Comp_creator *comp_lt_creator(bool invert)
{
  return invert?(Comp_creator *)&ge_creator:(Comp_creator *)&lt_creator;
}


Comp_creator *comp_ne_creator(bool invert)
{
  return invert?(Comp_creator *)&eq_creator:(Comp_creator *)&ne_creator;
}


/**
  Construct ALL/ANY/SOME subquery Item.

  @param left_expr   pointer to left expression
  @param cmp         compare function creator
  @param all         true if we create ALL subquery
  @param select_lex  pointer on parsed subquery structure

  @return
    constructed Item (or 0 if out of memory)
*/
Item * all_any_subquery_creator(Item *left_expr,
				chooser_compare_func_creator cmp,
				bool all,
				SELECT_LEX *select_lex)
{
  if ((cmp == &comp_eq_creator) && !all)       //  = ANY <=> IN
    return new Item_in_subselect(left_expr, select_lex);

  if ((cmp == &comp_ne_creator) && all)        // <> ALL <=> NOT IN
    return new Item_func_not(new Item_in_subselect(left_expr, select_lex));

  Item_allany_subselect *it=
    new Item_allany_subselect(left_expr, cmp, select_lex, all);
  if (all)
    return it->upper_item= new Item_func_not_all(it);	/* ALL */

  return it->upper_item= new Item_func_nop_all(it);      /* ANY/SOME */
}


/**
  Multi update query pre-check.

  @param thd		Thread handler
  @param tables	Global/local table list (have to be the same)

  @retval
    FALSE OK
  @retval
    TRUE  Error
*/

bool multi_update_precheck(THD *thd, TABLE_LIST *tables)
{
  const char *msg= 0;
  TABLE_LIST *table;
  LEX *lex= thd->lex;
  SELECT_LEX *select_lex= &lex->select_lex;
  DBUG_ENTER("multi_update_precheck");

  if (select_lex->item_list.elements != lex->value_list.elements)
  {
    my_message(ER_WRONG_VALUE_COUNT, ER(ER_WRONG_VALUE_COUNT), MYF(0));
    DBUG_RETURN(TRUE);
  }
  /*
    Ensure that we have UPDATE or SELECT privilege for each table
    The exact privilege is checked in mysql_multi_update()
  */
  for (table= tables; table; table= table->next_local)
  {
    if (table->derived)
      table->grant.privilege= SELECT_ACL;
    else if ((check_access(thd, UPDATE_ACL, table->db,
                           &table->grant.privilege,
                           &table->grant.m_internal,
                           0, 1) ||
              check_grant(thd, UPDATE_ACL, table, FALSE, 1, TRUE)) &&
             (check_access(thd, SELECT_ACL, table->db,
                           &table->grant.privilege,
                           &table->grant.m_internal,
                           0, 0) ||
              check_grant(thd, SELECT_ACL, table, FALSE, 1, FALSE)))
      DBUG_RETURN(TRUE);

    table->grant.orig_want_privilege= 0;
    table->table_in_first_from_clause= 1;
  }
  /*
    Is there tables of subqueries?
  */
  if (&lex->select_lex != lex->all_selects_list)
  {
    DBUG_PRINT("info",("Checking sub query list"));
    for (table= tables; table; table= table->next_global)
    {
      if (!table->table_in_first_from_clause)
      {
	if (check_access(thd, SELECT_ACL, table->db,
                         &table->grant.privilege,
                         &table->grant.m_internal,
                         0, 0) ||
	    check_grant(thd, SELECT_ACL, table, FALSE, 1, FALSE))
	  DBUG_RETURN(TRUE);
      }
    }
  }

  if (select_lex->order_list.elements)
    msg= "ORDER BY";
  else if (select_lex->select_limit)
    msg= "LIMIT";
  if (msg)
  {
    my_error(ER_WRONG_USAGE, MYF(0), "UPDATE", msg);
    DBUG_RETURN(TRUE);
  }
  DBUG_RETURN(FALSE);
}

/**
  Multi delete query pre-check.

  @param thd			Thread handler
  @param tables		Global/local table list

  @retval
    FALSE OK
  @retval
    TRUE  error
*/

bool multi_delete_precheck(THD *thd, TABLE_LIST *tables)
{
  SELECT_LEX *select_lex= &thd->lex->select_lex;
  TABLE_LIST *aux_tables= thd->lex->auxiliary_table_list.first;
  TABLE_LIST **save_query_tables_own_last= thd->lex->query_tables_own_last;
  DBUG_ENTER("multi_delete_precheck");

  /*
    Temporary tables are pre-opened in 'tables' list only. Here we need to
    initialize TABLE instances in 'aux_tables' list.
  */
  for (TABLE_LIST *tl= aux_tables; tl; tl= tl->next_global)
  {
    if (tl->table)
      continue;

    if (tl->correspondent_table)
      tl->table= tl->correspondent_table->table;
  }

  /* sql_yacc guarantees that tables and aux_tables are not zero */
  DBUG_ASSERT(aux_tables != 0);
  if (check_table_access(thd, SELECT_ACL, tables, FALSE, UINT_MAX, FALSE))
    DBUG_RETURN(TRUE);

  /*
    Since aux_tables list is not part of LEX::query_tables list we
    have to juggle with LEX::query_tables_own_last value to be able
    call check_table_access() safely.
  */
  thd->lex->query_tables_own_last= 0;
  if (check_table_access(thd, DELETE_ACL, aux_tables, FALSE, UINT_MAX, FALSE))
  {
    thd->lex->query_tables_own_last= save_query_tables_own_last;
    DBUG_RETURN(TRUE);
  }
  thd->lex->query_tables_own_last= save_query_tables_own_last;

  if ((thd->variables.option_bits & OPTION_SAFE_UPDATES) && !select_lex->where)
  {
    my_message(ER_UPDATE_WITHOUT_KEY_IN_SAFE_MODE,
               ER(ER_UPDATE_WITHOUT_KEY_IN_SAFE_MODE), MYF(0));
    DBUG_RETURN(TRUE);
  }
  DBUG_RETURN(FALSE);
}


/*
  Given a table in the source list, find a correspondent table in the
  table references list.

  @param lex Pointer to LEX representing multi-delete.
  @param src Source table to match.
  @param ref Table references list.

  @remark The source table list (tables listed before the FROM clause
  or tables listed in the FROM clause before the USING clause) may
  contain table names or aliases that must match unambiguously one,
  and only one, table in the target table list (table references list,
  after FROM/USING clause).

  @return Matching table, NULL otherwise.
*/

static TABLE_LIST *multi_delete_table_match(LEX *lex, TABLE_LIST *tbl,
                                            TABLE_LIST *tables)
{
  TABLE_LIST *match= NULL;
  DBUG_ENTER("multi_delete_table_match");

  for (TABLE_LIST *elem= tables; elem; elem= elem->next_local)
  {
    int cmp;

    if (tbl->is_fqtn && elem->is_alias)
      continue; /* no match */
    if (tbl->is_fqtn && elem->is_fqtn)
      cmp= my_strcasecmp(table_alias_charset, tbl->table_name, elem->table_name) ||
           strcmp(tbl->db, elem->db);
    else if (elem->is_alias)
      cmp= my_strcasecmp(table_alias_charset, tbl->alias, elem->alias);
    else
      cmp= my_strcasecmp(table_alias_charset, tbl->table_name, elem->table_name) ||
           strcmp(tbl->db, elem->db);

    if (cmp)
      continue;

    if (match)
    {
      my_error(ER_NONUNIQ_TABLE, MYF(0), elem->alias);
      DBUG_RETURN(NULL);
    }

    match= elem;
  }

  if (!match)
    my_error(ER_UNKNOWN_TABLE, MYF(0), tbl->table_name, "MULTI DELETE");

  DBUG_RETURN(match);
}


/**
  Link tables in auxilary table list of multi-delete with corresponding
  elements in main table list, and set proper locks for them.

  @param lex   pointer to LEX representing multi-delete

  @retval
    FALSE   success
  @retval
    TRUE    error
*/

bool multi_delete_set_locks_and_link_aux_tables(LEX *lex)
{
  TABLE_LIST *tables= lex->select_lex.table_list.first;
  TABLE_LIST *target_tbl;
  DBUG_ENTER("multi_delete_set_locks_and_link_aux_tables");

  lex->table_count= 0;

  for (target_tbl= lex->auxiliary_table_list.first;
       target_tbl; target_tbl= target_tbl->next_local)
  {
    lex->table_count++;
    /* All tables in aux_tables must be found in FROM PART */
    TABLE_LIST *walk= multi_delete_table_match(lex, target_tbl, tables);
    if (!walk)
      DBUG_RETURN(TRUE);
    if (!walk->derived)
    {
      target_tbl->table_name= walk->table_name;
      target_tbl->table_name_length= walk->table_name_length;
    }
    walk->updating= target_tbl->updating;
    walk->lock_type= target_tbl->lock_type;
    /* We can assume that tables to be deleted from are locked for write. */
    DBUG_ASSERT(walk->lock_type >= TL_WRITE_ALLOW_WRITE);
    walk->mdl_request.set_type(MDL_SHARED_WRITE);
    target_tbl->correspondent_table= walk;	// Remember corresponding table
  }
  DBUG_RETURN(FALSE);
}


/**
  simple UPDATE query pre-check.

  @param thd		Thread handler
  @param tables	Global table list

  @retval
    FALSE OK
  @retval
    TRUE  Error
*/

bool update_precheck(THD *thd, TABLE_LIST *tables)
{
  DBUG_ENTER("update_precheck");
  if (thd->lex->select_lex.item_list.elements != thd->lex->value_list.elements)
  {
    my_message(ER_WRONG_VALUE_COUNT, ER(ER_WRONG_VALUE_COUNT), MYF(0));
    DBUG_RETURN(TRUE);
  }
  DBUG_RETURN(check_one_table_access(thd, UPDATE_ACL, tables));
}


/**
  simple DELETE query pre-check.

  @param thd		Thread handler
  @param tables	Global table list

  @retval
    FALSE  OK
  @retval
    TRUE   error
*/

bool delete_precheck(THD *thd, TABLE_LIST *tables)
{
  DBUG_ENTER("delete_precheck");
  if (check_one_table_access(thd, DELETE_ACL, tables))
    DBUG_RETURN(TRUE);
  /* Set privilege for the WHERE clause */
  tables->grant.want_privilege=(SELECT_ACL & ~tables->grant.privilege);
  DBUG_RETURN(FALSE);
}


/**
  simple INSERT query pre-check.

  @param thd		Thread handler
  @param tables	Global table list

  @retval
    FALSE  OK
  @retval
    TRUE   error
*/

bool insert_precheck(THD *thd, TABLE_LIST *tables)
{
  LEX *lex= thd->lex;
  DBUG_ENTER("insert_precheck");

  /*
    Check that we have modify privileges for the first table and
    select privileges for the rest
  */
  ulong privilege= (INSERT_ACL |
                    (lex->duplicates == DUP_REPLACE ? DELETE_ACL : 0) |
                    (lex->value_list.elements ? UPDATE_ACL : 0));

  if (check_one_table_access(thd, privilege, tables))
    DBUG_RETURN(TRUE);

  if (lex->update_list.elements != lex->value_list.elements)
  {
    my_message(ER_WRONG_VALUE_COUNT, ER(ER_WRONG_VALUE_COUNT), MYF(0));
    DBUG_RETURN(TRUE);
  }
  DBUG_RETURN(FALSE);
}


/**
   Set proper open mode and table type for element representing target table
   of CREATE TABLE statement, also adjust statement table list if necessary.
*/

void create_table_set_open_action_and_adjust_tables(LEX *lex)
{
  TABLE_LIST *create_table= lex->query_tables;

  if (lex->create_info.tmp_table())
    create_table->open_type= OT_TEMPORARY_ONLY;
  else
    create_table->open_type= OT_BASE_ONLY;

  if (!lex->select_lex.item_list.elements)
  {
    /*
      Avoid opening and locking target table for ordinary CREATE TABLE
      or CREATE TABLE LIKE for write (unlike in CREATE ... SELECT we
      won't do any insertions in it anyway). Not doing this causes
      problems when running CREATE TABLE IF NOT EXISTS for already
      existing log table.
    */
    create_table->lock_type= TL_READ;
  }
}


/**
  CREATE TABLE query pre-check.

  @param thd			Thread handler
  @param tables		Global table list
  @param create_table	        Table which will be created

  @retval
    FALSE   OK
  @retval
    TRUE   Error
*/

bool create_table_precheck(THD *thd, TABLE_LIST *tables,
                           TABLE_LIST *create_table)
{
  LEX *lex= thd->lex;
  SELECT_LEX *select_lex= &lex->select_lex;
  ulong want_priv;
  bool error= TRUE;                                 // Error message is given
  DBUG_ENTER("create_table_precheck");

  /*
    Require CREATE [TEMPORARY] privilege on new table; for
    CREATE TABLE ... SELECT, also require INSERT.
  */

  want_priv= lex->create_info.tmp_table() ?  CREATE_TMP_ACL :
             (CREATE_ACL | (select_lex->item_list.elements ? INSERT_ACL : 0));

  /* CREATE OR REPLACE on not temporary tables require DROP_ACL */
  if ((lex->create_info.options & HA_LEX_CREATE_REPLACE) &&
      !lex->create_info.tmp_table())
    want_priv|= DROP_ACL;
                          
  if (check_access(thd, want_priv, create_table->db,
                   &create_table->grant.privilege,
                   &create_table->grant.m_internal,
                   0, 0))
    goto err;

  /* If it is a merge table, check privileges for merge children. */
  if (lex->create_info.merge_list.first)
  {
    /*
      The user must have (SELECT_ACL | UPDATE_ACL | DELETE_ACL) on the
      underlying base tables, even if there are temporary tables with the same
      names.

      From user's point of view, it might look as if the user must have these
      privileges on temporary tables to create a merge table over them. This is
      one of two cases when a set of privileges is required for operations on
      temporary tables (see also CREATE TABLE).

      The reason for this behavior stems from the following facts:

        - For merge tables, the underlying table privileges are checked only
          at CREATE TABLE / ALTER TABLE time.

          In other words, once a merge table is created, the privileges of
          the underlying tables can be revoked, but the user will still have
          access to the merge table (provided that the user has privileges on
          the merge table itself). 

        - Temporary tables shadow base tables.

          I.e. there might be temporary and base tables with the same name, and
          the temporary table takes the precedence in all operations.

        - For temporary MERGE tables we do not track if their child tables are
          base or temporary. As result we can't guarantee that privilege check
          which was done in presence of temporary child will stay relevant
          later as this temporary table might be removed.

      If SELECT_ACL | UPDATE_ACL | DELETE_ACL privileges were not checked for
      the underlying *base* tables, it would create a security breach as in
      Bug#12771903.
    */

    if (check_table_access(thd, SELECT_ACL | UPDATE_ACL | DELETE_ACL,
                           lex->create_info.merge_list.first,
                           FALSE, UINT_MAX, FALSE))
      goto err;
  }

  if (want_priv != CREATE_TMP_ACL &&
      check_grant(thd, want_priv, create_table, FALSE, 1, FALSE))
    goto err;

  if (select_lex->item_list.elements)
  {
    /* Check permissions for used tables in CREATE TABLE ... SELECT */
    if (tables && check_table_access(thd, SELECT_ACL, tables, FALSE,
                                     UINT_MAX, FALSE))
      goto err;
  }
  else if (lex->create_info.options & HA_LEX_CREATE_TABLE_LIKE)
  {
    if (check_table_access(thd, SELECT_ACL, tables, FALSE, UINT_MAX, FALSE))
      goto err;
  }

  if (check_fk_parent_table_access(thd, &lex->create_info, &lex->alter_info))
    goto err;

  /*
    For CREATE TABLE we should not open the table even if it exists.
    If the table exists, we should either not create it or replace it
  */
  lex->query_tables->open_strategy= TABLE_LIST::OPEN_STUB;

  error= FALSE;

err:
  DBUG_RETURN(error);
}


/**
  Check privileges for LOCK TABLES statement.

  @param thd     Thread context.
  @param tables  List of tables to be locked.

  @retval FALSE - Success.
  @retval TRUE  - Failure.
*/

static bool lock_tables_precheck(THD *thd, TABLE_LIST *tables)
{
  TABLE_LIST *first_not_own_table= thd->lex->first_not_own_table();

  for (TABLE_LIST *table= tables; table != first_not_own_table && table;
       table= table->next_global)
  {
    if (is_temporary_table(table))
      continue;

    if (check_table_access(thd, LOCK_TABLES_ACL | SELECT_ACL, table,
                           FALSE, 1, FALSE))
      return TRUE;
  }

  return FALSE;
}


/**
  negate given expression.

  @param thd  thread handler
  @param expr expression for negation

  @return
    negated expression
*/

Item *negate_expression(THD *thd, Item *expr)
{
  Item *negated;
  if (expr->type() == Item::FUNC_ITEM &&
      ((Item_func *) expr)->functype() == Item_func::NOT_FUNC)
  {
    /* it is NOT(NOT( ... )) */
    Item *arg= ((Item_func *) expr)->arguments()[0];
    enum_parsing_place place= thd->lex->current_select->parsing_place;
    if (arg->is_bool_func() || place == IN_WHERE || place == IN_HAVING)
      return arg;
    /*
      if it is not boolean function then we have to emulate value of
      not(not(a)), it will be a != 0
    */
    return new Item_func_ne(arg, new Item_int((char*) "0", 0, 1));
  }

  if ((negated= expr->neg_transformer(thd)) != 0)
    return negated;
  return new Item_func_not(expr);
}

/**
  Set the specified definer to the default value, which is the
  current user in the thread.
 
  @param[in]  thd       thread handler
  @param[out] definer   definer
*/
 
void get_default_definer(THD *thd, LEX_USER *definer, bool role)
{
  const Security_context *sctx= thd->security_ctx;

  if (role)
  {
    definer->user.str= const_cast<char*>(sctx->priv_role);
    definer->host= empty_lex_str;
  }
  else
  {
    definer->user.str= const_cast<char*>(sctx->priv_user);
    definer->host.str= const_cast<char*>(sctx->priv_host);
    definer->host.length= strlen(definer->host.str);
  }
  definer->user.length= strlen(definer->user.str);

  definer->password= null_lex_str;
  definer->plugin= empty_lex_str;
  definer->auth= empty_lex_str;
}


/**
  Create default definer for the specified THD.

  @param[in] thd         thread handler

  @return
    - On success, return a valid pointer to the created and initialized
    LEX_USER, which contains definer information.
    - On error, return 0.
*/

LEX_USER *create_default_definer(THD *thd, bool role)
{
  LEX_USER *definer;

  if (! (definer= (LEX_USER*) thd->alloc(sizeof(LEX_USER))))
    return 0;

  thd->get_definer(definer, role);

  if (role && definer->user.length == 0)
  {
    my_error(ER_MALFORMED_DEFINER, MYF(0));
    return 0;
  }
  else
    return definer;
}


/**
  Create definer with the given user and host names.

  @param[in] thd          thread handler
  @param[in] user_name    user name
  @param[in] host_name    host name

  @return
    - On success, return a valid pointer to the created and initialized
    LEX_USER, which contains definer information.
    - On error, return 0.
*/

LEX_USER *create_definer(THD *thd, LEX_STRING *user_name, LEX_STRING *host_name)
{
  LEX_USER *definer;

  /* Create and initialize. */

  if (! (definer= (LEX_USER*) thd->alloc(sizeof(LEX_USER))))
    return 0;

  definer->user= *user_name;
  definer->host= *host_name;
  definer->password.str= NULL;
  definer->password.length= 0;

  return definer;
}

/**
  Check that byte length of a string does not exceed some limit.

  @param str         string to be checked
  @param err_msg     error message to be displayed if the string is too long
  @param max_length  max length

  @retval
    FALSE   the passed string is not longer than max_length
  @retval
    TRUE    the passed string is longer than max_length

  NOTE
    The function is not used in existing code but can be useful later?
*/

bool check_string_byte_length(LEX_STRING *str, const char *err_msg,
                              uint max_byte_length)
{
  if (str->length <= max_byte_length)
    return FALSE;

  my_error(ER_WRONG_STRING_LENGTH, MYF(0), str->str, err_msg, max_byte_length);

  return TRUE;
}


/*
  Check that char length of a string does not exceed some limit.

  SYNOPSIS
  check_string_char_length()
      str              string to be checked
      err_msg          error message to be displayed if the string is too long
      max_char_length  max length in symbols
      cs               string charset

  RETURN
    FALSE   the passed string is not longer than max_char_length
    TRUE    the passed string is longer than max_char_length
*/


bool check_string_char_length(LEX_STRING *str, const char *err_msg,
                              uint max_char_length, CHARSET_INFO *cs,
                              bool no_error)
{
  int well_formed_error;
  uint res= cs->cset->well_formed_len(cs, str->str, str->str + str->length,
                                      max_char_length, &well_formed_error);

  if (!well_formed_error &&  str->length == res)
    return FALSE;

  if (!no_error)
  {
    ErrConvString err(str->str, str->length, cs);
    my_error(ER_WRONG_STRING_LENGTH, MYF(0), err.ptr(), err_msg, max_char_length);
  }
  return TRUE;
}

C_MODE_START

/*
  Check if path does not contain mysql data home directory

  SYNOPSIS
    test_if_data_home_dir()
    dir                     directory

  RETURN VALUES
    0	ok
    1	error ;  Given path contains data directory
*/

int test_if_data_home_dir(const char *dir)
{
  char path[FN_REFLEN];
  int dir_len;
  DBUG_ENTER("test_if_data_home_dir");

  if (!dir)
    DBUG_RETURN(0);

  /*
    data_file_name and index_file_name include the table name without
    extension. Mostly this does not refer to an existing file. When
    comparing data_file_name or index_file_name against the data
    directory, we try to resolve all symbolic links. On some systems,
    we use realpath(3) for the resolution. This returns ENOENT if the
    resolved path does not refer to an existing file. my_realpath()
    does then copy the requested path verbatim, without symlink
    resolution. Thereafter the comparison can fail even if the
    requested path is within the data directory. E.g. if symlinks to
    another file system are used. To make realpath(3) return the
    resolved path, we strip the table name and compare the directory
    path only. If the directory doesn't exist either, table creation
    will fail anyway.
  */

  (void) fn_format(path, dir, "", "",
                   (MY_RETURN_REAL_PATH|MY_RESOLVE_SYMLINKS));
  dir_len= strlen(path);
  if (mysql_unpacked_real_data_home_len<= dir_len)
  {
    if (dir_len > mysql_unpacked_real_data_home_len &&
        path[mysql_unpacked_real_data_home_len] != FN_LIBCHAR)
      DBUG_RETURN(0);

    if (lower_case_file_system)
    {
      if (!my_strnncoll(default_charset_info, (const uchar*) path,
                        mysql_unpacked_real_data_home_len,
                        (const uchar*) mysql_unpacked_real_data_home,
                        mysql_unpacked_real_data_home_len))
      {
        DBUG_PRINT("error", ("Path is part of mysql_real_data_home"));
        DBUG_RETURN(1);
      }
    }
    else if (!memcmp(path, mysql_unpacked_real_data_home,
                     mysql_unpacked_real_data_home_len))
    {
      DBUG_PRINT("error", ("Path is part of mysql_real_data_home"));
      DBUG_RETURN(1);
    }
  }
  DBUG_RETURN(0);
}

C_MODE_END


int error_if_data_home_dir(const char *path, const char *what)
{
  size_t dirlen;
  char   dirpath[FN_REFLEN];
  if (path)
  {
    dirname_part(dirpath, path, &dirlen);
    if (test_if_data_home_dir(dirpath))
    {
      my_error(ER_WRONG_ARGUMENTS, MYF(0), what);
      return 1;
    }
  }
  return 0;
}

/**
  Check that host name string is valid.

  @param[in] str string to be checked

  @return             Operation status
    @retval  FALSE    host name is ok
    @retval  TRUE     host name string is longer than max_length or
                      has invalid symbols
*/

bool check_host_name(LEX_STRING *str)
{
  const char *name= str->str;
  const char *end= str->str + str->length;
  if (check_string_byte_length(str, ER(ER_HOSTNAME), HOSTNAME_LENGTH))
    return TRUE;

  while (name != end)
  {
    if (*name == '@')
    {
      my_printf_error(ER_UNKNOWN_ERROR, 
                      "Malformed hostname (illegal symbol: '%c')", MYF(0),
                      *name);
      return TRUE;
    }
    name++;
  }
  return FALSE;
}


extern int MYSQLparse(THD *thd); // from sql_yacc.cc


/**
  This is a wrapper of MYSQLparse(). All the code should call parse_sql()
  instead of MYSQLparse().

  @param thd Thread context.
  @param parser_state Parser state.
  @param creation_ctx Object creation context.

  @return Error status.
    @retval FALSE on success.
    @retval TRUE on parsing error.
*/

bool parse_sql(THD *thd, Parser_state *parser_state,
               Object_creation_ctx *creation_ctx, bool do_pfs_digest)
{
  bool ret_value;
  DBUG_ENTER("parse_sql");
  DBUG_ASSERT(thd->m_parser_state == NULL);
  DBUG_ASSERT(thd->lex->m_sql_cmd == NULL);

  MYSQL_QUERY_PARSE_START(thd->query());
  /* Backup creation context. */

  Object_creation_ctx *backup_ctx= NULL;

  if (creation_ctx)
    backup_ctx= creation_ctx->set_n_backup(thd);

  /* Set parser state. */

  thd->m_parser_state= parser_state;

  parser_state->m_digest_psi= NULL;
  parser_state->m_lip.m_digest= NULL;

  if (do_pfs_digest)
  {
    /* Start Digest */
    parser_state->m_digest_psi= MYSQL_DIGEST_START(thd->m_statement_psi);

    if (parser_state->m_input.m_compute_digest ||
       (parser_state->m_digest_psi != NULL))
    {
      /*
        If either:
        - the caller wants to compute a digest
        - the performance schema wants to compute a digest
        set the digest listener in the lexer.
      */
      parser_state->m_lip.m_digest= thd->m_digest;
      parser_state->m_lip.m_digest->m_digest_storage.m_charset_number= thd->charset()->number;
    }
  }

  /* Parse the query. */

  bool mysql_parse_status= MYSQLparse(thd) != 0;

  /*
    Check that if MYSQLparse() failed either thd->is_error() is set, or an
    internal error handler is set.

    The assert will not catch a situation where parsing fails without an
    error reported if an error handler exists. The problem is that the
    error handler might have intercepted the error, so thd->is_error() is
    not set. However, there is no way to be 100% sure here (the error
    handler might be for other errors than parsing one).
  */

  DBUG_ASSERT(!mysql_parse_status ||
              thd->is_error() ||
              thd->get_internal_handler());

  /* Reset parser state. */

  thd->m_parser_state= NULL;

  /* Restore creation context. */

  if (creation_ctx)
    creation_ctx->restore_env(thd, backup_ctx);

  /* That's it. */

  ret_value= mysql_parse_status || thd->is_fatal_error;

  if ((ret_value == 0) && (parser_state->m_digest_psi != NULL))
  {
    /*
      On parsing success, record the digest in the performance schema.
    */
    DBUG_ASSERT(do_pfs_digest);
    DBUG_ASSERT(thd->m_digest != NULL);
    MYSQL_DIGEST_END(parser_state->m_digest_psi,
                     & thd->m_digest->m_digest_storage);
  }

  MYSQL_QUERY_PARSE_DONE(ret_value);
  DBUG_RETURN(ret_value);
}

/**
  @} (end of group Runtime_Environment)
*/



/**
  Check and merge "CHARACTER SET cs [ COLLATE cl ]" clause

  @param cs character set pointer.
  @param cl collation pointer.

  Check if collation "cl" is applicable to character set "cs".

  If "cl" is NULL (e.g. when COLLATE clause is not specified),
  then simply "cs" is returned.
  
  @return Error status.
    @retval NULL, if "cl" is not applicable to "cs".
    @retval pointer to merged CHARSET_INFO on success.
*/


CHARSET_INFO*
merge_charset_and_collation(CHARSET_INFO *cs, CHARSET_INFO *cl)
{
  if (cl)
  {
    if (!my_charset_same(cs, cl))
    {
      my_error(ER_COLLATION_CHARSET_MISMATCH, MYF(0), cl->name, cs->csname);
      return NULL;
    }
    return cl;
  }
  return cs;
}<|MERGE_RESOLUTION|>--- conflicted
+++ resolved
@@ -3301,17 +3301,6 @@
         /* Store reference to table in case of LOCK TABLES */
         create_info.table= create_table->table;
 
-<<<<<<< HEAD
-#ifdef WITH_WSREP
-        if (WSREP(thd) &&
-            (!thd->is_current_stmt_binlog_format_row() ||
-             !(create_info.tmp_table())))
-          WSREP_TO_ISOLATION_BEGIN(create_table->db, create_table->table_name,
-                                   NULL)
-#endif
-
-=======
->>>>>>> 9eff9ed5
         /*
           select_create is currently not re-execution friendly and
           needs to be created for every execution of a PS/SP.
