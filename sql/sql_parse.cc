/* Copyright (c) 2000, 2017, Oracle and/or its affiliates.
   Copyright (c) 2008, 2024, MariaDB

   This program is free software; you can redistribute it and/or modify
   it under the terms of the GNU General Public License as published by
   the Free Software Foundation; version 2 of the License.

   This program is distributed in the hope that it will be useful,
   but WITHOUT ANY WARRANTY; without even the implied warranty of
   MERCHANTABILITY or FITNESS FOR A PARTICULAR PURPOSE.  See the
   GNU General Public License for more details.

   You should have received a copy of the GNU General Public License
   along with this program; if not, write to the Free Software
   Foundation, Inc., 51 Franklin St, Fifth Floor, Boston, MA  02110-1335  USA */

#define MYSQL_LEX 1
#include "mariadb.h"
#include "sql_priv.h"
#include "sql_parse.h"        // sql_kill, *_precheck, *_prepare
#include "lock.h"             // try_transactional_lock,
                              // check_transactional_lock,
                              // set_handler_table_locks,
                              // lock_global_read_lock,
                              // make_global_read_lock_block_commit
#include "sql_base.h"         // open_tables, open_and_lock_tables,
                              // lock_tables, unique_table,
                              // close_thread_tables, is_temporary_table
                              // table_cache.h
#include "sql_cache.h"        // QUERY_CACHE_FLAGS_SIZE, query_cache_*
#include "sql_show.h"         // mysqld_list_*, mysqld_show_*,
                              // calc_sum_of_all_status
#include "mysqld.h"
#include "sql_locale.h"                         // my_locale_en_US
#include "log.h"                                // flush_error_log
#include "sql_view.h"         // mysql_create_view, mysql_drop_view
#include "sql_insert.h"       // mysql_insert
#include "sql_partition.h"    // struct partition_info
#include "sql_db.h"           // mysql_change_db, mysql_create_db,
                              // mysql_rm_db, mysql_upgrade_db,
                              // mysql_alter_db,
                              // check_db_dir_existence,
                              // my_dbopt_cleanup
#include "sql_table.h"        // mysql_alter_table,
                              // mysql_backup_table,
                              // mysql_restore_table
#include "sql_reload.h"       // reload_acl_and_cache
#include "sql_admin.h"        // mysql_assign_to_keycache
#include "sql_connect.h"      // decrease_user_connections,
                              // check_mqh,
                              // reset_mqh
#include "sql_rename.h"       // mysql_rename_tables
#include "hostname.h"         // hostname_cache_refresh
#include "sql_test.h"         // mysql_print_status
#include "sql_select.h"       // handle_select, mysql_select,
                              // mysql_explain_union
#include "sql_cursor.h"       // Select_materialzie
#include "sql_load.h"         // mysql_load
#include "sql_servers.h"      // create_servers, alter_servers,
                              // drop_servers, servers_reload
#include "sql_handler.h"      // mysql_ha_open, mysql_ha_close,
                              // mysql_ha_read
#include "sql_binlog.h"       // mysql_client_binlog_statement
#include "sql_do.h"           // mysql_do
#include "sql_help.h"         // mysqld_help
#include "rpl_constants.h"    // Incident, INCIDENT_LOST_EVENTS
#include "log_event.h"
#include "sql_repl.h"
#include "rpl_filter.h"
#include "repl_failsafe.h"
#include <m_ctype.h>
#include <myisam.h>
#include <my_dir.h>
#include "rpl_mi.h"

#include "sql_digest.h"

#include "sp_head.h"
#include "sp.h"
#include "sp_cache.h"
#include "events.h"
#include "sql_trigger.h"
#include "transaction.h"
#include "sql_alter.h"
#include "sql_audit.h"
#include "sql_prepare.h"
#include "sql_cte.h"
#include "debug_sync.h"
#include "probes_mysql.h"
#include "set_var.h"
#include "sql_bootstrap.h"
#include "sql_sequence.h"
#include "opt_trace.h"
#include "mysql/psi/mysql_sp.h"

#include "my_json_writer.h"
#include "opt_trace_ddl_info.h"
#define FLAGSTR(V,F) ((V)&(F)?#F" ":"")

#ifdef WITH_ARIA_STORAGE_ENGINE
#include "../storage/maria/ha_maria.h"
#endif

#include "wsrep.h"
#include "wsrep_mysqld.h"
#ifdef WITH_WSREP
#include "wsrep_thd.h"
#include "wsrep_trans_observer.h" /* wsrep transaction hooks */

static bool wsrep_mysql_parse(THD *thd, char *rawbuf, uint length,
                              Parser_state *parser_state);

#endif /* WITH_WSREP */
/**
  @defgroup Runtime_Environment Runtime Environment
  @{
*/

static bool execute_sqlcom_select(THD *thd, TABLE_LIST *all_tables);
static void sql_kill(THD *thd, my_thread_id id, killed_state state, killed_type type);
static void sql_kill_user(THD *thd, LEX_USER *user, killed_state state);
static bool lock_tables_precheck(THD *thd, TABLE_LIST *tables);
static bool execute_show_status(THD *, TABLE_LIST *);
static bool check_rename_table(THD *, TABLE_LIST *, TABLE_LIST *);
static bool generate_incident_event(THD *thd);
static int  show_create_db(THD *thd, LEX *lex);
static bool alter_routine(THD *thd, LEX *lex);
static bool drop_routine(THD *thd, LEX *lex);

const Lex_ident_db_normalized any_db(STRING_WITH_LEN("*any*"));

const LEX_CSTRING command_name[257]={
  { STRING_WITH_LEN("Sleep") },           //0
  { STRING_WITH_LEN("Quit") },            //1
  { STRING_WITH_LEN("Init DB") },         //2
  { STRING_WITH_LEN("Query") },           //3
  { STRING_WITH_LEN("Field List") },      //4
  { STRING_WITH_LEN("Create DB") },       //5
  { STRING_WITH_LEN("Drop DB") },         //6
  { STRING_WITH_LEN("Refresh") },         //7
  { STRING_WITH_LEN("Shutdown") },        //8
  { STRING_WITH_LEN("Statistics") },      //9
  { STRING_WITH_LEN("Processlist") },     //10
  { STRING_WITH_LEN("Connect") },         //11
  { STRING_WITH_LEN("Kill") },            //12
  { STRING_WITH_LEN("Debug") },           //13
  { STRING_WITH_LEN("Ping") },            //14
  { STRING_WITH_LEN("Time") },            //15
  { STRING_WITH_LEN("Delayed insert") },  //16
  { STRING_WITH_LEN("Change user") },     //17
  { STRING_WITH_LEN("Binlog Dump") },     //18
  { STRING_WITH_LEN("Table Dump") },      //19
  { STRING_WITH_LEN("Connect Out") },     //20
  { STRING_WITH_LEN("Register Slave") },  //21
  { STRING_WITH_LEN("Prepare") },         //22
  { STRING_WITH_LEN("Execute") },         //23
  { STRING_WITH_LEN("Long Data") },       //24
  { STRING_WITH_LEN("Close stmt") },      //25
  { STRING_WITH_LEN("Reset stmt") },      //26
  { STRING_WITH_LEN("Set option") },      //27
  { STRING_WITH_LEN("Fetch") },           //28
  { STRING_WITH_LEN("Daemon") },          //29
  { STRING_WITH_LEN("Unimpl get tid") },  //30
  { STRING_WITH_LEN("Reset connection") },//31
  { 0, 0 }, //32
  { 0, 0 }, //33
  { 0, 0 }, //34
  { 0, 0 }, //35
  { 0, 0 }, //36
  { 0, 0 }, //37
  { 0, 0 }, //38
  { 0, 0 }, //39
  { 0, 0 }, //40
  { 0, 0 }, //41
  { 0, 0 }, //42
  { 0, 0 }, //43
  { 0, 0 }, //44
  { 0, 0 }, //45
  { 0, 0 }, //46
  { 0, 0 }, //47
  { 0, 0 }, //48
  { 0, 0 }, //49
  { 0, 0 }, //50
  { 0, 0 }, //51
  { 0, 0 }, //52
  { 0, 0 }, //53
  { 0, 0 }, //54
  { 0, 0 }, //55
  { 0, 0 }, //56
  { 0, 0 }, //57
  { 0, 0 }, //58
  { 0, 0 }, //59
  { 0, 0 }, //60
  { 0, 0 }, //61
  { 0, 0 }, //62
  { 0, 0 }, //63
  { 0, 0 }, //64
  { 0, 0 }, //65
  { 0, 0 }, //66
  { 0, 0 }, //67
  { 0, 0 }, //68
  { 0, 0 }, //69
  { 0, 0 }, //70
  { 0, 0 }, //71
  { 0, 0 }, //72
  { 0, 0 }, //73
  { 0, 0 }, //74
  { 0, 0 }, //75
  { 0, 0 }, //76
  { 0, 0 }, //77
  { 0, 0 }, //78
  { 0, 0 }, //79
  { 0, 0 }, //80
  { 0, 0 }, //81
  { 0, 0 }, //82
  { 0, 0 }, //83
  { 0, 0 }, //84
  { 0, 0 }, //85
  { 0, 0 }, //86
  { 0, 0 }, //87
  { 0, 0 }, //88
  { 0, 0 }, //89
  { 0, 0 }, //90
  { 0, 0 }, //91
  { 0, 0 }, //92
  { 0, 0 }, //93
  { 0, 0 }, //94
  { 0, 0 }, //95
  { 0, 0 }, //96
  { 0, 0 }, //97
  { 0, 0 }, //98
  { 0, 0 }, //99
  { 0, 0 }, //100
  { 0, 0 }, //101
  { 0, 0 }, //102
  { 0, 0 }, //103
  { 0, 0 }, //104
  { 0, 0 }, //105
  { 0, 0 }, //106
  { 0, 0 }, //107
  { 0, 0 }, //108
  { 0, 0 }, //109
  { 0, 0 }, //110
  { 0, 0 }, //111
  { 0, 0 }, //112
  { 0, 0 }, //113
  { 0, 0 }, //114
  { 0, 0 }, //115
  { 0, 0 }, //116
  { 0, 0 }, //117
  { 0, 0 }, //118
  { 0, 0 }, //119
  { 0, 0 }, //120
  { 0, 0 }, //121
  { 0, 0 }, //122
  { 0, 0 }, //123
  { 0, 0 }, //124
  { 0, 0 }, //125
  { 0, 0 }, //126
  { 0, 0 }, //127
  { 0, 0 }, //128
  { 0, 0 }, //129
  { 0, 0 }, //130
  { 0, 0 }, //131
  { 0, 0 }, //132
  { 0, 0 }, //133
  { 0, 0 }, //134
  { 0, 0 }, //135
  { 0, 0 }, //136
  { 0, 0 }, //137
  { 0, 0 }, //138
  { 0, 0 }, //139
  { 0, 0 }, //140
  { 0, 0 }, //141
  { 0, 0 }, //142
  { 0, 0 }, //143
  { 0, 0 }, //144
  { 0, 0 }, //145
  { 0, 0 }, //146
  { 0, 0 }, //147
  { 0, 0 }, //148
  { 0, 0 }, //149
  { 0, 0 }, //150
  { 0, 0 }, //151
  { 0, 0 }, //152
  { 0, 0 }, //153
  { 0, 0 }, //154
  { 0, 0 }, //155
  { 0, 0 }, //156
  { 0, 0 }, //157
  { 0, 0 }, //158
  { 0, 0 }, //159
  { 0, 0 }, //160
  { 0, 0 }, //161
  { 0, 0 }, //162
  { 0, 0 }, //163
  { 0, 0 }, //164
  { 0, 0 }, //165
  { 0, 0 }, //166
  { 0, 0 }, //167
  { 0, 0 }, //168
  { 0, 0 }, //169
  { 0, 0 }, //170
  { 0, 0 }, //171
  { 0, 0 }, //172
  { 0, 0 }, //173
  { 0, 0 }, //174
  { 0, 0 }, //175
  { 0, 0 }, //176
  { 0, 0 }, //177
  { 0, 0 }, //178
  { 0, 0 }, //179
  { 0, 0 }, //180
  { 0, 0 }, //181
  { 0, 0 }, //182
  { 0, 0 }, //183
  { 0, 0 }, //184
  { 0, 0 }, //185
  { 0, 0 }, //186
  { 0, 0 }, //187
  { 0, 0 }, //188
  { 0, 0 }, //189
  { 0, 0 }, //190
  { 0, 0 }, //191
  { 0, 0 }, //192
  { 0, 0 }, //193
  { 0, 0 }, //194
  { 0, 0 }, //195
  { 0, 0 }, //196
  { 0, 0 }, //197
  { 0, 0 }, //198
  { 0, 0 }, //199
  { 0, 0 }, //200
  { 0, 0 }, //201
  { 0, 0 }, //202
  { 0, 0 }, //203
  { 0, 0 }, //204
  { 0, 0 }, //205
  { 0, 0 }, //206
  { 0, 0 }, //207
  { 0, 0 }, //208
  { 0, 0 }, //209
  { 0, 0 }, //210
  { 0, 0 }, //211
  { 0, 0 }, //212
  { 0, 0 }, //213
  { 0, 0 }, //214
  { 0, 0 }, //215
  { 0, 0 }, //216
  { 0, 0 }, //217
  { 0, 0 }, //218
  { 0, 0 }, //219
  { 0, 0 }, //220
  { 0, 0 }, //221
  { 0, 0 }, //222
  { 0, 0 }, //223
  { 0, 0 }, //224
  { 0, 0 }, //225
  { 0, 0 }, //226
  { 0, 0 }, //227
  { 0, 0 }, //228
  { 0, 0 }, //229
  { 0, 0 }, //230
  { 0, 0 }, //231
  { 0, 0 }, //232
  { 0, 0 }, //233
  { 0, 0 }, //234
  { 0, 0 }, //235
  { 0, 0 }, //236
  { 0, 0 }, //237
  { 0, 0 }, //238
  { 0, 0 }, //239
  { 0, 0 }, //240
  { 0, 0 }, //241
  { 0, 0 }, //242
  { 0, 0 }, //243
  { 0, 0 }, //244
  { 0, 0 }, //245
  { 0, 0 }, //246
  { 0, 0 }, //247
  { 0, 0 }, //248
  { 0, 0 }, //249
  { STRING_WITH_LEN("Bulk_execute") }, //250
  { STRING_WITH_LEN("Slave_worker") }, //251
  { STRING_WITH_LEN("Slave_IO") }, //252
  { STRING_WITH_LEN("Slave_SQL") }, //253
  { 0, 0},
  { STRING_WITH_LEN("Error") }  // Last command number 255
};

#ifdef HAVE_REPLICATION
/**
  Returns true if all tables should be ignored.
*/
inline bool all_tables_not_ok(THD *thd, TABLE_LIST *tables)
{
  Rpl_filter *rpl_filter= thd->system_thread_info.rpl_sql_info->rpl_filter;
  return rpl_filter->is_on() && tables && !thd->spcont &&
         !rpl_filter->tables_ok(thd->db.str, tables);
}
#endif


static bool some_non_temp_table_to_be_updated(THD *thd, TABLE_LIST *tables)
{
  for (TABLE_LIST *table= tables; table; table= table->next_global)
  {
    DBUG_ASSERT(table->db.str && table->table_name.str);
    if (table->updating && !thd->find_tmp_table_share(table))
      return 1;
  }
  return 0;
}


/*
  Check whether the statement implicitly commits an active transaction.

  @param thd    Thread handle.
  @param mask   Bitmask used for the SQL command match.

  @return 0     No implicit commit
  @return 1     Do a commit
*/
bool stmt_causes_implicit_commit(THD *thd, uint mask)
{
  LEX *lex= thd->lex;
  bool skip= FALSE;
  DBUG_ENTER("stmt_causes_implicit_commit");

  if (!(sql_command_flags[lex->sql_command] & mask))
    DBUG_RETURN(FALSE);

  switch (lex->sql_command) {
  case SQLCOM_ALTER_TABLE:
  case SQLCOM_ALTER_SEQUENCE:
    /* If ALTER TABLE of non-temporary table, do implicit commit */
    skip= (lex->tmp_table());
    break;
  case SQLCOM_DROP_TABLE:
  case SQLCOM_DROP_SEQUENCE:
  case SQLCOM_CREATE_TABLE:
    /*
      If CREATE TABLE of non-temporary table and the table is not part
      if a BEGIN GTID ... COMMIT group, do a implicit commit.
      This ensures that CREATE ... SELECT will in the same GTID group on the
      master and slave.
    */
    skip= (lex->tmp_table() ||
           (thd->variables.option_bits & OPTION_GTID_BEGIN));
    break;
  case SQLCOM_SET_OPTION:
    skip= lex->autocommit ? FALSE : TRUE;
    break;
  default:
    break;
  }

  DBUG_RETURN(!skip);
}


/**
  Mark all commands that somehow changes a table.

  This is used to check number of updates / hour.

  sql_command is actually set to SQLCOM_END sometimes
  so we need the +1 to include it in the array.

  See COMMAND_FLAG_xxx for different type of commands
     2  - query that returns meaningful ROW_COUNT() -
          a number of modified rows
*/

uint sql_command_flags[SQLCOM_END+1];
uint server_command_flags[COM_END+1];

void init_update_queries(void)
{
  /* Initialize the server command flags array. */
  memset(server_command_flags, 0, sizeof(server_command_flags));

  server_command_flags[COM_STATISTICS]= CF_SKIP_QUERY_ID | CF_SKIP_QUESTIONS | CF_SKIP_WSREP_CHECK;
  server_command_flags[COM_PING]=       CF_SKIP_QUERY_ID | CF_SKIP_QUESTIONS | CF_SKIP_WSREP_CHECK;

  server_command_flags[COM_QUIT]= CF_SKIP_WSREP_CHECK;
  server_command_flags[COM_PROCESS_INFO]= CF_SKIP_WSREP_CHECK;
  server_command_flags[COM_PROCESS_KILL]= CF_SKIP_WSREP_CHECK;
  server_command_flags[COM_SHUTDOWN]= CF_SKIP_WSREP_CHECK;
  server_command_flags[COM_SLEEP]= CF_SKIP_WSREP_CHECK;
  server_command_flags[COM_TIME]= CF_SKIP_WSREP_CHECK;
  server_command_flags[COM_INIT_DB]= CF_SKIP_WSREP_CHECK;
  server_command_flags[COM_END]= CF_SKIP_WSREP_CHECK;
  for (uint i= COM_MDB_GAP_BEG; i <= COM_MDB_GAP_END; i++)
  {
    server_command_flags[i]= CF_SKIP_WSREP_CHECK;
  }

  /*
    COM_QUERY, COM_SET_OPTION and COM_STMT_XXX are allowed to pass the early
    COM_xxx filter, they're checked later in mysql_execute_command().
  */
  server_command_flags[COM_QUERY]= CF_SKIP_WSREP_CHECK;
  server_command_flags[COM_SET_OPTION]= CF_SKIP_WSREP_CHECK;
  server_command_flags[COM_STMT_PREPARE]= CF_SKIP_QUESTIONS | CF_SKIP_WSREP_CHECK;
  server_command_flags[COM_STMT_EXECUTE]= CF_SKIP_WSREP_CHECK;
  server_command_flags[COM_STMT_FETCH]=   CF_SKIP_WSREP_CHECK;
  server_command_flags[COM_STMT_CLOSE]= CF_SKIP_QUESTIONS | CF_SKIP_WSREP_CHECK;
  server_command_flags[COM_STMT_RESET]= CF_SKIP_QUESTIONS | CF_SKIP_WSREP_CHECK;
  server_command_flags[COM_STMT_EXECUTE]= CF_SKIP_WSREP_CHECK;
  server_command_flags[COM_STMT_SEND_LONG_DATA]= CF_SKIP_WSREP_CHECK;
  server_command_flags[COM_REGISTER_SLAVE]= CF_SKIP_WSREP_CHECK;

  /* Initialize the sql command flags array. */
  memset(sql_command_flags, 0, sizeof(sql_command_flags));

  /*
    In general, DDL statements do not generate row events and do not go
    through a cache before being written to the binary log. However, the
    CREATE TABLE...SELECT is an exception because it may generate row
    events. For that reason,  the SQLCOM_CREATE_TABLE  which represents
    a CREATE TABLE, including the CREATE TABLE...SELECT, has the
    CF_CAN_GENERATE_ROW_EVENTS flag. The distinction between a regular
    CREATE TABLE and the CREATE TABLE...SELECT is made in other parts of
    the code, in particular in the Query_log_event's constructor.
  */
  sql_command_flags[SQLCOM_CREATE_TABLE]=   CF_CHANGES_DATA | CF_REEXECUTION_FRAGILE |
                                            CF_AUTO_COMMIT_TRANS | CF_REPORT_PROGRESS |
                                            CF_CAN_GENERATE_ROW_EVENTS |
                                            CF_SCHEMA_CHANGE;
  sql_command_flags[SQLCOM_CREATE_SEQUENCE]=  (CF_CHANGES_DATA |
                                            CF_REEXECUTION_FRAGILE |
                                            CF_FORCE_ORIGINAL_BINLOG_FORMAT |
                                            CF_AUTO_COMMIT_TRANS |
                                            CF_SCHEMA_CHANGE);
  sql_command_flags[SQLCOM_CREATE_INDEX]=   CF_CHANGES_DATA | CF_AUTO_COMMIT_TRANS |
                                            CF_ADMIN_COMMAND | CF_REPORT_PROGRESS;
  sql_command_flags[SQLCOM_ALTER_TABLE]=    CF_CHANGES_DATA | CF_WRITE_LOGS_COMMAND |
                                            CF_AUTO_COMMIT_TRANS | CF_REPORT_PROGRESS |
                                            CF_INSERTS_DATA | CF_ADMIN_COMMAND;
  sql_command_flags[SQLCOM_ALTER_SEQUENCE]= CF_CHANGES_DATA | CF_WRITE_LOGS_COMMAND |
                                            CF_AUTO_COMMIT_TRANS | CF_SCHEMA_CHANGE |
                                            CF_ADMIN_COMMAND;
  sql_command_flags[SQLCOM_TRUNCATE]=       CF_CHANGES_DATA | CF_WRITE_LOGS_COMMAND |
                                            CF_AUTO_COMMIT_TRANS;
  sql_command_flags[SQLCOM_DROP_TABLE]=     CF_CHANGES_DATA | CF_AUTO_COMMIT_TRANS | CF_SCHEMA_CHANGE;
  sql_command_flags[SQLCOM_DROP_SEQUENCE]=  CF_CHANGES_DATA | CF_AUTO_COMMIT_TRANS | CF_SCHEMA_CHANGE;
  sql_command_flags[SQLCOM_LOAD]=           CF_CHANGES_DATA | CF_REEXECUTION_FRAGILE |
                                            CF_CAN_GENERATE_ROW_EVENTS | CF_REPORT_PROGRESS |
                                            CF_INSERTS_DATA;
  sql_command_flags[SQLCOM_CREATE_DB]=      CF_CHANGES_DATA | CF_AUTO_COMMIT_TRANS | CF_DB_CHANGE;
  sql_command_flags[SQLCOM_DROP_DB]=        CF_CHANGES_DATA | CF_AUTO_COMMIT_TRANS | CF_DB_CHANGE;
  sql_command_flags[SQLCOM_CREATE_PACKAGE]= CF_CHANGES_DATA | CF_AUTO_COMMIT_TRANS;
  sql_command_flags[SQLCOM_DROP_PACKAGE]=   CF_CHANGES_DATA | CF_AUTO_COMMIT_TRANS;
  sql_command_flags[SQLCOM_CREATE_PACKAGE_BODY]= CF_CHANGES_DATA | CF_AUTO_COMMIT_TRANS;
  sql_command_flags[SQLCOM_DROP_PACKAGE_BODY]= CF_CHANGES_DATA | CF_AUTO_COMMIT_TRANS;
  sql_command_flags[SQLCOM_ALTER_DB_UPGRADE]= CF_AUTO_COMMIT_TRANS;
  sql_command_flags[SQLCOM_ALTER_DB]=       CF_CHANGES_DATA | CF_AUTO_COMMIT_TRANS | CF_DB_CHANGE;
  sql_command_flags[SQLCOM_RENAME_TABLE]=   CF_CHANGES_DATA | CF_AUTO_COMMIT_TRANS | CF_ADMIN_COMMAND;
  sql_command_flags[SQLCOM_DROP_INDEX]=     CF_CHANGES_DATA | CF_AUTO_COMMIT_TRANS |
                                            CF_REPORT_PROGRESS | CF_ADMIN_COMMAND;
  sql_command_flags[SQLCOM_CREATE_VIEW]=    CF_CHANGES_DATA | CF_REEXECUTION_FRAGILE |
                                            CF_AUTO_COMMIT_TRANS;
  sql_command_flags[SQLCOM_DROP_VIEW]=      CF_CHANGES_DATA | CF_AUTO_COMMIT_TRANS;
  sql_command_flags[SQLCOM_CREATE_TRIGGER]= CF_CHANGES_DATA | CF_AUTO_COMMIT_TRANS;
  sql_command_flags[SQLCOM_DROP_TRIGGER]=   CF_CHANGES_DATA | CF_AUTO_COMMIT_TRANS;
  sql_command_flags[SQLCOM_CREATE_EVENT]=   CF_CHANGES_DATA | CF_AUTO_COMMIT_TRANS;
  sql_command_flags[SQLCOM_ALTER_EVENT]=    CF_CHANGES_DATA | CF_AUTO_COMMIT_TRANS;
  sql_command_flags[SQLCOM_DROP_EVENT]=     CF_CHANGES_DATA | CF_AUTO_COMMIT_TRANS;

  sql_command_flags[SQLCOM_UPDATE]=	    CF_CHANGES_DATA | CF_REEXECUTION_FRAGILE |
                                            CF_CAN_GENERATE_ROW_EVENTS |
                                            CF_OPTIMIZER_TRACE |
                                            CF_CAN_BE_EXPLAINED |
                                            CF_UPDATES_DATA |
                                            CF_PS_ARRAY_BINDING_SAFE;
  sql_command_flags[SQLCOM_UPDATE_MULTI]=   CF_CHANGES_DATA | CF_REEXECUTION_FRAGILE |
                                            CF_CAN_GENERATE_ROW_EVENTS |
                                            CF_OPTIMIZER_TRACE |
                                            CF_CAN_BE_EXPLAINED |
                                            CF_UPDATES_DATA |
                                            CF_PS_ARRAY_BINDING_SAFE;
  sql_command_flags[SQLCOM_INSERT]=	    CF_CHANGES_DATA | CF_REEXECUTION_FRAGILE |
                                            CF_CAN_GENERATE_ROW_EVENTS |
                                            CF_OPTIMIZER_TRACE |
                                            CF_CAN_BE_EXPLAINED |
                                            CF_INSERTS_DATA |
                                            CF_PS_ARRAY_BINDING_SAFE |
                                            CF_PS_ARRAY_BINDING_OPTIMIZED;
  sql_command_flags[SQLCOM_INSERT_SELECT]=  CF_CHANGES_DATA | CF_REEXECUTION_FRAGILE |
                                            CF_CAN_GENERATE_ROW_EVENTS |
                                            CF_OPTIMIZER_TRACE |
                                            CF_CAN_BE_EXPLAINED |
                                            CF_INSERTS_DATA;
  sql_command_flags[SQLCOM_DELETE]=         CF_CHANGES_DATA | CF_REEXECUTION_FRAGILE |
                                            CF_CAN_GENERATE_ROW_EVENTS |
                                            CF_OPTIMIZER_TRACE |
                                            CF_CAN_BE_EXPLAINED |
                                            CF_DELETES_DATA |
                                            CF_PS_ARRAY_BINDING_SAFE;
  sql_command_flags[SQLCOM_DELETE_MULTI]=   CF_CHANGES_DATA | CF_REEXECUTION_FRAGILE |
                                            CF_CAN_GENERATE_ROW_EVENTS |
                                            CF_OPTIMIZER_TRACE |
                                            CF_CAN_BE_EXPLAINED |
                                            CF_DELETES_DATA;
  sql_command_flags[SQLCOM_REPLACE]=        CF_CHANGES_DATA | CF_REEXECUTION_FRAGILE |
                                            CF_CAN_GENERATE_ROW_EVENTS |
                                            CF_OPTIMIZER_TRACE |
                                            CF_CAN_BE_EXPLAINED |
                                            CF_INSERTS_DATA |
                                            CF_PS_ARRAY_BINDING_SAFE |
                                            CF_PS_ARRAY_BINDING_OPTIMIZED;
  sql_command_flags[SQLCOM_REPLACE_SELECT]= CF_CHANGES_DATA | CF_REEXECUTION_FRAGILE |
                                            CF_CAN_GENERATE_ROW_EVENTS |
                                            CF_OPTIMIZER_TRACE |
                                            CF_CAN_BE_EXPLAINED |
                                            CF_INSERTS_DATA;
  sql_command_flags[SQLCOM_SELECT]=         CF_REEXECUTION_FRAGILE |
                                            CF_CAN_GENERATE_ROW_EVENTS |
                                            CF_OPTIMIZER_TRACE |
                                            CF_CAN_BE_EXPLAINED;
  // (1) so that subquery is traced when doing "SET @var = (subquery)"
  /*
    @todo SQLCOM_SET_OPTION should have CF_CAN_GENERATE_ROW_EVENTS
    set, because it may invoke a stored function that generates row
    events. /Sven
  */
  sql_command_flags[SQLCOM_SET_OPTION]=     CF_REEXECUTION_FRAGILE |
                                            CF_AUTO_COMMIT_TRANS |
                                            CF_CAN_GENERATE_ROW_EVENTS |
                                            CF_OPTIMIZER_TRACE; // (1)
  // (1) so that subquery is traced when doing "DO @var := (subquery)"
  sql_command_flags[SQLCOM_DO]=             CF_REEXECUTION_FRAGILE |
                                            CF_CAN_GENERATE_ROW_EVENTS |
                                            CF_OPTIMIZER_TRACE; // (1)

  sql_command_flags[SQLCOM_SHOW_STATUS_PROC]= CF_STATUS_COMMAND | CF_REEXECUTION_FRAGILE;
  sql_command_flags[SQLCOM_SHOW_STATUS_PACKAGE]= CF_STATUS_COMMAND | CF_REEXECUTION_FRAGILE;
  sql_command_flags[SQLCOM_SHOW_STATUS_PACKAGE_BODY]= CF_STATUS_COMMAND | CF_REEXECUTION_FRAGILE;
  sql_command_flags[SQLCOM_SHOW_STATUS]=      CF_STATUS_COMMAND | CF_REEXECUTION_FRAGILE;
  sql_command_flags[SQLCOM_SHOW_DATABASES]=   CF_STATUS_COMMAND | CF_REEXECUTION_FRAGILE;
  sql_command_flags[SQLCOM_SHOW_TRIGGERS]=    CF_STATUS_COMMAND | CF_REEXECUTION_FRAGILE;
  sql_command_flags[SQLCOM_SHOW_EVENTS]=      CF_STATUS_COMMAND | CF_REEXECUTION_FRAGILE;
  sql_command_flags[SQLCOM_SHOW_OPEN_TABLES]= CF_STATUS_COMMAND | CF_REEXECUTION_FRAGILE;
  sql_command_flags[SQLCOM_SHOW_PLUGINS]=     CF_STATUS_COMMAND;
  sql_command_flags[SQLCOM_SHOW_GENERIC]=     CF_STATUS_COMMAND;
  sql_command_flags[SQLCOM_SHOW_FIELDS]=      CF_STATUS_COMMAND | CF_REEXECUTION_FRAGILE;
  sql_command_flags[SQLCOM_SHOW_KEYS]=        CF_STATUS_COMMAND | CF_REEXECUTION_FRAGILE;
  sql_command_flags[SQLCOM_SHOW_VARIABLES]=   CF_STATUS_COMMAND | CF_REEXECUTION_FRAGILE;
  sql_command_flags[SQLCOM_SHOW_CHARSETS]=    CF_STATUS_COMMAND | CF_REEXECUTION_FRAGILE;
  sql_command_flags[SQLCOM_SHOW_COLLATIONS]=  CF_STATUS_COMMAND | CF_REEXECUTION_FRAGILE;
  sql_command_flags[SQLCOM_SHOW_BINLOGS]=     CF_STATUS_COMMAND;
  sql_command_flags[SQLCOM_SHOW_SLAVE_HOSTS]= CF_STATUS_COMMAND;
  sql_command_flags[SQLCOM_SHOW_BINLOG_EVENTS]= CF_STATUS_COMMAND;
  sql_command_flags[SQLCOM_SHOW_STORAGE_ENGINES]= CF_STATUS_COMMAND;
  sql_command_flags[SQLCOM_SHOW_AUTHORS]=     CF_STATUS_COMMAND;
  sql_command_flags[SQLCOM_SHOW_CONTRIBUTORS]= CF_STATUS_COMMAND;
  sql_command_flags[SQLCOM_SHOW_PRIVILEGES]=  CF_STATUS_COMMAND;
  sql_command_flags[SQLCOM_SHOW_WARNS]=       CF_STATUS_COMMAND | CF_DIAGNOSTIC_STMT;
  sql_command_flags[SQLCOM_SHOW_ERRORS]=      CF_STATUS_COMMAND | CF_DIAGNOSTIC_STMT;
  sql_command_flags[SQLCOM_SHOW_ENGINE_STATUS]= CF_STATUS_COMMAND;
  sql_command_flags[SQLCOM_SHOW_ENGINE_MUTEX]= CF_STATUS_COMMAND;
  sql_command_flags[SQLCOM_SHOW_ENGINE_LOGS]= CF_STATUS_COMMAND;
  sql_command_flags[SQLCOM_SHOW_EXPLAIN]= CF_STATUS_COMMAND;
  sql_command_flags[SQLCOM_SHOW_ANALYZE]= CF_STATUS_COMMAND;
  sql_command_flags[SQLCOM_SHOW_PROCESSLIST]= CF_STATUS_COMMAND;
  sql_command_flags[SQLCOM_SHOW_GRANTS]=      CF_STATUS_COMMAND;
  sql_command_flags[SQLCOM_SHOW_CREATE_USER]= CF_STATUS_COMMAND;
  sql_command_flags[SQLCOM_SHOW_CREATE_DB]=   CF_STATUS_COMMAND;
  sql_command_flags[SQLCOM_SHOW_CREATE]=  CF_STATUS_COMMAND;
  sql_command_flags[SQLCOM_SHOW_BINLOG_STAT]= CF_STATUS_COMMAND;
  sql_command_flags[SQLCOM_SHOW_SLAVE_STAT]=  CF_STATUS_COMMAND;
  sql_command_flags[SQLCOM_SHOW_CREATE_PROC]= CF_STATUS_COMMAND;
  sql_command_flags[SQLCOM_SHOW_CREATE_FUNC]= CF_STATUS_COMMAND;
  sql_command_flags[SQLCOM_SHOW_CREATE_PACKAGE]= CF_STATUS_COMMAND;
  sql_command_flags[SQLCOM_SHOW_CREATE_PACKAGE_BODY]= CF_STATUS_COMMAND;
  sql_command_flags[SQLCOM_SHOW_CREATE_TRIGGER]=  CF_STATUS_COMMAND;
  sql_command_flags[SQLCOM_SHOW_STATUS_FUNC]= CF_STATUS_COMMAND | CF_REEXECUTION_FRAGILE;
  sql_command_flags[SQLCOM_SHOW_PROC_CODE]=   CF_STATUS_COMMAND;
  sql_command_flags[SQLCOM_SHOW_FUNC_CODE]=   CF_STATUS_COMMAND;
  sql_command_flags[SQLCOM_SHOW_PACKAGE_BODY_CODE]= CF_STATUS_COMMAND;
  sql_command_flags[SQLCOM_SHOW_CREATE_EVENT]= CF_STATUS_COMMAND;
  sql_command_flags[SQLCOM_SHOW_PROFILES]=    CF_STATUS_COMMAND;
  sql_command_flags[SQLCOM_SHOW_PROFILE]=     CF_STATUS_COMMAND;
  sql_command_flags[SQLCOM_BINLOG_BASE64_EVENT]= CF_STATUS_COMMAND | CF_CAN_GENERATE_ROW_EVENTS;
  sql_command_flags[SQLCOM_SHOW_TABLES]=       (CF_STATUS_COMMAND | CF_SHOW_TABLE_COMMAND | CF_REEXECUTION_FRAGILE);
  sql_command_flags[SQLCOM_SHOW_TABLE_STATUS]= (CF_STATUS_COMMAND | CF_SHOW_TABLE_COMMAND | CF_REEXECUTION_FRAGILE);


  sql_command_flags[SQLCOM_CREATE_USER]=       CF_CHANGES_DATA;
  sql_command_flags[SQLCOM_RENAME_USER]=       CF_CHANGES_DATA;
  sql_command_flags[SQLCOM_DROP_USER]=         CF_CHANGES_DATA;
  sql_command_flags[SQLCOM_ALTER_USER]=        CF_CHANGES_DATA;
  sql_command_flags[SQLCOM_CREATE_ROLE]=       CF_CHANGES_DATA;
  sql_command_flags[SQLCOM_GRANT]=             CF_CHANGES_DATA;
  sql_command_flags[SQLCOM_GRANT_ROLE]=        CF_CHANGES_DATA;
  sql_command_flags[SQLCOM_REVOKE]=            CF_CHANGES_DATA;
  sql_command_flags[SQLCOM_REVOKE_ROLE]=       CF_CHANGES_DATA;
  sql_command_flags[SQLCOM_OPTIMIZE]=          CF_CHANGES_DATA;
  sql_command_flags[SQLCOM_CREATE_FUNCTION]=   CF_CHANGES_DATA | CF_AUTO_COMMIT_TRANS;
  sql_command_flags[SQLCOM_CREATE_PROCEDURE]=  CF_CHANGES_DATA | CF_AUTO_COMMIT_TRANS;
  sql_command_flags[SQLCOM_CREATE_SPFUNCTION]= CF_CHANGES_DATA | CF_AUTO_COMMIT_TRANS;
  sql_command_flags[SQLCOM_DROP_PROCEDURE]=    CF_CHANGES_DATA | CF_AUTO_COMMIT_TRANS;
  sql_command_flags[SQLCOM_DROP_FUNCTION]=     CF_CHANGES_DATA | CF_AUTO_COMMIT_TRANS;
  sql_command_flags[SQLCOM_ALTER_PROCEDURE]=   CF_CHANGES_DATA | CF_AUTO_COMMIT_TRANS;
  sql_command_flags[SQLCOM_ALTER_FUNCTION]=    CF_CHANGES_DATA | CF_AUTO_COMMIT_TRANS;
  sql_command_flags[SQLCOM_INSTALL_PLUGIN]=    CF_CHANGES_DATA | CF_AUTO_COMMIT_TRANS;
  sql_command_flags[SQLCOM_UNINSTALL_PLUGIN]=  CF_CHANGES_DATA | CF_AUTO_COMMIT_TRANS;

  /*
    The following is used to preserver CF_ROW_COUNT during the
    a CALL or EXECUTE statement, so the value generated by the
    last called (or executed) statement is preserved.
    See mysql_execute_command() for how CF_ROW_COUNT is used.
  */
  /*
    (1): without it, in "CALL some_proc((subq))", subquery would not be
    traced.
  */
  sql_command_flags[SQLCOM_CALL]=      CF_REEXECUTION_FRAGILE |
                                       CF_CAN_GENERATE_ROW_EVENTS |
                                       CF_OPTIMIZER_TRACE; // (1)
  sql_command_flags[SQLCOM_EXECUTE]=   CF_CAN_GENERATE_ROW_EVENTS;
  sql_command_flags[SQLCOM_EXECUTE_IMMEDIATE]= CF_CAN_GENERATE_ROW_EVENTS;
  sql_command_flags[SQLCOM_COMPOUND]=  CF_CAN_GENERATE_ROW_EVENTS;

  /*
    We don't want to change to statement based replication for these commands
  */
  sql_command_flags[SQLCOM_ROLLBACK]|= CF_FORCE_ORIGINAL_BINLOG_FORMAT;
  /* We don't want to replicate ALTER TABLE for temp tables in row format */
  sql_command_flags[SQLCOM_ALTER_TABLE]|= CF_FORCE_ORIGINAL_BINLOG_FORMAT;
  /* We don't want to replicate TRUNCATE for temp tables in row format */
  sql_command_flags[SQLCOM_TRUNCATE]|= CF_FORCE_ORIGINAL_BINLOG_FORMAT;
  /* We don't want to replicate DROP for temp tables in row format */
  sql_command_flags[SQLCOM_DROP_TABLE]|= CF_FORCE_ORIGINAL_BINLOG_FORMAT;
  sql_command_flags[SQLCOM_DROP_SEQUENCE]|= CF_FORCE_ORIGINAL_BINLOG_FORMAT;
  /* We don't want to replicate CREATE/DROP INDEX for temp tables in row format */
  sql_command_flags[SQLCOM_CREATE_INDEX]|= CF_FORCE_ORIGINAL_BINLOG_FORMAT;
  sql_command_flags[SQLCOM_DROP_INDEX]|= CF_FORCE_ORIGINAL_BINLOG_FORMAT;
  /* One can change replication mode with SET */
  sql_command_flags[SQLCOM_SET_OPTION]|= CF_FORCE_ORIGINAL_BINLOG_FORMAT;

  /*
    The following admin table operations are allowed
    on log tables.
  */
  sql_command_flags[SQLCOM_REPAIR]=    CF_WRITE_LOGS_COMMAND | CF_AUTO_COMMIT_TRANS |
                                       CF_REPORT_PROGRESS | CF_ADMIN_COMMAND;
  sql_command_flags[SQLCOM_OPTIMIZE]|= CF_WRITE_LOGS_COMMAND | CF_AUTO_COMMIT_TRANS |
                                       CF_REPORT_PROGRESS | CF_ADMIN_COMMAND;
  sql_command_flags[SQLCOM_ANALYZE]=   CF_WRITE_LOGS_COMMAND | CF_AUTO_COMMIT_TRANS |
                                       CF_REPORT_PROGRESS | CF_ADMIN_COMMAND;
  sql_command_flags[SQLCOM_CHECK]=     CF_WRITE_LOGS_COMMAND | CF_AUTO_COMMIT_TRANS |
                                       CF_REPORT_PROGRESS | CF_ADMIN_COMMAND;
  sql_command_flags[SQLCOM_CHECKSUM]=  CF_REPORT_PROGRESS;

  sql_command_flags[SQLCOM_CREATE_USER]|=       CF_AUTO_COMMIT_TRANS;
  sql_command_flags[SQLCOM_ALTER_USER]|=        CF_AUTO_COMMIT_TRANS;
  sql_command_flags[SQLCOM_DROP_USER]|=         CF_AUTO_COMMIT_TRANS;
  sql_command_flags[SQLCOM_RENAME_USER]|=       CF_AUTO_COMMIT_TRANS;
  sql_command_flags[SQLCOM_CREATE_ROLE]|=       CF_AUTO_COMMIT_TRANS;
  sql_command_flags[SQLCOM_DROP_ROLE]|=         CF_AUTO_COMMIT_TRANS;
  sql_command_flags[SQLCOM_REVOKE]|=            CF_AUTO_COMMIT_TRANS;
  sql_command_flags[SQLCOM_REVOKE_ALL]=         CF_AUTO_COMMIT_TRANS;
  sql_command_flags[SQLCOM_REVOKE_ROLE]|=       CF_AUTO_COMMIT_TRANS;
  sql_command_flags[SQLCOM_GRANT]|=             CF_AUTO_COMMIT_TRANS;
  sql_command_flags[SQLCOM_GRANT_ROLE]|=        CF_AUTO_COMMIT_TRANS;

  sql_command_flags[SQLCOM_FLUSH]=              CF_AUTO_COMMIT_TRANS;
  sql_command_flags[SQLCOM_RESET]=              CF_AUTO_COMMIT_TRANS;
  sql_command_flags[SQLCOM_CREATE_SERVER]=      CF_AUTO_COMMIT_TRANS;
  sql_command_flags[SQLCOM_ALTER_SERVER]=       CF_AUTO_COMMIT_TRANS;
  sql_command_flags[SQLCOM_DROP_SERVER]=        CF_AUTO_COMMIT_TRANS;
  sql_command_flags[SQLCOM_BACKUP]=             CF_AUTO_COMMIT_TRANS;
  sql_command_flags[SQLCOM_BACKUP_LOCK]=        CF_AUTO_COMMIT_TRANS;

  /*
    The following statements can deal with temporary tables,
    so temporary tables should be pre-opened for those statements to
    simplify privilege checking.

    There are other statements that deal with temporary tables and open
    them, but which are not listed here. The thing is that the order of
    pre-opening temporary tables for those statements is somewhat custom.

    Note that SQLCOM_RENAME_TABLE should not be in this list!
  */
  sql_command_flags[SQLCOM_CREATE_TABLE]|=    CF_PREOPEN_TMP_TABLES;
  sql_command_flags[SQLCOM_CREATE_SEQUENCE]|= CF_PREOPEN_TMP_TABLES;
  sql_command_flags[SQLCOM_CREATE_INDEX]|=    CF_PREOPEN_TMP_TABLES;
  sql_command_flags[SQLCOM_ALTER_TABLE]|=     CF_PREOPEN_TMP_TABLES;
  sql_command_flags[SQLCOM_TRUNCATE]|=        CF_PREOPEN_TMP_TABLES;
  sql_command_flags[SQLCOM_LOAD]|=            CF_PREOPEN_TMP_TABLES;
  sql_command_flags[SQLCOM_DROP_INDEX]|=      CF_PREOPEN_TMP_TABLES;
  sql_command_flags[SQLCOM_UPDATE]|=          CF_PREOPEN_TMP_TABLES;
  sql_command_flags[SQLCOM_UPDATE_MULTI]|=    CF_PREOPEN_TMP_TABLES;
  sql_command_flags[SQLCOM_INSERT_SELECT]|=   CF_PREOPEN_TMP_TABLES;
  sql_command_flags[SQLCOM_DELETE]|=          CF_PREOPEN_TMP_TABLES;
  sql_command_flags[SQLCOM_DELETE_MULTI]|=    CF_PREOPEN_TMP_TABLES;
  sql_command_flags[SQLCOM_REPLACE_SELECT]|=  CF_PREOPEN_TMP_TABLES;
  sql_command_flags[SQLCOM_SELECT]|=          CF_PREOPEN_TMP_TABLES;
  sql_command_flags[SQLCOM_SET_OPTION]|=      CF_PREOPEN_TMP_TABLES;
  sql_command_flags[SQLCOM_DO]|=              CF_PREOPEN_TMP_TABLES;
  sql_command_flags[SQLCOM_HA_OPEN]|=         CF_PREOPEN_TMP_TABLES;
  sql_command_flags[SQLCOM_CALL]|=            CF_PREOPEN_TMP_TABLES;
  sql_command_flags[SQLCOM_CHECKSUM]|=        CF_PREOPEN_TMP_TABLES;
  sql_command_flags[SQLCOM_ANALYZE]|=         CF_PREOPEN_TMP_TABLES;
  sql_command_flags[SQLCOM_CHECK]|=           CF_PREOPEN_TMP_TABLES;
  sql_command_flags[SQLCOM_OPTIMIZE]|=        CF_PREOPEN_TMP_TABLES;
  sql_command_flags[SQLCOM_REPAIR]|=          CF_PREOPEN_TMP_TABLES;
  sql_command_flags[SQLCOM_PRELOAD_KEYS]|=    CF_PREOPEN_TMP_TABLES;
  sql_command_flags[SQLCOM_ASSIGN_TO_KEYCACHE]|= CF_PREOPEN_TMP_TABLES;

  /*
    DDL statements that should start with closing opened handlers.

    We use this flag only for statements for which open HANDLERs
    have to be closed before temporary tables are pre-opened.
  */
  sql_command_flags[SQLCOM_CREATE_TABLE]|=    CF_HA_CLOSE;
  sql_command_flags[SQLCOM_CREATE_SEQUENCE]|= CF_HA_CLOSE;
  sql_command_flags[SQLCOM_DROP_TABLE]|=      CF_HA_CLOSE;
  sql_command_flags[SQLCOM_DROP_SEQUENCE]|=   CF_HA_CLOSE;
  sql_command_flags[SQLCOM_ALTER_TABLE]|=     CF_HA_CLOSE;
  sql_command_flags[SQLCOM_TRUNCATE]|=        CF_HA_CLOSE;
  sql_command_flags[SQLCOM_REPAIR]|=          CF_HA_CLOSE;
  sql_command_flags[SQLCOM_OPTIMIZE]|=        CF_HA_CLOSE;
  sql_command_flags[SQLCOM_ANALYZE]|=         CF_HA_CLOSE;
  sql_command_flags[SQLCOM_CHECK]|=           CF_HA_CLOSE;
  sql_command_flags[SQLCOM_CREATE_INDEX]|=    CF_HA_CLOSE;
  sql_command_flags[SQLCOM_DROP_INDEX]|=      CF_HA_CLOSE;
  sql_command_flags[SQLCOM_PRELOAD_KEYS]|=    CF_HA_CLOSE;
  sql_command_flags[SQLCOM_ASSIGN_TO_KEYCACHE]|=  CF_HA_CLOSE;

  /*
    Mark statements that always are disallowed in read-only
    transactions. Note that according to the SQL standard,
    even temporary table DDL should be disallowed.
  */
  sql_command_flags[SQLCOM_CREATE_TABLE]|=     CF_DISALLOW_IN_RO_TRANS;
  sql_command_flags[SQLCOM_CREATE_SEQUENCE]|=  CF_DISALLOW_IN_RO_TRANS;
  sql_command_flags[SQLCOM_ALTER_TABLE]|=      CF_DISALLOW_IN_RO_TRANS;
  sql_command_flags[SQLCOM_DROP_TABLE]|=       CF_DISALLOW_IN_RO_TRANS;
  sql_command_flags[SQLCOM_DROP_SEQUENCE]|=    CF_DISALLOW_IN_RO_TRANS;
  sql_command_flags[SQLCOM_RENAME_TABLE]|=     CF_DISALLOW_IN_RO_TRANS;
  sql_command_flags[SQLCOM_CREATE_INDEX]|=     CF_DISALLOW_IN_RO_TRANS;
  sql_command_flags[SQLCOM_DROP_INDEX]|=       CF_DISALLOW_IN_RO_TRANS;
  sql_command_flags[SQLCOM_CREATE_DB]|=        CF_DISALLOW_IN_RO_TRANS;
  sql_command_flags[SQLCOM_DROP_DB]|=          CF_DISALLOW_IN_RO_TRANS;
  sql_command_flags[SQLCOM_CREATE_PACKAGE]|=   CF_DISALLOW_IN_RO_TRANS;
  sql_command_flags[SQLCOM_DROP_PACKAGE]|=     CF_DISALLOW_IN_RO_TRANS;
  sql_command_flags[SQLCOM_CREATE_PACKAGE_BODY]|= CF_DISALLOW_IN_RO_TRANS;
  sql_command_flags[SQLCOM_DROP_PACKAGE_BODY]|= CF_DISALLOW_IN_RO_TRANS;
  sql_command_flags[SQLCOM_ALTER_DB_UPGRADE]|= CF_DISALLOW_IN_RO_TRANS;
  sql_command_flags[SQLCOM_ALTER_DB]|=         CF_DISALLOW_IN_RO_TRANS;
  sql_command_flags[SQLCOM_CREATE_VIEW]|=      CF_DISALLOW_IN_RO_TRANS;
  sql_command_flags[SQLCOM_DROP_VIEW]|=        CF_DISALLOW_IN_RO_TRANS;
  sql_command_flags[SQLCOM_CREATE_TRIGGER]|=   CF_DISALLOW_IN_RO_TRANS;
  sql_command_flags[SQLCOM_DROP_TRIGGER]|=     CF_DISALLOW_IN_RO_TRANS;
  sql_command_flags[SQLCOM_CREATE_EVENT]|=     CF_DISALLOW_IN_RO_TRANS;
  sql_command_flags[SQLCOM_ALTER_EVENT]|=      CF_DISALLOW_IN_RO_TRANS;
  sql_command_flags[SQLCOM_DROP_EVENT]|=       CF_DISALLOW_IN_RO_TRANS;
  sql_command_flags[SQLCOM_CREATE_USER]|=      CF_DISALLOW_IN_RO_TRANS;
  sql_command_flags[SQLCOM_ALTER_USER]|=       CF_DISALLOW_IN_RO_TRANS;
  sql_command_flags[SQLCOM_RENAME_USER]|=      CF_DISALLOW_IN_RO_TRANS;
  sql_command_flags[SQLCOM_DROP_USER]|=        CF_DISALLOW_IN_RO_TRANS;
  sql_command_flags[SQLCOM_CREATE_SERVER]|=    CF_DISALLOW_IN_RO_TRANS;
  sql_command_flags[SQLCOM_ALTER_SERVER]|=     CF_DISALLOW_IN_RO_TRANS;
  sql_command_flags[SQLCOM_DROP_SERVER]|=      CF_DISALLOW_IN_RO_TRANS;
  sql_command_flags[SQLCOM_CREATE_FUNCTION]|=  CF_DISALLOW_IN_RO_TRANS;
  sql_command_flags[SQLCOM_CREATE_PROCEDURE]|= CF_DISALLOW_IN_RO_TRANS;
  sql_command_flags[SQLCOM_CREATE_SPFUNCTION]|=CF_DISALLOW_IN_RO_TRANS;
  sql_command_flags[SQLCOM_DROP_PROCEDURE]|=   CF_DISALLOW_IN_RO_TRANS;
  sql_command_flags[SQLCOM_DROP_FUNCTION]|=    CF_DISALLOW_IN_RO_TRANS;
  sql_command_flags[SQLCOM_ALTER_PROCEDURE]|=  CF_DISALLOW_IN_RO_TRANS;
  sql_command_flags[SQLCOM_ALTER_FUNCTION]|=   CF_DISALLOW_IN_RO_TRANS;
  sql_command_flags[SQLCOM_TRUNCATE]|=         CF_DISALLOW_IN_RO_TRANS;
  sql_command_flags[SQLCOM_REPAIR]|=           CF_DISALLOW_IN_RO_TRANS;
  sql_command_flags[SQLCOM_OPTIMIZE]|=         CF_DISALLOW_IN_RO_TRANS;
  sql_command_flags[SQLCOM_GRANT]|=            CF_DISALLOW_IN_RO_TRANS;
  sql_command_flags[SQLCOM_REVOKE]|=           CF_DISALLOW_IN_RO_TRANS;
  sql_command_flags[SQLCOM_REVOKE_ALL]|=       CF_DISALLOW_IN_RO_TRANS;
  sql_command_flags[SQLCOM_INSTALL_PLUGIN]|=   CF_DISALLOW_IN_RO_TRANS;
  sql_command_flags[SQLCOM_UNINSTALL_PLUGIN]|= CF_DISALLOW_IN_RO_TRANS;
#ifdef WITH_WSREP
  /*
    Statements for which some errors are ignored when
    wsrep_ignore_apply_errors = WSREP_IGNORE_ERRORS_ON_RECONCILING_DDL
  */
  sql_command_flags[SQLCOM_DROP_DB]|=          CF_WSREP_MAY_IGNORE_ERRORS;
  sql_command_flags[SQLCOM_DROP_TABLE]|=       CF_WSREP_MAY_IGNORE_ERRORS;
  sql_command_flags[SQLCOM_DROP_INDEX]|=       CF_WSREP_MAY_IGNORE_ERRORS;
  sql_command_flags[SQLCOM_ALTER_TABLE]|=      CF_WSREP_MAY_IGNORE_ERRORS;
  /*
    Basic DML-statements that create writeset.
  */
  sql_command_flags[SQLCOM_INSERT]|=           CF_WSREP_BASIC_DML;
  sql_command_flags[SQLCOM_INSERT_SELECT]|=    CF_WSREP_BASIC_DML;
  sql_command_flags[SQLCOM_REPLACE]|=          CF_WSREP_BASIC_DML;
  sql_command_flags[SQLCOM_REPLACE_SELECT]|=   CF_WSREP_BASIC_DML;
  sql_command_flags[SQLCOM_UPDATE]|=           CF_WSREP_BASIC_DML;
  sql_command_flags[SQLCOM_UPDATE_MULTI]|=     CF_WSREP_BASIC_DML;
  sql_command_flags[SQLCOM_LOAD]|=             CF_WSREP_BASIC_DML;
  sql_command_flags[SQLCOM_DELETE]|=           CF_WSREP_BASIC_DML;
  sql_command_flags[SQLCOM_DELETE_MULTI]|=     CF_WSREP_BASIC_DML;
#endif /* WITH_WSREP */
}

bool sqlcom_can_generate_row_events(const THD *thd)
{
  return (sql_command_flags[thd->lex->sql_command] &
          CF_CAN_GENERATE_ROW_EVENTS);
}
 
bool is_update_query(enum enum_sql_command command)
{
  DBUG_ASSERT(command <= SQLCOM_END);
  return (sql_command_flags[command] & CF_CHANGES_DATA) != 0;
}

/**
  Check if a sql command is allowed to write to log tables.
  @param command The SQL command
  @return true if writing is allowed
*/
bool is_log_table_write_query(enum enum_sql_command command)
{
  DBUG_ASSERT(command <= SQLCOM_END);
  return (sql_command_flags[command] & CF_WRITE_LOGS_COMMAND) != 0;
}

void execute_init_command(THD *thd, LEX_STRING *init_command,
                          mysql_rwlock_t *var_lock)
{
  Vio* save_vio;
  ulonglong save_client_capabilities;

  mysql_rwlock_rdlock(var_lock);
  if (!init_command->length)
  {
    mysql_rwlock_unlock(var_lock);
    return;
  }

  /*
    copy the value under a lock, and release the lock.
    init_command has to be executed without a lock held,
    as it may try to change itself
  */
  size_t len= init_command->length;
  char *buf= thd->strmake(init_command->str, len);
  mysql_rwlock_unlock(var_lock);

  THD_STAGE_INFO(thd, stage_execution_of_init_command);
  save_client_capabilities= thd->client_capabilities;
  thd->client_capabilities|= CLIENT_MULTI_QUERIES;
  /*
    We don't need return result of execution to client side.
    To forbid this we should set thd->net.vio to 0.
  */
  save_vio= thd->net.vio;
  thd->net.vio= 0;
  thd->clear_error(1);
  dispatch_command(COM_QUERY, thd, buf, (uint)len);
  thd->client_capabilities= save_client_capabilities;
  thd->net.vio= save_vio;

}


static char *fgets_fn(char *buffer, size_t size, fgets_input_t input, int *error)
{
  MYSQL_FILE *in= static_cast<MYSQL_FILE*> (input);
  char *line= mysql_file_fgets(buffer, (int)size, in);
  if (unlikely(error))
    *error= (line == NULL) ? ferror(in->m_file) : 0;
  return line;
}


int bootstrap(MYSQL_FILE *file)
{
  int bootstrap_error= 0;
  DBUG_ENTER("handle_bootstrap");

  THD *thd= new THD(next_thread_id());
  char *buffer= new char[MAX_BOOTSTRAP_QUERY_SIZE];
#ifdef WITH_WSREP
  thd->variables.wsrep_on= 0;
#endif
  thd->bootstrap=1;
  my_net_init(&thd->net,(st_vio*) 0, thd, MYF(0));
  thd->max_client_packet_length= thd->net.max_packet;
  thd->security_ctx->master_access= ALL_KNOWN_ACL;

#ifndef EMBEDDED_LIBRARY
  mysql_thread_set_psi_id(thd->thread_id);
#else
  thd->mysql= 0;
#endif

  /* The following must be called before DBUG_ENTER */
  thd->store_globals();

  thd->security_ctx->user= (char*) my_strdup(key_memory_MPVIO_EXT_auth_info,
                                             "boot", MYF(MY_WME));
  thd->security_ctx->priv_user[0]= thd->security_ctx->priv_host[0]=
    thd->security_ctx->priv_role[0]= 0;
  /*
    Make the "client" handle multiple results. This is necessary
    to enable stored procedures with SELECTs and Dynamic SQL
    in init-file.
  */
  thd->client_capabilities|= CLIENT_MULTI_RESULTS;

  thd->init_for_queries();

  for ( ; ; )
  {
    buffer[0]= 0;
    int rc, length;
    char *query;
    int error= 0;

    rc= read_bootstrap_query(buffer, &length, file, fgets_fn, 0, &error);

    if (rc == READ_BOOTSTRAP_EOF)
      break;
    /*
      Check for bootstrap file errors. SQL syntax errors will be
      caught below.
    */
    if (rc != READ_BOOTSTRAP_SUCCESS)
    {
      /*
        mysql_parse() may have set a successful error status for the previous
        query. We must clear the error status to report the bootstrap error.
      */
      thd->get_stmt_da()->reset_diagnostics_area();

      /* Get the nearest query text for reference. */
      char *err_ptr= buffer + (length <= MAX_BOOTSTRAP_ERROR_LEN ?
                                        0 : (length - MAX_BOOTSTRAP_ERROR_LEN));
      switch (rc)
      {
      case READ_BOOTSTRAP_ERROR:
        my_printf_error(ER_UNKNOWN_ERROR, "Bootstrap file error, return code (%d). "
                        "Nearest query: '%s'", MYF(0), error, err_ptr);
        break;

      case READ_BOOTSTRAP_QUERY_SIZE:
        my_printf_error(ER_UNKNOWN_ERROR, "Bootstrap file error. Query size "
                        "exceeded %d bytes near '%s'.", MYF(0),
                        MAX_BOOTSTRAP_QUERY_SIZE, err_ptr);
        break;

      default:
        DBUG_ASSERT(false);
        break;
      }

      thd->protocol->end_statement();
      bootstrap_error= 1;
      break;
    }

    query= (char *) thd->memdup_w_gap(buffer, length + 1,
                                      thd->db.length + 1 +
                                      QUERY_CACHE_DB_LENGTH_SIZE +
                                      QUERY_CACHE_FLAGS_SIZE);
    size_t db_len= 0;
    memcpy(query + length + 1, (char *) &db_len, sizeof(size_t));
    thd->set_query_and_id(query, length, thd->charset(), next_query_id());
    int2store(query + length + 1, 0);           // No db in bootstrap
    DBUG_PRINT("query",("%-.4096s",thd->query()));
#if defined(ENABLED_PROFILING)
    thd->profiling.start_new_query();
    thd->profiling.set_query_source(thd->query(), length);
#endif

    thd->set_time();
    Parser_state parser_state;
    if (parser_state.init(thd, thd->query(), length))
    {
      thd->protocol->end_statement();
      bootstrap_error= 1;
      break;
    }

    mysql_parse(thd, thd->query(), length, &parser_state);

    bootstrap_error= thd->is_error();
    thd->protocol->end_statement();

#if defined(ENABLED_PROFILING)
    thd->profiling.finish_current_query();
#endif
    delete_explain_query(thd->lex);

    if (unlikely(bootstrap_error))
      break;

    thd->reset_kill_query();  /* Ensure that killed_errmsg is released */
    free_root(thd->mem_root,MYF(MY_KEEP_PREALLOC));
    thd->lex->restore_set_statement_var();
  }
  delete thd;
  delete[] buffer;
  DBUG_RETURN(bootstrap_error);
}


/* This works because items are allocated on THD::mem_root */

void free_items(Item *item)
{
  Item *next;
  DBUG_ENTER("free_items");
  for (; item ; item=next)
  {
    next=item->next;
    item->delete_self();
  }
  DBUG_VOID_RETURN;
}

/**
   This works because items are allocated on THD::mem_root.
   @note The function also handles null pointers (empty list).
*/
void cleanup_items(Item *item)
{
  DBUG_ENTER("cleanup_items");  
  for (; item ; item=item->next)
    item->cleanup();
  DBUG_VOID_RETURN;
}

#ifdef WITH_WSREP
static bool wsrep_tables_accessible_when_detached(const TABLE_LIST *tables)
{
  for (const TABLE_LIST *t= tables; t; t= t->next_global)
  {
    if (get_table_category(t->db, t->table_name) < TABLE_CATEGORY_INFORMATION)
      return false;
  }
  return tables != NULL;
}

static bool wsrep_command_no_result(char command)
{
  return (command == COM_STMT_FETCH            ||
          command == COM_STMT_SEND_LONG_DATA   ||
          command == COM_STMT_CLOSE);
}
#endif /* WITH_WSREP */
#ifndef EMBEDDED_LIBRARY
static enum enum_server_command fetch_command(THD *thd, char *packet)
{
  enum enum_server_command
    command= (enum enum_server_command) (uchar) packet[0];
  DBUG_ENTER("fetch_command");

  if (command >= COM_END ||
      (command >= COM_MDB_GAP_BEG && command <= COM_MDB_GAP_END))
    command= COM_END;				// Wrong command

  DBUG_PRINT("info",("Command on %s = %d (%s)",
                     vio_description(thd->net.vio), command,
                     command_name[command].str));
  DBUG_RETURN(command);
}

/**
  Read one command from connection and execute it (query or simple command).
  This function is to be used by different schedulers (one-thread-per-connection,
  pool-of-threads)

  For profiling to work, it must never be called recursively.

  @param thd - client connection context

  @param blocking - wait for command to finish.
                    if false (nonblocking), then the function might
                    return when command is "half-finished", with
                    DISPATCH_COMMAND_WOULDBLOCK.
                    Currenly, this can *only* happen when using
                    threadpool. The command will resume, after all outstanding
                    async operations (i.e group commit) finish.
                    Threadpool scheduler takes care of "resume".

  @retval
    DISPATCH_COMMAND_SUCCESS - success
  @retval
    DISPATCH_COMMAND_CLOSE_CONNECTION  request of THD shutdown
          (s. dispatch_command() description)
  @retval
    DISPATCH_COMMAND_WOULDBLOCK - need to wait for asynchronous operations
                                  to finish. Only returned if parameter
                                  'blocking' is false.
*/

dispatch_command_return do_command(THD *thd, bool blocking)
{
  dispatch_command_return return_value;
  char *packet= 0;
  ulong packet_length;
  NET *net= &thd->net;
  enum enum_server_command command;
  DBUG_ENTER("do_command");

#ifdef WITH_WSREP
  DBUG_ASSERT(!thd->async_state.pending_ops() ||
              (WSREP(thd) &&
               thd->wsrep_trx().state() == wsrep::transaction::s_aborted));
#else
  DBUG_ASSERT(!thd->async_state.pending_ops());
#endif

  if (thd->async_state.m_state == thd_async_state::enum_async_state::RESUMED)
  {
    /*
     Resuming previously suspended command.
     Restore the state
    */
    command = thd->async_state.m_command;
    packet = thd->async_state.m_packet.str;
    packet_length = (ulong)thd->async_state.m_packet.length;
    goto resume;
  }

  /*
    indicator of uninitialized lex => normal flow of errors handling
    (see my_message_sql)
  */
  thd->lex->current_select= 0;

  /*
    This thread will do a blocking read from the client which
    will be interrupted when the next command is received from
    the client, the connection is closed or "net_wait_timeout"
    number of seconds has passed.
  */
  if (!thd->skip_wait_timeout)
    my_net_set_read_timeout(net, thd->get_net_wait_timeout());

  /* Errors and diagnostics are cleared once here before query */
  thd->clear_error(1);

  net_new_transaction(net);

  /* Save for user statistics */
  thd->start_bytes_received= thd->status_var.bytes_received;

  /*
    Synchronization point for testing of KILL_CONNECTION.
    This sync point can wait here, to simulate slow code execution
    between the last test of thd->killed and blocking in read().

    The goal of this test is to verify that a connection does not
    hang, if it is killed at this point of execution.
    (Bug#37780 - main.kill fails randomly)

    Note that the sync point wait itself will be terminated by a
    kill. In this case it consumes a condition broadcast, but does
    not change anything else. The consumed broadcast should not
    matter here, because the read/recv() below doesn't use it.
  */
  DEBUG_SYNC(thd, "before_do_command_net_read");

  packet_length= my_net_read_packet(net, 1);

  if (unlikely(packet_length == packet_error))
  {
    DBUG_PRINT("info",("Got error %d reading command from socket %s",
		       net->error,
		       vio_description(net->vio)));

    /* Instrument this broken statement as "statement/com/error" */
    thd->m_statement_psi= MYSQL_REFINE_STATEMENT(thd->m_statement_psi,
                                                 com_statement_info[COM_END].
                                                 m_key);


    /* Check if we can continue without closing the connection */

    /* The error must be set. */
    DBUG_ASSERT(thd->is_error());
    thd->protocol->end_statement();

    /* Mark the statement completed. */
    MYSQL_END_STATEMENT(thd->m_statement_psi, thd->get_stmt_da());
    thd->m_statement_psi= NULL;
    thd->m_digest= NULL;

    if (net->error != 3)
    {
      return_value= DISPATCH_COMMAND_CLOSE_CONNECTION;     // We have to close it.
      goto out;
    }

    net->error= 0;
    return_value= DISPATCH_COMMAND_SUCCESS;
    goto out;
  }

  packet= (char*) net->read_pos;
  /*
    'packet_length' contains length of data, as it was stored in packet
    header. In case of malformed header, my_net_read returns zero.
    If packet_length is not zero, my_net_read ensures that the returned
    number of bytes was actually read from network.
    There is also an extra safety measure in my_net_read:
    it sets packet[packet_length]= 0, but only for non-zero packets.
  */
  if (packet_length == 0)                       /* safety */
  {
    /* Initialize with COM_SLEEP packet */
    packet[0]= (uchar) COM_SLEEP;
    packet_length= 1;
  }
  /* Do not rely on my_net_read, extra safety against programming errors. */
  packet[packet_length]= '\0';                  /* safety */


  command= fetch_command(thd, packet);

#ifdef WITH_WSREP
  DEBUG_SYNC(thd, "wsrep_before_before_command");
  /*
    If this command does not return a result, then we
    instruct wsrep_before_command() to skip result handling.
    This causes BF aborted transaction to roll back but keep
    the error state until next command which is able to return
    a result to the client.
  */
  if (unlikely(wsrep_service_started) &&
      wsrep_before_command(thd, wsrep_command_no_result(command)))
  {
    /*
      Aborted by background rollbacker thread.
      Handle error here and jump straight to out.
      Notice that thd->store_globals() is called
      in wsrep_before_command().
    */
    WSREP_LOG_THD(thd, "enter found BF aborted");
    DBUG_ASSERT(!thd->mdl_context.has_transactional_locks());
    DBUG_ASSERT(!thd->get_stmt_da()->is_set());
    /* We let COM_QUIT and COM_STMT_CLOSE to execute even if wsrep aborted. */
    if (command == COM_STMT_EXECUTE)
    {
      WSREP_DEBUG("PS BF aborted at do_command");
      thd->wsrep_delayed_BF_abort= true;
    }
    if (command != COM_STMT_CLOSE   &&
	command != COM_STMT_EXECUTE &&
        command != COM_QUIT)
    {
      my_error(ER_LOCK_DEADLOCK, MYF(0));
      WSREP_DEBUG("Deadlock error for: %s", thd->query());
      thd->reset_killed();
      thd->mysys_var->abort     = 0;
      thd->wsrep_retry_counter  = 0;

      /* Instrument this broken statement as "statement/com/error" */
      thd->m_statement_psi= MYSQL_REFINE_STATEMENT(thd->m_statement_psi,
                                                 com_statement_info[COM_END].
                                                 m_key);

      thd->protocol->end_statement();

      /* Mark the statement completed. */
      MYSQL_END_STATEMENT(thd->m_statement_psi, thd->get_stmt_da());
      thd->m_statement_psi= NULL;
      thd->m_digest= NULL;
      return_value= DISPATCH_COMMAND_SUCCESS;

      wsrep_after_command_before_result(thd);
      goto out;
    }
  }

  if (WSREP(thd))
  {
    /*
     * bail out if DB snapshot has not been installed. We however,
     * allow queries "SET" and "SHOW", they are trapped later in execute_command
     */
    if (!(thd->wsrep_applier) &&
        (!wsrep_ready_get() || wsrep_reject_queries != WSREP_REJECT_NONE) &&
        (server_command_flags[command] & CF_SKIP_WSREP_CHECK) == 0)
    {
      my_message(ER_UNKNOWN_COM_ERROR,
                 "WSREP has not yet prepared node for application use", MYF(0));
      thd->protocol->end_statement();

      /* Performance Schema Interface instrumentation end. */
      MYSQL_END_STATEMENT(thd->m_statement_psi, thd->get_stmt_da());
      thd->m_statement_psi= NULL;
      thd->m_digest= NULL;

      return_value= DISPATCH_COMMAND_SUCCESS;
      wsrep_after_command_before_result(thd);
      goto out;
    }
  }
#endif /* WITH_WSREP */
  /* Restore read timeout value */
  my_net_set_read_timeout(net, thd->variables.net_read_timeout);

  DBUG_ASSERT(packet_length);
  DBUG_ASSERT(!thd->apc_target.is_enabled());

resume:
  return_value= dispatch_command(command, thd, packet+1,
                                 (uint) (packet_length-1), blocking);
  if (return_value == DISPATCH_COMMAND_WOULDBLOCK)
  {
    /* Save current state, and resume later.*/
    thd->async_state.m_command= command;
    thd->async_state.m_packet={packet,packet_length};
    DBUG_RETURN(return_value);
  }

  DBUG_ASSERT(!thd->apc_target.is_enabled());

out:
  thd->lex->restore_set_statement_var();
  /* The statement instrumentation must be closed in all cases. */
  DBUG_ASSERT(thd->m_digest == NULL);
  DBUG_ASSERT(thd->m_statement_psi == NULL);
#ifdef WITH_WSREP
  if (packet_length != packet_error)
  {
    /* there was a command to process, and before_command() has been called */
    if (unlikely(wsrep_service_started))
      wsrep_after_command_after_result(thd);
  }

  if (thd->wsrep_delayed_BF_abort)
  {
      my_error(ER_LOCK_DEADLOCK, MYF(0));
      WSREP_DEBUG("Deadlock error for PS query: %s", thd->query());
      thd->reset_killed();
      thd->mysys_var->abort     = 0;
      thd->wsrep_retry_counter  = 0;

      thd->wsrep_delayed_BF_abort= false;
  }
#endif /* WITH_WSREP */
  DBUG_RETURN(return_value);
}
#endif  /* EMBEDDED_LIBRARY */

/**
  @brief Determine if an attempt to update a non-temporary table while the
    read-only option was enabled has been made.

  This is a helper function to mysql_execute_command.

  @note SQLCOM_MULTI_UPDATE is an exception and dealt with elsewhere.

  @see mysql_execute_command
  @returns Status code
    @retval TRUE The statement should be denied.
    @retval FALSE The statement isn't updating any relevant tables.
*/

static bool deny_updates_if_read_only_option(THD *thd, TABLE_LIST *all_tables)
{
  DBUG_ENTER("deny_updates_if_read_only_option");
  DBUG_ASSERT(!thd->slave_thread);              // Checked by caller

  if (!opt_readonly)
    DBUG_RETURN(FALSE);

  LEX *lex= thd->lex;

  /* Super user is allowed to do changes in some cases */
  if ((thd->security_ctx->master_access & PRIV_IGNORE_READ_ONLY) != NO_ACL &&
      opt_readonly < READONLY_NO_LOCK_NO_ADMIN)
    DBUG_RETURN(FALSE);

  /* Check if command doesn't update anything */
  if (!(sql_command_flags[lex->sql_command] & CF_CHANGES_DATA))
    DBUG_RETURN(FALSE);

  /* Multi update is an exception and is dealt with later. */
  if (lex->sql_command == SQLCOM_UPDATE_MULTI)
    DBUG_RETURN(FALSE);

  /*
    a table-to-be-created is not in the temp table list yet,
    so CREATE TABLE needs a special treatment
  */
  if (lex->sql_command == SQLCOM_CREATE_TABLE)
    DBUG_RETURN(!lex->tmp_table());

  /*
    a table-to-be-dropped might not exist (DROP TEMPORARY TABLE IF EXISTS),
    cannot use the temp table list either.
  */
  if (lex->sql_command == SQLCOM_DROP_TABLE && lex->tmp_table())
    DBUG_RETURN(FALSE);

  /* Check if we created, dropped, or renamed a database */
  if ((sql_command_flags[lex->sql_command] & CF_DB_CHANGE))
    DBUG_RETURN(TRUE);

  if (some_non_temp_table_to_be_updated(thd, all_tables))
    DBUG_RETURN(TRUE);

  /* Assuming that only temporary tables are modified. */
  DBUG_RETURN(FALSE);
}

#ifdef WITH_WSREP
static void wsrep_copy_query(THD *thd)
{
  thd->wsrep_retry_command   = thd->get_command();
  thd->wsrep_retry_query_len = thd->query_length();
  if (thd->wsrep_retry_query) {
      my_free(thd->wsrep_retry_query);
  }
  thd->wsrep_retry_query = (char *)my_malloc(PSI_INSTRUMENT_ME,
                                 thd->wsrep_retry_query_len + 1, MYF(0));
  strncpy(thd->wsrep_retry_query, thd->query(), thd->wsrep_retry_query_len);
  thd->wsrep_retry_query[thd->wsrep_retry_query_len] = '\0';
}
#endif /* WITH_WSREP */



#if defined(WITH_ARIA_STORAGE_ENGINE)
class Silence_all_errors : public Internal_error_handler
{
  char m_message[MYSQL_ERRMSG_SIZE];
  int error;
public:
  Silence_all_errors():error(0) {}
  ~Silence_all_errors() override {}

  bool handle_condition(THD *thd,
                                uint sql_errno,
                                const char* sql_state,
                                Sql_condition::enum_warning_level *level,
                                const char* msg,
                                Sql_condition ** cond_hdl) override
  {
    error= sql_errno;
    *cond_hdl= NULL;
    strmake_buf(m_message, msg);
    return true;                              // Error handled
  }
};
#endif


/**
  Perform one connection-level (COM_XXXX) command.

  @param command         type of command to perform
  @param thd             connection handle
  @param packet          data for the command, packet is always null-terminated
  @param packet_length   length of packet + 1 (to show that data is
                         null-terminated) except for COM_SLEEP, where it
                         can be zero.
  @param blocking        if false (nonblocking), then the function might
                         return when command is "half-finished", with
                         DISPATCH_COMMAND_WOULDBLOCK.
                         Currenly, this can *only* happen when using threadpool.
                         The current command will resume, after all outstanding
                         async operations (i.e group commit) finish.
                         Threadpool scheduler takes care of "resume".

  @todo
    set thd->lex->sql_command to SQLCOM_END here.
  @todo
    The following has to be changed to an 8 byte integer

  @retval
    0   ok
  @retval
    1   request of thread shutdown, i. e. if command is
        COM_QUIT/COM_SHUTDOWN
*/
dispatch_command_return dispatch_command(enum enum_server_command command, THD *thd,
		      char* packet, uint packet_length, bool blocking)
{
  NET *net= &thd->net;
  bool error= 0;
  bool do_end_of_statement= true;
  DBUG_ENTER("dispatch_command");
  DBUG_PRINT("info", ("command: %d %s", command,
                      (command_name[command].str != 0 ?
                       command_name[command].str :
                       "<?>")));
  bool drop_more_results= 0;

  if (thd->async_state.m_state == thd_async_state::enum_async_state::RESUMED)
  {
    thd->async_state.m_state = thd_async_state::enum_async_state::NONE;
    goto resume;
  }

  /* keep it withing 1 byte */
  compile_time_assert(COM_END == 255);

#if defined(ENABLED_PROFILING)
  thd->profiling.start_new_query();
#endif
  MYSQL_COMMAND_START(thd->thread_id, command,
                      &thd->security_ctx->priv_user[0],
                      (char *) thd->security_ctx->host_or_ip);
  
  DBUG_EXECUTE_IF("crash_dispatch_command_before",
                  { DBUG_PRINT("crash_dispatch_command_before", ("now"));
                    DBUG_SUICIDE(); });

  /* Performance Schema Interface instrumentation, begin */
  thd->m_statement_psi= MYSQL_REFINE_STATEMENT(thd->m_statement_psi,
                                               com_statement_info[command].
                                               m_key);
  /*
    We should always call reset_for_next_command() before a query.
    mysql_parse() will do this for queries. Ensure it's also done
    for other commands.
  */
  if (command != COM_QUERY)
    thd->reset_for_next_command();
  thd->set_command(command);

  thd->enable_slow_log= true;
  thd->query_plan_flags= QPLAN_INIT;
  thd->lex->sql_command= SQLCOM_END; /* to avoid confusing VIEW detectors */
  thd->reset_kill_query();

  DEBUG_SYNC(thd,"dispatch_command_before_set_time");

  thd->set_time();
  if (!(server_command_flags[command] & CF_SKIP_QUERY_ID))
    thd->set_query_id(next_query_id());
  else
  {
    /*
      ping, get statistics or similar stateless command.
      No reason to increase query id here.
    */
    thd->set_query_id(get_query_id());
  }
#ifdef WITH_WSREP
  if (WSREP(thd) && thd->wsrep_next_trx_id() == WSREP_UNDEFINED_TRX_ID)
  {
    thd->set_wsrep_next_trx_id(thd->query_id);
    WSREP_DEBUG("assigned new next trx id: %" PRIu64, thd->wsrep_next_trx_id());
  }
#endif /* WITH_WSREP */

  if (!(server_command_flags[command] & CF_SKIP_QUESTIONS))
    statistic_increment(thd->status_var.questions, &LOCK_status);

  /* Copy data for user stats */
  if ((thd->userstat_running= opt_userstat_running))
  {
    thd->start_cpu_time= my_getcputime();
    memcpy(&thd->org_status_var, &thd->status_var, sizeof(thd->status_var));
    thd->select_commands= thd->update_commands= thd->other_commands= 0;
  }

  /**
    Clear the set of flags that are expected to be cleared at the
    beginning of each command.
  */
  thd->server_status&= ~SERVER_STATUS_CLEAR_SET;

  if (unlikely(thd->security_ctx->password_expired &&
               command != COM_QUERY &&
               command != COM_PING &&
               command != COM_QUIT &&
               command != COM_STMT_PREPARE &&
               command != COM_STMT_EXECUTE &&
               command != COM_STMT_CLOSE))
  {
    my_error(ER_MUST_CHANGE_PASSWORD, MYF(0));
    goto dispatch_end;
  }

  switch (command) {
  case COM_INIT_DB:
  {
    LEX_CSTRING tmp;
    status_var_increment(thd->status_var.com_stat[SQLCOM_CHANGE_DB]);
    if (unlikely(thd->copy_with_error(system_charset_info, (LEX_STRING*) &tmp,
                                      thd->charset(), packet, packet_length)))
      break;
    if (!mysql_change_db(thd, &tmp, FALSE))
    {
      general_log_write(thd, command, thd->db.str, thd->db.length);
      my_ok(thd);
    }
    break;
  }
#ifdef HAVE_REPLICATION
  case COM_REGISTER_SLAVE:
  {
    status_var_increment(thd->status_var.com_register_slave);
    if (!thd->register_slave((uchar*) packet, packet_length))
      my_ok(thd);
    break;
  }
#endif
  case COM_RESET_CONNECTION:
  {
    thd->status_var.com_other++;
    thd->change_user();
    thd->clear_error();                         // if errors from rollback
    /* Restore original charset from client authentication packet.*/
    if(thd->org_charset)
      thd->update_charset(thd->org_charset,thd->org_charset,thd->org_charset);
    my_ok(thd, 0, 0, 0);
    break;
  }
  case COM_CHANGE_USER:
  {
    int auth_rc;
    status_var_increment(thd->status_var.com_other);

    thd->change_user();
    thd->clear_error();                         // if errors from rollback

    /* acl_authenticate() takes the data from net->read_pos */
    net->read_pos= (uchar*)packet;

    LEX_CSTRING save_db= thd->db;
    USER_CONN *save_user_connect= thd->user_connect;
    Security_context save_security_ctx= *thd->security_ctx;
    CHARSET_INFO *save_character_set_client=
      thd->variables.character_set_client;
    CHARSET_INFO *save_collation_connection=
      thd->variables.collation_connection;
    CHARSET_INFO *save_character_set_results=
      thd->variables.character_set_results;

    /* Ensure we don't free security_ctx->user in case we have to revert */
    thd->security_ctx->user= 0;
    thd->user_connect= 0;

    /*
      to limit COM_CHANGE_USER ability to brute-force passwords,
      we only allow three unsuccessful COM_CHANGE_USER per connection.
    */
    if (thd->failed_com_change_user >= 3)
    {
      my_message(ER_UNKNOWN_COM_ERROR, ER_THD(thd,ER_UNKNOWN_COM_ERROR),
                 MYF(0));
      auth_rc= 1;
    }
    else
      auth_rc= acl_authenticate(thd, packet_length);

    mysql_audit_notify_connection_change_user(thd, &save_security_ctx);
    if (auth_rc)
    {
      /* Free user if allocated by acl_authenticate */
      my_free(const_cast<char*>(thd->security_ctx->user));
      *thd->security_ctx= save_security_ctx;
      if (thd->user_connect)
	decrease_user_connections(thd->user_connect);
      thd->user_connect= save_user_connect;
      thd->reset_db(&save_db);
      thd->update_charset(save_character_set_client, save_collation_connection,
                          save_character_set_results);
      thd->failed_com_change_user++;
      my_sleep(1000000);
    }
    else
    {
#ifndef NO_EMBEDDED_ACCESS_CHECKS
      /* we've authenticated new user */
      if (save_user_connect)
	decrease_user_connections(save_user_connect);
#endif /* NO_EMBEDDED_ACCESS_CHECKS */
      my_free((char*) save_db.str);
      my_free(const_cast<char*>(save_security_ctx.user));
    }
    break;
  }
  case COM_STMT_BULK_EXECUTE:
  {
    mysqld_stmt_bulk_execute(thd, packet, packet_length);
#ifdef WITH_WSREP
    if (WSREP(thd))
    {
        (void)wsrep_after_statement(thd);
    }
#endif /* WITH_WSREP */
    break;
  }
  case COM_STMT_EXECUTE:
  {
    mysqld_stmt_execute(thd, packet, packet_length);
#ifdef WITH_WSREP
    if (WSREP(thd))
    {
        (void)wsrep_after_statement(thd);
    }
#endif /* WITH_WSREP */
    break;
  }
  case COM_STMT_FETCH:
  {
    mysqld_stmt_fetch(thd, packet, packet_length);
    break;
  }
  case COM_STMT_SEND_LONG_DATA:
  {
    mysql_stmt_get_longdata(thd, packet, packet_length);
    break;
  }
  case COM_STMT_PREPARE:
  {
    mysqld_stmt_prepare(thd, packet, packet_length);
    break;
  }
  case COM_STMT_CLOSE:
  {
    mysqld_stmt_close(thd, packet);
    break;
  }
  case COM_STMT_RESET:
  {
    mysqld_stmt_reset(thd, packet);
    break;
  }
  case COM_QUERY:
  {
    DBUG_ASSERT(thd->m_digest == NULL);
    thd->m_digest= & thd->m_digest_state;
    thd->m_digest->reset(thd->m_token_array, max_digest_length);

    if (unlikely(alloc_query(thd, packet, packet_length)))
      break;					// fatal error is set
    MYSQL_QUERY_START(thd->query(), thd->thread_id,
                      thd->get_db(),
                      &thd->security_ctx->priv_user[0],
                      (char *) thd->security_ctx->host_or_ip);
    char *packet_end= thd->query() + thd->query_length();
    general_log_write(thd, command, thd->query(), thd->query_length());
    DBUG_PRINT("query",("query_id=%lld, %.*s", thd->query_id, thd->query_length(), thd->query()));
#if defined(ENABLED_PROFILING)
    thd->profiling.set_query_source(thd->query(), thd->query_length());
#endif
    MYSQL_SET_STATEMENT_TEXT(thd->m_statement_psi, thd->query(),
                             thd->query_length());

    Parser_state parser_state;
    if (unlikely(parser_state.init(thd, thd->query(), thd->query_length())))
      break;

#ifdef WITH_WSREP
    if (WSREP(thd))
    {
      if (wsrep_mysql_parse(thd, thd->query(), thd->query_length(),
                            &parser_state))
      {
        WSREP_DEBUG("Deadlock error for: %s", thd->query());
        mysql_mutex_lock(&thd->LOCK_thd_data);
        thd->reset_kill_query();
        thd->wsrep_retry_counter  = 0;
        mysql_mutex_unlock(&thd->LOCK_thd_data);
        goto dispatch_end;
      }
    }
    else
#endif /* WITH_WSREP */
      mysql_parse(thd, thd->query(), thd->query_length(), &parser_state);

    while (!thd->killed && (parser_state.m_lip.found_semicolon != NULL) &&
           ! thd->is_error())
    {
      /*
        Multiple queries exist, execute them individually
      */
      char *beginning_of_next_stmt= (char*) parser_state.m_lip.found_semicolon;

      /* Finalize server status flags after executing a statement. */
      thd->update_server_status();
      thd->protocol->end_statement();
      query_cache_end_of_result(thd);

      mysql_audit_general(thd, MYSQL_AUDIT_GENERAL_STATUS,
                          thd->get_stmt_da()->is_error()
                            ? thd->get_stmt_da()->sql_errno()
                            : 0,
                          command_name[command].str);

      ulong length= (ulong)(packet_end - beginning_of_next_stmt);

      log_slow_statement(thd);
      DBUG_ASSERT(!thd->apc_target.is_enabled());

      /* Remove garbage at start of query */
      while (length > 0 && my_isspace(thd->charset(), *beginning_of_next_stmt))
      {
        beginning_of_next_stmt++;
        length--;
      }

      /* PSI end */
      MYSQL_END_STATEMENT(thd->m_statement_psi, thd->get_stmt_da());
      thd->m_statement_psi= NULL;
      thd->m_digest= NULL;

      /* DTRACE end */
      if (MYSQL_QUERY_DONE_ENABLED())
      {
        MYSQL_QUERY_DONE(thd->is_error());
      }

      thd->lex->restore_set_statement_var();

#if defined(ENABLED_PROFILING)
      thd->profiling.finish_current_query();
      thd->profiling.start_new_query("continuing");
      thd->profiling.set_query_source(beginning_of_next_stmt, length);
#endif

      /* DTRACE begin */
      MYSQL_QUERY_START(beginning_of_next_stmt, thd->thread_id,
                        thd->get_db(),
                        &thd->security_ctx->priv_user[0],
                        (char *) thd->security_ctx->host_or_ip);

      /* PSI begin */
      thd->m_digest= & thd->m_digest_state;

      thd->m_statement_psi= MYSQL_START_STATEMENT(&thd->m_statement_state,
                                                  com_statement_info[command].m_key,
                                                  thd->db.str, thd->db.length,
                                                  thd->charset(), NULL);
      THD_STAGE_INFO(thd, stage_starting);
      MYSQL_SET_STATEMENT_TEXT(thd->m_statement_psi, beginning_of_next_stmt,
                               length);

      thd->set_query_and_id(beginning_of_next_stmt, length,
                            thd->charset(), next_query_id());

      /*
        Count each statement from the client.
      */
      statistic_increment(thd->status_var.questions, &LOCK_status);

      if (!WSREP(thd))
        thd->set_time(); /* Reset the query start time. */

      parser_state.reset(beginning_of_next_stmt, length);

#ifdef WITH_WSREP
      if (WSREP(thd))
      {
        if (wsrep_mysql_parse(thd, beginning_of_next_stmt,
                              length, &parser_state))
        {
          WSREP_DEBUG("Deadlock error for: %s", thd->query());
          mysql_mutex_lock(&thd->LOCK_thd_data);
          thd->reset_kill_query();
          thd->wsrep_retry_counter  = 0;
          mysql_mutex_unlock(&thd->LOCK_thd_data);

          goto dispatch_end;
        }
      }
      else
#endif /* WITH_WSREP */
      mysql_parse(thd, beginning_of_next_stmt, length, &parser_state);

    }

    DBUG_PRINT("info",("query ready"));
    break;
  }
  case COM_FIELD_LIST:				// This isn't actually needed
#ifdef DONT_ALLOW_SHOW_COMMANDS
    my_message(ER_NOT_ALLOWED_COMMAND, ER_THD(thd, ER_NOT_ALLOWED_COMMAND),
               MYF(0));	/* purecov: inspected */
    break;
#else
  {
    char *fields, *packet_end= packet + packet_length, *arg_end;
    /* Locked closure of all tables */
    TABLE_LIST table_list;
    LEX_STRING table_name;
    LEX_CSTRING db;
    /*
      SHOW statements should not add the used tables to the list of tables
      used in a transaction.
    */
    MDL_savepoint mdl_savepoint= thd->mdl_context.mdl_savepoint();

    status_var_increment(thd->status_var.com_stat[SQLCOM_SHOW_FIELDS]);
    if (thd->copy_db_to(&db))
      break;
    /*
      We have name + wildcard in packet, separated by endzero
      (The packet is guaranteed to end with an end zero)
    */
    arg_end= strend(packet);
    uint arg_length= (uint)(arg_end - packet);

    /* Check given table name length. */
    if (packet_length - arg_length > NAME_LEN + 1 || arg_length > SAFE_NAME_LEN)
    {
      my_message(ER_UNKNOWN_COM_ERROR, ER_THD(thd, ER_UNKNOWN_COM_ERROR),
                 MYF(0));
      break;
    }
    thd->convert_string(&table_name, system_charset_info,
			packet, arg_length, thd->charset());
    if (Lex_ident_table::check_name(table_name, false))
    {
      /* this is OK due to convert_string() null-terminating the string */
      my_error(ER_WRONG_TABLE_NAME, MYF(0), table_name.str);
      break;
    }
    packet= arg_end + 1;

    lex_start(thd);
    /* Must be before we init the table list. */
    if (lower_case_table_names)
    {
      table_name= thd->make_ident_casedn(table_name);
      db= thd->make_ident_casedn(db);
    }
    table_list.init_one_table(&db, (LEX_CSTRING*) &table_name, 0, TL_READ);
    /*
      Init TABLE_LIST members necessary when the undelrying
      table is view.
    */
    table_list.select_lex= thd->lex->first_select_lex();
    thd->lex->
      first_select_lex()->table_list.insert(&table_list,
                                                  &table_list.next_local);
    thd->lex->add_to_query_tables(&table_list);

    if (is_infoschema_db(&table_list.db))
    {
      ST_SCHEMA_TABLE *schema_table= find_schema_table(thd, &table_list.alias);
      if (schema_table)
        table_list.schema_table= schema_table;
    }

    uint query_length= (uint) (packet_end - packet); // Don't count end \0
    if (!(fields= (char *) thd->memdup(packet, query_length + 1)))
      break;
    thd->set_query(fields, query_length);
    general_log_print(thd, command, "%s %s", table_list.table_name.str,
                      fields);

    if (thd->open_temporary_tables(&table_list))
      break;

    if (check_table_access(thd, SELECT_ACL, &table_list,
                           TRUE, UINT_MAX, FALSE))
      break;
    /*
      Turn on an optimization relevant if the underlying table
      is a view: do not fill derived tables.
    */
    thd->lex->sql_command= SQLCOM_SHOW_FIELDS;

    mysqld_list_fields(thd,&table_list,fields);
    thd->lex->unit.cleanup();
    /* No need to rollback statement transaction, it's not started. */
    DBUG_ASSERT(thd->transaction->stmt.is_empty());
    close_thread_tables(thd);
    thd->mdl_context.rollback_to_savepoint(mdl_savepoint);

    if (thd->transaction_rollback_request)
    {
      /*
        Transaction rollback was requested since MDL deadlock was
        discovered while trying to open tables. Rollback transaction
        in all storage engines including binary log and release all
        locks.
      */
      trans_rollback_implicit(thd);
      thd->release_transactional_locks();
    }

    thd->cleanup_after_query();
    break;
  }
#endif
  case COM_QUIT:
    /* Note: We don't calculate statistics for this command */

    /* Ensure that quit works even if max_mem_used is set */
    thd->variables.max_mem_used= LONGLONG_MAX;
    general_log_print(thd, command, NullS);
    net->error=0;				// Don't give 'abort' message
    thd->get_stmt_da()->disable_status();       // Don't send anything back
    error=TRUE;					// End server
    break;
#ifndef EMBEDDED_LIBRARY
  case COM_BINLOG_DUMP:
    {
      ulong pos;
      ushort flags;

      status_var_increment(thd->status_var.com_other);

      thd->query_plan_flags|= QPLAN_ADMIN;
      if (check_global_access(thd, PRIV_COM_BINLOG_DUMP))
	break;

      /* TODO: The following has to be changed to an 8 byte integer */
      pos = uint4korr(packet);
      flags = uint2korr(packet + 4);
      if ((thd->variables.server_id= uint4korr(packet+6)))
      {
        bool got_error;

        got_error= kill_zombie_dump_threads(thd,
                                            thd->variables.server_id);
        if (got_error || thd->killed)
        {
          if (!thd->killed)
            my_printf_error(ER_MASTER_FATAL_ERROR_READING_BINLOG,
                            "Could not start dump thread for slave: %u as "
                            "it has already a running dump thread",
                            MYF(0), (uint) thd->variables.server_id);
          else if (! thd->get_stmt_da()->is_set())
            thd->send_kill_message();
          error= TRUE;
          thd->unregister_slave(); // todo: can be extraneous
          break;
        }
      }

      const char *name= packet + 10;
      size_t nlen= strlen(name);

      general_log_print(thd, command, "Log: '%s'  Pos: %lu", name, pos);
      if (nlen < FN_REFLEN)
        mysql_binlog_send(thd, thd->strmake(name, nlen), (my_off_t)pos, flags);
      if (thd->killed && ! thd->get_stmt_da()->is_set())
        thd->send_kill_message();
      thd->unregister_slave(); // todo: can be extraneous
      /*  fake COM_QUIT -- if we get here, the thread needs to terminate */
      error = TRUE;
      break;
    }
#endif
  case COM_REFRESH:
  {
    int not_used;

    /*
      Initialize thd->lex since it's used in many base functions, such as
      open_tables(). Otherwise, it remains uninitialized and may cause crash
      during execution of COM_REFRESH.
    */
    lex_start(thd);
    
    status_var_increment(thd->status_var.com_stat[SQLCOM_FLUSH]);
    ulonglong options= (ulonglong) (uchar) packet[0];
    if (trans_commit_implicit(thd))
      break;
    thd->release_transactional_locks();
    if (options & REFRESH_STATUS &&
        !(thd->variables.old_behavior & OLD_MODE_OLD_FLUSH_STATUS))
      options= (options & ~REFRESH_STATUS) | REFRESH_SESSION_STATUS;
    if ((options & ~REFRESH_SESSION_STATUS) &&
        check_global_access(thd,RELOAD_ACL))
      break;
    general_log_print(thd, command, NullS);
#ifndef DBUG_OFF
    bool debug_simulate= FALSE;
    DBUG_EXECUTE_IF("simulate_detached_thread_refresh", debug_simulate= TRUE;);
    if (debug_simulate)
    {
      /* This code doesn't work under FTWRL */
      DBUG_ASSERT(! (options & REFRESH_READ_LOCK));
      /*
        Simulate a reload without a attached thread session.
        Provides a environment similar to that of when the
        server receives a SIGHUP signal and reloads caches
        and flushes tables.
      */
      bool res;
      set_current_thd(0);
      res= reload_acl_and_cache(NULL, options | REFRESH_FAST,
                                NULL, &not_used);
      set_current_thd(thd);
      if (res)
        break;
    }
    else
#endif
    {
      thd->lex->relay_log_connection_name= empty_clex_str;
      if (reload_acl_and_cache(thd, options, (TABLE_LIST*) 0, &not_used))
        break;
    }
    if (trans_commit_implicit(thd))
      break;
    close_thread_tables(thd);
    thd->release_transactional_locks();
    my_ok(thd);
    break;
  }
#ifndef EMBEDDED_LIBRARY
  case COM_SHUTDOWN:
  {
    status_var_increment(thd->status_var.com_other);
    if (check_global_access(thd,SHUTDOWN_ACL))
      break; /* purecov: inspected */
    /*
      If the client is < 4.1.3, it is going to send us no argument; then
      packet_length is 0, packet[0] is the end 0 of the packet. Note that
      SHUTDOWN_DEFAULT is 0. If client is >= 4.1.3, the shutdown level is in
      packet[0].
    */
    enum mysql_enum_shutdown_level level;
    level= (enum mysql_enum_shutdown_level) (uchar) packet[0];
    thd->lex->is_shutdown_wait_for_slaves= false;  // "deferred" cleanup
    if (level == SHUTDOWN_DEFAULT)
      level= SHUTDOWN_WAIT_ALL_BUFFERS; // soon default will be configurable
    else if (level != SHUTDOWN_WAIT_ALL_BUFFERS)
    {
      my_error(ER_NOT_SUPPORTED_YET, MYF(0), "this shutdown level");
      break;
    }
    DBUG_PRINT("quit",("Got shutdown command for level %u", level));
    general_log_print(thd, command, NullS);
    my_eof(thd);
    kill_mysql(thd);
    error=TRUE;
    DBUG_EXECUTE_IF("simulate_slow_client_at_shutdown", my_sleep(2000000););
    break;
  }
#endif
  case COM_STATISTICS:
  {
    STATUS_VAR *current_global_status_var;      // Big; Don't allocate on stack
    ulong uptime;
    ulonglong queries_per_second1000;
    char buff[250];
    uint buff_len= sizeof(buff);

    if (!(current_global_status_var= thd->alloc<STATUS_VAR>(1)))
      break;
    general_log_print(thd, command, NullS);
    status_var_increment(thd->status_var.com_stat[SQLCOM_SHOW_STATUS]);
    *current_global_status_var= global_status_var;
    calc_sum_of_all_status(current_global_status_var);
    if (!(uptime= (ulong) (thd->start_time - server_start_time)))
      queries_per_second1000= 0;
    else
      queries_per_second1000= thd->query_id * 1000 / uptime;
#ifndef EMBEDDED_LIBRARY
    size_t length=
#endif
    my_snprintf(buff, buff_len - 1,
                        "Uptime: %lu  Threads: %u  Questions: %lu  "
                        "Slow queries: %lu  Opens: %lu  "
                        "Open tables: %u  Queries per second avg: %u.%03u",
                        uptime, THD_count::value(), (ulong) thd->query_id,
                        current_global_status_var->long_query_count,
                        current_global_status_var->opened_tables,
                        tc_records(),
                        (uint) (queries_per_second1000 / 1000),
                        (uint) (queries_per_second1000 % 1000));
#ifdef EMBEDDED_LIBRARY
    /* Store the buffer in permanent memory */
    my_ok(thd, 0, 0, buff);
#else
    (void) my_net_write(net, (uchar*) buff, length);
    (void) net_flush(net);
    thd->get_stmt_da()->disable_status();
#endif
    break;
  }
  case COM_PING:
    status_var_increment(thd->status_var.com_other);
    my_ok(thd);				// Tell client we are alive
    break;
  case COM_PROCESS_INFO:
    status_var_increment(thd->status_var.com_stat[SQLCOM_SHOW_PROCESSLIST]);
    if (!thd->security_ctx->priv_user[0] &&
        check_global_access(thd, PRIV_COM_PROCESS_INFO))
      break;
    general_log_print(thd, command, NullS);
    mysqld_list_processes(thd,
                     thd->security_ctx->master_access & PRIV_COM_PROCESS_INFO ?
                     NullS : thd->security_ctx->priv_user, 0);
    break;
  case COM_PROCESS_KILL:
  {
    status_var_increment(thd->status_var.com_stat[SQLCOM_KILL]);
    ulong id=(ulong) uint4korr(packet);
    sql_kill(thd, id, KILL_CONNECTION_HARD, KILL_TYPE_ID);
    break;
  }
  case COM_SET_OPTION:
  {
    status_var_increment(thd->status_var.com_stat[SQLCOM_SET_OPTION]);
    uint opt_command= uint2korr(packet);

    switch (opt_command) {
    case (int) MYSQL_OPTION_MULTI_STATEMENTS_ON:
      thd->client_capabilities|= CLIENT_MULTI_STATEMENTS;
      my_eof(thd);
      break;
    case (int) MYSQL_OPTION_MULTI_STATEMENTS_OFF:
      thd->client_capabilities&= ~CLIENT_MULTI_STATEMENTS;
      my_eof(thd);
      break;
    default:
      my_message(ER_UNKNOWN_COM_ERROR, ER_THD(thd, ER_UNKNOWN_COM_ERROR),
                 MYF(0));
      break;
    }
    break;
  }
  case COM_DEBUG:
    status_var_increment(thd->status_var.com_other);
    if (check_global_access(thd, PRIV_DEBUG))
      break;					/* purecov: inspected */
    mysql_print_status();
    general_log_print(thd, command, NullS);
    my_eof(thd);
    break;

  case COM_SLEEP:
  case COM_CONNECT:				// Impossible here
  case COM_TIME:				// Impossible from client
  case COM_DELAYED_INSERT:
  case COM_END:
  case COM_UNIMPLEMENTED:
  default:
    my_message(ER_UNKNOWN_COM_ERROR, ER_THD(thd, ER_UNKNOWN_COM_ERROR),
               MYF(0));
    break;
  }

dispatch_end:
  /*
   For the threadpool i.e if non-blocking call, if not all async operations
   are finished, return without cleanup. The cleanup will be done on
   later, when command execution is resumed.
  */
  if (!blocking && !error && thd->async_state.pending_ops())
  {
    DBUG_RETURN(DISPATCH_COMMAND_WOULDBLOCK);
  }

resume:

#ifdef WITH_WSREP
  /*
    Next test should really be WSREP(thd), but that causes a failure when doing
    'set WSREP_ON=0'
  */
  if (unlikely(wsrep_service_started))
  {
    if (thd->killed == KILL_QUERY)
    {
      WSREP_DEBUG("THD is killed at dispatch_end");
    }
    if (thd->lex->sql_command != SQLCOM_SET_OPTION)
    {
      DEBUG_SYNC(thd, "wsrep_at_dispatch_end_before_result");
    }
    if (thd->wsrep_cs().state() == wsrep::client_state::s_exec)
    {
      wsrep_after_command_before_result(thd);
      if (wsrep_current_error(thd) && !wsrep_command_no_result(command))
      {
        /* todo: Pass wsrep client state current error to override */
        wsrep_override_error(thd, wsrep_current_error(thd),
                             wsrep_current_error_status(thd));
        WSREP_LOG_THD(thd, "leave");
      }
    }
    else
    {
      /* wsrep_after_command_before_result() already called elsewhere
         or not necessary to call it */
      assert(thd->wsrep_cs().state() == wsrep::client_state::s_none ||
             thd->wsrep_cs().state() == wsrep::client_state::s_result);
    }
    if (WSREP(thd))
    {
      /*
        MDEV-10812
        In the case of COM_QUIT/COM_STMT_CLOSE thread status should be disabled.
      */
      DBUG_ASSERT((command != COM_QUIT && command != COM_STMT_CLOSE)
                  || thd->get_stmt_da()->is_disabled());
      DBUG_ASSERT(thd->wsrep_trx().state() != wsrep::transaction::s_replaying);
      /* wsrep BF abort in query exec phase */
      mysql_mutex_lock(&thd->LOCK_thd_kill);
      do_end_of_statement= thd_is_connection_alive(thd);
      mysql_mutex_unlock(&thd->LOCK_thd_kill);
    }
  }
#endif /* WITH_WSREP */

  if (thd->reset_sp_cache)
  {
    thd->sp_caches_empty();
    thd->reset_sp_cache= false;
  }

  if (do_end_of_statement)
  {
    DBUG_ASSERT(thd->derived_tables == NULL &&
               (thd->open_tables == NULL ||
               (thd->locked_tables_mode == LTM_LOCK_TABLES)));

    thd_proc_info(thd, "Updating status");
    /* Finalize server status flags after executing a command. */
    thd->update_server_status();
    thd->protocol->end_statement();
    query_cache_end_of_result(thd);
  }
  if (drop_more_results)
    thd->server_status&= ~SERVER_MORE_RESULTS_EXISTS;

  if (likely(!thd->is_error() && !thd->killed_errno()))
    mysql_audit_general(thd, MYSQL_AUDIT_GENERAL_RESULT, 0, 0);

  mysql_audit_general(thd, MYSQL_AUDIT_GENERAL_STATUS,
                      thd->get_stmt_da()->is_error() ?
                      thd->get_stmt_da()->sql_errno() : 0,
                      command_name[command].str);

  thd->update_all_stats();

  /*
    Write to slow query log only those statements that received via the text
    protocol except the EXECUTE statement. The reason we do that way is
    that for statements received via binary protocol and for the EXECUTE
    statement, the slow statements have been already written to slow query log
    inside the method Prepared_statement::execute().
  */
  if(command == COM_QUERY &&
     thd->lex->sql_command != SQLCOM_EXECUTE)
    log_slow_statement(thd);
  else
    delete_explain_query(thd->lex);

  THD_STAGE_INFO(thd, stage_cleaning_up);
  thd->reset_query();

  /* Performance Schema Interface instrumentation, end */
  MYSQL_END_STATEMENT(thd->m_statement_psi, thd->get_stmt_da());
  /* Reset values shown in processlist */
  thd->examined_row_count_for_statement= thd->sent_row_count_for_statement= 0;
  thd->mark_connection_idle();

  thd->m_statement_psi= NULL;
  thd->m_digest= NULL;

  thd->packet.shrink(thd->variables.net_buffer_length); // Reclaim some memory

  thd->reset_kill_query();  /* Ensure that killed_errmsg is released */
  /*
    LEX::m_sql_cmd can point to Sql_cmd allocated on thd->mem_root.
    Unlink it now, before freeing the root.
  */
  thd->lex->m_sql_cmd= NULL;
  free_root(thd->mem_root,MYF(MY_KEEP_PREALLOC));
  DBUG_EXECUTE_IF("print_allocated_thread_memory",
                  SAFEMALLOC_REPORT_MEMORY(sf_malloc_dbug_id()););

#if defined(ENABLED_PROFILING)
  thd->profiling.finish_current_query();
#endif
  if (MYSQL_QUERY_DONE_ENABLED() || MYSQL_COMMAND_DONE_ENABLED())
  {
    int res __attribute__((unused));
    res= (int) thd->is_error();
    if (command == COM_QUERY)
    {
      MYSQL_QUERY_DONE(res);
    }
    MYSQL_COMMAND_DONE(res);
  }
  DEBUG_SYNC(thd,"dispatch_command_end");
  DEBUG_SYNC(thd,"dispatch_command_end2");

  /* Check that some variables are reset properly */
  DBUG_ASSERT(thd->abort_on_warning == 0);
  thd->lex->restore_set_statement_var();
  DBUG_RETURN(error?DISPATCH_COMMAND_CLOSE_CONNECTION: DISPATCH_COMMAND_SUCCESS);
}

static bool slow_filter_masked(THD *thd, ulonglong mask)
{
  return thd->variables.log_slow_filter && !(thd->variables.log_slow_filter & mask);
}

/*
  Log query to slow queries, if it passes filtering

  @note
    This function must call delete_explain_query().
*/

void log_slow_statement(THD *thd)
{
  DBUG_ENTER("log_slow_statement");

  /*
    The following should never be true with our current code base,
    but better to keep this here so we don't accidently try to log a
    statement in a trigger or stored function
  */
  if (unlikely(thd->in_sub_stmt))
    goto end;                           // Don't set time for sub stmt
  /*
    Skip both long_query_count increment and logging if the current
    statement forces slow log suppression (e.g. an SP statement).

    Note, we don't check for global_system_variables.sql_log_slow here.
    According to the manual, the "Slow_queries" status variable does not require
    sql_log_slow to be ON. So even if sql_log_slow is OFF, we still need to
    continue and increment long_query_count (and skip only logging, see below):
  */
  if (!thd->enable_slow_log)
    goto end; // E.g. SP statement

  DBUG_EXECUTE_IF("simulate_slow_query", {
                  if (thd->get_command() == COM_QUERY ||
                      thd->get_command() == COM_STMT_EXECUTE)
                    thd->server_status|= SERVER_QUERY_WAS_SLOW;
                  });

  if ((thd->server_status &
       (SERVER_QUERY_NO_INDEX_USED | SERVER_QUERY_NO_GOOD_INDEX_USED)) &&
      !(thd->query_plan_flags & QPLAN_STATUS) &&
      (thd->variables.log_slow_filter & QPLAN_NOT_USING_INDEX))
  {
    thd->query_plan_flags|= QPLAN_NOT_USING_INDEX;
    /* We are always logging no index queries if enabled in filter */
    thd->server_status|= SERVER_QUERY_WAS_SLOW;
  }

  if ((thd->server_status & SERVER_QUERY_WAS_SLOW) &&
      (thd->get_examined_row_count() >= thd->variables.min_examined_row_limit ||
       thd->log_slow_always_query_time()))
  {
    thd->status_var.long_query_count++;

    /*
      until log_slow_disabled_statements=admin is removed, it
      duplicates slow_log_filter=admin
    */
    if ((thd->query_plan_flags & QPLAN_ADMIN) &&
        (thd->variables.log_slow_disabled_statements & LOG_SLOW_DISABLE_ADMIN))
      goto end;

    if (!global_system_variables.sql_log_slow || !thd->variables.sql_log_slow)
      goto end;

    /*
      If rate limiting of slow log writes is enabled, decide whether to log
      this query to the log or not.
    */ 
    if (thd->variables.log_slow_rate_limit > 1 &&
        !thd->log_slow_always_query_time() &&
        (global_query_id % thd->variables.log_slow_rate_limit) != 0)
      goto end;

    /*
      Follow the slow log filter configuration:
      skip logging if the current statement matches the filter.
    */
    if (slow_filter_masked(thd, thd->query_plan_flags))
      goto end;

    THD_STAGE_INFO(thd, stage_logging_slow_query);
    slow_log_print(thd, thd->query(), thd->query_length(), 
                   thd->utime_after_query);
  }

end:
  delete_explain_query(thd->lex);
  DBUG_VOID_RETURN;
}


/**
  Create a TABLE_LIST object for an INFORMATION_SCHEMA table.

    This function is used in the parser to convert a SHOW or DESCRIBE
    table_name command to a SELECT from INFORMATION_SCHEMA.
    It prepares a SELECT_LEX and a TABLE_LIST object to represent the
    given command as a SELECT parse tree.

  @param thd              thread handle
  @param lex              current lex
  @param table_ident      table alias if it's used
  @param schema_table_idx the type of the INFORMATION_SCHEMA table to be
                          created

  @note
    Due to the way this function works with memory and LEX it cannot
    be used outside the parser (parse tree transformations outside
    the parser break PS and SP).

  @retval
    0                 success
  @retval
    1                 out of memory or SHOW commands are not allowed
                      in this version of the server.
*/

int prepare_schema_table(THD *thd, LEX *lex, Table_ident *table_ident,
                         enum enum_schema_tables schema_table_idx)
{
  SELECT_LEX *schema_select_lex= NULL;
  DBUG_ENTER("prepare_schema_table");

  switch (schema_table_idx) {
  case SCH_SCHEMATA:
#if defined(DONT_ALLOW_SHOW_COMMANDS)
    my_message(ER_NOT_ALLOWED_COMMAND,
               ER_THD(thd, ER_NOT_ALLOWED_COMMAND), MYF(0));
    DBUG_RETURN(1);
#else
    break;
#endif

  case SCH_TABLE_NAMES:
  case SCH_TABLES:
  case SCH_CHECK_CONSTRAINTS:
  case SCH_VIEWS:
  case SCH_TRIGGERS:
  case SCH_EVENTS:
#ifdef DONT_ALLOW_SHOW_COMMANDS
    my_message(ER_NOT_ALLOWED_COMMAND,
               ER_THD(thd, ER_NOT_ALLOWED_COMMAND), MYF(0));
    DBUG_RETURN(1);
#else
    {
      if (lex->first_select_lex()->db.str == NULL &&
          lex->copy_db_to(&lex->first_select_lex()->db))
      {
        DBUG_RETURN(1);
      }
      schema_select_lex= new (thd->mem_root) SELECT_LEX();
      schema_select_lex->table_list.first= NULL;
      if (lower_case_table_names == 1)
        lex->first_select_lex()->db=
          thd->make_ident_casedn(lex->first_select_lex()->db);
      schema_select_lex->db= lex->first_select_lex()->db;
      if (Lex_ident_db::check_name_with_error(lex->first_select_lex()->db))
        DBUG_RETURN(1);
      break;
    }
#endif
  case SCH_COLUMNS:
  case SCH_STATISTICS:
#ifdef DONT_ALLOW_SHOW_COMMANDS
    my_message(ER_NOT_ALLOWED_COMMAND,
               ER_THD(thd, ER_NOT_ALLOWED_COMMAND), MYF(0));
    DBUG_RETURN(1);
#else
  {
    DBUG_ASSERT(table_ident);
    TABLE_LIST **query_tables_last= lex->query_tables_last;
    schema_select_lex= new (thd->mem_root) SELECT_LEX();
    /* 'parent_lex' is used in init_query() so it must be before it. */
    schema_select_lex->parent_lex= lex;
    schema_select_lex->init_query();
    schema_select_lex->select_number= 0;
    if (!schema_select_lex->add_table_to_list(thd, table_ident, 0, 0, TL_READ,
                                              MDL_SHARED_READ))
      DBUG_RETURN(1);
    lex->query_tables_last= query_tables_last;
    break;
  }
#endif
  case SCH_PROFILES:
    /* 
      Mark this current profiling record to be discarded.  We don't
      wish to have SHOW commands show up in profiling.
    */
#if defined(ENABLED_PROFILING)
    thd->profiling.discard_current_query();
#endif
    break;
  default:
    break;
  }
  if (schema_select_lex)
    schema_select_lex->set_master_unit(&lex->unit);
  SELECT_LEX *select_lex= lex->current_select;
  if (make_schema_select(thd, select_lex, get_schema_table(schema_table_idx)))
    DBUG_RETURN(1);

  select_lex->table_list.first->schema_select_lex= schema_select_lex;
  DBUG_RETURN(0);
}


/**
  Read query from packet and store in thd->query.
  Used in COM_QUERY and COM_STMT_PREPARE.

    Sets the following THD variables:
  - query
  - query_length

  @retval
    FALSE ok
  @retval
    TRUE  error;  In this case thd->fatal_error is set
*/

bool alloc_query(THD *thd, const char *packet, size_t packet_length)
{
  char *query;
  /* Remove garbage at start and end of query */
  while (packet_length > 0 && my_isspace(thd->charset(), packet[0]))
  {
    packet++;
    packet_length--;
  }
  const char *pos= packet + packet_length;     // Point at end null
  while (packet_length > 0 &&
	 (pos[-1] == ';' || my_isspace(thd->charset() ,pos[-1])))
  {
    pos--;
    packet_length--;
  }
  /* We must allocate some extra memory for query cache 

    The query buffer layout is:
       buffer :==
            <statement>   The input statement(s)
            '\0'          Terminating null char  (1 byte)
            <length>      Length of following current database name (size_t)
            <db_name>     Name of current database
            <flags>       Flags struct
  */
  if (! (query= (char*) thd->memdup_w_gap(packet,
                                          packet_length,
                                          1 + thd->db.length +
                                          QUERY_CACHE_DB_LENGTH_SIZE +
                                          QUERY_CACHE_FLAGS_SIZE)))
      return TRUE;
  query[packet_length]= '\0';
  /*
    Space to hold the name of the current database is allocated.  We
    also store this length, in case current database is changed during
    execution.  We might need to reallocate the 'query' buffer
  */
  int2store(query + packet_length + 1, thd->db.length);
    
  thd->set_query(query, packet_length);

  /* Reclaim some memory */
  thd->packet.shrink(thd->variables.net_buffer_length);
  thd->convert_buffer.shrink(thd->variables.net_buffer_length);

  return FALSE;
}


bool sp_process_definer(THD *thd)
{
  DBUG_ENTER("sp_process_definer");

  LEX *lex= thd->lex;

  /*
    If the definer is not specified, this means that CREATE-statement missed
    DEFINER-clause. DEFINER-clause can be missed in two cases:

      - The user submitted a statement w/o the clause. This is a normal
        case, we should assign CURRENT_USER as definer.

      - Our slave received an updated from the master, that does not
        replicate definer for stored routines. We should also assign
        CURRENT_USER as definer here, but also we should mark this routine
        as NON-SUID. This is essential for the sake of backward
        compatibility.

        The problem is the slave thread is running under "special" user (@),
        that actually does not exist. In the older versions we do not fail
        execution of a stored routine if its definer does not exist and
        continue the execution under the authorization of the invoker
        (BUG#13198). And now if we try to switch to slave-current-user (@),
        we will fail.

        Actually, this leads to the inconsistent state of master and
        slave (different definers, different SUID behaviour), but it seems,
        this is the best we can do.
  */

  if (!lex->definer)
  {
    Query_arena original_arena;
    Query_arena *ps_arena= thd->activate_stmt_arena_if_needed(&original_arena);

    lex->definer= create_default_definer(thd, false);

    if (ps_arena)
      thd->restore_active_arena(ps_arena, &original_arena);

    /* Error has been already reported. */
    if (lex->definer == NULL)
      DBUG_RETURN(TRUE);

    if (thd->slave_thread && lex->sphead)
      lex->sphead->set_suid(SP_IS_NOT_SUID);
  }
  else
  {
    LEX_USER *d= get_current_user(thd, lex->definer);
    if (!d)
      DBUG_RETURN(TRUE);
    if (d->user.str == public_name.str)
    {
      my_error(ER_INVALID_ROLE, MYF(0), lex->definer->user.str);
      DBUG_RETURN(TRUE);
    }
    thd->change_item_tree((Item**)&lex->definer, (Item*)d);

    /*
      If the specified definer differs from the current user or role, we
      should check that the current user has SUPER privilege (in order
      to create a stored routine under another user one must have
      SUPER privilege).
    */
    bool curuser= !strcmp(d->user.str, thd->security_ctx->priv_user);
    bool currole= !curuser && !strcmp(d->user.str, thd->security_ctx->priv_role);
    bool curuserhost= curuser && d->host.str &&
                      Lex_ident_host(d->host).
                        streq(Lex_cstring_strlen(thd->security_ctx->priv_host));
    if (!curuserhost && !currole &&
        check_global_access(thd, PRIV_DEFINER_CLAUSE, false))
      DBUG_RETURN(TRUE);
  }

  /* Check that the specified definer exists. Emit a warning if not. */

#ifndef NO_EMBEDDED_ACCESS_CHECKS
  if (!is_acl_user(lex->definer->host, lex->definer->user))
  {
    push_warning_printf(thd, Sql_condition::WARN_LEVEL_NOTE,
                        ER_MALFORMED_DEFINER, ER_THD(thd, ER_MALFORMED_DEFINER),
                        lex->definer->user.str, lex->definer->host.str);
  }
#endif /* NO_EMBEDDED_ACCESS_CHECKS */

  DBUG_RETURN(FALSE);
}


/**
  Auxiliary call that opens and locks tables for LOCK TABLES statement
  and initializes the list of locked tables.

  @param thd     Thread context.
  @param tables  List of tables to be locked.

  @return FALSE in case of success, TRUE in case of error.
*/

static bool __attribute__ ((noinline))
lock_tables_open_and_lock_tables(THD *thd, TABLE_LIST *tables)
{
  Lock_tables_prelocking_strategy lock_tables_prelocking_strategy;
  MDL_deadlock_and_lock_abort_error_handler deadlock_handler;
  MDL_savepoint mdl_savepoint= thd->mdl_context.mdl_savepoint();
  uint counter;
  TABLE_LIST *table;

  thd->in_lock_tables= 1;

retry:

  if (open_tables(thd, &tables, &counter, 0, &lock_tables_prelocking_strategy))
    goto err;

  for (table= tables; table; table= table->next_global)
  {
    if (!table->placeholder())
    {
      if (table->table->s->tmp_table)
      {
        /*
          We allow to change temporary tables even if they were locked for read
          by LOCK TABLES. To avoid a discrepancy between lock acquired at LOCK
          TABLES time and by the statement which is later executed under LOCK
          TABLES we ensure that for temporary tables we always request a write
          lock (such discrepancy can cause problems for the storage engine).
          We don't set TABLE_LIST::lock_type in this case as this might result
          in extra warnings from THD::decide_logging_format() even though
          binary logging is totally irrelevant for LOCK TABLES.
        */
        table->table->reginfo.lock_type= TL_WRITE;
      }
      else if (table->mdl_request.type == MDL_SHARED_READ &&
               ! table->prelocking_placeholder &&
               table->table->file->lock_count() == 0)
      {
        enum enum_mdl_type lock_type;
        /*
          In case when LOCK TABLE ... READ LOCAL was issued for table with
          storage engine which doesn't support READ LOCAL option and doesn't
          use THR_LOCK locks we need to upgrade weak SR metadata lock acquired
          in open_tables() to stronger SRO metadata lock.
          This is not needed for tables used through stored routines or
          triggers as we always acquire SRO (or even stronger SNRW) metadata
          lock for them.
        */
        deadlock_handler.init();
        thd->push_internal_handler(&deadlock_handler);

        lock_type= table->table->mdl_ticket->get_type() == MDL_SHARED_WRITE ?
                   MDL_SHARED_NO_READ_WRITE : MDL_SHARED_READ_ONLY;

        bool result= thd->mdl_context.upgrade_shared_lock(
                                        table->table->mdl_ticket,
                                        lock_type,
                                        thd->variables.lock_wait_timeout);

        thd->pop_internal_handler();

        if (deadlock_handler.need_reopen())
        {
          /*
            Deadlock occurred during upgrade of metadata lock.
            Let us restart acquiring and opening tables for LOCK TABLES.
          */
          close_tables_for_reopen(thd, &tables, mdl_savepoint, true);
          if (thd->open_temporary_tables(tables))
            goto err;
          goto retry;
        }

        if (result)
          goto err;
      }

#ifdef WITH_WSREP
      if (WSREP(thd) && table->table->s->table_type == TABLE_TYPE_SEQUENCE)
      {
        my_error(ER_NOT_SUPPORTED_YET, MYF(0),
                 "LOCK TABLE on SEQUENCES in Galera cluster");
        goto err;
      }
#endif

    }
    /*
       Check privileges of view tables here, after views were opened.
       Either definer or invoker has to have PRIV_LOCK_TABLES to be able
       to lock view and its tables. For mysqldump (that locks views
       before dumping their structures) compatibility we allow locking
       views that select from I_S or P_S tables, but downgrade the lock
       to TL_READ
     */
    if (table->belong_to_view &&
        check_single_table_access(thd, PRIV_LOCK_TABLES, table, 1))
    {
      if (table->grant.m_internal.m_schema_access)
        table->lock_type= TL_READ;
      else
      {
        bool error= true;
        if (Security_context *sctx= table->security_ctx)
        {
          table->security_ctx= 0;
          error= check_single_table_access(thd, PRIV_LOCK_TABLES, table, 1);
          table->security_ctx= sctx;
        }
        if (error)
        {
          my_error(ER_VIEW_INVALID, MYF(0), table->belong_to_view->view_db.str,
                   table->belong_to_view->view_name.str);
          goto err;
        }
      }
    }
  }

  if (lock_tables(thd, tables, counter, 0) ||
      thd->locked_tables_list.init_locked_tables(thd))
    goto err;

  thd->in_lock_tables= 0;

  return FALSE;

err:
  thd->in_lock_tables= 0;

  trans_rollback_stmt(thd);
  /*
    Need to end the current transaction, so the storage engine (InnoDB)
    can free its locks if LOCK TABLES locked some tables before finding
    that it can't lock a table in its list
  */
  trans_rollback(thd);
  /* Close tables and release metadata locks. */
  close_thread_tables(thd);
  DBUG_ASSERT(!thd->locked_tables_mode);
  thd->release_transactional_locks();
  return TRUE;
}


static bool do_execute_sp(THD *thd, sp_head *sp)
{
  /* bits that should be cleared in thd->server_status */
  uint bits_to_be_cleared= 0;
  ulonglong affected_rows;
  if (sp->m_flags & sp_head::MULTI_RESULTS)
  {
    if (!(thd->client_capabilities & CLIENT_MULTI_RESULTS))
    {
      /* The client does not support multiple result sets being sent back */
      my_error(ER_SP_BADSELECT, MYF(0), ErrConvDQName(sp).ptr());
      return 1;
    }
  }
  /*
    If SERVER_MORE_RESULTS_EXISTS is not set,
    then remember that it should be cleared
  */
  bits_to_be_cleared= (~thd->server_status &
                       SERVER_MORE_RESULTS_EXISTS);
  thd->server_status|= SERVER_MORE_RESULTS_EXISTS;
  ha_rows select_limit= thd->variables.select_limit;
  thd->variables.select_limit= HA_POS_ERROR;

  thd->lex->in_sum_func= 0;                     // For Item_field::fix_fields()

  /*
    We never write CALL statements into binlog:
     - If the mode is non-prelocked, each statement will be logged
       separately.
     - If the mode is prelocked, the invoking statement will care
       about writing into binlog.
    So just execute the statement.
  */
  int res= sp->execute_procedure(thd, &thd->lex->value_list);

  thd->variables.select_limit= select_limit;
  thd->server_status&= ~bits_to_be_cleared;

  if (res)
  {
    DBUG_ASSERT(thd->is_error() || thd->killed);
    return 1;  		// Substatement should already have sent error
  }

  affected_rows= thd->affected_rows; // Affected rows for all sub statements
  thd->affected_rows= 0;             // Reset total, as my_ok() adds to it
  my_ok(thd, affected_rows);
  return 0;
}


static int __attribute__ ((noinline))
mysql_create_routine(THD *thd, LEX *lex)
{
  DBUG_ASSERT(lex->sphead != 0);
  DBUG_ASSERT(lex->sphead->m_db.str); /* Must be initialized in the parser */
  DBUG_ASSERT(lower_case_table_names != 1 ||
              Lex_ident_fs(lex->sphead->m_db).is_in_lower_case());

  if (Lex_ident_db::check_name_with_error(lex->sphead->m_db))
    return true;

  if (check_access(thd, CREATE_PROC_ACL, lex->sphead->m_db.str,
                   NULL, NULL, 0, 0))
    return true;

  /* Checking the drop permissions if CREATE OR REPLACE is used */
  if (lex->create_info.or_replace())
  {
    if (check_routine_access(thd, ALTER_PROC_ACL, &lex->sphead->m_db,
                             &lex->sphead->m_name,
                             Sp_handler::handler(lex->sql_command), 0))
      return true;
  }

  const Lex_ident_routine name= Lex_ident_routine(*lex->sphead->name());
#ifdef HAVE_DLOPEN
  if (lex->sphead->m_handler->type() == SP_TYPE_FUNCTION)
  {
    udf_func *udf= find_udf(name.str, name.length);

    if (udf)
    {
      my_error(ER_UDF_EXISTS, MYF(0), name.str);
      return true;
    }
  }
#endif

  if (sp_process_definer(thd))
    return true;

  WSREP_TO_ISOLATION_BEGIN(WSREP_MYSQL_DB, NULL, NULL);

  if (!lex->sphead->m_handler->sp_create_routine(thd, lex->sphead))
  {
#ifndef NO_EMBEDDED_ACCESS_CHECKS
    /* only add privileges if really neccessary */

    Security_context security_context;
    bool restore_backup_context= false;
    Security_context *backup= NULL;
    LEX_USER *definer= thd->lex->definer;
    /*
      We're going to issue an implicit GRANT statement so we close all
      open tables. We have to keep metadata locks as this ensures that
      this statement is atomic against concurent FLUSH TABLES WITH READ
      LOCK. Deadlocks which can arise due to fact that this implicit
      statement takes metadata locks should be detected by a deadlock
      detector in MDL subsystem and reported as errors.

      TODO: Long-term we should either ensure that implicit GRANT statement
            is written into binary log as a separate statement or make both
            creation of routine and implicit GRANT parts of one fully atomic
            statement.
      */
    if (trans_commit_stmt(thd))
      goto wsrep_error_label;
    close_thread_tables(thd);
    /*
      Check if the definer exists on slave,
      then use definer privilege to insert routine privileges to mysql.procs_priv.

      For current user of SQL thread has GLOBAL_ACL privilege,
      which doesn't any check routine privileges,
      so no routine privilege record  will insert into mysql.procs_priv.
    */
    if (thd->slave_thread && is_acl_user(definer->host, definer->user))
    {
      security_context.change_security_context(thd, &thd->lex->definer->user,
                                               &thd->lex->definer->host,
                                               &thd->lex->sphead->m_db,
                                               &backup);
      restore_backup_context= true;
    }

    if (sp_automatic_privileges && !opt_noacl &&
        check_routine_access(thd, DEFAULT_CREATE_PROC_ACLS,
                             &lex->sphead->m_db, &name,
                             Sp_handler::handler(lex->sql_command), 1))
    {
      if (sp_grant_privileges(thd, lex->sphead->m_db, name,
                              Sp_handler::handler(lex->sql_command)))
        push_warning(thd, Sql_condition::WARN_LEVEL_WARN,
                     ER_PROC_AUTO_GRANT_FAIL, ER_THD(thd, ER_PROC_AUTO_GRANT_FAIL));
      thd->clear_error();
    }

    /*
      Restore current user with GLOBAL_ACL privilege of SQL thread
    */
    if (restore_backup_context)
    {
      DBUG_ASSERT(thd->slave_thread == 1);
      thd->security_ctx->restore_security_context(thd, backup);
    }

#endif
    return false;
  }
  (void) trans_commit_stmt(thd);

#if !defined(NO_EMBEDDED_ACCESS_CHECKS) || defined(WITH_WSREP)
wsrep_error_label:
#endif
  return true;
}


/**
  Prepare for CREATE DATABASE, ALTER DATABASE, DROP DATABASE.

  @param thd         - current THD
  @param want_access - access needed
  @param dbname      - the database name

  @retval false      - Ok to proceed with CREATE/ALTER/DROP
  @retval true       - not OK to proceed (error, or filtered)

  Note, on slave this function returns true if the database
  is in the ignore filter. The caller must distinguish this case
  from other cases: bad database error, no access error.
  This can be done by testing thd->is_error().
*/
static bool prepare_db_action(THD *thd, privilege_t want_access,
                              const Lex_ident_db &dbname)
{
  /*
    If in a slave thread :
    - CREATE DATABASE DB was certainly not preceded by USE DB.
    - ALTER DATABASE DB may not be preceded by USE DB.
    - DROP DATABASE DB may not be preceded by USE DB.
    For that reason, db_ok() in sql/slave.cc did not check the
    do_db/ignore_db. And as this query involves no tables, tables_ok()
    was not called. So we have to check rules again here.
  */
  return thd->check_slave_ignored_db_with_error(dbname) ||
         check_access(thd, want_access, dbname.str, NULL, NULL, 1, 0);
}


bool Sql_cmd_call::execute(THD *thd)
{
  TABLE_LIST *all_tables= thd->lex->query_tables;
  sp_head *sp;
  /*
    This will cache all SP and SF and open and lock all tables
    required for execution.
  */
  if (check_table_access(thd, SELECT_ACL, all_tables, FALSE,
                         UINT_MAX, FALSE) ||
      open_and_lock_tables(thd, all_tables, TRUE, 0))
   return true;

  /*
    By this moment all needed SPs should be in cache so no need to look
    into DB.
  */
  if (!(sp= m_handler->sp_find_routine(thd, m_name, true)))
  {
    /*
      If the routine is not found, let's still check EXECUTE_ACL to decide
      whether to return "Access denied" or "Routine does not exist".
    */
    if (check_routine_access(thd, EXECUTE_ACL, &m_name->m_db,
                             &m_name->m_name,
                             &sp_handler_procedure,
                             false))
      return true;
    /*
      sp_find_routine can have issued an ER_SP_RECURSION_LIMIT error.
      Send message ER_SP_DOES_NOT_EXIST only if procedure is not found in
      cache.
    */
    if (!sp_cache_lookup(&thd->sp_proc_cache, m_name))
      my_error(ER_SP_DOES_NOT_EXIST, MYF(0), "PROCEDURE",
               ErrConvDQName(m_name).ptr());
    return true;
  }
  else
  {
    if (sp->check_execute_access(thd))
      return true;
    /*
      Check that the stored procedure doesn't contain Dynamic SQL
      and doesn't return result sets: such stored procedures can't
      be called from a function or trigger.
    */
    if (thd->in_sub_stmt)
    {
      const char *where= (thd->in_sub_stmt & SUB_STMT_TRIGGER ?
                          "trigger" : "function");
      if (sp->is_not_allowed_in_function(where))
        return true;
    }

    if (do_execute_sp(thd, sp))
      return true;

    /*
      Disable slow log for the above call(), if calls are disabled.
      Instead we will log the executed statements to the slow log.
    */
    if (thd->variables.log_slow_disabled_statements & LOG_SLOW_DISABLE_CALL)
      thd->enable_slow_log= 0;
  }
  return false;
}


/**
  Check whether the SQL statement being processed is prepended by
  SET STATEMENT clause and handle variables assignment if it is.

  @param thd  thread handle
  @param lex  current lex

  @return false in case of success, true in case of error.
*/

bool run_set_statement_if_requested(THD *thd, LEX *lex)
{
  if (!lex->stmt_var_list.is_empty() && !thd->slave_thread)
  {
    Query_arena backup;
    DBUG_PRINT("info", ("SET STATEMENT %d vars", lex->stmt_var_list.elements));

    lex->old_var_list.empty();
    List_iterator_fast<set_var_base> it(lex->stmt_var_list);
    set_var_base *var;

    if (lex->set_arena_for_set_stmt(&backup))
      return true;

    MEM_ROOT *mem_root= thd->mem_root;
    while ((var= it++))
    {
      DBUG_ASSERT(var->is_system());
      set_var *o= NULL, *v= (set_var*)var;
      if (!v->var->is_set_stmt_ok())
      {
        my_error(ER_SET_STATEMENT_NOT_SUPPORTED, MYF(0), v->var->name.str);
        lex->reset_arena_for_set_stmt(&backup);
        lex->old_var_list.empty();
        lex->free_arena_for_set_stmt();
        return true;
      }
      if (v->var->session_is_default(thd))
        o= new set_var(thd,v->type, v->var, &v->base, NULL);
      else
      {
        switch (v->var->option.var_type & GET_TYPE_MASK)
        {
          case GET_BIT:
          case GET_BOOL:
          case GET_INT:
          case GET_LONG:
          case GET_LL:
          {
            bool null_value;
            longlong val= v->var->val_int(&null_value, thd, v->type, &v->base);
            o= new set_var(thd, v->type, v->var, &v->base,
                           (null_value ?
                            (Item *) new (mem_root) Item_null(thd) :
                            (Item *) new (mem_root) Item_int(thd, val)));
          }
          break;
          case GET_UINT:
          case GET_ULONG:
          case GET_ULL:
          {
            bool null_value;
            ulonglong val= v->var->val_int(&null_value, thd, v->type, &v->base);
            o= new set_var(thd, v->type, v->var, &v->base,
                           (null_value ?
                            (Item *) new (mem_root) Item_null(thd) :
                            (Item *) new (mem_root) Item_uint(thd, val)));
          }
          break;
          case GET_DOUBLE:
          {
            bool null_value;
            double val= v->var->val_real(&null_value, thd, v->type, &v->base);
            o= new set_var(thd, v->type, v->var, &v->base,
                           (null_value ?
                            (Item *) new (mem_root) Item_null(thd) :
                            (Item *) new (mem_root) Item_float(thd, val, 1)));
          }
          break;
          default:
          case GET_NO_ARG:
          case GET_DISABLED:
            DBUG_ASSERT(0);
            /* fall through */
          case 0:
          case GET_FLAGSET:
          case GET_ENUM:
          case GET_SET:
          case GET_STR:
          case GET_STR_ALLOC:
          {
            char buff[STRING_BUFFER_USUAL_SIZE];
            String tmp(buff, sizeof(buff), v->var->charset(thd)),*val;
            val= v->var->val_str(&tmp, thd, v->type, &v->base);
            if (val)
            {
              Item_string *str=
		new (mem_root) Item_string(thd, v->var->charset(thd),
                                           val->ptr(), val->length());
              o= new set_var(thd, v->type, v->var, &v->base, str);
            }
            else
              o= new set_var(thd, v->type, v->var, &v->base,
                             new (mem_root) Item_null(thd));
          }
          break;
        }
      }
      DBUG_ASSERT(o);
      lex->old_var_list.push_back(o, thd->mem_root);
    }
    lex->reset_arena_for_set_stmt(&backup);

    if (lex->old_var_list.is_empty())
      lex->free_arena_for_set_stmt();

    if (thd->is_error() ||
        sql_set_variables(thd, &lex->stmt_var_list, false))
    {
      if (!thd->is_error())
        my_error(ER_WRONG_ARGUMENTS, MYF(0), "SET");
      lex->restore_set_statement_var();
      return true;
    }
    /*
      The value of last_insert_id is remembered in THD to be written to binlog
      when it's used *the first time* in the statement. But SET STATEMENT
      must read the old value of last_insert_id to be able to restore it at
      the end. This should not count at "reading of last_insert_id" and
      should not remember last_insert_id for binlog. That is, it should clear
      stmt_depends_on_first_successful_insert_id_in_prev_stmt flag.
    */
    if (!thd->in_sub_stmt)
    {
      thd->stmt_depends_on_first_successful_insert_id_in_prev_stmt= 0;
    }
  }
  return false;
}


/**
  Execute command saved in thd and lex->sql_command.

  @param thd                       Thread handle

  @todo
    - Invalidate the table in the query cache if something changed
    after unlocking when changes become visible.
    TODO: this is workaround. right way will be move invalidating in
    the unlock procedure.
    - TODO: use check_change_password()

  @retval
    FALSE       OK
  @retval
    TRUE        Error
*/

int
mysql_execute_command(THD *thd, bool is_called_from_prepared_stmt)
{
  int res= 0;
  LEX  *lex= thd->lex;
  /* first SELECT_LEX (have special meaning for many of non-SELECTcommands) */
  SELECT_LEX *select_lex= lex->first_select_lex();
  /* first table of first SELECT_LEX */
  TABLE_LIST *first_table= select_lex->table_list.first;
  /* list of all tables in query */
  TABLE_LIST *all_tables;
  /* most outer SELECT_LEX_UNIT of query */
  SELECT_LEX_UNIT *unit= &lex->unit;
  DBUG_ENTER("mysql_execute_command");

  // check that we correctly marked first table for data insertion
  DBUG_ASSERT(!(sql_command_flags[lex->sql_command] & CF_INSERTS_DATA) ||
              first_table->for_insert_data);

  if (thd->security_ctx->password_expired &&
      lex->sql_command != SQLCOM_SET_OPTION &&
      lex->sql_command != SQLCOM_PREPARE &&
      lex->sql_command != SQLCOM_EXECUTE &&
      lex->sql_command != SQLCOM_DEALLOCATE_PREPARE)
  {
    my_error(ER_MUST_CHANGE_PASSWORD, MYF(0));
    DBUG_RETURN(1);
  }

  DBUG_ASSERT(thd->transaction->stmt.is_empty() || thd->in_sub_stmt);
  /*
    Each statement or replication event which might produce deadlock
    should handle transaction rollback on its own. So by the start of
    the next statement transaction rollback request should be fulfilled
    already.
  */
  DBUG_ASSERT(! thd->transaction_rollback_request || thd->in_sub_stmt);
  /*
    In many cases first table of main SELECT_LEX have special meaning =>
    check that it is first table in global list and relink it first in 
    queries_tables list if it is necessary (we need such relinking only
    for queries with subqueries in select list, in this case tables of
    subqueries will go to global list first)

    all_tables will differ from first_table only if most upper SELECT_LEX
    do not contain tables.

    Because of above in place where should be at least one table in most
    outer SELECT_LEX we have following check:
    DBUG_ASSERT(first_table == all_tables);
    DBUG_ASSERT(first_table == all_tables && first_table != 0);
  */
  lex->first_lists_tables_same();
  lex->fix_first_select_number();
  /* should be assigned after making first tables same */
  all_tables= lex->query_tables;
  /* set context for commands which do not use setup_tables */
  select_lex->
    context.resolve_in_table_list_only(select_lex->
                                       table_list.first);

  /*
    Remember last commmand executed, so that we can use it in places
    like mysql_audit_plugin.
  */
  thd->last_sql_command= lex->sql_command;

  /*
    Reset warning count for each query that uses tables
    A better approach would be to reset this for any commands
    that is not a SHOW command or a select that only access local
    variables, but for now this is probably good enough.
  */
  if ((sql_command_flags[lex->sql_command] & CF_DIAGNOSTIC_STMT) != 0)
    thd->get_stmt_da()->set_warning_info_read_only(TRUE);
  else
  {
    thd->get_stmt_da()->set_warning_info_read_only(FALSE);
    if (all_tables)
      thd->get_stmt_da()->opt_clear_warning_info(thd->query_id);
  }

#ifdef HAVE_REPLICATION
  if (unlikely(thd->slave_thread))
  {
    if (lex->sql_command == SQLCOM_DROP_TRIGGER)
    {
      /*
        When dropping a trigger, we need to load its table name
        before checking slave filter rules.
      */
      add_table_for_trigger(thd, thd->lex->spname, 1, &all_tables);
      
      if (!all_tables)
      {
        /*
          If table name cannot be loaded,
          it means the trigger does not exists possibly because
          CREATE TRIGGER was previously skipped for this trigger
          according to slave filtering rules.
          Returning success without producing any errors in this case.
        */
        if (!thd->lex->create_info.if_exists() &&
            !(thd->variables.option_bits & OPTION_IF_EXISTS))
          DBUG_RETURN(0);
        /*
          DROP TRIGGER IF NOT EXISTS will return without an error later
          after possibly writing the query to a binlog
        */
      }
      else // force searching in slave.cc:tables_ok()
        all_tables->updating= 1;
    }

    /*
      For fix of BUG#37051, the master stores the table map for update
      in the Query_log_event, and the value is assigned to
      thd->variables.table_map_for_update before executing the update
      query.

      If thd->variables.table_map_for_update is set, then we are
      replicating from a new master, we can use this value to apply
      filter rules without opening all the tables. However If
      thd->variables.table_map_for_update is not set, then we are
      replicating from an old master, so we just skip this and
      continue with the old method. And of course, the bug would still
      exist for old masters.
    */
    if (lex->sql_command == SQLCOM_UPDATE_MULTI &&
        thd->table_map_for_update)
    {
      table_map table_map_for_update= thd->table_map_for_update;
      uint nr= 0;
      TABLE_LIST *table;
      for (table=all_tables; table; table=table->next_global, nr++)
      {
        if (table_map_for_update & ((table_map)1 << nr))
          table->updating= TRUE;
        else
          table->updating= FALSE;
      }

      if (all_tables_not_ok(thd, all_tables))
      {
        /* we warn the slave SQL thread */
        my_message(ER_SLAVE_IGNORED_TABLE, ER_THD(thd, ER_SLAVE_IGNORED_TABLE),
                   MYF(0));
      }
    }
    
    /*
      Check if statement should be skipped because of slave filtering
      rules

      Exceptions are:
      - UPDATE MULTI: For this statement, we want to check the filtering
        rules later in the code
      - SET: we always execute it (Not that many SET commands exists in
        the binary log anyway -- only 4.1 masters write SET statements,
	in 5.0 there are no SET statements in the binary log)
      - DROP TEMPORARY TABLE IF EXISTS: we always execute it (otherwise we
        have stale files on slave caused by exclusion of one tmp table).
    */
    if (!(lex->sql_command == SQLCOM_UPDATE_MULTI) &&
	!(lex->sql_command == SQLCOM_SET_OPTION) &&
	!((lex->sql_command == SQLCOM_DROP_TABLE ||
           lex->sql_command == SQLCOM_DROP_SEQUENCE) &&
          lex->tmp_table() && lex->if_exists()) &&
        all_tables_not_ok(thd, all_tables))
    {
      /* we warn the slave SQL thread */
      my_message(ER_SLAVE_IGNORED_TABLE, ER_THD(thd, ER_SLAVE_IGNORED_TABLE),
                 MYF(0));
      DBUG_RETURN(0);
    }
    /* 
       Execute deferred events first
    */
    if (slave_execute_deferred_events(thd))
      DBUG_RETURN(-1);
  }
  else
  {
#endif /* HAVE_REPLICATION */
    /*
      When option readonly is set deny operations which change non-temporary
      tables. Except for the replication thread and the 'super' users.
    */
    if (deny_updates_if_read_only_option(thd, all_tables))
    {
      mariadb_error_read_only();
      DBUG_RETURN(-1);
    }
#ifdef HAVE_REPLICATION
  } /* endif unlikely slave */
#endif
  Opt_trace_start ots(thd);

  /* store old value of binlog format */
  enum_binlog_format orig_binlog_format,orig_current_stmt_binlog_format;

  thd->get_binlog_format(&orig_binlog_format,
                         &orig_current_stmt_binlog_format);
#ifdef WITH_WSREP
  if (WSREP(thd))
  {
    /*
      change LOCK TABLE WRITE to transaction
    */
    if (lex->sql_command == SQLCOM_LOCK_TABLES && wsrep_convert_LOCK_to_trx)
    {
      for (TABLE_LIST *table= all_tables; table; table= table->next_global)
      {
	if (table->lock_type >= TL_FIRST_WRITE)
        {
	  lex->sql_command= SQLCOM_BEGIN;
	  thd->wsrep_converted_lock_session= true;
	  break;
	}
      }
    }
    if (lex->sql_command == SQLCOM_UNLOCK_TABLES &&
	thd->wsrep_converted_lock_session)
    {
      thd->wsrep_converted_lock_session= false;
      lex->sql_command= SQLCOM_COMMIT;
      lex->tx_release= TVL_NO;
    }

    /*
     * Bail out if DB snapshot has not been installed. We however,
     * allow SET and SHOW queries and reads from information schema
     * and dirty reads (if configured)
     */
    if (!(thd->wsrep_applier) &&
        !(wsrep_ready_get() && wsrep_reject_queries == WSREP_REJECT_NONE)  &&
        !(thd->variables.wsrep_dirty_reads &&
          (sql_command_flags[lex->sql_command] & CF_CHANGES_DATA) == 0)    &&
        !wsrep_tables_accessible_when_detached(all_tables)                 &&
        lex->sql_command != SQLCOM_SET_OPTION                              &&
        lex->sql_command != SQLCOM_CHANGE_DB                               &&
        !(lex->sql_command == SQLCOM_SELECT && !all_tables)                &&
        !wsrep_is_show_query(lex->sql_command))
    {
      my_message(ER_UNKNOWN_COM_ERROR,
                 "WSREP has not yet prepared node for application use", MYF(0));
      goto error;
    }
  }
#endif /* WITH_WSREP */
  status_var_increment(thd->status_var.com_stat[lex->sql_command]);
  thd->progress.report_to_client= MY_TEST(sql_command_flags[lex->sql_command] &
                                          CF_REPORT_PROGRESS);

  DBUG_ASSERT(thd->transaction->stmt.modified_non_trans_table == FALSE);

  /*
    Assign system variables with values specified by the clause
    SET STATEMENT var1=value1 [, var2=value2, ...] FOR <statement>
    if they are any.
  */
  if (run_set_statement_if_requested(thd, lex))
    goto error;

  /* After SET STATEMENT is done, we can initialize the Optimizer Trace: */
  ots.init(thd, all_tables, lex->sql_command, &lex->var_list, thd->query(),
           thd->query_length(), thd->variables.character_set_client);

  if (thd->lex->mi.connection_name.str == NULL)
      thd->lex->mi.connection_name= thd->variables.default_master_connection;

  /*
    Force statement logging for DDL commands to allow us to update
    privilege, system or statistic tables directly without the updates
    getting logged.
  */
  if (!(sql_command_flags[lex->sql_command] &
        (CF_CAN_GENERATE_ROW_EVENTS | CF_FORCE_ORIGINAL_BINLOG_FORMAT |
         CF_STATUS_COMMAND)))
    thd->set_binlog_format_stmt();

  /*
    End a active transaction so that this command will have it's
    own transaction and will also sync the binary log. If a DDL is
    not run in it's own transaction it may simply never appear on
    the slave in case the outside transaction rolls back.
  */
  if (stmt_causes_implicit_commit(thd, CF_IMPLICIT_COMMIT_BEGIN))
  {
    /*
      Note that this should never happen inside of stored functions
      or triggers as all such statements prohibited there.
    */
    DBUG_ASSERT(! thd->in_sub_stmt);
    /* Statement transaction still should not be started. */
    DBUG_ASSERT(thd->transaction->stmt.is_empty());
    if (!(thd->variables.option_bits & OPTION_GTID_BEGIN))
    {
      /* Commit the normal transaction if one is active. */
      bool commit_failed= trans_commit_implicit(thd);
      /* Release metadata locks acquired in this transaction. */
      thd->release_transactional_locks();
      if (commit_failed)
      {
        WSREP_DEBUG("implicit commit failed, MDL released: %lld",
                    (longlong) thd->thread_id);
        goto error;
      }
    }
    thd->transaction->stmt.mark_trans_did_ddl();
#ifdef WITH_WSREP
    /* Clean up the previous transaction on implicit commit */
    if (WSREP_NNULL(thd) && wsrep_thd_is_local(thd) &&
        wsrep_after_statement(thd))
    {
      goto error;
    }
#endif /* WITH_WSREP */
  }

#ifndef DBUG_OFF
  if (lex->sql_command != SQLCOM_SET_OPTION)
    DEBUG_SYNC(thd,"before_execute_sql_command");
#endif

  /*
    Check if we are in a read-only transaction and we're trying to
    execute a statement which should always be disallowed in such cases.

    Note that this check is done after any implicit commits.
  */
  if (thd->tx_read_only &&
      (sql_command_flags[lex->sql_command] & CF_DISALLOW_IN_RO_TRANS))
  {
    my_error(ER_CANT_EXECUTE_IN_READ_ONLY_TRANSACTION, MYF(0));
    goto error;
  }

  /*
    Close tables open by HANDLERs before executing DDL statement
    which is going to affect those tables.

    This should happen before temporary tables are pre-opened as
    otherwise we will get errors about attempt to re-open tables
    if table to be changed is open through HANDLER.

    Note that even although this is done before any privilege
    checks there is no security problem here as closing open
    HANDLER doesn't require any privileges anyway.
  */
  if (sql_command_flags[lex->sql_command] & CF_HA_CLOSE)
    mysql_ha_rm_tables(thd, all_tables);

  /*
    Pre-open temporary tables to simplify privilege checking
    for statements which need this.
  */
  if (sql_command_flags[lex->sql_command] & CF_PREOPEN_TMP_TABLES)
  {
    if (thd->open_temporary_tables(all_tables))
      goto error;
  }

  if (sql_command_flags[lex->sql_command] & CF_STATUS_COMMAND)
    thd->query_plan_flags|= QPLAN_STATUS;
  if (sql_command_flags[lex->sql_command] & CF_ADMIN_COMMAND)
    thd->query_plan_flags|= QPLAN_ADMIN;

  /* Start timeouts */
  thd->set_query_timer_if_needed();

#ifdef WITH_WSREP
  /* Check wsrep_mode rules before command execution. */
  if (WSREP_NNULL(thd) &&
      wsrep_thd_is_local(thd) && !wsrep_check_mode_before_cmd_execute(thd))
    goto error;

  /*
    Always start a new transaction for a wsrep THD unless the
    current command is DDL or explicit BEGIN. This will guarantee that
    the THD is BF abortable even if it does not generate any
    changes and takes only read locks. If the statement does not
    start a multi STMT transaction, the wsrep_transaction is
    committed as empty at the end of this function.

    Transaction is started for BEGIN in trans_begin(), for DDL the
    implicit commit took care of committing previous transaction
    above and a new transaction should not be started.

    Do not start transaction for stored procedures, it will be handled
    internally in SP processing.
  */
  if (WSREP_NNULL(thd)                    &&
      wsrep_thd_is_local(thd)             &&
      lex->sql_command != SQLCOM_BEGIN    &&
      lex->sql_command != SQLCOM_CALL     &&
      lex->sql_command != SQLCOM_EXECUTE  &&
      lex->sql_command != SQLCOM_EXECUTE_IMMEDIATE &&
      !(sql_command_flags[lex->sql_command] & CF_AUTO_COMMIT_TRANS))
  {
    wsrep_start_trx_if_not_started(thd);
  }
#endif /* WITH_WSREP */

  switch (lex->sql_command) {

  case SQLCOM_SHOW_EVENTS:
#ifndef HAVE_EVENT_SCHEDULER
    my_error(ER_NOT_SUPPORTED_YET, MYF(0), "embedded server");
    break;
#endif
  case SQLCOM_SHOW_STATUS:
  {
    WSREP_SYNC_WAIT(thd, WSREP_SYNC_WAIT_BEFORE_SHOW);
    execute_show_status(thd, all_tables);

    break;
  }
  case SQLCOM_SHOW_EXPLAIN:
  case SQLCOM_SHOW_ANALYZE:
  {
    if (!thd->security_ctx->priv_user[0] &&
        check_global_access(thd, PRIV_STMT_SHOW_EXPLAIN))
      break;

    /*
      The select should use only one table, it's the SHOW EXPLAIN pseudo-table
    */
    if (lex->sroutines.records || lex->query_tables->next_global)
    {
      my_message(ER_SET_CONSTANTS_ONLY, ER_THD(thd, ER_SET_CONSTANTS_ONLY),
		 MYF(0));
      goto error;
    }

    Item **it= lex->value_list.head_ref();
    if (!(*it)->basic_const_item() ||
        (*it)->fix_fields_if_needed_for_scalar(lex->thd, it))
    {
      my_message(ER_SET_CONSTANTS_ONLY, ER_THD(thd, ER_SET_CONSTANTS_ONLY),
		 MYF(0));
      goto error;
    }
  }
    /* fall through */
  case SQLCOM_SHOW_STATUS_PROC:
  case SQLCOM_SHOW_STATUS_FUNC:
  case SQLCOM_SHOW_STATUS_PACKAGE:
  case SQLCOM_SHOW_STATUS_PACKAGE_BODY:
  case SQLCOM_SHOW_DATABASES:
  case SQLCOM_SHOW_TABLES:
  case SQLCOM_SHOW_TRIGGERS:
  case SQLCOM_SHOW_TABLE_STATUS:
  case SQLCOM_SHOW_OPEN_TABLES:
  case SQLCOM_SHOW_GENERIC:
  case SQLCOM_SHOW_PLUGINS:
  case SQLCOM_SHOW_FIELDS:
  case SQLCOM_SHOW_KEYS:
  case SQLCOM_SHOW_VARIABLES:
  case SQLCOM_SHOW_CHARSETS:
  case SQLCOM_SHOW_COLLATIONS:
  case SQLCOM_SHOW_STORAGE_ENGINES:
  case SQLCOM_SHOW_PROFILE:
  case SQLCOM_SHOW_SLAVE_STAT:
  case SQLCOM_SELECT:
  {
#ifdef WITH_WSREP
    if (lex->sql_command == SQLCOM_SELECT)
    {
      WSREP_SYNC_WAIT(thd, WSREP_SYNC_WAIT_BEFORE_READ);
    }
    else
    {
      WSREP_SYNC_WAIT(thd, WSREP_SYNC_WAIT_BEFORE_SHOW);
# ifdef ENABLED_PROFILING
      if (lex->sql_command == SQLCOM_SHOW_PROFILE)
        thd->profiling.discard_current_query();
# endif
    }
#endif /* WITH_WSREP */

    thd->status_var.last_query_cost= 0.0;

    /*
      lex->exchange != NULL implies SELECT .. INTO OUTFILE and this
      requires FILE_ACL access.
    */
    privilege_t privileges_requested= lex->exchange ? SELECT_ACL | FILE_ACL :
                                                      SELECT_ACL;

    if (all_tables)
      res= check_table_access(thd,
                              privileges_requested,
                              all_tables, FALSE, UINT_MAX, FALSE);
    else
      res= check_access(thd, privileges_requested, any_db.str, NULL,NULL,0,0);

    if (!res)
      res= execute_sqlcom_select(thd, all_tables);

    break;
  }
  case SQLCOM_EXECUTE_IMMEDIATE:
  {
    mysql_sql_stmt_execute_immediate(thd);
    break;
  }
  case SQLCOM_PREPARE:
  {
    mysql_sql_stmt_prepare(thd);
    break;
  }
  case SQLCOM_EXECUTE:
  {
    mysql_sql_stmt_execute(thd);
    break;
  }
  case SQLCOM_DEALLOCATE_PREPARE:
  {
    mysql_sql_stmt_close(thd);
    break;
  }
  case SQLCOM_DO:
    if (check_table_access(thd, SELECT_ACL, all_tables, FALSE, UINT_MAX, FALSE)
        || open_and_lock_tables(thd, all_tables, TRUE, 0))
      goto error;

    res= mysql_do(thd, *lex->insert_list);
    break;

  case SQLCOM_EMPTY_QUERY:
    my_ok(thd);
    break;

  case SQLCOM_HELP:
    res= mysqld_help(thd,lex->help_arg);
    break;

#ifndef EMBEDDED_LIBRARY
  case SQLCOM_PURGE:
  {
    if (check_global_access(thd, PRIV_STMT_PURGE_BINLOG))
      goto error;
    /* PURGE MASTER LOGS TO 'file' */
    res = purge_master_logs(thd, lex->to_log);
    break;
  }
  case SQLCOM_PURGE_BEFORE:
  {
    Item *it;

    if (check_global_access(thd, PRIV_STMT_PURGE_BINLOG))
      goto error;
    /* PURGE MASTER LOGS BEFORE 'data' */
    it= (Item *)lex->value_list.head();
    if (it->fix_fields_if_needed_for_scalar(lex->thd, &it))
    {
      my_error(ER_WRONG_ARGUMENTS, MYF(0), "PURGE LOGS BEFORE");
      goto error;
    }
    it= new (thd->mem_root) Item_func_unix_timestamp(thd, it);
    it->fix_fields(thd, &it);
    res = purge_master_logs_before_date(thd, (ulong)it->val_int());
    break;
  }
#endif
  case SQLCOM_SHOW_WARNS:
  {
    res= mysqld_show_warnings(thd, (ulong)
			      ((1L << (uint) Sql_condition::WARN_LEVEL_NOTE) |
			       (1L << (uint) Sql_condition::WARN_LEVEL_WARN) |
			       (1L << (uint) Sql_condition::WARN_LEVEL_ERROR)
			       ));
    break;
  }
  case SQLCOM_SHOW_ERRORS:
  {
    res= mysqld_show_warnings(thd, (ulong)
			      (1L << (uint) Sql_condition::WARN_LEVEL_ERROR));
    break;
  }
  case SQLCOM_SHOW_PROFILES:
  {
#if defined(ENABLED_PROFILING)
    thd->profiling.discard_current_query();
    res= thd->profiling.show_profiles();
    if (res)
      goto error;
#else
    my_error(ER_FEATURE_DISABLED, MYF(0), "SHOW PROFILES", "enable-profiling");
    goto error;
#endif
    break;
  }

#ifdef HAVE_REPLICATION
  case SQLCOM_SHOW_SLAVE_HOSTS:
  {
    if (check_global_access(thd, PRIV_STMT_SHOW_SLAVE_HOSTS))
      goto error;
    res = show_slave_hosts(thd);
    break;
  }
  case SQLCOM_SHOW_RELAYLOG_EVENTS:
  {
    WSREP_SYNC_WAIT(thd, WSREP_SYNC_WAIT_BEFORE_SHOW);
    if (check_global_access(thd, PRIV_STMT_SHOW_RELAYLOG_EVENTS))
      goto error;
    res = mysql_show_binlog_events(thd);
    break;
  }
  case SQLCOM_SHOW_BINLOG_EVENTS:
  {
    WSREP_SYNC_WAIT(thd, WSREP_SYNC_WAIT_BEFORE_SHOW);
    if (check_global_access(thd, PRIV_STMT_SHOW_BINLOG_EVENTS))
      goto error;
    res = mysql_show_binlog_events(thd);
    break;
  }
#endif

  case SQLCOM_ASSIGN_TO_KEYCACHE:
  {
    DBUG_ASSERT(first_table == all_tables && first_table != 0);
    if (check_access(thd, INDEX_ACL, first_table->db.str,
                     &first_table->grant.privilege,
                     &first_table->grant.m_internal,
                     0, 0))
      goto error;
    res= mysql_assign_to_keycache(thd, first_table, &lex->ident);
    break;
  }
  case SQLCOM_PRELOAD_KEYS:
  {
    DBUG_ASSERT(first_table == all_tables && first_table != 0);
    if (check_access(thd, INDEX_ACL, first_table->db.str,
                     &first_table->grant.privilege,
                     &first_table->grant.m_internal,
                     0, 0))
      goto error;
    res = mysql_preload_keys(thd, first_table);
    break;
  }
#ifdef HAVE_REPLICATION
  case SQLCOM_CHANGE_MASTER:
  {
    LEX_MASTER_INFO *lex_mi= &thd->lex->mi;
    Master_info *mi;
    bool new_master= 0;
    bool master_info_added;

    if (check_global_access(thd, PRIV_STMT_CHANGE_MASTER))
      goto error;
    /*
      In this code it's ok to use LOCK_active_mi as we are adding new things
      into master_info_index
    */
    mysql_mutex_lock(&LOCK_active_mi);
    if (!master_info_index)
    {
      mysql_mutex_unlock(&LOCK_active_mi);
      my_error(ER_SERVER_SHUTDOWN, MYF(0));
      goto error;
    }

    mi= master_info_index->get_master_info(&lex_mi->connection_name,
                                           Sql_condition::WARN_LEVEL_NOTE);

    if (mi == NULL)
    {
      /* New replication created */
      mi= new Master_info(&lex_mi->connection_name, relay_log_recovery); 
      if (unlikely(!mi || mi->error()))
      {
        delete mi;
        res= 1;
        mysql_mutex_unlock(&LOCK_active_mi);
        break;
      }
      new_master= 1;
    }

    res= change_master(thd, mi, &master_info_added);
    if (res && new_master)
    {
      /*
        If the new master was added by change_master(), remove it as it didn't
        work (this will free mi as well).

        If new master was not added, we still need to free mi.
      */
      if (master_info_added)
        master_info_index->remove_master_info(mi, 1);
      else
        delete mi;
    }
    else
    {
      mi->rpl_filter= get_or_create_rpl_filter(lex_mi->connection_name.str,
                                               lex_mi->connection_name.length);
    }

    mysql_mutex_unlock(&LOCK_active_mi);
    break;
  }

  case SQLCOM_SHOW_BINLOG_STAT:
  {
    /* Accept one of two privileges */
    if (check_global_access(thd, PRIV_STMT_SHOW_BINLOG_STATUS))
      goto error;
    res = show_binlog_info(thd);
    break;
  }

#endif /* HAVE_REPLICATION */
  case SQLCOM_SHOW_ENGINE_STATUS:
    {
      if (check_global_access(thd, PRIV_STMT_SHOW_ENGINE_STATUS))
        goto error;
      res = ha_show_status(thd, lex->create_info.db_type, HA_ENGINE_STATUS);
      break;
    }
  case SQLCOM_SHOW_ENGINE_MUTEX:
    {
      if (check_global_access(thd, PRIV_STMT_SHOW_ENGINE_MUTEX))
        goto error;
      res = ha_show_status(thd, lex->create_info.db_type, HA_ENGINE_MUTEX);
      break;
    }
  case SQLCOM_DROP_INDEX:
    if (thd->variables.option_bits & OPTION_IF_EXISTS)
      lex->create_info.set(DDL_options_st::OPT_IF_EXISTS);
    /* fall through */
  case SQLCOM_CREATE_INDEX:
  /*
    CREATE INDEX and DROP INDEX are implemented by calling ALTER
    TABLE with proper arguments.

    In the future ALTER TABLE will notice that the request is to
    only add indexes and create these one by one for the existing
    table without having to do a full rebuild.
  */
  {
    /* Prepare stack copies to be re-execution safe */
    Table_specification_st create_info;
    Alter_info alter_info(lex->alter_info, thd->mem_root);

    if (unlikely(thd->is_fatal_error)) /* out of memory creating alter_info */
      goto error;

    DBUG_ASSERT(first_table == all_tables && first_table != 0);
    if (check_one_table_access(thd, INDEX_ACL, all_tables))
      goto error; /* purecov: inspected */

    create_info.init();
    create_info.db_type= 0;
    create_info.row_type= ROW_TYPE_NOT_USED;
    create_info.alter_info= &alter_info;

    WSREP_TO_ISOLATION_BEGIN(first_table->db.str, first_table->table_name.str, NULL);

    Recreate_info recreate_info;
    res= mysql_alter_table(thd, &first_table->db, &first_table->table_name,
                           &create_info, first_table,
                           &recreate_info, &alter_info,
                           0, (ORDER*) 0, 0, lex->if_exists());
    break;
  }
#ifdef HAVE_REPLICATION
  case SQLCOM_SLAVE_START:
  {
    LEX_MASTER_INFO* lex_mi= &thd->lex->mi;
    Master_info *mi;
    int load_error;

    load_error= rpl_load_gtid_slave_state(thd);

    /*
      We don't need to ensure that only one user is using master_info
      as start_slave is protected against simultaneous usage
    */
    if (unlikely((mi= get_master_info(&lex_mi->connection_name,
                                      Sql_condition::WARN_LEVEL_ERROR))))
    {
      if (load_error)
      {
        /*
          We cannot start a slave using GTID if we cannot load the
          GTID position from the mysql.gtid_slave_pos table. But we
          can allow non-GTID replication (useful eg. during upgrade).
        */
        if (mi->using_gtid != Master_info::USE_GTID_NO)
        {
          mi->release();
          break;
        }
        else
          thd->clear_error();
      }
      if (!start_slave(thd, mi, 1 /* net report*/))
        my_ok(thd);
      mi->release();
    }
    break;
  }
  case SQLCOM_SLAVE_STOP:
  {
    LEX_MASTER_INFO *lex_mi;
    Master_info *mi;
    /*
      If the client thread has locked tables, a deadlock is possible.
      Assume that
      - the client thread does LOCK TABLE t READ.
      - then the master updates t.
      - then the SQL slave thread wants to update t,
        so it waits for the client thread because t is locked by it.
    - then the client thread does SLAVE STOP.
      SLAVE STOP waits for the SQL slave thread to terminate its
      update t, which waits for the client thread because t is locked by it.
      To prevent that, refuse SLAVE STOP if the
      client thread has locked tables
    */
    if (thd->locked_tables_mode ||
        thd->in_active_multi_stmt_transaction() ||
        thd->global_read_lock.is_acquired())
    {
      my_message(ER_LOCK_OR_ACTIVE_TRANSACTION,
                 ER_THD(thd, ER_LOCK_OR_ACTIVE_TRANSACTION), MYF(0));
      goto error;
    }

    lex_mi= &thd->lex->mi;
    if ((mi= get_master_info(&lex_mi->connection_name,
                             Sql_condition::WARN_LEVEL_ERROR)))
    {
      if (stop_slave(thd, mi, 1/* net report*/))
        res= 1;
      mi->release();
      if (rpl_parallel_resize_pool_if_no_slaves())
        res= 1;
      if (!res)
        my_ok(thd);
    }
    break;
  }
  case SQLCOM_SLAVE_ALL_START:
  {
    mysql_mutex_lock(&LOCK_active_mi);
    if (master_info_index && !master_info_index->start_all_slaves(thd))
      my_ok(thd);
    mysql_mutex_unlock(&LOCK_active_mi);
    break;
  }
  case SQLCOM_SLAVE_ALL_STOP:
  {
    if (thd->locked_tables_mode ||
        thd->in_active_multi_stmt_transaction() ||
        thd->global_read_lock.is_acquired())
    {
      my_message(ER_LOCK_OR_ACTIVE_TRANSACTION,
                 ER_THD(thd, ER_LOCK_OR_ACTIVE_TRANSACTION), MYF(0));
      goto error;
    }
    mysql_mutex_lock(&LOCK_active_mi);
    if (master_info_index && !master_info_index->stop_all_slaves(thd))
      my_ok(thd);      
    mysql_mutex_unlock(&LOCK_active_mi);
    break;
  }
#endif /* HAVE_REPLICATION */
  case SQLCOM_RENAME_TABLE:
  {
    if (check_rename_table(thd, first_table, all_tables))
      goto error;

    WSREP_TO_ISOLATION_BEGIN(0, 0, first_table);

    if (thd->variables.option_bits & OPTION_IF_EXISTS)
      lex->create_info.set(DDL_options_st::OPT_IF_EXISTS);

    if (mysql_rename_tables(thd, first_table, 0, lex->if_exists()))
      goto error;
    break;
  }
#ifndef EMBEDDED_LIBRARY
  case SQLCOM_SHOW_BINLOGS:
#ifdef DONT_ALLOW_SHOW_COMMANDS
    my_message(ER_NOT_ALLOWED_COMMAND, ER_THD(thd, ER_NOT_ALLOWED_COMMAND),
               MYF(0)); /* purecov: inspected */
    goto error;
#else
    {
      if (check_global_access(thd, PRIV_STMT_SHOW_BINARY_LOGS))
	goto error;
      WSREP_SYNC_WAIT(thd, WSREP_SYNC_WAIT_BEFORE_SHOW);
      res = show_binlogs(thd);
      break;
    }
#endif
#endif /* EMBEDDED_LIBRARY */
  case SQLCOM_SHOW_CREATE:
  {
     DBUG_ASSERT(first_table == all_tables && first_table != 0);
#ifdef DONT_ALLOW_SHOW_COMMANDS
    my_message(ER_NOT_ALLOWED_COMMAND, ER_THD(thd, ER_NOT_ALLOWED_COMMAND),
               MYF(0)); /* purecov: inspected */
    goto error;
#else
      WSREP_SYNC_WAIT(thd, WSREP_SYNC_WAIT_BEFORE_SHOW);

     /*
        Access check:
        SHOW CREATE TABLE require any privileges on the table level (ie
        effecting all columns in the table).
        SHOW CREATE VIEW require the SHOW_VIEW and SELECT ACLs on the table
        level.
        NOTE: SHOW_VIEW ACL is checked when the view is created.
      */

      DBUG_PRINT("debug", ("lex->only_view: %d, table: %s.%s",
                           lex->table_type == TABLE_TYPE_VIEW,
                           first_table->db.str, first_table->table_name.str));
      res= mysqld_show_create(thd, first_table);
      break;
#endif
  }
  case SQLCOM_CHECKSUM:
  {
    DBUG_ASSERT(first_table == all_tables && first_table != 0);
    WSREP_SYNC_WAIT(thd, WSREP_SYNC_WAIT_BEFORE_READ);

    if (check_table_access(thd, SELECT_ACL, all_tables,
                           FALSE, UINT_MAX, FALSE))
      goto error; /* purecov: inspected */

    res = mysql_checksum_table(thd, first_table, &lex->check_opt);
    break;
  }
  case SQLCOM_UPDATE:
  case SQLCOM_UPDATE_MULTI:
  case SQLCOM_DELETE:
  case SQLCOM_DELETE_MULTI:
  {
    DBUG_ASSERT(first_table == all_tables && first_table != 0);
    DBUG_ASSERT(lex->m_sql_cmd != NULL);

    res = lex->m_sql_cmd->execute(thd);
    thd->abort_on_warning= 0;
    break;
  }
  case SQLCOM_REPLACE:
    if ((res= generate_incident_event(thd)))
      break;
    /* fall through */
  case SQLCOM_INSERT:
  {
    WSREP_SYNC_WAIT(thd, WSREP_SYNC_WAIT_BEFORE_INSERT_REPLACE);
    select_result *sel_result= NULL;
    DBUG_ASSERT(first_table == all_tables && first_table != 0);

    WSREP_SYNC_WAIT(thd, WSREP_SYNC_WAIT_BEFORE_INSERT_REPLACE);

    /*
      Since INSERT DELAYED doesn't support temporary tables, we could
      not pre-open temporary tables for SQLCOM_INSERT / SQLCOM_REPLACE.
      Open them here instead.
    */
    if (first_table->lock_type != TL_WRITE_DELAYED)
    {
      res= (thd->open_temporary_tables(all_tables)) ? TRUE : FALSE;
      if (res)
        break;
    }

    if ((res= insert_precheck(thd, all_tables)))
      break;

    MYSQL_INSERT_START(thd->query());
    Protocol* save_protocol=NULL;

    if (lex->has_returning())
    {
      status_var_increment(thd->status_var.feature_insert_returning);

      /* This is INSERT ... RETURNING. It will return output to the client */
      if (thd->lex->analyze_stmt)
      {
        /*
          Actually, it is ANALYZE .. INSERT .. RETURNING. We need to produce
          output and then discard it.
        */
        sel_result= new (thd->mem_root) select_send_analyze(thd);
        save_protocol= thd->protocol;
        thd->protocol= new Protocol_discard(thd);
      }
      else
      {
        if (!(sel_result= new (thd->mem_root) select_send(thd)))
          goto error;
      }
    }

    res= mysql_insert(thd, all_tables, lex->field_list, lex->many_values,
                      lex->update_list, lex->value_list,
                      lex->duplicates, lex->ignore, sel_result);
    status_var_add(thd->status_var.rows_sent, thd->get_sent_row_count());
    if (save_protocol)
    {
      delete thd->protocol;
      thd->protocol= save_protocol;
    }
    if (!res && thd->lex->analyze_stmt)
    {
      bool extended= thd->lex->describe & DESCRIBE_EXTENDED;
      res= thd->lex->explain->send_explain(thd, extended);
    }
    delete sel_result;
    MYSQL_INSERT_DONE(res, (ulong) thd->get_row_count_func());
    /*
      If we have inserted into a VIEW, and the base table has
      AUTO_INCREMENT column, but this column is not accessible through
      a view, then we should restore LAST_INSERT_ID to the value it
      had before the statement.
    */
    if (first_table->view && !first_table->contain_auto_increment)
      thd->first_successful_insert_id_in_cur_stmt=
        thd->first_successful_insert_id_in_prev_stmt;

#ifdef ENABLED_DEBUG_SYNC
    DBUG_EXECUTE_IF("after_mysql_insert",
                    {
                      const char act1[]= "now wait_for signal.continue";
                      const char act2[]= "now signal signal.continued";
                      DBUG_ASSERT(debug_sync_service);
                      DBUG_ASSERT(!debug_sync_set_action(thd,
                                                         STRING_WITH_LEN(act1)));
                      DBUG_ASSERT(!debug_sync_set_action(thd,
                                                         STRING_WITH_LEN(act2)));
                    };);
    DEBUG_SYNC(thd, "after_mysql_insert");
#endif
    break;
  }
  case SQLCOM_REPLACE_SELECT:
  case SQLCOM_INSERT_SELECT:
  {
    WSREP_SYNC_WAIT(thd, WSREP_SYNC_WAIT_BEFORE_INSERT_REPLACE);
    select_insert *sel_result;
    select_result *result= NULL;
    bool explain= MY_TEST(lex->describe);
    DBUG_ASSERT(first_table == all_tables && first_table != 0);
    WSREP_SYNC_WAIT(thd, WSREP_SYNC_WAIT_BEFORE_UPDATE_DELETE);

    if ((res= insert_precheck(thd, all_tables)))
      break;

#ifdef WITH_WSREP
    bool wsrep_toi= false;
    const bool wsrep= WSREP(thd);

    if (wsrep && thd->wsrep_consistency_check == CONSISTENCY_CHECK_DECLARED)
    {
      thd->wsrep_consistency_check = CONSISTENCY_CHECK_RUNNING;
      wsrep_toi= true;
      WSREP_TO_ISOLATION_BEGIN(first_table->db.str, first_table->table_name.str, NULL);
    }
#endif /* WITH_WSREP */

    /*
      INSERT...SELECT...ON DUPLICATE KEY UPDATE/REPLACE SELECT/
      INSERT...IGNORE...SELECT can be unsafe, unless ORDER BY PRIMARY KEY
      clause is used in SELECT statement. We therefore use row based
      logging if mixed or row based logging is available.
      TODO: Check if the order of the output of the select statement is
      deterministic. Waiting for BUG#42415
    */
    if (lex->sql_command == SQLCOM_INSERT_SELECT &&
        lex->duplicates == DUP_UPDATE)
      lex->set_stmt_unsafe(LEX::BINLOG_STMT_UNSAFE_INSERT_SELECT_UPDATE);

    if (lex->sql_command == SQLCOM_INSERT_SELECT && lex->ignore)
      lex->set_stmt_unsafe(LEX::BINLOG_STMT_UNSAFE_INSERT_IGNORE_SELECT);

    if (lex->sql_command == SQLCOM_REPLACE_SELECT)
      lex->set_stmt_unsafe(LEX::BINLOG_STMT_UNSAFE_REPLACE_SELECT);

    /* Fix lock for first table */
    if (first_table->lock_type == TL_WRITE_DELAYED)
      first_table->lock_type= TL_WRITE;

    /* Don't unlock tables until command is written to binary log */
    select_lex->options|= SELECT_NO_UNLOCK;

    unit->set_limit(select_lex);

    if (!(res=open_and_lock_tables(thd, all_tables, TRUE, 0)))
    {
      MYSQL_INSERT_SELECT_START(thd->query());

#ifdef WITH_WSREP
      if (wsrep && !first_table->view)
      {
        const legacy_db_type db_type= first_table->table->file->partition_ht()->db_type;
        // For InnoDB we don't need to worry about anything here:
        if (db_type != DB_TYPE_INNODB)
        {
          // For consistency check inserted table needs to be InnoDB
          if (thd->wsrep_consistency_check != NO_CONSISTENCY_CHECK)
          {
            push_warning_printf(thd, Sql_condition::WARN_LEVEL_WARN,
                                HA_ERR_UNSUPPORTED,
                                "Galera cluster does support consistency check only"
                                " for InnoDB tables.");
            thd->wsrep_consistency_check= NO_CONSISTENCY_CHECK;
          }
          /* Only TOI allowed to !InnoDB tables */
          if (wsrep_OSU_method_get(thd) != WSREP_OSU_TOI)
          {
            my_error(ER_NOT_SUPPORTED_YET, MYF(0), "RSU on this table engine");
            break;
          }
          // For !InnoDB we start TOI if it is not yet started and hope for the best
          if (!wsrep_toi)
          {
            /* Currently we support TOI for MyISAM only. */
            if ((db_type == DB_TYPE_MYISAM && wsrep_check_mode(WSREP_MODE_REPLICATE_MYISAM)) ||
                (db_type == DB_TYPE_ARIA   && wsrep_check_mode(WSREP_MODE_REPLICATE_ARIA)))
            {
              WSREP_TO_ISOLATION_BEGIN(first_table->db.str, first_table->table_name.str, NULL);
            }
          }
        }
      }
#endif /* WITH_WSREP */

      /*
        Only the INSERT table should be merged. Other will be handled by
        select.
      */

      Protocol* save_protocol=NULL;

      if (lex->has_returning())
      {
        status_var_increment(thd->status_var.feature_insert_returning);

        /* This is INSERT ... RETURNING. It will return output to the client */
        if (thd->lex->analyze_stmt)
        {
          /*
            Actually, it is ANALYZE .. INSERT .. RETURNING. We need to produce
            output and then discard it.
          */
          result= new (thd->mem_root) select_send_analyze(thd);
          save_protocol= thd->protocol;
          thd->protocol= new Protocol_discard(thd);
        }
        else
        {
          if (!(result= new (thd->mem_root) select_send(thd)))
            goto error;
        }
      }

      /* Skip first table, which is the table we are inserting in */
      TABLE_LIST *second_table= first_table->next_local;
      /*
        This is a hack: this leaves select_lex->table_list in an inconsistent
        state as 'elements' does not contain number of elements in the list.
        Moreover, if second_table == NULL then 'next' becomes invalid.
        TODO: fix it by removing the front element (restoring of it should
        be done properly as well)
      */
      select_lex->table_list.first= second_table;
      select_lex->context.table_list=
        select_lex->context.first_name_resolution_table= second_table;
      res= mysql_insert_select_prepare(thd, result);
      Write_record write;
      if (!res &&
          (sel_result= new (thd->mem_root)
                       select_insert(thd, first_table,
                                    first_table->table,
                                    &lex->field_list,
                                    &lex->update_list,
                                    &lex->value_list,
                                    lex->duplicates,
                                    lex->ignore,
                                    result,
                                    &write)))
      {
        if (lex->analyze_stmt)
          ((select_result_interceptor*)sel_result)->disable_my_ok_calls();

        if (explain)
          res= mysql_explain_union(thd, &thd->lex->unit, sel_result);
        else
          res= handle_select(thd, lex, sel_result, OPTION_SETUP_TABLES_DONE);
        /*
          Invalidate the table in the query cache if something changed
          after unlocking when changes become visible.
          TODO: this is workaround. right way will be move invalidating in
          the unlock procedure.
        */
        if (!res && first_table->lock_type ==  TL_WRITE_CONCURRENT_INSERT &&
            thd->lock)
        {
          /* INSERT ... SELECT should invalidate only the very first table */
          TABLE_LIST *save_table= first_table->next_local;
          first_table->next_local= 0;
          query_cache_invalidate3(thd, first_table, 1);
          first_table->next_local= save_table;
        }
        if (explain)
        {
          /*
            sel_result needs to be cleaned up properly.
            INSERT... SELECT statement will call either send_eof() or
            abort_result_set(). EXPLAIN doesn't call either, so we need
            to cleanup manually.
          */
          sel_result->abort_result_set();
        }
        delete sel_result;
      }
      else if (res < 0)
      {
        /*
          Insert should be ignored but we have to log the query in statement
          format in the binary log
        */
        res= thd->binlog_current_query_unfiltered();
      }
      delete result;
      if (save_protocol)
      {
        delete thd->protocol;
        thd->protocol= save_protocol;
      }
      if (!res && (explain || lex->analyze_stmt))
      {
        bool extended= thd->lex->describe & DESCRIBE_EXTENDED;
        res= thd->lex->explain->send_explain(thd, extended);
      }

      /* revert changes for SP */
      MYSQL_INSERT_SELECT_DONE(res, (ulong) thd->get_row_count_func());
      select_lex->table_list.first= first_table;

      status_var_add(thd->status_var.rows_sent, thd->get_sent_row_count());
    }
    /*
      If we have inserted into a VIEW, and the base table has
      AUTO_INCREMENT column, but this column is not accessible through
      a view, then we should restore LAST_INSERT_ID to the value it
      had before the statement.
    */
    if (first_table->view && !first_table->contain_auto_increment)
      thd->first_successful_insert_id_in_cur_stmt=
        thd->first_successful_insert_id_in_prev_stmt;

    break;
  }
  case SQLCOM_DROP_SEQUENCE:
  case SQLCOM_DROP_TABLE:
  {
    int result;
    DBUG_ASSERT(first_table == all_tables && first_table != 0);

    thd->open_options|= HA_OPEN_FOR_REPAIR;
    result= thd->open_temporary_tables(all_tables);
    thd->open_options&= ~HA_OPEN_FOR_REPAIR;
    if (result)
      goto error;
    if (!lex->tmp_table())
    {
      if (check_table_access(thd, DROP_ACL, all_tables, FALSE, UINT_MAX, FALSE))
	goto error;				/* purecov: inspected */
    }
    else
    {
      if (thd->transaction->xid_state.check_has_uncommitted_xa())
        goto error;
      status_var_decrement(thd->status_var.com_stat[lex->sql_command]);
      status_var_increment(thd->status_var.com_drop_tmp_table);

      /* So that DROP TEMPORARY TABLE gets to binlog at commit/rollback */
      thd->variables.option_bits|= OPTION_BINLOG_THIS_TRX;
    }
    /*
      If we are a slave, we should add IF EXISTS if the query executed
      on the master without an error. This will help a slave to
      recover from multi-table DROP TABLE that was aborted in the
      middle.
    */
    if ((thd->slave_thread && !thd->slave_expected_error &&
         slave_ddl_exec_mode_options == SLAVE_EXEC_MODE_IDEMPOTENT) ||
        thd->variables.option_bits & OPTION_IF_EXISTS)
      lex->create_info.set(DDL_options_st::OPT_IF_EXISTS);

#ifdef WITH_WSREP
    if (WSREP(thd) && !lex->tmp_table() && wsrep_thd_is_local(thd) &&
        (!thd->is_current_stmt_binlog_format_row() ||
         wsrep_table_list_has_non_temp_tables(thd, all_tables)))
    {
      wsrep::key_array keys;
      if (wsrep_append_fk_parent_table(thd, all_tables, &keys))
      {
        goto wsrep_error_label;
      }
      if (wsrep_to_isolation_begin(thd, NULL, NULL, all_tables, NULL, &keys))
      {
        goto wsrep_error_label;
      }
    }
#endif /* WITH_WSREP */

    /* DDL and binlog write order are protected by metadata locks. */
    res= mysql_rm_table(thd, first_table, lex->if_exists(), lex->tmp_table(),
                        lex->table_type == TABLE_TYPE_SEQUENCE, 0);

    /*
      When dropping temporary tables if @@session_track_state_change is ON
      then send the boolean tracker in the OK packet
    */
    if(!res && (lex->create_info.options & HA_LEX_CREATE_TMP_TABLE))
    {
      thd->session_tracker.state_change.mark_as_changed(thd);
    }
    break;
  }
  case SQLCOM_SHOW_PROCESSLIST:
    if (!thd->security_ctx->priv_user[0] &&
        check_global_access(thd, PRIV_STMT_SHOW_PROCESSLIST))
      break;
    mysqld_list_processes(thd,
                (thd->security_ctx->master_access & PRIV_STMT_SHOW_PROCESSLIST ?
                 NullS :
                 thd->security_ctx->priv_user),
                lex->verbose);
    break;
  case SQLCOM_SHOW_AUTHORS:
    res= mysqld_show_authors(thd);
    break;
  case SQLCOM_SHOW_CONTRIBUTORS:
    res= mysqld_show_contributors(thd);
    break;
  case SQLCOM_SHOW_PRIVILEGES:
    res= mysqld_show_privileges(thd);
    break;
  case SQLCOM_SHOW_ENGINE_LOGS:
#ifdef DONT_ALLOW_SHOW_COMMANDS
    my_message(ER_NOT_ALLOWED_COMMAND, ER_THD(thd, ER_NOT_ALLOWED_COMMAND),
               MYF(0));	/* purecov: inspected */
    goto error;
#else
    {
      if (check_access(thd, FILE_ACL, any_db.str, NULL, NULL, 0, 0))
	goto error;
      res= ha_show_status(thd, lex->create_info.db_type, HA_ENGINE_LOGS);
      break;
    }
#endif
  case SQLCOM_CHANGE_DB:
  {
    if (!mysql_change_db(thd, &select_lex->db, FALSE))
      my_ok(thd);

    break;
  }

  case SQLCOM_LOAD:
  {
    DBUG_ASSERT(first_table == all_tables && first_table != 0);
    privilege_t privilege= (lex->duplicates == DUP_REPLACE ?
                            INSERT_ACL | DELETE_ACL : INSERT_ACL) |
                           (lex->local_file ? NO_ACL : FILE_ACL);

    if (lex->local_file)
    {
      if (!(thd->client_capabilities & CLIENT_LOCAL_FILES) ||
          !opt_local_infile)
      {
        my_message(ER_LOAD_INFILE_CAPABILITY_DISABLED, 
                   ER_THD(thd, ER_LOAD_INFILE_CAPABILITY_DISABLED), MYF(0));
        goto error;
      }
    }

    if (check_one_table_access(thd, privilege, all_tables))
      goto error;

    res= mysql_load(thd, lex->exchange, first_table, lex->field_list,
                    lex->update_list, lex->value_list, lex->duplicates,
                    lex->ignore, (bool) lex->local_file);
    break;
  }

  case SQLCOM_SET_OPTION:
  {
    List<set_var_base> *lex_var_list= &lex->var_list;

    if ((check_table_access(thd, SELECT_ACL, all_tables, FALSE, UINT_MAX, FALSE)
         || open_and_lock_tables(thd, all_tables, TRUE, 0)))
      goto error;
    if (likely(!(res= sql_set_variables(thd, lex_var_list, true))))
    {
      if (likely(!thd->is_error()))
        my_ok(thd);
    }
    else
    {
      /*
        We encountered some sort of error, but no message was sent.
        Send something semi-generic here since we don't know which
        assignment in the list caused the error.
      */
      if (!thd->is_error())
        my_error(ER_WRONG_ARGUMENTS,MYF(0),"SET");
      goto error;
    }

    break;
  }

  case SQLCOM_UNLOCK_TABLES:
    /*
      It is critical for mysqldump --single-transaction --master-data that
      UNLOCK TABLES does not implicitely commit a connection which has only
      done FLUSH TABLES WITH READ LOCK + BEGIN. If this assumption becomes
      false, mysqldump will not work.
    */
    if (thd->variables.option_bits & OPTION_TABLE_LOCK)
    {
      res= trans_commit_implicit(thd);
      if (thd->locked_tables_list.unlock_locked_tables(thd))
        res= 1;
      thd->release_transactional_locks();
      thd->variables.option_bits&= ~(OPTION_TABLE_LOCK);
      thd->reset_binlog_for_next_statement();
    }
    if (thd->global_read_lock.is_acquired() &&
        thd->current_backup_stage == BACKUP_FINISHED)
      thd->global_read_lock.unlock_global_read_lock(thd);
    if (res)
      goto error;
    my_ok(thd);
    break;
  case SQLCOM_LOCK_TABLES:
    /* We must end the transaction first, regardless of anything */
    res= trans_commit_implicit(thd);
    if (thd->locked_tables_list.unlock_locked_tables(thd))
      res= 1;
    /* Release transactional metadata locks. */
    thd->release_transactional_locks();
    if (res)
      goto error;

#ifdef WITH_WSREP
    /* Clean up the previous transaction on implicit commit. */
    if (wsrep_on(thd) && !wsrep_not_committed(thd) && wsrep_after_statement(thd))
      goto error;
#endif

    /* We can't have any kind of table locks while backup is active */
    if (thd->current_backup_stage != BACKUP_FINISHED)
    {
      my_error(ER_BACKUP_LOCK_IS_ACTIVE, MYF(0));
      goto error;
    }

    /* Should not lock tables while BACKUP LOCK is active */
    if (thd->mdl_backup_lock)
    {
      my_error(ER_LOCK_OR_ACTIVE_TRANSACTION, MYF(0));
      goto error;
    }

    /*
      Here we have to pre-open temporary tables for LOCK TABLES.

      CF_PREOPEN_TMP_TABLES is not set for this SQL statement simply
      because LOCK TABLES calls close_thread_tables() as a first thing
      (it's called from unlock_locked_tables() above). So even if
      CF_PREOPEN_TMP_TABLES was set and the tables would be pre-opened
      in a usual way, they would have been closed.
    */
    if (thd->open_temporary_tables(all_tables))
      goto error;

    if (lock_tables_precheck(thd, all_tables))
      goto error;

    thd->variables.option_bits|= OPTION_TABLE_LOCK;

    res= lock_tables_open_and_lock_tables(thd, all_tables);

    if (res)
    {
      thd->variables.option_bits&= ~(OPTION_TABLE_LOCK);
    }
    else
    {
      if (thd->variables.query_cache_wlock_invalidate)
	query_cache_invalidate_locked_for_write(thd, first_table);
      my_ok(thd);
    }
    break;
  case SQLCOM_BACKUP:
    if (check_global_access(thd, RELOAD_ACL))
      goto error;
    if (!(res= run_backup_stage(thd, lex->backup_stage)))
      my_ok(thd);
    break;
  case SQLCOM_BACKUP_LOCK:
    if (check_global_access(thd, RELOAD_ACL, true))
    {
#ifndef NO_EMBEDDED_ACCESS_CHECKS
      /*
        In case there is no global privilege, check DB privilege for LOCK TABLES.
      */
      if (first_table) // BACKUP LOCK
      {
        if (check_single_table_access(thd, LOCK_TABLES_ACL, first_table, true))
        {
          char command[30];
          get_privilege_desc(command, sizeof(command), RELOAD_ACL|LOCK_TABLES_ACL);
          my_error(ER_SPECIFIC_ACCESS_DENIED_ERROR, MYF(0), command);
          goto error;
        }
      }
      else // BACKUP UNLOCK
      {
        /*
          We test mdl_backup_lock here because, if a user could obtain a lock
          it would be silly to error and say `you can't BACKUP UNLOCK`
          (because its obvious you did a `BACKUP LOCK`).
          As `BACKUP UNLOCK` doesn't have a database reference,
          there's no way we can check if the `BACKUP LOCK` privilege is missing.
          Testing `thd->db` would involve faking a `TABLE_LIST` structure,
          which because of the depth of inspection
          in `check_single_table_access` makes the faking likely to cause crashes,
          or unintended effects. The outcome of this is,
          if a user does an `BACKUP UNLOCK` without a `BACKUP LOCKED` table,
          there may be a` ER_SPECIFIC_ACCESS_DENIED` error even though
          user has the privilege.
          Its a bit different to what happens if the user has RELOAD_ACL,
          where the error is silently ignored.
        */
        if (!thd->mdl_backup_lock)
        {

          char command[30];
          get_privilege_desc(command, sizeof(command), RELOAD_ACL|LOCK_TABLES_ACL);
          my_error(ER_SPECIFIC_ACCESS_DENIED_ERROR, MYF(0), command);
          goto error;
        }
      }
#endif
    }
    /*
      There is reload privilege, first table is set for lock.
      For unlock the list is empty
    */
    if (first_table)
      res= backup_lock(thd, first_table);
    else
      backup_unlock(thd);
    if (!res)
      my_ok(thd);
    break;
  case SQLCOM_CREATE_DB:
  {
    const DBNameBuffer dbbuf(lex->name, lower_case_table_names == 1);
    const Lex_ident_db db= dbbuf.to_lex_ident_db_with_error();

    if (!db.str ||
        prepare_db_action(thd, lex->create_info.or_replace() ?
                          (CREATE_ACL | DROP_ACL) : CREATE_ACL,
                          db) ||
        (res= lex->create_info.resolve_to_charset_collation_context(thd,
                                 thd->charset_collation_context_create_db())))
      break;

    WSREP_TO_ISOLATION_BEGIN(db.str, NULL, NULL);

    res= mysql_create_db(thd, db, lex->create_info, &lex->create_info);
    break;
  }
  case SQLCOM_DROP_DB:
  {
    if (thd->variables.option_bits & OPTION_IF_EXISTS)
      lex->create_info.set(DDL_options_st::OPT_IF_EXISTS);

    const DBNameBuffer dbbuf(lex->name, lower_case_table_names == 1);
    const Lex_ident_db db= dbbuf.to_lex_ident_db_with_error();

    if (!db.str || prepare_db_action(thd, DROP_ACL, db))
      break;

    WSREP_TO_ISOLATION_BEGIN(db.str, NULL, NULL);

    res= mysql_rm_db(thd, db, lex->if_exists());
    break;
  }
  case SQLCOM_ALTER_DB_UPGRADE:
  {
    const DBNameBuffer dbbuf(lex->name, lower_case_table_names == 1);
    const Lex_ident_db db= dbbuf.to_lex_ident_db_with_error();

    if (!db.str ||
        thd->check_slave_ignored_db_with_error(db) ||
        check_access(thd, ALTER_ACL, db.str, NULL, NULL, 1, 0) ||
        check_access(thd, DROP_ACL, db.str, NULL, NULL, 1, 0) ||
        check_access(thd, CREATE_ACL, db.str, NULL, NULL, 1, 0))
    {
      res= 1;
      break;
    }

    WSREP_TO_ISOLATION_BEGIN(db.str, NULL, NULL);

    res= mysql_upgrade_db(thd, db);
    if (!res)
      my_ok(thd);
    break;
  }
  case SQLCOM_ALTER_DB:
  {
    const DBNameBuffer dbbuf(lex->name, lower_case_table_names == 1);
    const Lex_ident_db db= dbbuf.to_lex_ident_db_with_error();

    if (!db.str ||
        prepare_db_action(thd, ALTER_ACL, db) ||
        (res= lex->create_info.resolve_to_charset_collation_context(thd,
                     thd->charset_collation_context_alter_db(db.str))))
      break;

    WSREP_TO_ISOLATION_BEGIN(db.str, NULL, NULL);

    res= mysql_alter_db(thd, db, &lex->create_info);
    break;
  }
  case SQLCOM_SHOW_CREATE_DB:
    WSREP_SYNC_WAIT(thd, WSREP_SYNC_WAIT_BEFORE_SHOW);
    res= show_create_db(thd, lex);
    break;
  case SQLCOM_SHOW_CREATE_SERVER:
    WSREP_SYNC_WAIT(thd, WSREP_SYNC_WAIT_BEFORE_SHOW);
    res= mysql_show_create_server(thd, &lex->name);
    break;
  case SQLCOM_CREATE_EVENT:
  case SQLCOM_ALTER_EVENT:
  #ifdef HAVE_EVENT_SCHEDULER
  do
  {
    DBUG_ASSERT(lex->event_parse_data);
    if (lex->table_or_sp_used())
    {
      my_error(ER_SUBQUERIES_NOT_SUPPORTED, MYF(0), "CREATE/ALTER EVENT");
      break;
    }

    res= sp_process_definer(thd);
    if (res)
      break;

    switch (lex->sql_command) {
    case SQLCOM_CREATE_EVENT:
    {
      res= Events::create_event(thd, lex->event_parse_data);
      break;
    }
    case SQLCOM_ALTER_EVENT:
      res= Events::update_event(thd, lex->event_parse_data,
                                lex->spname ? &lex->spname->m_db : NULL,
                                lex->spname ? &lex->spname->m_name : NULL);
      break;
    default:
      DBUG_ASSERT(0);
    }
    DBUG_PRINT("info",("DDL error code=%d", res));
    if (!res)
      my_ok(thd);

  } while (0);
  /* Don't do it, if we are inside a SP */
  if (!thd->spcont && !is_called_from_prepared_stmt)
  {
    sp_head::destroy(lex->sphead);
    lex->sphead= NULL;
  }
  /* lex->unit.cleanup() is called outside, no need to call it here */
  break;
  case SQLCOM_SHOW_CREATE_EVENT:
    WSREP_SYNC_WAIT(thd, WSREP_SYNC_WAIT_BEFORE_SHOW);
    res= Events::show_create_event(thd, &lex->spname->m_db,
                                   &lex->spname->m_name);
    break;
  case SQLCOM_DROP_EVENT:
    if (!(res= Events::drop_event(thd,
                                  &lex->spname->m_db, &lex->spname->m_name,
                                  lex->if_exists())))
      my_ok(thd);
    break;
#else
    my_error(ER_NOT_SUPPORTED_YET,MYF(0),"embedded server");
    break;
#endif
  case SQLCOM_CREATE_FUNCTION:                  // UDF function
  {
    if (check_access(thd, lex->create_info.or_replace() ?
                          (INSERT_ACL | DELETE_ACL) : INSERT_ACL,
                     "mysql", NULL, NULL, 1, 0))
      break;
#ifdef HAVE_DLOPEN
    WSREP_TO_ISOLATION_BEGIN(WSREP_MYSQL_DB, NULL, NULL);

    if (!(res = mysql_create_function(thd, &lex->udf)))
      my_ok(thd);
#else
    my_error(ER_CANT_OPEN_LIBRARY, MYF(0), lex->udf.dl, 0, "feature disabled");
    res= TRUE;
#endif
    break;
  }
#ifndef NO_EMBEDDED_ACCESS_CHECKS
  case SQLCOM_CREATE_USER:
  case SQLCOM_CREATE_ROLE:
  {
    if (check_access(thd, lex->create_info.or_replace() ?
                          INSERT_ACL | DELETE_ACL : INSERT_ACL,
                     "mysql", NULL, NULL, 1, 1) &&
        check_global_access(thd,CREATE_USER_ACL))
      break;

    WSREP_TO_ISOLATION_BEGIN(WSREP_MYSQL_DB, NULL, NULL);

    /* Conditionally writes to binlog */
    if (!(res= mysql_create_user(thd, lex->users_list,
                                 lex->sql_command == SQLCOM_CREATE_ROLE)))
      my_ok(thd);
    break;
  }
  case SQLCOM_DROP_USER:
  case SQLCOM_DROP_ROLE:
  {
    if (check_access(thd, DELETE_ACL, "mysql", NULL, NULL, 1, 1) &&
        check_global_access(thd,CREATE_USER_ACL))
      break;

    WSREP_TO_ISOLATION_BEGIN(WSREP_MYSQL_DB, NULL, NULL);

    /* Conditionally writes to binlog */
    if (!(res= mysql_drop_user(thd, lex->users_list,
                               lex->sql_command == SQLCOM_DROP_ROLE)))
      my_ok(thd);
    break;
  }
  case SQLCOM_ALTER_USER:
  case SQLCOM_RENAME_USER:
  {
    if (check_access(thd, UPDATE_ACL, "mysql", NULL, NULL, 1, 1) &&
        check_global_access(thd,CREATE_USER_ACL))
      break;

    WSREP_TO_ISOLATION_BEGIN(WSREP_MYSQL_DB, NULL, NULL);

    /* Conditionally writes to binlog */
    if (lex->sql_command == SQLCOM_ALTER_USER)
      res= mysql_alter_user(thd, lex->users_list);
    else
      res= mysql_rename_user(thd, lex->users_list);
    if (!res)
      my_ok(thd);
    break;
  }
  case SQLCOM_REVOKE_ALL:
  {
    if (check_access(thd, UPDATE_ACL, "mysql", NULL, NULL, 1, 1) &&
        check_global_access(thd,CREATE_USER_ACL))
      break;

    WSREP_TO_ISOLATION_BEGIN(WSREP_MYSQL_DB, NULL, NULL);

    /* Conditionally writes to binlog */
    if (!(res = mysql_revoke_all(thd, lex->users_list)))
      my_ok(thd);
    break;
  }

  case SQLCOM_REVOKE_ROLE:
  case SQLCOM_GRANT_ROLE:
  {
    WSREP_TO_ISOLATION_BEGIN(WSREP_MYSQL_DB, NULL, NULL);

    if (!(res= mysql_grant_role(thd, lex->users_list,
                                lex->sql_command != SQLCOM_GRANT_ROLE)))
      my_ok(thd);
    break;
  }
#endif /*!NO_EMBEDDED_ACCESS_CHECKS*/
  case SQLCOM_RESET:
    /*
      RESET commands are never written to the binary log, so we have to
      initialize this variable because RESET shares the same code as FLUSH
    */
    lex->no_write_to_binlog= 1;
    /* fall through */
  case SQLCOM_FLUSH:
  {
    int write_to_binlog;
    if ((lex->type & ~REFRESH_SESSION_STATUS) &&
        check_global_access(thd,RELOAD_ACL))
      goto error;

    if (first_table && lex->type & (REFRESH_READ_LOCK|REFRESH_FOR_EXPORT))
    {
      /* Check table-level privileges. */
      if (check_table_access(thd, PRIV_LOCK_TABLES, all_tables,
                             FALSE, UINT_MAX, FALSE))
        goto error;

      if (flush_tables_with_read_lock(thd, all_tables))
        goto error;

      my_ok(thd);
      break;
    }

#ifdef WITH_WSREP
    if (lex->type & (
    REFRESH_GRANT                           |
    REFRESH_HOSTS                           |
#ifdef HAVE_OPENSSL
    REFRESH_DES_KEY_FILE                    |
#endif
    /*
      Write all flush log statements except
      FLUSH LOGS
      FLUSH BINARY LOGS
      Check reload_acl_and_cache for why.
    */
    REFRESH_RELAY_LOG                       |
    REFRESH_SLOW_LOG                        |
    REFRESH_GENERAL_LOG                     |
    REFRESH_ENGINE_LOG                      |
    REFRESH_ERROR_LOG                       |
    REFRESH_QUERY_CACHE_FREE                |
    REFRESH_STATUS                          |
    REFRESH_SESSION_STATUS                  |
    REFRESH_GLOBAL_STATUS                   |
    REFRESH_USER_RESOURCES))
    {
      WSREP_TO_ISOLATION_BEGIN_WRTCHK(WSREP_MYSQL_DB, NULL, NULL);
    }
#endif /* WITH_WSREP*/

#ifdef HAVE_REPLICATION
    if (lex->type & REFRESH_READ_LOCK)
    {
      /*
        We need to pause any parallel replication slave workers during FLUSH
        TABLES WITH READ LOCK. Otherwise we might cause a deadlock, as
        worker threads eun run in arbitrary order but need to commit in a
        specific given order.
      */
      if (rpl_pause_for_ftwrl(thd))
        goto error;
    }
#endif
    /*
      reload_acl_and_cache() will tell us if we are allowed to write to the
      binlog or not.
    */
    if (!reload_acl_and_cache(thd, lex->type, first_table, &write_to_binlog))
    {
#ifdef WITH_WSREP
      if ((lex->type & REFRESH_TABLES) && !(lex->type & (REFRESH_FOR_EXPORT|REFRESH_READ_LOCK)))
      {
        /*
          This is done after reload_acl_and_cache is because
          LOCK TABLES is not replicated in galera, the upgrade of which
          is checked in reload_acl_and_cache.
          Hence, done after/if we are able to upgrade locks.
        */
        if (first_table)
        {
          WSREP_TO_ISOLATION_BEGIN_WRTCHK(NULL, NULL, first_table);
        }
        else
        {
          WSREP_TO_ISOLATION_BEGIN_WRTCHK(WSREP_MYSQL_DB, NULL, NULL);
        }
      }
#endif /* WITH_WSREP */
      /*
        We WANT to write and we CAN write.
        ! we write after unlocking the table.
      */
      /*
        Presumably, RESET and binlog writing doesn't require synchronization
      */

      if (write_to_binlog > 0)  // we should write
      { 
        if (!lex->no_write_to_binlog)
          res= write_bin_log(thd, FALSE, thd->query(), thd->query_length());
      } else if (write_to_binlog < 0) 
      {
        /* 
           We should not write, but rather report error because 
           reload_acl_and_cache binlog interactions failed 
         */
        res= 1;
      }

      if (!res)
        my_ok(thd);
    } 
    else
      res= 1;                                   // reload_acl_and_cache failed
#ifdef HAVE_REPLICATION
    if (lex->type & REFRESH_READ_LOCK)
      rpl_unpause_after_ftwrl(thd);
#endif
    
    break;
  }
  case SQLCOM_KILL:
  {
    if (lex->table_or_sp_used())
    {
      my_error(ER_SUBQUERIES_NOT_SUPPORTED, MYF(0), "KILL");
      break;
    }

    if (lex->kill_type == KILL_TYPE_ID || lex->kill_type == KILL_TYPE_QUERY)
    {
      Item *it= (Item *)lex->value_list.head();
      if (it->fix_fields_if_needed_for_scalar(lex->thd, &it))
      {
        my_message(ER_SET_CONSTANTS_ONLY, ER_THD(thd, ER_SET_CONSTANTS_ONLY),
                   MYF(0));
        goto error;
      }
      sql_kill(thd, (my_thread_id) it->val_int(), lex->kill_signal, lex->kill_type);
    }
    else
      sql_kill_user(thd, get_current_user(thd, lex->users_list.head()),
                    lex->kill_signal);
    break;
  }
  case SQLCOM_SHUTDOWN:
#ifndef EMBEDDED_LIBRARY
    DBUG_EXECUTE_IF("crash_shutdown", DBUG_SUICIDE(););
    if (check_global_access(thd,SHUTDOWN_ACL))
      goto error;
    kill_mysql(thd);
    my_ok(thd);
#else
    my_error(ER_NOT_SUPPORTED_YET, MYF(0), "embedded server");
#endif
    break;

#ifndef NO_EMBEDDED_ACCESS_CHECKS
  case SQLCOM_SHOW_CREATE_USER:
  {
    LEX_USER *grant_user= lex->grant_user;
    if (!grant_user)
      goto error;

    res = mysql_show_create_user(thd, grant_user);
    break;
  }
  case SQLCOM_SHOW_GRANTS:
  {
    LEX_USER *grant_user= lex->grant_user;
    if (!grant_user)
      goto error;

    WSREP_SYNC_WAIT(thd, WSREP_SYNC_WAIT_BEFORE_SHOW);
    res = mysql_show_grants(thd, grant_user);
    break;
  }
#endif
  case SQLCOM_HA_OPEN:
    DBUG_ASSERT(first_table == all_tables && first_table != 0);
    if (check_table_access(thd, SELECT_ACL, all_tables, FALSE, UINT_MAX, FALSE))
      goto error;
    /* Close temporary tables which were pre-opened for privilege checking. */
    close_thread_tables(thd);
    all_tables->table= NULL;
    res= mysql_ha_open(thd, first_table, 0);
    break;
  case SQLCOM_HA_CLOSE:
    DBUG_ASSERT(first_table == all_tables && first_table != 0);
    res= mysql_ha_close(thd, first_table);
    break;
  case SQLCOM_HA_READ:
    DBUG_ASSERT(first_table == all_tables && first_table != 0);
    /*
      There is no need to check for table permissions here, because
      if a user has no permissions to read a table, he won't be
      able to open it (with SQLCOM_HA_OPEN) in the first place.
    */
    unit->set_limit(select_lex);

    res= mysql_ha_read(thd, first_table, lex->ha_read_mode, lex->ident.str,
                       lex->insert_list, lex->ha_rkey_mode, select_lex->where,
                       unit->lim.get_select_limit(),
                       unit->lim.get_offset_limit());
    break;

  case SQLCOM_BEGIN:
    DBUG_PRINT("info", ("Executing SQLCOM_BEGIN  thd: %p", thd));
    if (trans_begin(thd, lex->start_transaction_opt))
    {
      thd->release_transactional_locks();
      WSREP_DEBUG("BEGIN failed, MDL released: %lld",
                  (longlong) thd->thread_id);
      WSREP_DEBUG("stmt_da, sql_errno: %d", (thd->get_stmt_da()->is_error()) ? thd->get_stmt_da()->sql_errno() : 0);
      goto error;
    }
    my_ok(thd);
    break;
  case SQLCOM_COMMIT:
  {
    DBUG_ASSERT(thd->lock == NULL ||
                thd->locked_tables_mode == LTM_LOCK_TABLES);
    bool tx_chain= (lex->tx_chain == TVL_YES ||
                    (thd->variables.completion_type == 1 &&
                     lex->tx_chain != TVL_NO));
    bool tx_release= (lex->tx_release == TVL_YES ||
                      (thd->variables.completion_type == 2 &&
                       lex->tx_release != TVL_NO));
    bool commit_failed= trans_commit(thd);
    thd->release_transactional_locks();
    if (commit_failed)
    {
      WSREP_DEBUG("COMMIT failed, MDL released: %lld",
                  (longlong) thd->thread_id);
      goto error;
    }
    /* Begin transaction with the same isolation level. */
    if (tx_chain)
    {
      if (trans_begin(thd))
        goto error;
    }
    else
    {
      /* Reset the isolation level and access mode if no chaining transaction.*/
      trans_reset_one_shot_chistics(thd);
    }
    /* Disconnect the current client connection. */
    if (tx_release)
    {
      thd->set_killed(KILL_CONNECTION);
      thd->print_aborted_warning(3, "RELEASE");
    }
    my_ok(thd);
    break;
  }
  case SQLCOM_ROLLBACK:
  {
    DBUG_ASSERT(thd->lock == NULL ||
                thd->locked_tables_mode == LTM_LOCK_TABLES);
    bool tx_chain= (lex->tx_chain == TVL_YES ||
                    (thd->variables.completion_type == 1 &&
                     lex->tx_chain != TVL_NO));
    bool tx_release= (lex->tx_release == TVL_YES ||
                      (thd->variables.completion_type == 2 &&
                       lex->tx_release != TVL_NO));
    bool rollback_failed= trans_rollback(thd);
    thd->release_transactional_locks();

    if (rollback_failed)
    {
      WSREP_DEBUG("rollback failed, MDL released: %lld",
                  (longlong) thd->thread_id);
      goto error;
    }
    /* Begin transaction with the same isolation level. */
    if (tx_chain)
    {
#ifdef WITH_WSREP
      /* If there are pending changes after rollback we should clear them */
      if (wsrep_on(thd) && wsrep_has_changes(thd))
        wsrep_after_statement(thd);
#endif
      if (trans_begin(thd))
        goto error;
    }
    else
    {
      /* Reset the isolation level and access mode if no chaining transaction.*/
      trans_reset_one_shot_chistics(thd);
    }
    /* Disconnect the current client connection. */
    if (tx_release)
      thd->set_killed(KILL_CONNECTION);
    my_ok(thd);
   break;
  }
  case SQLCOM_RELEASE_SAVEPOINT:
    if (trans_release_savepoint(thd, lex->ident))
      goto error;
    my_ok(thd);
    break;
  case SQLCOM_ROLLBACK_TO_SAVEPOINT:
    if (trans_rollback_to_savepoint(thd, lex->ident))
      goto error;
    my_ok(thd);
    break;
  case SQLCOM_SAVEPOINT:
    if (trans_savepoint(thd, lex->ident))
      goto error;
    my_ok(thd);
    break;
  case SQLCOM_CREATE_PROCEDURE:
  case SQLCOM_CREATE_SPFUNCTION:
  case SQLCOM_CREATE_PACKAGE:
  case SQLCOM_CREATE_PACKAGE_BODY:
  {
    if (mysql_create_routine(thd, lex))
      goto error;
    my_ok(thd);
    break; /* break super switch */
  } /* end case group bracket */
  case SQLCOM_COMPOUND:
  {
    sp_head *sp= lex->sphead;
    DBUG_ASSERT(all_tables == 0);
    DBUG_ASSERT(thd->in_sub_stmt == 0);
    sp->m_sql_mode= thd->variables.sql_mode;
    sp->m_sp_share= MYSQL_GET_SP_SHARE(sp->m_handler->type(),
                                       sp->m_db.str, static_cast<uint>(sp->m_db.length),
                                       sp->m_name.str, static_cast<uint>(sp->m_name.length));
    if (do_execute_sp(thd, lex->sphead))
      goto error;
    break;
  }

  case SQLCOM_ALTER_PROCEDURE:
  case SQLCOM_ALTER_FUNCTION:
    if (thd->variables.option_bits & OPTION_IF_EXISTS)
      lex->create_info.set(DDL_options_st::OPT_IF_EXISTS);
    if (alter_routine(thd, lex))
      goto error;
    break;
  case SQLCOM_DROP_PROCEDURE:
  case SQLCOM_DROP_FUNCTION:
  case SQLCOM_DROP_PACKAGE:
  case SQLCOM_DROP_PACKAGE_BODY:
    if (thd->variables.option_bits & OPTION_IF_EXISTS)
      lex->create_info.set(DDL_options_st::OPT_IF_EXISTS);
    if (drop_routine(thd, lex))
      goto error;
    break;
  case SQLCOM_SHOW_CREATE_PROC:
  case SQLCOM_SHOW_CREATE_FUNC:
  case SQLCOM_SHOW_CREATE_PACKAGE:
  case SQLCOM_SHOW_CREATE_PACKAGE_BODY:
    {
      WSREP_SYNC_WAIT(thd, WSREP_SYNC_WAIT_BEFORE_SHOW);
      const Sp_handler *sph= Sp_handler::handler(lex->sql_command);
      if (sph->sp_show_create_routine(thd, lex->spname))
        goto error;
      break;
    }
  case SQLCOM_SHOW_PROC_CODE:
  case SQLCOM_SHOW_FUNC_CODE:
  case SQLCOM_SHOW_PACKAGE_BODY_CODE:
    {
#ifndef DBUG_OFF
      Database_qualified_name pkgname;
      sp_head *sp;
      const Sp_handler *sph= Sp_handler::handler(lex->sql_command);
      WSREP_SYNC_WAIT(thd, WSREP_SYNC_WAIT_BEFORE_SHOW);
      if (sph->sp_resolve_package_routine(thd, thd->lex->sphead,
                                          lex->spname, &sph, &pkgname))
        return true;
      if (sph->sp_cache_routine(thd, lex->spname, &sp))
        goto error;
      if (!sp || sp->show_routine_code(thd))
      {
        /* We don't distinguish between errors for now */
        my_error(ER_SP_DOES_NOT_EXIST, MYF(0),
                 sph->type_str(), lex->spname->m_name.str);
        goto error;
      }
      break;
#else
      my_error(ER_FEATURE_DISABLED, MYF(0),
               "SHOW PROCEDURE|FUNCTION CODE", "--with-debug");
      goto error;
#endif // ifndef DBUG_OFF
    }
  case SQLCOM_SHOW_CREATE_TRIGGER:
    {
      if (check_ident_length(&lex->spname->m_name))
        goto error;

      WSREP_SYNC_WAIT(thd, WSREP_SYNC_WAIT_BEFORE_SHOW);
      if (show_create_trigger(thd, lex->spname))
        goto error; /* Error has been already logged. */

      break;
    }
  case SQLCOM_CREATE_VIEW:
    {
      /*
        Note: SQLCOM_CREATE_VIEW also handles 'ALTER VIEW' commands
        as specified through the thd->lex->create_view->mode flag.
      */
      res= mysql_create_view(thd, first_table, thd->lex->create_view->mode);
      break;
    }
  case SQLCOM_DROP_VIEW:
    {
      if (check_table_access(thd, DROP_ACL, all_tables, FALSE, UINT_MAX, FALSE))
        goto error;

      WSREP_TO_ISOLATION_BEGIN(WSREP_MYSQL_DB, NULL, NULL);

      if (thd->variables.option_bits & OPTION_IF_EXISTS)
        lex->create_info.set(DDL_options_st::OPT_IF_EXISTS);

      /* Conditionally writes to binlog. */
      res= mysql_drop_view(thd, first_table, thd->lex->drop_mode);
      break;
    }
  case SQLCOM_CREATE_TRIGGER:
  {
    /* Conditionally writes to binlog. */
    res= mysql_create_or_drop_trigger(thd, all_tables, 1);

    break;
  }
  case SQLCOM_DROP_TRIGGER:
  {
    if (thd->variables.option_bits & OPTION_IF_EXISTS)
      lex->create_info.set(DDL_options_st::OPT_IF_EXISTS);

    /* Conditionally writes to binlog. */
    res= mysql_create_or_drop_trigger(thd, all_tables, 0);
    break;
  }
  case SQLCOM_XA_START:
#ifdef WITH_WSREP
    if (WSREP_ON)
    {
      my_error(ER_NOT_SUPPORTED_YET, MYF(0),
               "XA transactions with Galera replication");
      break;
    }
#endif /* WITH_WSREP */
    if (trans_xa_start(thd))
      goto error;
    my_ok(thd);
    break;
  case SQLCOM_XA_END:
    if (trans_xa_end(thd))
      goto error;
    my_ok(thd);
    break;
  case SQLCOM_XA_PREPARE:
    if (trans_xa_prepare(thd))
      goto error;
    my_ok(thd);
    break;
  case SQLCOM_XA_COMMIT:
  {
    bool commit_failed= trans_xa_commit(thd);
    if (commit_failed)
    {
      WSREP_DEBUG("XA commit failed, MDL released: %lld",
                  (longlong) thd->thread_id);
      goto error;
    }
    /*
      We've just done a commit, reset transaction
      isolation level and access mode to the session default.
    */
    trans_reset_one_shot_chistics(thd);
    my_ok(thd);
    break;
  }
  case SQLCOM_XA_ROLLBACK:
  {
    bool rollback_failed= trans_xa_rollback(thd);
    if (rollback_failed)
    {
      WSREP_DEBUG("XA rollback failed, MDL released: %lld",
                  (longlong) thd->thread_id);
      goto error;
    }
    /*
      We've just done a rollback, reset transaction
      isolation level and access mode to the session default.
    */
    trans_reset_one_shot_chistics(thd);
    my_ok(thd);
    break;
  }
  case SQLCOM_XA_RECOVER:
    res= mysql_xa_recover(thd);
    break;
  case SQLCOM_INSTALL_PLUGIN:
    if (! (res= mysql_install_plugin(thd, &thd->lex->comment,
                                     &thd->lex->ident)))
      my_ok(thd);
    break;
  case SQLCOM_UNINSTALL_PLUGIN:
    if (! (res= mysql_uninstall_plugin(thd, &thd->lex->comment,
                                       &thd->lex->ident)))
      my_ok(thd);
    break;
  case SQLCOM_BINLOG_BASE64_EVENT:
  {
#ifndef EMBEDDED_LIBRARY
    mysql_client_binlog_statement(thd);
#else /* EMBEDDED_LIBRARY */
    my_error(ER_OPTION_PREVENTS_STATEMENT, MYF(0), "embedded");
#endif /* EMBEDDED_LIBRARY */
    break;
  }
  case SQLCOM_CREATE_SERVER:
  {
    DBUG_PRINT("info", ("case SQLCOM_CREATE_SERVER"));

    if (check_global_access(thd, PRIV_STMT_CREATE_SERVER))
      break;

    WSREP_TO_ISOLATION_BEGIN(WSREP_MYSQL_DB, NULL, NULL);

    res= create_server(thd, &lex->server_options);
    break;
  }
  case SQLCOM_ALTER_SERVER:
  {
    int error;
    DBUG_PRINT("info", ("case SQLCOM_ALTER_SERVER"));

    if (check_global_access(thd, PRIV_STMT_ALTER_SERVER))
      break;

    WSREP_TO_ISOLATION_BEGIN(WSREP_MYSQL_DB, NULL, NULL);

    if (unlikely((error= alter_server(thd, &lex->server_options))))
    {
      DBUG_PRINT("info", ("problem altering server <%s>",
                          lex->server_options.server_name.str));
      my_error(error, MYF(0), lex->server_options.server_name.str);
      break;
    }
    my_ok(thd, 1);
    break;
  }
  case SQLCOM_DROP_SERVER:
  {
    int err_code;
    DBUG_PRINT("info", ("case SQLCOM_DROP_SERVER"));

    if (check_global_access(thd, PRIV_STMT_DROP_SERVER))
      break;

    WSREP_TO_ISOLATION_BEGIN(WSREP_MYSQL_DB, NULL, NULL);

    if ((err_code= drop_server(thd, &lex->server_options)))
    {
      if (! lex->if_exists() || err_code != ER_FOREIGN_SERVER_DOESNT_EXIST)
      {
        DBUG_PRINT("info", ("problem dropping server %s",
                            lex->server_options.server_name.str));
        if (!thd->is_error())
          my_error(err_code, MYF(0), lex->server_options.server_name.str);
      }
      else
      {
        my_ok(thd, 0);
      }
      break;
    }
    my_ok(thd, 1);
    break;
  }
  case SQLCOM_ANALYZE:
  case SQLCOM_CHECK:
  case SQLCOM_OPTIMIZE:
  case SQLCOM_REPAIR:
  case SQLCOM_TRUNCATE:
  case SQLCOM_CREATE_TABLE:
  case SQLCOM_CREATE_SEQUENCE:
  case SQLCOM_ALTER_TABLE:
      DBUG_ASSERT(first_table == all_tables && first_table != 0);
    /* fall through */
  case SQLCOM_ALTER_SEQUENCE:
  case SQLCOM_SIGNAL:
  case SQLCOM_RESIGNAL:
  case SQLCOM_GET_DIAGNOSTICS:
  case SQLCOM_CALL:
  case SQLCOM_REVOKE:
  case SQLCOM_GRANT:
    if (thd->variables.option_bits & OPTION_IF_EXISTS)
      lex->create_info.set(DDL_options_st::OPT_IF_EXISTS);
    DBUG_ASSERT(lex->m_sql_cmd != NULL);
    res= lex->m_sql_cmd->execute(thd);
    DBUG_PRINT("result", ("res: %d  killed: %d  is_error(): %d",
                          res, thd->killed, thd->is_error()));
    break;
  default:

#ifndef EMBEDDED_LIBRARY
    DBUG_ASSERT(0);                             /* Impossible */
#endif
    my_ok(thd);
    break;
  }
  THD_STAGE_INFO(thd, stage_query_end);
  thd->update_stats();

  goto finish;

error:
#ifdef WITH_WSREP
wsrep_error_label:
#endif
  res= true;

finish:
  if (!thd->is_error() && !res)
    res= store_table_definitions_in_trace(thd);

  thd->reset_query_timer();
  DBUG_ASSERT(!thd->in_active_multi_stmt_transaction() ||
               thd->in_multi_stmt_transaction_mode());

  lex->unit.cleanup();

  /* close/reopen tables that were marked to need reopen under LOCK TABLES */
  if (unlikely(thd->locked_tables_list.some_table_marked_for_reopen) &&
      !thd->lex->requires_prelocking())
    thd->locked_tables_list.reopen_tables(thd, true);

  if (! thd->in_sub_stmt)
  {
    if (thd->killed != NOT_KILLED)
    {
      /* report error issued during command execution */
      if (thd->killed_errno())
      {
        /* If we already sent 'ok', we can ignore any kill query statements */
        if (! thd->get_stmt_da()->is_set())
          thd->send_kill_message();
      }
      thd->reset_kill_query();
    }

    /*
      Binary logging is now done. Unset the "used" flags to avoid
      flags leaking to the next event (and to the COMMIT statement
      in the end of the current event).

      Example:

      Suppose a non-default collation (in @@character_set_collations)
      was used during the statement, the mysqlbinlog output for
      the current statement will contain a sequence like this:

        SET character_set_collations='utf8mb3=utf8mb3_bin';
        INSERT INTO t1 VALUES (_utf8mb3'test');
        COMMIT;

      The statement (INSERT in this example) is already in binlog at this point, and the
      and the "SET character_set_collations" is written inside a
      Q_CHARACTER_SET_COLLATIONS chunk in its log entry header.
      The flag CHARACTER_SET_COLLATIONS_USED is not needed any more.
      The COMMIT can be printed without "SET character_set_collations".

      The same logic applies to the other _USED flags.
    */
    thd->used= 0;

    if (unlikely(thd->is_error()) ||
        (thd->variables.option_bits & OPTION_MASTER_SQL_ERROR))
    {
      trans_rollback_stmt(thd);
    }
    else
    {
      /* If commit fails, we should be able to reset the OK status. */
      thd->get_stmt_da()->set_overwrite_status(true);
      trans_commit_stmt(thd);
      thd->get_stmt_da()->set_overwrite_status(false);
    }
  }

  /* Free tables. Set stage 'closing tables' */
  close_thread_tables_for_query(thd);

#ifndef DBUG_OFF
  if (lex->sql_command != SQLCOM_SET_OPTION && ! thd->in_sub_stmt)
    DEBUG_SYNC(thd, "execute_command_after_close_tables");
#endif
  if (!(sql_command_flags[lex->sql_command] &
        (CF_CAN_GENERATE_ROW_EVENTS | CF_FORCE_ORIGINAL_BINLOG_FORMAT |
         CF_STATUS_COMMAND)))
    thd->set_binlog_format(orig_binlog_format,
                           orig_current_stmt_binlog_format);

  if (! thd->in_sub_stmt && thd->transaction_rollback_request)
  {
    /*
      We are not in sub-statement and transaction rollback was requested by
      one of storage engines (e.g. due to deadlock). Rollback transaction in
      all storage engines including binary log.
    */
    auto &xid_state= thd->transaction->xid_state;
    if (xid_state.is_explicit_XA())
      xid_state.set_rollback_only();
    trans_rollback_implicit(thd);
    thd->release_transactional_locks();
  }
  else if (stmt_causes_implicit_commit(thd, CF_IMPLICIT_COMMIT_END))
  {
    /* No transaction control allowed in sub-statements. */
    DBUG_ASSERT(! thd->in_sub_stmt);
    if (!(thd->variables.option_bits & OPTION_GTID_BEGIN))
    {
      /* If commit fails, we should be able to reset the OK status. */
      thd->get_stmt_da()->set_overwrite_status(true);
      /* Commit the normal transaction if one is active. */
      trans_commit_implicit(thd);
      thd->get_stmt_da()->set_overwrite_status(false);
      thd->release_transactional_locks();
    }
  }
  else if (! thd->in_sub_stmt && ! thd->in_active_multi_stmt_transaction())
  {
    /*
      - If inside a multi-statement transaction,
      defer the release of metadata locks until the current
      transaction is either committed or rolled back. This prevents
      other statements from modifying the table for the entire
      duration of this transaction.  This provides commit ordering
      and guarantees serializability across multiple transactions.
      - If in autocommit mode, or outside a transactional context,
      automatically release metadata locks of the current statement.
    */
    thd->release_transactional_locks();
  }
  else if (! thd->in_sub_stmt)
  {
    thd->mdl_context.release_statement_locks();
  }

  THD_STAGE_INFO(thd, stage_starting_cleanup);

  TRANSACT_TRACKER(add_trx_state_from_thd(thd));

#ifdef WITH_WSREP
  thd->wsrep_consistency_check= NO_CONSISTENCY_CHECK;

  if (wsrep_thd_is_toi(thd) || wsrep_thd_is_in_rsu(thd))
  {
    WSREP_DEBUG("mysql_execute_command for %s", wsrep_thd_query(thd));
    THD_STAGE_INFO(thd, stage_waiting_isolation);
    wsrep_to_isolation_end(thd);
  }

  /*
    Force release of transactional locks if not in active MST and wsrep is on.
  */
  if (WSREP(thd) &&
      ! thd->in_sub_stmt &&
      ! thd->in_active_multi_stmt_transaction() &&
      thd->mdl_context.has_transactional_locks())
  {
    WSREP_DEBUG("Forcing release of transactional locks for thd: %lld",
                (longlong) thd->thread_id);
    thd->release_transactional_locks();
  }

  /*
    Current command did not start multi STMT transaction and the command
    did not cause commit to happen (e.g. read only). Commit the wsrep
    transaction as empty.
  */
  if (!thd->in_active_multi_stmt_transaction() &&
      !thd->in_sub_stmt &&
      thd->wsrep_trx().active() &&
      thd->wsrep_trx().state() == wsrep::transaction::s_executing)
  {
    wsrep_commit_empty(thd, true);
  }

  /* assume PA safety for next transaction */
  thd->wsrep_PA_safe= true;
#endif /* WITH_WSREP */

  /*
    Reset the connection_name to contain a null string, if the
    pointer points to the same space as that of the system variable
    default_master_connection.

    We do this because the system variable may be updated which could
    free the pointer and create a new one, causing use-after-free for
    re-execution of prepared statements and stored procedures where
    the LEX may be reused.

    This allows connection_name to be set again be to the system
    variable pointer in the next call of this function (see earlier in
    this function), after any possible updates to the system variable.
  */
  if (thd->lex->mi.connection_name.str ==
      thd->variables.default_master_connection.str)
    thd->lex->mi.connection_name= null_clex_str;

  if (lex->sql_command != SQLCOM_SET_OPTION)
    DEBUG_SYNC(thd, "end_of_statement");
  DBUG_RETURN(res || thd->is_error());
 }

static bool execute_sqlcom_select(THD *thd, TABLE_LIST *all_tables)
{
  LEX	*lex= thd->lex;
  select_result *result=lex->result;
  bool res;
  /* assign global limit variable if limit is not given */
  {
    SELECT_LEX *param= lex->unit.global_parameters();
    if (!param->limit_params.explicit_limit)
      param->limit_params.select_limit=
        new (thd->mem_root) Item_int(thd,
                                     (ulonglong) thd->variables.select_limit);
  }

  if (!(res= open_and_lock_tables(thd, all_tables, TRUE, 0)))
  {
    if (lex->describe)
    {
      /*
        We always use select_send for EXPLAIN, even if it's an EXPLAIN
        for SELECT ... INTO OUTFILE: a user application should be able
        to prepend EXPLAIN to any query and receive output for it,
        even if the query itself redirects the output.
      */
      if (unlikely(!(result= new (thd->mem_root) select_send(thd))))
        return 1;                               /* purecov: inspected */
      thd->send_explain_fields(result, lex->describe, lex->analyze_stmt);
        
      /*
        This will call optimize() for all parts of query. The query plan is
        printed out below.
      */
      res= mysql_explain_union(thd, &lex->unit, result);
      
      /* Print EXPLAIN only if we don't have an error */
      if (likely(!res))
      {
        /* 
          Do like the original select_describe did: remove OFFSET from the
          top-level LIMIT
        */
        result->remove_offset_limit();
        if (lex->explain_json)
        {
          lex->explain->print_explain_json(result, lex->analyze_stmt);
        }
        else
        {
          lex->explain->print_explain(result, thd->lex->describe,
                                      thd->lex->analyze_stmt);
          if (lex->describe & DESCRIBE_EXTENDED)
          {
            char buff[1024];
            String str(buff,(uint32) sizeof(buff), system_charset_info);
            str.length(0);
            /*
              The warnings system requires input in utf8, @see
              mysqld_show_warnings().
            */
            lex->unit.print(&str, QT_EXPLAIN_EXTENDED);
            push_warning(thd, Sql_condition::WARN_LEVEL_NOTE,
                         ER_YES, str.c_ptr_safe());
          }
        }
      }

      if (res)
        result->abort_result_set();
      else
        result->send_eof();
      delete result;
    }
    else
    {
      Protocol *save_protocol= NULL;
      if (lex->analyze_stmt)
      {
        if (result && result->result_interceptor())
          result->result_interceptor()->disable_my_ok_calls();
        else 
        {
          DBUG_ASSERT(thd->protocol);
          result= new (thd->mem_root) select_send_analyze(thd);
          save_protocol= thd->protocol;
          thd->protocol= new Protocol_discard(thd);
        }
      }
      else
      {
        if (!result && !(result= new (thd->mem_root) select_send(thd)))
          return 1;                               /* purecov: inspected */
      }
      query_cache_store_query(thd, all_tables);
      res= handle_select(thd, lex, result, 0);
      if (result != lex->result)
        delete result;

      if (lex->analyze_stmt)
      {
        if (save_protocol)
        {
          delete thd->protocol;
          thd->protocol= save_protocol;
        }
        if (!res)
	{
          bool extended= thd->lex->describe & DESCRIBE_EXTENDED;
          res= thd->lex->explain->send_explain(thd, extended);
        }
      }
    }
  }
  /* Count number of empty select queries */
  if (!thd->is_cursor_execution() && !thd->get_sent_row_count() && !res)
    status_var_increment(thd->status_var.empty_queries);
  else
    status_var_add(thd->status_var.rows_sent, thd->get_sent_row_count());

  return res;
}


/**
   SHOW STATUS

   Notes: This is noinline as we don't want to have system_status_var (> 3K)
   to be on the stack of mysql_execute_command()
*/

static bool __attribute__ ((noinline))
execute_show_status(THD *thd, TABLE_LIST *all_tables)
{
  bool res;
  system_status_var old_status_var= thd->status_var;
  thd->initial_status_var= &old_status_var;
  WSREP_SYNC_WAIT(thd, WSREP_SYNC_WAIT_BEFORE_SHOW);
  if (!(res= check_table_access(thd, SELECT_ACL, all_tables, FALSE,
                                UINT_MAX, FALSE)))
    res= execute_sqlcom_select(thd, all_tables);

  thd->initial_status_var= NULL;
  /* Don't log SHOW STATUS commands to slow query log */
  thd->server_status&= ~(SERVER_QUERY_NO_INDEX_USED |
                         SERVER_QUERY_NO_GOOD_INDEX_USED);
  /*
    restore status variables, as we don't want 'show status' to cause
    changes
  */
  mysql_mutex_lock(&LOCK_status);
  add_diff_to_status(&global_status_var, &thd->status_var,
                     &old_status_var);
  memcpy(&thd->status_var, &old_status_var, last_restored_status_var);
  mysql_mutex_unlock(&LOCK_status);
  thd->initial_status_var= NULL;
  return res;
#ifdef WITH_WSREP
wsrep_error_label: /* see WSREP_SYNC_WAIT() macro above */
  thd->initial_status_var= NULL;
  return true;
#endif /* WITH_WSREP */
}


/*
  Find out if a table is a temporary table

  A table is a temporary table if it's a temporary table or
  there has been before a temporary table that has been renamed
  to the current name.

  Some examples:
  A->B          B is a temporary table if and only if A is a temp.
  A->B, B->C    Second B is temp if A is temp
  A->B, A->C    Second A can't be temp as if A was temp then B is temp
                and Second A can only be a normal table. C is also not temp
*/

static TABLE *find_temporary_table_for_rename(THD *thd,
                                              TABLE_LIST *first_table,
                                              TABLE_LIST *cur_table)
{
  TABLE_LIST *table;
  TABLE *res= 0;
  bool found= 0;
  DBUG_ENTER("find_temporary_table_for_rename");

  /* Find last instance when cur_table is in TO part */
  for (table= first_table;
       table != cur_table;
       table= table->next_local->next_local)
  {
    TABLE_LIST *next= table->next_local;

    if (!strcmp(table->get_db_name().str,    cur_table->get_db_name().str) &&
        !strcmp(table->get_table_name().str, cur_table->get_table_name().str))
    {
      /* Table was moved away, can't be same as 'table' */
      found= 1;
      res= 0;                      // Table can't be a temporary table
    }
    if (!strcmp(next->get_db_name().str,    cur_table->get_db_name().str) &&
        !strcmp(next->get_table_name().str, cur_table->get_table_name().str))
    {
      /*
        Table has matching name with new name of this table. cur_table should
        have same temporary type as this table.
      */
      found= 1;
      res= table->table;
    }
  }
  if (!found)
    res= thd->find_temporary_table(table, THD::TMP_TABLE_ANY);
  DBUG_RETURN(res);
}


static bool __attribute__ ((noinline))
check_rename_table(THD *thd, TABLE_LIST *first_table,
                   TABLE_LIST *all_tables)
{
  DBUG_ASSERT(first_table == all_tables && first_table != 0);
  TABLE_LIST *table;
  for (table= first_table; table; table= table->next_local->next_local)
  {
    if (check_access(thd, ALTER_ACL | DROP_ACL, table->db.str,
                     &table->grant.privilege,
                     &table->grant.m_internal,
                     0, 0) ||
        check_access(thd, INSERT_ACL | CREATE_ACL, table->next_local->db.str,
                     &table->next_local->grant.privilege,
                     &table->next_local->grant.m_internal,
                     0, 0))
      return 1;

    /* check if these are referring to temporary tables */
    table->table= find_temporary_table_for_rename(thd, first_table, table);
    table->next_local->table= table->table;

    TABLE_LIST old_list, new_list;
    /*
      we do not need initialize old_list and new_list because we will
      copy table[0] and table->next[0] there
    */
    old_list= table[0];
    new_list= table->next_local[0];

    if (check_grant(thd, ALTER_ACL | DROP_ACL, &old_list, FALSE, 1, FALSE) ||
       (!test_all_bits(table->next_local->grant.privilege,
                       INSERT_ACL | CREATE_ACL) &&
        check_grant(thd, INSERT_ACL | CREATE_ACL, &new_list, FALSE, 1,
                    FALSE)))
      return 1;
  }

  return 0;
}

/*
  Generate an incident log event before writing the real event
  to the binary log.  We put this event is before the statement
  since that makes it simpler to check that the statement was
  not executed on the slave (since incidents usually stop the
  slave).

  Observe that any row events that are generated will be generated before.

  This is only for testing purposes and will not be present in a release build.
*/

#ifndef DBUG_OFF
static bool __attribute__ ((noinline)) generate_incident_event(THD *thd)
{
  if (mysql_bin_log.is_open())
  {

    Incident incident= INCIDENT_NONE;
    DBUG_PRINT("debug", ("Just before generate_incident()"));
    DBUG_EXECUTE_IF("incident_database_resync_on_replace",
                    incident= INCIDENT_LOST_EVENTS;);
    if (incident)
    {
      Incident_log_event ev(thd, incident);
      (void) mysql_bin_log.write(&ev);        /* error is ignored */
      if (mysql_bin_log.rotate_and_purge(true))
        return 1;
    }
    DBUG_PRINT("debug", ("Just after generate_incident()"));
  }
  return 0;
}
#else
static bool generate_incident_event(THD *thd)
{
  return 0;
}
#endif


static int __attribute__ ((noinline))
show_create_db(THD *thd, LEX *lex)
{
  DBUG_EXECUTE_IF("4x_server_emul",
                  my_error(ER_UNKNOWN_ERROR, MYF(0)); return 1;);

  const DBNameBuffer dbbuf(lex->name, lower_case_table_names == 1);
  if (Lex_ident_db::check_name_with_error(dbbuf.to_lex_cstring()))
    return 1;
  LEX_CSTRING db= dbbuf.to_lex_cstring();
  return mysqld_show_create_db(thd, &db, &lex->name, lex->create_info);
}


/**
   Called on SQLCOM_ALTER_PROCEDURE and SQLCOM_ALTER_FUNCTION
*/

static bool __attribute__ ((noinline))
alter_routine(THD *thd, LEX *lex)
{
  int sp_result;
  const Sp_handler *sph= Sp_handler::handler(lex->sql_command);
  if (check_routine_access(thd, ALTER_PROC_ACL, &lex->spname->m_db,
                           &lex->spname->m_name, sph, 0))
    return 1;
  /*
    Note that if you implement the capability of ALTER FUNCTION to
    alter the body of the function, this command should be made to
    follow the restrictions that log-bin-trust-function-creators=0
    already puts on CREATE FUNCTION.
  */
  /* Conditionally writes to binlog */
  sp_result= sph->sp_update_routine(thd, lex->spname, &lex->sp_chistics);
  switch (sp_result) {
  case SP_OK:
    my_ok(thd);
    return 0;
  case SP_KEY_NOT_FOUND:
    my_error(ER_SP_DOES_NOT_EXIST, MYF(0),
             sph->type_str(), ErrConvDQName(lex->spname).ptr());
    return 1;
  default:
    my_error(ER_SP_CANT_ALTER, MYF(0),
             sph->type_str(), ErrConvDQName(lex->spname).ptr());
    return 1;
  }
  return 0;                                     /* purecov: deadcode */
}


static bool __attribute__ ((noinline))
drop_routine(THD *thd, LEX *lex)
{
  int sp_result;
#ifdef HAVE_DLOPEN
  if (lex->sql_command == SQLCOM_DROP_FUNCTION &&
      ! lex->spname->m_explicit_name)
  {
    /* DROP FUNCTION <non qualified name> */
    enum drop_udf_result rc= mysql_drop_function(thd, &lex->spname->m_name);
    switch (rc) {
    case UDF_DEL_RESULT_DELETED:
      my_ok(thd);
      return 0;
    case UDF_DEL_RESULT_ERROR:
      return 1;
    case UDF_DEL_RESULT_ABSENT:
      goto absent;
    }

    DBUG_ASSERT("wrong return code" == 0);
absent:
    // If there was no current database, so it cannot be SP
    if (!lex->spname->m_db.str)
    {
      if (lex->if_exists())
      {
        push_warning_printf(thd, Sql_condition::WARN_LEVEL_NOTE,
                            ER_SP_DOES_NOT_EXIST,
                            ER_THD(thd, ER_SP_DOES_NOT_EXIST),
                            "FUNCTION (UDF)", lex->spname->m_name.str);
        my_ok(thd);
        return 0;
      }
      my_error(ER_SP_DOES_NOT_EXIST, MYF(0),
               "FUNCTION (UDF)", lex->spname->m_name.str);
      return 1;
    }
    /* Fall trough to test for a stored function */
  }
#endif /* HAVE_DLOPEN */

  const Sp_handler *sph= Sp_handler::handler(lex->sql_command);

  if (check_routine_access(thd, ALTER_PROC_ACL, &lex->spname->m_db,
                           &lex->spname->m_name,
                           Sp_handler::handler(lex->sql_command), 0))
    return 1;

  WSREP_TO_ISOLATION_BEGIN(WSREP_MYSQL_DB, NULL, NULL);

  /* Conditionally writes to binlog */
  sp_result= sph->sp_drop_routine(thd, lex->spname);

#ifndef NO_EMBEDDED_ACCESS_CHECKS
  /*
    We're going to issue an implicit REVOKE statement so we close all
    open tables. We have to keep metadata locks as this ensures that
    this statement is atomic against concurent FLUSH TABLES WITH READ
    LOCK. Deadlocks which can arise due to fact that this implicit
    statement takes metadata locks should be detected by a deadlock
    detector in MDL subsystem and reported as errors.

    TODO: Long-term we should either ensure that implicit REVOKE statement
    is written into binary log as a separate statement or make both
    dropping of routine and implicit REVOKE parts of one fully atomic
    statement.
  */
  if (trans_commit_stmt(thd))
    sp_result= SP_INTERNAL_ERROR;
  close_thread_tables(thd);

  if (sp_result != SP_KEY_NOT_FOUND &&
      sp_automatic_privileges && !opt_noacl &&
      sp_revoke_privileges(thd, lex->spname->m_db,
                           Lex_ident_routine(lex->spname->m_name),
                           Sp_handler::handler(lex->sql_command)))
  {
    push_warning(thd, Sql_condition::WARN_LEVEL_WARN,
                 ER_PROC_AUTO_REVOKE_FAIL,
                 ER_THD(thd, ER_PROC_AUTO_REVOKE_FAIL));
    /* If this happens, an error should have been reported. */
    return 1;
  }
#endif /* NO_EMBEDDED_ACCESS_CHECKS */

  switch (sp_result) {
  case SP_OK:
    my_ok(thd);
    return 0;
  case SP_KEY_NOT_FOUND:
    int res;
    if (lex->if_exists())
    {
      res= write_bin_log(thd, TRUE, thd->query(), thd->query_length());
      push_warning_printf(thd, Sql_condition::WARN_LEVEL_NOTE,
                          ER_SP_DOES_NOT_EXIST,
                          ER_THD(thd, ER_SP_DOES_NOT_EXIST),
                          sph->type_str(),
                          ErrConvDQName(lex->spname).ptr());
      if (res)
        return 1;
      my_ok(thd);
      return 0;
    }
    my_error(ER_SP_DOES_NOT_EXIST, MYF(0),
             sph->type_str(), ErrConvDQName(lex->spname).ptr());
    return 1;
  default:
    my_error(ER_SP_DROP_FAILED, MYF(0),
             sph->type_str(), ErrConvDQName(lex->spname).ptr());
    return 1;
  }

#ifdef WITH_WSREP
wsrep_error_label:
  return 1;
#endif
}

<<<<<<< HEAD
/**
  @brief Compare requested privileges with the privileges acquired from the
    User- and Db-tables.
  @param thd          Thread handler
  @param want_access  The requested access privileges.
  @param db           A pointer to the Db name.
  @param[out] save_priv A pointer to the granted privileges will be stored.
  @param grant_internal_info A pointer to the internal grant cache.
  @param dont_check_global_grants True if no global grants are checked.
  @param no_error     True if no errors should be sent to the client.

  'save_priv' is used to save the User-table (global) and Db-table grants for
  the supplied db name. Note that we don't store db level grants if the global
  grants is enough to satisfy the request AND the global grants contains a
  SELECT grant.

  For internal databases (INFORMATION_SCHEMA, PERFORMANCE_SCHEMA),
  additional rules apply, see ACL_internal_schema_access.

  @see check_grant

  @return Status of denial of access by exclusive ACLs.
    @retval FALSE Access can't exclusively be denied by Db- and User-table
      access unless Column- and Table-grants are checked too.
    @retval TRUE Access denied.
*/

bool
check_access(THD *thd, privilege_t want_access,
             const char *db, privilege_t *save_priv,
             GRANT_INTERNAL_INFO *grant_internal_info,
             bool dont_check_global_grants, bool no_errors)
{
#ifdef NO_EMBEDDED_ACCESS_CHECKS
  if (save_priv)
    *save_priv= GLOBAL_ACLS;
  return false;
#else
  Security_context *sctx= thd->security_ctx;
  privilege_t db_access(NO_ACL);

  /*
    GRANT command:
    In case of database level grant the database name may be a pattern,
    in case of table|column level grant the database name can not be a pattern.
    We use 'dont_check_global_grants' as a flag to determine
    if it's database level grant command
    (see SQLCOM_GRANT case, mysql_execute_command() function) and
    set db_is_pattern according to 'dont_check_global_grants' value.
  */
  bool  db_is_pattern= ((want_access & GRANT_ACL) && dont_check_global_grants);
  privilege_t dummy(NO_ACL);
  DBUG_ENTER("check_access");
  DBUG_PRINT("enter",("db: %s  want_access: %llx  master_access: %llx",
                      db ? db : "",
                      (longlong) want_access,
                      (longlong) sctx->master_access));

  if (save_priv)
    *save_priv= NO_ACL;
  else
  {
    save_priv= &dummy;
    dummy= NO_ACL;
  }

  /* check access may be called twice in a row. Don't change to same stage */
  if (thd->proc_info != stage_checking_permissions.m_name)
    THD_STAGE_INFO(thd, stage_checking_permissions);
  if (unlikely((!db || !db[0]) && !thd->db.str && !dont_check_global_grants))
  {
    DBUG_RETURN(FALSE); // CTE reference or an error later
  }

  if (likely((db != NULL) && (db != any_db.str)))
  {
    /*
      Check if this is reserved database, like information schema or
      performance schema
    */
    const ACL_internal_schema_access *access;
    access= get_cached_schema_access(grant_internal_info, db);
    if (access)
    {
      switch (access->check(want_access, save_priv))
      {
      case ACL_INTERNAL_ACCESS_GRANTED:
        /*
          All the privileges requested have been granted internally.
          [out] *save_privileges= Internal privileges.
        */
        DBUG_RETURN(FALSE);
      case ACL_INTERNAL_ACCESS_DENIED:
        if (! no_errors)
        {
          status_var_increment(thd->status_var.access_denied_errors);
          my_error(ER_DBACCESS_DENIED_ERROR, MYF(0),
                   sctx->priv_user, sctx->priv_host, db);
        }
        DBUG_RETURN(TRUE);
      case ACL_INTERNAL_ACCESS_CHECK_GRANT:
        /*
          Only some of the privilege requested have been granted internally,
          proceed with the remaining bits of the request (want_access).
        */
        want_access&= ~(*save_priv);
        break;
      }
    }
  }

  if ((sctx->master_access & want_access) == want_access)
  {
    /*
      1. If we don't have a global SELECT privilege, we have to get the
      database specific access rights to be able to handle queries of type
      UPDATE t1 SET a=1 WHERE b > 0
      2. Change db access if it isn't current db which is being addressed
    */
    if (!(sctx->master_access & SELECT_ACL))
    {
      if (db && (!thd->db.str || db_is_pattern || strcmp(db, thd->db.str)))
      {
        db_access= acl_get_all3(sctx, db, db_is_pattern);
      }
      else
      {
        /* get access for current db */
        db_access= sctx->db_access;
      }
      /*
        The effective privileges are the union of the global privileges
        and the intersection of db- and host-privileges,
        plus the internal privileges.
      */
      *save_priv|= sctx->master_access | db_access;
    }
    else
      *save_priv|= sctx->master_access;
    DBUG_RETURN(FALSE);
  }
  if (unlikely(((want_access & ~sctx->master_access) & ~DB_ACLS) ||
               (! db && dont_check_global_grants)))
  {						// We can never grant this
    DBUG_PRINT("error",("No possible access"));
    if (!no_errors)
    {
      status_var_increment(thd->status_var.access_denied_errors);
      my_error(access_denied_error_code(thd->password), MYF(0),
               sctx->priv_user,
               sctx->priv_host,
               (thd->password ?
                ER_THD(thd, ER_YES) :
                ER_THD(thd, ER_NO)));                    /* purecov: tested */
    }
    DBUG_RETURN(TRUE);				/* purecov: tested */
  }

  if (unlikely(db == any_db.str))
  {
    /*
      Access granted; Allow select on *any* db.
      [out] *save_privileges= 0
    */
    DBUG_RETURN(FALSE);
  }

  if (db && (!thd->db.str || db_is_pattern || strcmp(db, thd->db.str)))
    db_access= acl_get_all3(sctx, db, db_is_pattern);
  else
    db_access= sctx->db_access;
  DBUG_PRINT("info",("db_access: %llx  want_access: %llx",
                     (longlong) db_access, (longlong) want_access));

  /*
    Save the union of User-table and the intersection between Db-table and
    Host-table privileges, with the already saved internal privileges.
  */
  db_access= (db_access | sctx->master_access);
  *save_priv|= db_access;

  /*
    We need to investigate column- and table access if all requested privileges
    belongs to the bit set of .
  */
  bool need_table_or_column_check=
    (want_access & (TABLE_ACLS | PROC_ACLS | db_access)) == want_access;

  /*
    Grant access if the requested access is in the intersection of
    host- and db-privileges (as retrieved from the acl cache),
    also grant access if all the requested privileges are in the union of
    TABLES_ACLS and PROC_ACLS; see check_grant.
  */
  if ( (db_access & want_access) == want_access ||
      (!dont_check_global_grants &&
       need_table_or_column_check))
  {
    /*
       Ok; but need to check table- and column privileges.
       [out] *save_privileges is (User-priv | (Db-priv & Host-priv) | Internal-priv)
    */
    DBUG_RETURN(FALSE);
  }

  /*
    Access is denied;
    [out] *save_privileges is (User-priv | (Db-priv & Host-priv) | Internal-priv)
  */
  DBUG_PRINT("error",("Access denied"));
  if (!no_errors)
  {
    status_var_increment(thd->status_var.access_denied_errors);
    my_error(ER_DBACCESS_DENIED_ERROR, MYF(0),
             sctx->priv_user, sctx->priv_host,
             (db ? db : (thd->db.str ?
                         thd->db.str :
                         "unknown")));
  }
  DBUG_RETURN(TRUE);
#endif // NO_EMBEDDED_ACCESS_CHECKS
}


#ifndef NO_EMBEDDED_ACCESS_CHECKS
/**
  Check grants for commands which work only with one table.

  @param thd                    Thread handler
  @param privilege              requested privilege
  @param tables                 global table list of query
  @param no_errors              FALSE/TRUE - report/don't report error to
                            the client (using my_error() call).

  @retval
    0   OK
  @retval
    1   access denied, error is sent to client
*/

bool check_single_table_access(THD *thd, privilege_t privilege,
                               TABLE_LIST *tables, bool no_errors)
{
  if (tables->derived)
    return 0;

  Switch_to_definer_security_ctx backup_sctx(thd, tables);

  const char *db_name;
  if ((tables->view || tables->field_translation) && !tables->schema_table)
    db_name= tables->view_db.str;
  else
    db_name= tables->db.str;

  if (check_access(thd, privilege, db_name, &tables->grant.privilege,
                   &tables->grant.m_internal, 0, no_errors))
    return 1;

  /* Show only 1 table for check_grant */
  if (!(tables->belong_to_view &&
       (thd->lex->sql_command == SQLCOM_SHOW_FIELDS)) &&
      check_grant(thd, privilege, tables, FALSE, 1, no_errors))
    return 1;

  return 0;
}

/**
  Check grants for commands which work only with one table and all other
  tables belonging to subselects or implicitly opened tables.

  @param thd			Thread handler
  @param privilege		requested privilege
  @param all_tables		global table list of query

  @retval
    0   OK
  @retval
    1   access denied, error is sent to client
*/

bool check_one_table_access(THD *thd, privilege_t privilege,
                            TABLE_LIST *all_tables)
{
  if (check_single_table_access (thd,privilege,all_tables, FALSE))
    return 1;

  /* Check rights on tables of subselects and implicitly opened tables */
  TABLE_LIST *subselects_tables, *view= all_tables->view ? all_tables : 0;
  if ((subselects_tables= all_tables->next_global))
  {
    /*
      Access rights asked for the first table of a view should be the same
      as for the view
    */
    if (view && subselects_tables->belong_to_view == view)
    {
      if (check_single_table_access (thd, privilege, subselects_tables, FALSE))
        return 1;
      subselects_tables= subselects_tables->next_global;
    }
    if (subselects_tables &&
        (check_table_access(thd, SELECT_ACL, subselects_tables, FALSE,
                            UINT_MAX, FALSE)))
      return 1;
  }
  return 0;
}


static bool check_show_access(THD *thd, TABLE_LIST *table)
{
  /*
    This is a SHOW command using an INFORMATION_SCHEMA table.
    check_access() has not been called for 'table',
    and SELECT is currently always granted on the I_S, so we automatically
    grant SELECT on table here, to bypass a call to check_access().
    Note that not calling check_access(table) is an optimization,
    which needs to be revisited if the INFORMATION_SCHEMA does
    not always automatically grant SELECT but use the grant tables.
    See Bug#38837 need a way to disable information_schema for security
  */
  table->grant.privilege= SELECT_ACL;

  switch (get_schema_table_idx(table->schema_table)) {
  case SCH_SCHEMATA:
    return (specialflag & SPECIAL_SKIP_SHOW_DB) &&
      check_global_access(thd, SHOW_DB_ACL);

  case SCH_TABLE_NAMES:
  case SCH_TABLES:
  case SCH_VIEWS:
  case SCH_TRIGGERS:
  case SCH_EVENTS:
  {
    const char *dst_db_name= table->schema_select_lex->db.str;

    DBUG_ASSERT(dst_db_name);

    if (check_access(thd, SELECT_ACL, dst_db_name,
                     &thd->col_access, NULL, FALSE, FALSE))
      return TRUE;

    if (!thd->col_access && check_grant_db(thd, dst_db_name))
    {
      status_var_increment(thd->status_var.access_denied_errors);
      my_error(ER_DBACCESS_DENIED_ERROR, MYF(0),
               thd->security_ctx->priv_user,
               thd->security_ctx->priv_host,
               dst_db_name);
      return TRUE;
    }

    return FALSE;
  }

  case SCH_COLUMNS:
  case SCH_STATISTICS:
  {
    TABLE_LIST *dst_table;
    dst_table= table->schema_select_lex->table_list.first;

    DBUG_ASSERT(dst_table);

    /*
      Open temporary tables to be able to detect them during privilege check.
    */
    if (thd->open_temporary_tables(dst_table))
      return TRUE;

    if (check_access(thd, SELECT_ACL, dst_table->db.str,
                     &dst_table->grant.privilege,
                     &dst_table->grant.m_internal,
                     FALSE, FALSE))
          return TRUE; /* Access denied */

    thd->col_access= dst_table->grant.privilege; // for sql_show.cc
    /*
      Check_grant will grant access if there is any column privileges on
      all of the tables thanks to the fourth parameter (bool show_table).
    */
    if (check_grant(thd, SELECT_ACL, dst_table, TRUE, 1, FALSE))
      return TRUE; /* Access denied */

    close_thread_tables(thd);
    dst_table->table= NULL;

    /* Access granted */
    return FALSE;
  }
  default:
    break;
  }

  return FALSE;
}



/**
  @brief Check if the requested privileges exists in either User-, Host- or
    Db-tables.
  @param thd          Thread context
  @param requirements Privileges requested
  @param tables       List of tables to be compared against
  @param any_combination_of_privileges_will_do TRUE if any privileges on any
    column combination is enough.
  @param number       Only the first 'number' tables in the linked list are
                      relevant.
  @param no_errors    Don't report error to the client (using my_error() call).

  The suppled table list contains cached privileges. This functions calls the
  help functions check_access and check_grant to verify the first three steps
  in the privileges check queue:
  1. Global privileges
  2. OR (db privileges AND host privileges)
  3. OR table privileges
  4. OR column privileges (not checked by this function!)
  5. OR routine privileges (not checked by this function!)

  @see check_access
  @see check_grant

  @note This functions assumes that table list used and
  thd->lex->query_tables_own_last value correspond to each other
  (the latter should be either 0 or point to next_global member
  of one of elements of this table list).

  @return
    @retval FALSE OK
    @retval TRUE  Access denied; But column or routine privileges might need to
      be checked also.
*/

bool
check_table_access(THD *thd, privilege_t requirements, TABLE_LIST *tables,
                   bool any_combination_of_privileges_will_do,
                   uint number, bool no_errors)
{
  TABLE_LIST *org_tables= tables;
  TABLE_LIST *first_not_own_table= thd->lex->first_not_own_table();
  uint i= 0;
  /*
    The check that first_not_own_table is not reached is for the case when
    the given table list refers to the list for prelocking (contains tables
    of other queries). For simple queries first_not_own_table is 0.
  */
  for (; i < number && tables != first_not_own_table && tables;
       tables= tables->next_global, i++)
  {
    TABLE_LIST *const table_ref= tables->correspondent_table ?
      tables->correspondent_table : tables;
    Switch_to_definer_security_ctx backup_ctx(thd, table_ref);

    privilege_t want_access(requirements);

    /*
       Register access for view underlying table.
       Remove SHOW_VIEW_ACL, because it will be checked during making view
     */
    table_ref->grant.orig_want_privilege= (want_access & ~SHOW_VIEW_ACL);

    if (table_ref->schema_table_reformed)
    {
      if (check_show_access(thd, table_ref))
        return 1;
      continue;
    }

    DBUG_PRINT("info", ("derived: %d  view: %d", table_ref->derived != 0,
                        table_ref->view != 0));

    if (table_ref->is_anonymous_derived_table() || table_ref->sequence)
      continue;

    if (check_access(thd, want_access, table_ref->get_db_name().str,
                     &table_ref->grant.privilege,
                     &table_ref->grant.m_internal,
                     0, no_errors))
      return 1;
  }
  return check_grant(thd,requirements,org_tables,
                     any_combination_of_privileges_will_do,
                     number, no_errors);
}


bool
check_routine_access(THD *thd, privilege_t want_access, const LEX_CSTRING *db,
                     const LEX_CSTRING *name,
                     const Sp_handler *sph, bool no_errors)
{
  TABLE_LIST tables[1];
  
  bzero((char *)tables, sizeof(TABLE_LIST));
  tables->db= Lex_ident_db(*db);
  tables->table_name= tables->alias= Lex_ident_table(*name);
  
  /*
    The following test is just a shortcut for check_access() (to avoid
    calculating db_access) under the assumption that it's common to
    give persons global right to execute all stored SP (but not
    necessary to create them).
    Note that this effectively bypasses the ACL_internal_schema_access checks
    that are implemented for the INFORMATION_SCHEMA and PERFORMANCE_SCHEMA,
    which are located in check_access().
    Since the I_S and P_S do not contain routines, this bypass is ok,
    as long as this code path is not abused to create routines.
    The assert enforce that.
  */
  DBUG_ASSERT((want_access & CREATE_PROC_ACL) == NO_ACL);
  if ((thd->security_ctx->master_access & want_access) == want_access)
    tables->grant.privilege= want_access;
  else if (check_access(thd, want_access, db->str,
                        &tables->grant.privilege,
                        &tables->grant.m_internal,
                        0, no_errors))
    return TRUE;
  
  return check_grant_routine(thd, want_access, tables, sph, no_errors);
}


/**
  Check if the routine has any of the routine privileges.

  @param thd	       Thread handler
  @param db           Database name
  @param name         Routine name

  @retval
    0            ok
  @retval
    1            error
*/

bool check_some_routine_access(THD *thd, const char *db, const char *name,
                               const Sp_handler *sph)
{
  privilege_t save_priv(NO_ACL);
  /*
    The following test is just a shortcut for check_access() (to avoid
    calculating db_access)
    Note that this effectively bypasses the ACL_internal_schema_access checks
    that are implemented for the INFORMATION_SCHEMA and PERFORMANCE_SCHEMA,
    which are located in check_access().
    Since the I_S and P_S do not contain routines, this bypass is ok,
    as it only opens SHOW_PROC_WITHOUT_DEFINITION_ACLS.
  */
  if (thd->security_ctx->master_access & SHOW_PROC_WITHOUT_DEFINITION_ACLS)
    return FALSE;
  if (!check_access(thd, SHOW_PROC_WITHOUT_DEFINITION_ACLS,
                    db, &save_priv, NULL, 0, 1) ||
      (save_priv & SHOW_PROC_WITHOUT_DEFINITION_ACLS))
    return FALSE;
  return check_routine_level_acl(thd, SHOW_PROC_WITHOUT_DEFINITION_ACLS,
                                 db, name, sph);
}


/*
  Check if the given table has any of the asked privileges

  @param thd		 Thread handler
  @param want_access	 Bitmap of possible privileges to check for

  @retval
    0  ok
  @retval
    1  error
*/

bool check_some_access(THD *thd, privilege_t want_access, TABLE_LIST *table)
{
  DBUG_ENTER("check_some_access");

  for (ulonglong bit= 1; bit < (ulonglong) want_access ; bit<<= 1)
  {
    if (bit & want_access)
    {
      privilege_t access= ALL_KNOWN_ACL & bit;
      if (!check_access(thd, access, table->db.str,
                        &table->grant.privilege,
                        &table->grant.m_internal,
                        0, 1) &&
           !check_grant(thd, access, table, FALSE, 1, TRUE))
        DBUG_RETURN(0);
    }
  }
  DBUG_PRINT("exit",("no matching access rights"));
  DBUG_RETURN(1);
}

#endif /*NO_EMBEDDED_ACCESS_CHECKS*/


/**
  check for global access and give descriptive error message if it fails.

  @param thd			Thread handler
  @param want_access		Use should have any of these global rights

  @warning
    Starting from 10.5.2 only one bit is allowed in want_access.
    Access denied error is returned if want_access has multiple bits set.

  @retval
    0	ok
  @retval
    1	Access denied.  In this case an error is sent to the client
*/

bool check_global_access(THD *thd, privilege_t want_access, bool no_errors)
{
#ifndef NO_EMBEDDED_ACCESS_CHECKS
  char command[128];
  if (thd->security_ctx->master_access & want_access)
    return 0;
  if (unlikely(!no_errors))
  {
    get_privilege_desc(command, sizeof(command), want_access);
    my_error(ER_SPECIFIC_ACCESS_DENIED_ERROR, MYF(0), command);
  }
  status_var_increment(thd->status_var.access_denied_errors);
  return 1;
#else
  return 0;
#endif
}


/**
  Checks foreign key's parent table access.

  @param thd	       [in]	Thread handler
  @param create_info   [in]     Create information (like MAX_ROWS, ENGINE or
                                temporary table flag)
  @param alter_info    [in]     Initial list of columns and indexes for the
                                table to be created
  @param create_db     [in]     Database of the created table

  @retval
   false  ok.
  @retval
   true	  error or access denied. Error is sent to client in this case.
*/
bool check_fk_parent_table_access(THD *thd,
                                  HA_CREATE_INFO *create_info,
                                  Alter_info *alter_info,
                                  const LEX_CSTRING &create_db)
{
  Key *key;
  List_iterator<Key> key_iterator(alter_info->key_list);

  while ((key= key_iterator++))
  {
    if (key->type == Key::FOREIGN_KEY)
    {
      TABLE_LIST parent_table;
      Foreign_key *fk_key= (Foreign_key *)key;
      LEX_CSTRING db_name;
      LEX_CSTRING table_name= { fk_key->ref_table.str,
                               fk_key->ref_table.length };
      const privilege_t privileges(COL_DML_ACLS | REFERENCES_ACL);

      // Check if tablename is valid or not.
      DBUG_ASSERT(table_name.str != NULL);
      if (Lex_ident_table::check_name(table_name, false))
      {
        my_error(ER_WRONG_TABLE_NAME, MYF(0), table_name.str);
        return true;
      }
      // if lower_case_table_names is set then convert tablename to lower case.
      if (lower_case_table_names &&
          !(table_name= thd->make_ident_casedn(fk_key->ref_table)).str)
        return true;

      if (fk_key->ref_db.str)
      {
        if (Lex_ident_db::check_name_with_error(fk_key->ref_db) ||
            !(db_name= thd->make_ident_opt_casedn(fk_key->ref_db,
                                                  lower_case_table_names)).str)
          return true;
      }
      else
      {
        if (!thd->db.str)
        {
          DBUG_ASSERT(create_db.str);
          if (Lex_ident_db::check_name_with_error(create_db) ||
              !(db_name= thd->make_ident_opt_casedn(create_db,
                                                 lower_case_table_names)).str)
            return true;
        }
        else
        {
          if (thd->lex->copy_db_to(&db_name) ||
              (lower_case_table_names &&
               !(db_name= thd->make_ident_casedn(db_name)).str))
            return true;
        }
      }

      parent_table.init_one_table(&db_name, &table_name, 0, TL_IGNORE);

      /*
       Check if user has any of the "privileges" at table level on
       "parent_table".
       Having privilege on any of the parent_table column is not
       enough so checking whether user has any of the "privileges"
       at table level only here.
      */
      if (check_some_access(thd, privileges, &parent_table) ||
          parent_table.grant.want_privilege)
      {
        my_error(ER_TABLEACCESS_DENIED_ERROR, MYF(0),
                "REFERENCES",
                thd->security_ctx->priv_user,
                thd->security_ctx->host_or_ip,
                db_name.str, table_name.str);
        return true;
      }
    }
  }

  return false;
}

=======
>>>>>>> 085e7149

/****************************************************************************
	Check stack size; Send error if there isn't enough stack to continue
****************************************************************************/


#ifndef DBUG_OFF
long max_stack_used;
#endif

/**
  @note
  Note: The 'buf' parameter is necessary, even if it is unused here.
  - fix_fields functions has a "dummy" buffer large enough for the
    corresponding exec. (Thus we only have to check in fix_fields.)
  - Passing to check_stack_overrun() prevents the compiler from removing it.
*/

bool
#if defined __GNUC__ && !defined __clang__
/*
  Do not optimize the function in order to preserve a stack variable creation.
  Otherwise, the variable pointed as "buf" can be removed due to a missing
  usage.
 */
__attribute__((optimize("-O0")))
#endif
check_stack_overrun(THD *thd, long margin, uchar *buf __attribute__((unused)))
{
#ifndef __SANITIZE_ADDRESS__
  long stack_used;
  DBUG_ASSERT(thd == current_thd);
  DBUG_ASSERT(thd->thread_stack);
  if ((stack_used= available_stack_size(thd->thread_stack,
                                        my_get_stack_pointer(&stack_used))) >=
      (long) (my_thread_stack_size - margin))
  {
    thd->is_fatal_error= 1;
    /*
      Do not use stack for the message buffer to ensure correct
      behaviour in cases we have close to no stack left.
    */
    char* ebuff= new char[MYSQL_ERRMSG_SIZE];
    if (ebuff) {
      my_snprintf(ebuff, MYSQL_ERRMSG_SIZE, ER_THD(thd, ER_STACK_OVERRUN_NEED_MORE),
                  stack_used, my_thread_stack_size, margin);
      my_message(ER_STACK_OVERRUN_NEED_MORE, ebuff, MYF(ME_FATAL));
      delete [] ebuff;
    }
    return 1;
  }
#ifndef DBUG_OFF
  max_stack_used= MY_MAX(max_stack_used, stack_used);
#endif
#endif /* __SANITIZE_ADDRESS__ */
  return 0;
}


#define MY_YACC_INIT 1000			// Start with big alloc
#define MY_YACC_MAX  32000			// Because of 'short'

bool my_yyoverflow(short **yyss, YYSTYPE **yyvs, size_t *yystacksize)
{
  Yacc_state *state= & current_thd->m_parser_state->m_yacc;
  size_t old_info=0;
  DBUG_ASSERT(state);
  if ( *yystacksize >= MY_YACC_MAX)
    return 1;
  if (!state->yacc_yyvs)
    old_info= *yystacksize;
  *yystacksize= set_zone((int)(*yystacksize)*2,MY_YACC_INIT,MY_YACC_MAX);
  if (!(state->yacc_yyvs= (uchar*)
        my_realloc(key_memory_bison_stack, state->yacc_yyvs,
                   *yystacksize*sizeof(**yyvs),
                   MYF(MY_ALLOW_ZERO_PTR | MY_FREE_ON_ERROR))) ||
      !(state->yacc_yyss= (uchar*)
        my_realloc(key_memory_bison_stack, state->yacc_yyss,
                   *yystacksize*sizeof(**yyss),
                   MYF(MY_ALLOW_ZERO_PTR | MY_FREE_ON_ERROR))))
    return 1;
  if (old_info)
  {
    /*
      Only copy the old stack on the first call to my_yyoverflow(),
      when replacing a static stack (YYINITDEPTH) by a dynamic stack.
      For subsequent calls, my_realloc already did preserve the old stack.
    */
    memcpy(state->yacc_yyss, *yyss, old_info*sizeof(**yyss));
    memcpy(state->yacc_yyvs, *yyvs, old_info*sizeof(**yyvs));
  }
  *yyss= (short*) state->yacc_yyss;
  *yyvs= (YYSTYPE*) state->yacc_yyvs;
  return 0;
}


/**
  Reset the part of THD responsible for the state of command
  processing.

  @param do_clear_error  Set if we should clear errors

  This needs to be called before execution of every statement
  (prepared or conventional).  It is not called by substatements of
  routines.

  @todo Call it after we use THD for queries, not before.
*/

void THD::reset_for_next_command(bool do_clear_error)
{
  DBUG_ENTER("THD::reset_for_next_command");
  DBUG_ASSERT(!spcont); /* not for substatements of routines */
  DBUG_ASSERT(!in_sub_stmt);
  /*
    Table maps should have been reset after previous statement except in the
    case where we have locked tables
  */
  DBUG_ASSERT(binlog_table_maps == 0 ||
              locked_tables_mode == LTM_LOCK_TABLES);

  if (likely(do_clear_error))
  {
    clear_error(1);
    /*
      The following variable can't be reset in clear_error() as
      clear_error() is called during auto_repair of table
    */
    error_printed_to_log= 0;
  }
  free_list= 0;
  /*
    We also assign stmt_lex in lex_start(), but during bootstrap this
    code is executed first.
  */
  DBUG_ASSERT(lex == &main_lex);
  main_lex.stmt_lex= &main_lex; main_lex.current_select_number= 0;
  /*
    Those two lines below are theoretically unneeded as
    THD::cleanup_after_query() should take care of this already.
  */
  auto_inc_intervals_in_cur_stmt_for_binlog.empty();
  stmt_depends_on_first_successful_insert_id_in_prev_stmt= 0;

#ifdef WITH_WSREP
  /*
    Autoinc variables should be adjusted only for locally executed
    transactions. Appliers and replayers are either processing ROW
    events or get autoinc variable values from Query_log_event and
    mysql slave may be processing STATEMENT format events, but he should
    use autoinc values passed in binlog events, not the values forced by
    the cluster.
  */
  if (WSREP_NNULL(this) && wsrep_thd_is_local(this) &&
      !slave_thread && wsrep_auto_increment_control)
  {
    variables.auto_increment_offset=
      global_system_variables.auto_increment_offset;
    variables.auto_increment_increment=
      global_system_variables.auto_increment_increment;
  }
#endif /* WITH_WSREP */

  used= 0;
  is_fatal_error= 0;
  variables.option_bits&= ~OPTION_BINLOG_THIS_STMT;

  /*
    Clear the status flag that are expected to be cleared at the
    beginning of each SQL statement.
  */
  server_status&= ~SERVER_STATUS_CLEAR_SET;
  /*
    If in autocommit mode and not in a transaction, reset
    OPTION_STATUS_NO_TRANS_UPDATE | OPTION_BINLOG_THIS_TRX to not get warnings
    in ha_rollback_trans() about some tables couldn't be rolled back.
  */
  if (!in_multi_stmt_transaction_mode())
  {
    variables.option_bits&= ~OPTION_BINLOG_THIS_TRX;
    transaction->all.reset();
  }
  DBUG_ASSERT(security_ctx== &main_security_ctx);

  if (opt_bin_log)
    reset_dynamic(&user_var_events);
  DBUG_ASSERT(user_var_events_alloc == &main_mem_root);
  enable_slow_log= true;
  get_stmt_da()->reset_for_next_command();
  sent_row_count_for_statement= examined_row_count_for_statement= 0;
  accessed_rows_and_keys= 0;
  tmp_table_binlog_handled= 0;

  reset_slow_query_state(0);

  reset_current_stmt_binlog_format_row();
  binlog_unsafe_warning_flags= 0;

  save_prep_leaf_list= false;

#if defined(WITH_WSREP) && !defined(DBUG_OFF)
  if (mysql_bin_log.is_open())
    DBUG_PRINT("info",
               ("is_current_stmt_binlog_format_row(): %d",
                 is_current_stmt_binlog_format_row()));
#endif
  DBUG_VOID_RETURN;
}


/**
  Used to allocate a new SELECT_LEX object on the current thd mem_root and
  link it into the relevant lists.

  This function is always followed by mysql_init_select.

  @see mysql_init_select

  @retval TRUE An error occurred
  @retval FALSE The new SELECT_LEX was successfully allocated.
*/

bool
mysql_new_select(LEX *lex, bool move_down, SELECT_LEX *select_lex)
{
  THD *thd= lex->thd;
  bool new_select= select_lex == NULL;
  int old_nest_level= lex->current_select->nest_level;
  DBUG_ENTER("mysql_new_select");

  if (new_select)
  {
    if (!(select_lex= new (thd->mem_root) SELECT_LEX()))
      DBUG_RETURN(1);
    select_lex->select_number= ++thd->lex->stmt_lex->current_select_number;
    select_lex->parent_lex= lex; /* Used in init_query. */
    select_lex->init_query();
    select_lex->init_select();
  }
  select_lex->nest_level_base= &thd->lex->unit;
  if (move_down)
  {
    lex->nest_level++;
    if (select_lex->set_nest_level(old_nest_level + 1))
      DBUG_RETURN(1);
    SELECT_LEX_UNIT *unit;
    /* first select_lex of subselect or derived table */
    if (!(unit= lex->alloc_unit()))
      DBUG_RETURN(1);

    unit->include_down(lex->current_select);
    unit->return_to= lex->current_select;
    select_lex->include_down(unit);
    /*
      By default we assume that it is usual subselect and we have outer name
      resolution context, if no we will assign it to 0 later
    */
    select_lex->context.outer_context= &select_lex->outer_select()->context;
  }
  else
  {
    bool const outer_most= (lex->current_select->master_unit() == &lex->unit);
    if (outer_most && lex->result)
    {
      my_error(ER_WRONG_USAGE, MYF(0), "UNION", "INTO");
      DBUG_RETURN(TRUE);
    }

    /*
      This type of query is not possible in the grammar:
        SELECT 1 FROM t1 PROCEDURE ANALYSE() UNION ... ;

      But this type of query is still possible:
        (SELECT 1 FROM t1 PROCEDURE ANALYSE()) UNION ... ;
      and it's not easy to disallow this grammatically,
      because there can be any parenthesis nest level:
        (((SELECT 1 FROM t1 PROCEDURE ANALYSE()))) UNION ... ;
    */
    if (lex->proc_list.elements!=0)
    {
      my_error(ER_WRONG_USAGE, MYF(0), "UNION",
               "SELECT ... PROCEDURE ANALYSE()");
      DBUG_RETURN(TRUE);
    }

    SELECT_LEX_NODE *save_slave= select_lex->slave;
    select_lex->include_neighbour(lex->current_select);
    select_lex->slave= save_slave;
    SELECT_LEX_UNIT *unit= select_lex->master_unit();
    if (select_lex->set_nest_level(old_nest_level))
      DBUG_RETURN(1);
    if (!unit->fake_select_lex && unit->add_fake_select_lex(lex->thd))
      DBUG_RETURN(1);
    select_lex->context.outer_context= 
                unit->first_select()->context.outer_context;
  }

  if (new_select)
    select_lex->include_global((st_select_lex_node**)&lex->all_selects_list);
  lex->current_select= select_lex;
  /*
    in subquery is SELECT query and we allow resolution of names in SELECT
    list
  */
  select_lex->context.resolve_in_select_list= TRUE;
  DBUG_RETURN(0);
}

/**
  Create a select to return the same output as 'SELECT @@var_name'.

  Used for SHOW COUNT(*) [ WARNINGS | ERROR].

  This will crash with a core dump if the variable doesn't exists.

  @param var_name		Variable name
*/

void create_select_for_variable(THD *thd, LEX_CSTRING *var_name)
{
  LEX *lex;
  Item *var;
  char buff[MAX_SYS_VAR_LENGTH*2+4+8], *end;
  DBUG_ENTER("create_select_for_variable");

  lex= thd->lex;
  lex->init_select();
  lex->sql_command= SQLCOM_SELECT;
  /*
    We set the name of Item to @@session.var_name because that then is used
    as the column name in the output.
  */
  if ((var= get_system_var(thd, OPT_SESSION, var_name, &null_clex_str)))
  {
    end= strxmov(buff, "@@session.", var_name->str, NullS);
    var->set_name(thd, buff, (uint)(end-buff), system_charset_info);
    add_item_to_list(thd, var);
  }
  DBUG_VOID_RETURN;
}


void mysql_init_delete(LEX *lex)
{
  lex->init_select();
  lex->first_select_lex()->limit_params.clear();
  lex->unit.lim.clear();
}

void mysql_init_multi_delete(LEX *lex)
{
  lex->sql_command=  SQLCOM_DELETE_MULTI;
  lex->first_select_lex()->table_list.
    save_and_clear(&lex->auxiliary_table_list);
  lex->query_tables= 0;
  lex->query_tables_last= &lex->query_tables;
}

#ifdef WITH_WSREP
static void wsrep_prepare_for_autocommit_retry(THD* thd,
                                               char* rawbuf,
                                               uint length,
                                               Parser_state* parser_state)
{
  thd->clear_error();
  close_thread_tables(thd);
  thd->wsrep_retry_counter++;            // grow
  wsrep_copy_query(thd);
  thd->set_time();
  parser_state->reset(rawbuf, length);

  /* PSI end */
  MYSQL_END_STATEMENT(thd->m_statement_psi, thd->get_stmt_da());
  thd->m_statement_psi= NULL;
  thd->m_digest= NULL;

  /* DTRACE end */
  if (MYSQL_QUERY_DONE_ENABLED())
  {
    MYSQL_QUERY_DONE(thd->is_error());
  }

  /* SHOW PROFILE end */
#if defined(ENABLED_PROFILING)
  thd->profiling.finish_current_query();
#endif

  /* SHOW PROFILE begin */
#if defined(ENABLED_PROFILING)
  thd->profiling.start_new_query("continuing");
  thd->profiling.set_query_source(rawbuf, length);
#endif

  /* DTRACE begin */
  MYSQL_QUERY_START(rawbuf, thd->thread_id,
                    thd->get_db(),
                    &thd->security_ctx->priv_user[0],
                    (char *) thd->security_ctx->host_or_ip);

  /* Performance Schema Interface instrumentation, begin */
  thd->m_statement_psi= MYSQL_REFINE_STATEMENT(thd->m_statement_psi,
                                               com_statement_info[thd->get_command()].m_key);
  MYSQL_SET_STATEMENT_TEXT(thd->m_statement_psi, thd->query(),
                           thd->query_length());
 
  DBUG_ASSERT(thd->wsrep_trx().active() == false);
  thd->wsrep_cs().reset_error();
  thd->set_query_id(next_query_id());
}

static bool wsrep_mysql_parse(THD *thd, char *rawbuf, uint length,
                              Parser_state *parser_state)
{
  bool is_autocommit=
    !thd->in_multi_stmt_transaction_mode()                  &&
    !thd->wsrep_applier;
  bool retry_autocommit;
  do
  {
    retry_autocommit= false;
    mysql_parse(thd, rawbuf, length, parser_state);

    /*
      Convert all ER_QUERY_INTERRUPTED errors to ER_LOCK_DEADLOCK
      if the transaction was BF aborted. This can happen when the
      transaction is being BF aborted via thd->awake() while it is
      still executing.

      Note that this must be done before wsrep_after_statement() call
      since it clears the transaction for autocommit queries.
     */
    if (((thd->get_stmt_da()->is_error() &&
          thd->get_stmt_da()->sql_errno() == ER_QUERY_INTERRUPTED) ||
         !thd->get_stmt_da()->is_set()) &&
        thd->wsrep_trx().bf_aborted())
    {
      WSREP_DEBUG("overriding error: %d with DEADLOCK",
                  (thd->get_stmt_da()->is_error()) ?
                   thd->get_stmt_da()->sql_errno() : 0);

      thd->reset_kill_query();
      wsrep_override_error(thd, ER_LOCK_DEADLOCK);
    }

#ifdef ENABLED_DEBUG_SYNC
    /* we need the test otherwise we get stuck in the "SET DEBUG_SYNC" itself */
    if (thd->lex->sql_command != SQLCOM_SET_OPTION)
      DEBUG_SYNC(thd, "wsrep_after_statement_enter");
#endif

    if (wsrep_after_statement(thd) &&
        is_autocommit              &&
        thd_is_connection_alive(thd))
    {
      thd->reset_for_next_command();
      thd->reset_kill_query();
      if (is_autocommit                           &&
          thd->lex->sql_command != SQLCOM_SELECT  &&
          thd->wsrep_retry_counter < thd->variables.wsrep_retry_autocommit)
      {
#ifdef ENABLED_DEBUG_SYNC
        DBUG_EXECUTE_IF("sync.wsrep_retry_autocommit",
                    {
                      const char act[]=
                        "now "
                        "SIGNAL wsrep_retry_autocommit_reached "
                        "WAIT_FOR wsrep_retry_autocommit_continue";
                      DBUG_ASSERT(!debug_sync_set_action(thd, STRING_WITH_LEN(act)));
                    });
#endif
        WSREP_DEBUG("wsrep retrying AC query: %lu  %s",
                    thd->wsrep_retry_counter,
                    wsrep_thd_query(thd));
        wsrep_prepare_for_autocommit_retry(thd, rawbuf, length, parser_state);
        if (thd->lex->explain)
          delete_explain_query(thd->lex);
        retry_autocommit= true;
      }
      else
      {
        WSREP_DEBUG("%s, thd: %llu is_AC: %d, retry: %lu - %lu SQL: %s",
                    wsrep_thd_transaction_state_str(thd),
                    thd->thread_id,
                    is_autocommit,
                    thd->wsrep_retry_counter,
                    thd->variables.wsrep_retry_autocommit,
                    wsrep_thd_query(thd));
        my_error(ER_LOCK_DEADLOCK, MYF(0));
        thd->reset_kill_query();
        thd->wsrep_retry_counter= 0;             //  reset
      }
    }
    else
    {
      set_if_smaller(thd->wsrep_retry_counter, 0); // reset; eventually ok
    }
  }  while (retry_autocommit);

  if (thd->wsrep_retry_query)
  {
    WSREP_DEBUG("releasing retry_query: "
                "conf %s sent %d kill %d  errno %d SQL %s",
                wsrep_thd_transaction_state_str(thd),
                thd->get_stmt_da()->is_sent(),
                thd->killed,
                thd->get_stmt_da()->is_error() ?
                thd->get_stmt_da()->sql_errno() : 0,
                thd->wsrep_retry_query);
    my_free(thd->wsrep_retry_query);
    thd->wsrep_retry_query      = NULL;
    thd->wsrep_retry_query_len  = 0;
    thd->wsrep_retry_command    = COM_CONNECT;
    thd->proc_info= 0;
  }
  return false;
}
#endif /* WITH_WSREP */


/*
  When you modify mysql_parse(), you may need to modify
  mysql_test_parse_for_slave() in this same file.
*/

/**
  Parse a query.

  @param       thd     Current thread
  @param       rawbuf  Begining of the query text
  @param       length  Length of the query text
*/

void mysql_parse(THD *thd, char *rawbuf, uint length,
                 Parser_state *parser_state)
{
  DBUG_ENTER("mysql_parse");
  DBUG_EXECUTE_IF("parser_debug", turn_parser_debug_on_MYSQLparse(););
  DBUG_EXECUTE_IF("parser_debug", turn_parser_debug_on_ORAparse(););

  /*
    Warning.
    The purpose of query_cache_send_result_to_client() is to lookup the
    query in the query cache first, to avoid parsing and executing it.
    So, the natural implementation would be to:
    - first, call query_cache_send_result_to_client,
    - second, if caching failed, initialise the lexical and syntactic parser.
    The problem is that the query cache depends on a clean initialization
    of (among others) lex->safe_to_cache_query and thd->server_status,
    which are reset respectively in
    - lex_start()
    - THD::reset_for_next_command()
    So, initializing the lexical analyser *before* using the query cache
    is required for the cache to work properly.
    FIXME: cleanup the dependencies in the code to simplify this.
  */
  lex_start(thd);
  thd->reset_for_next_command();

  if (query_cache_send_result_to_client(thd, rawbuf, length) <= 0)
  {
    LEX *lex= thd->lex;

    bool err= parse_sql(thd, parser_state, NULL, true);

    if (likely(!err))
    {
      thd->m_statement_psi=
        MYSQL_REFINE_STATEMENT(thd->m_statement_psi,
                               sql_statement_info[thd->lex->sql_command].
                               m_key);
#ifndef NO_EMBEDDED_ACCESS_CHECKS
      if (mqh_used && thd->user_connect &&
	  check_mqh(thd, lex->sql_command))
      {
	thd->net.error = 0;
      }
      else
#endif
      {
	if (likely(! thd->is_error()))
	{
          const char *found_semicolon= parser_state->m_lip.found_semicolon;
          /*
            Binlog logs a string starting from thd->query and having length
            thd->query_length; so we set thd->query_length correctly (to not
            log several statements in one event, when we executed only first).
            We set it to not see the ';' (otherwise it would get into binlog
            and Query_log_event::print() would give ';;' output).
            This also helps display only the current query in SHOW
            PROCESSLIST.
          */
          if (found_semicolon && (ulong) (found_semicolon - thd->query()))
            thd->set_query(thd->query(),
                           (uint32) (found_semicolon - thd->query() - 1),
                           thd->charset());
          /* Actually execute the query */
          if (found_semicolon)
          {
            lex->safe_to_cache_query= 0;
            thd->server_status|= SERVER_MORE_RESULTS_EXISTS;
          }
          lex->set_trg_event_type_for_tables();
          MYSQL_QUERY_EXEC_START(thd->query(),
                                 thd->thread_id,
                                 thd->get_db(),
                                 &thd->security_ctx->priv_user[0],
                                 (char *) thd->security_ctx->host_or_ip,
                                 0);

          int error __attribute__((unused));
          error= mysql_execute_command(thd);
          MYSQL_QUERY_EXEC_DONE(error);
	}
      }
    }
    else
    {
      /* Instrument this broken statement as "statement/sql/error" */
      thd->m_statement_psi=
        MYSQL_REFINE_STATEMENT(thd->m_statement_psi,
                               sql_statement_info[SQLCOM_END].m_key);
      DBUG_ASSERT(thd->is_error());
      DBUG_PRINT("info",("Command aborted. Fatal_error: %d",
			 thd->is_fatal_error));

      query_cache_abort(thd, &thd->query_cache_tls);
    }
    THD_STAGE_INFO(thd, stage_freeing_items);
    sp_cache_enforce_limit(thd->sp_proc_cache, stored_program_cache_size);
    sp_cache_enforce_limit(thd->sp_func_cache, stored_program_cache_size);
    sp_cache_enforce_limit(thd->sp_package_spec_cache, stored_program_cache_size);
    sp_cache_enforce_limit(thd->sp_package_body_cache, stored_program_cache_size);
    thd->end_statement();
    thd->Item_change_list::rollback_item_tree_changes();
    thd->cleanup_after_query();
  }
  else
  {
    /* Update statistics for getting the query from the cache */
    thd->lex->sql_command= SQLCOM_SELECT;
    thd->m_statement_psi=
      MYSQL_REFINE_STATEMENT(thd->m_statement_psi,
                             sql_statement_info[SQLCOM_SELECT].m_key);
    status_var_increment(thd->status_var.com_stat[SQLCOM_SELECT]);
    thd->update_stats();
#ifdef WITH_WSREP
    if (WSREP_CLIENT(thd))
    {
      thd->wsrep_sync_wait_gtid= WSREP_GTID_UNDEFINED;
    }
#endif /* WITH_WSREP */
  }
  DBUG_VOID_RETURN;
}


#ifdef HAVE_REPLICATION
/*
  Usable by the replication SQL thread only: just parse a query to know if it
  can be ignored because of replicate-*-table rules.

  @retval
    0	cannot be ignored
  @retval
    1	can be ignored
*/

bool mysql_test_parse_for_slave(THD *thd, char *rawbuf, uint length)
{
  LEX *lex= thd->lex;
  bool error= 0;
  DBUG_ENTER("mysql_test_parse_for_slave");

  Parser_state parser_state;
  if (likely(!(error= parser_state.init(thd, rawbuf, length))))
  {
    lex_start(thd);
    thd->reset_for_next_command();

    if (!parse_sql(thd, & parser_state, NULL, true) &&
        all_tables_not_ok(thd, lex->first_select_lex()->table_list.first))
      error= 1;                  /* Ignore question */
    thd->end_statement();
  }
  thd->cleanup_after_query();
  DBUG_RETURN(error);
}
#endif


bool
add_proc_to_list(THD* thd, Item *item)
{
  ORDER *order;
  Item	**item_ptr;

  if (unlikely(!(order= (ORDER *) thd->alloc(sizeof(ORDER)+sizeof(Item*)))))
    return 1;
  item_ptr = (Item**) (order+1);
  *item_ptr= item;
  order->item=item_ptr;
  thd->lex->proc_list.insert(order, &order->next);
  return 0;
}


/**
  save order by and tables in own lists.
*/

bool add_to_list(THD *thd, SQL_I_List<ORDER> &list, Item *item,bool asc)
{
  ORDER *order;
  DBUG_ENTER("add_to_list");
  if (unlikely(!(order= thd->alloc<ORDER>(1))))
    DBUG_RETURN(1);
  order->item_ptr= item;
  order->item= &order->item_ptr;
  order->direction= (asc ? ORDER::ORDER_ASC : ORDER::ORDER_DESC);
  order->used=0;
  order->counter_used= 0;
  order->fast_field_copier_setup= 0; 
  list.insert(order, &order->next);
  DBUG_RETURN(0);
}


/**
  Add a table to list of used tables.

  @param table		Table to add
  @param alias		alias for table (or null if no alias)
  @param table_options	A set of the following bits:
                         - TL_OPTION_UPDATING : Table will be updated
                         - TL_OPTION_FORCE_INDEX : Force usage of index
                         - TL_OPTION_ALIAS : an alias in multi table DELETE
  @param lock_type	How table should be locked
  @param mdl_type       Type of metadata lock to acquire on the table.
  @param use_index	List of indexed used in USE INDEX
  @param ignore_index	List of indexed used in IGNORE INDEX

  @retval
      0		Error
  @retval
    \#	Pointer to TABLE_LIST element added to the total table list


  This method can be called in contexts when the "table" argument has a longer
  life cycle than TABLE_LIST and belongs to a different MEM_ROOT than
  the current THD::mem_root.

  For example, it's called from Table_ident::resolve_table_rowtype_ref()
  during sp_head::rcontext_create() during a CALL statement.
  "table" in this case belongs to sp_pcontext, which must stay valid
  (inside its SP cache sp_head entry) after the end of the current statement.

  Let's allocate normalized copies of table.db and table.table on the current
  THD::mem_root and store them in the TABLE_LIST.

  We should not touch "table" and replace table.db and table.table to their
  normalized copies allocated on the current THD::mem_root, because it'll be
  freed at the end of the current statement, while table.db and table.table
  should stay valid. Let's keep them in the original state.

*/

TABLE_LIST *st_select_lex::add_table_to_list(THD *thd,
					     Table_ident *table,
					     const LEX_CSTRING *alias,
					     ulong table_options,
					     thr_lock_type lock_type,
					     enum_mdl_type mdl_type,
					     List<Index_hint> *index_hints_arg,
                                             List<String> *partition_names,
                                             LEX_STRING *option)
{
  DBUG_ENTER("add_table_to_list");
  DBUG_PRINT("enter", ("Table '%s' (%p)  Select %p (%u)",
                        (alias ? alias->str : table->table.str),
                        table,
                        this, select_number));
  DBUG_ASSERT(!is_service_select  || (table_options & TL_OPTION_SEQUENCE));

  if (unlikely(!table))
    DBUG_RETURN(0);				// End of memory
  if (!(table_options & TL_OPTION_ALIAS) &&
      unlikely(Lex_ident_table::check_name(table->table, FALSE)))
  {
    my_error(ER_WRONG_TABLE_NAME, MYF(0), table->table.str);
    DBUG_RETURN(0);
  }

  if (unlikely(table->is_derived_table() == FALSE && table->db.str &&
               !(table_options & TL_OPTION_TABLE_FUNCTION) &&
               Lex_ident_db::check_name_with_error(table->db)))
    DBUG_RETURN(0);

  Lex_ident_db db{0, 0};
  bool fqtn= false;
  LEX *lex= thd->lex;
  if (table->db.str)
  {
    fqtn= TRUE;
    db= Lex_ident_db(table->db);
  }
  else if (!lex->with_cte_resolution && lex->copy_db_to(&db))
    DBUG_RETURN(0);
  else
    fqtn= FALSE;
  bool info_schema= (db.is_null() || db.is_empty())
	            ? false : is_infoschema_db(&db);
  if (!table->sel && info_schema &&
      (table_options & TL_OPTION_UPDATING) &&
      /* Special cases which are processed by commands itself */
      lex->sql_command != SQLCOM_CHECK &&
      lex->sql_command != SQLCOM_CHECKSUM)
  {
    my_error(ER_DBACCESS_DENIED_ERROR, MYF(0),
             thd->security_ctx->priv_user,
             thd->security_ctx->priv_host,
             INFORMATION_SCHEMA_NAME.str);
    DBUG_RETURN(0);
  }

  Lex_ident_table alias_str= alias ? Lex_ident_table(*alias) :
                                     Lex_ident_table(table->table);
  DBUG_ASSERT(alias_str.str);
  if (!alias)                            /* Alias is case sensitive */
  {
    if (unlikely(table->sel))
    {
      my_message(ER_DERIVED_MUST_HAVE_ALIAS,
                 ER_THD(thd, ER_DERIVED_MUST_HAVE_ALIAS), MYF(0));
      DBUG_RETURN(0);
    }
    /* alias_str points to table->table;  Let's make a copy */
    if (unlikely(!(alias_str.str= (char*) thd->memdup(alias_str.str, alias_str.length+1))))
      DBUG_RETURN(0);
  }

  bool has_alias_ptr= alias != nullptr;
  void *memregion= thd->alloc(sizeof(TABLE_LIST));
  TABLE_LIST *ptr= new (memregion) TABLE_LIST(thd, db, fqtn, alias_str,
                                              has_alias_ptr, table, lock_type,
                                              mdl_type, table_options,
                                              info_schema, this,
                                              index_hints_arg, option);
  if (!ptr->table_name.str)
    DBUG_RETURN(0); // EOM

  /* check that used name is unique. Sequences are ignored */
  if (lock_type != TL_IGNORE && !ptr->sequence)
  {
    TABLE_LIST *first_table= table_list.first;
    if (lex->sql_command == SQLCOM_CREATE_VIEW)
      first_table= first_table ? first_table->next_local : NULL;
    for (TABLE_LIST *tables= first_table ;
	 tables ;
	 tables=tables->next_local)
    {
      if (unlikely(alias_str.streq(tables->alias) &&
                   (tables->db.str == any_db.str || ptr->db.str == any_db.str ||
                    !cmp(&ptr->db, &tables->db)) &&
                   !tables->sequence))
      {
        my_error(ER_NONUNIQ_TABLE, MYF(0), alias_str.str); /* purecov: tested */
        DBUG_RETURN(0);				/* purecov: tested */
      }
    }
  }
  /* Store the table reference preceding the current in previous_table_ref */
  TABLE_LIST *UNINIT_VAR(previous_table_ref);
  if (table_list.elements > 0 && likely(!ptr->sequence))
  {
    /*
      table_list.next points to the last inserted TABLE_LIST->next_local'
      element
      We don't use the offsetof() macro here to avoid warnings from gcc
    */
    previous_table_ref= (TABLE_LIST*) ((char*) table_list.next -
                                       ((char*) &(ptr->next_local) -
                                        (char*) ptr));
    /*
      Set next_name_resolution_table of the previous table reference to point
      to the current table reference. In effect the list
      TABLE_LIST::next_name_resolution_table coincides with
      TABLE_LIST::next_local. Later this may be changed in
      store_top_level_join_columns() for NATURAL/USING joins.
    */
    previous_table_ref->next_name_resolution_table= ptr;
  }

  /*
    Link the current table reference in a local list (list for current select).
    Notice that as a side effect here we set the next_local field of the
    previous table reference to 'ptr'. Here we also add one element to the
    list 'table_list'.
    We don't store sequences into the local list to hide them from INSERT
    and SELECT.
  */
  if (likely(!ptr->sequence))
    table_list.insert(ptr, &ptr->next_local);
  ptr->next_name_resolution_table= NULL;
#ifdef WITH_PARTITION_STORAGE_ENGINE
  ptr->partition_names= partition_names;
#endif /* WITH_PARTITION_STORAGE_ENGINE */
  /* Link table in global list (all used tables) */
  lex->add_to_query_tables(ptr);

  // Pure table aliases do not need to be locked:
  if (ptr->db.str && !(table_options & TL_OPTION_ALIAS))
  {
    MDL_REQUEST_INIT(&ptr->mdl_request, MDL_key::TABLE, ptr->db.str,
                     ptr->table_name.str, mdl_type, MDL_TRANSACTION);
  }
  DBUG_RETURN(ptr);
}


/**
  Initialize a new table list for a nested join.

    The function initializes a structure of the TABLE_LIST type
    for a nested join. It sets up its nested join list as empty.
    The created structure is added to the front of the current
    join list in the st_select_lex object. Then the function
    changes the current nest level for joins to refer to the newly
    created empty list after having saved the info on the old level
    in the initialized structure.

  @param thd         current thread

  @retval
    0   if success
  @retval
    1   otherwise
*/

bool st_select_lex::init_nested_join(THD *thd)
{
  TABLE_LIST *ptr;
  NESTED_JOIN *nested_join;
  DBUG_ENTER("init_nested_join");

  if (unlikely(!(ptr= (TABLE_LIST*) thd->calloc(ALIGN_SIZE(sizeof(TABLE_LIST))+
                                                sizeof(NESTED_JOIN)))))
    DBUG_RETURN(1);
  nested_join= ptr->nested_join=
    ((NESTED_JOIN*) ((uchar*) ptr + ALIGN_SIZE(sizeof(TABLE_LIST))));

  ptr->embedding= embedding;
  ptr->join_list= join_list;
  ptr->alias.str="(nested_join)";
  ptr->alias.length= sizeof("(nested_join)")-1;
  embedding= ptr;
  join_list= &nested_join->join_list;
  join_list->empty();
  DBUG_RETURN(0);
}


/**
  End a nested join table list.

    The function returns to the previous join nest level.
    If the current level contains only one member, the function
    moves it one level up, eliminating the nest.

  @param thd         current thread

  @return
    - Pointer to TABLE_LIST element added to the total table list, if success
    - 0, otherwise
*/

TABLE_LIST *st_select_lex::end_nested_join(THD *thd)
{
  TABLE_LIST *ptr;
  NESTED_JOIN *nested_join;
  DBUG_ENTER("end_nested_join");

  DBUG_ASSERT(embedding);
  ptr= embedding;
  join_list= ptr->join_list;
  embedding= ptr->embedding;
  nested_join= ptr->nested_join;
  if (nested_join->join_list.elements == 1)
  {
    TABLE_LIST *embedded= nested_join->join_list.head();
    join_list->pop();
    embedded->join_list= join_list;
    embedded->embedding= embedding;
    join_list->push_front(embedded, thd->mem_root);
    ptr= embedded;
    embedded->lifted= 1;
  }
  else if (nested_join->join_list.elements == 0)
  {
    join_list->pop();
    ptr= 0;                                     // return value
  }
  DBUG_RETURN(ptr);
}


/**
  Nest last join operation.

    The function nest last join operation as if it was enclosed in braces.

  @param thd         current thread

  @retval
    0  Error
  @retval
    \#  Pointer to TABLE_LIST element created for the new nested join
*/

TABLE_LIST *st_select_lex::nest_last_join(THD *thd)
{
  TABLE_LIST *ptr;
  NESTED_JOIN *nested_join;
  List<TABLE_LIST> *embedded_list;
  DBUG_ENTER("nest_last_join");

  TABLE_LIST *head= join_list->head();
  if (head->nested_join && (head->nested_join->nest_type & REBALANCED_NEST))
  {
    head= join_list->pop();
    DBUG_RETURN(head);
  }

  if (unlikely(!(ptr= (TABLE_LIST*) thd->calloc(ALIGN_SIZE(sizeof(TABLE_LIST))+
                                                sizeof(NESTED_JOIN)))))
    DBUG_RETURN(0);
  nested_join= ptr->nested_join=
    ((NESTED_JOIN*) ((uchar*) ptr + ALIGN_SIZE(sizeof(TABLE_LIST))));

  ptr->embedding= embedding;
  ptr->join_list= join_list;
  ptr->alias.str= "(nest_last_join)";
  ptr->alias.length= sizeof("(nest_last_join)")-1;
  embedded_list= &nested_join->join_list;
  embedded_list->empty();
  nested_join->nest_type= JOIN_OP_NEST;

  for (uint i=0; i < 2; i++)
  {
    TABLE_LIST *table= join_list->pop();
    if (unlikely(!table))
      DBUG_RETURN(NULL);
    table->join_list= embedded_list;
    table->embedding= ptr;
    embedded_list->push_back(table);
    if (table->natural_join)
    {
      ptr->is_natural_join= TRUE;
      /*
        If this is a JOIN ... USING, move the list of joined fields to the
        table reference that describes the join.
      */
      if (prev_join_using)
        ptr->join_using_fields= prev_join_using;
    }
  }
  nested_join->used_tables= nested_join->not_null_tables= (table_map) 0;
  DBUG_RETURN(ptr);
}


/**
  Add a table to the current join list.

    The function puts a table in front of the current join list
    of st_select_lex object.
    Thus, joined tables are put into this list in the reverse order
    (the most outer join operation follows first).

  @param table       the table to add

  @return
    None
*/

void st_select_lex::add_joined_table(TABLE_LIST *table)
{
  DBUG_ENTER("add_joined_table");
  join_list->push_front(table, parent_lex->thd->mem_root);
  table->join_list= join_list;
  table->embedding= embedding;
  DBUG_VOID_RETURN;
}


/**
  @brief
    Create a node for JOIN/INNER JOIN/CROSS JOIN/STRAIGHT_JOIN operation

  @param left_op     the node for the left operand constructed by the parser
  @param right_op    the node for the right operand constructed by the parser
  @param straight_fl TRUE if STRAIGHT_JOIN is used

  @retval
    false on success
    true  otherwise

  @details

    JOIN operator can be left-associative with other join operators in one
    context and right-associative in another context.

    In this query
      SELECT * FROM t1 JOIN t2 LEFT JOIN t3 ON t2.a=t3.a  (Q1)
    JOIN is left-associative and the query Q1 is interpreted as
      SELECT * FROM (t1 JOIN t2) LEFT JOIN t3 ON t2.a=t3.a.
    While in this query
      SELECT * FROM t1 JOIN t2 LEFT JOIN t3 ON t2.a=t3.a ON t1.b=t2.b (Q2)
    JOIN is right-associative and the query Q2 is interpreted as
      SELECT * FROM t1 JOIN (t2 LEFT JOIN t3 ON t2.a=t3.a) ON t1.b=t2.b

    JOIN is right-associative if it is used with ON clause or with USING clause.
    Otherwise it is left-associative.
    When parsing a join expression with JOIN operator we can't determine
    whether this operation left or right associative until either we read the
    corresponding ON clause or we reach the end of the expression. This creates
    a problem for the parser to build a proper internal representation of the
    used join expression.

    For Q1 and Q2 the trees representing the used join expressions look like

            LJ - ON                   J - ON
           /  \                      / \
          J    t3   (TQ1)          t1   LJ - ON      (TQ2)
         / \                           /  \
       t1   t2                       t2    t3

    To build TQ1 the parser has to reduce the expression for JOIN right after
    it has read the reference to t2. To build TQ2 the parser reduces JOIN
    when he has read the whole join expression. There is no way to determine
    whether an early reduction is needed until the whole join expression is
    read.
    A solution here is always to do a late reduction. In this case the parser
    first builds an incorrect tree TQ1* that has to be rebalanced right after
    it has been constructed.

             J                               LJ - ON
            / \                             /  \
          t1   LJ - ON    (TQ1*)    =>     J    t3
              /  \                        / \
            t2    t3                    t1   t2

    Actually the transformation is performed over the nodes t1 and LJ before the
    node for J is created in the function st_select_lex::add_cross_joined_table.
    The function creates a node for J which replaces the node t2. Then it
    attaches the nodes t1 and t2 to this newly created node. The node LJ becomes
    the top node of the tree.

    For the query
      SELECT * FROM t1 JOIN t2 RIGHT JOIN t3 ON t2.a=t3.a  (Q3)
    the transformation looks slightly differently because the parser
    replaces the RIGHT JOIN tree for an equivalent LEFT JOIN tree.

             J                               LJ - ON
            / \                             /  \
          t1   LJ - ON    (TQ3*)    =>    t3    J
              /  \                             / \
            t3    t2                         t1   t2

    With several left associative JOINs
      SELECT * FROM t1 JOIN t2 JOIN t3 LEFT JOIN t4 ON t3.a=t4.a (Q4)
    the newly created node for JOIN replaces the left most node of the tree:

          J1                         LJ - ON
         /  \                       /  \
       t1    J2                    J2   t4
            /  \          =>      /  \
           t2  LJ - ON          J1    t3
              /  \             /  \
            t3   t4          t1    t2

    Here's another example:
      SELECT *
      FROM t1 JOIN t2 LEFT JOIN t3 JOIN t4 ON t3.a=t4.a ON t2.b=t3.b (Q5)

          J                       LJ - ON
         / \                     /   \
       t1   LJ - ON             J     J - ON
           /  \          =>    / \   / \
         t2    J - ON         t1 t2 t3 t4
              / \
            t3   t4

    If the transformed nested join node node is a natural join node like in
    the following query
      SELECT * FROM t1 JOIN t2 LEFT JOIN t3 USING(a)  (Q6)
    the transformation additionally has to take care about setting proper
    references in the field natural_join for both operands of the natural
    join operation.

    The queries that combine comma syntax for join operation with
    JOIN expression require a special care. Consider the query
      SELECT * FROM t1, t2 JOIN t3 LEFT JOIN t4 ON t3.a=t4.a (Q7)
    This query is equivalent to the query
      SELECT * FROM (t1, t2) JOIN t3 LEFT JOIN t4 ON t3.a=t4.a
    The latter is transformed in the same way as query Q1

             J                               LJ - ON
            / \                             /  \
      (t1,t2)  LJ - ON      =>             J    t4
              /  \                        / \
            t3    t4                (t1,t2)   t3

    A transformation similar to the transformation for Q3 is done for
    the following query with RIGHT JOIN
      SELECT * FROM t1, t2 JOIN t3 RIGHT JOIN t4 ON t3.a=t4.a (Q8)

             J                               LJ - ON
            / \                             /  \
          t3   LJ - ON      =>            t4    J
              /  \                             / \
            t4   (t1,t2)                 (t1,t2)  t3

    The function also has to change the name resolution context for ON
    expressions used in the transformed join expression to take into
    account the tables of the left_op node.

  TODO:
    A more elegant solution would be to implement the transformation that
    eliminates nests for cross join operations. For Q7 it would work like this:

             J                               LJ - ON
            / \                             /  \
      (t1,t2)  LJ - ON      =>     (t1,t2,t3)   t4
              /  \
            t3    t4

    For Q8 with RIGHT JOIN the transformation would work similarly:

             J                               LJ - ON
            / \                             /  \
          t3   LJ - ON      =>            t4   (t1,t2,t3)
              /  \
            t4   (t1,t2)

*/

bool st_select_lex::add_cross_joined_table(TABLE_LIST *left_op,
                                           TABLE_LIST *right_op,
                                           bool straight_fl)
{
  DBUG_ENTER("add_cross_joined_table");
  THD *thd= parent_lex->thd;
  if (!(right_op->nested_join &&
	(right_op->nested_join->nest_type & JOIN_OP_NEST)))
  {
    /*
      This handles the cases when the right operand is not a nested join.
      like in queries
        SELECT * FROM t1 JOIN t2;
        SELECT * FROM t1 LEFT JOIN t2 ON t1.a=t2.a JOIN t3
    */
    add_joined_table(left_op);
    add_joined_table(right_op);
    right_op->straight= straight_fl;
    DBUG_RETURN(false);
  }

  TABLE_LIST *tbl;
  List<TABLE_LIST> *right_op_jl= right_op->join_list;
  TABLE_LIST *cj_nest;

  /*
    Create the node NJ for a new nested join for the future inclusion
    of left_op in it. Initially the nest is empty.
  */
  if (unlikely(!(cj_nest=
                 (TABLE_LIST*) thd->calloc(ALIGN_SIZE(sizeof(TABLE_LIST))+
                                           sizeof(NESTED_JOIN)))))
    DBUG_RETURN(true);
  cj_nest->nested_join=
    ((NESTED_JOIN*) ((uchar*) cj_nest + ALIGN_SIZE(sizeof(TABLE_LIST))));
  cj_nest->nested_join->nest_type= JOIN_OP_NEST;
  List<TABLE_LIST> *cjl=  &cj_nest->nested_join->join_list;
  cjl->empty();

  List<TABLE_LIST> *jl= &right_op->nested_join->join_list;
  DBUG_ASSERT(jl->elements == 2);
  /* Look for the left most node tbl of the right_op tree */
  for ( ; ; )
  {
    TABLE_LIST *pair_tbl= 0;  /* useful only for operands of natural joins */

    List_iterator<TABLE_LIST> li(*jl);
    tbl= li++;

    /* Expand name resolution context */
    Name_resolution_context *on_context;
    if ((on_context= tbl->on_context))
    {
      on_context->first_name_resolution_table=
        left_op->first_leaf_for_name_resolution();
    }

    if (!(tbl->outer_join & JOIN_TYPE_RIGHT))
    {
      pair_tbl= tbl;
      tbl= li++;
    }
    if (tbl->nested_join &&
        tbl->nested_join->nest_type & JOIN_OP_NEST)
    {
      jl= &tbl->nested_join->join_list;
      continue;
    }

    /* Replace the tbl node in the tree for the newly created NJ node */
    cj_nest->outer_join= tbl->outer_join;
    cj_nest->on_expr= tbl->on_expr;
    cj_nest->embedding= tbl->embedding;
    cj_nest->join_list= jl;
    cj_nest->alias.str= "(nest_last_join)";
    cj_nest->alias.length= sizeof("(nest_last_join)")-1;
    li.replace(cj_nest);

    /*
      If tbl is an operand of a natural join set properly the references
      in the fields natural_join for both operands of the operation.
    */
    if(tbl->embedding && tbl->embedding->is_natural_join)
    {
      if (!pair_tbl)
        pair_tbl= li++;
      pair_tbl->natural_join= cj_nest;
      cj_nest->natural_join= pair_tbl;
    }
    break;
  }

  /* Attach tbl as the right operand of NJ */
  if (unlikely(cjl->push_back(tbl, thd->mem_root)))
    DBUG_RETURN(true);
  tbl->outer_join= 0;
  tbl->on_expr= 0;
  tbl->straight= straight_fl;
  tbl->natural_join= 0;
  tbl->embedding= cj_nest;
  tbl->join_list= cjl;

  /* Add left_op as the left operand of NJ */
  if (unlikely(cjl->push_back(left_op, thd->mem_root)))
    DBUG_RETURN(true);
  left_op->embedding= cj_nest;
  left_op->join_list= cjl;

  /*
    Mark right_op as a rebalanced nested join in order not to
    create a new top level nested join node.
  */
  right_op->nested_join->nest_type|= REBALANCED_NEST;
  if (unlikely(right_op_jl->push_front(right_op)))
    DBUG_RETURN(true);
  DBUG_RETURN(false);
}


/**
  Convert a right join into equivalent left join.

    The function takes the current join list t[0],t[1] ... and
    effectively converts it into the list t[1],t[0] ...
    Although the outer_join flag for the new nested table contains
    JOIN_TYPE_RIGHT, it will be handled as the inner table of a left join
    operation.

  EXAMPLES
  @verbatim
    SELECT * FROM t1 RIGHT JOIN t2 ON on_expr =>
      SELECT * FROM t2 LEFT JOIN t1 ON on_expr

    SELECT * FROM t1,t2 RIGHT JOIN t3 ON on_expr =>
      SELECT * FROM t1,t3 LEFT JOIN t2 ON on_expr

    SELECT * FROM t1,t2 RIGHT JOIN (t3,t4) ON on_expr =>
      SELECT * FROM t1,(t3,t4) LEFT JOIN t2 ON on_expr

    SELECT * FROM t1 LEFT JOIN t2 ON on_expr1 RIGHT JOIN t3  ON on_expr2 =>
      SELECT * FROM t3 LEFT JOIN (t1 LEFT JOIN t2 ON on_expr2) ON on_expr1
   @endverbatim

  @param thd         current thread

  @return
    - Pointer to the table representing the inner table, if success
    - 0, otherwise
*/

TABLE_LIST *st_select_lex::convert_right_join()
{
  TABLE_LIST *tab2= join_list->pop();
  TABLE_LIST *tab1= join_list->pop();
  DBUG_ENTER("convert_right_join");

  join_list->push_front(tab2, parent_lex->thd->mem_root);
  join_list->push_front(tab1, parent_lex->thd->mem_root);
  tab1->outer_join|= JOIN_TYPE_RIGHT;

  DBUG_RETURN(tab1);
}


void st_select_lex::prepare_add_window_spec(THD *thd)
{
  LEX *lex= thd->lex;
  save_group_list= group_list;
  save_order_list= order_list;
  lex->win_ref= NULL;
  lex->win_frame= NULL;
  lex->frame_top_bound= NULL;
  lex->frame_bottom_bound= NULL;
  group_list.empty();
  order_list.empty();
}

bool st_select_lex::add_window_def(THD *thd,
                                   LEX_CSTRING *win_name,
                                   LEX_CSTRING *win_ref,
                                   SQL_I_List<ORDER> win_partition_list,
                                   SQL_I_List<ORDER> win_order_list,
                                   Window_frame *win_frame)
{
  SQL_I_List<ORDER> *win_part_list_ptr=
    new (thd->mem_root) SQL_I_List<ORDER> (win_partition_list);
  SQL_I_List<ORDER> *win_order_list_ptr=
    new (thd->mem_root) SQL_I_List<ORDER> (win_order_list);
  if (!(win_part_list_ptr && win_order_list_ptr))
    return true;
  Window_def *win_def= new (thd->mem_root) Window_def(win_name,
                                                      win_ref,
                                                      win_part_list_ptr,
                                                      win_order_list_ptr,
                                                      win_frame);
  group_list= save_group_list;
  order_list= save_order_list;
  if (parsing_place != SELECT_LIST)
  {
    fields_in_window_functions+= win_part_list_ptr->elements +
                                 win_order_list_ptr->elements;
  }
  win_def->win_spec_number= window_specs.elements;
  return (win_def == NULL || window_specs.push_back(win_def));
}

bool st_select_lex::add_window_spec(THD *thd, 
                                    LEX_CSTRING *win_ref,
                                    SQL_I_List<ORDER> win_partition_list,
                                    SQL_I_List<ORDER> win_order_list,
                                    Window_frame *win_frame)
{
  SQL_I_List<ORDER> *win_part_list_ptr=
    new (thd->mem_root) SQL_I_List<ORDER> (win_partition_list);
  SQL_I_List<ORDER> *win_order_list_ptr=
    new (thd->mem_root) SQL_I_List<ORDER> (win_order_list);
  if (!(win_part_list_ptr && win_order_list_ptr))
    return true;
  Window_spec *win_spec= new (thd->mem_root) Window_spec(win_ref,
                                                         win_part_list_ptr,
                                                         win_order_list_ptr,
                                                         win_frame);
  group_list= save_group_list;
  order_list= save_order_list;
  if (parsing_place != SELECT_LIST)
  {
    fields_in_window_functions+= win_part_list_ptr->elements +
                                 win_order_list_ptr->elements;
  }
  thd->lex->win_spec= win_spec;
  win_spec->win_spec_number= window_specs.elements;
  return (win_spec == NULL || window_specs.push_back(win_spec));
}

/**
  Set lock for all tables in current select level.

  @param lock_type		Lock to set for tables
  @param skip_locked		(SELECT {FOR UPDATE/LOCK IN SHARED MODE} SKIP LOCKED)

  @note
    If lock is a write lock, then tables->updating is set 1
    This is to get tables_ok to know that the table is updated by the
    query
*/

void st_select_lex::set_lock_for_tables(thr_lock_type lock_type, bool for_update,
					bool skip_locked_arg)
{
  DBUG_ENTER("set_lock_for_tables");
  DBUG_PRINT("enter", ("lock_type: %d  for_update: %d  skip_locked %d",
                       lock_type, for_update, skip_locked));
  skip_locked= skip_locked_arg;
  for (TABLE_LIST *tables= table_list.first;
       tables;
       tables= tables->next_local)
  {
    tables->lock_type= lock_type;
    tables->skip_locked= skip_locked;
    tables->updating=  for_update;

    if (tables->db.length)
      tables->mdl_request.set_type((lock_type >= TL_FIRST_WRITE) ?
                                   MDL_SHARED_WRITE : MDL_SHARED_READ);
  }
  DBUG_VOID_RETURN;
}


/**
  Create a fake SELECT_LEX for a unit.

    The method create a fake SELECT_LEX object for a unit.
    This object is created for any union construct containing a union
    operation and also for any single select union construct of the form
    @verbatim
    (SELECT ... ORDER BY order_list [LIMIT n]) ORDER BY ... 
    @endvarbatim
    or of the form
    @varbatim
    (SELECT ... ORDER BY LIMIT n) ORDER BY ...
    @endvarbatim
  
  @param thd_arg		   thread handle

  @note
    The object is used to retrieve rows from the temporary table
    where the result on the union is obtained.

  @retval
    1     on failure to create the object
  @retval
    0     on success
*/

bool st_select_lex_unit::add_fake_select_lex(THD *thd_arg)
{
  SELECT_LEX *first_sl= first_select();
  DBUG_ENTER("st_select_lex_unit::add_fake_select_lex");
  DBUG_ASSERT(!fake_select_lex);

  if (!(fake_select_lex= new (thd_arg->mem_root) SELECT_LEX()))
      DBUG_RETURN(1);
  fake_select_lex->include_standalone(this, 
                                      (SELECT_LEX_NODE**)&fake_select_lex);
  fake_select_lex->select_number= FAKE_SELECT_LEX_ID;
  fake_select_lex->parent_lex= thd_arg->lex; /* Used in init_query. */
  fake_select_lex->make_empty_select();
  fake_select_lex->set_linkage(GLOBAL_OPTIONS_TYPE);

  fake_select_lex->no_table_names_allowed= 1;

  fake_select_lex->context.outer_context=first_sl->context.outer_context;
  /* allow item list resolving in fake select for ORDER BY */
  fake_select_lex->context.resolve_in_select_list= TRUE;
  fake_select_lex->context.select_lex= fake_select_lex;  

  fake_select_lex->nest_level_base= first_select()->nest_level_base;
  if (fake_select_lex->set_nest_level(first_select()->nest_level))
    DBUG_RETURN(1);

  if (!is_unit_op())
  {
    /* 
      This works only for 
      (SELECT ... ORDER BY list [LIMIT n]) ORDER BY order_list [LIMIT m],
      (SELECT ... LIMIT n) ORDER BY order_list [LIMIT m]
      just before the parser starts processing order_list
    */ 
    fake_select_lex->no_table_names_allowed= 1;
    thd_arg->lex->current_select= fake_select_lex;
  }
  //thd_arg->lex->pop_context("add fake");
  DBUG_RETURN(0);
}


/**
  Push a new name resolution context for a JOIN ... ON clause to the
  context stack of a query block.

    Create a new name resolution context for a JOIN ... ON clause,
    set the first and last leaves of the list of table references
    to be used for name resolution, and push the newly created
    context to the stack of contexts of the query.

  @param thd       pointer to current thread
  @param left_op   left  operand of the JOIN
  @param right_op  rigth operand of the JOIN

  @seealso
    push_table_function_arg_context() serves similar purpose for table
    functions

  @retval
    FALSE  if all is OK
  @retval
    TRUE   if a memory allocation error occurred
*/

bool
push_new_name_resolution_context(THD *thd,
                                 TABLE_LIST *left_op, TABLE_LIST *right_op)
{
  Name_resolution_context *on_context;
  if (!(on_context= new (thd->mem_root) Name_resolution_context))
    return TRUE;
  on_context->first_name_resolution_table=
    left_op->first_leaf_for_name_resolution();
  on_context->last_name_resolution_table=
    right_op->last_leaf_for_name_resolution();
  LEX *lex= thd->lex;
  on_context->select_lex = lex->current_select;
  st_select_lex *outer_sel= lex->parser_current_outer_select();
  on_context->outer_context = outer_sel ? &outer_sel->context : 0;
  return lex->push_context(on_context);
}


/**
  Fix condition which contains only field (f turns to  f <> 0 )
    or only contains the function NOT field (not f turns to  f == 0)

  @param cond            The condition to fix

  @return fixed condition
*/

Item *normalize_cond(THD *thd, Item *cond)
{
  if (cond)
  {
    Item::Type type= cond->type();
    if (type == Item::FIELD_ITEM || type == Item::REF_ITEM)
    {
      item_base_t is_cond_flag= cond->base_flags & item_base_t::IS_COND;
      cond->base_flags&= ~item_base_t::IS_COND;
      cond= new (thd->mem_root) Item_func_istrue(thd, cond);
      if (cond)
        cond->base_flags|= is_cond_flag;
    }
    else
    {
      if (type == Item::FUNC_ITEM)
      {
        Item_func *func_item= (Item_func *)cond;
        if (func_item->functype() == Item_func::NOT_FUNC)
        {
          Item *arg= func_item->arguments()[0];
          if (arg->type() == Item::FIELD_ITEM ||
              arg->type() == Item::REF_ITEM)
            cond= new (thd->mem_root) Item_func_isfalse(thd, arg);
        }
      }
    }
  }
  return cond;
}


/**
  Add an ON condition to the second operand of a JOIN ... ON.

    Add an ON condition to the right operand of a JOIN ... ON clause.

  @param b     the second operand of a JOIN ... ON
  @param expr  the condition to be added to the ON clause

  @retval
    FALSE  if there was some error
  @retval
    TRUE   if all is OK
*/

void add_join_on(THD *thd, TABLE_LIST *b, Item *expr)
{
  if (expr)
  {
    expr= normalize_cond(thd, expr);
    if (!b->on_expr)
      b->on_expr= expr;
    else
    {
      /*
        If called from the parser, this happens if you have both a
        right and left join. If called later, it happens if we add more
        than one condition to the ON clause.
      */
      b->on_expr= new (thd->mem_root) Item_cond_and(thd, b->on_expr,expr);
    }
    b->on_expr->top_level_item();
  }
}


/**
  Mark that there is a NATURAL JOIN or JOIN ... USING between two
  tables.

    This function marks that table b should be joined with a either via
    a NATURAL JOIN or via JOIN ... USING. Both join types are special
    cases of each other, so we treat them together. The function
    setup_conds() creates a list of equal condition between all fields
    of the same name for NATURAL JOIN or the fields in 'using_fields'
    for JOIN ... USING. The list of equality conditions is stored
    either in b->on_expr, or in JOIN::conds, depending on whether there
    was an outer join.

  EXAMPLE
  @verbatim
    SELECT * FROM t1 NATURAL LEFT JOIN t2
     <=>
    SELECT * FROM t1 LEFT JOIN t2 ON (t1.i=t2.i and t1.j=t2.j ... )

    SELECT * FROM t1 NATURAL JOIN t2 WHERE <some_cond>
     <=>
    SELECT * FROM t1, t2 WHERE (t1.i=t2.i and t1.j=t2.j and <some_cond>)

    SELECT * FROM t1 JOIN t2 USING(j) WHERE <some_cond>
     <=>
    SELECT * FROM t1, t2 WHERE (t1.j=t2.j and <some_cond>)
   @endverbatim

  @param a		  Left join argumentex
  @param b		  Right join argument
  @param using_fields    Field names from USING clause
*/

void add_join_natural(TABLE_LIST *a, TABLE_LIST *b, List<String> *using_fields,
                      SELECT_LEX *lex)
{
  b->natural_join= a;
  lex->prev_join_using= using_fields;
}


/**
  Find a thread by id and return it, locking it LOCK_thd_kill

  @param id  Identifier of the thread we're looking for
  @param query_id If true, search by query_id instead of thread_id

  @return NULL    - not found
          pointer - thread found, and its LOCK_thd_kill is locked.
*/

struct find_thread_callback_arg
{
  find_thread_callback_arg(longlong id_arg, bool query_id_arg):
    thd(0), id(id_arg), query_id(query_id_arg) {}
  THD *thd;
  longlong id;
  bool query_id;
};


static my_bool find_thread_callback(THD *thd, find_thread_callback_arg *arg)
{
  if (arg->id == (arg->query_id ? thd->query_id : (longlong) thd->thread_id))
  {
    mysql_mutex_lock(&thd->LOCK_thd_kill);    // Lock from delete
    arg->thd= thd;
    return 1;
  }
  return 0;
}


THD *find_thread_by_id(longlong id, bool query_id)
{
  find_thread_callback_arg arg(id, query_id);
  server_threads.iterate(find_thread_callback, &arg);
  return arg.thd;
}


/**
  kill one thread.

  @param thd			Thread class
  @param id                     Thread id or query id
  @param kill_signal            Should it kill the query or the connection
  @param type                   Type of id: thread id or query id
*/

static uint
kill_one_thread(THD *thd, my_thread_id id, killed_state kill_signal, killed_type type
#ifdef WITH_WSREP
                , bool &wsrep_high_priority
#endif
)
{
  THD *tmp;
  uint error= (type == KILL_TYPE_QUERY ? ER_NO_SUCH_QUERY : ER_NO_SUCH_THREAD);
  DBUG_ENTER("kill_one_thread");
  DBUG_PRINT("enter", ("id: %lld  signal: %d", (long long) id, kill_signal));
  tmp= find_thread_by_id(id, type == KILL_TYPE_QUERY);
  if (!tmp)
    DBUG_RETURN(error);
  DEBUG_SYNC(thd, "found_killee");
  if (tmp->get_command() != COM_DAEMON)
  {
    /*
      If we're SUPER, we can KILL anything, including system-threads.
      No further checks.

      KILLer: thd->security_ctx->user could in theory be NULL while
      we're still in "unauthenticated" state. This is a theoretical
      case (the code suggests this could happen, so we play it safe).

      KILLee: tmp->security_ctx->user will be NULL for system threads.
      We need to check so Jane Random User doesn't crash the server
      when trying to kill a) system threads or b) unauthenticated users'
      threads (Bug#43748).

      If user of both killer and killee are non-NULL, proceed with
      slayage if both are string-equal.

      It's ok to also kill DELAYED threads with KILL_CONNECTION instead of
      KILL_SYSTEM_THREAD; The difference is that KILL_CONNECTION may be
      faster and do a harder kill than KILL_SYSTEM_THREAD;
    */

    mysql_mutex_lock(&tmp->LOCK_thd_data); // Lock from concurrent usage

    if ((thd->security_ctx->master_access & PRIV_KILL_OTHER_USER_PROCESS) ||
        thd->security_ctx->user_matches(tmp->security_ctx))
    {
#ifdef WITH_WSREP
      if (wsrep_thd_is_BF(tmp, false) || tmp->wsrep_applier)
      {
        error= ER_KILL_DENIED_ERROR;
        wsrep_high_priority= true;
        push_warning_printf(thd, Sql_condition::WARN_LEVEL_NOTE,
                            ER_KILL_DENIED_ERROR,
                            "Thread %lld is %s and cannot be killed",
                            tmp->thread_id,
                           (tmp->wsrep_applier ? "wsrep applier" : "high priority"));
      }
      else
      {
        if (WSREP(tmp))
        {
          error = wsrep_kill_thd(thd, tmp, kill_signal);
        }
        else
        {
#endif /* WITH_WSREP */
        tmp->awake_no_mutex(kill_signal);
        error= 0;
#ifdef WITH_WSREP
        }
      }
#endif /* WITH_WSREP */
    }
    else
      error= (type == KILL_TYPE_QUERY ? ER_KILL_QUERY_DENIED_ERROR :
                                        ER_KILL_DENIED_ERROR);

    mysql_mutex_unlock(&tmp->LOCK_thd_data);
  }
  mysql_mutex_unlock(&tmp->LOCK_thd_kill);
  DBUG_PRINT("exit", ("%u", error));
  DBUG_RETURN(error);
}


/**
  kill all threads from one user

  @param thd			Thread class
  @param user_name		User name for threads we should kill
  @param only_kill_query        Should it kill the query or the connection

  @note
    If we can't kill all threads because of security issues, no threads
    are killed.
*/

struct kill_threads_callback_arg
{
  kill_threads_callback_arg(THD *thd_arg, LEX_USER *user_arg,
                            killed_state kill_signal_arg):
    thd(thd_arg), user(user_arg), kill_signal(kill_signal_arg), counter(0) {}
  THD *thd;
  LEX_USER *user;
  killed_state kill_signal;
  uint counter;
};


static my_bool kill_threads_callback(THD *thd, kill_threads_callback_arg *arg)
{
  if (thd->security_ctx->user)
  {
    /*
      Check that hostname (if given) and user name matches.

      host.str[0] == '%' means that host name was not given. See sql_yacc.yy
    */
    if (((arg->user->host.str[0] == '%' && !arg->user->host.str[1]) ||
         !strcmp(thd->security_ctx->host_or_ip, arg->user->host.str)) &&
        !strcmp(thd->security_ctx->user, arg->user->user.str))
    {
      if (!(arg->thd->security_ctx->master_access &
            PRIV_KILL_OTHER_USER_PROCESS) &&
          !arg->thd->security_ctx->user_matches(thd->security_ctx))
      {
        return MY_TEST(arg->thd->security_ctx->master_access & PROCESS_ACL);
      }
      arg->counter++;
      mysql_mutex_lock(&thd->LOCK_thd_kill); // Lock from delete
      mysql_mutex_lock(&thd->LOCK_thd_data);
      thd->awake_no_mutex(arg->kill_signal);
      mysql_mutex_unlock(&thd->LOCK_thd_data);
      mysql_mutex_unlock(&thd->LOCK_thd_kill);
    }
  }
  return 0;
}


static uint kill_threads_for_user(THD *thd, LEX_USER *user,
                                  killed_state kill_signal, ha_rows *rows)
{
  kill_threads_callback_arg arg(thd, user, kill_signal);
  DBUG_ENTER("kill_threads_for_user");
  DBUG_PRINT("enter", ("user: %s  signal: %u", user->user.str,
                       (uint) kill_signal));

  *rows= 0;

  if (server_threads.iterate(kill_threads_callback, &arg))
    DBUG_RETURN(ER_KILL_DENIED_ERROR);

  *rows= arg.counter;
  DBUG_RETURN(0);
}


/**
  kills a thread and sends response.

  @param thd                    Thread class
  @param id                     Thread id or query id
  @param state                  Should it kill the query or the connection
  @param type                   Type of id: thread id or query id
*/

static
void sql_kill(THD *thd, my_thread_id id, killed_state state, killed_type type)
{
#ifdef WITH_WSREP
  if (WSREP(thd))
  {
    if (!(thd->variables.option_bits & OPTION_GTID_BEGIN))
    {
      WSREP_DEBUG("implicit commit before KILL");
      /* Commit the normal transaction if one is active. */
      bool commit_failed= trans_commit_implicit(thd);
      /* Release metadata locks acquired in this transaction. */
      thd->release_transactional_locks();
      if (commit_failed || wsrep_after_statement(thd))
      {
        WSREP_DEBUG("implicit commit failed, MDL released: %lld",
                    (longlong) thd->thread_id);
        return;
      }
      thd->transaction->stmt.mark_trans_did_ddl();
    }
  }

  bool wsrep_high_priority= false;
#endif /* WITH_WSREP */
  uint error= kill_one_thread(thd, id, state, type
#ifdef WITH_WSREP
                              , wsrep_high_priority
#endif
                              );

  if (likely(!error))
  {
    if (!thd->killed)
      my_ok(thd);
    else
      thd->send_kill_message();
  }
#ifdef WITH_WSREP
  else if (wsrep_high_priority)
    my_printf_error(error, "This is a high priority thread/query and"
                    " cannot be killed without compromising"
                    " the consistency of the cluster", MYF(0));
#endif
  else
  {
    my_error(error, MYF(0), id);
  }
}


static void __attribute__ ((noinline))
sql_kill_user(THD *thd, LEX_USER *user, killed_state state)
{
  uint error;
  ha_rows rows;
#ifdef WITH_WSREP
  if (WSREP(thd))
  {
    if (!(thd->variables.option_bits & OPTION_GTID_BEGIN))
    {
      WSREP_DEBUG("implicit commit before KILL");
      /* Commit the normal transaction if one is active. */
      bool commit_failed= trans_commit_implicit(thd);
      /* Release metadata locks acquired in this transaction. */
      thd->release_transactional_locks();
      if (commit_failed || wsrep_after_statement(thd))
      {
        WSREP_DEBUG("implicit commit failed, MDL released: %lld",
                    (longlong) thd->thread_id);
        return;
      }
      thd->transaction->stmt.mark_trans_did_ddl();
    }
  }
#endif /* WITH_WSREP */
  switch (error= kill_threads_for_user(thd, user, state, &rows))
  {
  case 0:
    my_ok(thd, rows);
    break;
  case ER_KILL_DENIED_ERROR:
    char buf[DEFINER_LENGTH+1];
    strxnmov(buf, sizeof(buf)-1, user->user.str, "@", user->host.str, NULL);
    my_printf_error(ER_KILL_DENIED_ERROR, ER_THD(thd, ER_CANNOT_USER), MYF(0),
                    "KILL USER", buf);
    break;
  case ER_OUT_OF_RESOURCES:
  default:
    my_error(error, MYF(0));
  }
}


/** If pointer is not a null pointer, append filename to it. */

bool append_file_to_dir(THD *thd, const char **filename_ptr,
                        const LEX_CSTRING *table_name)
{
  char buff[FN_REFLEN],*ptr, *end;
  if (!*filename_ptr)
    return 0;					// nothing to do

  /* Check that the filename is not too long and it's a hard path */
  if (strlen(*filename_ptr)+table_name->length >= FN_REFLEN-1 ||
      !test_if_hard_path(*filename_ptr))
  {
    my_error(ER_WRONG_TABLE_NAME, MYF(0), *filename_ptr);
    return 1;
  }
  /* Fix is using unix filename format on dos */
  strmov(buff,*filename_ptr);
  end=convert_dirname(buff, *filename_ptr, NullS);
  if (unlikely(!(ptr= thd->alloc((size_t)(end-buff) + table_name->length + 1))))
    return 1;					// End of memory
  *filename_ptr=ptr;
  strxmov(ptr,buff,table_name->str,NullS);
  return 0;
}


Comp_creator *comp_eq_creator(bool invert)
{
  return invert?(Comp_creator *)&ne_creator:(Comp_creator *)&eq_creator;
}


Comp_creator *comp_ge_creator(bool invert)
{
  return invert?(Comp_creator *)&lt_creator:(Comp_creator *)&ge_creator;
}


Comp_creator *comp_gt_creator(bool invert)
{
  return invert?(Comp_creator *)&le_creator:(Comp_creator *)&gt_creator;
}


Comp_creator *comp_le_creator(bool invert)
{
  return invert?(Comp_creator *)&gt_creator:(Comp_creator *)&le_creator;
}


Comp_creator *comp_lt_creator(bool invert)
{
  return invert?(Comp_creator *)&ge_creator:(Comp_creator *)&lt_creator;
}


Comp_creator *comp_ne_creator(bool invert)
{
  return invert?(Comp_creator *)&eq_creator:(Comp_creator *)&ne_creator;
}


/**
  Construct ALL/ANY/SOME subquery Item.

  @param left_expr   pointer to left expression
  @param cmp         compare function creator
  @param all         true if we create ALL subquery
  @param select_lex  pointer on parsed subquery structure

  @return
    constructed Item (or 0 if out of memory)
*/
Item * all_any_subquery_creator(THD *thd, Item *left_expr,
				chooser_compare_func_creator cmp,
				bool all,
				SELECT_LEX *select_lex)
{
  if ((cmp == &comp_eq_creator) && !all)       //  = ANY <=> IN
    return new (thd->mem_root) Item_in_subselect(thd, left_expr, select_lex);

  if ((cmp == &comp_ne_creator) && all)        // <> ALL <=> NOT IN
    return new (thd->mem_root) Item_func_not(thd,
             new (thd->mem_root) Item_in_subselect(thd, left_expr, select_lex));

  Item_allany_subselect *it=
    new (thd->mem_root) Item_allany_subselect(thd, left_expr, cmp, select_lex,
                                              all);
  if (all) /* ALL */
    return it->upper_item= new (thd->mem_root) Item_func_not_all(thd, it);

  /* ANY/SOME */
  return it->upper_item= new (thd->mem_root) Item_func_nop_all(thd, it);
}


/**
  Multi update query pre-check.

  @param thd		Thread handler
  @param tables	Global/local table list (have to be the same)

  @retval
    FALSE OK
  @retval
    TRUE  Error
*/

bool multi_update_precheck(THD *thd, TABLE_LIST *tables)
{
  TABLE_LIST *table;
  LEX *lex= thd->lex;
  SELECT_LEX *select_lex= lex->first_select_lex();
  DBUG_ENTER("multi_update_precheck");

  if (select_lex->item_list.elements != lex->value_list.elements)
  {
    my_message(ER_WRONG_VALUE_COUNT, ER_THD(thd, ER_WRONG_VALUE_COUNT), MYF(0));
    DBUG_RETURN(TRUE);
  }
  /*
    Ensure that we have UPDATE or SELECT privilege for each table
    The exact privilege is checked in mysql_multi_update()
  */
  for (table= tables; table; table= table->next_local)
  {
    if (table->is_jtbm())
      continue;
    if (table->derived)
      table->grant.privilege= SELECT_ACL;
    else if ((check_access(thd, UPDATE_ACL, table->db.str,
                           &table->grant.privilege,
                           &table->grant.m_internal,
                           0, 1) ||
              check_grant(thd, UPDATE_ACL, table, FALSE, 1, TRUE)) &&
             (check_access(thd, SELECT_ACL, table->db.str,
                           &table->grant.privilege,
                           &table->grant.m_internal,
                           0, 0) ||
              check_grant(thd, SELECT_ACL, table, FALSE, 1, FALSE)))
      DBUG_RETURN(TRUE);

    table->grant.orig_want_privilege= NO_ACL;
    table->table_in_first_from_clause= 1;
  }
  /*
    Is there tables of subqueries?
  */
  if (lex->first_select_lex() != lex->all_selects_list)
  {
    DBUG_PRINT("info",("Checking sub query list"));
    for (table= tables; table; table= table->next_global)
    {
      if (!table->table_in_first_from_clause)
      {
	if (check_access(thd, SELECT_ACL, table->db.str,
                         &table->grant.privilege,
                         &table->grant.m_internal,
                         0, 0) ||
	    check_grant(thd, SELECT_ACL, table, FALSE, 1, FALSE))
	  DBUG_RETURN(TRUE);
      }
    }
  }

  DBUG_RETURN(FALSE);
}

/**
  Multi delete query pre-check.

  @param thd			Thread handler
  @param tables		Global/local table list

  @retval
    FALSE OK
  @retval
    TRUE  error
*/

bool multi_delete_precheck(THD *thd, TABLE_LIST *tables)
{
  SELECT_LEX *select_lex= thd->lex->first_select_lex();
  TABLE_LIST *aux_tables= thd->lex->auxiliary_table_list.first;
  TABLE_LIST **save_query_tables_own_last= thd->lex->query_tables_own_last;
  DBUG_ENTER("multi_delete_precheck");

  /*
    Temporary tables are pre-opened in 'tables' list only. Here we need to
    initialize TABLE instances in 'aux_tables' list.
  */
  for (TABLE_LIST *tl= aux_tables; tl; tl= tl->next_global)
  {
    if (tl->table)
      continue;

    if (tl->correspondent_table)
      tl->table= tl->correspondent_table->table;
  }

  /* sql_yacc guarantees that tables and aux_tables are not zero */
  DBUG_ASSERT(aux_tables != 0);
  if (check_table_access(thd, SELECT_ACL, tables, FALSE, UINT_MAX, FALSE))
    DBUG_RETURN(TRUE);

  /*
    Since aux_tables list is not part of LEX::query_tables list we
    have to juggle with LEX::query_tables_own_last value to be able
    call check_table_access() safely.
  */
  thd->lex->query_tables_own_last= 0;
  if (check_table_access(thd, DELETE_ACL, aux_tables, FALSE, UINT_MAX, FALSE))
  {
    thd->lex->query_tables_own_last= save_query_tables_own_last;
    DBUG_RETURN(TRUE);
  }
  thd->lex->query_tables_own_last= save_query_tables_own_last;

  if ((thd->variables.option_bits & OPTION_SAFE_UPDATES) && !select_lex->where)
  {
    my_message(ER_UPDATE_WITHOUT_KEY_IN_SAFE_MODE,
               ER_THD(thd, ER_UPDATE_WITHOUT_KEY_IN_SAFE_MODE), MYF(0));
    DBUG_RETURN(TRUE);
  }
  DBUG_RETURN(FALSE);
}


/*
  Given a table in the source list, find a correspondent table in the
  table references list.

  @param lex Pointer to LEX representing multi-delete.
  @param src Source table to match.
  @param ref Table references list.

  @remark The source table list (tables listed before the FROM clause
  or tables listed in the FROM clause before the USING clause) may
  contain table names or aliases that must match unambiguously one,
  and only one, table in the target table list (table references list,
  after FROM/USING clause).

  @return Matching table, NULL otherwise.
*/

static TABLE_LIST *multi_delete_table_match(LEX *lex, TABLE_LIST *tbl,
                                            TABLE_LIST *tables)
{
  TABLE_LIST *match= NULL;
  DBUG_ENTER("multi_delete_table_match");

  for (TABLE_LIST *elem= tables; elem; elem= elem->next_local)
  {
    int res;

    if (tbl->is_fqtn && elem->is_alias)
      continue; /* no match */
    if (tbl->is_fqtn && elem->is_fqtn)
      res= (!tbl->table_name.streq(elem->table_name) ||
            cmp(&tbl->db, &elem->db));
    else if (elem->is_alias)
      res= !tbl->alias.streq(elem->alias);
    else
      res= (!tbl->table_name.streq(elem->table_name) ||
            cmp(&tbl->db, &elem->db));

    if (res)
      continue;

    if (match)
    {
      my_error(ER_NONUNIQ_TABLE, MYF(0), elem->alias.str);
      DBUG_RETURN(NULL);
    }

    match= elem;
  }

  if (!match)
    my_error(ER_UNKNOWN_TABLE, MYF(0), tbl->table_name.str, "MULTI DELETE");

  DBUG_RETURN(match);
}


/**
  Link tables in auxilary table list of multi-delete with corresponding
  elements in main table list, and set proper locks for them.

  @param lex   pointer to LEX representing multi-delete

  @retval
    FALSE   success
  @retval
    TRUE    error
*/

bool multi_delete_set_locks_and_link_aux_tables(LEX *lex)
{
  TABLE_LIST *tables= lex->first_select_lex()->table_list.first;
  TABLE_LIST *target_tbl;
  DBUG_ENTER("multi_delete_set_locks_and_link_aux_tables");

  lex->table_count_update= 0;

  for (target_tbl= lex->auxiliary_table_list.first;
       target_tbl; target_tbl= target_tbl->next_local)
  {
    lex->table_count_update++;
    /* All tables in aux_tables must be found in FROM PART */
    TABLE_LIST *walk= multi_delete_table_match(lex, target_tbl, tables);
    if (!walk)
      DBUG_RETURN(TRUE);
    if (!walk->derived)
      target_tbl->table_name= walk->table_name;
    walk->updating= target_tbl->updating;
    walk->lock_type= target_tbl->lock_type;
    /* We can assume that tables to be deleted from are locked for write. */
    DBUG_ASSERT(walk->lock_type >= TL_FIRST_WRITE);
    walk->mdl_request.set_type(MDL_SHARED_WRITE);
    target_tbl->correspondent_table= walk;	// Remember corresponding table
  }
  DBUG_RETURN(FALSE);
}


/**
  simple UPDATE query pre-check.

  @param thd		Thread handler
  @param tables	Global table list

  @retval
    FALSE OK
  @retval
    TRUE  Error
*/

bool update_precheck(THD *thd, TABLE_LIST *tables)
{
  DBUG_ENTER("update_precheck");
  if (thd->lex->first_select_lex()->item_list.elements !=
      thd->lex->value_list.elements)
  {
    my_message(ER_WRONG_VALUE_COUNT, ER_THD(thd, ER_WRONG_VALUE_COUNT), MYF(0));
    DBUG_RETURN(TRUE);
  }
  DBUG_RETURN(check_one_table_access(thd, UPDATE_ACL, tables));
}


/**
  simple DELETE query pre-check.

  @param thd		Thread handler
  @param tables	Global table list

  @retval
    FALSE  OK
  @retval
    TRUE   error
*/

bool delete_precheck(THD *thd, TABLE_LIST *tables)
{
  DBUG_ENTER("delete_precheck");
  if (tables->vers_conditions.delete_history)
  {
    if (check_one_table_access(thd, DELETE_HISTORY_ACL, tables))
      DBUG_RETURN(TRUE);
  }
  else
  {
    if (check_one_table_access(thd, DELETE_ACL, tables))
      DBUG_RETURN(TRUE);
    /* Set privilege for the WHERE clause */
    tables->grant.want_privilege=(SELECT_ACL & ~tables->grant.privilege);
  }
  DBUG_RETURN(FALSE);
}


/**
  simple INSERT query pre-check.

  @param thd		Thread handler
  @param tables	Global table list

  @retval
    FALSE  OK
  @retval
    TRUE   error
*/

bool insert_precheck(THD *thd, TABLE_LIST *tables)
{
  LEX *lex= thd->lex;
  DBUG_ENTER("insert_precheck");

  /*
    Check that we have modify privileges for the first table and
    select privileges for the rest
  */
  privilege_t privilege= (INSERT_ACL |
                    (lex->duplicates == DUP_REPLACE ? DELETE_ACL : NO_ACL) |
                    (lex->value_list.elements ? UPDATE_ACL : NO_ACL));

  if (check_one_table_access(thd, privilege, tables))
    DBUG_RETURN(TRUE);

  if (lex->update_list.elements != lex->value_list.elements)
  {
    my_message(ER_WRONG_VALUE_COUNT, ER_THD(thd, ER_WRONG_VALUE_COUNT), MYF(0));
    DBUG_RETURN(TRUE);
  }
  DBUG_RETURN(FALSE);
}


/**
   Set proper open mode and table type for element representing target table
   of CREATE TABLE statement, also adjust statement table list if necessary.
*/

void create_table_set_open_action_and_adjust_tables(LEX *lex)
{
  TABLE_LIST *create_table= lex->query_tables;

  if (lex->tmp_table())
    create_table->open_type= OT_TEMPORARY_ONLY;
  else
    create_table->open_type= OT_BASE_ONLY;

  if (!lex->first_select_lex()->item_list.elements)
  {
    /*
      Avoid opening and locking target table for ordinary CREATE TABLE
      or CREATE TABLE LIKE for write (unlike in CREATE ... SELECT we
      won't do any insertions in it anyway). Not doing this causes
      problems when running CREATE TABLE IF NOT EXISTS for already
      existing log table.
    */
    create_table->lock_type= TL_READ;
  }
}


/**
  CREATE TABLE query pre-check.

  @param thd			Thread handler
  @param tables		Global table list
  @param create_table	        Table which will be created

  @retval
    FALSE   OK
  @retval
    TRUE   Error
*/

bool create_table_precheck(THD *thd, TABLE_LIST *tables,
                           TABLE_LIST *create_table)
{
  LEX *lex= thd->lex;
  SELECT_LEX *select_lex= lex->first_select_lex();
  privilege_t want_priv{CREATE_ACL};
  bool error= TRUE;                                 // Error message is given
  DBUG_ENTER("create_table_precheck");

  /*
    Require CREATE [TEMPORARY] privilege on new table; for
    CREATE TABLE ... SELECT, also require INSERT.
  */

  if (lex->tmp_table())
    want_priv= CREATE_TMP_ACL;
  else if (select_lex->item_list.elements || select_lex->tvc)
    want_priv|= INSERT_ACL;

  /* CREATE OR REPLACE on not temporary tables require DROP_ACL */
  if (lex->create_info.or_replace() && !lex->tmp_table())
    want_priv|= DROP_ACL;
                          
  if (check_access(thd, want_priv, create_table->db.str,
                   &create_table->grant.privilege,
                   &create_table->grant.m_internal,
                   0, 0))
    goto err;

  /* If it is a merge table, check privileges for merge children. */
  if (lex->create_info.merge_list)
  {
    /*
      The user must have (SELECT_ACL | UPDATE_ACL | DELETE_ACL) on the
      underlying base tables, even if there are temporary tables with the same
      names.

      From user's point of view, it might look as if the user must have these
      privileges on temporary tables to create a merge table over them. This is
      one of two cases when a set of privileges is required for operations on
      temporary tables (see also CREATE TABLE).

      The reason for this behavior stems from the following facts:

        - For merge tables, the underlying table privileges are checked only
          at CREATE TABLE / ALTER TABLE time.

          In other words, once a merge table is created, the privileges of
          the underlying tables can be revoked, but the user will still have
          access to the merge table (provided that the user has privileges on
          the merge table itself). 

        - Temporary tables shadow base tables.

          I.e. there might be temporary and base tables with the same name, and
          the temporary table takes the precedence in all operations.

        - For temporary MERGE tables we do not track if their child tables are
          base or temporary. As result we can't guarantee that privilege check
          which was done in presence of temporary child will stay relevant
          later as this temporary table might be removed.

      If SELECT_ACL | UPDATE_ACL | DELETE_ACL privileges were not checked for
      the underlying *base* tables, it would create a security breach as in
      Bug#12771903.
    */

    if (check_table_access(thd, SELECT_ACL | UPDATE_ACL | DELETE_ACL,
                           lex->create_info.merge_list, FALSE, UINT_MAX, FALSE))
      goto err;
  }

  if (want_priv != CREATE_TMP_ACL &&
      check_grant(thd, want_priv, create_table, FALSE, 1, FALSE))
    goto err;

  if (select_lex->item_list.elements)
  {
    /* Check permissions for used tables in CREATE TABLE ... SELECT */
    if (tables && check_table_access(thd, SELECT_ACL, tables, FALSE,
                                     UINT_MAX, FALSE))
      goto err;
  }
  else if (lex->create_info.like())
  {
    if (check_table_access(thd, SELECT_ACL, tables, FALSE, UINT_MAX, FALSE))
      goto err;
  }

  if (check_fk_parent_table_access(thd, &lex->create_info, &lex->alter_info,
                                   create_table->db))
    goto err;

  error= FALSE;

err:
  DBUG_RETURN(error);
}


/**
  Check privileges for LOCK TABLES statement.

  @param thd     Thread context.
  @param tables  List of tables to be locked.

  @retval FALSE - Success.
  @retval TRUE  - Failure.
*/

static bool lock_tables_precheck(THD *thd, TABLE_LIST *tables)
{
  TABLE_LIST *first_not_own_table= thd->lex->first_not_own_table();

  for (TABLE_LIST *table= tables; table != first_not_own_table && table;
       table= table->next_global)
  {
    if (is_temporary_table(table))
      continue;

    if (check_table_access(thd, PRIV_LOCK_TABLES, table,
                           FALSE, 1, FALSE))
      return TRUE;
  }

  return FALSE;
}


/**
  negate given expression.

  @param thd  thread handler
  @param expr expression for negation

  @return
    negated expression
*/

Item *negate_expression(THD *thd, Item *expr)
{
  Item *negated;
  if (expr->type() == Item::FUNC_ITEM &&
      ((Item_func *) expr)->functype() == Item_func::NOT_FUNC)
  {
    /* it is NOT(NOT( ... )) */
    Item *arg= ((Item_func *) expr)->arguments()[0];
    const Type_handler *fh= arg->fixed_type_handler();
    enum_parsing_place place= thd->lex->current_select->parsing_place;
    if ((fh && fh->is_bool_type()) || place == IN_WHERE || place == IN_HAVING)
      return arg;
    /*
      if it is not boolean function then we have to emulate value of
      not(not(a)), it will be a != 0
    */
    return new (thd->mem_root) Item_func_ne(thd, arg, new (thd->mem_root) Item_int(thd, (char*) "0", 0, 1));
  }

  if ((negated= expr->neg_transformer(thd)) != 0)
    return negated;
  return new (thd->mem_root) Item_func_not(thd, expr);
}

/**
  Set the specified definer to the default value, which is the
  current user in the thread.
 
  @param[in]  thd       thread handler
  @param[out] definer   definer
*/
 
void get_default_definer(THD *thd, LEX_USER *definer, bool role)
{
  const Security_context *sctx= thd->security_ctx;

  if (role)
  {
    definer->user.str= const_cast<char*>(sctx->priv_role);
    definer->host= empty_clex_str;
  }
  else
  {
    definer->user.str= const_cast<char*>(sctx->priv_user);
    definer->host.str= const_cast<char*>(sctx->priv_host);
    definer->host.length= strlen(definer->host.str);
  }
  definer->user.length= strlen(definer->user.str);
  definer->auth= NULL;
}


/**
  Create default definer for the specified THD.

  @param[in] thd         thread handler

  @return
    - On success, return a valid pointer to the created and initialized
    LEX_USER, which contains definer information.
    - On error, return 0.
*/

LEX_USER *create_default_definer(THD *thd, bool role)
{
  LEX_USER *definer;

  if (unlikely(!(definer= thd->alloc<LEX_USER>(1))))
    return 0;

  thd->get_definer(definer, role);

  if (role && definer->user.length == 0)
  {
    my_error(ER_INVALID_ROLE, MYF(0), "NONE");
    return 0;
  }
  else
    return definer;
}


/**
  Create definer with the given user and host names.

  @param[in] thd          thread handler
  @param[in] user_name    user name
  @param[in] host_name    host name

  @return
    - On success, return a valid pointer to the created and initialized
    LEX_USER, which contains definer information.
    - On error, return 0.
*/

LEX_USER *create_definer(THD *thd, LEX_CSTRING *user_name,
                         LEX_CSTRING *host_name)
{
  LEX_USER *definer;

  /* Create and initialize. */

  if (unlikely(!(definer= thd->alloc<LEX_USER>(1))))
    return 0;

  definer->user= *user_name;
  definer->host= *host_name;
  definer->auth= NULL;

  return definer;
}


/**
  Check that byte length of a string does not exceed some limit.

  @param str         string to be checked
  @param err_msg     Number of error message to be displayed if the string
		     is too long.  0 if empty error message.
  @param max_length  max length

  @retval
    FALSE   the passed string is not longer than max_length
  @retval
    TRUE    the passed string is longer than max_length

  NOTE
    The function is not used in existing code but can be useful later?
*/

bool check_string_byte_length(const LEX_CSTRING *str, uint err_msg,
                              size_t max_byte_length)
{
  if (str->length <= max_byte_length)
    return FALSE;

  my_error(ER_WRONG_STRING_LENGTH, MYF(0), str->str,
           err_msg ? ER(err_msg) : "", max_byte_length);

  return TRUE;
}


/*
  Check that char length of a string does not exceed some limit.

  SYNOPSIS
  check_string_char_length()
      str              string to be checked
      err_msg          Number of error message to be displayed if the string
		       is too long.  0 if empty error message.
      max_char_length  max length in symbols
      cs               string charset

  RETURN
    FALSE   the passed string is not longer than max_char_length
    TRUE    the passed string is longer than max_char_length
*/


bool check_string_char_length(const LEX_CSTRING *str, uint err_msg,
                              size_t max_char_length, CHARSET_INFO *cs,
                              bool no_error)
{
  Well_formed_prefix prefix(cs, str->str, str->length, max_char_length);
  if (likely(!prefix.well_formed_error_pos() &&
             str->length == prefix.length()))
    return FALSE;

  if (!no_error)
  {
    ErrConvString err(str->str, str->length, cs);
    my_error(ER_WRONG_STRING_LENGTH, MYF(0), err.ptr(),
             err_msg ? ER(err_msg) : "",
             max_char_length);
  }
  return TRUE;
}


bool check_ident_length(const LEX_CSTRING *ident)
{
  /*
    string_char_length desite the names, goes into Well_formed_prefix_status
    so this is more than just a length comparison. Things like a primary key
    doesn't have a name, therefore no length. Also the ident grammar allows
    empty backtick. Check quickly the length, and if 0, accept that.
  */
  if (ident->length && check_string_char_length(ident, 0, NAME_CHAR_LEN,
                                                Lex_ident_ci::charset_info(), 1))
  {
    my_error(ER_TOO_LONG_IDENT, MYF(0), ident->str);
    return 1;
  }
  return 0;
}


/*
  Check if path does not contain mysql data home directory

  SYNOPSIS
    path_starts_from_data_home_dir()
    dir                     directory, with all symlinks resolved

  RETURN VALUES
    0	ok
    1	error ;  Given path contains data directory
*/
extern "C" {

int path_starts_from_data_home_dir(const char *path)
{
  size_t dir_len= strlen(path);
  DBUG_ENTER("path_starts_from_data_home_dir");

  if (mysql_unpacked_real_data_home_len<= dir_len)
  {
    if (dir_len > mysql_unpacked_real_data_home_len &&
        path[mysql_unpacked_real_data_home_len] != FN_LIBCHAR)
      DBUG_RETURN(0);

    if (lower_case_file_system)
    {
      if (!default_charset_info->strnncoll(path,
                                           mysql_unpacked_real_data_home_len,
                                           mysql_unpacked_real_data_home,
                                           mysql_unpacked_real_data_home_len))
      {
        DBUG_PRINT("error", ("Path is part of mysql_real_data_home"));
        DBUG_RETURN(1);
      }
    }
    else if (!memcmp(path, mysql_unpacked_real_data_home,
                     mysql_unpacked_real_data_home_len))
    {
      DBUG_PRINT("error", ("Path is part of mysql_real_data_home"));
      DBUG_RETURN(1);
    }
  }
  DBUG_RETURN(0);
}

}

/*
  Check if path does not contain mysql data home directory

  SYNOPSIS
    test_if_data_home_dir()
    dir                     directory

  RETURN VALUES
    0	ok
    1	error ;  Given path contains data directory
*/

int test_if_data_home_dir(const char *dir)
{
  char path[FN_REFLEN];
  DBUG_ENTER("test_if_data_home_dir");

  if (!dir)
    DBUG_RETURN(0);

  (void) fn_format(path, dir, "", "", MY_RETURN_REAL_PATH);
  DBUG_RETURN(path_starts_from_data_home_dir(path));
}


int error_if_data_home_dir(const char *path, const char *what)
{
  size_t dirlen;
  char   dirpath[FN_REFLEN];
  if (path)
  {
    dirname_part(dirpath, path, &dirlen);
    if (test_if_data_home_dir(dirpath))
    {
      my_error(ER_WRONG_ARGUMENTS, MYF(0), what);
      return 1;
    }
  }
  return 0;
}

/**
  Check that host name string is valid.

  @param[in] str string to be checked

  @return             Operation status
    @retval  FALSE    host name is ok
    @retval  TRUE     host name string is longer than max_length or
                      has invalid symbols
*/

bool check_host_name(LEX_CSTRING *str)
{
  const char *name= str->str;
  const char *end= str->str + str->length;
  if (check_string_byte_length(str, ER_HOSTNAME, HOSTNAME_LENGTH))
    return TRUE;

  while (name != end)
  {
    if (*name == '@')
    {
      my_printf_error(ER_UNKNOWN_ERROR, 
                      "Malformed hostname (illegal symbol: '%c')", MYF(0),
                      *name);
      return TRUE;
    }
    name++;
  }
  return FALSE;
}


extern int MYSQLparse(THD *thd); // from yy_mariadb.cc
extern int ORAparse(THD *thd);   // from yy_oracle.cc


/**
  This is a wrapper of MYSQLparse(). All the code should call parse_sql()
  instead of MYSQLparse().

  @param thd Thread context.
  @param parser_state Parser state.
  @param creation_ctx Object creation context.

  @return Error status.
    @retval FALSE on success.
    @retval TRUE on parsing error.
*/

bool parse_sql(THD *thd, Parser_state *parser_state,
               Object_creation_ctx *creation_ctx, bool do_pfs_digest)
{
  bool ret_value;
  DBUG_ENTER("parse_sql");
  DBUG_ASSERT(thd->m_parser_state == NULL);
  DBUG_ASSERT(thd->lex->m_sql_cmd == NULL);

  MYSQL_QUERY_PARSE_START(thd->query());
  /* Backup creation context. */

  Object_creation_ctx *backup_ctx= NULL;

  if (creation_ctx)
    backup_ctx= creation_ctx->set_n_backup(thd);

  /* Set parser state. */

  thd->m_parser_state= parser_state;

  parser_state->m_digest_psi= NULL;
  parser_state->m_lip.m_digest= NULL;

  if (do_pfs_digest)
  {
    /* Start Digest */
    parser_state->m_digest_psi= MYSQL_DIGEST_START(thd->m_statement_psi);

    if (parser_state->m_digest_psi != NULL)
    {
      /*
        If either:
        - the caller wants to compute a digest
        - the performance schema wants to compute a digest
        set the digest listener in the lexer.
      */
      parser_state->m_lip.m_digest= thd->m_digest;
      parser_state->m_lip.m_digest->m_digest_storage.m_charset_number= thd->charset()->number;
    }
  }

  /* Parse the query. */

  bool mysql_parse_status= thd->variables.sql_mode & MODE_ORACLE
                           ? ORAparse(thd) : MYSQLparse(thd);

  if (mysql_parse_status)
    /*
      Restore the original LEX if it was replaced when parsing
      a stored procedure. We must ensure that a parsing error
      does not leave any side effects in the THD.
    */
    LEX::cleanup_lex_after_parse_error(thd);

  DBUG_ASSERT(opt_bootstrap || mysql_parse_status ||
              thd->lex->select_stack_top == 0);
  thd->lex->current_select= thd->lex->first_select_lex();

  /*
    Check that if MYSQLparse() failed either thd->is_error() is set, or an
    internal error handler is set.

    The assert will not catch a situation where parsing fails without an
    error reported if an error handler exists. The problem is that the
    error handler might have intercepted the error, so thd->is_error() is
    not set. However, there is no way to be 100% sure here (the error
    handler might be for other errors than parsing one).
  */

  DBUG_ASSERT(!mysql_parse_status ||
              thd->is_error() ||
              thd->get_internal_handler());

  /* Reset parser state. */

  thd->m_parser_state= NULL;

  /* Restore creation context. */

  if (creation_ctx)
    creation_ctx->restore_env(thd, backup_ctx);

  /* That's it. */

  ret_value= mysql_parse_status || thd->is_fatal_error;

  if ((ret_value == 0) && (parser_state->m_digest_psi != NULL))
  {
    /*
      On parsing success, record the digest in the performance schema.
    */
    DBUG_ASSERT(do_pfs_digest);
    DBUG_ASSERT(thd->m_digest != NULL);
    MYSQL_DIGEST_END(parser_state->m_digest_psi,
                     & thd->m_digest->m_digest_storage);
  }

  MYSQL_QUERY_PARSE_DONE(ret_value);
  DBUG_RETURN(ret_value);
}

/**
  @} (end of group Runtime_Environment)
*/


void LEX::mark_first_table_as_inserting()
{
  TABLE_LIST *t= first_select_lex()->table_list.first;
  DBUG_ENTER("Query_tables_list::mark_tables_with_important_flags");
  DBUG_ASSERT(sql_command_flags[sql_command] & CF_INSERTS_DATA);
  t->for_insert_data= TRUE;
  DBUG_PRINT("info", ("table_list: %p  name: %s  db: %s  command: %u",
                      t, t->table_name.str,t->db.str, sql_command));
  DBUG_VOID_RETURN;
}<|MERGE_RESOLUTION|>--- conflicted
+++ resolved
@@ -6544,737 +6544,6 @@
 #endif
 }
 
-<<<<<<< HEAD
-/**
-  @brief Compare requested privileges with the privileges acquired from the
-    User- and Db-tables.
-  @param thd          Thread handler
-  @param want_access  The requested access privileges.
-  @param db           A pointer to the Db name.
-  @param[out] save_priv A pointer to the granted privileges will be stored.
-  @param grant_internal_info A pointer to the internal grant cache.
-  @param dont_check_global_grants True if no global grants are checked.
-  @param no_error     True if no errors should be sent to the client.
-
-  'save_priv' is used to save the User-table (global) and Db-table grants for
-  the supplied db name. Note that we don't store db level grants if the global
-  grants is enough to satisfy the request AND the global grants contains a
-  SELECT grant.
-
-  For internal databases (INFORMATION_SCHEMA, PERFORMANCE_SCHEMA),
-  additional rules apply, see ACL_internal_schema_access.
-
-  @see check_grant
-
-  @return Status of denial of access by exclusive ACLs.
-    @retval FALSE Access can't exclusively be denied by Db- and User-table
-      access unless Column- and Table-grants are checked too.
-    @retval TRUE Access denied.
-*/
-
-bool
-check_access(THD *thd, privilege_t want_access,
-             const char *db, privilege_t *save_priv,
-             GRANT_INTERNAL_INFO *grant_internal_info,
-             bool dont_check_global_grants, bool no_errors)
-{
-#ifdef NO_EMBEDDED_ACCESS_CHECKS
-  if (save_priv)
-    *save_priv= GLOBAL_ACLS;
-  return false;
-#else
-  Security_context *sctx= thd->security_ctx;
-  privilege_t db_access(NO_ACL);
-
-  /*
-    GRANT command:
-    In case of database level grant the database name may be a pattern,
-    in case of table|column level grant the database name can not be a pattern.
-    We use 'dont_check_global_grants' as a flag to determine
-    if it's database level grant command
-    (see SQLCOM_GRANT case, mysql_execute_command() function) and
-    set db_is_pattern according to 'dont_check_global_grants' value.
-  */
-  bool  db_is_pattern= ((want_access & GRANT_ACL) && dont_check_global_grants);
-  privilege_t dummy(NO_ACL);
-  DBUG_ENTER("check_access");
-  DBUG_PRINT("enter",("db: %s  want_access: %llx  master_access: %llx",
-                      db ? db : "",
-                      (longlong) want_access,
-                      (longlong) sctx->master_access));
-
-  if (save_priv)
-    *save_priv= NO_ACL;
-  else
-  {
-    save_priv= &dummy;
-    dummy= NO_ACL;
-  }
-
-  /* check access may be called twice in a row. Don't change to same stage */
-  if (thd->proc_info != stage_checking_permissions.m_name)
-    THD_STAGE_INFO(thd, stage_checking_permissions);
-  if (unlikely((!db || !db[0]) && !thd->db.str && !dont_check_global_grants))
-  {
-    DBUG_RETURN(FALSE); // CTE reference or an error later
-  }
-
-  if (likely((db != NULL) && (db != any_db.str)))
-  {
-    /*
-      Check if this is reserved database, like information schema or
-      performance schema
-    */
-    const ACL_internal_schema_access *access;
-    access= get_cached_schema_access(grant_internal_info, db);
-    if (access)
-    {
-      switch (access->check(want_access, save_priv))
-      {
-      case ACL_INTERNAL_ACCESS_GRANTED:
-        /*
-          All the privileges requested have been granted internally.
-          [out] *save_privileges= Internal privileges.
-        */
-        DBUG_RETURN(FALSE);
-      case ACL_INTERNAL_ACCESS_DENIED:
-        if (! no_errors)
-        {
-          status_var_increment(thd->status_var.access_denied_errors);
-          my_error(ER_DBACCESS_DENIED_ERROR, MYF(0),
-                   sctx->priv_user, sctx->priv_host, db);
-        }
-        DBUG_RETURN(TRUE);
-      case ACL_INTERNAL_ACCESS_CHECK_GRANT:
-        /*
-          Only some of the privilege requested have been granted internally,
-          proceed with the remaining bits of the request (want_access).
-        */
-        want_access&= ~(*save_priv);
-        break;
-      }
-    }
-  }
-
-  if ((sctx->master_access & want_access) == want_access)
-  {
-    /*
-      1. If we don't have a global SELECT privilege, we have to get the
-      database specific access rights to be able to handle queries of type
-      UPDATE t1 SET a=1 WHERE b > 0
-      2. Change db access if it isn't current db which is being addressed
-    */
-    if (!(sctx->master_access & SELECT_ACL))
-    {
-      if (db && (!thd->db.str || db_is_pattern || strcmp(db, thd->db.str)))
-      {
-        db_access= acl_get_all3(sctx, db, db_is_pattern);
-      }
-      else
-      {
-        /* get access for current db */
-        db_access= sctx->db_access;
-      }
-      /*
-        The effective privileges are the union of the global privileges
-        and the intersection of db- and host-privileges,
-        plus the internal privileges.
-      */
-      *save_priv|= sctx->master_access | db_access;
-    }
-    else
-      *save_priv|= sctx->master_access;
-    DBUG_RETURN(FALSE);
-  }
-  if (unlikely(((want_access & ~sctx->master_access) & ~DB_ACLS) ||
-               (! db && dont_check_global_grants)))
-  {						// We can never grant this
-    DBUG_PRINT("error",("No possible access"));
-    if (!no_errors)
-    {
-      status_var_increment(thd->status_var.access_denied_errors);
-      my_error(access_denied_error_code(thd->password), MYF(0),
-               sctx->priv_user,
-               sctx->priv_host,
-               (thd->password ?
-                ER_THD(thd, ER_YES) :
-                ER_THD(thd, ER_NO)));                    /* purecov: tested */
-    }
-    DBUG_RETURN(TRUE);				/* purecov: tested */
-  }
-
-  if (unlikely(db == any_db.str))
-  {
-    /*
-      Access granted; Allow select on *any* db.
-      [out] *save_privileges= 0
-    */
-    DBUG_RETURN(FALSE);
-  }
-
-  if (db && (!thd->db.str || db_is_pattern || strcmp(db, thd->db.str)))
-    db_access= acl_get_all3(sctx, db, db_is_pattern);
-  else
-    db_access= sctx->db_access;
-  DBUG_PRINT("info",("db_access: %llx  want_access: %llx",
-                     (longlong) db_access, (longlong) want_access));
-
-  /*
-    Save the union of User-table and the intersection between Db-table and
-    Host-table privileges, with the already saved internal privileges.
-  */
-  db_access= (db_access | sctx->master_access);
-  *save_priv|= db_access;
-
-  /*
-    We need to investigate column- and table access if all requested privileges
-    belongs to the bit set of .
-  */
-  bool need_table_or_column_check=
-    (want_access & (TABLE_ACLS | PROC_ACLS | db_access)) == want_access;
-
-  /*
-    Grant access if the requested access is in the intersection of
-    host- and db-privileges (as retrieved from the acl cache),
-    also grant access if all the requested privileges are in the union of
-    TABLES_ACLS and PROC_ACLS; see check_grant.
-  */
-  if ( (db_access & want_access) == want_access ||
-      (!dont_check_global_grants &&
-       need_table_or_column_check))
-  {
-    /*
-       Ok; but need to check table- and column privileges.
-       [out] *save_privileges is (User-priv | (Db-priv & Host-priv) | Internal-priv)
-    */
-    DBUG_RETURN(FALSE);
-  }
-
-  /*
-    Access is denied;
-    [out] *save_privileges is (User-priv | (Db-priv & Host-priv) | Internal-priv)
-  */
-  DBUG_PRINT("error",("Access denied"));
-  if (!no_errors)
-  {
-    status_var_increment(thd->status_var.access_denied_errors);
-    my_error(ER_DBACCESS_DENIED_ERROR, MYF(0),
-             sctx->priv_user, sctx->priv_host,
-             (db ? db : (thd->db.str ?
-                         thd->db.str :
-                         "unknown")));
-  }
-  DBUG_RETURN(TRUE);
-#endif // NO_EMBEDDED_ACCESS_CHECKS
-}
-
-
-#ifndef NO_EMBEDDED_ACCESS_CHECKS
-/**
-  Check grants for commands which work only with one table.
-
-  @param thd                    Thread handler
-  @param privilege              requested privilege
-  @param tables                 global table list of query
-  @param no_errors              FALSE/TRUE - report/don't report error to
-                            the client (using my_error() call).
-
-  @retval
-    0   OK
-  @retval
-    1   access denied, error is sent to client
-*/
-
-bool check_single_table_access(THD *thd, privilege_t privilege,
-                               TABLE_LIST *tables, bool no_errors)
-{
-  if (tables->derived)
-    return 0;
-
-  Switch_to_definer_security_ctx backup_sctx(thd, tables);
-
-  const char *db_name;
-  if ((tables->view || tables->field_translation) && !tables->schema_table)
-    db_name= tables->view_db.str;
-  else
-    db_name= tables->db.str;
-
-  if (check_access(thd, privilege, db_name, &tables->grant.privilege,
-                   &tables->grant.m_internal, 0, no_errors))
-    return 1;
-
-  /* Show only 1 table for check_grant */
-  if (!(tables->belong_to_view &&
-       (thd->lex->sql_command == SQLCOM_SHOW_FIELDS)) &&
-      check_grant(thd, privilege, tables, FALSE, 1, no_errors))
-    return 1;
-
-  return 0;
-}
-
-/**
-  Check grants for commands which work only with one table and all other
-  tables belonging to subselects or implicitly opened tables.
-
-  @param thd			Thread handler
-  @param privilege		requested privilege
-  @param all_tables		global table list of query
-
-  @retval
-    0   OK
-  @retval
-    1   access denied, error is sent to client
-*/
-
-bool check_one_table_access(THD *thd, privilege_t privilege,
-                            TABLE_LIST *all_tables)
-{
-  if (check_single_table_access (thd,privilege,all_tables, FALSE))
-    return 1;
-
-  /* Check rights on tables of subselects and implicitly opened tables */
-  TABLE_LIST *subselects_tables, *view= all_tables->view ? all_tables : 0;
-  if ((subselects_tables= all_tables->next_global))
-  {
-    /*
-      Access rights asked for the first table of a view should be the same
-      as for the view
-    */
-    if (view && subselects_tables->belong_to_view == view)
-    {
-      if (check_single_table_access (thd, privilege, subselects_tables, FALSE))
-        return 1;
-      subselects_tables= subselects_tables->next_global;
-    }
-    if (subselects_tables &&
-        (check_table_access(thd, SELECT_ACL, subselects_tables, FALSE,
-                            UINT_MAX, FALSE)))
-      return 1;
-  }
-  return 0;
-}
-
-
-static bool check_show_access(THD *thd, TABLE_LIST *table)
-{
-  /*
-    This is a SHOW command using an INFORMATION_SCHEMA table.
-    check_access() has not been called for 'table',
-    and SELECT is currently always granted on the I_S, so we automatically
-    grant SELECT on table here, to bypass a call to check_access().
-    Note that not calling check_access(table) is an optimization,
-    which needs to be revisited if the INFORMATION_SCHEMA does
-    not always automatically grant SELECT but use the grant tables.
-    See Bug#38837 need a way to disable information_schema for security
-  */
-  table->grant.privilege= SELECT_ACL;
-
-  switch (get_schema_table_idx(table->schema_table)) {
-  case SCH_SCHEMATA:
-    return (specialflag & SPECIAL_SKIP_SHOW_DB) &&
-      check_global_access(thd, SHOW_DB_ACL);
-
-  case SCH_TABLE_NAMES:
-  case SCH_TABLES:
-  case SCH_VIEWS:
-  case SCH_TRIGGERS:
-  case SCH_EVENTS:
-  {
-    const char *dst_db_name= table->schema_select_lex->db.str;
-
-    DBUG_ASSERT(dst_db_name);
-
-    if (check_access(thd, SELECT_ACL, dst_db_name,
-                     &thd->col_access, NULL, FALSE, FALSE))
-      return TRUE;
-
-    if (!thd->col_access && check_grant_db(thd, dst_db_name))
-    {
-      status_var_increment(thd->status_var.access_denied_errors);
-      my_error(ER_DBACCESS_DENIED_ERROR, MYF(0),
-               thd->security_ctx->priv_user,
-               thd->security_ctx->priv_host,
-               dst_db_name);
-      return TRUE;
-    }
-
-    return FALSE;
-  }
-
-  case SCH_COLUMNS:
-  case SCH_STATISTICS:
-  {
-    TABLE_LIST *dst_table;
-    dst_table= table->schema_select_lex->table_list.first;
-
-    DBUG_ASSERT(dst_table);
-
-    /*
-      Open temporary tables to be able to detect them during privilege check.
-    */
-    if (thd->open_temporary_tables(dst_table))
-      return TRUE;
-
-    if (check_access(thd, SELECT_ACL, dst_table->db.str,
-                     &dst_table->grant.privilege,
-                     &dst_table->grant.m_internal,
-                     FALSE, FALSE))
-          return TRUE; /* Access denied */
-
-    thd->col_access= dst_table->grant.privilege; // for sql_show.cc
-    /*
-      Check_grant will grant access if there is any column privileges on
-      all of the tables thanks to the fourth parameter (bool show_table).
-    */
-    if (check_grant(thd, SELECT_ACL, dst_table, TRUE, 1, FALSE))
-      return TRUE; /* Access denied */
-
-    close_thread_tables(thd);
-    dst_table->table= NULL;
-
-    /* Access granted */
-    return FALSE;
-  }
-  default:
-    break;
-  }
-
-  return FALSE;
-}
-
-
-
-/**
-  @brief Check if the requested privileges exists in either User-, Host- or
-    Db-tables.
-  @param thd          Thread context
-  @param requirements Privileges requested
-  @param tables       List of tables to be compared against
-  @param any_combination_of_privileges_will_do TRUE if any privileges on any
-    column combination is enough.
-  @param number       Only the first 'number' tables in the linked list are
-                      relevant.
-  @param no_errors    Don't report error to the client (using my_error() call).
-
-  The suppled table list contains cached privileges. This functions calls the
-  help functions check_access and check_grant to verify the first three steps
-  in the privileges check queue:
-  1. Global privileges
-  2. OR (db privileges AND host privileges)
-  3. OR table privileges
-  4. OR column privileges (not checked by this function!)
-  5. OR routine privileges (not checked by this function!)
-
-  @see check_access
-  @see check_grant
-
-  @note This functions assumes that table list used and
-  thd->lex->query_tables_own_last value correspond to each other
-  (the latter should be either 0 or point to next_global member
-  of one of elements of this table list).
-
-  @return
-    @retval FALSE OK
-    @retval TRUE  Access denied; But column or routine privileges might need to
-      be checked also.
-*/
-
-bool
-check_table_access(THD *thd, privilege_t requirements, TABLE_LIST *tables,
-                   bool any_combination_of_privileges_will_do,
-                   uint number, bool no_errors)
-{
-  TABLE_LIST *org_tables= tables;
-  TABLE_LIST *first_not_own_table= thd->lex->first_not_own_table();
-  uint i= 0;
-  /*
-    The check that first_not_own_table is not reached is for the case when
-    the given table list refers to the list for prelocking (contains tables
-    of other queries). For simple queries first_not_own_table is 0.
-  */
-  for (; i < number && tables != first_not_own_table && tables;
-       tables= tables->next_global, i++)
-  {
-    TABLE_LIST *const table_ref= tables->correspondent_table ?
-      tables->correspondent_table : tables;
-    Switch_to_definer_security_ctx backup_ctx(thd, table_ref);
-
-    privilege_t want_access(requirements);
-
-    /*
-       Register access for view underlying table.
-       Remove SHOW_VIEW_ACL, because it will be checked during making view
-     */
-    table_ref->grant.orig_want_privilege= (want_access & ~SHOW_VIEW_ACL);
-
-    if (table_ref->schema_table_reformed)
-    {
-      if (check_show_access(thd, table_ref))
-        return 1;
-      continue;
-    }
-
-    DBUG_PRINT("info", ("derived: %d  view: %d", table_ref->derived != 0,
-                        table_ref->view != 0));
-
-    if (table_ref->is_anonymous_derived_table() || table_ref->sequence)
-      continue;
-
-    if (check_access(thd, want_access, table_ref->get_db_name().str,
-                     &table_ref->grant.privilege,
-                     &table_ref->grant.m_internal,
-                     0, no_errors))
-      return 1;
-  }
-  return check_grant(thd,requirements,org_tables,
-                     any_combination_of_privileges_will_do,
-                     number, no_errors);
-}
-
-
-bool
-check_routine_access(THD *thd, privilege_t want_access, const LEX_CSTRING *db,
-                     const LEX_CSTRING *name,
-                     const Sp_handler *sph, bool no_errors)
-{
-  TABLE_LIST tables[1];
-  
-  bzero((char *)tables, sizeof(TABLE_LIST));
-  tables->db= Lex_ident_db(*db);
-  tables->table_name= tables->alias= Lex_ident_table(*name);
-  
-  /*
-    The following test is just a shortcut for check_access() (to avoid
-    calculating db_access) under the assumption that it's common to
-    give persons global right to execute all stored SP (but not
-    necessary to create them).
-    Note that this effectively bypasses the ACL_internal_schema_access checks
-    that are implemented for the INFORMATION_SCHEMA and PERFORMANCE_SCHEMA,
-    which are located in check_access().
-    Since the I_S and P_S do not contain routines, this bypass is ok,
-    as long as this code path is not abused to create routines.
-    The assert enforce that.
-  */
-  DBUG_ASSERT((want_access & CREATE_PROC_ACL) == NO_ACL);
-  if ((thd->security_ctx->master_access & want_access) == want_access)
-    tables->grant.privilege= want_access;
-  else if (check_access(thd, want_access, db->str,
-                        &tables->grant.privilege,
-                        &tables->grant.m_internal,
-                        0, no_errors))
-    return TRUE;
-  
-  return check_grant_routine(thd, want_access, tables, sph, no_errors);
-}
-
-
-/**
-  Check if the routine has any of the routine privileges.
-
-  @param thd	       Thread handler
-  @param db           Database name
-  @param name         Routine name
-
-  @retval
-    0            ok
-  @retval
-    1            error
-*/
-
-bool check_some_routine_access(THD *thd, const char *db, const char *name,
-                               const Sp_handler *sph)
-{
-  privilege_t save_priv(NO_ACL);
-  /*
-    The following test is just a shortcut for check_access() (to avoid
-    calculating db_access)
-    Note that this effectively bypasses the ACL_internal_schema_access checks
-    that are implemented for the INFORMATION_SCHEMA and PERFORMANCE_SCHEMA,
-    which are located in check_access().
-    Since the I_S and P_S do not contain routines, this bypass is ok,
-    as it only opens SHOW_PROC_WITHOUT_DEFINITION_ACLS.
-  */
-  if (thd->security_ctx->master_access & SHOW_PROC_WITHOUT_DEFINITION_ACLS)
-    return FALSE;
-  if (!check_access(thd, SHOW_PROC_WITHOUT_DEFINITION_ACLS,
-                    db, &save_priv, NULL, 0, 1) ||
-      (save_priv & SHOW_PROC_WITHOUT_DEFINITION_ACLS))
-    return FALSE;
-  return check_routine_level_acl(thd, SHOW_PROC_WITHOUT_DEFINITION_ACLS,
-                                 db, name, sph);
-}
-
-
-/*
-  Check if the given table has any of the asked privileges
-
-  @param thd		 Thread handler
-  @param want_access	 Bitmap of possible privileges to check for
-
-  @retval
-    0  ok
-  @retval
-    1  error
-*/
-
-bool check_some_access(THD *thd, privilege_t want_access, TABLE_LIST *table)
-{
-  DBUG_ENTER("check_some_access");
-
-  for (ulonglong bit= 1; bit < (ulonglong) want_access ; bit<<= 1)
-  {
-    if (bit & want_access)
-    {
-      privilege_t access= ALL_KNOWN_ACL & bit;
-      if (!check_access(thd, access, table->db.str,
-                        &table->grant.privilege,
-                        &table->grant.m_internal,
-                        0, 1) &&
-           !check_grant(thd, access, table, FALSE, 1, TRUE))
-        DBUG_RETURN(0);
-    }
-  }
-  DBUG_PRINT("exit",("no matching access rights"));
-  DBUG_RETURN(1);
-}
-
-#endif /*NO_EMBEDDED_ACCESS_CHECKS*/
-
-
-/**
-  check for global access and give descriptive error message if it fails.
-
-  @param thd			Thread handler
-  @param want_access		Use should have any of these global rights
-
-  @warning
-    Starting from 10.5.2 only one bit is allowed in want_access.
-    Access denied error is returned if want_access has multiple bits set.
-
-  @retval
-    0	ok
-  @retval
-    1	Access denied.  In this case an error is sent to the client
-*/
-
-bool check_global_access(THD *thd, privilege_t want_access, bool no_errors)
-{
-#ifndef NO_EMBEDDED_ACCESS_CHECKS
-  char command[128];
-  if (thd->security_ctx->master_access & want_access)
-    return 0;
-  if (unlikely(!no_errors))
-  {
-    get_privilege_desc(command, sizeof(command), want_access);
-    my_error(ER_SPECIFIC_ACCESS_DENIED_ERROR, MYF(0), command);
-  }
-  status_var_increment(thd->status_var.access_denied_errors);
-  return 1;
-#else
-  return 0;
-#endif
-}
-
-
-/**
-  Checks foreign key's parent table access.
-
-  @param thd	       [in]	Thread handler
-  @param create_info   [in]     Create information (like MAX_ROWS, ENGINE or
-                                temporary table flag)
-  @param alter_info    [in]     Initial list of columns and indexes for the
-                                table to be created
-  @param create_db     [in]     Database of the created table
-
-  @retval
-   false  ok.
-  @retval
-   true	  error or access denied. Error is sent to client in this case.
-*/
-bool check_fk_parent_table_access(THD *thd,
-                                  HA_CREATE_INFO *create_info,
-                                  Alter_info *alter_info,
-                                  const LEX_CSTRING &create_db)
-{
-  Key *key;
-  List_iterator<Key> key_iterator(alter_info->key_list);
-
-  while ((key= key_iterator++))
-  {
-    if (key->type == Key::FOREIGN_KEY)
-    {
-      TABLE_LIST parent_table;
-      Foreign_key *fk_key= (Foreign_key *)key;
-      LEX_CSTRING db_name;
-      LEX_CSTRING table_name= { fk_key->ref_table.str,
-                               fk_key->ref_table.length };
-      const privilege_t privileges(COL_DML_ACLS | REFERENCES_ACL);
-
-      // Check if tablename is valid or not.
-      DBUG_ASSERT(table_name.str != NULL);
-      if (Lex_ident_table::check_name(table_name, false))
-      {
-        my_error(ER_WRONG_TABLE_NAME, MYF(0), table_name.str);
-        return true;
-      }
-      // if lower_case_table_names is set then convert tablename to lower case.
-      if (lower_case_table_names &&
-          !(table_name= thd->make_ident_casedn(fk_key->ref_table)).str)
-        return true;
-
-      if (fk_key->ref_db.str)
-      {
-        if (Lex_ident_db::check_name_with_error(fk_key->ref_db) ||
-            !(db_name= thd->make_ident_opt_casedn(fk_key->ref_db,
-                                                  lower_case_table_names)).str)
-          return true;
-      }
-      else
-      {
-        if (!thd->db.str)
-        {
-          DBUG_ASSERT(create_db.str);
-          if (Lex_ident_db::check_name_with_error(create_db) ||
-              !(db_name= thd->make_ident_opt_casedn(create_db,
-                                                 lower_case_table_names)).str)
-            return true;
-        }
-        else
-        {
-          if (thd->lex->copy_db_to(&db_name) ||
-              (lower_case_table_names &&
-               !(db_name= thd->make_ident_casedn(db_name)).str))
-            return true;
-        }
-      }
-
-      parent_table.init_one_table(&db_name, &table_name, 0, TL_IGNORE);
-
-      /*
-       Check if user has any of the "privileges" at table level on
-       "parent_table".
-       Having privilege on any of the parent_table column is not
-       enough so checking whether user has any of the "privileges"
-       at table level only here.
-      */
-      if (check_some_access(thd, privileges, &parent_table) ||
-          parent_table.grant.want_privilege)
-      {
-        my_error(ER_TABLEACCESS_DENIED_ERROR, MYF(0),
-                "REFERENCES",
-                thd->security_ctx->priv_user,
-                thd->security_ctx->host_or_ip,
-                db_name.str, table_name.str);
-        return true;
-      }
-    }
-  }
-
-  return false;
-}
-
-=======
->>>>>>> 085e7149
 
 /****************************************************************************
 	Check stack size; Send error if there isn't enough stack to continue
