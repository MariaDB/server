<<<<<<< HEAD
/* Copyright (c) 2000, 2012, Oracle and/or its affiliates.
   Copyright (c) 2008, 2012, Monty Program Ab
=======
/* Copyright (c) 2000, 2013, Oracle and/or its affiliates. All rights reserved.
>>>>>>> 543b6e02

   This program is free software; you can redistribute it and/or modify
   it under the terms of the GNU General Public License as published by
   the Free Software Foundation; version 2 of the License.

   This program is distributed in the hope that it will be useful,
   but WITHOUT ANY WARRANTY; without even the implied warranty of
   MERCHANTABILITY or FITNESS FOR A PARTICULAR PURPOSE.  See the
   GNU General Public License for more details.

   You should have received a copy of the GNU General Public License
   along with this program; if not, write to the Free Software
   Foundation, Inc., 51 Franklin St, Fifth Floor, Boston, MA  02110-1301  USA */

#define MYSQL_LEX 1
#include "my_global.h"
#include "sql_priv.h"
#include "unireg.h"                    // REQUIRED: for other includes
#include "sql_parse.h"        // sql_kill, *_precheck, *_prepare
#include "lock.h"             // try_transactional_lock,
                              // check_transactional_lock,
                              // set_handler_table_locks,
                              // lock_global_read_lock,
                              // make_global_read_lock_block_commit
#include "sql_base.h"         // find_temporary_tablesx
#include "sql_cache.h"        // QUERY_CACHE_FLAGS_SIZE, query_cache_*
#include "sql_show.h"         // mysqld_list_*, mysqld_show_*,
                              // calc_sum_of_all_status
#include "mysqld.h"
#include "sql_locale.h"                         // my_locale_en_US
#include "log.h"                                // flush_error_log
#include "sql_view.h"         // mysql_create_view, mysql_drop_view
#include "sql_delete.h"       // mysql_delete
#include "sql_insert.h"       // mysql_insert
#include "sql_update.h"       // mysql_update, mysql_multi_update
#include "sql_partition.h"    // struct partition_info
#include "sql_db.h"           // mysql_change_db, mysql_create_db,
                              // mysql_rm_db, mysql_upgrade_db,
                              // mysql_alter_db,
                              // check_db_dir_existence,
                              // my_dbopt_cleanup
#include "sql_table.h"        // mysql_create_like_table,
                              // mysql_create_table,
                              // mysql_alter_table,
                              // mysql_recreate_table,
                              // mysql_backup_table,
                              // mysql_restore_table
#include "sql_reload.h"       // reload_acl_and_cache
#include "sql_admin.h"        // mysql_assign_to_keycache
#include "sql_connect.h"      // decrease_user_connections,
                              // check_mqh,
                              // reset_mqh
#include "sql_rename.h"       // mysql_rename_table
#include "sql_tablespace.h"   // mysql_alter_tablespace
#include "hostname.h"         // hostname_cache_refresh
#include "sql_acl.h"          // *_ACL, check_grant, is_acl_user,
                              // has_any_table_level_privileges,
                              // mysql_drop_user, mysql_rename_user,
                              // check_grant_routine,
                              // mysql_routine_grant,
                              // mysql_show_grants,
                              // sp_grant_privileges, ...
#include "sql_test.h"         // mysql_print_status
#include "sql_select.h"       // handle_select, mysql_select,
                              // mysql_explain_union
#include "sql_load.h"         // mysql_load
#include "sql_servers.h"      // create_servers, alter_servers,
                              // drop_servers, servers_reload
#include "sql_handler.h"      // mysql_ha_open, mysql_ha_close,
                              // mysql_ha_read
#include "sql_binlog.h"       // mysql_client_binlog_statement
#include "sql_do.h"           // mysql_do
#include "sql_help.h"         // mysqld_help
#include "rpl_constants.h"    // Incident, INCIDENT_LOST_EVENTS
#include "log_event.h"
#include "sql_repl.h"
#include "rpl_filter.h"
#include "repl_failsafe.h"
#include <m_ctype.h>
#include <myisam.h>
#include <my_dir.h>
#include "rpl_handler.h"

#include "sp_head.h"
#include "sp.h"
#include "sp_cache.h"
#include "events.h"
#include "sql_trigger.h"
#include "transaction.h"
#include "sql_audit.h"
#include "sql_prepare.h"
#include "debug_sync.h"
#include "probes_mysql.h"
#include "set_var.h"
#include "log_slow.h"

#define FLAGSTR(V,F) ((V)&(F)?#F" ":"")

#ifdef WITH_ARIA_STORAGE_ENGINE
#include "../storage/maria/ha_maria.h"
#endif

/**
  @defgroup Runtime_Environment Runtime Environment
  @{
*/

/* Used in error handling only */
#define SP_TYPE_STRING(LP) \
  ((LP)->sphead->m_type == TYPE_ENUM_FUNCTION ? "FUNCTION" : "PROCEDURE")
#define SP_COM_STRING(LP) \
  ((LP)->sql_command == SQLCOM_CREATE_SPFUNCTION || \
   (LP)->sql_command == SQLCOM_ALTER_FUNCTION || \
   (LP)->sql_command == SQLCOM_SHOW_CREATE_FUNC || \
   (LP)->sql_command == SQLCOM_DROP_FUNCTION ? \
   "FUNCTION" : "PROCEDURE")

static bool execute_sqlcom_select(THD *thd, TABLE_LIST *all_tables);
static void sql_kill(THD *thd, ulong id, killed_state state);
static void sql_kill_user(THD *thd, LEX_USER *user, killed_state state);
static bool execute_show_status(THD *, TABLE_LIST *);
static bool execute_rename_table(THD *, TABLE_LIST *, TABLE_LIST *);

const char *any_db="*any*";	// Special symbol for check_access

const LEX_STRING command_name[]={
  { C_STRING_WITH_LEN("Sleep") },
  { C_STRING_WITH_LEN("Quit") },
  { C_STRING_WITH_LEN("Init DB") },
  { C_STRING_WITH_LEN("Query") },
  { C_STRING_WITH_LEN("Field List") },
  { C_STRING_WITH_LEN("Create DB") },
  { C_STRING_WITH_LEN("Drop DB") },
  { C_STRING_WITH_LEN("Refresh") },
  { C_STRING_WITH_LEN("Shutdown") },
  { C_STRING_WITH_LEN("Statistics") },
  { C_STRING_WITH_LEN("Processlist") },
  { C_STRING_WITH_LEN("Connect") },
  { C_STRING_WITH_LEN("Kill") },
  { C_STRING_WITH_LEN("Debug") },
  { C_STRING_WITH_LEN("Ping") },
  { C_STRING_WITH_LEN("Time") },
  { C_STRING_WITH_LEN("Delayed insert") },
  { C_STRING_WITH_LEN("Change user") },
  { C_STRING_WITH_LEN("Binlog Dump") },
  { C_STRING_WITH_LEN("Table Dump") },
  { C_STRING_WITH_LEN("Connect Out") },
  { C_STRING_WITH_LEN("Register Slave") },
  { C_STRING_WITH_LEN("Prepare") },
  { C_STRING_WITH_LEN("Execute") },
  { C_STRING_WITH_LEN("Long Data") },
  { C_STRING_WITH_LEN("Close stmt") },
  { C_STRING_WITH_LEN("Reset stmt") },
  { C_STRING_WITH_LEN("Set option") },
  { C_STRING_WITH_LEN("Fetch") },
  { C_STRING_WITH_LEN("Daemon") },
  { C_STRING_WITH_LEN("Error") }  // Last command number
};

const char *xa_state_names[]={
  "NON-EXISTING", "ACTIVE", "IDLE", "PREPARED", "ROLLBACK ONLY"
};

#ifdef HAVE_REPLICATION
/**
  Returns true if all tables should be ignored.
*/
inline bool all_tables_not_ok(THD *thd, TABLE_LIST *tables)
{
  return rpl_filter->is_on() && tables && !thd->spcont &&
         !rpl_filter->tables_ok(thd->db, tables);
}
#endif


static bool some_non_temp_table_to_be_updated(THD *thd, TABLE_LIST *tables)
{
  for (TABLE_LIST *table= tables; table; table= table->next_global)
  {
    DBUG_ASSERT(table->db && table->table_name);
    if (table->updating && !find_temporary_table(thd, table))
      return 1;
  }
  return 0;
}


/*
  Implicitly commit a active transaction if statement requires so.

  @param thd    Thread handle.
  @param mask   Bitmask used for the SQL command match.

*/
static bool stmt_causes_implicit_commit(THD *thd, uint mask)
{
  LEX *lex= thd->lex;
  bool skip= FALSE;
  DBUG_ENTER("stmt_causes_implicit_commit");

  if (!(sql_command_flags[lex->sql_command] & mask))
    DBUG_RETURN(FALSE);

  switch (lex->sql_command) {
  case SQLCOM_DROP_TABLE:
    skip= lex->drop_temporary;
    break;
  case SQLCOM_ALTER_TABLE:
  case SQLCOM_CREATE_TABLE:
    /* If CREATE TABLE of non-temporary table, do implicit commit */
    skip= (lex->create_info.options & HA_LEX_CREATE_TMP_TABLE);
    break;
  case SQLCOM_SET_OPTION:
    skip= lex->autocommit ? FALSE : TRUE;
    break;
  default:
    break;
  }

  DBUG_RETURN(!skip);
}


/**
  Mark all commands that somehow changes a table.

  This is used to check number of updates / hour.

  sql_command is actually set to SQLCOM_END sometimes
  so we need the +1 to include it in the array.

  See COMMAND_FLAG_xxx for different type of commands
     2  - query that returns meaningful ROW_COUNT() -
          a number of modified rows
*/

uint sql_command_flags[SQLCOM_END+1];
uint server_command_flags[COM_END+1];

void init_update_queries(void)
{
  /* Initialize the server command flags array. */
  memset(server_command_flags, 0, sizeof(server_command_flags));

  server_command_flags[COM_STATISTICS]= CF_SKIP_QUERY_ID | CF_SKIP_QUESTIONS;
  server_command_flags[COM_PING]=       CF_SKIP_QUERY_ID | CF_SKIP_QUESTIONS;
  server_command_flags[COM_STMT_PREPARE]= CF_SKIP_QUESTIONS;
  server_command_flags[COM_STMT_CLOSE]=   CF_SKIP_QUESTIONS;
  server_command_flags[COM_STMT_RESET]=   CF_SKIP_QUESTIONS;

  /* Initialize the sql command flags array. */
  memset(sql_command_flags, 0, sizeof(sql_command_flags));

  /*
    In general, DDL statements do not generate row events and do not go
    through a cache before being written to the binary log. However, the
    CREATE TABLE...SELECT is an exception because it may generate row
    events. For that reason,  the SQLCOM_CREATE_TABLE  which represents
    a CREATE TABLE, including the CREATE TABLE...SELECT, has the
    CF_CAN_GENERATE_ROW_EVENTS flag. The distinction between a regular
    CREATE TABLE and the CREATE TABLE...SELECT is made in other parts of
    the code, in particular in the Query_log_event's constructor.
  */
  sql_command_flags[SQLCOM_CREATE_TABLE]=   CF_CHANGES_DATA | CF_REEXECUTION_FRAGILE |
                                            CF_AUTO_COMMIT_TRANS | CF_REPORT_PROGRESS |
                                            CF_CAN_GENERATE_ROW_EVENTS;
  sql_command_flags[SQLCOM_CREATE_INDEX]=   CF_CHANGES_DATA | CF_AUTO_COMMIT_TRANS;
  sql_command_flags[SQLCOM_ALTER_TABLE]=    CF_CHANGES_DATA | CF_WRITE_LOGS_COMMAND |
                                            CF_AUTO_COMMIT_TRANS | CF_REPORT_PROGRESS ;
  sql_command_flags[SQLCOM_TRUNCATE]=       CF_CHANGES_DATA | CF_WRITE_LOGS_COMMAND |
                                            CF_AUTO_COMMIT_TRANS;
  sql_command_flags[SQLCOM_DROP_TABLE]=     CF_CHANGES_DATA | CF_AUTO_COMMIT_TRANS;
  sql_command_flags[SQLCOM_LOAD]=           CF_CHANGES_DATA | CF_REEXECUTION_FRAGILE |
                                            CF_CAN_GENERATE_ROW_EVENTS | CF_REPORT_PROGRESS;
  sql_command_flags[SQLCOM_CREATE_DB]=      CF_CHANGES_DATA | CF_AUTO_COMMIT_TRANS;
  sql_command_flags[SQLCOM_DROP_DB]=        CF_CHANGES_DATA | CF_AUTO_COMMIT_TRANS;
  sql_command_flags[SQLCOM_ALTER_DB_UPGRADE]= CF_AUTO_COMMIT_TRANS;
  sql_command_flags[SQLCOM_ALTER_DB]=       CF_CHANGES_DATA | CF_AUTO_COMMIT_TRANS;
  sql_command_flags[SQLCOM_RENAME_TABLE]=   CF_CHANGES_DATA | CF_AUTO_COMMIT_TRANS;
  sql_command_flags[SQLCOM_DROP_INDEX]=     CF_CHANGES_DATA | CF_AUTO_COMMIT_TRANS | CF_REPORT_PROGRESS;
  sql_command_flags[SQLCOM_CREATE_VIEW]=    CF_CHANGES_DATA | CF_REEXECUTION_FRAGILE |
                                            CF_AUTO_COMMIT_TRANS;
  sql_command_flags[SQLCOM_DROP_VIEW]=      CF_CHANGES_DATA | CF_AUTO_COMMIT_TRANS;
  sql_command_flags[SQLCOM_CREATE_TRIGGER]= CF_CHANGES_DATA | CF_AUTO_COMMIT_TRANS;
  sql_command_flags[SQLCOM_DROP_TRIGGER]=   CF_CHANGES_DATA | CF_AUTO_COMMIT_TRANS;
  sql_command_flags[SQLCOM_CREATE_EVENT]=   CF_CHANGES_DATA | CF_AUTO_COMMIT_TRANS;
  sql_command_flags[SQLCOM_ALTER_EVENT]=    CF_CHANGES_DATA | CF_AUTO_COMMIT_TRANS;
  sql_command_flags[SQLCOM_DROP_EVENT]=     CF_CHANGES_DATA | CF_AUTO_COMMIT_TRANS;

  sql_command_flags[SQLCOM_UPDATE]=	    CF_CHANGES_DATA | CF_REEXECUTION_FRAGILE |
                                            CF_CAN_GENERATE_ROW_EVENTS;
  sql_command_flags[SQLCOM_UPDATE_MULTI]=   CF_CHANGES_DATA | CF_REEXECUTION_FRAGILE |
                                            CF_CAN_GENERATE_ROW_EVENTS;
  sql_command_flags[SQLCOM_INSERT]=	    CF_CHANGES_DATA | CF_REEXECUTION_FRAGILE |
                                            CF_CAN_GENERATE_ROW_EVENTS;
  sql_command_flags[SQLCOM_INSERT_SELECT]=  CF_CHANGES_DATA | CF_REEXECUTION_FRAGILE |
                                            CF_CAN_GENERATE_ROW_EVENTS;
  sql_command_flags[SQLCOM_DELETE]=         CF_CHANGES_DATA | CF_REEXECUTION_FRAGILE |
                                            CF_CAN_GENERATE_ROW_EVENTS;
  sql_command_flags[SQLCOM_DELETE_MULTI]=   CF_CHANGES_DATA | CF_REEXECUTION_FRAGILE |
                                            CF_CAN_GENERATE_ROW_EVENTS;
  sql_command_flags[SQLCOM_REPLACE]=        CF_CHANGES_DATA | CF_REEXECUTION_FRAGILE |
                                            CF_CAN_GENERATE_ROW_EVENTS;
  sql_command_flags[SQLCOM_REPLACE_SELECT]= CF_CHANGES_DATA | CF_REEXECUTION_FRAGILE |
                                            CF_CAN_GENERATE_ROW_EVENTS;
  sql_command_flags[SQLCOM_SELECT]=         CF_REEXECUTION_FRAGILE |
                                            CF_CAN_GENERATE_ROW_EVENTS;
  sql_command_flags[SQLCOM_SET_OPTION]=     CF_REEXECUTION_FRAGILE | CF_AUTO_COMMIT_TRANS;
  sql_command_flags[SQLCOM_DO]=             CF_REEXECUTION_FRAGILE |
                                            CF_CAN_GENERATE_ROW_EVENTS;

  sql_command_flags[SQLCOM_SHOW_STATUS_PROC]= CF_STATUS_COMMAND | CF_REEXECUTION_FRAGILE;
  sql_command_flags[SQLCOM_SHOW_STATUS]=      CF_STATUS_COMMAND | CF_REEXECUTION_FRAGILE;
  sql_command_flags[SQLCOM_SHOW_DATABASES]=   CF_STATUS_COMMAND | CF_REEXECUTION_FRAGILE;
  sql_command_flags[SQLCOM_SHOW_TRIGGERS]=    CF_STATUS_COMMAND | CF_REEXECUTION_FRAGILE;
  sql_command_flags[SQLCOM_SHOW_EVENTS]=      CF_STATUS_COMMAND | CF_REEXECUTION_FRAGILE;
  sql_command_flags[SQLCOM_SHOW_OPEN_TABLES]= CF_STATUS_COMMAND | CF_REEXECUTION_FRAGILE;
  sql_command_flags[SQLCOM_SHOW_PLUGINS]=     CF_STATUS_COMMAND;
  sql_command_flags[SQLCOM_SHOW_FIELDS]=      CF_STATUS_COMMAND | CF_REEXECUTION_FRAGILE;
  sql_command_flags[SQLCOM_SHOW_KEYS]=        CF_STATUS_COMMAND | CF_REEXECUTION_FRAGILE;
  sql_command_flags[SQLCOM_SHOW_VARIABLES]=   CF_STATUS_COMMAND | CF_REEXECUTION_FRAGILE;
  sql_command_flags[SQLCOM_SHOW_CHARSETS]=    CF_STATUS_COMMAND | CF_REEXECUTION_FRAGILE;
  sql_command_flags[SQLCOM_SHOW_COLLATIONS]=  CF_STATUS_COMMAND | CF_REEXECUTION_FRAGILE;
  sql_command_flags[SQLCOM_SHOW_BINLOGS]=     CF_STATUS_COMMAND;
  sql_command_flags[SQLCOM_SHOW_SLAVE_HOSTS]= CF_STATUS_COMMAND;
  sql_command_flags[SQLCOM_SHOW_BINLOG_EVENTS]= CF_STATUS_COMMAND;
  sql_command_flags[SQLCOM_SHOW_STORAGE_ENGINES]= CF_STATUS_COMMAND;
  sql_command_flags[SQLCOM_SHOW_AUTHORS]=     CF_STATUS_COMMAND;
  sql_command_flags[SQLCOM_SHOW_CONTRIBUTORS]= CF_STATUS_COMMAND;
  sql_command_flags[SQLCOM_SHOW_PRIVILEGES]=  CF_STATUS_COMMAND;
  sql_command_flags[SQLCOM_SHOW_WARNS]=       CF_STATUS_COMMAND | CF_DIAGNOSTIC_STMT;
  sql_command_flags[SQLCOM_SHOW_ERRORS]=      CF_STATUS_COMMAND | CF_DIAGNOSTIC_STMT;
  sql_command_flags[SQLCOM_SHOW_ENGINE_STATUS]= CF_STATUS_COMMAND;
  sql_command_flags[SQLCOM_SHOW_ENGINE_MUTEX]= CF_STATUS_COMMAND;
  sql_command_flags[SQLCOM_SHOW_ENGINE_LOGS]= CF_STATUS_COMMAND;
  sql_command_flags[SQLCOM_SHOW_PROCESSLIST]= CF_STATUS_COMMAND;
  sql_command_flags[SQLCOM_SHOW_GRANTS]=      CF_STATUS_COMMAND;
  sql_command_flags[SQLCOM_SHOW_CREATE_DB]=   CF_STATUS_COMMAND;
  sql_command_flags[SQLCOM_SHOW_CREATE]=  CF_STATUS_COMMAND;
  sql_command_flags[SQLCOM_SHOW_MASTER_STAT]= CF_STATUS_COMMAND;
  sql_command_flags[SQLCOM_SHOW_SLAVE_STAT]=  CF_STATUS_COMMAND;
  sql_command_flags[SQLCOM_SHOW_CREATE_PROC]= CF_STATUS_COMMAND;
  sql_command_flags[SQLCOM_SHOW_CREATE_FUNC]= CF_STATUS_COMMAND;
  sql_command_flags[SQLCOM_SHOW_CREATE_TRIGGER]=  CF_STATUS_COMMAND;
  sql_command_flags[SQLCOM_SHOW_STATUS_FUNC]= CF_STATUS_COMMAND | CF_REEXECUTION_FRAGILE;
  sql_command_flags[SQLCOM_SHOW_PROC_CODE]=   CF_STATUS_COMMAND;
  sql_command_flags[SQLCOM_SHOW_FUNC_CODE]=   CF_STATUS_COMMAND;
  sql_command_flags[SQLCOM_SHOW_CREATE_EVENT]= CF_STATUS_COMMAND;
  sql_command_flags[SQLCOM_SHOW_PROFILES]=    CF_STATUS_COMMAND;
  sql_command_flags[SQLCOM_SHOW_PROFILE]=     CF_STATUS_COMMAND;
  sql_command_flags[SQLCOM_BINLOG_BASE64_EVENT]= CF_STATUS_COMMAND;
  sql_command_flags[SQLCOM_SHOW_CLIENT_STATS]= CF_STATUS_COMMAND;
  sql_command_flags[SQLCOM_SHOW_USER_STATS]=   CF_STATUS_COMMAND;
  sql_command_flags[SQLCOM_SHOW_TABLE_STATS]=  CF_STATUS_COMMAND;
  sql_command_flags[SQLCOM_SHOW_INDEX_STATS]=  CF_STATUS_COMMAND;
  sql_command_flags[SQLCOM_SHOW_TABLES]=       (CF_STATUS_COMMAND | CF_SHOW_TABLE_COMMAND | CF_REEXECUTION_FRAGILE);
  sql_command_flags[SQLCOM_SHOW_TABLE_STATUS]= (CF_STATUS_COMMAND | CF_SHOW_TABLE_COMMAND | CF_REEXECUTION_FRAGILE);


  sql_command_flags[SQLCOM_CREATE_USER]=       CF_CHANGES_DATA;
  sql_command_flags[SQLCOM_RENAME_USER]=       CF_CHANGES_DATA;
  sql_command_flags[SQLCOM_DROP_USER]=         CF_CHANGES_DATA;
  sql_command_flags[SQLCOM_GRANT]=             CF_CHANGES_DATA;
  sql_command_flags[SQLCOM_REVOKE]=            CF_CHANGES_DATA;
  sql_command_flags[SQLCOM_OPTIMIZE]=          CF_CHANGES_DATA;
  sql_command_flags[SQLCOM_CREATE_FUNCTION]=   CF_CHANGES_DATA;
  sql_command_flags[SQLCOM_CREATE_PROCEDURE]=  CF_CHANGES_DATA | CF_AUTO_COMMIT_TRANS;
  sql_command_flags[SQLCOM_CREATE_SPFUNCTION]= CF_CHANGES_DATA | CF_AUTO_COMMIT_TRANS;
  sql_command_flags[SQLCOM_DROP_PROCEDURE]=    CF_CHANGES_DATA | CF_AUTO_COMMIT_TRANS;
  sql_command_flags[SQLCOM_DROP_FUNCTION]=     CF_CHANGES_DATA | CF_AUTO_COMMIT_TRANS;
  sql_command_flags[SQLCOM_ALTER_PROCEDURE]=   CF_CHANGES_DATA | CF_AUTO_COMMIT_TRANS;
  sql_command_flags[SQLCOM_ALTER_FUNCTION]=    CF_CHANGES_DATA | CF_AUTO_COMMIT_TRANS;
  sql_command_flags[SQLCOM_INSTALL_PLUGIN]=    CF_CHANGES_DATA;
  sql_command_flags[SQLCOM_UNINSTALL_PLUGIN]=  CF_CHANGES_DATA;

  /*
    The following is used to preserver CF_ROW_COUNT during the
    a CALL or EXECUTE statement, so the value generated by the
    last called (or executed) statement is preserved.
    See mysql_execute_command() for how CF_ROW_COUNT is used.
  */
  sql_command_flags[SQLCOM_CALL]=      CF_REEXECUTION_FRAGILE |
                                       CF_CAN_GENERATE_ROW_EVENTS;
  sql_command_flags[SQLCOM_EXECUTE]=   CF_CAN_GENERATE_ROW_EVENTS;

  /*
    The following admin table operations are allowed
    on log tables.
  */
  sql_command_flags[SQLCOM_REPAIR]=    CF_WRITE_LOGS_COMMAND | CF_AUTO_COMMIT_TRANS | CF_REPORT_PROGRESS;
  sql_command_flags[SQLCOM_OPTIMIZE]|= CF_WRITE_LOGS_COMMAND | CF_AUTO_COMMIT_TRANS | CF_REPORT_PROGRESS;
  sql_command_flags[SQLCOM_ANALYZE]=   CF_WRITE_LOGS_COMMAND | CF_AUTO_COMMIT_TRANS | CF_REPORT_PROGRESS;
  sql_command_flags[SQLCOM_CHECK]=     CF_WRITE_LOGS_COMMAND | CF_AUTO_COMMIT_TRANS | CF_REPORT_PROGRESS;
  sql_command_flags[SQLCOM_CHECKSUM]=  CF_REPORT_PROGRESS;

  sql_command_flags[SQLCOM_CREATE_USER]|=       CF_AUTO_COMMIT_TRANS;
  sql_command_flags[SQLCOM_DROP_USER]|=         CF_AUTO_COMMIT_TRANS;
  sql_command_flags[SQLCOM_RENAME_USER]|=       CF_AUTO_COMMIT_TRANS;
  sql_command_flags[SQLCOM_REVOKE_ALL]=         CF_AUTO_COMMIT_TRANS;
  sql_command_flags[SQLCOM_REVOKE]|=            CF_AUTO_COMMIT_TRANS;
  sql_command_flags[SQLCOM_GRANT]|=             CF_AUTO_COMMIT_TRANS;

  sql_command_flags[SQLCOM_ASSIGN_TO_KEYCACHE]= CF_AUTO_COMMIT_TRANS;
  sql_command_flags[SQLCOM_PRELOAD_KEYS]=       CF_AUTO_COMMIT_TRANS;

  sql_command_flags[SQLCOM_FLUSH]=              CF_AUTO_COMMIT_TRANS;
  sql_command_flags[SQLCOM_RESET]=              CF_AUTO_COMMIT_TRANS;
  sql_command_flags[SQLCOM_CREATE_SERVER]=      CF_AUTO_COMMIT_TRANS;
  sql_command_flags[SQLCOM_ALTER_SERVER]=       CF_AUTO_COMMIT_TRANS;
  sql_command_flags[SQLCOM_DROP_SERVER]=        CF_AUTO_COMMIT_TRANS;
}

bool sqlcom_can_generate_row_events(const THD *thd)
{
  return (sql_command_flags[thd->lex->sql_command] &
          CF_CAN_GENERATE_ROW_EVENTS);
}
 
bool is_update_query(enum enum_sql_command command)
{
  DBUG_ASSERT(command <= SQLCOM_END);
  return (sql_command_flags[command] & CF_CHANGES_DATA) != 0;
}

/**
  Check if a sql command is allowed to write to log tables.
  @param command The SQL command
  @return true if writing is allowed
*/
bool is_log_table_write_query(enum enum_sql_command command)
{
  DBUG_ASSERT(command <= SQLCOM_END);
  return (sql_command_flags[command] & CF_WRITE_LOGS_COMMAND) != 0;
}

void execute_init_command(THD *thd, LEX_STRING *init_command,
                          mysql_rwlock_t *var_lock)
{
  Vio* save_vio;
  ulong save_client_capabilities;

  mysql_rwlock_rdlock(var_lock);
  if (!init_command->length)
  {
    mysql_rwlock_unlock(var_lock);
    return;
  }

  /*
    copy the value under a lock, and release the lock.
    init_command has to be executed without a lock held,
    as it may try to change itself
  */
  size_t len= init_command->length;
  char *buf= thd->strmake(init_command->str, len);
  mysql_rwlock_unlock(var_lock);

#if defined(ENABLED_PROFILING)
  thd->profiling.start_new_query();
  thd->profiling.set_query_source(buf, len);
#endif

  thd_proc_info(thd, "Execution of init_command");
  save_client_capabilities= thd->client_capabilities;
  thd->client_capabilities|= CLIENT_MULTI_QUERIES;
  /*
    We don't need return result of execution to client side.
    To forbid this we should set thd->net.vio to 0.
  */
  save_vio= thd->net.vio;
  thd->net.vio= 0;
  dispatch_command(COM_QUERY, thd, buf, len);
  thd->client_capabilities= save_client_capabilities;
  thd->net.vio= save_vio;

#if defined(ENABLED_PROFILING)
  thd->profiling.finish_current_query();
#endif
}


static void handle_bootstrap_impl(THD *thd)
{
  MYSQL_FILE *file= bootstrap_file;
  char *buff, *res;

  DBUG_ENTER("handle_bootstrap");

#ifndef EMBEDDED_LIBRARY
  pthread_detach_this_thread();
  thd->thread_stack= (char*) &thd;
#endif /* EMBEDDED_LIBRARY */

  thd_proc_info(thd, 0);
  thd->security_ctx->user= (char*) my_strdup("boot", MYF(MY_WME));
  thd->security_ctx->priv_user[0]= thd->security_ctx->priv_host[0]=0;
  /*
    Make the "client" handle multiple results. This is necessary
    to enable stored procedures with SELECTs and Dynamic SQL
    in init-file.
  */
  thd->client_capabilities|= CLIENT_MULTI_RESULTS;

  buff= (char*) thd->net.buff;
  thd->init_for_queries();
  while (mysql_file_fgets(buff, thd->net.max_packet, file))
  {
    char *query;
    /* strlen() can't be deleted because mysql_file_fgets() doesn't return length */
    ulong length= (ulong) strlen(buff);
    while (buff[length-1] != '\n' && !mysql_file_feof(file))
    {
      /*
        We got only a part of the current string. Will try to increase
        net buffer then read the rest of the current string.
      */
      /* purecov: begin tested */
      if (net_realloc(&(thd->net), 2 * thd->net.max_packet))
      {
        thd->protocol->end_statement();
        bootstrap_error= 1;
        break;
      }
      buff= (char*) thd->net.buff;
      res= mysql_file_fgets(buff + length, thd->net.max_packet - length, file);
      if (!res && !mysql_file_feof(file))
      {
        thd->protocol->end_statement();
        bootstrap_error= 1;
        break;
      }
      length+= (ulong) strlen(buff + length);
      /* purecov: end */
    }
    if (bootstrap_error)
      break;                                    /* purecov: inspected */

    while (length && (my_isspace(thd->charset(), buff[length-1]) ||
                      buff[length-1] == ';'))
      length--;
    buff[length]=0;

    /* Skip lines starting with delimiter */
    if (strncmp(buff, STRING_WITH_LEN("delimiter")) == 0)
      continue;

    query= (char *) thd->memdup_w_gap(buff, length + 1,
                                      thd->db_length + 1 +
                                      QUERY_CACHE_DB_LENGTH_SIZE +
                                      QUERY_CACHE_FLAGS_SIZE);
    size_t db_len= 0;
    memcpy(query + length + 1, (char *) &db_len, sizeof(size_t));
    thd->set_query_and_id(query, length, thd->charset(), next_query_id());
    int2store(query + length + 1, 0);           // No db in bootstrap
    DBUG_PRINT("query",("%-.4096s",thd->query()));
#if defined(ENABLED_PROFILING)
    thd->profiling.start_new_query();
    thd->profiling.set_query_source(thd->query(), length);
#endif

    /*
      We don't need to obtain LOCK_thread_count here because in bootstrap
      mode we have only one thread.
    */
    thd->set_time();
    Parser_state parser_state;
    if (parser_state.init(thd, thd->query(), length))
    {
      thd->protocol->end_statement();
      bootstrap_error= 1;
      break;
    }

    mysql_parse(thd, thd->query(), length, &parser_state);

    bootstrap_error= thd->is_error();
    thd->protocol->end_statement();

#if defined(ENABLED_PROFILING)
    thd->profiling.finish_current_query();
#endif

    if (bootstrap_error)
      break;

    free_root(thd->mem_root,MYF(MY_KEEP_PREALLOC));
    free_root(&thd->transaction.mem_root,MYF(MY_KEEP_PREALLOC));
  }

  DBUG_VOID_RETURN;
}


/**
  Execute commands from bootstrap_file.

  Used when creating the initial grant tables.
*/

pthread_handler_t handle_bootstrap(void *arg)
{
  THD *thd=(THD*) arg;

  mysql_thread_set_psi_id(thd->thread_id);

  do_handle_bootstrap(thd);
  return 0;
}

void do_handle_bootstrap(THD *thd)
{
  /* The following must be called before DBUG_ENTER */
  thd->thread_stack= (char*) &thd;
  if (my_thread_init() || thd->store_globals())
  {
#ifndef EMBEDDED_LIBRARY
    close_connection(thd, ER_OUT_OF_RESOURCES);
#endif
    thd->fatal_error();
    goto end;
  }

  handle_bootstrap_impl(thd);

end:
  net_end(&thd->net);
  thd->cleanup();
  delete thd;

#ifndef EMBEDDED_LIBRARY
  mysql_mutex_lock(&LOCK_thread_count);
  thread_count--;
  in_bootstrap= FALSE;
  mysql_cond_broadcast(&COND_thread_count);
  mysql_mutex_unlock(&LOCK_thread_count);
  my_thread_end();
  pthread_exit(0);
#endif

  return;
}


/* This works because items are allocated with sql_alloc() */

void free_items(Item *item)
{
  Item *next;
  DBUG_ENTER("free_items");
  for (; item ; item=next)
  {
    next=item->next;
    item->delete_self();
  }
  DBUG_VOID_RETURN;
}

/**
   This works because items are allocated with sql_alloc().
   @note The function also handles null pointers (empty list).
*/
void cleanup_items(Item *item)
{
  DBUG_ENTER("cleanup_items");  
  for (; item ; item=item->next)
    item->cleanup();
  DBUG_VOID_RETURN;
}

#ifndef EMBEDDED_LIBRARY

/**
  Read one command from connection and execute it (query or simple command).
  This function is called in loop from thread function.

  For profiling to work, it must never be called recursively.

  @retval
    0  success
  @retval
    1  request of thread shutdown (see dispatch_command() description)
*/

bool do_command(THD *thd)
{
  bool return_value;
  char *packet= 0;
  ulong packet_length;
  NET *net= &thd->net;
  enum enum_server_command command;
  DBUG_ENTER("do_command");

  /*
    indicator of uninitialized lex => normal flow of errors handling
    (see my_message_sql)
  */
  thd->lex->current_select= 0;

  /*
    This thread will do a blocking read from the client which
    will be interrupted when the next command is received from
    the client, the connection is closed or "net_wait_timeout"
    number of seconds has passed.
  */
  if(!thd->skip_wait_timeout)
    my_net_set_read_timeout(net, thd->variables.net_wait_timeout);


  /*
    XXX: this code is here only to clear possible errors of init_connect. 
    Consider moving to init_connect() instead.
  */
  thd->clear_error();				// Clear error message
  thd->stmt_da->reset_diagnostics_area();

  net_new_transaction(net);

  /* Save for user statistics */
  thd->start_bytes_received= thd->status_var.bytes_received;

  /*
    Synchronization point for testing of KILL_CONNECTION.
    This sync point can wait here, to simulate slow code execution
    between the last test of thd->killed and blocking in read().

    The goal of this test is to verify that a connection does not
    hang, if it is killed at this point of execution.
    (Bug#37780 - main.kill fails randomly)

    Note that the sync point wait itself will be terminated by a
    kill. In this case it consumes a condition broadcast, but does
    not change anything else. The consumed broadcast should not
    matter here, because the read/recv() below doesn't use it.
  */
  DEBUG_SYNC(thd, "before_do_command_net_read");

  if ((packet_length= my_net_read(net)) == packet_error)
  {
    DBUG_PRINT("info",("Got error %d reading command from socket %s",
		       net->error,
		       vio_description(net->vio)));

    /* Check if we can continue without closing the connection */

    /* The error must be set. */
    DBUG_ASSERT(thd->is_error());
    thd->protocol->end_statement();

    if (net->error != 3)
    {
      return_value= TRUE;                       // We have to close it.
      goto out;
    }

    net->error= 0;
    return_value= FALSE;
    goto out;
  }

  packet= (char*) net->read_pos;
  /*
    'packet_length' contains length of data, as it was stored in packet
    header. In case of malformed header, my_net_read returns zero.
    If packet_length is not zero, my_net_read ensures that the returned
    number of bytes was actually read from network.
    There is also an extra safety measure in my_net_read:
    it sets packet[packet_length]= 0, but only for non-zero packets.
  */
  if (packet_length == 0)                       /* safety */
  {
    /* Initialize with COM_SLEEP packet */
    packet[0]= (uchar) COM_SLEEP;
    packet_length= 1;
  }
  /* Do not rely on my_net_read, extra safety against programming errors. */
  packet[packet_length]= '\0';                  /* safety */

  command= (enum enum_server_command) (uchar) packet[0];

  if (command >= COM_END)
    command= COM_END;				// Wrong command

  DBUG_PRINT("info",("Command on %s = %d (%s)",
                     vio_description(net->vio), command,
                     command_name[command].str));

  /* Restore read timeout value */
  my_net_set_read_timeout(net, thd->variables.net_read_timeout);

  DBUG_ASSERT(packet_length);
  return_value= dispatch_command(command, thd, packet+1, (uint) (packet_length-1));

out:
  DBUG_RETURN(return_value);
}
#endif  /* EMBEDDED_LIBRARY */

/**
  @brief Determine if an attempt to update a non-temporary table while the
    read-only option was enabled has been made.

  This is a helper function to mysql_execute_command.

  @note SQLCOM_MULTI_UPDATE is an exception and delt with elsewhere.

  @see mysql_execute_command
  @returns Status code
    @retval TRUE The statement should be denied.
    @retval FALSE The statement isn't updating any relevant tables.
*/

static my_bool deny_updates_if_read_only_option(THD *thd,
                                                TABLE_LIST *all_tables)
{
  DBUG_ENTER("deny_updates_if_read_only_option");

  if (!opt_readonly)
    DBUG_RETURN(FALSE);

  LEX *lex= thd->lex;

  const my_bool user_is_super=
    ((ulong)(thd->security_ctx->master_access & SUPER_ACL) ==
     (ulong)SUPER_ACL);

  if (user_is_super)
    DBUG_RETURN(FALSE);

  if (!(sql_command_flags[lex->sql_command] & CF_CHANGES_DATA))
    DBUG_RETURN(FALSE);

  /* Multi update is an exception and is dealt with later. */
  if (lex->sql_command == SQLCOM_UPDATE_MULTI)
    DBUG_RETURN(FALSE);

  const my_bool create_temp_tables= 
    (lex->sql_command == SQLCOM_CREATE_TABLE) &&
    (lex->create_info.options & HA_LEX_CREATE_TMP_TABLE);

  const my_bool drop_temp_tables= 
    (lex->sql_command == SQLCOM_DROP_TABLE) &&
    lex->drop_temporary;

  const my_bool update_real_tables=
    some_non_temp_table_to_be_updated(thd, all_tables) &&
    !(create_temp_tables || drop_temp_tables);


  const my_bool create_or_drop_databases=
    (lex->sql_command == SQLCOM_CREATE_DB) ||
    (lex->sql_command == SQLCOM_DROP_DB);

  if (update_real_tables || create_or_drop_databases)
  {
      /*
        An attempt was made to modify one or more non-temporary tables.
      */
      DBUG_RETURN(TRUE);
  }


  /* Assuming that only temporary tables are modified. */
  DBUG_RETURN(FALSE);
}

/**
  Perform one connection-level (COM_XXXX) command.

  @param command         type of command to perform
  @param thd             connection handle
  @param packet          data for the command, packet is always null-terminated
  @param packet_length   length of packet + 1 (to show that data is
                         null-terminated) except for COM_SLEEP, where it
                         can be zero.

  @todo
    set thd->lex->sql_command to SQLCOM_END here.
  @todo
    The following has to be changed to an 8 byte integer

  @retval
    0   ok
  @retval
    1   request of thread shutdown, i. e. if command is
        COM_QUIT/COM_SHUTDOWN
*/
bool dispatch_command(enum enum_server_command command, THD *thd,
		      char* packet, uint packet_length)
{
  NET *net= &thd->net;
  bool error= 0;
  DBUG_ENTER("dispatch_command");
  DBUG_PRINT("info", ("command: %d", command));

#if defined(ENABLED_PROFILING)
  thd->profiling.start_new_query();
#endif
  MYSQL_COMMAND_START(thd->thread_id, command,
                      &thd->security_ctx->priv_user[0],
                      (char *) thd->security_ctx->host_or_ip);
  
  DBUG_EXECUTE_IF("crash_dispatch_command_before",
                  { DBUG_PRINT("crash_dispatch_command_before", ("now"));
                    DBUG_ABORT(); });

  thd->command=command;
  /*
    Commands which always take a long time are logged into
    the slow log only if opt_log_slow_admin_statements is set.
  */
  thd->enable_slow_log= TRUE;
  thd->query_plan_flags= QPLAN_INIT;
  thd->lex->sql_command= SQLCOM_END; /* to avoid confusing VIEW detectors */

  DEBUG_SYNC(thd,"dispatch_command_before_set_time");

  thd->set_time();
  thd->set_query_id(get_query_id());
  if (!(server_command_flags[command] & CF_SKIP_QUERY_ID))
    next_query_id();
  inc_thread_running();

  if (!(server_command_flags[command] & CF_SKIP_QUESTIONS))
    statistic_increment(thd->status_var.questions, &LOCK_status);

  /* Copy data for user stats */
  if ((thd->userstat_running= opt_userstat_running))
  {
    thd->start_cpu_time= my_getcputime();
    memcpy(&thd->org_status_var, &thd->status_var, sizeof(thd->status_var));
    thd->select_commands= thd->update_commands= thd->other_commands= 0;
  }

  /**
    Clear the set of flags that are expected to be cleared at the
    beginning of each command.
  */
  thd->server_status&= ~SERVER_STATUS_CLEAR_SET;
  switch (command) {
  case COM_INIT_DB:
  {
    LEX_STRING tmp;
    status_var_increment(thd->status_var.com_stat[SQLCOM_CHANGE_DB]);
    thd->convert_string(&tmp, system_charset_info,
			packet, packet_length, thd->charset());
    if (!mysql_change_db(thd, &tmp, FALSE))
    {
      general_log_write(thd, command, thd->db, thd->db_length);
      my_ok(thd);
    }
    break;
  }
#ifdef HAVE_REPLICATION
  case COM_REGISTER_SLAVE:
  {
    if (!register_slave(thd, (uchar*)packet, packet_length))
      my_ok(thd);
    break;
  }
#endif
  case COM_CHANGE_USER:
  {
    bool rc;
    status_var_increment(thd->status_var.com_other);

    thd->change_user();
    thd->clear_error();                         // if errors from rollback

    /* acl_authenticate() takes the data from net->read_pos */
    net->read_pos= (uchar*)packet;

    uint save_db_length= thd->db_length;
    char *save_db= thd->db;
    USER_CONN *save_user_connect= thd->user_connect;
    Security_context save_security_ctx= *thd->security_ctx;
    CHARSET_INFO *save_character_set_client=
      thd->variables.character_set_client;
    CHARSET_INFO *save_collation_connection=
      thd->variables.collation_connection;
    CHARSET_INFO *save_character_set_results=
      thd->variables.character_set_results;

    /* Ensure we don't free security_ctx->user in case we have to revert */
    thd->security_ctx->user= 0;
    thd->user_connect= 0;

    /*
      to limit COM_CHANGE_USER ability to brute-force passwords,
      we only allow three unsuccessful COM_CHANGE_USER per connection.
    */
    if (thd->failed_com_change_user >= 3)
    {
      my_message(ER_UNKNOWN_COM_ERROR, ER(ER_UNKNOWN_COM_ERROR), MYF(0));
      rc= 1;
    }
    else
      rc= acl_authenticate(thd, 0, packet_length);

    MYSQL_AUDIT_NOTIFY_CONNECTION_CHANGE_USER(thd);
    if (rc)
    {
      /* Free user if allocated by acl_authenticate */
      my_free(thd->security_ctx->user);
      *thd->security_ctx= save_security_ctx;
      if (thd->user_connect)
	decrease_user_connections(thd->user_connect);
      thd->user_connect= save_user_connect;
      thd->reset_db(save_db, save_db_length);
      thd->variables.character_set_client= save_character_set_client;
      thd->variables.collation_connection= save_collation_connection;
      thd->variables.character_set_results= save_character_set_results;
      thd->update_charset();
      thd->failed_com_change_user++;
      my_sleep(1000000);
    }
    else
    {
#ifndef NO_EMBEDDED_ACCESS_CHECKS
      /* we've authenticated new user */
      if (save_user_connect)
	decrease_user_connections(save_user_connect);
#endif /* NO_EMBEDDED_ACCESS_CHECKS */
      mysql_mutex_lock(&thd->LOCK_thd_data);
      my_free(save_db);
      mysql_mutex_unlock(&thd->LOCK_thd_data);
      my_free(save_security_ctx.user);
    }
    break;
  }
  case COM_STMT_EXECUTE:
  {
    mysqld_stmt_execute(thd, packet, packet_length);
    break;
  }
  case COM_STMT_FETCH:
  {
    mysqld_stmt_fetch(thd, packet, packet_length);
    break;
  }
  case COM_STMT_SEND_LONG_DATA:
  {
    mysql_stmt_get_longdata(thd, packet, packet_length);
    break;
  }
  case COM_STMT_PREPARE:
  {
    mysqld_stmt_prepare(thd, packet, packet_length);
    break;
  }
  case COM_STMT_CLOSE:
  {
    mysqld_stmt_close(thd, packet);
    break;
  }
  case COM_STMT_RESET:
  {
    mysqld_stmt_reset(thd, packet);
    break;
  }
  case COM_QUERY:
  {
    if (alloc_query(thd, packet, packet_length))
      break;					// fatal error is set
    MYSQL_QUERY_START(thd->query(), thd->thread_id,
                      (char *) (thd->db ? thd->db : ""),
                      &thd->security_ctx->priv_user[0],
                      (char *) thd->security_ctx->host_or_ip);
    char *packet_end= thd->query() + thd->query_length();
    general_log_write(thd, command, thd->query(), thd->query_length());
    DBUG_PRINT("query",("%-.4096s",thd->query()));
#if defined(ENABLED_PROFILING)
    thd->profiling.set_query_source(thd->query(), thd->query_length());
#endif
    Parser_state parser_state;
    if (parser_state.init(thd, thd->query(), thd->query_length()))
      break;

    mysql_parse(thd, thd->query(), thd->query_length(), &parser_state);

    while (!thd->killed && (parser_state.m_lip.found_semicolon != NULL) &&
           ! thd->is_error())
    {
      /*
        Multiple queries exist, execute them individually
      */
      char *beginning_of_next_stmt= (char*) parser_state.m_lip.found_semicolon;

#ifdef WITH_ARIA_STORAGE_ENGINE
    ha_maria::implicit_commit(thd, FALSE);
#endif

      /* Finalize server status flags after executing a statement. */
      thd->update_server_status();
      thd->protocol->end_statement();
      query_cache_end_of_result(thd);

      mysql_audit_general(thd, MYSQL_AUDIT_GENERAL_STATUS,
                          thd->stmt_da->is_error() ? thd->stmt_da->sql_errno()
                          : 0, command_name[command].str);

      ulong length= (ulong)(packet_end - beginning_of_next_stmt);

      log_slow_statement(thd);

      /* Remove garbage at start of query */
      while (length > 0 && my_isspace(thd->charset(), *beginning_of_next_stmt))
      {
        beginning_of_next_stmt++;
        length--;
      }

      if (MYSQL_QUERY_DONE_ENABLED())
      {
        MYSQL_QUERY_DONE(thd->is_error());
      }

#if defined(ENABLED_PROFILING)
      thd->profiling.finish_current_query();
      thd->profiling.start_new_query("continuing");
      thd->profiling.set_query_source(beginning_of_next_stmt, length);
#endif

      MYSQL_QUERY_START(beginning_of_next_stmt, thd->thread_id,
                        (char *) (thd->db ? thd->db : ""),
                        &thd->security_ctx->priv_user[0],
                        (char *) thd->security_ctx->host_or_ip);

      thd->set_query_and_id(beginning_of_next_stmt, length,
                            thd->charset(), next_query_id());
      /*
        Count each statement from the client.
      */
      statistic_increment(thd->status_var.questions, &LOCK_status);
      thd->set_time(); /* Reset the query start time. */
      parser_state.reset(beginning_of_next_stmt, length);
      /* TODO: set thd->lex->sql_command to SQLCOM_END here */
      mysql_parse(thd, beginning_of_next_stmt, length, &parser_state);
    }

    DBUG_PRINT("info",("query ready"));
    break;
  }
  case COM_FIELD_LIST:				// This isn't actually needed
#ifdef DONT_ALLOW_SHOW_COMMANDS
    my_message(ER_NOT_ALLOWED_COMMAND, ER(ER_NOT_ALLOWED_COMMAND),
               MYF(0));	/* purecov: inspected */
    break;
#else
  {
    char *fields, *packet_end= packet + packet_length, *arg_end;
    /* Locked closure of all tables */
    TABLE_LIST table_list;
    LEX_STRING table_name;
    LEX_STRING db;
    /*
      SHOW statements should not add the used tables to the list of tables
      used in a transaction.
    */
    MDL_savepoint mdl_savepoint= thd->mdl_context.mdl_savepoint();

    status_var_increment(thd->status_var.com_stat[SQLCOM_SHOW_FIELDS]);
    if (thd->copy_db_to(&db.str, &db.length))
      break;
    /*
      We have name + wildcard in packet, separated by endzero
      (The packet is guaranteed to end with an end zero)
    */
    arg_end= strend(packet);
    uint arg_length= arg_end - packet;

    /* Check given table name length. */
    if (packet_length - arg_length > NAME_LEN + 1 || arg_length > SAFE_NAME_LEN)
    {
      my_message(ER_UNKNOWN_COM_ERROR, ER(ER_UNKNOWN_COM_ERROR), MYF(0));
      break;
    }
    thd->convert_string(&table_name, system_charset_info,
			packet, arg_length, thd->charset());
    if (check_table_name(table_name.str, table_name.length, FALSE))
    {
      /* this is OK due to convert_string() null-terminating the string */
      my_error(ER_WRONG_TABLE_NAME, MYF(0), table_name.str);
      break;
    }
    packet= arg_end + 1;
    mysql_reset_thd_for_next_command(thd);
    lex_start(thd);
    /* Must be before we init the table list. */
    if (lower_case_table_names)
      table_name.length= my_casedn_str(files_charset_info, table_name.str);
    table_list.init_one_table(db.str, db.length, table_name.str,
                              table_name.length, table_name.str, TL_READ);
    /*
      Init TABLE_LIST members necessary when the undelrying
      table is view.
    */
    table_list.select_lex= &(thd->lex->select_lex);
    thd->lex->
      select_lex.table_list.link_in_list(&table_list,
                                         &table_list.next_local);
    thd->lex->add_to_query_tables(&table_list);

    if (is_infoschema_db(table_list.db, table_list.db_length))
    {
      ST_SCHEMA_TABLE *schema_table= find_schema_table(thd, table_list.alias);
      if (schema_table)
        table_list.schema_table= schema_table;
    }

    uint query_length= (uint) (packet_end - packet); // Don't count end \0
    if (!(fields= (char *) thd->memdup(packet, query_length + 1)))
      break;
    thd->set_query(fields, query_length);
    general_log_print(thd, command, "%s %s", table_list.table_name, fields);

    if (check_table_access(thd, SELECT_ACL, &table_list,
                           TRUE, UINT_MAX, FALSE))
      break;
    /*
      Turn on an optimization relevant if the underlying table
      is a view: do not fill derived tables.
    */
    thd->lex->sql_command= SQLCOM_SHOW_FIELDS;

    mysqld_list_fields(thd,&table_list,fields);
    thd->lex->unit.cleanup();
    /* No need to rollback statement transaction, it's not started. */
    DBUG_ASSERT(thd->transaction.stmt.is_empty());
    close_thread_tables(thd);
    thd->mdl_context.rollback_to_savepoint(mdl_savepoint);

    if (thd->transaction_rollback_request)
    {
      /*
        Transaction rollback was requested since MDL deadlock was
        discovered while trying to open tables. Rollback transaction
        in all storage engines including binary log and release all
        locks.
      */
      trans_rollback_implicit(thd);
      thd->mdl_context.release_transactional_locks();
    }

    thd->cleanup_after_query();
    break;
  }
#endif
  case COM_QUIT:
    /* We don't calculate statistics for this command */
    general_log_print(thd, command, NullS);
    net->error=0;				// Don't give 'abort' message
    thd->stmt_da->disable_status();              // Don't send anything back
    error=TRUE;					// End server
    break;
#ifndef EMBEDDED_LIBRARY
  case COM_BINLOG_DUMP:
    {
      ulong pos;
      ushort flags;
      uint32 slave_server_id;

      status_var_increment(thd->status_var.com_other);

      thd->enable_slow_log= opt_log_slow_admin_statements;
      thd->query_plan_flags|= QPLAN_ADMIN;
      if (check_global_access(thd, REPL_SLAVE_ACL))
	break;

      /* TODO: The following has to be changed to an 8 byte integer */
      pos = uint4korr(packet);
      flags = uint2korr(packet + 4);
      thd->server_id=0; /* avoid suicide */
      if ((slave_server_id= uint4korr(packet+6))) // mysqlbinlog.server_id==0
	kill_zombie_dump_threads(slave_server_id);
      thd->server_id = slave_server_id;

      general_log_print(thd, command, "Log: '%s'  Pos: %ld", packet+10,
                      (long) pos);
      mysql_binlog_send(thd, thd->strdup(packet + 10), (my_off_t) pos, flags);
      unregister_slave(thd,1,1);
      /*  fake COM_QUIT -- if we get here, the thread needs to terminate */
      error = TRUE;
      break;
    }
#endif
  case COM_REFRESH:
  {
    int not_used;

    /*
      Initialize thd->lex since it's used in many base functions, such as
      open_tables(). Otherwise, it remains unitialized and may cause crash
      during execution of COM_REFRESH.
    */
    lex_start(thd);
    
    status_var_increment(thd->status_var.com_stat[SQLCOM_FLUSH]);
    ulong options= (ulong) (uchar) packet[0];
    if (trans_commit_implicit(thd))
      break;
    thd->mdl_context.release_transactional_locks();
    if (check_global_access(thd,RELOAD_ACL))
      break;
    general_log_print(thd, command, NullS);
#ifndef DBUG_OFF
    bool debug_simulate= FALSE;
    DBUG_EXECUTE_IF("simulate_detached_thread_refresh", debug_simulate= TRUE;);
    if (debug_simulate)
    {
      /*
        Simulate a reload without a attached thread session.
        Provides a environment similar to that of when the
        server receives a SIGHUP signal and reloads caches
        and flushes tables.
      */
      bool res;
      my_pthread_setspecific_ptr(THR_THD, NULL);
      res= reload_acl_and_cache(NULL, options | REFRESH_FAST,
                                NULL, &not_used);
      my_pthread_setspecific_ptr(THR_THD, thd);
      if (res)
        break;
    }
    else
#endif
    if (reload_acl_and_cache(thd, options, (TABLE_LIST*) 0, &not_used))
      break;
    if (trans_commit_implicit(thd))
      break;
    close_thread_tables(thd);
    thd->mdl_context.release_transactional_locks();
    my_ok(thd);
    break;
  }
#ifndef EMBEDDED_LIBRARY
  case COM_SHUTDOWN:
  {
    status_var_increment(thd->status_var.com_other);
    if (check_global_access(thd,SHUTDOWN_ACL))
      break; /* purecov: inspected */
    /*
      If the client is < 4.1.3, it is going to send us no argument; then
      packet_length is 0, packet[0] is the end 0 of the packet. Note that
      SHUTDOWN_DEFAULT is 0. If client is >= 4.1.3, the shutdown level is in
      packet[0].
    */
    enum mysql_enum_shutdown_level level;
    level= (enum mysql_enum_shutdown_level) (uchar) packet[0];
    if (level == SHUTDOWN_DEFAULT)
      level= SHUTDOWN_WAIT_ALL_BUFFERS; // soon default will be configurable
    else if (level != SHUTDOWN_WAIT_ALL_BUFFERS)
    {
      my_error(ER_NOT_SUPPORTED_YET, MYF(0), "this shutdown level");
      break;
    }
    DBUG_PRINT("quit",("Got shutdown command for level %u", level));
    general_log_print(thd, command, NullS);
    my_eof(thd);
    kill_mysql();
    error=TRUE;
    break;
  }
#endif
  case COM_STATISTICS:
  {
    STATUS_VAR *current_global_status_var;      // Big; Don't allocate on stack
    ulong uptime;
    uint length __attribute__((unused));
    ulonglong queries_per_second1000;
    char buff[250];
    uint buff_len= sizeof(buff);

    if (!(current_global_status_var= (STATUS_VAR*)
          thd->alloc(sizeof(STATUS_VAR))))
      break;
    general_log_print(thd, command, NullS);
    status_var_increment(thd->status_var.com_stat[SQLCOM_SHOW_STATUS]);
    calc_sum_of_all_status(current_global_status_var);
    if (!(uptime= (ulong) (thd->start_time - server_start_time)))
      queries_per_second1000= 0;
    else
      queries_per_second1000= thd->query_id * LL(1000) / uptime;

    length= my_snprintf(buff, buff_len - 1,
                        "Uptime: %lu  Threads: %d  Questions: %lu  "
                        "Slow queries: %lu  Opens: %lu  Flush tables: %lu  "
                        "Open tables: %u  Queries per second avg: %u.%03u",
                        uptime,
                        (int) thread_count, (ulong) thd->query_id,
                        current_global_status_var->long_query_count,
                        current_global_status_var->opened_tables,
                        refresh_version,
                        cached_open_tables(),
                        (uint) (queries_per_second1000 / 1000),
                        (uint) (queries_per_second1000 % 1000));
#ifdef EMBEDDED_LIBRARY
    /* Store the buffer in permanent memory */
    my_ok(thd, 0, 0, buff);
#else
    (void) my_net_write(net, (uchar*) buff, length);
    (void) net_flush(net);
    thd->stmt_da->disable_status();
#endif
    break;
  }
  case COM_PING:
    status_var_increment(thd->status_var.com_other);
    my_ok(thd);				// Tell client we are alive
    break;
  case COM_PROCESS_INFO:
    status_var_increment(thd->status_var.com_stat[SQLCOM_SHOW_PROCESSLIST]);
    if (!thd->security_ctx->priv_user[0] &&
        check_global_access(thd, PROCESS_ACL))
      break;
    general_log_print(thd, command, NullS);
    mysqld_list_processes(thd,
			  thd->security_ctx->master_access & PROCESS_ACL ? 
			  NullS : thd->security_ctx->priv_user, 0);
    break;
  case COM_PROCESS_KILL:
  {
    status_var_increment(thd->status_var.com_stat[SQLCOM_KILL]);
    ulong id=(ulong) uint4korr(packet);
    sql_kill(thd,id, KILL_CONNECTION_HARD);
    break;
  }
  case COM_SET_OPTION:
  {
    status_var_increment(thd->status_var.com_stat[SQLCOM_SET_OPTION]);
    uint opt_command= uint2korr(packet);

    switch (opt_command) {
    case (int) MYSQL_OPTION_MULTI_STATEMENTS_ON:
      thd->client_capabilities|= CLIENT_MULTI_STATEMENTS;
      my_eof(thd);
      break;
    case (int) MYSQL_OPTION_MULTI_STATEMENTS_OFF:
      thd->client_capabilities&= ~CLIENT_MULTI_STATEMENTS;
      my_eof(thd);
      break;
    default:
      my_message(ER_UNKNOWN_COM_ERROR, ER(ER_UNKNOWN_COM_ERROR), MYF(0));
      break;
    }
    break;
  }
  case COM_DEBUG:
    status_var_increment(thd->status_var.com_other);
    if (check_global_access(thd, SUPER_ACL))
      break;					/* purecov: inspected */
    mysql_print_status();
    general_log_print(thd, command, NullS);
    my_eof(thd);
    break;
  case COM_SLEEP:
  case COM_CONNECT:				// Impossible here
  case COM_TIME:				// Impossible from client
  case COM_DELAYED_INSERT:
  case COM_END:
  default:
    my_message(ER_UNKNOWN_COM_ERROR, ER(ER_UNKNOWN_COM_ERROR), MYF(0));
    break;
  }
  DBUG_ASSERT(thd->derived_tables == NULL &&
              (thd->open_tables == NULL ||
               (thd->locked_tables_mode == LTM_LOCK_TABLES)));

  thd_proc_info(thd, "updating status");
  /* Finalize server status flags after executing a command. */
  thd->update_server_status();
  thd->protocol->end_statement();
  query_cache_end_of_result(thd);

  if (!thd->is_error() && !thd->killed_errno())
    mysql_audit_general(thd, MYSQL_AUDIT_GENERAL_RESULT, 0, 0);

  mysql_audit_general(thd, MYSQL_AUDIT_GENERAL_STATUS,
                      thd->stmt_da->is_error() ? thd->stmt_da->sql_errno() : 0,
                      command_name[command].str);

  thd->update_all_stats();

  log_slow_statement(thd);

  thd_proc_info(thd, "cleaning up");
  thd->reset_query();
  thd->command=COM_SLEEP;
  thd->set_time();
  dec_thread_running();
  thd_proc_info(thd, 0);
  thd->packet.shrink(thd->variables.net_buffer_length);	// Reclaim some memory
  free_root(thd->mem_root,MYF(MY_KEEP_PREALLOC));

#if defined(ENABLED_PROFILING)
  thd->profiling.finish_current_query();
#endif
  if (MYSQL_QUERY_DONE_ENABLED() || MYSQL_COMMAND_DONE_ENABLED())
  {
    int res __attribute__((unused));
    res= (int) thd->is_error();
    if (command == COM_QUERY)
    {
      MYSQL_QUERY_DONE(res);
    }
    MYSQL_COMMAND_DONE(res);
  }

  /* Check that some variables are reset properly */
  DBUG_ASSERT(thd->abort_on_warning == 0);
  DBUG_RETURN(error);
}


void log_slow_statement(THD *thd)
{
  DBUG_ENTER("log_slow_statement");

  /*
    The following should never be true with our current code base,
    but better to keep this here so we don't accidently try to log a
    statement in a trigger or stored function
  */
  if (unlikely(thd->in_sub_stmt))
    DBUG_VOID_RETURN;                           // Don't set time for sub stmt

  /* Follow the slow log filter configuration. */ 
  if (!thd->enable_slow_log ||
      (thd->variables.log_slow_filter
        && !(thd->variables.log_slow_filter & thd->query_plan_flags)))
    DBUG_VOID_RETURN; 
 
  if (((thd->server_status & SERVER_QUERY_WAS_SLOW) ||
       ((thd->server_status &
         (SERVER_QUERY_NO_INDEX_USED | SERVER_QUERY_NO_GOOD_INDEX_USED)) &&
        opt_log_queries_not_using_indexes &&
        !(sql_command_flags[thd->lex->sql_command] & CF_STATUS_COMMAND))) &&
      thd->examined_row_count >= thd->variables.min_examined_row_limit)
  {
    thd->status_var.long_query_count++;
    /*
      If rate limiting of slow log writes is enabled, decide whether to log
      this query to the log or not.
    */ 
    if (thd->variables.log_slow_rate_limit > 1 &&
        (global_query_id % thd->variables.log_slow_rate_limit) != 0)
      DBUG_VOID_RETURN;

    thd_proc_info(thd, "logging slow query");
    slow_log_print(thd, thd->query(), thd->query_length(), 
                   thd->utime_after_query);
    thd_proc_info(thd, 0);
  }
  DBUG_VOID_RETURN;
}


/**
  Create a TABLE_LIST object for an INFORMATION_SCHEMA table.

    This function is used in the parser to convert a SHOW or DESCRIBE
    table_name command to a SELECT from INFORMATION_SCHEMA.
    It prepares a SELECT_LEX and a TABLE_LIST object to represent the
    given command as a SELECT parse tree.

  @param thd              thread handle
  @param lex              current lex
  @param table_ident      table alias if it's used
  @param schema_table_idx the type of the INFORMATION_SCHEMA table to be
                          created

  @note
    Due to the way this function works with memory and LEX it cannot
    be used outside the parser (parse tree transformations outside
    the parser break PS and SP).

  @retval
    0                 success
  @retval
    1                 out of memory or SHOW commands are not allowed
                      in this version of the server.
*/

int prepare_schema_table(THD *thd, LEX *lex, Table_ident *table_ident,
                         enum enum_schema_tables schema_table_idx)
{
  SELECT_LEX *schema_select_lex= NULL;
  DBUG_ENTER("prepare_schema_table");

  switch (schema_table_idx) {
  case SCH_SCHEMATA:
#if defined(DONT_ALLOW_SHOW_COMMANDS)
    my_message(ER_NOT_ALLOWED_COMMAND,
               ER(ER_NOT_ALLOWED_COMMAND), MYF(0));   /* purecov: inspected */
    DBUG_RETURN(1);
#else
    break;
#endif

  case SCH_TABLE_NAMES:
  case SCH_TABLES:
  case SCH_VIEWS:
  case SCH_TRIGGERS:
  case SCH_EVENTS:
#ifdef DONT_ALLOW_SHOW_COMMANDS
    my_message(ER_NOT_ALLOWED_COMMAND,
               ER(ER_NOT_ALLOWED_COMMAND), MYF(0)); /* purecov: inspected */
    DBUG_RETURN(1);
#else
    {
      LEX_STRING db;
      size_t dummy;
      if (lex->select_lex.db == NULL &&
          lex->copy_db_to(&lex->select_lex.db, &dummy))
      {
        DBUG_RETURN(1);
      }
      schema_select_lex= new SELECT_LEX();
      db.str= schema_select_lex->db= lex->select_lex.db;
      schema_select_lex->table_list.first= NULL;
      db.length= strlen(db.str);

      if (check_db_name(&db))
      {
        my_error(ER_WRONG_DB_NAME, MYF(0), db.str);
        DBUG_RETURN(1);
      }
      break;
    }
#endif
  case SCH_COLUMNS:
  case SCH_STATISTICS:
  {
#ifdef DONT_ALLOW_SHOW_COMMANDS
    my_message(ER_NOT_ALLOWED_COMMAND,
               ER(ER_NOT_ALLOWED_COMMAND), MYF(0)); /* purecov: inspected */
    DBUG_RETURN(1);
#else
    DBUG_ASSERT(table_ident);
    TABLE_LIST **query_tables_last= lex->query_tables_last;
    schema_select_lex= new SELECT_LEX();
    /* 'parent_lex' is used in init_query() so it must be before it. */
    schema_select_lex->parent_lex= lex;
    schema_select_lex->init_query();
    if (!schema_select_lex->add_table_to_list(thd, table_ident, 0, 0, TL_READ,
                                              MDL_SHARED_READ))
      DBUG_RETURN(1);
    lex->query_tables_last= query_tables_last;
    break;
  }
#endif
  case SCH_PROFILES:
    /* 
      Mark this current profiling record to be discarded.  We don't
      wish to have SHOW commands show up in profiling.
    */
#if defined(ENABLED_PROFILING)
    thd->profiling.discard_current_query();
#endif
    break;
  case SCH_USER_STATS:
  case SCH_CLIENT_STATS:
    if (check_global_access(thd, SUPER_ACL | PROCESS_ACL, true))
      DBUG_RETURN(1);
  case SCH_TABLE_STATS:
  case SCH_INDEX_STATS:
  case SCH_OPEN_TABLES:
  case SCH_VARIABLES:
  case SCH_STATUS:
  case SCH_PROCEDURES:
  case SCH_CHARSETS:
  case SCH_ENGINES:
  case SCH_COLLATIONS:
  case SCH_COLLATION_CHARACTER_SET_APPLICABILITY:
  case SCH_USER_PRIVILEGES:
  case SCH_SCHEMA_PRIVILEGES:
  case SCH_TABLE_PRIVILEGES:
  case SCH_COLUMN_PRIVILEGES:
  case SCH_TABLE_CONSTRAINTS:
  case SCH_KEY_COLUMN_USAGE:
  default:
    break;
  }
  
  SELECT_LEX *select_lex= lex->current_select;
  if (make_schema_select(thd, select_lex, schema_table_idx))
  {
    DBUG_RETURN(1);
  }
  TABLE_LIST *table_list= select_lex->table_list.first;
  table_list->schema_select_lex= schema_select_lex;
  table_list->schema_table_reformed= 1;
  DBUG_RETURN(0);
}


/**
  Read query from packet and store in thd->query.
  Used in COM_QUERY and COM_STMT_PREPARE.

    Sets the following THD variables:
  - query
  - query_length

  @retval
    FALSE ok
  @retval
    TRUE  error;  In this case thd->fatal_error is set
*/

bool alloc_query(THD *thd, const char *packet, uint packet_length)
{
  char *query;
  /* Remove garbage at start and end of query */
  while (packet_length > 0 && my_isspace(thd->charset(), packet[0]))
  {
    packet++;
    packet_length--;
  }
  const char *pos= packet + packet_length;     // Point at end null
  while (packet_length > 0 &&
	 (pos[-1] == ';' || my_isspace(thd->charset() ,pos[-1])))
  {
    pos--;
    packet_length--;
  }
  /* We must allocate some extra memory for query cache 

    The query buffer layout is:
       buffer :==
            <statement>   The input statement(s)
            '\0'          Terminating null char  (1 byte)
            <length>      Length of following current database name (size_t)
            <db_name>     Name of current database
            <flags>       Flags struct
  */
  if (! (query= (char*) thd->memdup_w_gap(packet,
                                          packet_length,
                                          1 + thd->db_length +
                                          QUERY_CACHE_DB_LENGTH_SIZE +
                                          QUERY_CACHE_FLAGS_SIZE)))
      return TRUE;
  query[packet_length]= '\0';
  /*
    Space to hold the name of the current database is allocated.  We
    also store this length, in case current database is changed during
    execution.  We might need to reallocate the 'query' buffer
  */
  int2store(query + packet_length + 1, thd->db_length);
    
  thd->set_query(query, packet_length);

  /* Reclaim some memory */
  thd->packet.shrink(thd->variables.net_buffer_length);
  thd->convert_buffer.shrink(thd->variables.net_buffer_length);

  return FALSE;
}

static void reset_one_shot_variables(THD *thd) 
{
  thd->variables.character_set_client=
    global_system_variables.character_set_client;
  thd->variables.collation_connection=
    global_system_variables.collation_connection;
  thd->variables.collation_database=
    global_system_variables.collation_database;
  thd->variables.collation_server=
    global_system_variables.collation_server;
  thd->update_charset();
  thd->variables.time_zone=
    global_system_variables.time_zone;
  thd->variables.lc_time_names= &my_locale_en_US;
  thd->one_shot_set= 0;
}


static
bool sp_process_definer(THD *thd)
{
  DBUG_ENTER("sp_process_definer");

  LEX *lex= thd->lex;

  /*
    If the definer is not specified, this means that CREATE-statement missed
    DEFINER-clause. DEFINER-clause can be missed in two cases:

      - The user submitted a statement w/o the clause. This is a normal
        case, we should assign CURRENT_USER as definer.

      - Our slave received an updated from the master, that does not
        replicate definer for stored rountines. We should also assign
        CURRENT_USER as definer here, but also we should mark this routine
        as NON-SUID. This is essential for the sake of backward
        compatibility.

        The problem is the slave thread is running under "special" user (@),
        that actually does not exist. In the older versions we do not fail
        execution of a stored routine if its definer does not exist and
        continue the execution under the authorization of the invoker
        (BUG#13198). And now if we try to switch to slave-current-user (@),
        we will fail.

        Actually, this leads to the inconsistent state of master and
        slave (different definers, different SUID behaviour), but it seems,
        this is the best we can do.
  */

  if (!lex->definer)
  {
    Query_arena original_arena;
    Query_arena *ps_arena= thd->activate_stmt_arena_if_needed(&original_arena);

    lex->definer= create_default_definer(thd);

    if (ps_arena)
      thd->restore_active_arena(ps_arena, &original_arena);

    /* Error has been already reported. */
    if (lex->definer == NULL)
      DBUG_RETURN(TRUE);

    if (thd->slave_thread && lex->sphead)
      lex->sphead->m_chistics->suid= SP_IS_NOT_SUID;
  }
  else
  {
    /*
      If the specified definer differs from the current user, we
      should check that the current user has SUPER privilege (in order
      to create a stored routine under another user one must have
      SUPER privilege).
    */
    if ((strcmp(lex->definer->user.str, thd->security_ctx->priv_user) ||
         my_strcasecmp(system_charset_info, lex->definer->host.str,
                       thd->security_ctx->priv_host)) &&
        check_global_access(thd, SUPER_ACL, true))
    {
      my_error(ER_SPECIFIC_ACCESS_DENIED_ERROR, MYF(0), "SUPER");
      DBUG_RETURN(TRUE);
    }
  }

  /* Check that the specified definer exists. Emit a warning if not. */

#ifndef NO_EMBEDDED_ACCESS_CHECKS
  if (!is_acl_user(lex->definer->host.str, lex->definer->user.str))
  {
    push_warning_printf(thd,
                        MYSQL_ERROR::WARN_LEVEL_NOTE,
                        ER_NO_SUCH_USER,
                        ER(ER_NO_SUCH_USER),
                        lex->definer->user.str,
                        lex->definer->host.str);
  }
#endif /* NO_EMBEDDED_ACCESS_CHECKS */

  DBUG_RETURN(FALSE);
}


/**
  Auxiliary call that opens and locks tables for LOCK TABLES statement
  and initializes the list of locked tables.

  @param thd     Thread context.
  @param tables  List of tables to be locked.

  @return FALSE in case of success, TRUE in case of error.
*/

static bool lock_tables_open_and_lock_tables(THD *thd, TABLE_LIST *tables)
{
  Lock_tables_prelocking_strategy lock_tables_prelocking_strategy;
  uint counter;
  TABLE_LIST *table;

  thd->in_lock_tables= 1;

  if (open_tables(thd, &tables, &counter, 0, &lock_tables_prelocking_strategy))
    goto err;

  /*
    We allow to change temporary tables even if they were locked for read
    by LOCK TABLES. To avoid a discrepancy between lock acquired at LOCK
    TABLES time and by the statement which is later executed under LOCK TABLES
    we ensure that for temporary tables we always request a write lock (such
    discrepancy can cause problems for the storage engine).
    We don't set TABLE_LIST::lock_type in this case as this might result in
    extra warnings from THD::decide_logging_format() even though binary logging
    is totally irrelevant for LOCK TABLES.
  */
  for (table= tables; table; table= table->next_global)
    if (!table->placeholder() && table->table->s->tmp_table)
      table->table->reginfo.lock_type= TL_WRITE;

  if (lock_tables(thd, tables, counter, 0) ||
      thd->locked_tables_list.init_locked_tables(thd))
    goto err;

  thd->in_lock_tables= 0;

  return FALSE;

err:
  thd->in_lock_tables= 0;

  trans_rollback_stmt(thd);
  /*
    Need to end the current transaction, so the storage engine (InnoDB)
    can free its locks if LOCK TABLES locked some tables before finding
    that it can't lock a table in its list
  */
  trans_rollback(thd);
  /* Close tables and release metadata locks. */
  close_thread_tables(thd);
  DBUG_ASSERT(!thd->locked_tables_mode);
  thd->mdl_context.release_transactional_locks();
  return TRUE;
}


/**
  Execute command saved in thd and lex->sql_command.

  @param thd                       Thread handle

  @todo
    - Invalidate the table in the query cache if something changed
    after unlocking when changes become visible.
    TODO: this is workaround. right way will be move invalidating in
    the unlock procedure.
    - TODO: use check_change_password()

  @retval
    FALSE       OK
  @retval
    TRUE        Error
*/

int
mysql_execute_command(THD *thd)
{
  int res= FALSE;
  int  up_result= 0;
  LEX  *lex= thd->lex;
  /* first SELECT_LEX (have special meaning for many of non-SELECTcommands) */
  SELECT_LEX *select_lex= &lex->select_lex;
  /* first table of first SELECT_LEX */
  TABLE_LIST *first_table= select_lex->table_list.first;
  /* list of all tables in query */
  TABLE_LIST *all_tables;
  /* most outer SELECT_LEX_UNIT of query */
  SELECT_LEX_UNIT *unit= &lex->unit;
#ifdef HAVE_REPLICATION
  /* have table map for update for multi-update statement (BUG#37051) */
  bool have_table_map_for_update= FALSE;
#endif
  DBUG_ENTER("mysql_execute_command");
#ifdef WITH_PARTITION_STORAGE_ENGINE
  thd->work_part_info= 0;
#endif

  DBUG_ASSERT(thd->transaction.stmt.is_empty() || thd->in_sub_stmt);
  /*
    Each statement or replication event which might produce deadlock
    should handle transaction rollback on its own. So by the start of
    the next statement transaction rollback request should be fulfilled
    already.
  */
  DBUG_ASSERT(! thd->transaction_rollback_request || thd->in_sub_stmt);
  /*
    In many cases first table of main SELECT_LEX have special meaning =>
    check that it is first table in global list and relink it first in 
    queries_tables list if it is necessary (we need such relinking only
    for queries with subqueries in select list, in this case tables of
    subqueries will go to global list first)

    all_tables will differ from first_table only if most upper SELECT_LEX
    do not contain tables.

    Because of above in place where should be at least one table in most
    outer SELECT_LEX we have following check:
    DBUG_ASSERT(first_table == all_tables);
    DBUG_ASSERT(first_table == all_tables && first_table != 0);
  */
  lex->first_lists_tables_same();
  /* should be assigned after making first tables same */
  all_tables= lex->query_tables;
  /* set context for commands which do not use setup_tables */
  select_lex->
    context.resolve_in_table_list_only(select_lex->
                                       table_list.first);

  /*
    Reset warning count for each query that uses tables
    A better approach would be to reset this for any commands
    that is not a SHOW command or a select that only access local
    variables, but for now this is probably good enough.
  */
  if ((sql_command_flags[lex->sql_command] & CF_DIAGNOSTIC_STMT) != 0)
    thd->warning_info->set_read_only(TRUE);
  else
  {
    thd->warning_info->set_read_only(FALSE);
    if (all_tables)
      thd->warning_info->opt_clear_warning_info(thd->query_id);
  }

#ifdef HAVE_REPLICATION
  if (unlikely(thd->slave_thread))
  {
    if (lex->sql_command == SQLCOM_DROP_TRIGGER)
    {
      /*
        When dropping a trigger, we need to load its table name
        before checking slave filter rules.
      */
      add_table_for_trigger(thd, thd->lex->spname, 1, &all_tables);
      
      if (!all_tables)
      {
        /*
          If table name cannot be loaded,
          it means the trigger does not exists possibly because
          CREATE TRIGGER was previously skipped for this trigger
          according to slave filtering rules.
          Returning success without producing any errors in this case.
        */
        DBUG_RETURN(0);
      }
      
      // force searching in slave.cc:tables_ok() 
      all_tables->updating= 1;
    }

    /*
      For fix of BUG#37051, the master stores the table map for update
      in the Query_log_event, and the value is assigned to
      thd->variables.table_map_for_update before executing the update
      query.

      If thd->variables.table_map_for_update is set, then we are
      replicating from a new master, we can use this value to apply
      filter rules without opening all the tables. However If
      thd->variables.table_map_for_update is not set, then we are
      replicating from an old master, so we just skip this and
      continue with the old method. And of course, the bug would still
      exist for old masters.
    */
    if (lex->sql_command == SQLCOM_UPDATE_MULTI &&
        thd->table_map_for_update)
    {
      have_table_map_for_update= TRUE;
      table_map table_map_for_update= thd->table_map_for_update;
      uint nr= 0;
      TABLE_LIST *table;
      for (table=all_tables; table; table=table->next_global, nr++)
      {
        if (table_map_for_update & ((table_map)1 << nr))
          table->updating= TRUE;
        else
          table->updating= FALSE;
      }

      if (all_tables_not_ok(thd, all_tables))
      {
        /* we warn the slave SQL thread */
        my_message(ER_SLAVE_IGNORED_TABLE, ER(ER_SLAVE_IGNORED_TABLE), MYF(0));
        if (thd->one_shot_set)
          reset_one_shot_variables(thd);
        DBUG_RETURN(0);
      }
      
      for (table=all_tables; table; table=table->next_global)
        table->updating= TRUE;
    }
    
    /*
      Check if statment should be skipped because of slave filtering
      rules

      Exceptions are:
      - UPDATE MULTI: For this statement, we want to check the filtering
        rules later in the code
      - SET: we always execute it (Not that many SET commands exists in
        the binary log anyway -- only 4.1 masters write SET statements,
	in 5.0 there are no SET statements in the binary log)
      - DROP TEMPORARY TABLE IF EXISTS: we always execute it (otherwise we
        have stale files on slave caused by exclusion of one tmp table).
    */
    if (!(lex->sql_command == SQLCOM_UPDATE_MULTI) &&
	!(lex->sql_command == SQLCOM_SET_OPTION) &&
	!(lex->sql_command == SQLCOM_DROP_TABLE &&
          lex->drop_temporary && lex->drop_if_exists) &&
        all_tables_not_ok(thd, all_tables))
    {
      /* we warn the slave SQL thread */
      my_message(ER_SLAVE_IGNORED_TABLE, ER(ER_SLAVE_IGNORED_TABLE), MYF(0));
      if (thd->one_shot_set)
      {
        /*
          It's ok to check thd->one_shot_set here:

          The charsets in a MySQL 5.0 slave can change by both a binlogged
          SET ONE_SHOT statement and the event-internal charset setting, 
          and these two ways to change charsets do not seems to work
          together.

          At least there seems to be problems in the rli cache for
          charsets if we are using ONE_SHOT.  Note that this is normally no
          problem because either the >= 5.0 slave reads a 4.1 binlog (with
          ONE_SHOT) *or* or 5.0 binlog (without ONE_SHOT) but never both."
        */
        reset_one_shot_variables(thd);
      }
      DBUG_RETURN(0);
    }
    /* 
       Execute deferred events first
    */
    if (slave_execute_deferred_events(thd))
      DBUG_RETURN(-1);
  }
  else
  {
#endif /* HAVE_REPLICATION */
    /*
      When option readonly is set deny operations which change non-temporary
      tables. Except for the replication thread and the 'super' users.
    */
    if (deny_updates_if_read_only_option(thd, all_tables))
    {
      my_error(ER_OPTION_PREVENTS_STATEMENT, MYF(0), "--read-only");
      DBUG_RETURN(-1);
    }
#ifdef HAVE_REPLICATION
  } /* endif unlikely slave */
#endif

  status_var_increment(thd->status_var.com_stat[lex->sql_command]);
  thd->progress.report_to_client= test(sql_command_flags[lex->sql_command] &
                                       CF_REPORT_PROGRESS);

  DBUG_ASSERT(thd->transaction.stmt.modified_non_trans_table == FALSE);

  /*
    End a active transaction so that this command will have it's
    own transaction and will also sync the binary log. If a DDL is
    not run in it's own transaction it may simply never appear on
    the slave in case the outside transaction rolls back.
  */
  if (stmt_causes_implicit_commit(thd, CF_IMPLICT_COMMIT_BEGIN))
  {
    /*
      Note that this should never happen inside of stored functions
      or triggers as all such statements prohibited there.
    */
    DBUG_ASSERT(! thd->in_sub_stmt);
    /* Statement transaction still should not be started. */
    DBUG_ASSERT(thd->transaction.stmt.is_empty());
    /* Commit the normal transaction if one is active. */
    if (trans_commit_implicit(thd))
      goto error;
    /* Release metadata locks acquired in this transaction. */
    thd->mdl_context.release_transactional_locks();
  }

#ifndef DBUG_OFF
  if (lex->sql_command != SQLCOM_SET_OPTION)
    DEBUG_SYNC(thd,"before_execute_sql_command");
#endif

  switch (lex->sql_command) {

  case SQLCOM_SHOW_EVENTS:
#ifndef HAVE_EVENT_SCHEDULER
    my_error(ER_NOT_SUPPORTED_YET, MYF(0), "embedded server");
    break;
#endif
  case SQLCOM_SHOW_STATUS_PROC:
  case SQLCOM_SHOW_STATUS_FUNC:
    if ((res= check_table_access(thd, SELECT_ACL, all_tables, FALSE,
                                  UINT_MAX, FALSE)))
      goto error;
    res= execute_sqlcom_select(thd, all_tables);
    break;
  case SQLCOM_SHOW_STATUS:
  {
    execute_show_status(thd, all_tables);
    break;
  }
  case SQLCOM_SHOW_DATABASES:
  case SQLCOM_SHOW_TABLES:
  case SQLCOM_SHOW_TRIGGERS:
  case SQLCOM_SHOW_TABLE_STATUS:
  case SQLCOM_SHOW_OPEN_TABLES:
  case SQLCOM_SHOW_PLUGINS:
  case SQLCOM_SHOW_FIELDS:
  case SQLCOM_SHOW_KEYS:
  case SQLCOM_SHOW_VARIABLES:
  case SQLCOM_SHOW_CHARSETS:
  case SQLCOM_SHOW_COLLATIONS:
  case SQLCOM_SHOW_STORAGE_ENGINES:
  case SQLCOM_SHOW_PROFILE:
  case SQLCOM_SHOW_CLIENT_STATS:
  case SQLCOM_SHOW_USER_STATS:
  case SQLCOM_SHOW_TABLE_STATS:
  case SQLCOM_SHOW_INDEX_STATS:
  case SQLCOM_SELECT:
  {
    thd->status_var.last_query_cost= 0.0;

    /*
      lex->exchange != NULL implies SELECT .. INTO OUTFILE and this
      requires FILE_ACL access.
    */
    ulong privileges_requested= lex->exchange ? SELECT_ACL | FILE_ACL :
      SELECT_ACL;

    if (all_tables)
      res= check_table_access(thd,
                              privileges_requested,
                              all_tables, FALSE, UINT_MAX, FALSE);
    else
      res= check_access(thd, privileges_requested, any_db, NULL, NULL, 0, 0);

    if (res)
      break;

    res= execute_sqlcom_select(thd, all_tables);
    break;
  }
case SQLCOM_PREPARE:
  {
    mysql_sql_stmt_prepare(thd);
    break;
  }
  case SQLCOM_EXECUTE:
  {
    mysql_sql_stmt_execute(thd);
    break;
  }
  case SQLCOM_DEALLOCATE_PREPARE:
  {
    mysql_sql_stmt_close(thd);
    break;
  }
  case SQLCOM_DO:
    if (check_table_access(thd, SELECT_ACL, all_tables, FALSE, UINT_MAX, FALSE)
        || open_and_lock_tables(thd, all_tables, TRUE, 0))
      goto error;

    res= mysql_do(thd, *lex->insert_list);
    break;

  case SQLCOM_EMPTY_QUERY:
    my_ok(thd);
    break;

  case SQLCOM_HELP:
    res= mysqld_help(thd,lex->help_arg);
    break;

#ifndef EMBEDDED_LIBRARY
  case SQLCOM_PURGE:
  {
    if (check_global_access(thd, SUPER_ACL))
      goto error;
    /* PURGE MASTER LOGS TO 'file' */
    res = purge_master_logs(thd, lex->to_log);
    break;
  }
  case SQLCOM_PURGE_BEFORE:
  {
    Item *it;

    if (check_global_access(thd, SUPER_ACL))
      goto error;
    /* PURGE MASTER LOGS BEFORE 'data' */
    it= (Item *)lex->value_list.head();
    if ((!it->fixed && it->fix_fields(lex->thd, &it)) ||
        it->check_cols(1))
    {
      my_error(ER_WRONG_ARGUMENTS, MYF(0), "PURGE LOGS BEFORE");
      goto error;
    }
    it= new Item_func_unix_timestamp(it);
    it->fix_fields(thd, &it);
    res = purge_master_logs_before_date(thd, (ulong)it->val_int());
    break;
  }
#endif
  case SQLCOM_SHOW_WARNS:
  {
    res= mysqld_show_warnings(thd, (ulong)
			      ((1L << (uint) MYSQL_ERROR::WARN_LEVEL_NOTE) |
			       (1L << (uint) MYSQL_ERROR::WARN_LEVEL_WARN) |
			       (1L << (uint) MYSQL_ERROR::WARN_LEVEL_ERROR)
			       ));
    break;
  }
  case SQLCOM_SHOW_ERRORS:
  {
    res= mysqld_show_warnings(thd, (ulong)
			      (1L << (uint) MYSQL_ERROR::WARN_LEVEL_ERROR));
    break;
  }
  case SQLCOM_SHOW_PROFILES:
  {
#if defined(ENABLED_PROFILING)
    thd->profiling.discard_current_query();
    res= thd->profiling.show_profiles();
    if (res)
      goto error;
#else
    my_error(ER_FEATURE_DISABLED, MYF(0), "SHOW PROFILES", "enable-profiling");
    goto error;
#endif
    break;
  }

#ifdef HAVE_REPLICATION
  case SQLCOM_SHOW_SLAVE_HOSTS:
  {
    if (check_global_access(thd, REPL_SLAVE_ACL))
      goto error;
    res = show_slave_hosts(thd);
    break;
  }
  case SQLCOM_SHOW_RELAYLOG_EVENTS: /* fall through */
  case SQLCOM_SHOW_BINLOG_EVENTS:
  {
    if (check_global_access(thd, REPL_SLAVE_ACL))
      goto error;
    res = mysql_show_binlog_events(thd);
    break;
  }
#endif

  case SQLCOM_ASSIGN_TO_KEYCACHE:
  {
    DBUG_ASSERT(first_table == all_tables && first_table != 0);
    if (check_access(thd, INDEX_ACL, first_table->db,
                     &first_table->grant.privilege,
                     &first_table->grant.m_internal,
                     0, 0))
      goto error;
    res= mysql_assign_to_keycache(thd, first_table, &lex->ident);
    break;
  }
  case SQLCOM_PRELOAD_KEYS:
  {
    DBUG_ASSERT(first_table == all_tables && first_table != 0);
    if (check_access(thd, INDEX_ACL, first_table->db,
                     &first_table->grant.privilege,
                     &first_table->grant.m_internal,
                     0, 0))
      goto error;
    res = mysql_preload_keys(thd, first_table);
    break;
  }
#ifdef HAVE_REPLICATION
  case SQLCOM_CHANGE_MASTER:
  {
    if (check_global_access(thd, SUPER_ACL))
      goto error;
    mysql_mutex_lock(&LOCK_active_mi);
    res = change_master(thd,active_mi);
    mysql_mutex_unlock(&LOCK_active_mi);
    break;
  }
  case SQLCOM_SHOW_SLAVE_STAT:
  {
    /* Accept one of two privileges */
    if (check_global_access(thd, SUPER_ACL | REPL_CLIENT_ACL))
      goto error;
    mysql_mutex_lock(&LOCK_active_mi);
    if (active_mi != NULL)
    {
      res = show_master_info(thd, active_mi);
    }
    else
    {
      push_warning(thd, MYSQL_ERROR::WARN_LEVEL_WARN,
                   WARN_NO_MASTER_INFO, ER(WARN_NO_MASTER_INFO));
      my_ok(thd);
    }
    mysql_mutex_unlock(&LOCK_active_mi);
    break;
  }
  case SQLCOM_SHOW_MASTER_STAT:
  {
    /* Accept one of two privileges */
    if (check_global_access(thd, SUPER_ACL | REPL_CLIENT_ACL))
      goto error;
    res = show_binlog_info(thd);
    break;
  }

#endif /* HAVE_REPLICATION */
  case SQLCOM_SHOW_ENGINE_STATUS:
    {
      if (check_global_access(thd, PROCESS_ACL))
        goto error;
      res = ha_show_status(thd, lex->create_info.db_type, HA_ENGINE_STATUS);
      break;
    }
  case SQLCOM_SHOW_ENGINE_MUTEX:
    {
      if (check_global_access(thd, PROCESS_ACL))
        goto error;
      res = ha_show_status(thd, lex->create_info.db_type, HA_ENGINE_MUTEX);
      break;
    }
  case SQLCOM_CREATE_TABLE:
  {
    DBUG_ASSERT(first_table == all_tables && first_table != 0);
    bool link_to_local;
    TABLE_LIST *create_table= first_table;
    TABLE_LIST *select_tables= lex->create_last_non_select_table->next_global;

    /*
      Code below (especially in mysql_create_table() and select_create
      methods) may modify HA_CREATE_INFO structure in LEX, so we have to
      use a copy of this structure to make execution prepared statement-
      safe. A shallow copy is enough as this code won't modify any memory
      referenced from this structure.
    */
    HA_CREATE_INFO create_info(lex->create_info);
    /*
      We need to copy alter_info for the same reasons of re-execution
      safety, only in case of Alter_info we have to do (almost) a deep
      copy.
    */
    Alter_info alter_info(lex->alter_info, thd->mem_root);

    if (thd->is_fatal_error)
    {
      /* If out of memory when creating a copy of alter_info. */
      res= 1;
      goto end_with_restore_list;
    }

    if ((res= create_table_precheck(thd, select_tables, create_table)))
      goto end_with_restore_list;

    /* Might have been updated in create_table_precheck */
    create_info.alias= create_table->alias;

#ifdef HAVE_READLINK
    /* Fix names if symlinked tables */
    if (append_file_to_dir(thd, &create_info.data_file_name,
			   create_table->table_name) ||
	append_file_to_dir(thd, &create_info.index_file_name,
			   create_table->table_name))
      goto end_with_restore_list;
#endif
    /*
      If no engine type was given, work out the default now
      rather than at parse-time.
    */
    if (!(create_info.used_fields & HA_CREATE_USED_ENGINE))
      create_info.db_type= ha_default_handlerton(thd);
    /*
      If we are using SET CHARSET without DEFAULT, add an implicit
      DEFAULT to not confuse old users. (This may change).
    */
    if ((create_info.used_fields &
	 (HA_CREATE_USED_DEFAULT_CHARSET | HA_CREATE_USED_CHARSET)) ==
	HA_CREATE_USED_CHARSET)
    {
      create_info.used_fields&= ~HA_CREATE_USED_CHARSET;
      create_info.used_fields|= HA_CREATE_USED_DEFAULT_CHARSET;
      create_info.default_table_charset= create_info.table_charset;
      create_info.table_charset= 0;
    }

#ifdef WITH_PARTITION_STORAGE_ENGINE
    {
      partition_info *part_info= thd->lex->part_info;
      if (part_info && !(part_info= thd->lex->part_info->get_clone()))
      {
        res= -1;
        goto end_with_restore_list;
      }
      thd->work_part_info= part_info;
    }
#endif

    /* Close any open handlers for the table. */
    mysql_ha_rm_tables(thd, create_table);

    if (select_lex->item_list.elements)		// With select
    {
      select_result *result;

      /*
        CREATE TABLE...IGNORE/REPLACE SELECT... can be unsafe, unless
        ORDER BY PRIMARY KEY clause is used in SELECT statement. We therefore
        use row based logging if mixed or row based logging is available.
        TODO: Check if the order of the output of the select statement is
        deterministic. Waiting for BUG#42415
      */
      if(lex->ignore)
        lex->set_stmt_unsafe(LEX::BINLOG_STMT_UNSAFE_CREATE_IGNORE_SELECT);
      
      if(lex->duplicates == DUP_REPLACE)
        lex->set_stmt_unsafe(LEX::BINLOG_STMT_UNSAFE_CREATE_REPLACE_SELECT);

      /*
        If:
        a) we inside an SP and there was NAME_CONST substitution,
        b) binlogging is on (STMT mode),
        c) we log the SP as separate statements
        raise a warning, as it may cause problems
        (see 'NAME_CONST issues' in 'Binary Logging of Stored Programs')
       */
      if (thd->query_name_consts && 
          mysql_bin_log.is_open() &&
          thd->variables.binlog_format == BINLOG_FORMAT_STMT &&
          !mysql_bin_log.is_query_in_union(thd, thd->query_id))
      {
        List_iterator_fast<Item> it(select_lex->item_list);
        Item *item;
        uint splocal_refs= 0;
        /* Count SP local vars in the top-level SELECT list */
        while ((item= it++))
        {
          if (item->is_splocal())
            splocal_refs++;
        }
        /*
          If it differs from number of NAME_CONST substitution applied,
          we may have a SOME_FUNC(NAME_CONST()) in the SELECT list,
          that may cause a problem with binary log (see BUG#35383),
          raise a warning. 
        */
        if (splocal_refs != thd->query_name_consts)
          push_warning(thd, 
                       MYSQL_ERROR::WARN_LEVEL_WARN,
                       ER_UNKNOWN_ERROR,
"Invoked routine ran a statement that may cause problems with "
"binary log, see 'NAME_CONST issues' in 'Binary Logging of Stored Programs' "
"section of the manual.");
      }
      
      select_lex->options|= SELECT_NO_UNLOCK;
      unit->set_limit(select_lex);

      /*
        Disable non-empty MERGE tables with CREATE...SELECT. Too
        complicated. See Bug #26379. Empty MERGE tables are read-only
        and don't allow CREATE...SELECT anyway.
      */
      if (create_info.used_fields & HA_CREATE_USED_UNION)
      {
        my_error(ER_WRONG_OBJECT, MYF(0), create_table->db,
                 create_table->table_name, "BASE TABLE");
        res= 1;
        goto end_with_restore_list;
      }

      res= open_and_lock_tables(thd, lex->query_tables, TRUE, 0);
      if (res)
      {
        /* Got error or warning. Set res to 1 if error */
        if (!(res= thd->is_error()))
          my_ok(thd);                           // CREATE ... IF NOT EXISTS
      }
      else
      {
        /* The table already exists */
        if (create_table->table)
        {
          if (create_info.options & HA_LEX_CREATE_IF_NOT_EXISTS)
          {
            push_warning_printf(thd, MYSQL_ERROR::WARN_LEVEL_NOTE,
                                ER_TABLE_EXISTS_ERROR,
                                ER(ER_TABLE_EXISTS_ERROR),
                                create_info.alias);
            my_ok(thd);
          }
          else
          {
            my_error(ER_TABLE_EXISTS_ERROR, MYF(0), create_info.alias);
            res= 1;
          }
          goto end_with_restore_list;
        }

        /*
          Remove target table from main select and name resolution
          context. This can't be done earlier as it will break view merging in
          statements like "CREATE TABLE IF NOT EXISTS existing_view SELECT".
        */
        lex->unlink_first_table(&link_to_local);

        /* So that CREATE TEMPORARY TABLE gets to binlog at commit/rollback */
        if (create_info.options & HA_LEX_CREATE_TMP_TABLE)
          thd->variables.option_bits|= OPTION_KEEP_LOG;

        /*
          select_create is currently not re-execution friendly and
          needs to be created for every execution of a PS/SP.
        */
        if ((result= new select_create(create_table,
                                       &create_info,
                                       &alter_info,
                                       select_lex->item_list,
                                       lex->duplicates,
                                       lex->ignore,
                                       select_tables)))
        {
          /*
            CREATE from SELECT give its SELECT_LEX for SELECT,
            and item_list belong to SELECT
          */
          res= handle_select(thd, lex, result, 0);
          delete result;
        }

        lex->link_first_table_back(create_table, link_to_local);
      }
    }
    else
    {
      /* So that CREATE TEMPORARY TABLE gets to binlog at commit/rollback */
      if (create_info.options & HA_LEX_CREATE_TMP_TABLE)
        thd->variables.option_bits|= OPTION_KEEP_LOG;
      /* regular create */
      if (create_info.options & HA_LEX_CREATE_TABLE_LIKE)
      {
        /* CREATE TABLE ... LIKE ... */
        res= mysql_create_like_table(thd, create_table, select_tables,
                                     &create_info);
      }
      else
      {
        /* Regular CREATE TABLE */
        res= mysql_create_table(thd, create_table,
                                &create_info, &alter_info);
      }
      if (!res)
        my_ok(thd);
    }

end_with_restore_list:
    break;
  }
  case SQLCOM_CREATE_INDEX:
    /* Fall through */
  case SQLCOM_DROP_INDEX:
  /*
    CREATE INDEX and DROP INDEX are implemented by calling ALTER
    TABLE with proper arguments.

    In the future ALTER TABLE will notice that the request is to
    only add indexes and create these one by one for the existing
    table without having to do a full rebuild.
  */
  {
    /* Prepare stack copies to be re-execution safe */
    HA_CREATE_INFO create_info;
    Alter_info alter_info(lex->alter_info, thd->mem_root);

    if (thd->is_fatal_error) /* out of memory creating a copy of alter_info */
      goto error;

    DBUG_ASSERT(first_table == all_tables && first_table != 0);
    if (check_one_table_access(thd, INDEX_ACL, all_tables))
      goto error; /* purecov: inspected */
    /*
      Currently CREATE INDEX or DROP INDEX cause a full table rebuild
      and thus classify as slow administrative statements just like
      ALTER TABLE.
    */
    thd->enable_slow_log= opt_log_slow_admin_statements;
    thd->query_plan_flags|= QPLAN_ADMIN;

    bzero((char*) &create_info, sizeof(create_info));
    create_info.db_type= 0;
    create_info.row_type= ROW_TYPE_NOT_USED;
    create_info.default_table_charset= thd->variables.collation_database;

    res= mysql_alter_table(thd, first_table->db, first_table->table_name,
                           &create_info, first_table, &alter_info,
                           0, (ORDER*) 0, 0, 0);
    break;
  }
#ifdef HAVE_REPLICATION
  case SQLCOM_SLAVE_START:
  {
    mysql_mutex_lock(&LOCK_active_mi);
    start_slave(thd,active_mi,1 /* net report*/);
    mysql_mutex_unlock(&LOCK_active_mi);
    break;
  }
  case SQLCOM_SLAVE_STOP:
  /*
    If the client thread has locked tables, a deadlock is possible.
    Assume that
    - the client thread does LOCK TABLE t READ.
    - then the master updates t.
    - then the SQL slave thread wants to update t,
      so it waits for the client thread because t is locked by it.
    - then the client thread does SLAVE STOP.
      SLAVE STOP waits for the SQL slave thread to terminate its
      update t, which waits for the client thread because t is locked by it.
    To prevent that, refuse SLAVE STOP if the
    client thread has locked tables
  */
  if (thd->locked_tables_mode ||
      thd->in_active_multi_stmt_transaction() || thd->global_read_lock.is_acquired())
  {
    my_message(ER_LOCK_OR_ACTIVE_TRANSACTION,
               ER(ER_LOCK_OR_ACTIVE_TRANSACTION), MYF(0));
    goto error;
  }
  {
    mysql_mutex_lock(&LOCK_active_mi);
    stop_slave(thd,active_mi,1/* net report*/);
    mysql_mutex_unlock(&LOCK_active_mi);
    break;
  }
#endif /* HAVE_REPLICATION */

  case SQLCOM_RENAME_TABLE:
  {
    if (execute_rename_table(thd, first_table, all_tables))
      goto error;
    break;
  }
#ifndef EMBEDDED_LIBRARY
  case SQLCOM_SHOW_BINLOGS:
#ifdef DONT_ALLOW_SHOW_COMMANDS
    my_message(ER_NOT_ALLOWED_COMMAND, ER(ER_NOT_ALLOWED_COMMAND),
               MYF(0)); /* purecov: inspected */
    goto error;
#else
    {
      if (check_global_access(thd, SUPER_ACL | REPL_CLIENT_ACL))
	goto error;
      res = show_binlogs(thd);
      break;
    }
#endif
#endif /* EMBEDDED_LIBRARY */
  case SQLCOM_SHOW_CREATE:
    DBUG_ASSERT(first_table == all_tables && first_table != 0);
#ifdef DONT_ALLOW_SHOW_COMMANDS
    my_message(ER_NOT_ALLOWED_COMMAND, ER(ER_NOT_ALLOWED_COMMAND),
               MYF(0)); /* purecov: inspected */
    goto error;
#else
    {
     /*
        Access check:
        SHOW CREATE TABLE require any privileges on the table level (ie
        effecting all columns in the table).
        SHOW CREATE VIEW require the SHOW_VIEW and SELECT ACLs on the table
        level.
        NOTE: SHOW_VIEW ACL is checked when the view is created.
      */

      DBUG_PRINT("debug", ("lex->only_view: %d, table: %s.%s",
                           lex->only_view,
                           first_table->db, first_table->table_name));
      if (lex->only_view)
      {
        if (check_table_access(thd, SELECT_ACL, first_table, FALSE, 1, FALSE))
        {
          DBUG_PRINT("debug", ("check_table_access failed"));
          my_error(ER_TABLEACCESS_DENIED_ERROR, MYF(0),
                  "SHOW", thd->security_ctx->priv_user,
                  thd->security_ctx->host_or_ip, first_table->alias);
          goto error;
        }
        DBUG_PRINT("debug", ("check_table_access succeeded"));

        /* Ignore temporary tables if this is "SHOW CREATE VIEW" */
        first_table->open_type= OT_BASE_ONLY;

      }
      else
      {
        /*
          The fact that check_some_access() returned FALSE does not mean that
          access is granted. We need to check if first_table->grant.privilege
          contains any table-specific privilege.
        */
        DBUG_PRINT("debug", ("first_table->grant.privilege: %lx",
                             first_table->grant.privilege));
        if (check_some_access(thd, SHOW_CREATE_TABLE_ACLS, first_table) ||
            (first_table->grant.privilege & SHOW_CREATE_TABLE_ACLS) == 0)
        {
          my_error(ER_TABLEACCESS_DENIED_ERROR, MYF(0),
                  "SHOW", thd->security_ctx->priv_user,
                  thd->security_ctx->host_or_ip, first_table->alias);
          goto error;
        }
      }

      /* Access is granted. Execute the command.  */
      res= mysqld_show_create(thd, first_table);
      break;
    }
#endif
  case SQLCOM_CHECKSUM:
  {
    DBUG_ASSERT(first_table == all_tables && first_table != 0);
    if (check_table_access(thd, SELECT_ACL, all_tables,
                           FALSE, UINT_MAX, FALSE))
      goto error; /* purecov: inspected */

    res = mysql_checksum_table(thd, first_table, &lex->check_opt);
    break;
  }
  case SQLCOM_UPDATE:
  {
    ha_rows found= 0, updated= 0;
    DBUG_ASSERT(first_table == all_tables && first_table != 0);
    if (update_precheck(thd, all_tables))
      break;

    /*
      UPDATE IGNORE can be unsafe. We therefore use row based
      logging if mixed or row based logging is available.
      TODO: Check if the order of the output of the select statement is
      deterministic. Waiting for BUG#42415
    */
    if (lex->ignore)
      lex->set_stmt_unsafe(LEX::BINLOG_STMT_UNSAFE_UPDATE_IGNORE);

    DBUG_ASSERT(select_lex->offset_limit == 0);
    unit->set_limit(select_lex);
    MYSQL_UPDATE_START(thd->query());
    res= (up_result= mysql_update(thd, all_tables,
                                  select_lex->item_list,
                                  lex->value_list,
                                  select_lex->where,
                                  select_lex->order_list.elements,
                                  select_lex->order_list.first,
                                  unit->select_limit_cnt,
                                  lex->duplicates, lex->ignore,
                                  &found, &updated));
    MYSQL_UPDATE_DONE(res, found, updated);
    /* mysql_update return 2 if we need to switch to multi-update */
    if (up_result != 2)
      break;
    /* Fall through */
  }
  case SQLCOM_UPDATE_MULTI:
  {
    DBUG_ASSERT(first_table == all_tables && first_table != 0);
    /* if we switched from normal update, rights are checked */
    if (up_result != 2)
    {
      if ((res= multi_update_precheck(thd, all_tables)))
        break;
    }
    else
      res= 0;

    res= mysql_multi_update_prepare(thd);

#ifdef HAVE_REPLICATION
    /* Check slave filtering rules */
    if (unlikely(thd->slave_thread && !have_table_map_for_update))
    {
      if (all_tables_not_ok(thd, all_tables))
      {
        if (res!= 0)
        {
          res= 0;             /* don't care of prev failure  */
          thd->clear_error(); /* filters are of highest prior */
        }
        /* we warn the slave SQL thread */
        my_error(ER_SLAVE_IGNORED_TABLE, MYF(0));
        break;
      }
      if (res)
        break;
    }
    else
    {
#endif /* HAVE_REPLICATION */
      if (res)
        break;
      if (opt_readonly &&
	  !(thd->security_ctx->master_access & SUPER_ACL) &&
	  some_non_temp_table_to_be_updated(thd, all_tables))
      {
	my_error(ER_OPTION_PREVENTS_STATEMENT, MYF(0), "--read-only");
	break;
      }
#ifdef HAVE_REPLICATION
    }  /* unlikely */
#endif
    {
      multi_update *result_obj;
      MYSQL_MULTI_UPDATE_START(thd->query());
      res= mysql_multi_update(thd, all_tables,
                              &select_lex->item_list,
                              &lex->value_list,
                              select_lex->where,
                              select_lex->options,
                              lex->duplicates,
                              lex->ignore,
                              unit,
                              select_lex,
                              &result_obj);
      if (result_obj)
      {
        MYSQL_MULTI_UPDATE_DONE(res, result_obj->num_found(),
                                result_obj->num_updated());
        res= FALSE; /* Ignore errors here */
        delete result_obj;
      }
      else
      {
        MYSQL_MULTI_UPDATE_DONE(1, 0, 0);
      }
    }
    break;
  }
  case SQLCOM_REPLACE:
#ifndef DBUG_OFF
    if (mysql_bin_log.is_open())
    {
      /*
        Generate an incident log event before writing the real event
        to the binary log.  We put this event is before the statement
        since that makes it simpler to check that the statement was
        not executed on the slave (since incidents usually stop the
        slave).

        Observe that any row events that are generated will be
        generated before.

        This is only for testing purposes and will not be present in a
        release build.
      */

      Incident incident= INCIDENT_NONE;
      DBUG_PRINT("debug", ("Just before generate_incident()"));
      DBUG_EXECUTE_IF("incident_database_resync_on_replace",
                      incident= INCIDENT_LOST_EVENTS;);
      if (incident)
      {
        Incident_log_event ev(thd, incident);
        (void) mysql_bin_log.write(&ev);        /* error is ignored */
        if (mysql_bin_log.rotate_and_purge(true))
        {
          res= 1;
          break;
        }
      }
      DBUG_PRINT("debug", ("Just after generate_incident()"));
    }
#endif
  case SQLCOM_INSERT:
  {
    DBUG_ASSERT(first_table == all_tables && first_table != 0);
    if ((res= insert_precheck(thd, all_tables)))
      break;

    MYSQL_INSERT_START(thd->query());
    res= mysql_insert(thd, all_tables, lex->field_list, lex->many_values,
		      lex->update_list, lex->value_list,
                      lex->duplicates, lex->ignore);
    MYSQL_INSERT_DONE(res, (ulong) thd->get_row_count_func());
    /*
      If we have inserted into a VIEW, and the base table has
      AUTO_INCREMENT column, but this column is not accessible through
      a view, then we should restore LAST_INSERT_ID to the value it
      had before the statement.
    */
    if (first_table->view && !first_table->contain_auto_increment)
      thd->first_successful_insert_id_in_cur_stmt=
        thd->first_successful_insert_id_in_prev_stmt;

#ifdef ENABLED_DEBUG_SYNC
    DBUG_EXECUTE_IF("after_mysql_insert",
                    {
                      const char act1[]=
                        "now "
                        "wait_for signal.continue";
                      const char act2[]=
                        "now "
                        "signal signal.continued";
                      DBUG_ASSERT(debug_sync_service);
                      DBUG_ASSERT(!debug_sync_set_action(thd,
                                                         STRING_WITH_LEN(act1)));
                      DBUG_ASSERT(!debug_sync_set_action(thd,
                                                         STRING_WITH_LEN(act2)));
                    };);
    DEBUG_SYNC(thd, "after_mysql_insert");
#endif
    break;
  }
  case SQLCOM_REPLACE_SELECT:
  case SQLCOM_INSERT_SELECT:
  {
    select_result *sel_result;
    DBUG_ASSERT(first_table == all_tables && first_table != 0);
    if ((res= insert_precheck(thd, all_tables)))
      break;
    /*
      INSERT...SELECT...ON DUPLICATE KEY UPDATE/REPLACE SELECT/
      INSERT...IGNORE...SELECT can be unsafe, unless ORDER BY PRIMARY KEY
      clause is used in SELECT statement. We therefore use row based
      logging if mixed or row based logging is available.
      TODO: Check if the order of the output of the select statement is
      deterministic. Waiting for BUG#42415
    */
    if (lex->sql_command == SQLCOM_INSERT_SELECT &&
        lex->duplicates == DUP_UPDATE)
      lex->set_stmt_unsafe(LEX::BINLOG_STMT_UNSAFE_INSERT_SELECT_UPDATE);

    if (lex->sql_command == SQLCOM_INSERT_SELECT && lex->ignore)
      lex->set_stmt_unsafe(LEX::BINLOG_STMT_UNSAFE_INSERT_IGNORE_SELECT);

    if (lex->sql_command == SQLCOM_REPLACE_SELECT)
      lex->set_stmt_unsafe(LEX::BINLOG_STMT_UNSAFE_REPLACE_SELECT);

    /* Fix lock for first table */
    if (first_table->lock_type == TL_WRITE_DELAYED)
      first_table->lock_type= TL_WRITE;

    /* Don't unlock tables until command is written to binary log */
    select_lex->options|= SELECT_NO_UNLOCK;

    unit->set_limit(select_lex);

    if (!(res= open_and_lock_tables(thd, all_tables, TRUE, 0)))
    {
      MYSQL_INSERT_SELECT_START(thd->query());
      /*
        Only the INSERT table should be merged. Other will be handled by
        select.
      */
      /* Skip first table, which is the table we are inserting in */
      TABLE_LIST *second_table= first_table->next_local;
      select_lex->table_list.first= second_table;
      select_lex->context.table_list= 
        select_lex->context.first_name_resolution_table= second_table;
      res= mysql_insert_select_prepare(thd);
      if (!res && (sel_result= new select_insert(first_table,
                                                 first_table->table,
                                                 &lex->field_list,
                                                 &lex->update_list,
                                                 &lex->value_list,
                                                 lex->duplicates,
                                                 lex->ignore)))
      {
	res= handle_select(thd, lex, sel_result, OPTION_SETUP_TABLES_DONE);
        /*
          Invalidate the table in the query cache if something changed
          after unlocking when changes become visible.
          TODO: this is workaround. right way will be move invalidating in
          the unlock procedure.
        */
        if (!res && first_table->lock_type ==  TL_WRITE_CONCURRENT_INSERT &&
            thd->lock)
        {
          /* INSERT ... SELECT should invalidate only the very first table */
          TABLE_LIST *save_table= first_table->next_local;
          first_table->next_local= 0;
          query_cache_invalidate3(thd, first_table, 1);
          first_table->next_local= save_table;
        }
        delete sel_result;
      }
      /* revert changes for SP */
      MYSQL_INSERT_SELECT_DONE(res, (ulong) thd->get_row_count_func());
      select_lex->table_list.first= first_table;
    }
    /*
      If we have inserted into a VIEW, and the base table has
      AUTO_INCREMENT column, but this column is not accessible through
      a view, then we should restore LAST_INSERT_ID to the value it
      had before the statement.
    */
    if (first_table->view && !first_table->contain_auto_increment)
      thd->first_successful_insert_id_in_cur_stmt=
        thd->first_successful_insert_id_in_prev_stmt;

    break;
  }
  case SQLCOM_DELETE:
  {
    DBUG_ASSERT(first_table == all_tables && first_table != 0);
    if ((res= delete_precheck(thd, all_tables)))
      break;
    DBUG_ASSERT(select_lex->offset_limit == 0);
    unit->set_limit(select_lex);

    MYSQL_DELETE_START(thd->query());
    res = mysql_delete(thd, all_tables, select_lex->where,
                       &select_lex->order_list,
                       unit->select_limit_cnt, select_lex->options);
    MYSQL_DELETE_DONE(res, (ulong) thd->get_row_count_func());
    break;
  }
  case SQLCOM_DELETE_MULTI:
  {
    DBUG_ASSERT(first_table == all_tables && first_table != 0);
    TABLE_LIST *aux_tables= thd->lex->auxiliary_table_list.first;
    multi_delete *del_result;

    if ((res= multi_delete_precheck(thd, all_tables)))
      break;

    /* condition will be TRUE on SP re-excuting */
    if (select_lex->item_list.elements != 0)
      select_lex->item_list.empty();
    if (add_item_to_list(thd, new Item_null()))
      goto error;

    thd_proc_info(thd, "init");
    if ((res= open_and_lock_tables(thd, all_tables, TRUE, 0)))
      break;

    MYSQL_MULTI_DELETE_START(thd->query());
    if ((res= mysql_multi_delete_prepare(thd)))
    {
      MYSQL_MULTI_DELETE_DONE(1, 0);
      goto error;
    }

    if (!thd->is_fatal_error &&
        (del_result= new multi_delete(aux_tables, lex->table_count)))
    {
      res= mysql_select(thd, &select_lex->ref_pointer_array,
			select_lex->get_table_list(),
			select_lex->with_wild,
			select_lex->item_list,
			select_lex->where,
			0, (ORDER *)NULL, (ORDER *)NULL, (Item *)NULL,
			(ORDER *)NULL,
			(select_lex->options | thd->variables.option_bits |
			SELECT_NO_JOIN_CACHE | SELECT_NO_UNLOCK |
                        OPTION_SETUP_TABLES_DONE) & ~OPTION_BUFFER_RESULT,
			del_result, unit, select_lex);
      res|= thd->is_error();
      MYSQL_MULTI_DELETE_DONE(res, del_result->num_deleted());
      if (res)
        del_result->abort_result_set();
      delete del_result;
    }
    else
    {
      res= TRUE;                                // Error
      MYSQL_MULTI_DELETE_DONE(1, 0);
    }
    break;
  }
  case SQLCOM_DROP_TABLE:
  {
    DBUG_ASSERT(first_table == all_tables && first_table != 0);
    if (!lex->drop_temporary)
    {
      if (check_table_access(thd, DROP_ACL, all_tables, FALSE, UINT_MAX, FALSE))
	goto error;				/* purecov: inspected */
    }
    else
    {
      /* So that DROP TEMPORARY TABLE gets to binlog at commit/rollback */
      thd->variables.option_bits|= OPTION_KEEP_LOG;
    }
    /* DDL and binlog write order are protected by metadata locks. */
    res= mysql_rm_table(thd, first_table, lex->drop_if_exists,
			lex->drop_temporary);
  }
  break;
  case SQLCOM_SHOW_PROCESSLIST:
    if (!thd->security_ctx->priv_user[0] &&
        check_global_access(thd,PROCESS_ACL))
      break;
    mysqld_list_processes(thd,
			  (thd->security_ctx->master_access & PROCESS_ACL ?
                           NullS :
                           thd->security_ctx->priv_user),
                          lex->verbose);
    break;
  case SQLCOM_SHOW_AUTHORS:
    res= mysqld_show_authors(thd);
    break;
  case SQLCOM_SHOW_CONTRIBUTORS:
    res= mysqld_show_contributors(thd);
    break;
  case SQLCOM_SHOW_PRIVILEGES:
    res= mysqld_show_privileges(thd);
    break;
  case SQLCOM_SHOW_ENGINE_LOGS:
#ifdef DONT_ALLOW_SHOW_COMMANDS
    my_message(ER_NOT_ALLOWED_COMMAND, ER(ER_NOT_ALLOWED_COMMAND),
               MYF(0));	/* purecov: inspected */
    goto error;
#else
    {
      if (check_access(thd, FILE_ACL, any_db, NULL, NULL, 0, 0))
	goto error;
      res= ha_show_status(thd, lex->create_info.db_type, HA_ENGINE_LOGS);
      break;
    }
#endif
  case SQLCOM_CHANGE_DB:
  {
    LEX_STRING db_str= { (char *) select_lex->db, strlen(select_lex->db) };

    if (!mysql_change_db(thd, &db_str, FALSE))
      my_ok(thd);

    break;
  }

  case SQLCOM_LOAD:
  {
    DBUG_ASSERT(first_table == all_tables && first_table != 0);
    uint privilege= (lex->duplicates == DUP_REPLACE ?
		     INSERT_ACL | DELETE_ACL : INSERT_ACL) |
                    (lex->local_file ? 0 : FILE_ACL);

    if (lex->local_file)
    {
      if (!(thd->client_capabilities & CLIENT_LOCAL_FILES) ||
          !opt_local_infile)
      {
	my_message(ER_NOT_ALLOWED_COMMAND, ER(ER_NOT_ALLOWED_COMMAND), MYF(0));
	goto error;
      }
    }

    if (check_one_table_access(thd, privilege, all_tables))
      goto error;

    res= mysql_load(thd, lex->exchange, first_table, lex->field_list,
                    lex->update_list, lex->value_list, lex->duplicates,
                    lex->ignore, (bool) lex->local_file);
    break;
  }

  case SQLCOM_SET_OPTION:
  {
    List<set_var_base> *lex_var_list= &lex->var_list;

    if ((check_table_access(thd, SELECT_ACL, all_tables, FALSE, UINT_MAX, FALSE)
         || open_and_lock_tables(thd, all_tables, TRUE, 0)))
      goto error;
    if (!(res= sql_set_variables(thd, lex_var_list)))
    {
      /*
        If the previous command was a SET ONE_SHOT, we don't want to forget
        about the ONE_SHOT property of that SET. So we use a |= instead of = .
      */
      thd->one_shot_set|= lex->one_shot_set;
      my_ok(thd);
    }
    else
    {
      /*
        We encountered some sort of error, but no message was sent.
        Send something semi-generic here since we don't know which
        assignment in the list caused the error.
      */
      if (!thd->is_error())
        my_error(ER_WRONG_ARGUMENTS,MYF(0),"SET");
      goto error;
    }

    break;
  }

  case SQLCOM_UNLOCK_TABLES:
    /*
      It is critical for mysqldump --single-transaction --master-data that
      UNLOCK TABLES does not implicitely commit a connection which has only
      done FLUSH TABLES WITH READ LOCK + BEGIN. If this assumption becomes
      false, mysqldump will not work.
    */
    if (thd->variables.option_bits & OPTION_TABLE_LOCK)
    {
      res= trans_commit_implicit(thd);
      thd->locked_tables_list.unlock_locked_tables(thd);
      thd->mdl_context.release_transactional_locks();
      thd->variables.option_bits&= ~(OPTION_TABLE_LOCK);
    }
    if (thd->global_read_lock.is_acquired())
      thd->global_read_lock.unlock_global_read_lock(thd);
    if (res)
      goto error;
    my_ok(thd);
    break;
  case SQLCOM_LOCK_TABLES:
    /* We must end the transaction first, regardless of anything */
    res= trans_commit_implicit(thd);
    thd->locked_tables_list.unlock_locked_tables(thd);
    /* Release transactional metadata locks. */
    thd->mdl_context.release_transactional_locks();
    if (res)
      goto error;
    if (check_table_access(thd, LOCK_TABLES_ACL | SELECT_ACL, all_tables,
                           FALSE, UINT_MAX, FALSE))
      goto error;

    thd->variables.option_bits|= OPTION_TABLE_LOCK;

    res= lock_tables_open_and_lock_tables(thd, all_tables);

    if (res)
    {
      thd->variables.option_bits&= ~(OPTION_TABLE_LOCK);
    }
    else
    {
#ifdef HAVE_QUERY_CACHE
      if (thd->variables.query_cache_wlock_invalidate)
	query_cache.invalidate_locked_for_write(thd, first_table);
#endif /*HAVE_QUERY_CACHE*/
      my_ok(thd);
    }
    break;
  case SQLCOM_CREATE_DB:
  {
    /*
      As mysql_create_db() may modify HA_CREATE_INFO structure passed to
      it, we need to use a copy of LEX::create_info to make execution
      prepared statement- safe.
    */
    HA_CREATE_INFO create_info(lex->create_info);
    char *alias;
    if (!(alias=thd->strmake(lex->name.str, lex->name.length)) ||
        check_db_name(&lex->name))
    {
      my_error(ER_WRONG_DB_NAME, MYF(0), lex->name.str);
      break;
    }
    /*
      If in a slave thread :
      CREATE DATABASE DB was certainly not preceded by USE DB.
      For that reason, db_ok() in sql/slave.cc did not check the
      do_db/ignore_db. And as this query involves no tables, tables_ok()
      above was not called. So we have to check rules again here.
    */
#ifdef HAVE_REPLICATION
    if (thd->slave_thread && 
	(!rpl_filter->db_ok(lex->name.str) ||
	 !rpl_filter->db_ok_with_wild_table(lex->name.str)))
    {
      my_message(ER_SLAVE_IGNORED_TABLE, ER(ER_SLAVE_IGNORED_TABLE), MYF(0));
      break;
    }
#endif
    if (check_access(thd, CREATE_ACL, lex->name.str, NULL, NULL, 1, 0))
      break;
    res= mysql_create_db(thd,(lower_case_table_names == 2 ? alias :
                              lex->name.str), &create_info, 0);
    break;
  }
  case SQLCOM_DROP_DB:
  {
    if (check_db_name(&lex->name))
    {
      my_error(ER_WRONG_DB_NAME, MYF(0), lex->name.str);
      break;
    }
    /*
      If in a slave thread :
      DROP DATABASE DB may not be preceded by USE DB.
      For that reason, maybe db_ok() in sql/slave.cc did not check the 
      do_db/ignore_db. And as this query involves no tables, tables_ok()
      above was not called. So we have to check rules again here.
    */
#ifdef HAVE_REPLICATION
    if (thd->slave_thread && 
	(!rpl_filter->db_ok(lex->name.str) ||
	 !rpl_filter->db_ok_with_wild_table(lex->name.str)))
    {
      my_message(ER_SLAVE_IGNORED_TABLE, ER(ER_SLAVE_IGNORED_TABLE), MYF(0));
      break;
    }
#endif
    if (check_access(thd, DROP_ACL, lex->name.str, NULL, NULL, 1, 0))
      break;
    res= mysql_rm_db(thd, lex->name.str, lex->drop_if_exists, 0);
    break;
  }
  case SQLCOM_ALTER_DB_UPGRADE:
  {
    LEX_STRING *db= & lex->name;
#ifdef HAVE_REPLICATION
    if (thd->slave_thread && 
       (!rpl_filter->db_ok(db->str) ||
        !rpl_filter->db_ok_with_wild_table(db->str)))
    {
      res= 1;
      my_message(ER_SLAVE_IGNORED_TABLE, ER(ER_SLAVE_IGNORED_TABLE), MYF(0));
      break;
    }
#endif
    if (check_db_name(db))
    {
      my_error(ER_WRONG_DB_NAME, MYF(0), db->str);
      break;
    }
    if (check_access(thd, ALTER_ACL, db->str, NULL, NULL, 1, 0) ||
        check_access(thd, DROP_ACL, db->str, NULL, NULL, 1, 0) ||
        check_access(thd, CREATE_ACL, db->str, NULL, NULL, 1, 0))
    {
      res= 1;
      break;
    }
    res= mysql_upgrade_db(thd, db);
    if (!res)
      my_ok(thd);
    break;
  }
  case SQLCOM_ALTER_DB:
  {
    LEX_STRING *db= &lex->name;
    HA_CREATE_INFO create_info(lex->create_info);
    if (check_db_name(db))
    {
      my_error(ER_WRONG_DB_NAME, MYF(0), db->str);
      break;
    }
    /*
      If in a slave thread :
      ALTER DATABASE DB may not be preceded by USE DB.
      For that reason, maybe db_ok() in sql/slave.cc did not check the
      do_db/ignore_db. And as this query involves no tables, tables_ok()
      above was not called. So we have to check rules again here.
    */
#ifdef HAVE_REPLICATION
    if (thd->slave_thread &&
	(!rpl_filter->db_ok(db->str) ||
	 !rpl_filter->db_ok_with_wild_table(db->str)))
    {
      my_message(ER_SLAVE_IGNORED_TABLE, ER(ER_SLAVE_IGNORED_TABLE), MYF(0));
      break;
    }
#endif
    if (check_access(thd, ALTER_ACL, db->str, NULL, NULL, 1, 0))
      break;
    res= mysql_alter_db(thd, db->str, &create_info);
    break;
  }
  case SQLCOM_SHOW_CREATE_DB:
  {
    DBUG_EXECUTE_IF("4x_server_emul",
                    my_error(ER_UNKNOWN_ERROR, MYF(0)); goto error;);
    if (check_db_name(&lex->name))
    {
      my_error(ER_WRONG_DB_NAME, MYF(0), lex->name.str);
      break;
    }
    res= mysqld_show_create_db(thd, lex->name.str, &lex->create_info);
    break;
  }
  case SQLCOM_CREATE_EVENT:
  case SQLCOM_ALTER_EVENT:
  #ifdef HAVE_EVENT_SCHEDULER
  do
  {
    DBUG_ASSERT(lex->event_parse_data);
    if (lex->table_or_sp_used())
    {
      my_error(ER_NOT_SUPPORTED_YET, MYF(0), "Usage of subqueries or stored "
               "function calls as part of this statement");
      break;
    }

    res= sp_process_definer(thd);
    if (res)
      break;

    switch (lex->sql_command) {
    case SQLCOM_CREATE_EVENT:
    {
      bool if_not_exists= (lex->create_info.options &
                           HA_LEX_CREATE_IF_NOT_EXISTS);
      res= Events::create_event(thd, lex->event_parse_data, if_not_exists);
      break;
    }
    case SQLCOM_ALTER_EVENT:
      res= Events::update_event(thd, lex->event_parse_data,
                                lex->spname ? &lex->spname->m_db : NULL,
                                lex->spname ? &lex->spname->m_name : NULL);
      break;
    default:
      DBUG_ASSERT(0);
    }
    DBUG_PRINT("info",("DDL error code=%d", res));
    if (!res)
      my_ok(thd);

  } while (0);
  /* Don't do it, if we are inside a SP */
  if (!thd->spcont)
  {
    delete lex->sphead;
    lex->sphead= NULL;
  }
  /* lex->unit.cleanup() is called outside, no need to call it here */
  break;
  case SQLCOM_SHOW_CREATE_EVENT:
    res= Events::show_create_event(thd, lex->spname->m_db,
                                   lex->spname->m_name);
    break;
  case SQLCOM_DROP_EVENT:
    if (!(res= Events::drop_event(thd,
                                  lex->spname->m_db, lex->spname->m_name,
                                  lex->drop_if_exists)))
      my_ok(thd);
    break;
#else
    my_error(ER_NOT_SUPPORTED_YET,MYF(0),"embedded server");
    break;
#endif
  case SQLCOM_CREATE_FUNCTION:                  // UDF function
  {
    if (check_access(thd, INSERT_ACL, "mysql", NULL, NULL, 1, 0))
      break;
#ifdef HAVE_DLOPEN
    if (!(res = mysql_create_function(thd, &lex->udf)))
      my_ok(thd);
#else
    my_error(ER_CANT_OPEN_LIBRARY, MYF(0), lex->udf.dl, 0, "feature disabled");
    res= TRUE;
#endif
    break;
  }
#ifndef NO_EMBEDDED_ACCESS_CHECKS
  case SQLCOM_CREATE_USER:
  {
    if (check_access(thd, INSERT_ACL, "mysql", NULL, NULL, 1, 1) &&
        check_global_access(thd,CREATE_USER_ACL))
      break;
    /* Conditionally writes to binlog */
    if (!(res= mysql_create_user(thd, lex->users_list)))
      my_ok(thd);
    break;
  }
  case SQLCOM_DROP_USER:
  {
    if (check_access(thd, DELETE_ACL, "mysql", NULL, NULL, 1, 1) &&
        check_global_access(thd,CREATE_USER_ACL))
      break;
    /* Conditionally writes to binlog */
    if (!(res= mysql_drop_user(thd, lex->users_list)))
      my_ok(thd);
    break;
  }
  case SQLCOM_RENAME_USER:
  {
    if (check_access(thd, UPDATE_ACL, "mysql", NULL, NULL, 1, 1) &&
        check_global_access(thd,CREATE_USER_ACL))
      break;
    /* Conditionally writes to binlog */
    if (!(res= mysql_rename_user(thd, lex->users_list)))
      my_ok(thd);
    break;
  }
  case SQLCOM_REVOKE_ALL:
  {
    if (check_access(thd, UPDATE_ACL, "mysql", NULL, NULL, 1, 1) &&
        check_global_access(thd,CREATE_USER_ACL))
      break;

    /* Replicate current user as grantor */
    thd->binlog_invoker();

    /* Conditionally writes to binlog */
    if (!(res = mysql_revoke_all(thd, lex->users_list)))
      my_ok(thd);
    break;
  }
  case SQLCOM_REVOKE:
  case SQLCOM_GRANT:
  {
    if (lex->type != TYPE_ENUM_PROXY &&
        check_access(thd, lex->grant | lex->grant_tot_col | GRANT_ACL,
                     first_table ?  first_table->db : select_lex->db,
                     first_table ? &first_table->grant.privilege : NULL,
                     first_table ? &first_table->grant.m_internal : NULL,
                     first_table ? 0 : 1, 0))
      goto error;

    /* Replicate current user as grantor */
    thd->binlog_invoker();

    if (thd->security_ctx->user)              // If not replication
    {
      LEX_USER *user, *tmp_user;
      bool first_user= TRUE;

      List_iterator <LEX_USER> user_list(lex->users_list);
      while ((tmp_user= user_list++))
      {
        if (!(user= get_current_user(thd, tmp_user)))
          goto error;
        if (specialflag & SPECIAL_NO_RESOLVE &&
            hostname_requires_resolving(user->host.str))
          push_warning_printf(thd, MYSQL_ERROR::WARN_LEVEL_WARN,
                              ER_WARN_HOSTNAME_WONT_WORK,
                              ER(ER_WARN_HOSTNAME_WONT_WORK));
        // Are we trying to change a password of another user
        DBUG_ASSERT(user->host.str != 0);

        /*
          GRANT/REVOKE PROXY has the target user as a first entry in the list. 
         */
        if (lex->type == TYPE_ENUM_PROXY && first_user)
        {
          first_user= FALSE;
          if (acl_check_proxy_grant_access (thd, user->host.str, user->user.str,
                                        lex->grant & GRANT_ACL))
            goto error;
        } 
        else if (is_acl_user(user->host.str, user->user.str) &&
                 user->password.str &&
                 check_change_password (thd, user->host.str, user->user.str, 
                                        user->password.str, 
                                        user->password.length))
          goto error;
      }
    }
    if (first_table)
    {
      if (lex->type == TYPE_ENUM_PROCEDURE ||
          lex->type == TYPE_ENUM_FUNCTION)
      {
        uint grants= lex->all_privileges 
		   ? (PROC_ACLS & ~GRANT_ACL) | (lex->grant & GRANT_ACL)
		   : lex->grant;
        if (check_grant_routine(thd, grants | GRANT_ACL, all_tables,
                                lex->type == TYPE_ENUM_PROCEDURE, 0))
	  goto error;
        /* Conditionally writes to binlog */
        res= mysql_routine_grant(thd, all_tables,
                                 lex->type == TYPE_ENUM_PROCEDURE, 
                                 lex->users_list, grants,
                                 lex->sql_command == SQLCOM_REVOKE, TRUE);
        if (!res)
          my_ok(thd);
      }
      else
      {
	if (check_grant(thd,(lex->grant | lex->grant_tot_col | GRANT_ACL),
                        all_tables, FALSE, UINT_MAX, FALSE))
	  goto error;
        /* Conditionally writes to binlog */
        res= mysql_table_grant(thd, all_tables, lex->users_list,
			       lex->columns, lex->grant,
			       lex->sql_command == SQLCOM_REVOKE);
      }
    }
    else
    {
      if (lex->columns.elements || (lex->type && lex->type != TYPE_ENUM_PROXY))
      {
	my_message(ER_ILLEGAL_GRANT_FOR_TABLE, ER(ER_ILLEGAL_GRANT_FOR_TABLE),
                   MYF(0));
        goto error;
      }
      else
      {
        /* Conditionally writes to binlog */
        res = mysql_grant(thd, select_lex->db, lex->users_list, lex->grant,
                          lex->sql_command == SQLCOM_REVOKE,
                          lex->type == TYPE_ENUM_PROXY);
      }
      if (!res)
      {
	if (lex->sql_command == SQLCOM_GRANT)
	{
	  List_iterator <LEX_USER> str_list(lex->users_list);
	  LEX_USER *user, *tmp_user;
	  while ((tmp_user=str_list++))
          {
            if (!(user= get_current_user(thd, tmp_user)))
              goto error;
	    reset_mqh(user, 0);
          }
	}
      }
    }
    break;
  }
#endif /*!NO_EMBEDDED_ACCESS_CHECKS*/
  case SQLCOM_RESET:
    /*
      RESET commands are never written to the binary log, so we have to
      initialize this variable because RESET shares the same code as FLUSH
    */
    lex->no_write_to_binlog= 1;
  case SQLCOM_FLUSH:
  {
    int write_to_binlog;
    if (check_global_access(thd,RELOAD_ACL))
      goto error;

    if (first_table && lex->type & REFRESH_READ_LOCK)
    {
      /* Check table-level privileges. */
      if (check_table_access(thd, LOCK_TABLES_ACL | SELECT_ACL, all_tables,
                             FALSE, UINT_MAX, FALSE))
        goto error;
      if (flush_tables_with_read_lock(thd, all_tables))
        goto error;
      my_ok(thd);
      break;
    }

    /*
      reload_acl_and_cache() will tell us if we are allowed to write to the
      binlog or not.
    */
    if (!reload_acl_and_cache(thd, lex->type, first_table, &write_to_binlog))
    {
      /*
        We WANT to write and we CAN write.
        ! we write after unlocking the table.
      */
      /*
        Presumably, RESET and binlog writing doesn't require synchronization
      */

      if (write_to_binlog > 0)  // we should write
      { 
        if (!lex->no_write_to_binlog)
          res= write_bin_log(thd, FALSE, thd->query(), thd->query_length());
      } else if (write_to_binlog < 0) 
      {
        /* 
           We should not write, but rather report error because 
           reload_acl_and_cache binlog interactions failed 
         */
        res= 1;
      } 

      if (!res)
        my_ok(thd);
    } 
    
    break;
  }
  case SQLCOM_KILL:
  {
    if (lex->table_or_sp_used())
    {
      my_error(ER_NOT_SUPPORTED_YET, MYF(0), "Usage of subqueries or stored "
               "function calls as part of this statement");
      break;
    }

    if (lex->kill_type == KILL_TYPE_ID)
    {
      Item *it= (Item *)lex->value_list.head();
      if ((!it->fixed && it->fix_fields(lex->thd, &it)) || it->check_cols(1))
      {
        my_message(ER_SET_CONSTANTS_ONLY, ER(ER_SET_CONSTANTS_ONLY),
                   MYF(0));
        goto error;
      }
      sql_kill(thd, (ulong) it->val_int(), lex->kill_signal);
    }
    else
      sql_kill_user(thd, get_current_user(thd, lex->users_list.head()),
                    lex->kill_signal);
    break;
  }
#ifndef NO_EMBEDDED_ACCESS_CHECKS
  case SQLCOM_SHOW_GRANTS:
  {
    LEX_USER *grant_user= get_current_user(thd, lex->grant_user);
    if (!grant_user)
      goto error;
    if ((thd->security_ctx->priv_user &&
	 !strcmp(thd->security_ctx->priv_user, grant_user->user.str)) ||
        !check_access(thd, SELECT_ACL, "mysql", NULL, NULL, 1, 0))
    {
      res = mysql_show_grants(thd, grant_user);
    }
    break;
  }
#endif
  case SQLCOM_HA_OPEN:
    DBUG_ASSERT(first_table == all_tables && first_table != 0);
    if (check_table_access(thd, SELECT_ACL, all_tables, FALSE, UINT_MAX, FALSE))
      goto error;
    res= mysql_ha_open(thd, first_table, 0);
    break;
  case SQLCOM_HA_CLOSE:
    DBUG_ASSERT(first_table == all_tables && first_table != 0);
    res= mysql_ha_close(thd, first_table);
    break;
  case SQLCOM_HA_READ:
    DBUG_ASSERT(first_table == all_tables && first_table != 0);
    /*
      There is no need to check for table permissions here, because
      if a user has no permissions to read a table, he won't be
      able to open it (with SQLCOM_HA_OPEN) in the first place.
    */
    unit->set_limit(select_lex);
    res= mysql_ha_read(thd, first_table, lex->ha_read_mode, lex->ident.str,
                       lex->insert_list, lex->ha_rkey_mode, select_lex->where,
                       unit->select_limit_cnt, unit->offset_limit_cnt);
    break;

  case SQLCOM_BEGIN:
    if (trans_begin(thd, lex->start_transaction_opt))
      goto error;
    my_ok(thd);
    break;
  case SQLCOM_COMMIT:
  {
    DBUG_ASSERT(thd->lock == NULL ||
                thd->locked_tables_mode == LTM_LOCK_TABLES);
    bool tx_chain= (lex->tx_chain == TVL_YES ||
                    (thd->variables.completion_type == 1 &&
                     lex->tx_chain != TVL_NO));
    bool tx_release= (lex->tx_release == TVL_YES ||
                      (thd->variables.completion_type == 2 &&
                       lex->tx_release != TVL_NO));
    if (trans_commit(thd))
      goto error;
    thd->mdl_context.release_transactional_locks();
    /* Begin transaction with the same isolation level. */
    if (tx_chain)
    {
      if (trans_begin(thd))
      goto error;
    }
    else
    {
      /* Reset the isolation level if no chaining transaction. */
      thd->tx_isolation= (enum_tx_isolation) thd->variables.tx_isolation;
    }
    /* Disconnect the current client connection. */
    if (tx_release)
    {
      thd->killed= KILL_CONNECTION;
      thd->print_aborted_warning(3, "RELEASE");
    }
    my_ok(thd);
    break;
  }
  case SQLCOM_ROLLBACK:
  {
    DBUG_ASSERT(thd->lock == NULL ||
                thd->locked_tables_mode == LTM_LOCK_TABLES);
    bool tx_chain= (lex->tx_chain == TVL_YES ||
                    (thd->variables.completion_type == 1 &&
                     lex->tx_chain != TVL_NO));
    bool tx_release= (lex->tx_release == TVL_YES ||
                      (thd->variables.completion_type == 2 &&
                       lex->tx_release != TVL_NO));
    if (trans_rollback(thd))
      goto error;
    thd->mdl_context.release_transactional_locks();
    /* Begin transaction with the same isolation level. */
    if (tx_chain)
    {
      if (trans_begin(thd))
        goto error;
    }
    else
    {
      /* Reset the isolation level if no chaining transaction. */
      thd->tx_isolation= (enum_tx_isolation) thd->variables.tx_isolation;
    }
    /* Disconnect the current client connection. */
    if (tx_release)
      thd->killed= KILL_CONNECTION;
    my_ok(thd);
    break;
  }
  case SQLCOM_RELEASE_SAVEPOINT:
    if (trans_release_savepoint(thd, lex->ident))
      goto error;
    my_ok(thd);
    break;
  case SQLCOM_ROLLBACK_TO_SAVEPOINT:
    if (trans_rollback_to_savepoint(thd, lex->ident))
      goto error;
    my_ok(thd);
    break;
  case SQLCOM_SAVEPOINT:
    if (trans_savepoint(thd, lex->ident))
      goto error;
    my_ok(thd);
    break;
  case SQLCOM_CREATE_PROCEDURE:
  case SQLCOM_CREATE_SPFUNCTION:
  {
    uint namelen;
    char *name;
    int sp_result= SP_INTERNAL_ERROR;

    DBUG_ASSERT(lex->sphead != 0);
    DBUG_ASSERT(lex->sphead->m_db.str); /* Must be initialized in the parser */
    /*
      Verify that the database name is allowed, optionally
      lowercase it.
    */
    if (check_db_name(&lex->sphead->m_db))
    {
      my_error(ER_WRONG_DB_NAME, MYF(0), lex->sphead->m_db.str);
      goto create_sp_error;
    }

    /*
      Check that a database directory with this name
      exists. Design note: This won't work on virtual databases
      like information_schema.
    */
    if (check_db_dir_existence(lex->sphead->m_db.str))
    {
      my_error(ER_BAD_DB_ERROR, MYF(0), lex->sphead->m_db.str);
      goto create_sp_error;
    }

    if (check_access(thd, CREATE_PROC_ACL, lex->sphead->m_db.str,
                     NULL, NULL, 0, 0))
      goto create_sp_error;

    name= lex->sphead->name(&namelen);
#ifdef HAVE_DLOPEN
    if (lex->sphead->m_type == TYPE_ENUM_FUNCTION)
    {
      udf_func *udf = find_udf(name, namelen);

      if (udf)
      {
        my_error(ER_UDF_EXISTS, MYF(0), name);
        goto create_sp_error;
      }
    }
#endif

    if (sp_process_definer(thd))
      goto create_sp_error;

    res= (sp_result= sp_create_routine(thd, lex->sphead->m_type, lex->sphead));
    switch (sp_result) {
    case SP_OK: {
#ifndef NO_EMBEDDED_ACCESS_CHECKS
      /* only add privileges if really neccessary */

      Security_context security_context;
      bool restore_backup_context= false;
      Security_context *backup= NULL;
      LEX_USER *definer= thd->lex->definer;
      /*
        We're going to issue an implicit GRANT statement so we close all
        open tables. We have to keep metadata locks as this ensures that
        this statement is atomic against concurent FLUSH TABLES WITH READ
        LOCK. Deadlocks which can arise due to fact that this implicit
        statement takes metadata locks should be detected by a deadlock
        detector in MDL subsystem and reported as errors.

        No need to commit/rollback statement transaction, it's not started.

        TODO: Long-term we should either ensure that implicit GRANT statement
              is written into binary log as a separate statement or make both
              creation of routine and implicit GRANT parts of one fully atomic
              statement.
      */
      DBUG_ASSERT(thd->transaction.stmt.is_empty());
      close_thread_tables(thd);
      /*
        Check if the definer exists on slave, 
        then use definer privilege to insert routine privileges to mysql.procs_priv.

        For current user of SQL thread has GLOBAL_ACL privilege, 
        which doesn't any check routine privileges, 
        so no routine privilege record  will insert into mysql.procs_priv.
      */
      if (thd->slave_thread && is_acl_user(definer->host.str, definer->user.str))
      {
        security_context.change_security_context(thd, 
                                                 &thd->lex->definer->user,
                                                 &thd->lex->definer->host,
                                                 &thd->lex->sphead->m_db,
                                                 &backup);
        restore_backup_context= true;
      }

      if (sp_automatic_privileges && !opt_noacl &&
          check_routine_access(thd, DEFAULT_CREATE_PROC_ACLS,
                               lex->sphead->m_db.str, name,
                               lex->sql_command == SQLCOM_CREATE_PROCEDURE, 1))
      {
        if (sp_grant_privileges(thd, lex->sphead->m_db.str, name,
                                lex->sql_command == SQLCOM_CREATE_PROCEDURE))
          push_warning(thd, MYSQL_ERROR::WARN_LEVEL_WARN,
                       ER_PROC_AUTO_GRANT_FAIL, ER(ER_PROC_AUTO_GRANT_FAIL));
        thd->clear_error();
      }

      /*
        Restore current user with GLOBAL_ACL privilege of SQL thread
      */ 
      if (restore_backup_context)
      {
        DBUG_ASSERT(thd->slave_thread == 1);
        thd->security_ctx->restore_security_context(thd, backup);
      }

#endif
    break;
    }
    case SP_WRITE_ROW_FAILED:
      my_error(ER_SP_ALREADY_EXISTS, MYF(0), SP_TYPE_STRING(lex), name);
    break;
    case SP_BAD_IDENTIFIER:
      my_error(ER_TOO_LONG_IDENT, MYF(0), name);
    break;
    case SP_BODY_TOO_LONG:
      my_error(ER_TOO_LONG_BODY, MYF(0), name);
    break;
    case SP_FLD_STORE_FAILED:
      my_error(ER_CANT_CREATE_SROUTINE, MYF(0), name);
      break;
    default:
      my_error(ER_SP_STORE_FAILED, MYF(0), SP_TYPE_STRING(lex), name);
    break;
    } /* end switch */

    /*
      Capture all errors within this CASE and
      clean up the environment.
    */
create_sp_error:
    if (sp_result != SP_OK )
      goto error;
    my_ok(thd);
    break; /* break super switch */
  } /* end case group bracket */
  case SQLCOM_CALL:
    {
      sp_head *sp;
      /*
        This will cache all SP and SF and open and lock all tables
        required for execution.
      */
      if (check_table_access(thd, SELECT_ACL, all_tables, FALSE,
                             UINT_MAX, FALSE) ||
          open_and_lock_tables(thd, all_tables, TRUE, 0))
       goto error;

      /*
        By this moment all needed SPs should be in cache so no need to look 
        into DB. 
      */
      if (!(sp= sp_find_routine(thd, TYPE_ENUM_PROCEDURE, lex->spname,
                                &thd->sp_proc_cache, TRUE)))
      {
	my_error(ER_SP_DOES_NOT_EXIST, MYF(0), "PROCEDURE",
                 lex->spname->m_qname.str);
	goto error;
      }
      else
      {
	ha_rows select_limit;
        /* bits that should be cleared in thd->server_status */
	uint bits_to_be_cleared= 0;
        /*
          Check that the stored procedure doesn't contain Dynamic SQL
          and doesn't return result sets: such stored procedures can't
          be called from a function or trigger.
        */
        if (thd->in_sub_stmt)
        {
          const char *where= (thd->in_sub_stmt & SUB_STMT_TRIGGER ?
                              "trigger" : "function");
          if (sp->is_not_allowed_in_function(where))
            goto error;
        }

	if (sp->m_flags & sp_head::MULTI_RESULTS)
	{
	  if (! (thd->client_capabilities & CLIENT_MULTI_RESULTS))
	  {
            /*
              The client does not support multiple result sets being sent
              back
            */
	    my_error(ER_SP_BADSELECT, MYF(0), sp->m_qname.str);
	    goto error;
	  }
          /*
            If SERVER_MORE_RESULTS_EXISTS is not set,
            then remember that it should be cleared
          */
	  bits_to_be_cleared= (~thd->server_status &
                               SERVER_MORE_RESULTS_EXISTS);
	  thd->server_status|= SERVER_MORE_RESULTS_EXISTS;
	}

	if (check_routine_access(thd, EXECUTE_ACL,
				 sp->m_db.str, sp->m_name.str, TRUE, FALSE))
	{
	  goto error;
	}
	select_limit= thd->variables.select_limit;
	thd->variables.select_limit= HA_POS_ERROR;

        /* 
          We never write CALL statements into binlog:
           - If the mode is non-prelocked, each statement will be logged
             separately.
           - If the mode is prelocked, the invoking statement will care
             about writing into binlog.
          So just execute the statement.
        */
	res= sp->execute_procedure(thd, &lex->value_list);

	thd->variables.select_limit= select_limit;

        thd->server_status&= ~bits_to_be_cleared;

	if (!res)
        {
          my_ok(thd, (thd->get_row_count_func() < 0) ? 0 : thd->get_row_count_func());
        }
	else
        {
          DBUG_ASSERT(thd->is_error() || thd->killed);
	  goto error;		// Substatement should already have sent error
        }
      }
      break;
    }
  case SQLCOM_ALTER_PROCEDURE:
  case SQLCOM_ALTER_FUNCTION:
    {
      int sp_result;
      enum stored_procedure_type type;
      type= (lex->sql_command == SQLCOM_ALTER_PROCEDURE ?
                 TYPE_ENUM_PROCEDURE : TYPE_ENUM_FUNCTION);

      if (check_routine_access(thd, ALTER_PROC_ACL, lex->spname->m_db.str,
                               lex->spname->m_name.str,
                               lex->sql_command == SQLCOM_ALTER_PROCEDURE, 0))
        goto error;

      /*
        Note that if you implement the capability of ALTER FUNCTION to
        alter the body of the function, this command should be made to
        follow the restrictions that log-bin-trust-function-creators=0
        already puts on CREATE FUNCTION.
      */
      /* Conditionally writes to binlog */
      sp_result= sp_update_routine(thd, type, lex->spname, &lex->sp_chistics);
      switch (sp_result)
      {
      case SP_OK:
	my_ok(thd);
	break;
      case SP_KEY_NOT_FOUND:
	my_error(ER_SP_DOES_NOT_EXIST, MYF(0),
                 SP_COM_STRING(lex), lex->spname->m_qname.str);
	goto error;
      default:
	my_error(ER_SP_CANT_ALTER, MYF(0),
                 SP_COM_STRING(lex), lex->spname->m_qname.str);
	goto error;
      }
      break;
    }
  case SQLCOM_DROP_PROCEDURE:
  case SQLCOM_DROP_FUNCTION:
    {
#ifdef HAVE_DLOPEN
      if (lex->sql_command == SQLCOM_DROP_FUNCTION &&
          ! lex->spname->m_explicit_name)
      {
        /* DROP FUNCTION <non qualified name> */
        udf_func *udf = find_udf(lex->spname->m_name.str,
                                 lex->spname->m_name.length);
        if (udf)
        {
          if (check_access(thd, DELETE_ACL, "mysql", NULL, NULL, 1, 0))
            goto error;

          if (!(res = mysql_drop_function(thd, &lex->spname->m_name)))
          {
            my_ok(thd);
            break;
          }
          my_error(ER_SP_DROP_FAILED, MYF(0),
                   "FUNCTION (UDF)", lex->spname->m_name.str);
          goto error;
        }

        if (lex->spname->m_db.str == NULL)
        {
          if (lex->drop_if_exists)
          {
            push_warning_printf(thd, MYSQL_ERROR::WARN_LEVEL_NOTE,
                                ER_SP_DOES_NOT_EXIST, ER(ER_SP_DOES_NOT_EXIST),
                                "FUNCTION (UDF)", lex->spname->m_name.str);
            res= FALSE;
            my_ok(thd);
            break;
          }
          my_error(ER_SP_DOES_NOT_EXIST, MYF(0),
                   "FUNCTION (UDF)", lex->spname->m_name.str);
          goto error;
        }
        /* Fall thought to test for a stored function */
      }
#endif

      int sp_result;
      enum stored_procedure_type type;
      type= (lex->sql_command == SQLCOM_DROP_PROCEDURE ?
                 TYPE_ENUM_PROCEDURE : TYPE_ENUM_FUNCTION);
      char *db= lex->spname->m_db.str;
      char *name= lex->spname->m_name.str;

      if (check_routine_access(thd, ALTER_PROC_ACL, db, name,
                               lex->sql_command == SQLCOM_DROP_PROCEDURE, 0))
        goto error;

      /* Conditionally writes to binlog */
      sp_result= sp_drop_routine(thd, type, lex->spname);

#ifndef NO_EMBEDDED_ACCESS_CHECKS
      /*
        We're going to issue an implicit REVOKE statement so we close all
        open tables. We have to keep metadata locks as this ensures that
        this statement is atomic against concurent FLUSH TABLES WITH READ
        LOCK. Deadlocks which can arise due to fact that this implicit
        statement takes metadata locks should be detected by a deadlock
        detector in MDL subsystem and reported as errors.

        No need to commit/rollback statement transaction, it's not started.

        TODO: Long-term we should either ensure that implicit REVOKE statement
              is written into binary log as a separate statement or make both
              dropping of routine and implicit REVOKE parts of one fully atomic
              statement.
      */
      DBUG_ASSERT(thd->transaction.stmt.is_empty());
      close_thread_tables(thd);

      if (sp_result != SP_KEY_NOT_FOUND &&
          sp_automatic_privileges && !opt_noacl &&
          sp_revoke_privileges(thd, db, name,
                               lex->sql_command == SQLCOM_DROP_PROCEDURE))
      {
        push_warning(thd, MYSQL_ERROR::WARN_LEVEL_WARN,
                     ER_PROC_AUTO_REVOKE_FAIL,
                     ER(ER_PROC_AUTO_REVOKE_FAIL));
        /* If this happens, an error should have been reported. */
        goto error;
      }
#endif

      res= sp_result;
      switch (sp_result) {
      case SP_OK:
	my_ok(thd);
	break;
      case SP_KEY_NOT_FOUND:
	if (lex->drop_if_exists)
	{
          res= write_bin_log(thd, TRUE, thd->query(), thd->query_length());
	  push_warning_printf(thd, MYSQL_ERROR::WARN_LEVEL_NOTE,
			      ER_SP_DOES_NOT_EXIST, ER(ER_SP_DOES_NOT_EXIST),
                              SP_COM_STRING(lex), lex->spname->m_qname.str);
          if (!res)
            my_ok(thd);
	  break;
	}
	my_error(ER_SP_DOES_NOT_EXIST, MYF(0),
                 SP_COM_STRING(lex), lex->spname->m_qname.str);
	goto error;
      default:
	my_error(ER_SP_DROP_FAILED, MYF(0),
                 SP_COM_STRING(lex), lex->spname->m_qname.str);
	goto error;
      }
      break;
    }
  case SQLCOM_SHOW_CREATE_PROC:
    {
      if (sp_show_create_routine(thd, TYPE_ENUM_PROCEDURE, lex->spname))
        goto error;
      break;
    }
  case SQLCOM_SHOW_CREATE_FUNC:
    {
      if (sp_show_create_routine(thd, TYPE_ENUM_FUNCTION, lex->spname))
	goto error;
      break;
    }
  case SQLCOM_SHOW_PROC_CODE:
  case SQLCOM_SHOW_FUNC_CODE:
    {
#ifndef DBUG_OFF
      sp_head *sp;
      stored_procedure_type type= (lex->sql_command == SQLCOM_SHOW_PROC_CODE ?
                 TYPE_ENUM_PROCEDURE : TYPE_ENUM_FUNCTION);

      if (sp_cache_routine(thd, type, lex->spname, FALSE, &sp))
        goto error;
      if (!sp || sp->show_routine_code(thd))
      {
        /* We don't distinguish between errors for now */
        my_error(ER_SP_DOES_NOT_EXIST, MYF(0),
                 SP_COM_STRING(lex), lex->spname->m_name.str);
        goto error;
      }
      break;
#else
      my_error(ER_FEATURE_DISABLED, MYF(0),
               "SHOW PROCEDURE|FUNCTION CODE", "--with-debug");
      goto error;
#endif // ifndef DBUG_OFF
    }
  case SQLCOM_SHOW_CREATE_TRIGGER:
    {
      if (lex->spname->m_name.length > NAME_LEN)
      {
        my_error(ER_TOO_LONG_IDENT, MYF(0), lex->spname->m_name.str);
        goto error;
      }

      if (show_create_trigger(thd, lex->spname))
        goto error; /* Error has been already logged. */

      break;
    }
  case SQLCOM_CREATE_VIEW:
    {
      /*
        Note: SQLCOM_CREATE_VIEW also handles 'ALTER VIEW' commands
        as specified through the thd->lex->create_view_mode flag.
      */
      res= mysql_create_view(thd, first_table, thd->lex->create_view_mode);
      break;
    }
  case SQLCOM_DROP_VIEW:
    {
      if (check_table_access(thd, DROP_ACL, all_tables, FALSE, UINT_MAX, FALSE))
        goto error;
      /* Conditionally writes to binlog. */
      res= mysql_drop_view(thd, first_table, thd->lex->drop_mode);
      break;
    }
  case SQLCOM_CREATE_TRIGGER:
  {
    /* Conditionally writes to binlog. */
    res= mysql_create_or_drop_trigger(thd, all_tables, 1);

    break;
  }
  case SQLCOM_DROP_TRIGGER:
  {
    /* Conditionally writes to binlog. */
    res= mysql_create_or_drop_trigger(thd, all_tables, 0);
    break;
  }
  case SQLCOM_XA_START:
    if (trans_xa_start(thd))
      goto error;
    my_ok(thd);
    break;
  case SQLCOM_XA_END:
    if (trans_xa_end(thd))
      goto error;
    my_ok(thd);
    break;
  case SQLCOM_XA_PREPARE:
    if (trans_xa_prepare(thd))
      goto error;
    my_ok(thd);
    break;
  case SQLCOM_XA_COMMIT:
    if (trans_xa_commit(thd))
      goto error;
    thd->mdl_context.release_transactional_locks();
    /*
      We've just done a commit, reset transaction
      isolation level to the session default.
    */
    thd->tx_isolation= (enum_tx_isolation) thd->variables.tx_isolation;
    my_ok(thd);
    break;
  case SQLCOM_XA_ROLLBACK:
    if (trans_xa_rollback(thd))
      goto error;
    thd->mdl_context.release_transactional_locks();
    /*
      We've just done a rollback, reset transaction
      isolation level to the session default.
    */
    thd->tx_isolation= (enum_tx_isolation) thd->variables.tx_isolation;
    my_ok(thd);
    break;
  case SQLCOM_XA_RECOVER:
    res= mysql_xa_recover(thd);
    break;
  case SQLCOM_ALTER_TABLESPACE:
    if (check_global_access(thd, CREATE_TABLESPACE_ACL))
      break;
    if (!(res= mysql_alter_tablespace(thd, lex->alter_tablespace_info)))
      my_ok(thd);
    break;
  case SQLCOM_INSTALL_PLUGIN:
    if (! (res= mysql_install_plugin(thd, &thd->lex->comment,
                                     &thd->lex->ident)))
      my_ok(thd);
    break;
  case SQLCOM_UNINSTALL_PLUGIN:
    if (! (res= mysql_uninstall_plugin(thd, &thd->lex->comment,
                                       &thd->lex->ident)))
      my_ok(thd);
    break;
  case SQLCOM_BINLOG_BASE64_EVENT:
  {
#ifndef EMBEDDED_LIBRARY
    mysql_client_binlog_statement(thd);
#else /* EMBEDDED_LIBRARY */
    my_error(ER_OPTION_PREVENTS_STATEMENT, MYF(0), "embedded");
#endif /* EMBEDDED_LIBRARY */
    break;
  }
  case SQLCOM_CREATE_SERVER:
  {
    int error;
    LEX *lex= thd->lex;
    DBUG_PRINT("info", ("case SQLCOM_CREATE_SERVER"));

    if (check_global_access(thd, SUPER_ACL))
      break;

    if ((error= create_server(thd, &lex->server_options)))
    {
      DBUG_PRINT("info", ("problem creating server <%s>",
                          lex->server_options.server_name));
      my_error(error, MYF(0), lex->server_options.server_name);
      break;
    }
    my_ok(thd, 1);
    break;
  }
  case SQLCOM_ALTER_SERVER:
  {
    int error;
    LEX *lex= thd->lex;
    DBUG_PRINT("info", ("case SQLCOM_ALTER_SERVER"));

    if (check_global_access(thd, SUPER_ACL))
      break;

    if ((error= alter_server(thd, &lex->server_options)))
    {
      DBUG_PRINT("info", ("problem altering server <%s>",
                          lex->server_options.server_name));
      my_error(error, MYF(0), lex->server_options.server_name);
      break;
    }
    my_ok(thd, 1);
    break;
  }
  case SQLCOM_DROP_SERVER:
  {
    int err_code;
    LEX *lex= thd->lex;
    DBUG_PRINT("info", ("case SQLCOM_DROP_SERVER"));

    if (check_global_access(thd, SUPER_ACL))
      break;

    if ((err_code= drop_server(thd, &lex->server_options)))
    {
      if (! lex->drop_if_exists && err_code == ER_FOREIGN_SERVER_DOESNT_EXIST)
      {
        DBUG_PRINT("info", ("problem dropping server %s",
                            lex->server_options.server_name));
        my_error(err_code, MYF(0), lex->server_options.server_name);
      }
      else
      {
        my_ok(thd, 0);
      }
      break;
    }
    my_ok(thd, 1);
    break;
  }
  case SQLCOM_ANALYZE:
  case SQLCOM_CHECK:
  case SQLCOM_OPTIMIZE:
  case SQLCOM_REPAIR:
  case SQLCOM_TRUNCATE:
  case SQLCOM_ALTER_TABLE:
      thd->query_plan_flags|= QPLAN_ADMIN;
      DBUG_ASSERT(first_table == all_tables && first_table != 0);
    /* fall through */
  case SQLCOM_SIGNAL:
  case SQLCOM_RESIGNAL:
    DBUG_ASSERT(lex->m_stmt != NULL);
    res= lex->m_stmt->execute(thd);
    break;
  default:
#ifndef EMBEDDED_LIBRARY
    DBUG_ASSERT(0);                             /* Impossible */
#endif
    my_ok(thd);
    break;
  }
  thd_proc_info(thd, "query end");
  thd->update_stats();

  /*
    Binlog-related cleanup:
    Reset system variables temporarily modified by SET ONE SHOT.

    Exception: If this is a SET, do nothing. This is to allow
    mysqlbinlog to print many SET commands (in this case we want the
    charset temp setting to live until the real query). This is also
    needed so that SET CHARACTER_SET_CLIENT... does not cancel itself
    immediately.
  */
  if (thd->one_shot_set && lex->sql_command != SQLCOM_SET_OPTION)
    reset_one_shot_variables(thd);

  goto finish;

error:
  res= TRUE;

finish:

  DBUG_ASSERT(!thd->in_active_multi_stmt_transaction() ||
               thd->in_multi_stmt_transaction_mode());


  if (! thd->in_sub_stmt)
  {
    if (thd->killed != NOT_KILLED)
    {
      /* report error issued during command execution */
      if (thd->killed_errno())
      {
        /* If we already sent 'ok', we can ignore any kill query statements */
        if (! thd->stmt_da->is_set())
          thd->send_kill_message();
      }
      if (thd->killed < KILL_CONNECTION)
      {
        thd->reset_killed();
        thd->mysys_var->abort= 0;
      }
    }
    if (thd->is_error() || (thd->variables.option_bits & OPTION_MASTER_SQL_ERROR))
      trans_rollback_stmt(thd);
    else
    {
      /* If commit fails, we should be able to reset the OK status. */
      thd->stmt_da->can_overwrite_status= TRUE;
      trans_commit_stmt(thd);
      thd->stmt_da->can_overwrite_status= FALSE;
    }
#ifdef WITH_ARIA_STORAGE_ENGINE
    ha_maria::implicit_commit(thd, FALSE);
#endif
  }

  lex->unit.cleanup();
  /* Free tables */
  thd_proc_info(thd, "closing tables");
  close_thread_tables(thd);
  thd_proc_info(thd, 0);

#ifndef DBUG_OFF
  if (lex->sql_command != SQLCOM_SET_OPTION && ! thd->in_sub_stmt)
    DEBUG_SYNC(thd, "execute_command_after_close_tables");
#endif

  if (! thd->in_sub_stmt && thd->transaction_rollback_request)
  {
    /*
      We are not in sub-statement and transaction rollback was requested by
      one of storage engines (e.g. due to deadlock). Rollback transaction in
      all storage engines including binary log.
    */
    trans_rollback_implicit(thd);
    thd->mdl_context.release_transactional_locks();
  }
  else if (stmt_causes_implicit_commit(thd, CF_IMPLICIT_COMMIT_END))
  {
    /* No transaction control allowed in sub-statements. */
    DBUG_ASSERT(! thd->in_sub_stmt);
    /* If commit fails, we should be able to reset the OK status. */
    thd->stmt_da->can_overwrite_status= TRUE;
    /* Commit the normal transaction if one is active. */
    trans_commit_implicit(thd);
    thd->stmt_da->can_overwrite_status= FALSE;
    thd->mdl_context.release_transactional_locks();
  }
  else if (! thd->in_sub_stmt && ! thd->in_multi_stmt_transaction_mode())
  {
    /*
      - If inside a multi-statement transaction,
      defer the release of metadata locks until the current
      transaction is either committed or rolled back. This prevents
      other statements from modifying the table for the entire
      duration of this transaction.  This provides commit ordering
      and guarantees serializability across multiple transactions.
      - If in autocommit mode, or outside a transactional context,
      automatically release metadata locks of the current statement.
    */
    thd->mdl_context.release_transactional_locks();
  }
  else if (! thd->in_sub_stmt)
  {
    thd->mdl_context.release_statement_locks();
  }

  DBUG_RETURN(res || thd->is_error());
}


static bool execute_sqlcom_select(THD *thd, TABLE_LIST *all_tables)
{
  LEX	*lex= thd->lex;
  select_result *result=lex->result;
  bool res;
  /* assign global limit variable if limit is not given */
  {
    SELECT_LEX *param= lex->unit.global_parameters;
    if (!param->explicit_limit)
      param->select_limit=
        new Item_int((ulonglong) thd->variables.select_limit);
  }
  if (!(res= open_and_lock_tables(thd, all_tables, TRUE, 0)))
  {
    if (lex->describe)
    {
      /*
        We always use select_send for EXPLAIN, even if it's an EXPLAIN
        for SELECT ... INTO OUTFILE: a user application should be able
        to prepend EXPLAIN to any query and receive output for it,
        even if the query itself redirects the output.
      */
      if (!(result= new select_send()))
        return 1;                               /* purecov: inspected */
      thd->send_explain_fields(result);
      res= mysql_explain_union(thd, &thd->lex->unit, result);
      /*
        The code which prints the extended description is not robust
        against malformed queries, so skip it if we have an error.
      */
      if (!res && (lex->describe & DESCRIBE_EXTENDED))
      {
        char buff[1024];
        String str(buff,(uint32) sizeof(buff), system_charset_info);
        str.length(0);
        /*
          The warnings system requires input in utf8, @see
          mysqld_show_warnings().
        */
        thd->lex->unit.print(&str, QT_TO_SYSTEM_CHARSET);
        push_warning(thd, MYSQL_ERROR::WARN_LEVEL_NOTE,
                     ER_YES, str.c_ptr_safe());
      }
      if (res)
        result->abort_result_set();
      else
        result->send_eof();
      delete result;
    }
    else
    {
      if (!result && !(result= new select_send()))
        return 1;                               /* purecov: inspected */
      query_cache_store_query(thd, all_tables);
      res= handle_select(thd, lex, result, 0);
      if (result != lex->result)
        delete result;
    }
  }
  /* Count number of empty select queries */
  if (!thd->sent_row_count)
    status_var_increment(thd->status_var.empty_queries);
  else
    status_var_add(thd->status_var.rows_sent, thd->sent_row_count);
  return res;
}


static bool execute_show_status(THD *thd, TABLE_LIST *all_tables)
{
  bool res;
  system_status_var old_status_var= thd->status_var;
  thd->initial_status_var= &old_status_var;
  if (!(res= check_table_access(thd, SELECT_ACL, all_tables, FALSE,
                                UINT_MAX, FALSE)))
    res= execute_sqlcom_select(thd, all_tables);
  /* Don't log SHOW STATUS commands to slow query log */
  thd->server_status&= ~(SERVER_QUERY_NO_INDEX_USED |
                         SERVER_QUERY_NO_GOOD_INDEX_USED);
  /*
    restore status variables, as we don't want 'show status' to cause
    changes
  */
  mysql_mutex_lock(&LOCK_status);
  add_diff_to_status(&global_status_var, &thd->status_var,
                     &old_status_var);
  thd->status_var= old_status_var;
  mysql_mutex_unlock(&LOCK_status);
  return res;
}


static bool execute_rename_table(THD *thd, TABLE_LIST *first_table,
                                 TABLE_LIST *all_tables)
{
  DBUG_ASSERT(first_table == all_tables && first_table != 0);
  TABLE_LIST *table;
  for (table= first_table; table; table= table->next_local->next_local)
  {
    if (check_access(thd, ALTER_ACL | DROP_ACL, table->db,
                     &table->grant.privilege,
                     &table->grant.m_internal,
                     0, 0) ||
        check_access(thd, INSERT_ACL | CREATE_ACL, table->next_local->db,
                     &table->next_local->grant.privilege,
                     &table->next_local->grant.m_internal,
                     0, 0))
      return 1;
    TABLE_LIST old_list, new_list;
    /*
      we do not need initialize old_list and new_list because we will
      come table[0] and table->next[0] there
    */
    old_list= table[0];
    new_list= table->next_local[0];
    if (check_grant(thd, ALTER_ACL | DROP_ACL, &old_list, FALSE, 1, FALSE) ||
       (!test_all_bits(table->next_local->grant.privilege,
                       INSERT_ACL | CREATE_ACL) &&
        check_grant(thd, INSERT_ACL | CREATE_ACL, &new_list, FALSE, 1,
                    FALSE)))
      return 1;
  }

  return mysql_rename_tables(thd, first_table, 0);
}


#ifndef NO_EMBEDDED_ACCESS_CHECKS
/**
  Check grants for commands which work only with one table.

  @param thd                    Thread handler
  @param privilege              requested privilege
  @param all_tables             global table list of query
  @param no_errors              FALSE/TRUE - report/don't report error to
                            the client (using my_error() call).

  @retval
    0   OK
  @retval
    1   access denied, error is sent to client
*/

bool check_single_table_access(THD *thd, ulong privilege, 
                               TABLE_LIST *all_tables, bool no_errors)
{
  Security_context * backup_ctx= thd->security_ctx;

  /* we need to switch to the saved context (if any) */
  if (all_tables->security_ctx)
    thd->security_ctx= all_tables->security_ctx;

  const char *db_name;
  if ((all_tables->view || all_tables->field_translation) &&
      !all_tables->schema_table)
    db_name= all_tables->view_db.str;
  else
    db_name= all_tables->db;

  if (check_access(thd, privilege, db_name,
                   &all_tables->grant.privilege,
                   &all_tables->grant.m_internal,
                   0, no_errors))
    goto deny;

  /* Show only 1 table for check_grant */
  if (!(all_tables->belong_to_view &&
        (thd->lex->sql_command == SQLCOM_SHOW_FIELDS)) &&
      check_grant(thd, privilege, all_tables, FALSE, 1, no_errors))
    goto deny;

  thd->security_ctx= backup_ctx;
  return 0;

deny:
  thd->security_ctx= backup_ctx;
  return 1;
}

/**
  Check grants for commands which work only with one table and all other
  tables belonging to subselects or implicitly opened tables.

  @param thd			Thread handler
  @param privilege		requested privilege
  @param all_tables		global table list of query

  @retval
    0   OK
  @retval
    1   access denied, error is sent to client
*/

bool check_one_table_access(THD *thd, ulong privilege, TABLE_LIST *all_tables)
{
  if (check_single_table_access (thd,privilege,all_tables, FALSE))
    return 1;

  /* Check rights on tables of subselects and implictly opened tables */
  TABLE_LIST *subselects_tables, *view= all_tables->view ? all_tables : 0;
  if ((subselects_tables= all_tables->next_global))
  {
    /*
      Access rights asked for the first table of a view should be the same
      as for the view
    */
    if (view && subselects_tables->belong_to_view == view)
    {
      if (check_single_table_access (thd, privilege, subselects_tables, FALSE))
        return 1;
      subselects_tables= subselects_tables->next_global;
    }
    if (subselects_tables &&
        (check_table_access(thd, SELECT_ACL, subselects_tables, FALSE,
                            UINT_MAX, FALSE)))
      return 1;
  }
  return 0;
}


/**
  @brief Compare requested privileges with the privileges acquired from the
    User- and Db-tables.
  @param thd          Thread handler
  @param want_access  The requested access privileges.
  @param db           A pointer to the Db name.
  @param[out] save_priv A pointer to the granted privileges will be stored.
  @param grant_internal_info A pointer to the internal grant cache.
  @param dont_check_global_grants True if no global grants are checked.
  @param no_error     True if no errors should be sent to the client.

  'save_priv' is used to save the User-table (global) and Db-table grants for
  the supplied db name. Note that we don't store db level grants if the global
  grants is enough to satisfy the request AND the global grants contains a
  SELECT grant.

  For internal databases (INFORMATION_SCHEMA, PERFORMANCE_SCHEMA),
  additional rules apply, see ACL_internal_schema_access.

  @see check_grant

  @return Status of denial of access by exclusive ACLs.
    @retval FALSE Access can't exclusively be denied by Db- and User-table
      access unless Column- and Table-grants are checked too.
    @retval TRUE Access denied.
*/

bool
check_access(THD *thd, ulong want_access, const char *db, ulong *save_priv,
             GRANT_INTERNAL_INFO *grant_internal_info,
             bool dont_check_global_grants, bool no_errors)
{
  Security_context *sctx= thd->security_ctx;
  ulong db_access;

  /*
    GRANT command:
    In case of database level grant the database name may be a pattern,
    in case of table|column level grant the database name can not be a pattern.
    We use 'dont_check_global_grants' as a flag to determine
    if it's database level grant command
    (see SQLCOM_GRANT case, mysql_execute_command() function) and
    set db_is_pattern according to 'dont_check_global_grants' value.
  */
  bool  db_is_pattern= ((want_access & GRANT_ACL) && dont_check_global_grants);
  ulong dummy;
  DBUG_ENTER("check_access");
  DBUG_PRINT("enter",("db: %s  want_access: %lu  master_access: %lu",
                      db ? db : "", want_access, sctx->master_access));

  if (save_priv)
    *save_priv=0;
  else
  {
    save_priv= &dummy;
    dummy= 0;
  }

  thd_proc_info(thd, "checking permissions");
  if ((!db || !db[0]) && !thd->db && !dont_check_global_grants)
  {
    DBUG_PRINT("error",("No database"));
    if (!no_errors)
      my_message(ER_NO_DB_ERROR, ER(ER_NO_DB_ERROR),
                 MYF(0));                       /* purecov: tested */
    DBUG_RETURN(TRUE);				/* purecov: tested */
  }

  if ((db != NULL) && (db != any_db))
  {
    const ACL_internal_schema_access *access;
    access= get_cached_schema_access(grant_internal_info, db);
    if (access)
    {
      switch (access->check(want_access, save_priv))
      {
      case ACL_INTERNAL_ACCESS_GRANTED:
        /*
          All the privileges requested have been granted internally.
          [out] *save_privileges= Internal privileges.
        */
        DBUG_RETURN(FALSE);
      case ACL_INTERNAL_ACCESS_DENIED:
        if (! no_errors)
        {
          status_var_increment(thd->status_var.access_denied_errors);
          my_error(ER_DBACCESS_DENIED_ERROR, MYF(0),
                   sctx->priv_user, sctx->priv_host, db);
        }
        DBUG_RETURN(TRUE);
      case ACL_INTERNAL_ACCESS_CHECK_GRANT:
        /*
          Only some of the privilege requested have been granted internally,
          proceed with the remaining bits of the request (want_access).
        */
        want_access&= ~(*save_priv);
        break;
      }
    }
  }

  if ((sctx->master_access & want_access) == want_access)
  {
    /*
      1. If we don't have a global SELECT privilege, we have to get the
      database specific access rights to be able to handle queries of type
      UPDATE t1 SET a=1 WHERE b > 0
      2. Change db access if it isn't current db which is being addressed
    */
    if (!(sctx->master_access & SELECT_ACL))
    {
      if (db && (!thd->db || db_is_pattern || strcmp(db, thd->db)))
        db_access= acl_get(sctx->get_host()->ptr(), sctx->get_ip()->ptr(),
                           sctx->priv_user, db, db_is_pattern);
      else
      {
        /* get access for current db */
        db_access= sctx->db_access;
      }
      /*
        The effective privileges are the union of the global privileges
        and the intersection of db- and host-privileges,
        plus the internal privileges.
      */
      *save_priv|= sctx->master_access | db_access;
    }
    else
      *save_priv|= sctx->master_access;
    DBUG_RETURN(FALSE);
  }
  if (((want_access & ~sctx->master_access) & ~DB_ACLS) ||
      (! db && dont_check_global_grants))
  {						// We can never grant this
    DBUG_PRINT("error",("No possible access"));
    if (!no_errors)
    {
      status_var_increment(thd->status_var.access_denied_errors);
      my_error(access_denied_error_code(thd->password), MYF(0),
               sctx->priv_user,
               sctx->priv_host,
               (thd->password ?
                ER(ER_YES) :
                ER(ER_NO)));                    /* purecov: tested */
    }
    DBUG_RETURN(TRUE);				/* purecov: tested */
  }

  if (db == any_db)
  {
    /*
      Access granted; Allow select on *any* db.
      [out] *save_privileges= 0
    */
    DBUG_RETURN(FALSE);
  }

  if (db && (!thd->db || db_is_pattern || strcmp(db,thd->db)))
    db_access= acl_get(sctx->get_host()->ptr(), sctx->get_ip()->ptr(),
                       sctx->priv_user, db, db_is_pattern);
  else
    db_access= sctx->db_access;
  DBUG_PRINT("info",("db_access: %lu  want_access: %lu",
                     db_access, want_access));

  /*
    Save the union of User-table and the intersection between Db-table and
    Host-table privileges, with the already saved internal privileges.
  */
  db_access= (db_access | sctx->master_access);
  *save_priv|= db_access;

  /*
    We need to investigate column- and table access if all requested privileges
    belongs to the bit set of .
  */
  bool need_table_or_column_check=
    (want_access & (TABLE_ACLS | PROC_ACLS | db_access)) == want_access;

  /*
    Grant access if the requested access is in the intersection of
    host- and db-privileges (as retrieved from the acl cache),
    also grant access if all the requested privileges are in the union of
    TABLES_ACLS and PROC_ACLS; see check_grant.
  */
  if ( (db_access & want_access) == want_access ||
      (!dont_check_global_grants &&
       need_table_or_column_check))
  {
    /*
       Ok; but need to check table- and column privileges.
       [out] *save_privileges is (User-priv | (Db-priv & Host-priv) | Internal-priv)
    */
    DBUG_RETURN(FALSE);
  }

  /*
    Access is denied;
    [out] *save_privileges is (User-priv | (Db-priv & Host-priv) | Internal-priv)
  */
  DBUG_PRINT("error",("Access denied"));
  if (!no_errors)
  {
    status_var_increment(thd->status_var.access_denied_errors);
    my_error(ER_DBACCESS_DENIED_ERROR, MYF(0),
             sctx->priv_user, sctx->priv_host,
             (db ? db : (thd->db ?
                         thd->db :
                         "unknown")));
  }
  DBUG_RETURN(TRUE);
}


static bool check_show_access(THD *thd, TABLE_LIST *table)
{
  /*
    This is a SHOW command using an INFORMATION_SCHEMA table.
    check_access() has not been called for 'table',
    and SELECT is currently always granted on the I_S, so we automatically
    grant SELECT on table here, to bypass a call to check_access().
    Note that not calling check_access(table) is an optimization,
    which needs to be revisited if the INFORMATION_SCHEMA does
    not always automatically grant SELECT but use the grant tables.
    See Bug#38837 need a way to disable information_schema for security
  */
  table->grant.privilege= SELECT_ACL;

  switch (get_schema_table_idx(table->schema_table)) {
  case SCH_SCHEMATA:
    return (specialflag & SPECIAL_SKIP_SHOW_DB) &&
      check_global_access(thd, SHOW_DB_ACL);

  case SCH_TABLE_NAMES:
  case SCH_TABLES:
  case SCH_VIEWS:
  case SCH_TRIGGERS:
  case SCH_EVENTS:
  {
    const char *dst_db_name= table->schema_select_lex->db;

    DBUG_ASSERT(dst_db_name);

    if (check_access(thd, SELECT_ACL, dst_db_name,
                     &thd->col_access, NULL, FALSE, FALSE))
      return TRUE;

    if (!thd->col_access && check_grant_db(thd, dst_db_name))
    {
      status_var_increment(thd->status_var.access_denied_errors);
      my_error(ER_DBACCESS_DENIED_ERROR, MYF(0),
               thd->security_ctx->priv_user,
               thd->security_ctx->priv_host,
               dst_db_name);
      return TRUE;
    }

    return FALSE;
  }

  case SCH_COLUMNS:
  case SCH_STATISTICS:
  {
    TABLE_LIST *dst_table;
    dst_table= table->schema_select_lex->table_list.first;

    DBUG_ASSERT(dst_table);

    if (check_access(thd, SELECT_ACL, dst_table->db,
                     &dst_table->grant.privilege,
                     &dst_table->grant.m_internal,
                     FALSE, FALSE))
          return TRUE; /* Access denied */

    /*
      Check_grant will grant access if there is any column privileges on
      all of the tables thanks to the fourth parameter (bool show_table).
    */
    if (check_grant(thd, SELECT_ACL, dst_table, TRUE, UINT_MAX, FALSE))
      return TRUE; /* Access denied */

    /* Access granted */
    return FALSE;
  }
  default:
    break;
  }

  return FALSE;
}



/**
  @brief Check if the requested privileges exists in either User-, Host- or
    Db-tables.
  @param thd          Thread context
  @param want_access  Privileges requested
  @param tables       List of tables to be compared against
  @param no_errors    Don't report error to the client (using my_error() call).
  @param any_combination_of_privileges_will_do TRUE if any privileges on any
    column combination is enough.
  @param number       Only the first 'number' tables in the linked list are
                      relevant.

  The suppled table list contains cached privileges. This functions calls the
  help functions check_access and check_grant to verify the first three steps
  in the privileges check queue:
  1. Global privileges
  2. OR (db privileges AND host privileges)
  3. OR table privileges
  4. OR column privileges (not checked by this function!)
  5. OR routine privileges (not checked by this function!)

  @see check_access
  @see check_grant

  @note This functions assumes that table list used and
  thd->lex->query_tables_own_last value correspond to each other
  (the latter should be either 0 or point to next_global member
  of one of elements of this table list).

  @return
    @retval FALSE OK
    @retval TRUE  Access denied; But column or routine privileges might need to
      be checked also.
*/

bool
check_table_access(THD *thd, ulong requirements,TABLE_LIST *tables,
		   bool any_combination_of_privileges_will_do,
                   uint number, bool no_errors)
{
  TABLE_LIST *org_tables= tables;
  TABLE_LIST *first_not_own_table= thd->lex->first_not_own_table();
  Security_context *sctx= thd->security_ctx, *backup_ctx= thd->security_ctx;
  uint i= 0;
  /*
    The check that first_not_own_table is not reached is for the case when
    the given table list refers to the list for prelocking (contains tables
    of other queries). For simple queries first_not_own_table is 0.
  */
  for (; i < number && tables != first_not_own_table && tables;
       tables= tables->next_global, i++)
  {
    ulong want_access= requirements;
    if (tables->security_ctx)
      sctx= tables->security_ctx;
    else
      sctx= backup_ctx;

    /*
       Register access for view underlying table.
       Remove SHOW_VIEW_ACL, because it will be checked during making view
     */
    tables->grant.orig_want_privilege= (want_access & ~SHOW_VIEW_ACL);

    if (tables->schema_table_reformed)
    {
      if (check_show_access(thd, tables))
        goto deny;
      continue;
    }

    DBUG_PRINT("info", ("derived: %d  view: %d", tables->derived != 0,
                        tables->view != 0));
    if (tables->is_anonymous_derived_table() ||
        (tables->table && tables->table->s &&
         (int)tables->table->s->tmp_table))
      continue;
    thd->security_ctx= sctx;

    if (check_access(thd, want_access, tables->get_db_name(),
                     &tables->grant.privilege,
                     &tables->grant.m_internal,
                     0, no_errors))
      goto deny;
  }
  thd->security_ctx= backup_ctx;
  return check_grant(thd,requirements,org_tables,
                     any_combination_of_privileges_will_do,
                     number, no_errors);
deny:
  thd->security_ctx= backup_ctx;
  return TRUE;
}


bool
check_routine_access(THD *thd, ulong want_access,char *db, char *name,
		     bool is_proc, bool no_errors)
{
  TABLE_LIST tables[1];
  
  bzero((char *)tables, sizeof(TABLE_LIST));
  tables->db= db;
  tables->table_name= tables->alias= name;
  
  /*
    The following test is just a shortcut for check_access() (to avoid
    calculating db_access) under the assumption that it's common to
    give persons global right to execute all stored SP (but not
    necessary to create them).
    Note that this effectively bypasses the ACL_internal_schema_access checks
    that are implemented for the INFORMATION_SCHEMA and PERFORMANCE_SCHEMA,
    which are located in check_access().
    Since the I_S and P_S do not contain routines, this bypass is ok,
    as long as this code path is not abused to create routines.
    The assert enforce that.
  */
  DBUG_ASSERT((want_access & CREATE_PROC_ACL) == 0);
  if ((thd->security_ctx->master_access & want_access) == want_access)
    tables->grant.privilege= want_access;
  else if (check_access(thd, want_access, db,
                        &tables->grant.privilege,
                        &tables->grant.m_internal,
                        0, no_errors))
    return TRUE;
  
  return check_grant_routine(thd, want_access, tables, is_proc, no_errors);
}


/**
  Check if the routine has any of the routine privileges.

  @param thd	       Thread handler
  @param db           Database name
  @param name         Routine name

  @retval
    0            ok
  @retval
    1            error
*/

bool check_some_routine_access(THD *thd, const char *db, const char *name,
                               bool is_proc)
{
  ulong save_priv;
  /*
    The following test is just a shortcut for check_access() (to avoid
    calculating db_access)
    Note that this effectively bypasses the ACL_internal_schema_access checks
    that are implemented for the INFORMATION_SCHEMA and PERFORMANCE_SCHEMA,
    which are located in check_access().
    Since the I_S and P_S do not contain routines, this bypass is ok,
    as it only opens SHOW_PROC_ACLS.
  */
  if (thd->security_ctx->master_access & SHOW_PROC_ACLS)
    return FALSE;
  if (!check_access(thd, SHOW_PROC_ACLS, db, &save_priv, NULL, 0, 1) ||
      (save_priv & SHOW_PROC_ACLS))
    return FALSE;
  return check_routine_level_acl(thd, db, name, is_proc);
}


/*
  Check if the given table has any of the asked privileges

  @param thd		 Thread handler
  @param want_access	 Bitmap of possible privileges to check for

  @retval
    0  ok
  @retval
    1  error
*/

bool check_some_access(THD *thd, ulong want_access, TABLE_LIST *table)
{
  ulong access;
  DBUG_ENTER("check_some_access");

  /* This loop will work as long as we have less than 32 privileges */
  for (access= 1; access < want_access ; access<<= 1)
  {
    if (access & want_access)
    {
      if (!check_access(thd, access, table->db,
                        &table->grant.privilege,
                        &table->grant.m_internal,
                        0, 1) &&
           !check_grant(thd, access, table, FALSE, 1, TRUE))
        DBUG_RETURN(0);
    }
  }
  DBUG_PRINT("exit",("no matching access rights"));
  DBUG_RETURN(1);
}

#endif /*NO_EMBEDDED_ACCESS_CHECKS*/


/**
  check for global access and give descriptive error message if it fails.

  @param thd			Thread handler
  @param want_access		Use should have any of these global rights

  @warning
    One gets access right if one has ANY of the rights in want_access.
    This is useful as one in most cases only need one global right,
    but in some case we want to check if the user has SUPER or
    REPL_CLIENT_ACL rights.

  @retval
    0	ok
  @retval
    1	Access denied.  In this case an error is sent to the client
*/

bool check_global_access(THD *thd, ulong want_access, bool no_errors)
{
#ifndef NO_EMBEDDED_ACCESS_CHECKS
  char command[128];
  if ((thd->security_ctx->master_access & want_access))
    return 0;
  if (!no_errors)
  {
    get_privilege_desc(command, sizeof(command), want_access);
    my_error(ER_SPECIFIC_ACCESS_DENIED_ERROR, MYF(0), command);
  }
  status_var_increment(thd->status_var.access_denied_errors);
  return 1;
#else
  return 0;
#endif
}

/****************************************************************************
	Check stack size; Send error if there isn't enough stack to continue
****************************************************************************/


#if STACK_DIRECTION < 0
#define used_stack(A,B) (long) (A - B)
#else
#define used_stack(A,B) (long) (B - A)
#endif

#ifndef DBUG_OFF
long max_stack_used;
#endif

/**
  @note
  Note: The 'buf' parameter is necessary, even if it is unused here.
  - fix_fields functions has a "dummy" buffer large enough for the
    corresponding exec. (Thus we only have to check in fix_fields.)
  - Passing to check_stack_overrun() prevents the compiler from removing it.
*/
bool check_stack_overrun(THD *thd, long margin,
			 uchar *buf __attribute__((unused)))
{
  long stack_used;
  DBUG_ASSERT(thd == current_thd);
  if ((stack_used=used_stack(thd->thread_stack,(char*) &stack_used)) >=
      (long) (my_thread_stack_size - margin))
  {
    /*
      Do not use stack for the message buffer to ensure correct
      behaviour in cases we have close to no stack left.
    */
    char* ebuff= new char[MYSQL_ERRMSG_SIZE];
    if (ebuff) {
      my_snprintf(ebuff, MYSQL_ERRMSG_SIZE, ER(ER_STACK_OVERRUN_NEED_MORE),
                  stack_used, my_thread_stack_size, margin);
      my_message(ER_STACK_OVERRUN_NEED_MORE, ebuff, MYF(ME_FATALERROR));
      delete [] ebuff;
    }
    return 1;
  }
#ifndef DBUG_OFF
  max_stack_used= max(max_stack_used, stack_used);
#endif
  return 0;
}


#define MY_YACC_INIT 1000			// Start with big alloc
#define MY_YACC_MAX  32000			// Because of 'short'

bool my_yyoverflow(short **yyss, YYSTYPE **yyvs, ulong *yystacksize)
{
  Yacc_state *state= & current_thd->m_parser_state->m_yacc;
  ulong old_info=0;
  DBUG_ASSERT(state);
  if ((uint) *yystacksize >= MY_YACC_MAX)
    return 1;
  if (!state->yacc_yyvs)
    old_info= *yystacksize;
  *yystacksize= set_zone((*yystacksize)*2,MY_YACC_INIT,MY_YACC_MAX);
  if (!(state->yacc_yyvs= (uchar*)
        my_realloc(state->yacc_yyvs,
                   *yystacksize*sizeof(**yyvs),
                   MYF(MY_ALLOW_ZERO_PTR | MY_FREE_ON_ERROR))) ||
      !(state->yacc_yyss= (uchar*)
        my_realloc(state->yacc_yyss,
                   *yystacksize*sizeof(**yyss),
                   MYF(MY_ALLOW_ZERO_PTR | MY_FREE_ON_ERROR))))
    return 1;
  if (old_info)
  {
    /*
      Only copy the old stack on the first call to my_yyoverflow(),
      when replacing a static stack (YYINITDEPTH) by a dynamic stack.
      For subsequent calls, my_realloc already did preserve the old stack.
    */
    memcpy(state->yacc_yyss, *yyss, old_info*sizeof(**yyss));
    memcpy(state->yacc_yyvs, *yyvs, old_info*sizeof(**yyvs));
  }
  *yyss= (short*) state->yacc_yyss;
  *yyvs= (YYSTYPE*) state->yacc_yyvs;
  return 0;
}


/**
  Reset the part of THD responsible for the state of command
  processing.

  This needs to be called before execution of every statement
  (prepared or conventional).  It is not called by substatements of
  routines.

  @todo Remove mysql_reset_thd_for_next_command and only use the
  member function.

  @todo Call it after we use THD for queries, not before.
*/
void mysql_reset_thd_for_next_command(THD *thd)
{
  thd->reset_for_next_command();
}

void THD::reset_for_next_command()
{
  THD *thd= this;
  DBUG_ENTER("THD::reset_for_next_command");
  DBUG_ASSERT(!thd->spcont); /* not for substatements of routines */
  DBUG_ASSERT(! thd->in_sub_stmt);
  DBUG_ASSERT(thd->transaction.on);
  thd->free_list= 0;
  thd->select_number= 1;
  /*
    Those two lines below are theoretically unneeded as
    THD::cleanup_after_query() should take care of this already.
  */
  thd->auto_inc_intervals_in_cur_stmt_for_binlog.empty();
  thd->stmt_depends_on_first_successful_insert_id_in_prev_stmt= 0;

  thd->query_start_used= 0;
  thd->query_start_sec_part_used= 0;
  thd->is_fatal_error= thd->time_zone_used= 0;
  /*
    Clear the status flag that are expected to be cleared at the
    beginning of each SQL statement.
  */
  thd->server_status&= ~SERVER_STATUS_CLEAR_SET;
  /*
    If in autocommit mode and not in a transaction, reset
    OPTION_STATUS_NO_TRANS_UPDATE | OPTION_KEEP_LOG to not get warnings
    in ha_rollback_trans() about some tables couldn't be rolled back.
  */
  if (!thd->in_multi_stmt_transaction_mode())
  {
    thd->variables.option_bits&= ~OPTION_KEEP_LOG;
    thd->transaction.all.modified_non_trans_table= FALSE;
  }
  DBUG_ASSERT(thd->security_ctx== &thd->main_security_ctx);
  thd->thread_specific_used= FALSE;

  if (opt_bin_log)
  {
    reset_dynamic(&thd->user_var_events);
    thd->user_var_events_alloc= thd->mem_root;
  }
  thd->clear_error();
  thd->stmt_da->reset_diagnostics_area();
  thd->warning_info->reset_for_next_command();
  thd->rand_used= 0;
  thd->sent_row_count= thd->examined_row_count= 0;
  thd->accessed_rows_and_keys= 0;

  thd->query_plan_flags= QPLAN_INIT;
  thd->query_plan_fsort_passes= 0;

  thd->reset_current_stmt_binlog_format_row();
  thd->binlog_unsafe_warning_flags= 0;

  DBUG_PRINT("debug",
             ("is_current_stmt_binlog_format_row(): %d",
              thd->is_current_stmt_binlog_format_row()));

  DBUG_VOID_RETURN;
}


/**
  Resets the lex->current_select object.
  @note It is assumed that lex->current_select != NULL

  This function is a wrapper around select_lex->init_select() with an added
  check for the special situation when using INTO OUTFILE and LOAD DATA.
*/

void
mysql_init_select(LEX *lex)
{
  SELECT_LEX *select_lex= lex->current_select;
  select_lex->init_select();
  lex->wild= 0;
  if (select_lex == &lex->select_lex)
  {
    DBUG_ASSERT(lex->result == 0);
    lex->exchange= 0;
  }
}


/**
  Used to allocate a new SELECT_LEX object on the current thd mem_root and
  link it into the relevant lists.

  This function is always followed by mysql_init_select.

  @see mysql_init_select

  @retval TRUE An error occurred
  @retval FALSE The new SELECT_LEX was successfully allocated.
*/

bool
mysql_new_select(LEX *lex, bool move_down)
{
  SELECT_LEX *select_lex;
  THD *thd= lex->thd;
  DBUG_ENTER("mysql_new_select");

  if (!(select_lex= new (thd->mem_root) SELECT_LEX()))
    DBUG_RETURN(1);
  select_lex->select_number= ++thd->select_number;
  select_lex->parent_lex= lex; /* Used in init_query. */
  select_lex->init_query();
  select_lex->init_select();
  lex->nest_level++;
  if (lex->nest_level > (int) MAX_SELECT_NESTING)
  {
    my_error(ER_TOO_HIGH_LEVEL_OF_NESTING_FOR_SELECT, MYF(0));
    DBUG_RETURN(1);
  }
  select_lex->nest_level= lex->nest_level;
  select_lex->nest_level_base= &thd->lex->unit;
  if (move_down)
  {
    SELECT_LEX_UNIT *unit;
    lex->subqueries= TRUE;
    /* first select_lex of subselect or derived table */
    if (!(unit= new (thd->mem_root) SELECT_LEX_UNIT()))
      DBUG_RETURN(1);

    unit->init_query();
    unit->init_select();
    unit->thd= thd;
    unit->include_down(lex->current_select);
    unit->link_next= 0;
    unit->link_prev= 0;
    unit->return_to= lex->current_select;
    select_lex->include_down(unit);
    /*
      By default we assume that it is usual subselect and we have outer name
      resolution context, if no we will assign it to 0 later
    */
    select_lex->context.outer_context= &select_lex->outer_select()->context;
  }
  else
  {
    if (lex->current_select->order_list.first && !lex->current_select->braces)
    {
      my_error(ER_WRONG_USAGE, MYF(0), "UNION", "ORDER BY");
      DBUG_RETURN(1);
    }
    select_lex->include_neighbour(lex->current_select);
    SELECT_LEX_UNIT *unit= select_lex->master_unit();                              
    if (!unit->fake_select_lex && unit->add_fake_select_lex(lex->thd))
      DBUG_RETURN(1);
    select_lex->context.outer_context= 
                unit->first_select()->context.outer_context;
  }

  select_lex->master_unit()->global_parameters= select_lex;
  select_lex->include_global((st_select_lex_node**)&lex->all_selects_list);
  lex->current_select= select_lex;
  /*
    in subquery is SELECT query and we allow resolution of names in SELECT
    list
  */
  select_lex->context.resolve_in_select_list= TRUE;
  DBUG_RETURN(0);
}

/**
  Create a select to return the same output as 'SELECT @@var_name'.

  Used for SHOW COUNT(*) [ WARNINGS | ERROR].

  This will crash with a core dump if the variable doesn't exists.

  @param var_name		Variable name
*/

void create_select_for_variable(const char *var_name)
{
  THD *thd;
  LEX *lex;
  LEX_STRING tmp, null_lex_string;
  Item *var;
  char buff[MAX_SYS_VAR_LENGTH*2+4+8], *end;
  DBUG_ENTER("create_select_for_variable");

  thd= current_thd;
  lex= thd->lex;
  mysql_init_select(lex);
  lex->sql_command= SQLCOM_SELECT;
  tmp.str= (char*) var_name;
  tmp.length=strlen(var_name);
  bzero((char*) &null_lex_string.str, sizeof(null_lex_string));
  /*
    We set the name of Item to @@session.var_name because that then is used
    as the column name in the output.
  */
  if ((var= get_system_var(thd, OPT_SESSION, tmp, null_lex_string)))
  {
    end= strxmov(buff, "@@session.", var_name, NullS);
    var->set_name(buff, end-buff, system_charset_info);
    add_item_to_list(thd, var);
  }
  DBUG_VOID_RETURN;
}


void mysql_init_multi_delete(LEX *lex)
{
  lex->sql_command=  SQLCOM_DELETE_MULTI;
  mysql_init_select(lex);
  lex->select_lex.select_limit= 0;
  lex->unit.select_limit_cnt= HA_POS_ERROR;
  lex->select_lex.table_list.save_and_clear(&lex->auxiliary_table_list);
  lex->query_tables= 0;
  lex->query_tables_last= &lex->query_tables;
}


/*
  When you modify mysql_parse(), you may need to mofify
  mysql_test_parse_for_slave() in this same file.
*/

/**
  Parse a query.

  @param       thd     Current thread
  @param       rawbuf  Begining of the query text
  @param       length  Length of the query text
  @param[out]  found_semicolon For multi queries, position of the character of
                               the next query in the query text.
*/

void mysql_parse(THD *thd, char *rawbuf, uint length,
                 Parser_state *parser_state)
{
  int error __attribute__((unused));
  DBUG_ENTER("mysql_parse");
  DBUG_EXECUTE_IF("parser_debug", turn_parser_debug_on(););

  /*
    Warning.
    The purpose of query_cache_send_result_to_client() is to lookup the
    query in the query cache first, to avoid parsing and executing it.
    So, the natural implementation would be to:
    - first, call query_cache_send_result_to_client,
    - second, if caching failed, initialise the lexical and syntactic parser.
    The problem is that the query cache depends on a clean initialization
    of (among others) lex->safe_to_cache_query and thd->server_status,
    which are reset respectively in
    - lex_start()
    - mysql_reset_thd_for_next_command()
    So, initializing the lexical analyser *before* using the query cache
    is required for the cache to work properly.
    FIXME: cleanup the dependencies in the code to simplify this.
  */
  lex_start(thd);
  mysql_reset_thd_for_next_command(thd);

  if (query_cache_send_result_to_client(thd, rawbuf, length) <= 0)
  {
    LEX *lex= thd->lex;

    bool err= parse_sql(thd, parser_state, NULL);

    if (!err)
    {
#ifndef NO_EMBEDDED_ACCESS_CHECKS
      if (mqh_used && thd->user_connect &&
	  check_mqh(thd, lex->sql_command))
      {
	thd->net.error = 0;
      }
      else
#endif
      {
	if (! thd->is_error())
	{
          const char *found_semicolon= parser_state->m_lip.found_semicolon;
          /*
            Binlog logs a string starting from thd->query and having length
            thd->query_length; so we set thd->query_length correctly (to not
            log several statements in one event, when we executed only first).
            We set it to not see the ';' (otherwise it would get into binlog
            and Query_log_event::print() would give ';;' output).
            This also helps display only the current query in SHOW
            PROCESSLIST.
            Note that we don't need LOCK_thread_count to modify query_length.
          */
          if (found_semicolon && (ulong) (found_semicolon - thd->query()))
            thd->set_query_inner(thd->query(),
                                 (uint32) (found_semicolon -
                                           thd->query() - 1),
                                 thd->charset());
          /* Actually execute the query */
          if (found_semicolon)
          {
            lex->safe_to_cache_query= 0;
            thd->server_status|= SERVER_MORE_RESULTS_EXISTS;
          }
          lex->set_trg_event_type_for_tables();
          MYSQL_QUERY_EXEC_START(thd->query(),
                                 thd->thread_id,
                                 (char *) (thd->db ? thd->db : ""),
                                 &thd->security_ctx->priv_user[0],
                                 (char *) thd->security_ctx->host_or_ip,
                                 0);

          error= mysql_execute_command(thd);
          MYSQL_QUERY_EXEC_DONE(error);
	}
      }
    }
    else
    {
      DBUG_ASSERT(thd->is_error());
      DBUG_PRINT("info",("Command aborted. Fatal_error: %d",
			 thd->is_fatal_error));

      query_cache_abort(&thd->query_cache_tls);
    }
    thd_proc_info(thd, "freeing items");
    sp_cache_enforce_limit(thd->sp_proc_cache, stored_program_cache_size);
    sp_cache_enforce_limit(thd->sp_func_cache, stored_program_cache_size);
    thd->end_statement();
    thd->cleanup_after_query();
    DBUG_ASSERT(thd->change_list.is_empty());
  }
  else
  {
    /* Update statistics for getting the query from the cache */
    thd->lex->sql_command= SQLCOM_SELECT;
    status_var_increment(thd->status_var.com_stat[SQLCOM_SELECT]);
    thd->update_stats();
  }
  DBUG_VOID_RETURN;
}


#ifdef HAVE_REPLICATION
/*
  Usable by the replication SQL thread only: just parse a query to know if it
  can be ignored because of replicate-*-table rules.

  @retval
    0	cannot be ignored
  @retval
    1	can be ignored
*/

bool mysql_test_parse_for_slave(THD *thd, char *rawbuf, uint length)
{
  LEX *lex= thd->lex;
  bool error= 0;
  DBUG_ENTER("mysql_test_parse_for_slave");

  Parser_state parser_state;
  if (!(error= parser_state.init(thd, rawbuf, length)))
  {
    lex_start(thd);
    mysql_reset_thd_for_next_command(thd);

    if (!parse_sql(thd, & parser_state, NULL) &&
        all_tables_not_ok(thd, lex->select_lex.table_list.first))
      error= 1;                  /* Ignore question */
    thd->end_statement();
  }
  thd->cleanup_after_query();
  DBUG_RETURN(error);
}
#endif



/**
  Store field definition for create.

  @return
    Return 0 if ok
*/

bool add_field_to_list(THD *thd, LEX_STRING *field_name, enum_field_types type,
		       char *length, char *decimals,
		       uint type_modifier,
		       Item *default_value, Item *on_update_value,
                       LEX_STRING *comment,
		       char *change,
                       List<String> *interval_list, CHARSET_INFO *cs,
		       uint uint_geom_type,
		       Virtual_column_info *vcol_info,
                       engine_option_value *create_options)
{
  register Create_field *new_field;
  LEX  *lex= thd->lex;
  DBUG_ENTER("add_field_to_list");

  if (check_string_char_length(field_name, "", NAME_CHAR_LEN,
                               system_charset_info, 1))
  {
    my_error(ER_TOO_LONG_IDENT, MYF(0), field_name->str); /* purecov: inspected */
    DBUG_RETURN(1);				/* purecov: inspected */
  }
  if (type_modifier & PRI_KEY_FLAG)
  {
    Key *key;
    lex->col_list.push_back(new Key_part_spec(*field_name, 0));
    key= new Key(Key::PRIMARY, null_lex_str,
                      &default_key_create_info,
                      0, lex->col_list, NULL);
    lex->alter_info.key_list.push_back(key);
    lex->col_list.empty();
  }
  if (type_modifier & (UNIQUE_FLAG | UNIQUE_KEY_FLAG))
  {
    Key *key;
    lex->col_list.push_back(new Key_part_spec(*field_name, 0));
    key= new Key(Key::UNIQUE, null_lex_str,
                 &default_key_create_info, 0,
                 lex->col_list, NULL);
    lex->alter_info.key_list.push_back(key);
    lex->col_list.empty();
  }

  if (default_value)
  {
    /* 
      Default value should be literal => basic constants =>
      no need fix_fields()
      
      We allow only one function as part of default value - 
      NOW() as default for TIMESTAMP type.
    */
    if (default_value->type() == Item::FUNC_ITEM && 
        !(((Item_func*)default_value)->functype() == Item_func::NOW_FUNC &&
         type == MYSQL_TYPE_TIMESTAMP))
    {
      my_error(ER_INVALID_DEFAULT, MYF(0), field_name->str);
      DBUG_RETURN(1);
    }
    else if (default_value->type() == Item::NULL_ITEM)
    {
      default_value= 0;
      if ((type_modifier & (NOT_NULL_FLAG | AUTO_INCREMENT_FLAG)) ==
	  NOT_NULL_FLAG)
      {
	my_error(ER_INVALID_DEFAULT, MYF(0), field_name->str);
	DBUG_RETURN(1);
      }
    }
    else if (type_modifier & AUTO_INCREMENT_FLAG)
    {
      my_error(ER_INVALID_DEFAULT, MYF(0), field_name->str);
      DBUG_RETURN(1);
    }
  }

  if (on_update_value && type != MYSQL_TYPE_TIMESTAMP)
  {
    my_error(ER_INVALID_ON_UPDATE, MYF(0), field_name->str);
    DBUG_RETURN(1);
  }

  if (!(new_field= new Create_field()) ||
      new_field->init(thd, field_name->str, type, length, decimals, type_modifier,
                      default_value, on_update_value, comment, change,
                      interval_list, cs, uint_geom_type, vcol_info,
                      create_options))
    DBUG_RETURN(1);

  lex->alter_info.create_list.push_back(new_field);
  lex->last_field=new_field;
  DBUG_RETURN(0);
}


/** Store position for column in ALTER TABLE .. ADD column. */

void store_position_for_column(const char *name)
{
  current_thd->lex->last_field->after=(char*) (name);
}

bool
add_proc_to_list(THD* thd, Item *item)
{
  ORDER *order;
  Item	**item_ptr;

  if (!(order = (ORDER *) thd->alloc(sizeof(ORDER)+sizeof(Item*))))
    return 1;
  item_ptr = (Item**) (order+1);
  *item_ptr= item;
  order->item=item_ptr;
  order->free_me=0;
  thd->lex->proc_list.link_in_list(order, &order->next);
  return 0;
}


/**
  save order by and tables in own lists.
*/

bool add_to_list(THD *thd, SQL_I_List<ORDER> &list, Item *item,bool asc)
{
  ORDER *order;
  DBUG_ENTER("add_to_list");
  if (!(order = (ORDER *) thd->alloc(sizeof(ORDER))))
    DBUG_RETURN(1);
  order->item_ptr= item;
  order->item= &order->item_ptr;
  order->asc = asc;
  order->free_me=0;
  order->used=0;
  order->counter_used= 0;
  list.link_in_list(order, &order->next);
  DBUG_RETURN(0);
}


/**
  Add a table to list of used tables.

  @param table		Table to add
  @param alias		alias for table (or null if no alias)
  @param table_options	A set of the following bits:
                         - TL_OPTION_UPDATING : Table will be updated
                         - TL_OPTION_FORCE_INDEX : Force usage of index
                         - TL_OPTION_ALIAS : an alias in multi table DELETE
  @param lock_type	How table should be locked
  @param mdl_type       Type of metadata lock to acquire on the table.
  @param use_index	List of indexed used in USE INDEX
  @param ignore_index	List of indexed used in IGNORE INDEX

  @retval
      0		Error
  @retval
    \#	Pointer to TABLE_LIST element added to the total table list
*/

TABLE_LIST *st_select_lex::add_table_to_list(THD *thd,
					     Table_ident *table,
					     LEX_STRING *alias,
					     ulong table_options,
					     thr_lock_type lock_type,
					     enum_mdl_type mdl_type,
					     List<Index_hint> *index_hints_arg,
                                             LEX_STRING *option)
{
  register TABLE_LIST *ptr;
  TABLE_LIST *previous_table_ref; /* The table preceding the current one. */
  char *alias_str;
  LEX *lex= thd->lex;
  DBUG_ENTER("add_table_to_list");
  LINT_INIT(previous_table_ref);

  if (!table)
    DBUG_RETURN(0);				// End of memory
  alias_str= alias ? alias->str : table->table.str;
  if (!test(table_options & TL_OPTION_ALIAS) && 
      check_table_name(table->table.str, table->table.length, FALSE))
  {
    my_error(ER_WRONG_TABLE_NAME, MYF(0), table->table.str);
    DBUG_RETURN(0);
  }

  if (table->is_derived_table() == FALSE && table->db.str &&
      check_db_name(&table->db))
  {
    my_error(ER_WRONG_DB_NAME, MYF(0), table->db.str);
    DBUG_RETURN(0);
  }

  if (!alias)					/* Alias is case sensitive */
  {
    if (table->sel)
    {
      my_message(ER_DERIVED_MUST_HAVE_ALIAS,
                 ER(ER_DERIVED_MUST_HAVE_ALIAS), MYF(0));
      DBUG_RETURN(0);
    }
    if (!(alias_str= (char*) thd->memdup(alias_str,table->table.length+1)))
      DBUG_RETURN(0);
  }
  if (!(ptr = (TABLE_LIST *) thd->calloc(sizeof(TABLE_LIST))))
    DBUG_RETURN(0);				/* purecov: inspected */
  if (table->db.str)
  {
    ptr->is_fqtn= TRUE;
    ptr->db= table->db.str;
    ptr->db_length= table->db.length;
  }
  else if (lex->copy_db_to(&ptr->db, &ptr->db_length))
    DBUG_RETURN(0);
  else
    ptr->is_fqtn= FALSE;

  ptr->alias= alias_str;
  ptr->is_alias= alias ? TRUE : FALSE;
  if (lower_case_table_names && table->table.length)
    table->table.length= my_casedn_str(files_charset_info, table->table.str);
  ptr->table_name=table->table.str;
  ptr->table_name_length=table->table.length;
  ptr->lock_type=   lock_type;
  ptr->updating=    test(table_options & TL_OPTION_UPDATING);
  /* TODO: remove TL_OPTION_FORCE_INDEX as it looks like it's not used */
  ptr->force_index= test(table_options & TL_OPTION_FORCE_INDEX);
  ptr->ignore_leaves= test(table_options & TL_OPTION_IGNORE_LEAVES);
  ptr->derived=	    table->sel;
  if (!ptr->derived && is_infoschema_db(ptr->db, ptr->db_length))
  {
    ST_SCHEMA_TABLE *schema_table;
    if (ptr->updating &&
        /* Special cases which are processed by commands itself */
        lex->sql_command != SQLCOM_CHECK &&
        lex->sql_command != SQLCOM_CHECKSUM)
    {
      my_error(ER_DBACCESS_DENIED_ERROR, MYF(0),
               thd->security_ctx->priv_user,
               thd->security_ctx->priv_host,
               INFORMATION_SCHEMA_NAME.str);
      DBUG_RETURN(0);
    }
    schema_table= find_schema_table(thd, ptr->table_name);
    if (!schema_table ||
        (schema_table->hidden && 
         ((sql_command_flags[lex->sql_command] & CF_STATUS_COMMAND) == 0 || 
          /*
            this check is used for show columns|keys from I_S hidden table
          */
          lex->sql_command == SQLCOM_SHOW_FIELDS ||
          lex->sql_command == SQLCOM_SHOW_KEYS)))
    {
      my_error(ER_UNKNOWN_TABLE, MYF(0),
               ptr->table_name, INFORMATION_SCHEMA_NAME.str);
      DBUG_RETURN(0);
    }
    ptr->schema_table_name= ptr->table_name;
    ptr->schema_table= schema_table;
  }
  ptr->select_lex=  lex->current_select;
  ptr->cacheable_table= 1;
  ptr->index_hints= index_hints_arg;
  ptr->option= option ? option->str : 0;
  /* check that used name is unique */
  if (lock_type != TL_IGNORE)
  {
    TABLE_LIST *first_table= table_list.first;
    if (lex->sql_command == SQLCOM_CREATE_VIEW)
      first_table= first_table ? first_table->next_local : NULL;
    for (TABLE_LIST *tables= first_table ;
	 tables ;
	 tables=tables->next_local)
    {
      if (!my_strcasecmp(table_alias_charset, alias_str, tables->alias) &&
	  !strcmp(ptr->db, tables->db))
      {
	my_error(ER_NONUNIQ_TABLE, MYF(0), alias_str); /* purecov: tested */
	DBUG_RETURN(0);				/* purecov: tested */
      }
    }
  }
  /* Store the table reference preceding the current one. */
  if (table_list.elements > 0)
  {
    /*
      table_list.next points to the last inserted TABLE_LIST->next_local'
      element
      We don't use the offsetof() macro here to avoid warnings from gcc
    */
    previous_table_ref= (TABLE_LIST*) ((char*) table_list.next -
                                       ((char*) &(ptr->next_local) -
                                        (char*) ptr));
    /*
      Set next_name_resolution_table of the previous table reference to point
      to the current table reference. In effect the list
      TABLE_LIST::next_name_resolution_table coincides with
      TABLE_LIST::next_local. Later this may be changed in
      store_top_level_join_columns() for NATURAL/USING joins.
    */
    previous_table_ref->next_name_resolution_table= ptr;
  }

  /*
    Link the current table reference in a local list (list for current select).
    Notice that as a side effect here we set the next_local field of the
    previous table reference to 'ptr'. Here we also add one element to the
    list 'table_list'.
  */
  table_list.link_in_list(ptr, &ptr->next_local);
  ptr->next_name_resolution_table= NULL;
  /* Link table in global list (all used tables) */
  lex->add_to_query_tables(ptr);

  // Pure table aliases do not need to be locked:
  if (!test(table_options & TL_OPTION_ALIAS))
  {
    ptr->mdl_request.init(MDL_key::TABLE, ptr->db, ptr->table_name, mdl_type,
                          MDL_TRANSACTION);
  }
  DBUG_RETURN(ptr);
}


/**
  Initialize a new table list for a nested join.

    The function initializes a structure of the TABLE_LIST type
    for a nested join. It sets up its nested join list as empty.
    The created structure is added to the front of the current
    join list in the st_select_lex object. Then the function
    changes the current nest level for joins to refer to the newly
    created empty list after having saved the info on the old level
    in the initialized structure.

  @param thd         current thread

  @retval
    0   if success
  @retval
    1   otherwise
*/

bool st_select_lex::init_nested_join(THD *thd)
{
  TABLE_LIST *ptr;
  NESTED_JOIN *nested_join;
  DBUG_ENTER("init_nested_join");

  if (!(ptr= (TABLE_LIST*) thd->calloc(ALIGN_SIZE(sizeof(TABLE_LIST))+
                                       sizeof(NESTED_JOIN))))
    DBUG_RETURN(1);
  nested_join= ptr->nested_join=
    ((NESTED_JOIN*) ((uchar*) ptr + ALIGN_SIZE(sizeof(TABLE_LIST))));

  join_list->push_front(ptr);
  ptr->embedding= embedding;
  ptr->join_list= join_list;
  ptr->alias= (char*) "(nested_join)";
  embedding= ptr;
  join_list= &nested_join->join_list;
  join_list->empty();
  DBUG_RETURN(0);
}


/**
  End a nested join table list.

    The function returns to the previous join nest level.
    If the current level contains only one member, the function
    moves it one level up, eliminating the nest.

  @param thd         current thread

  @return
    - Pointer to TABLE_LIST element added to the total table list, if success
    - 0, otherwise
*/

TABLE_LIST *st_select_lex::end_nested_join(THD *thd)
{
  TABLE_LIST *ptr;
  NESTED_JOIN *nested_join;
  DBUG_ENTER("end_nested_join");

  DBUG_ASSERT(embedding);
  ptr= embedding;
  join_list= ptr->join_list;
  embedding= ptr->embedding;
  nested_join= ptr->nested_join;
  if (nested_join->join_list.elements == 1)
  {
    TABLE_LIST *embedded= nested_join->join_list.head();
    join_list->pop();
    embedded->join_list= join_list;
    embedded->embedding= embedding;
    join_list->push_front(embedded);
    ptr= embedded;
    embedded->lifted= 1;
  }
  else if (nested_join->join_list.elements == 0)
  {
    join_list->pop();
    ptr= 0;                                     // return value
  }
  DBUG_RETURN(ptr);
}


/**
  Nest last join operation.

    The function nest last join operation as if it was enclosed in braces.

  @param thd         current thread

  @retval
    0  Error
  @retval
    \#  Pointer to TABLE_LIST element created for the new nested join
*/

TABLE_LIST *st_select_lex::nest_last_join(THD *thd)
{
  TABLE_LIST *ptr;
  NESTED_JOIN *nested_join;
  List<TABLE_LIST> *embedded_list;
  DBUG_ENTER("nest_last_join");

  if (!(ptr= (TABLE_LIST*) thd->calloc(ALIGN_SIZE(sizeof(TABLE_LIST))+
                                       sizeof(NESTED_JOIN))))
    DBUG_RETURN(0);
  nested_join= ptr->nested_join=
    ((NESTED_JOIN*) ((uchar*) ptr + ALIGN_SIZE(sizeof(TABLE_LIST))));

  ptr->embedding= embedding;
  ptr->join_list= join_list;
  ptr->alias= (char*) "(nest_last_join)";
  embedded_list= &nested_join->join_list;
  embedded_list->empty();

  for (uint i=0; i < 2; i++)
  {
    TABLE_LIST *table= join_list->pop();
    if (!table)
      DBUG_RETURN(NULL);
    table->join_list= embedded_list;
    table->embedding= ptr;
    embedded_list->push_back(table);
    if (table->natural_join)
    {
      ptr->is_natural_join= TRUE;
      /*
        If this is a JOIN ... USING, move the list of joined fields to the
        table reference that describes the join.
      */
      if (prev_join_using)
        ptr->join_using_fields= prev_join_using;
    }
  }
  join_list->push_front(ptr);
  nested_join->used_tables= nested_join->not_null_tables= (table_map) 0;
  DBUG_RETURN(ptr);
}


/**
  Add a table to the current join list.

    The function puts a table in front of the current join list
    of st_select_lex object.
    Thus, joined tables are put into this list in the reverse order
    (the most outer join operation follows first).

  @param table       the table to add

  @return
    None
*/

void st_select_lex::add_joined_table(TABLE_LIST *table)
{
  DBUG_ENTER("add_joined_table");
  join_list->push_front(table);
  table->join_list= join_list;
  table->embedding= embedding;
  DBUG_VOID_RETURN;
}


/**
  Convert a right join into equivalent left join.

    The function takes the current join list t[0],t[1] ... and
    effectively converts it into the list t[1],t[0] ...
    Although the outer_join flag for the new nested table contains
    JOIN_TYPE_RIGHT, it will be handled as the inner table of a left join
    operation.

  EXAMPLES
  @verbatim
    SELECT * FROM t1 RIGHT JOIN t2 ON on_expr =>
      SELECT * FROM t2 LEFT JOIN t1 ON on_expr

    SELECT * FROM t1,t2 RIGHT JOIN t3 ON on_expr =>
      SELECT * FROM t1,t3 LEFT JOIN t2 ON on_expr

    SELECT * FROM t1,t2 RIGHT JOIN (t3,t4) ON on_expr =>
      SELECT * FROM t1,(t3,t4) LEFT JOIN t2 ON on_expr

    SELECT * FROM t1 LEFT JOIN t2 ON on_expr1 RIGHT JOIN t3  ON on_expr2 =>
      SELECT * FROM t3 LEFT JOIN (t1 LEFT JOIN t2 ON on_expr2) ON on_expr1
   @endverbatim

  @param thd         current thread

  @return
    - Pointer to the table representing the inner table, if success
    - 0, otherwise
*/

TABLE_LIST *st_select_lex::convert_right_join()
{
  TABLE_LIST *tab2= join_list->pop();
  TABLE_LIST *tab1= join_list->pop();
  DBUG_ENTER("convert_right_join");

  join_list->push_front(tab2);
  join_list->push_front(tab1);
  tab1->outer_join|= JOIN_TYPE_RIGHT;

  DBUG_RETURN(tab1);
}

/**
  Set lock for all tables in current select level.

  @param lock_type			Lock to set for tables

  @note
    If lock is a write lock, then tables->updating is set 1
    This is to get tables_ok to know that the table is updated by the
    query
*/

void st_select_lex::set_lock_for_tables(thr_lock_type lock_type)
{
  bool for_update= lock_type >= TL_READ_NO_INSERT;
  DBUG_ENTER("set_lock_for_tables");
  DBUG_PRINT("enter", ("lock_type: %d  for_update: %d", lock_type,
		       for_update));
  for (TABLE_LIST *tables= table_list.first;
       tables;
       tables= tables->next_local)
  {
    tables->lock_type= lock_type;
    tables->updating=  for_update;
    tables->mdl_request.set_type((lock_type >= TL_WRITE_ALLOW_WRITE) ?
                                 MDL_SHARED_WRITE : MDL_SHARED_READ);
  }
  DBUG_VOID_RETURN;
}


/**
  Create a fake SELECT_LEX for a unit.

    The method create a fake SELECT_LEX object for a unit.
    This object is created for any union construct containing a union
    operation and also for any single select union construct of the form
    @verbatim
    (SELECT ... ORDER BY order_list [LIMIT n]) ORDER BY ... 
    @endvarbatim
    or of the form
    @varbatim
    (SELECT ... ORDER BY LIMIT n) ORDER BY ...
    @endvarbatim
  
  @param thd_arg		   thread handle

  @note
    The object is used to retrieve rows from the temporary table
    where the result on the union is obtained.

  @retval
    1     on failure to create the object
  @retval
    0     on success
*/

bool st_select_lex_unit::add_fake_select_lex(THD *thd_arg)
{
  SELECT_LEX *first_sl= first_select();
  DBUG_ENTER("add_fake_select_lex");
  DBUG_ASSERT(!fake_select_lex);

  if (!(fake_select_lex= new (thd_arg->mem_root) SELECT_LEX()))
      DBUG_RETURN(1);
  fake_select_lex->include_standalone(this, 
                                      (SELECT_LEX_NODE**)&fake_select_lex);
  fake_select_lex->select_number= INT_MAX;
  fake_select_lex->parent_lex= thd_arg->lex; /* Used in init_query. */
  fake_select_lex->make_empty_select();
  fake_select_lex->linkage= GLOBAL_OPTIONS_TYPE;
  fake_select_lex->select_limit= 0;

  fake_select_lex->context.outer_context=first_sl->context.outer_context;
  /* allow item list resolving in fake select for ORDER BY */
  fake_select_lex->context.resolve_in_select_list= TRUE;
  fake_select_lex->context.select_lex= fake_select_lex;

  if (!is_union())
  {
    /* 
      This works only for 
      (SELECT ... ORDER BY list [LIMIT n]) ORDER BY order_list [LIMIT m],
      (SELECT ... LIMIT n) ORDER BY order_list [LIMIT m]
      just before the parser starts processing order_list
    */ 
    global_parameters= fake_select_lex;
    fake_select_lex->no_table_names_allowed= 1;
    thd_arg->lex->current_select= fake_select_lex;
  }
  thd_arg->lex->pop_context();
  DBUG_RETURN(0);
}


/**
  Push a new name resolution context for a JOIN ... ON clause to the
  context stack of a query block.

    Create a new name resolution context for a JOIN ... ON clause,
    set the first and last leaves of the list of table references
    to be used for name resolution, and push the newly created
    context to the stack of contexts of the query.

  @param thd       pointer to current thread
  @param left_op   left  operand of the JOIN
  @param right_op  rigth operand of the JOIN

  @retval
    FALSE  if all is OK
  @retval
    TRUE   if a memory allocation error occured
*/

bool
push_new_name_resolution_context(THD *thd,
                                 TABLE_LIST *left_op, TABLE_LIST *right_op)
{
  Name_resolution_context *on_context;
  if (!(on_context= new (thd->mem_root) Name_resolution_context))
    return TRUE;
  on_context->init();
  on_context->first_name_resolution_table=
    left_op->first_leaf_for_name_resolution();
  on_context->last_name_resolution_table=
    right_op->last_leaf_for_name_resolution();
  return thd->lex->push_context(on_context);
}


/**
  Fix condition which contains only field (f turns to  f <> 0 )

  @param cond            The condition to fix

  @return fixed condition
*/

Item *normalize_cond(Item *cond)
{
  if (cond)
  {
    Item::Type type= cond->type();
    if (type == Item::FIELD_ITEM || type == Item::REF_ITEM)
    {
      cond= new Item_func_ne(cond, new Item_int(0));
    }
  }
  return cond;
}


/**
  Add an ON condition to the second operand of a JOIN ... ON.

    Add an ON condition to the right operand of a JOIN ... ON clause.

  @param b     the second operand of a JOIN ... ON
  @param expr  the condition to be added to the ON clause

  @retval
    FALSE  if there was some error
  @retval
    TRUE   if all is OK
*/

void add_join_on(TABLE_LIST *b, Item *expr)
{
  if (expr)
  {
    expr= normalize_cond(expr);
    if (!b->on_expr)
      b->on_expr= expr;
    else
    {
      /*
        If called from the parser, this happens if you have both a
        right and left join. If called later, it happens if we add more
        than one condition to the ON clause.
      */
      b->on_expr= new Item_cond_and(b->on_expr,expr);
    }
    b->on_expr->top_level_item();
  }
}


/**
  Mark that there is a NATURAL JOIN or JOIN ... USING between two
  tables.

    This function marks that table b should be joined with a either via
    a NATURAL JOIN or via JOIN ... USING. Both join types are special
    cases of each other, so we treat them together. The function
    setup_conds() creates a list of equal condition between all fields
    of the same name for NATURAL JOIN or the fields in 'using_fields'
    for JOIN ... USING. The list of equality conditions is stored
    either in b->on_expr, or in JOIN::conds, depending on whether there
    was an outer join.

  EXAMPLE
  @verbatim
    SELECT * FROM t1 NATURAL LEFT JOIN t2
     <=>
    SELECT * FROM t1 LEFT JOIN t2 ON (t1.i=t2.i and t1.j=t2.j ... )

    SELECT * FROM t1 NATURAL JOIN t2 WHERE <some_cond>
     <=>
    SELECT * FROM t1, t2 WHERE (t1.i=t2.i and t1.j=t2.j and <some_cond>)

    SELECT * FROM t1 JOIN t2 USING(j) WHERE <some_cond>
     <=>
    SELECT * FROM t1, t2 WHERE (t1.j=t2.j and <some_cond>)
   @endverbatim

  @param a		  Left join argument
  @param b		  Right join argument
  @param using_fields    Field names from USING clause
*/

void add_join_natural(TABLE_LIST *a, TABLE_LIST *b, List<String> *using_fields,
                      SELECT_LEX *lex)
{
  b->natural_join= a;
  lex->prev_join_using= using_fields;
}


/**
  kill on thread.

  @param thd			Thread class
  @param id			Thread id
  @param only_kill_query        Should it kill the query or the connection

  @note
    This is written such that we have a short lock on LOCK_thread_count
*/

uint kill_one_thread(THD *thd, ulong id, killed_state kill_signal)
{
  THD *tmp;
  uint error=ER_NO_SUCH_THREAD;
  DBUG_ENTER("kill_one_thread");
  DBUG_PRINT("enter", ("id: %lu  signal: %u", id, (uint) kill_signal));

  mysql_mutex_lock(&LOCK_thread_count); // For unlink from list
  I_List_iterator<THD> it(threads);
  while ((tmp=it++))
  {
    if (tmp->command == COM_DAEMON)
      continue;
    if (tmp->thread_id == id)
    {
      mysql_mutex_lock(&tmp->LOCK_thd_data);    // Lock from delete
      break;
    }
  }
  mysql_mutex_unlock(&LOCK_thread_count);
  if (tmp)
  {
    /*
      If we're SUPER, we can KILL anything, including system-threads.
      No further checks.

      KILLer: thd->security_ctx->user could in theory be NULL while
      we're still in "unauthenticated" state. This is a theoretical
      case (the code suggests this could happen, so we play it safe).

      KILLee: tmp->security_ctx->user will be NULL for system threads.
      We need to check so Jane Random User doesn't crash the server
      when trying to kill a) system threads or b) unauthenticated users'
      threads (Bug#43748).

      If user of both killer and killee are non-NULL, proceed with
      slayage if both are string-equal.

      It's ok to also kill DELAYED threads with KILL_CONNECTION instead of
      KILL_SYSTEM_THREAD; The difference is that KILL_CONNECTION may be
      faster and do a harder kill than KILL_SYSTEM_THREAD;
    */

    if ((thd->security_ctx->master_access & SUPER_ACL) ||
        thd->security_ctx->user_matches(tmp->security_ctx))
    {
      tmp->awake(kill_signal);
      error=0;
    }
    else
      error=ER_KILL_DENIED_ERROR;
    mysql_mutex_unlock(&tmp->LOCK_thd_data);
  }
  DBUG_PRINT("exit", ("%d", error));
  DBUG_RETURN(error);
}


/**
  kill all threads from one user

  @param thd			Thread class
  @param user_name		User name for threads we should kill
  @param only_kill_query        Should it kill the query or the connection

  @note
    This is written such that we have a short lock on LOCK_thread_count

    If we can't kill all threads because of security issues, no threads
    are killed.
*/

static uint kill_threads_for_user(THD *thd, LEX_USER *user,
                                  killed_state kill_signal, ha_rows *rows)
{
  THD *tmp;
  List<THD> threads_to_kill;
  DBUG_ENTER("kill_threads_for_user");

  *rows= 0;

  if (thd->is_fatal_error)                       // If we run out of memory
    DBUG_RETURN(ER_OUT_OF_RESOURCES);

  DBUG_PRINT("enter", ("user: %s  signal: %u", user->user.str,
                       (uint) kill_signal));

  mysql_mutex_lock(&LOCK_thread_count); // For unlink from list
  I_List_iterator<THD> it(threads);
  while ((tmp=it++))
  {
    if (tmp->command == COM_DAEMON)
      continue;
    /*
      Check that hostname (if given) and user name matches.

      host.str[0] == '%' means that host name was not given. See sql_yacc.yy
    */
    if (((user->host.str[0] == '%' && !user->host.str[1]) ||
         !strcmp(tmp->security_ctx->host, user->host.str)) &&
        !strcmp(tmp->security_ctx->user, user->user.str))
    {
      if (!(thd->security_ctx->master_access & SUPER_ACL) &&
          !thd->security_ctx->user_matches(tmp->security_ctx))
      {
        mysql_mutex_unlock(&LOCK_thread_count);
        DBUG_RETURN(ER_KILL_DENIED_ERROR);
      }
      if (!threads_to_kill.push_back(tmp, tmp->mem_root))
        mysql_mutex_lock(&tmp->LOCK_thd_data); // Lock from delete
    }
  }
  mysql_mutex_unlock(&LOCK_thread_count);
  if (!threads_to_kill.is_empty())
  {
    List_iterator_fast<THD> it(threads_to_kill);
    THD *next_ptr;
    THD *ptr= it++;
    do
    {
      ptr->awake(kill_signal);
      /*
        Careful here: The list nodes are allocated on the memroots of the
        THDs to be awakened.
        But those THDs may be terminated and deleted as soon as we release
        LOCK_thd_data, which will make the list nodes invalid.
        Since the operation "it++" dereferences the "next" pointer of the
        previous list node, we need to do this while holding LOCK_thd_data.
      */
      next_ptr= it++;
      mysql_mutex_unlock(&ptr->LOCK_thd_data);
      (*rows)++;
    } while ((ptr= next_ptr));
  }
  DBUG_RETURN(0);
}


/*
  kills a thread and sends response

  SYNOPSIS
    sql_kill()
    thd			Thread class
    id			Thread id
    only_kill_query     Should it kill the query or the connection
*/

static
void sql_kill(THD *thd, ulong id, killed_state state)
{
  uint error;
  if (!(error= kill_one_thread(thd, id, state)))
  {
    if ((!thd->killed))
      my_ok(thd);
    else
      my_error(killed_errno(thd->killed), MYF(0), id);
  }
  else
    my_error(error, MYF(0), id);
}


static
void sql_kill_user(THD *thd, LEX_USER *user, killed_state state)
{
  uint error;
  ha_rows rows;
  if (!(error= kill_threads_for_user(thd, user, state, &rows)))
    my_ok(thd, rows);
  else
  {
    /*
      This is probably ER_OUT_OF_RESOURCES, but in the future we may
      want to write the name of the user we tried to kill
    */
    my_error(error, MYF(0), user->host.str, user->user.str);
  }
}


/** If pointer is not a null pointer, append filename to it. */

bool append_file_to_dir(THD *thd, const char **filename_ptr,
                        const char *table_name)
{
  char buff[FN_REFLEN],*ptr, *end;
  if (!*filename_ptr)
    return 0;					// nothing to do

  /* Check that the filename is not too long and it's a hard path */
  if (strlen(*filename_ptr)+strlen(table_name) >= FN_REFLEN-1 ||
      !test_if_hard_path(*filename_ptr))
  {
    my_error(ER_WRONG_TABLE_NAME, MYF(0), *filename_ptr);
    return 1;
  }
  /* Fix is using unix filename format on dos */
  strmov(buff,*filename_ptr);
  end=convert_dirname(buff, *filename_ptr, NullS);
  if (!(ptr= (char*) thd->alloc((size_t) (end-buff) + strlen(table_name)+1)))
    return 1;					// End of memory
  *filename_ptr=ptr;
  strxmov(ptr,buff,table_name,NullS);
  return 0;
}


/**
  Check if the select is a simple select (not an union).

  @retval
    0	ok
  @retval
    1	error	; In this case the error messege is sent to the client
*/

bool check_simple_select()
{
  THD *thd= current_thd;
  LEX *lex= thd->lex;
  if (lex->current_select != &lex->select_lex)
  {
    char command[80];
    Lex_input_stream *lip= & thd->m_parser_state->m_lip;
    strmake(command, lip->yylval->symbol.str,
	    min(lip->yylval->symbol.length, sizeof(command)-1));
    my_error(ER_CANT_USE_OPTION_HERE, MYF(0), command);
    return 1;
  }
  return 0;
}


Comp_creator *comp_eq_creator(bool invert)
{
  return invert?(Comp_creator *)&ne_creator:(Comp_creator *)&eq_creator;
}


Comp_creator *comp_ge_creator(bool invert)
{
  return invert?(Comp_creator *)&lt_creator:(Comp_creator *)&ge_creator;
}


Comp_creator *comp_gt_creator(bool invert)
{
  return invert?(Comp_creator *)&le_creator:(Comp_creator *)&gt_creator;
}


Comp_creator *comp_le_creator(bool invert)
{
  return invert?(Comp_creator *)&gt_creator:(Comp_creator *)&le_creator;
}


Comp_creator *comp_lt_creator(bool invert)
{
  return invert?(Comp_creator *)&ge_creator:(Comp_creator *)&lt_creator;
}


Comp_creator *comp_ne_creator(bool invert)
{
  return invert?(Comp_creator *)&eq_creator:(Comp_creator *)&ne_creator;
}


/**
  Construct ALL/ANY/SOME subquery Item.

  @param left_expr   pointer to left expression
  @param cmp         compare function creator
  @param all         true if we create ALL subquery
  @param select_lex  pointer on parsed subquery structure

  @return
    constructed Item (or 0 if out of memory)
*/
Item * all_any_subquery_creator(Item *left_expr,
				chooser_compare_func_creator cmp,
				bool all,
				SELECT_LEX *select_lex)
{
  if ((cmp == &comp_eq_creator) && !all)       //  = ANY <=> IN
    return new Item_in_subselect(left_expr, select_lex);

  if ((cmp == &comp_ne_creator) && all)        // <> ALL <=> NOT IN
    return new Item_func_not(new Item_in_subselect(left_expr, select_lex));

  Item_allany_subselect *it=
    new Item_allany_subselect(left_expr, cmp, select_lex, all);
  if (all)
    return it->upper_item= new Item_func_not_all(it);	/* ALL */

  return it->upper_item= new Item_func_nop_all(it);      /* ANY/SOME */
}


/**
  Multi update query pre-check.

  @param thd		Thread handler
  @param tables	Global/local table list (have to be the same)

  @retval
    FALSE OK
  @retval
    TRUE  Error
*/

bool multi_update_precheck(THD *thd, TABLE_LIST *tables)
{
  const char *msg= 0;
  TABLE_LIST *table;
  LEX *lex= thd->lex;
  SELECT_LEX *select_lex= &lex->select_lex;
  DBUG_ENTER("multi_update_precheck");

  if (select_lex->item_list.elements != lex->value_list.elements)
  {
    my_message(ER_WRONG_VALUE_COUNT, ER(ER_WRONG_VALUE_COUNT), MYF(0));
    DBUG_RETURN(TRUE);
  }
  /*
    Ensure that we have UPDATE or SELECT privilege for each table
    The exact privilege is checked in mysql_multi_update()
  */
  for (table= tables; table; table= table->next_local)
  {
    if (table->derived)
      table->grant.privilege= SELECT_ACL;
    else if ((check_access(thd, UPDATE_ACL, table->db,
                           &table->grant.privilege,
                           &table->grant.m_internal,
                           0, 1) ||
              check_grant(thd, UPDATE_ACL, table, FALSE, 1, TRUE)) &&
             (check_access(thd, SELECT_ACL, table->db,
                           &table->grant.privilege,
                           &table->grant.m_internal,
                           0, 0) ||
              check_grant(thd, SELECT_ACL, table, FALSE, 1, FALSE)))
      DBUG_RETURN(TRUE);

    table->table_in_first_from_clause= 1;
  }
  /*
    Is there tables of subqueries?
  */
  if (&lex->select_lex != lex->all_selects_list)
  {
    DBUG_PRINT("info",("Checking sub query list"));
    for (table= tables; table; table= table->next_global)
    {
      if (!table->table_in_first_from_clause)
      {
	if (check_access(thd, SELECT_ACL, table->db,
                         &table->grant.privilege,
                         &table->grant.m_internal,
                         0, 0) ||
	    check_grant(thd, SELECT_ACL, table, FALSE, 1, FALSE))
	  DBUG_RETURN(TRUE);
      }
    }
  }

  if (select_lex->order_list.elements)
    msg= "ORDER BY";
  else if (select_lex->select_limit)
    msg= "LIMIT";
  if (msg)
  {
    my_error(ER_WRONG_USAGE, MYF(0), "UPDATE", msg);
    DBUG_RETURN(TRUE);
  }
  DBUG_RETURN(FALSE);
}

/**
  Multi delete query pre-check.

  @param thd			Thread handler
  @param tables		Global/local table list

  @retval
    FALSE OK
  @retval
    TRUE  error
*/

bool multi_delete_precheck(THD *thd, TABLE_LIST *tables)
{
  SELECT_LEX *select_lex= &thd->lex->select_lex;
  TABLE_LIST *aux_tables= thd->lex->auxiliary_table_list.first;
  TABLE_LIST **save_query_tables_own_last= thd->lex->query_tables_own_last;
  DBUG_ENTER("multi_delete_precheck");

  /* sql_yacc guarantees that tables and aux_tables are not zero */
  DBUG_ASSERT(aux_tables != 0);
  if (check_table_access(thd, SELECT_ACL, tables, FALSE, UINT_MAX, FALSE))
    DBUG_RETURN(TRUE);

  /*
    Since aux_tables list is not part of LEX::query_tables list we
    have to juggle with LEX::query_tables_own_last value to be able
    call check_table_access() safely.
  */
  thd->lex->query_tables_own_last= 0;
  if (check_table_access(thd, DELETE_ACL, aux_tables, FALSE, UINT_MAX, FALSE))
  {
    thd->lex->query_tables_own_last= save_query_tables_own_last;
    DBUG_RETURN(TRUE);
  }
  thd->lex->query_tables_own_last= save_query_tables_own_last;

  if ((thd->variables.option_bits & OPTION_SAFE_UPDATES) && !select_lex->where)
  {
    my_message(ER_UPDATE_WITHOUT_KEY_IN_SAFE_MODE,
               ER(ER_UPDATE_WITHOUT_KEY_IN_SAFE_MODE), MYF(0));
    DBUG_RETURN(TRUE);
  }
  DBUG_RETURN(FALSE);
}


/*
  Given a table in the source list, find a correspondent table in the
  table references list.

  @param lex Pointer to LEX representing multi-delete.
  @param src Source table to match.
  @param ref Table references list.

  @remark The source table list (tables listed before the FROM clause
  or tables listed in the FROM clause before the USING clause) may
  contain table names or aliases that must match unambiguously one,
  and only one, table in the target table list (table references list,
  after FROM/USING clause).

  @return Matching table, NULL otherwise.
*/

static TABLE_LIST *multi_delete_table_match(LEX *lex, TABLE_LIST *tbl,
                                            TABLE_LIST *tables)
{
  TABLE_LIST *match= NULL;
  DBUG_ENTER("multi_delete_table_match");

  for (TABLE_LIST *elem= tables; elem; elem= elem->next_local)
  {
    int cmp;

    if (tbl->is_fqtn && elem->is_alias)
      continue; /* no match */
    if (tbl->is_fqtn && elem->is_fqtn)
      cmp= my_strcasecmp(table_alias_charset, tbl->table_name, elem->table_name) ||
           strcmp(tbl->db, elem->db);
    else if (elem->is_alias)
      cmp= my_strcasecmp(table_alias_charset, tbl->alias, elem->alias);
    else
      cmp= my_strcasecmp(table_alias_charset, tbl->table_name, elem->table_name) ||
           strcmp(tbl->db, elem->db);

    if (cmp)
      continue;

    if (match)
    {
      my_error(ER_NONUNIQ_TABLE, MYF(0), elem->alias);
      DBUG_RETURN(NULL);
    }

    match= elem;
  }

  if (!match)
    my_error(ER_UNKNOWN_TABLE, MYF(0), tbl->table_name, "MULTI DELETE");

  DBUG_RETURN(match);
}


/**
  Link tables in auxilary table list of multi-delete with corresponding
  elements in main table list, and set proper locks for them.

  @param lex   pointer to LEX representing multi-delete

  @retval
    FALSE   success
  @retval
    TRUE    error
*/

bool multi_delete_set_locks_and_link_aux_tables(LEX *lex)
{
  TABLE_LIST *tables= lex->select_lex.table_list.first;
  TABLE_LIST *target_tbl;
  DBUG_ENTER("multi_delete_set_locks_and_link_aux_tables");

  lex->table_count= 0;

  for (target_tbl= lex->auxiliary_table_list.first;
       target_tbl; target_tbl= target_tbl->next_local)
  {
    lex->table_count++;
    /* All tables in aux_tables must be found in FROM PART */
    TABLE_LIST *walk= multi_delete_table_match(lex, target_tbl, tables);
    if (!walk)
      DBUG_RETURN(TRUE);
    if (!walk->derived)
    {
      target_tbl->table_name= walk->table_name;
      target_tbl->table_name_length= walk->table_name_length;
    }
    walk->updating= target_tbl->updating;
    walk->lock_type= target_tbl->lock_type;
    /* We can assume that tables to be deleted from are locked for write. */
    DBUG_ASSERT(walk->lock_type >= TL_WRITE_ALLOW_WRITE);
    walk->mdl_request.set_type(MDL_SHARED_WRITE);
    target_tbl->correspondent_table= walk;	// Remember corresponding table
  }
  DBUG_RETURN(FALSE);
}


/**
  simple UPDATE query pre-check.

  @param thd		Thread handler
  @param tables	Global table list

  @retval
    FALSE OK
  @retval
    TRUE  Error
*/

bool update_precheck(THD *thd, TABLE_LIST *tables)
{
  DBUG_ENTER("update_precheck");
  if (thd->lex->select_lex.item_list.elements != thd->lex->value_list.elements)
  {
    my_message(ER_WRONG_VALUE_COUNT, ER(ER_WRONG_VALUE_COUNT), MYF(0));
    DBUG_RETURN(TRUE);
  }
  DBUG_RETURN(check_one_table_access(thd, UPDATE_ACL, tables));
}


/**
  simple DELETE query pre-check.

  @param thd		Thread handler
  @param tables	Global table list

  @retval
    FALSE  OK
  @retval
    TRUE   error
*/

bool delete_precheck(THD *thd, TABLE_LIST *tables)
{
  DBUG_ENTER("delete_precheck");
  if (check_one_table_access(thd, DELETE_ACL, tables))
    DBUG_RETURN(TRUE);
  /* Set privilege for the WHERE clause */
  tables->grant.want_privilege=(SELECT_ACL & ~tables->grant.privilege);
  DBUG_RETURN(FALSE);
}


/**
  simple INSERT query pre-check.

  @param thd		Thread handler
  @param tables	Global table list

  @retval
    FALSE  OK
  @retval
    TRUE   error
*/

bool insert_precheck(THD *thd, TABLE_LIST *tables)
{
  LEX *lex= thd->lex;
  DBUG_ENTER("insert_precheck");

  /*
    Check that we have modify privileges for the first table and
    select privileges for the rest
  */
  ulong privilege= (INSERT_ACL |
                    (lex->duplicates == DUP_REPLACE ? DELETE_ACL : 0) |
                    (lex->value_list.elements ? UPDATE_ACL : 0));

  if (check_one_table_access(thd, privilege, tables))
    DBUG_RETURN(TRUE);

  if (lex->update_list.elements != lex->value_list.elements)
  {
    my_message(ER_WRONG_VALUE_COUNT, ER(ER_WRONG_VALUE_COUNT), MYF(0));
    DBUG_RETURN(TRUE);
  }
  DBUG_RETURN(FALSE);
}


/**
   Set proper open mode and table type for element representing target table
   of CREATE TABLE statement, also adjust statement table list if necessary.
*/

void create_table_set_open_action_and_adjust_tables(LEX *lex)
{
  TABLE_LIST *create_table= lex->query_tables;

  if (lex->create_info.options & HA_LEX_CREATE_TMP_TABLE)
    create_table->open_type= OT_TEMPORARY_ONLY;
  else
    create_table->open_type= OT_BASE_ONLY;

  if (!lex->select_lex.item_list.elements)
  {
    /*
      Avoid opening and locking target table for ordinary CREATE TABLE
      or CREATE TABLE LIKE for write (unlike in CREATE ... SELECT we
      won't do any insertions in it anyway). Not doing this causes
      problems when running CREATE TABLE IF NOT EXISTS for already
      existing log table.
    */
    create_table->lock_type= TL_READ;
  }
}


/**
  CREATE TABLE query pre-check.

  @param thd			Thread handler
  @param tables		Global table list
  @param create_table	        Table which will be created

  @retval
    FALSE   OK
  @retval
    TRUE   Error
*/

bool create_table_precheck(THD *thd, TABLE_LIST *tables,
                           TABLE_LIST *create_table)
{
  LEX *lex= thd->lex;
  SELECT_LEX *select_lex= &lex->select_lex;
  ulong want_priv;
  bool error= TRUE;                                 // Error message is given
  DBUG_ENTER("create_table_precheck");

  /*
    Require CREATE [TEMPORARY] privilege on new table; for
    CREATE TABLE ... SELECT, also require INSERT.
  */

  want_priv= ((lex->create_info.options & HA_LEX_CREATE_TMP_TABLE) ?
              CREATE_TMP_ACL : CREATE_ACL) |
             (select_lex->item_list.elements ? INSERT_ACL : 0);

  if (check_access(thd, want_priv, create_table->db,
                   &create_table->grant.privilege,
                   &create_table->grant.m_internal,
                   0, 0))
    goto err;

  /* If it is a merge table, check privileges for merge children. */
  if (lex->create_info.merge_list.first &&
      check_table_access(thd, SELECT_ACL | UPDATE_ACL | DELETE_ACL,
                         lex->create_info.merge_list.first,
                         FALSE, UINT_MAX, FALSE))
    goto err;

  if (want_priv != CREATE_TMP_ACL &&
      check_grant(thd, want_priv, create_table, FALSE, 1, FALSE))
    goto err;

  if (select_lex->item_list.elements)
  {
    /* Check permissions for used tables in CREATE TABLE ... SELECT */
    if (tables && check_table_access(thd, SELECT_ACL, tables, FALSE,
                                     UINT_MAX, FALSE))
      goto err;
  }
  else if (lex->create_info.options & HA_LEX_CREATE_TABLE_LIKE)
  {
    if (check_table_access(thd, SELECT_ACL, tables, FALSE, UINT_MAX, FALSE))
      goto err;
  }
  error= FALSE;

err:
  DBUG_RETURN(error);
}


/**
  negate given expression.

  @param thd  thread handler
  @param expr expression for negation

  @return
    negated expression
*/

Item *negate_expression(THD *thd, Item *expr)
{
  Item *negated;
  if (expr->type() == Item::FUNC_ITEM &&
      ((Item_func *) expr)->functype() == Item_func::NOT_FUNC)
  {
    /* it is NOT(NOT( ... )) */
    Item *arg= ((Item_func *) expr)->arguments()[0];
    enum_parsing_place place= thd->lex->current_select->parsing_place;
    if (arg->is_bool_func() || place == IN_WHERE || place == IN_HAVING)
      return arg;
    /*
      if it is not boolean function then we have to emulate value of
      not(not(a)), it will be a != 0
    */
    return new Item_func_ne(arg, new Item_int((char*) "0", 0, 1));
  }

  if ((negated= expr->neg_transformer(thd)) != 0)
    return negated;
  return new Item_func_not(expr);
}

/**
  Set the specified definer to the default value, which is the
  current user in the thread.
 
  @param[in]  thd       thread handler
  @param[out] definer   definer
*/
 
void get_default_definer(THD *thd, LEX_USER *definer)
{
  const Security_context *sctx= thd->security_ctx;

  definer->user.str= (char *) sctx->priv_user;
  definer->user.length= strlen(definer->user.str);

  definer->host.str= (char *) sctx->priv_host;
  definer->host.length= strlen(definer->host.str);

  definer->password= null_lex_str;
  definer->plugin= empty_lex_str;
  definer->auth= empty_lex_str;
}


/**
  Create default definer for the specified THD.

  @param[in] thd         thread handler

  @return
    - On success, return a valid pointer to the created and initialized
    LEX_USER, which contains definer information.
    - On error, return 0.
*/

LEX_USER *create_default_definer(THD *thd)
{
  LEX_USER *definer;

  if (! (definer= (LEX_USER*) thd->alloc(sizeof(LEX_USER))))
    return 0;

  thd->get_definer(definer);

  return definer;
}


/**
  Create definer with the given user and host names.

  @param[in] thd          thread handler
  @param[in] user_name    user name
  @param[in] host_name    host name

  @return
    - On success, return a valid pointer to the created and initialized
    LEX_USER, which contains definer information.
    - On error, return 0.
*/

LEX_USER *create_definer(THD *thd, LEX_STRING *user_name, LEX_STRING *host_name)
{
  LEX_USER *definer;

  /* Create and initialize. */

  if (! (definer= (LEX_USER*) thd->alloc(sizeof(LEX_USER))))
    return 0;

  definer->user= *user_name;
  definer->host= *host_name;
  definer->password.str= NULL;
  definer->password.length= 0;

  return definer;
}


/**
  Retuns information about user or current user.

  @param[in] thd          thread handler
  @param[in] user         user

  @return
    - On success, return a valid pointer to initialized
    LEX_USER, which contains user information.
    - On error, return 0.
*/

LEX_USER *get_current_user(THD *thd, LEX_USER *user)
{
  if (!user->user.str)  // current_user
    return create_default_definer(thd);

  return user;
}


/**
  Check that byte length of a string does not exceed some limit.

  @param str         string to be checked
  @param err_msg     error message to be displayed if the string is too long
  @param max_length  max length

  @retval
    FALSE   the passed string is not longer than max_length
  @retval
    TRUE    the passed string is longer than max_length

  NOTE
    The function is not used in existing code but can be useful later?
*/

bool check_string_byte_length(LEX_STRING *str, const char *err_msg,
                              uint max_byte_length)
{
  if (str->length <= max_byte_length)
    return FALSE;

  my_error(ER_WRONG_STRING_LENGTH, MYF(0), str->str, err_msg, max_byte_length);

  return TRUE;
}


/*
  Check that char length of a string does not exceed some limit.

  SYNOPSIS
  check_string_char_length()
      str              string to be checked
      err_msg          error message to be displayed if the string is too long
      max_char_length  max length in symbols
      cs               string charset

  RETURN
    FALSE   the passed string is not longer than max_char_length
    TRUE    the passed string is longer than max_char_length
*/


bool check_string_char_length(LEX_STRING *str, const char *err_msg,
                              uint max_char_length, CHARSET_INFO *cs,
                              bool no_error)
{
  int well_formed_error;
  uint res= cs->cset->well_formed_len(cs, str->str, str->str + str->length,
                                      max_char_length, &well_formed_error);

  if (!well_formed_error &&  str->length == res)
    return FALSE;

  if (!no_error)
  {
    ErrConvString err(str->str, str->length, cs);
    my_error(ER_WRONG_STRING_LENGTH, MYF(0), err.ptr(), err_msg, max_char_length);
  }
  return TRUE;
}


/*
  Check if path does not contain mysql data home directory

  SYNOPSIS
    test_if_data_home_dir()
    dir                     directory

  RETURN VALUES
    0	ok
    1	error ;  Given path contains data directory
*/
C_MODE_START

int test_if_data_home_dir(const char *dir)
{
  char path[FN_REFLEN];
  int dir_len;
  DBUG_ENTER("test_if_data_home_dir");

  if (!dir)
    DBUG_RETURN(0);

  (void) fn_format(path, dir, "", "",
                   (MY_RETURN_REAL_PATH|MY_RESOLVE_SYMLINKS));
  dir_len= strlen(path);
  if (mysql_unpacked_real_data_home_len<= dir_len)
  {
    if (dir_len > mysql_unpacked_real_data_home_len &&
        path[mysql_unpacked_real_data_home_len] != FN_LIBCHAR)
      DBUG_RETURN(0);

    if (lower_case_file_system)
    {
      if (!my_strnncoll(default_charset_info, (const uchar*) path,
                        mysql_unpacked_real_data_home_len,
                        (const uchar*) mysql_unpacked_real_data_home,
                        mysql_unpacked_real_data_home_len))
      {
        DBUG_PRINT("error", ("Path is part of mysql_real_data_home"));
        DBUG_RETURN(1);
      }
    }
    else if (!memcmp(path, mysql_unpacked_real_data_home,
                     mysql_unpacked_real_data_home_len))
    {
      DBUG_PRINT("error", ("Path is part of mysql_real_data_home"));
      DBUG_RETURN(1);
    }
  }
  DBUG_RETURN(0);
}

C_MODE_END


/**
  Check that host name string is valid.

  @param[in] str string to be checked

  @return             Operation status
    @retval  FALSE    host name is ok
    @retval  TRUE     host name string is longer than max_length or
                      has invalid symbols
*/

bool check_host_name(LEX_STRING *str)
{
  const char *name= str->str;
  const char *end= str->str + str->length;
  if (check_string_byte_length(str, ER(ER_HOSTNAME), HOSTNAME_LENGTH))
    return TRUE;

  while (name != end)
  {
    if (*name == '@')
    {
      my_printf_error(ER_UNKNOWN_ERROR, 
                      "Malformed hostname (illegal symbol: '%c')", MYF(0),
                      *name);
      return TRUE;
    }
    name++;
  }
  return FALSE;
}


extern int MYSQLparse(THD *thd); // from sql_yacc.cc


/**
  This is a wrapper of MYSQLparse(). All the code should call parse_sql()
  instead of MYSQLparse().

  @param thd Thread context.
  @param parser_state Parser state.
  @param creation_ctx Object creation context.

  @return Error status.
    @retval FALSE on success.
    @retval TRUE on parsing error.
*/

bool parse_sql(THD *thd,
               Parser_state *parser_state,
               Object_creation_ctx *creation_ctx)
{
  bool ret_value;
  DBUG_ENTER("parse_sql");
  DBUG_ASSERT(thd->m_parser_state == NULL);
  DBUG_ASSERT(thd->lex->m_stmt == NULL);

  MYSQL_QUERY_PARSE_START(thd->query());
  /* Backup creation context. */

  Object_creation_ctx *backup_ctx= NULL;

  if (creation_ctx)
    backup_ctx= creation_ctx->set_n_backup(thd);

  /* Set parser state. */

  thd->m_parser_state= parser_state;

  /* Parse the query. */

  bool mysql_parse_status= MYSQLparse(thd) != 0;

  /*
    Check that if MYSQLparse() failed either thd->is_error() is set, or an
    internal error handler is set.

    The assert will not catch a situation where parsing fails without an
    error reported if an error handler exists. The problem is that the
    error handler might have intercepted the error, so thd->is_error() is
    not set. However, there is no way to be 100% sure here (the error
    handler might be for other errors than parsing one).
  */

  DBUG_ASSERT(!mysql_parse_status ||
              thd->is_error() ||
              thd->get_internal_handler());

  /* Reset parser state. */

  thd->m_parser_state= NULL;

  /* Restore creation context. */

  if (creation_ctx)
    creation_ctx->restore_env(thd, backup_ctx);

  /* That's it. */

  ret_value= mysql_parse_status || thd->is_fatal_error;
  MYSQL_QUERY_PARSE_DONE(ret_value);
  DBUG_RETURN(ret_value);
}

/**
  @} (end of group Runtime_Environment)
*/



/**
  Check and merge "CHARACTER SET cs [ COLLATE cl ]" clause

  @param cs character set pointer.
  @param cl collation pointer.

  Check if collation "cl" is applicable to character set "cs".

  If "cl" is NULL (e.g. when COLLATE clause is not specified),
  then simply "cs" is returned.
  
  @return Error status.
    @retval NULL, if "cl" is not applicable to "cs".
    @retval pointer to merged CHARSET_INFO on success.
*/


CHARSET_INFO*
merge_charset_and_collation(CHARSET_INFO *cs, CHARSET_INFO *cl)
{
  if (cl)
  {
    if (!my_charset_same(cs, cl))
    {
      my_error(ER_COLLATION_CHARSET_MISMATCH, MYF(0), cl->name, cs->csname);
      return NULL;
    }
    return cl;
  }
  return cs;
}<|MERGE_RESOLUTION|>--- conflicted
+++ resolved
@@ -1,9 +1,5 @@
-<<<<<<< HEAD
-/* Copyright (c) 2000, 2012, Oracle and/or its affiliates.
-   Copyright (c) 2008, 2012, Monty Program Ab
-=======
-/* Copyright (c) 2000, 2013, Oracle and/or its affiliates. All rights reserved.
->>>>>>> 543b6e02
+/* Copyright (c) 2000, 2013, Oracle and/or its affiliates.
+   Copyright (c) 2008, 2013, Monty Program Ab
 
    This program is free software; you can redistribute it and/or modify
    it under the terms of the GNU General Public License as published by
@@ -1026,9 +1022,7 @@
       if (save_user_connect)
 	decrease_user_connections(save_user_connect);
 #endif /* NO_EMBEDDED_ACCESS_CHECKS */
-      mysql_mutex_lock(&thd->LOCK_thd_data);
       my_free(save_db);
-      mysql_mutex_unlock(&thd->LOCK_thd_data);
       my_free(save_security_ctx.user);
     }
     break;
@@ -4969,8 +4963,8 @@
     if (!(sctx->master_access & SELECT_ACL))
     {
       if (db && (!thd->db || db_is_pattern || strcmp(db, thd->db)))
-        db_access= acl_get(sctx->get_host()->ptr(), sctx->get_ip()->ptr(),
-                           sctx->priv_user, db, db_is_pattern);
+        db_access= acl_get(sctx->host, sctx->ip, sctx->priv_user, db,
+                           db_is_pattern);
       else
       {
         /* get access for current db */
@@ -5014,8 +5008,8 @@
   }
 
   if (db && (!thd->db || db_is_pattern || strcmp(db,thd->db)))
-    db_access= acl_get(sctx->get_host()->ptr(), sctx->get_ip()->ptr(),
-                       sctx->priv_user, db, db_is_pattern);
+    db_access= acl_get(sctx->host, sctx->ip, sctx->priv_user, db,
+                       db_is_pattern);
   else
     db_access= sctx->db_access;
   DBUG_PRINT("info",("db_access: %lu  want_access: %lu",
