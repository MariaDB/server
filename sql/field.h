#ifndef FIELD_INCLUDED
#define FIELD_INCLUDED
/* Copyright (c) 2000, 2015, Oracle and/or its affiliates.
   Copyright (c) 2008, 2015, MariaDB

   This program is free software; you can redistribute it and/or modify
   it under the terms of the GNU General Public License as published by
   the Free Software Foundation; version 2 of the License.

   This program is distributed in the hope that it will be useful,
   but WITHOUT ANY WARRANTY; without even the implied warranty of
   MERCHANTABILITY or FITNESS FOR A PARTICULAR PURPOSE.  See the
   GNU General Public License for more details.

   You should have received a copy of the GNU General Public License
   along with this program; if not, write to the Free Software
   Foundation, Inc., 51 Franklin St, Fifth Floor, Boston, MA 02110-1301  USA */

/*
  Because of the function make_new_field() all field classes that have static
  variables must declare the size_of() member function.
*/

#ifdef USE_PRAGMA_INTERFACE
#pragma interface			/* gcc class implementation */
#endif

#include "mysqld.h"                             /* system_charset_info */
#include "table.h"                              /* TABLE */
#include "sql_string.h"                         /* String */
#include "my_decimal.h"                         /* my_decimal */
#include "sql_error.h"                          /* Sql_condition */
#include "compat56.h"

class Send_field;
class Copy_field;
class Protocol;
class Create_field;
class Relay_log_info;
class Field;
class Column_statistics;
class Column_statistics_collected;
class Item_func;
class Item_bool_func;
class Item_equal;

enum enum_check_fields
{
  CHECK_FIELD_IGNORE,
  CHECK_FIELD_WARN,
  CHECK_FIELD_ERROR_FOR_NULL
};

/*
  Common declarations for Field and Item
*/
class Value_source
{
protected:

  // Parameters for warning and note generation
  class Warn_filter
  {
    bool m_want_warning_edom;
    bool m_want_note_truncated_spaces;
  public:
    Warn_filter(bool want_warning_edom, bool want_note_truncated_spaces) :
     m_want_warning_edom(want_warning_edom),
     m_want_note_truncated_spaces(want_note_truncated_spaces)
    { }
    Warn_filter(const THD *thd);
    bool want_warning_edom() const
    { return m_want_warning_edom; }
    bool want_note_truncated_spaces() const
    { return m_want_note_truncated_spaces; }
  };
  class Warn_filter_all: public Warn_filter
  {
  public:
    Warn_filter_all() :Warn_filter(true, true) { }
  };


  // String-to-number converters
  class Converter_string_to_number
  {
  protected:
    char *m_end_of_num; // Where the low-level conversion routine stopped
    int m_error;        // The error code returned by the low-level routine
    bool m_edom;        // If EDOM-alike error happened during conversion
    /**
      Check string-to-number conversion and produce a warning if
      - could not convert any digits (EDOM-alike error)
      - found garbage at the end of the string
      - found extra spaces at the end (a note)
      See also Field_num::check_edom_and_truncation() for a similar function.

      @param thd         - the thread that will be used to generate warnings.
                           Can be NULL (which means current_thd will be used
                           if a warning is really necessary).
      @param type        - name of the data type
                           (e.g. "INTEGER", "DECIMAL", "DOUBLE")
      @param cs          - character set of the original string
      @param str         - the original string
      @param end         - the end of the string
      @param allow_notes - tells if trailing space notes should be displayed
                           or suppressed.

      Unlike Field_num::check_edom_and_truncation(), this function does not
      distinguish between EDOM and truncation and reports the same warning for
      both cases. Perhaps we should eventually print different warnings,
      to make the explicit CAST work closer to the implicit cast in
      Field_xxx::store().
    */
    void check_edom_and_truncation(THD *thd, Warn_filter filter,
                                   const char *type,
                                   CHARSET_INFO *cs,
                                   const char *str,
                                   size_t length) const;
  public:
    int error() const { return m_error; }
  };

  class Converter_strntod: public Converter_string_to_number
  {
    double m_result;
  public:
    Converter_strntod(CHARSET_INFO *cs, const char *str, size_t length)
    {
      m_result= my_strntod(cs, (char *) str, length, &m_end_of_num, &m_error);
      // strntod() does not set an error if the input string was empty
      m_edom= m_error !=0 || str == m_end_of_num;
    }
    double result() const { return m_result; }
  };

  class Converter_string_to_longlong: public Converter_string_to_number
  {
  protected:
    longlong m_result;
  public:
    longlong result() const { return m_result; }
  };

  class Converter_strntoll: public Converter_string_to_longlong
  {
  public:
    Converter_strntoll(CHARSET_INFO *cs, const char *str, size_t length)
    {
      m_result= my_strntoll(cs, str, length, 10, &m_end_of_num, &m_error);
      /*
         All non-zero errors means EDOM error.
         strntoll() does not set an error if the input string was empty.
         Check it here.
         Notice the different with the same condition in Converter_strntoll10.
      */
      m_edom= m_error != 0 || str == m_end_of_num;
    }
  };

  class Converter_strtoll10: public Converter_string_to_longlong
  {
  public:
    Converter_strtoll10(CHARSET_INFO *cs, const char *str, size_t length)
    {
      m_end_of_num= (char *) str + length;
      m_result= (*(cs->cset->strtoll10))(cs, str, &m_end_of_num, &m_error);
      /*
        Negative error means "good negative number".
        Only a positive m_error value means a real error.
        strtoll10() sets error to MY_ERRNO_EDOM in case of an empty string,
        so we don't have to additionally catch empty strings here.
      */
      m_edom= m_error > 0;
    }
  };

  class Converter_str2my_decimal: public Converter_string_to_number
  {
  public:
    Converter_str2my_decimal(uint mask,
                             CHARSET_INFO *cs, const char *str, size_t length,
                             my_decimal *buf)
    {
      m_error= str2my_decimal(mask, str, length, cs,
                              buf, (const char **) &m_end_of_num);
      // E_DEC_TRUNCATED means a very minor truncation: '1e-100' -> 0
      m_edom= m_error && m_error != E_DEC_TRUNCATED;
    }
  };


  // String-to-number converters with automatic warning generation
  class Converter_strntod_with_warn: public Converter_strntod
  {
  public:
    Converter_strntod_with_warn(THD *thd, Warn_filter filter,
                                CHARSET_INFO *cs,
                                const char *str, size_t length)
      :Converter_strntod(cs, str, length)
    {
      check_edom_and_truncation(thd, filter, "DOUBLE", cs, str, length);
    }
  };

  class Converter_strntoll_with_warn: public Converter_strntoll
  {
  public:
    Converter_strntoll_with_warn(THD *thd, Warn_filter filter,
                                 CHARSET_INFO *cs,
                                 const char *str, size_t length)
      :Converter_strntoll(cs, str, length)
    {
      check_edom_and_truncation(thd, filter, "INTEGER", cs, str, length);
    }
  };

  class Converter_strtoll10_with_warn: public Converter_strtoll10
  {
  public:
    Converter_strtoll10_with_warn(THD *thd, Warn_filter filter,
                                 CHARSET_INFO *cs,
                                 const char *str, size_t length)
      :Converter_strtoll10(cs, str, length)
    {
      check_edom_and_truncation(thd, filter, "INTEGER", cs, str, length);
    }
  };

  class Converter_str2my_decimal_with_warn: public Converter_str2my_decimal
  {
  public:
    Converter_str2my_decimal_with_warn(THD *thd, Warn_filter filter,
                                       uint mask, CHARSET_INFO *cs,
                                       const char *str, size_t length,
                                       my_decimal *buf)
     :Converter_str2my_decimal(mask, cs, str, length, buf)
    {
      check_edom_and_truncation(thd, filter, "DECIMAL", cs, str, length);
    }
  };


  // String-to-number convertion methods for the old code compatibility
  longlong longlong_from_string_with_check(CHARSET_INFO *cs, const char *cptr,
                                           const char *end) const
  {
    /*
      TODO: Give error if we wanted a signed integer and we got an unsigned
      one

      Notice, longlong_from_string_with_check() honors thd->no_error, because
      it's used to handle queries like this:
        SELECT COUNT(@@basedir);
      and is called when Item_func_get_system_var::update_null_value()
      suppresses warnings and then calls val_int().
      The other methods {double|decimal}_from_string_with_check() ignore
      thd->no_errors, because they are not used for update_null_value()
      and they always allow all kind of warnings.
    */
    THD *thd= current_thd;
    return Converter_strtoll10_with_warn(thd, Warn_filter(thd),
                                         cs, cptr, end - cptr).result();
  }

  double double_from_string_with_check(CHARSET_INFO *cs, const char *cptr,
                                       const char *end) const
  {
    return Converter_strntod_with_warn(NULL, Warn_filter_all(),
                                       cs, cptr, end - cptr).result();
  }
  my_decimal *decimal_from_string_with_check(my_decimal *decimal_value,
                                             CHARSET_INFO *cs,
                                             const char *cptr,
                                             const char *end)
  {
    Converter_str2my_decimal_with_warn(NULL, Warn_filter_all(),
                                       E_DEC_FATAL_ERROR & ~E_DEC_BAD_NUM,
                                       cs, cptr, end - cptr, decimal_value);
    return decimal_value;
  }

  longlong longlong_from_hex_hybrid(const char *str, uint32 length)
  {
    const char *end= str + length;
    const char *ptr= end - MY_MIN(length, sizeof(longlong));
    ulonglong value= 0;
    for ( ; ptr != end ; ptr++)
      value= (value << 8) + (ulonglong) (uchar) *ptr;
    return (longlong) value;
  }

  longlong longlong_from_string_with_check(const String *str) const
  {
    return longlong_from_string_with_check(str->charset(),
                                           str->ptr(), str->end());
  }
  double double_from_string_with_check(const String *str) const
  {
    return double_from_string_with_check(str->charset(),
                                         str->ptr(), str->end());
  }
  my_decimal *decimal_from_string_with_check(my_decimal *decimal_value,
                                             const String *str)
  {
    return decimal_from_string_with_check(decimal_value, str->charset(),
                                          str->ptr(), str->end());
  }
  // End of String-to-number conversion methods

public:
  /*
    The enumeration Subst_constraint is currently used only in implementations
    of the virtual function subst_argument_checker.
  */
  enum Subst_constraint
  {
    ANY_SUBST,           /* Any substitution for a field is allowed  */
    IDENTITY_SUBST       /* Substitution for a field is allowed if any two
                            different values of the field type are not equal */
  };
  /*
    Item context attributes.
    Comparison functions pass their attributes to propagate_equal_fields().
    For exmple, for string comparison, the collation of the comparison
    operation is important inside propagate_equal_fields().
  */
  class Context
  {
    /*
      Which type of propagation is allowed:
      - ANY_SUBST (loose equality, according to the collation), or
      - IDENTITY_SUBST (strict binary equality).
    */
    Subst_constraint m_subst_constraint;
    /*
      Comparison type.
      Impostant only when ANY_SUBSTS.
    */
    Item_result m_compare_type;
    /*
      Collation of the comparison operation.
      Important only when ANY_SUBST.
    */
    CHARSET_INFO *m_compare_collation;
  public:
    Context(Subst_constraint subst, Item_result type, CHARSET_INFO *cs)
      :m_subst_constraint(subst),
       m_compare_type(type),
       m_compare_collation(cs) { }
    Subst_constraint subst_constraint() const { return m_subst_constraint; }
    Item_result compare_type() const
    {
      DBUG_ASSERT(m_subst_constraint == ANY_SUBST);
      return m_compare_type;
    }
    CHARSET_INFO *compare_collation() const
    {
      DBUG_ASSERT(m_subst_constraint == ANY_SUBST);
      return m_compare_collation;
    }
  };
  class Context_identity: public Context
  { // Use this to request only exact value, no invariants.
  public:
     Context_identity()
      :Context(IDENTITY_SUBST, STRING_RESULT, &my_charset_bin) { }
  };
  class Context_boolean: public Context
  { // Use this when an item is [a part of] a boolean expression
  public:
    Context_boolean() :Context(ANY_SUBST, INT_RESULT, &my_charset_bin) { }
  };
};


enum Derivation
{
  DERIVATION_IGNORABLE= 6,
  DERIVATION_NUMERIC= 5,
  DERIVATION_COERCIBLE= 4,
  DERIVATION_SYSCONST= 3,
  DERIVATION_IMPLICIT= 2,
  DERIVATION_NONE= 1,
  DERIVATION_EXPLICIT= 0
};


#define STORAGE_TYPE_MASK 7
#define COLUMN_FORMAT_MASK 7
#define COLUMN_FORMAT_SHIFT 3

#define my_charset_numeric      my_charset_latin1
#define MY_REPERTOIRE_NUMERIC   MY_REPERTOIRE_ASCII

/* The length of the header part for each virtual column in the .frm file */
#define FRM_VCOL_OLD_HEADER_SIZE(b) (3 + MY_TEST(b))
#define FRM_VCOL_NEW_BASE_SIZE 16
#define FRM_VCOL_NEW_HEADER_SIZE 6

class Count_distinct_field;

struct ha_field_option_struct;

struct st_cache_field;
int field_conv(Field *to,Field *from);
int truncate_double(double *nr, uint field_length, uint dec,
                    bool unsigned_flag, double max_value);
longlong double_to_longlong(double nr, bool unsigned_flag, bool *error);

inline uint get_enum_pack_length(int elements)
{
  return elements < 256 ? 1 : 2;
}

inline uint get_set_pack_length(int elements)
{
  uint len= (elements + 7) / 8;
  return len > 4 ? 8 : len;
}


/**
  Tests if field type is temporal and has date part,
  i.e. represents DATE, DATETIME or TIMESTAMP types in SQL.

  @param type    Field type, as returned by field->type().
  @retval true   If field type is temporal type with date part.
  @retval false  If field type is not temporal type with date part.
*/
inline bool is_temporal_type_with_date(enum_field_types type)
{
  switch (type)
  {
  case MYSQL_TYPE_DATE:
  case MYSQL_TYPE_DATETIME:
  case MYSQL_TYPE_TIMESTAMP:
    return true;
  case MYSQL_TYPE_DATETIME2:
  case MYSQL_TYPE_TIMESTAMP2:
    DBUG_ASSERT(0); // field->real_type() should not get to here.
  default:
    return false;
  }
}


/**
  Tests if a field real type can have "DEFAULT CURRENT_TIMESTAMP"

  @param type    Field type, as returned by field->real_type().
  @retval true   If field real type can have "DEFAULT CURRENT_TIMESTAMP".
  @retval false  If field real type can not have "DEFAULT CURRENT_TIMESTAMP".
*/
inline bool real_type_with_now_as_default(enum_field_types type)
{
  return type == MYSQL_TYPE_TIMESTAMP || type == MYSQL_TYPE_TIMESTAMP2 ||
    type == MYSQL_TYPE_DATETIME || type == MYSQL_TYPE_DATETIME2;
}


/**
   Recognizer for concrete data type (called real_type for some reason),
   returning true if it is one of the TIMESTAMP types.
*/
inline bool is_timestamp_type(enum_field_types type)
{
  return type == MYSQL_TYPE_TIMESTAMP || type == MYSQL_TYPE_TIMESTAMP2;
}


/**
  Convert temporal real types as retuned by field->real_type()
  to field type as returned by field->type().
  
  @param real_type  Real type.
  @retval           Field type.
*/
inline enum_field_types real_type_to_type(enum_field_types real_type)
{
  switch (real_type)
  {
  case MYSQL_TYPE_TIME2:
    return MYSQL_TYPE_TIME;
  case MYSQL_TYPE_DATETIME2:
    return MYSQL_TYPE_DATETIME;
  case MYSQL_TYPE_TIMESTAMP2:
    return MYSQL_TYPE_TIMESTAMP;
  case MYSQL_TYPE_NEWDATE:
    return MYSQL_TYPE_DATE;
  /* Note: NEWDECIMAL is a type, not only a real_type */
  default: return real_type;
  }
}


static inline enum enum_mysql_timestamp_type
mysql_type_to_time_type(enum enum_field_types mysql_type)
{
  switch(mysql_type) {
  case MYSQL_TYPE_TIME2:
  case MYSQL_TYPE_TIME: return MYSQL_TIMESTAMP_TIME;
  case MYSQL_TYPE_TIMESTAMP2:
  case MYSQL_TYPE_TIMESTAMP:
  case MYSQL_TYPE_DATETIME2:
  case MYSQL_TYPE_DATETIME: return MYSQL_TIMESTAMP_DATETIME;
  case MYSQL_TYPE_NEWDATE:
  case MYSQL_TYPE_DATE: return MYSQL_TIMESTAMP_DATE;
  default: return MYSQL_TIMESTAMP_ERROR;
  }
}


/**
  Tests if field type is temporal, i.e. represents
  DATE, TIME, DATETIME or TIMESTAMP types in SQL.
     
  @param type    Field type, as returned by field->type().
  @retval true   If field type is temporal
  @retval false  If field type is not temporal
*/
inline bool is_temporal_type(enum_field_types type)
{
  return mysql_type_to_time_type(type) != MYSQL_TIMESTAMP_ERROR;
}


/**
  Tests if field type is temporal and has time part,
  i.e. represents TIME, DATETIME or TIMESTAMP types in SQL.

  @param type    Field type, as returned by field->type().
  @retval true   If field type is temporal type with time part.
  @retval false  If field type is not temporal type with time part.
*/
inline bool is_temporal_type_with_time(enum_field_types type)
{
  switch (type)
  {
  case MYSQL_TYPE_TIME:
  case MYSQL_TYPE_DATETIME:
  case MYSQL_TYPE_TIMESTAMP:
    return true;
  default:
    return false;
  }
}

/* Bits for type of vcol expression */
#define VCOL_DETERMINISTIC     0                /* Normal (no bit set) */
#define VCOL_UNKNOWN           1  /* UDF used; Need fix_fields() to know */
#define VCOL_NON_DETERMINISTIC 2
#define VCOL_TIME_FUNC         4
#define VCOL_IMPOSSIBLE        8

/*
  Virtual_column_info is the class to contain additional
  characteristics that is specific for a virtual/computed
  field such as:
   - the defining expression that is evaluated to compute the value
  of the field 
  - whether the field is to be stored in the database
  - whether the field is used in a partitioning expression
*/

class Virtual_column_info: public Sql_alloc
{
private:
  /*
    The following data is only updated by the parser and read
    when a Create_field object is created/initialized.
  */
  enum_field_types field_type;   /* Real field type*/
  /* Flag indicating that the field used in a partitioning expression */
  bool in_partitioning_expr;

public:
  /* Flag indicating  that the field is physically stored in the database */
  bool stored_in_db;
  bool utf8;                                    /* Already in utf8 */
  /* The expression to compute the value of the virtual column */
  Item *expr_item;
  /* Text representation of the defining expression */
  LEX_STRING expr_str;
  LEX_STRING name;                              /* Name of constraint */
  uint flags;

  Virtual_column_info()
  : field_type((enum enum_field_types)MYSQL_TYPE_VIRTUAL),
    in_partitioning_expr(FALSE), stored_in_db(FALSE),
    utf8(TRUE), expr_item(NULL), flags(0)
  {
    expr_str.str= name.str= NULL;
    name.length= 0;
  };
  ~Virtual_column_info() {}
  enum_field_types get_real_type()
  {
    return field_type;
  }
  void set_field_type(enum_field_types fld_type)
  {
    /* Calling this function can only be done once. */
    field_type= fld_type;
  }
  bool is_stored()
  {
    return stored_in_db;
  }
  void set_stored_in_db_flag(bool stored)
  {
    stored_in_db= stored;
  }
  bool is_in_partitioning_expr()
  {
    return in_partitioning_expr;
  }
  void mark_as_in_partitioning_expr()
  {
    in_partitioning_expr= TRUE;
  }
  bool is_equal(Virtual_column_info* vcol)
  {
    return field_type == vcol->get_real_type()
        && stored_in_db == vcol->is_stored()
        && expr_str.length == vcol->expr_str.length
        && memcmp(expr_str.str, vcol->expr_str.str, expr_str.length) == 0;
  }
};

class Field: public Value_source
{
  Field(const Item &);				/* Prevent use of these */
  void operator=(Field &);
protected:
  int save_in_field_str(Field *to)
  {
    StringBuffer<MAX_FIELD_WIDTH> result(charset());
    val_str(&result);
    return to->store(result.ptr(), result.length(), charset());
  }
  static void do_field_int(Copy_field *copy);
  static void do_field_real(Copy_field *copy);
  static void do_field_string(Copy_field *copy);
  static void do_field_temporal(Copy_field *copy);
  static void do_field_decimal(Copy_field *copy);
public:
  static void *operator new(size_t size, MEM_ROOT *mem_root) throw ()
  { return alloc_root(mem_root, size); }
  static void *operator new(size_t size) throw ()
  { return thd_alloc(current_thd, size); }
  static void operator delete(void *ptr_arg, size_t size) { TRASH(ptr_arg, size); }
  static void operator delete(void *ptr, MEM_ROOT *mem_root)
  { DBUG_ASSERT(0); }

  uchar		*ptr;			// Position to field in record
  /**
     Byte where the @c NULL bit is stored inside a record. If this Field is a
     @c NOT @c NULL field, this member is @c NULL.
  */
  uchar		*null_ptr;
  field_visible_type field_visibility=NORMAL;
  bool is_hash=false;
  /*
    Note that you can use table->in_use as replacement for current_thd member
    only inside of val_*() and store() members (e.g. you can't use it in cons)
  */
  TABLE *table;                                 // Pointer for table
  TABLE *orig_table;                            // Pointer to original table
  const char * const *table_name;
  const char *field_name;
  /** reference to the list of options or NULL */
  engine_option_value *option_list;
  ha_field_option_struct *option_struct;   /* structure with parsed options */
  LEX_STRING	comment;
  /* Field is part of the following keys */
  key_map	key_start, part_of_key, part_of_key_not_clustered;

  /*
    Bitmap of indexes that have records ordered by col1, ... this_field, ...

    For example, INDEX (col(prefix_n)) is not present in col.part_of_sortkey.
  */
  key_map       part_of_sortkey;
  /*
    We use three additional unireg types for TIMESTAMP to overcome limitation
    of current binary format of .frm file. We'd like to be able to support
    NOW() as default and on update value for such fields but unable to hold
    this info anywhere except unireg_check field. This issue will be resolved
    in more clean way with transition to new text based .frm format.
    See also comment for Field_timestamp::Field_timestamp().
  */
  enum utype  { NONE,DATE,SHIELD,NOEMPTY,CASEUP,PNR,BGNR,PGNR,YES,NO,REL,
		CHECK,EMPTY,UNKNOWN_FIELD,CASEDN,NEXT_NUMBER,INTERVAL_FIELD,
                BIT_FIELD, TIMESTAMP_OLD_FIELD, CAPITALIZE, BLOB_FIELD,
                TIMESTAMP_DN_FIELD, TIMESTAMP_UN_FIELD, TIMESTAMP_DNUN_FIELD};
  enum geometry_type
  {
    GEOM_GEOMETRY = 0, GEOM_POINT = 1, GEOM_LINESTRING = 2, GEOM_POLYGON = 3,
    GEOM_MULTIPOINT = 4, GEOM_MULTILINESTRING = 5, GEOM_MULTIPOLYGON = 6,
    GEOM_GEOMETRYCOLLECTION = 7
  };
  enum imagetype { itRAW, itMBR};

  utype		unireg_check;
  uint32	field_length;		// Length of field
  uint32	flags;
  uint16        field_index;            // field number in fields array
  uchar		null_bit;		// Bit used to test null bit
  /**
     If true, this field was created in create_tmp_field_from_item from a NULL
     value. This means that the type of the field is just a guess, and the type
     may be freely coerced to another type.

     @see create_tmp_field_from_item
     @see Item_type_holder::get_real_type

   */
  bool is_created_from_null_item;

  /* TRUE in Field objects created for column min/max values */
  bool is_stat_field; 

  /* 
    Selectivity of the range condition over this field.
    When calculating this selectivity a range predicate
    is taken into account only if:
    - it is extracted from the WHERE clause
    - it depends only on the table the field belongs to 
  */
  double cond_selectivity;

  /* 
    The next field in the class of equal fields at the top AND level
    of the WHERE clause
  */ 
  Field *next_equal_field;

  /*
    This structure is used for statistical data on the column
    that has been read from the statistical table column_stat
  */ 
  Column_statistics *read_stats;
  /*
    This structure is used for statistical data on the column that
    is collected by the function collect_statistics_for_table
  */
  Column_statistics_collected *collected_stats;

  /* 
    This is additional data provided for any computed(virtual) field,
    default function or check constraint.
    In particular it includes a pointer to the item by which this field
    can be computed from other fields.
  */
  Virtual_column_info *vcol_info, *check_constraint, *default_value;

  Field(uchar *ptr_arg,uint32 length_arg,uchar *null_ptr_arg,
        uchar null_bit_arg, utype unireg_check_arg,
        const char *field_name_arg);
  virtual ~Field() {}
  /**
    Convenience definition of a copy function returned by
    Field::get_copy_func()
  */
  typedef void Copy_func(Copy_field*);
  virtual Copy_func *get_copy_func(const Field *from) const= 0;
  /* Store functions returns 1 on overflow and -1 on fatal error */
  virtual int  store_field(Field *from) { return from->save_in_field(this); }
  virtual int  save_in_field(Field *to)= 0;
  /**
    Check if it is possible just copy the value
    of the field 'from' to the field 'this', e.g. for
      INSERT INTO t1 (field1) SELECT field2 FROM t2;
    @param from   - The field to copy from
    @retval true  - it is possible to just copy value of 'from' to 'this'
    @retval false - conversion is needed
  */
  virtual bool memcpy_field_possible(const Field *from) const= 0;
  virtual int  store(const char *to, uint length,CHARSET_INFO *cs)=0;
  virtual int  store_hex_hybrid(const char *str, uint length);
  virtual int  store(double nr)=0;
  virtual int  store(longlong nr, bool unsigned_val)=0;
  virtual int  store_decimal(const my_decimal *d)=0;
  virtual int  store_time_dec(MYSQL_TIME *ltime, uint dec);
  int store_time(MYSQL_TIME *ltime)
  { return store_time_dec(ltime, TIME_SECOND_PART_DIGITS); }
  int store(const char *to, uint length, CHARSET_INFO *cs,
            enum_check_fields check_level);
  int store(const LEX_STRING *ls, CHARSET_INFO *cs)
  { return store(ls->str, ls->length, cs); }
  virtual double val_real(void)=0;
  virtual longlong val_int(void)=0;
  virtual bool val_bool(void)= 0;
  virtual my_decimal *val_decimal(my_decimal *);
  inline String *val_str(String *str) { return val_str(str, str); }
  /*
     val_str(buf1, buf2) gets two buffers and should use them as follows:
     if it needs a temp buffer to convert result to string - use buf1
       example Field_tiny::val_str()
     if the value exists as a string already - use buf2
       example Field_string::val_str()
     consequently, buf2 may be created as 'String buf;' - no memory
     will be allocated for it. buf1 will be allocated to hold a
     value if it's too small. Using allocated buffer for buf2 may result in
     an unnecessary free (and later, may be an alloc).
     This trickery is used to decrease a number of malloc calls.
  */
  virtual String *val_str(String*,String *)=0;
  String *val_int_as_str(String *val_buffer, bool unsigned_flag);
  fast_field_copier get_fast_field_copier(const Field *from);
  /*
   str_needs_quotes() returns TRUE if the value returned by val_str() needs
   to be quoted when used in constructing an SQL query.
  */
  virtual bool str_needs_quotes() { return FALSE; }
  virtual Item_result result_type () const=0;
  virtual Item_result cmp_type () const { return result_type(); }
  static bool type_can_have_key_part(enum_field_types);
  static enum_field_types field_type_merge(enum_field_types, enum_field_types);
  static Item_result result_merge_type(enum_field_types);
  virtual bool eq(Field *field)
  {
    return (ptr == field->ptr && null_ptr == field->null_ptr &&
            null_bit == field->null_bit && field->type() == type());
  }
  virtual bool eq_def(const Field *field) const;
  
  /*
    pack_length() returns size (in bytes) used to store field data in memory
    (i.e. it returns the maximum size of the field in a row of the table,
    which is located in RAM).
  */
  virtual uint32 pack_length() const { return (uint32) field_length; }

  /*
    pack_length_in_rec() returns size (in bytes) used to store field data on
    storage (i.e. it returns the maximal size of the field in a row of the
    table, which is located on disk).
  */
  virtual uint32 pack_length_in_rec() const { return pack_length(); }
  virtual bool compatible_field_size(uint metadata, Relay_log_info *rli,
                                     uint16 mflags, int *order);
  virtual uint pack_length_from_metadata(uint field_metadata)
  {
    DBUG_ENTER("Field::pack_length_from_metadata");
    DBUG_RETURN(field_metadata);
  }
  virtual uint row_pack_length() const { return 0; }
  virtual int save_field_metadata(uchar *first_byte)
  { return do_save_field_metadata(first_byte); }

  /*
    data_length() return the "real size" of the data in memory.
  */
  virtual uint32 data_length(int row_offset=0) { return pack_length(); }
  virtual uint32 sort_length() const { return pack_length(); }

  /* 
    Get the number bytes occupied by the value in the field.
    CHAR values are stripped of trailing spaces.
    Flexible values are stripped of their length.
  */
  virtual uint32 value_length()
  {
    uint len;
    if (!zero_pack() &&
	(type() == MYSQL_TYPE_STRING &&
        (len= pack_length()) >= 4 && len < 256))
    {
      uchar *str, *end;
      for (str= ptr, end= str+len; end > str && end[-1] == ' '; end--) {}
      len=(uint) (end-str); 
      return len;
    } 
    return data_length();
  }
  /**
     Get the maximum size of the data in packed format.

     @return Maximum data length of the field when packed using the
     Field::pack() function.
   */
  virtual uint32 max_data_length() const {
    return pack_length();
  };

  virtual int reset(void) { bzero(ptr,pack_length()); return 0; }
  virtual void reset_fields() {}
  const uchar *ptr_in_record(const uchar *record) const
  {
    my_ptrdiff_t l_offset= (my_ptrdiff_t) (record -  table->record[0]);
    return ptr + l_offset;
  }
  virtual void set_default();

  bool has_insert_default_function() const
  {
    return (unireg_check == TIMESTAMP_DN_FIELD ||
            unireg_check == TIMESTAMP_DNUN_FIELD);
  }

  bool has_update_default_function() const
  {
    return (unireg_check == TIMESTAMP_UN_FIELD ||
            unireg_check == TIMESTAMP_DNUN_FIELD);
  }

  /*
    Mark the field as having a value supplied by the client, thus it should
    not be auto-updated.
  */
  void set_has_explicit_value()
  {
    if (table->has_value_set)             /* If we have default functions */
      bitmap_set_bit(table->has_value_set, field_index);
  }
  bool has_explicit_value()
  {
    /* This function is only called when we have default functions */
    DBUG_ASSERT(table->has_value_set);
    return bitmap_is_set(table->has_value_set, field_index);
  }
  virtual void set_explicit_default(Item *value);

  /**
     Evaluates the @c INSERT default function and stores the result in the
     field. If no such function exists for the column, or the function is not
     valid for the column's data type, invoking this function has no effect.
  */
  virtual int evaluate_insert_default_function() { return 0; }


  /**
     Evaluates the @c UPDATE default function, if one exists, and stores the
     result in the record buffer. If no such function exists for the column,
     or the function is not valid for the column's data type, invoking this
     function has no effect.
  */
  virtual int evaluate_update_default_function() { return 0; }

  virtual bool binary() const { return 1; }
  virtual bool zero_pack() const { return 1; }
  virtual enum ha_base_keytype key_type() const { return HA_KEYTYPE_BINARY; }
  virtual uint32 key_length() const { return pack_length(); }
  virtual enum_field_types type() const =0;
  virtual enum_field_types real_type() const { return type(); }
  virtual enum_field_types binlog_type() const
  {
    /*
      Binlog stores field->type() as type code by default. For example,
      it puts MYSQL_TYPE_STRING in case of CHAR, VARCHAR, SET and ENUM,
      with extra data type details put into metadata.

      Binlog behaviour slightly differs between various MySQL and MariaDB
      versions for the temporal data types TIME, DATETIME and TIMESTAMP.

      MySQL prior to 5.6 uses MYSQL_TYPE_TIME, MYSQL_TYPE_DATETIME 
      and MYSQL_TYPE_TIMESTAMP type codes in binlog and stores no 
      additional metadata.

      MariaDB-5.3 implements new versions for TIME, DATATIME, TIMESTAMP
      with fractional second precision, but uses the old format for the
      types TIME(0), DATETIME(0), TIMESTAMP(0), and it still stores
      MYSQL_TYPE_TIME, MYSQL_TYPE_DATETIME and MYSQL_TYPE_TIMESTAMP in binlog,
      with no additional metadata.
      So row-based replication between temporal data types of
      different precision is not possible in MariaDB.

      MySQL-5.6 also implements a new version of TIME, DATETIME, TIMESTAMP
      which support fractional second precision 0..6, and use the new
      format even for the types TIME(0), DATETIME(0), TIMESTAMP(0).
      For these new data types, MySQL-5.6 stores new type codes 
      MYSQL_TYPE_TIME2, MYSQL_TYPE_DATETIME2, MYSQL_TYPE_TIMESTAMP2 in binlog,
      with fractional precision 0..6 put into metadata.
      This makes it in theory possible to do row-based replication between
      columns of different fractional precision (e.g. from TIME(1) on master
      to TIME(6) on slave). However, it's not currently fully implemented yet.
      MySQL-5.6 can only do row-based replication from the old types
      TIME, DATETIME, TIMESTAMP (represented by MYSQL_TYPE_TIME,
      MYSQL_TYPE_DATETIME and MYSQL_TYPE_TIMESTAMP type codes in binlog)
      to the new corresponding types TIME(0), DATETIME(0), TIMESTAMP(0).

      Note: MariaDB starting from the version 10.0 understands the new
      MySQL-5.6 type codes MYSQL_TYPE_TIME2, MYSQL_TYPE_DATETIME2,
      MYSQL_TYPE_TIMESTAMP2. When started over MySQL-5.6 tables both on
      master and on slave, MariaDB-10.0 can also do row-based replication
      from the old types TIME, DATETIME, TIMESTAMP to the new MySQL-5.6
      types TIME(0), DATETIME(0), TIMESTAMP(0).

      Note: perhaps binlog should eventually be modified to store
      real_type() instead of type() for all column types.
    */
    return type();
  }
  inline  int cmp(const uchar *str) { return cmp(ptr,str); }
  virtual int cmp_max(const uchar *a, const uchar *b, uint max_len)
    { return cmp(a, b); }
  virtual int cmp(const uchar *,const uchar *)=0;
  virtual int cmp_binary(const uchar *a,const uchar *b, uint32 max_length=~0L)
  { return memcmp(a,b,pack_length()); }
  virtual int cmp_offset(uint row_offset)
  { return cmp(ptr,ptr+row_offset); }
  virtual int cmp_binary_offset(uint row_offset)
  { return cmp_binary(ptr, ptr+row_offset); };
  virtual int key_cmp(const uchar *a,const uchar *b)
  { return cmp(a, b); }
  virtual int key_cmp(const uchar *str, uint length)
  { return cmp(ptr,str); }
  /*
    Update the value m of the 'min_val' field with the current value v
    of this field if force_update is set to TRUE or if v < m.
    Return TRUE if the value has been updated.
  */  
  virtual bool update_min(Field *min_val, bool force_update)
  { 
    bool update_fl= force_update || cmp(ptr, min_val->ptr) < 0;
    if (update_fl)
    {
      min_val->set_notnull();
      memcpy(min_val->ptr, ptr, pack_length());
    }
    return update_fl;
  }
  /*
    Update the value m of the 'max_val' field with the current value v
    of this field if force_update is set to TRUE or if v > m.
    Return TRUE if the value has been updated.
  */  
  virtual bool update_max(Field *max_val, bool force_update)
  { 
    bool update_fl= force_update || cmp(ptr, max_val->ptr) > 0;
    if (update_fl)
    {
      max_val->set_notnull();
      memcpy(max_val->ptr, ptr, pack_length());
    }
    return update_fl;
  }
  virtual void store_field_value(uchar *val, uint len)
  {
     memcpy(ptr, val, len);
  }
  virtual uint decimals() const { return 0; }
  /*
    Caller beware: sql_type can change str.Ptr, so check
    ptr() to see if it changed if you are using your own buffer
    in str and restore it with set() if needed
  */
  virtual void sql_type(String &str) const =0;
  virtual uint size_of() const =0;		// For new field
  inline bool is_null(my_ptrdiff_t row_offset= 0) const
  {
    /*
      The table may have been marked as containing only NULL values
      for all fields if it is a NULL-complemented row of an OUTER JOIN
      or if the query is an implicitly grouped query (has aggregate
      functions but no GROUP BY clause) with no qualifying rows. If
      this is the case (in which TABLE::null_row is true), the field
      is considered to be NULL.

      Note that if a table->null_row is set then also all null_bits are
      set for the row.

      In the case of the 'result_field' for GROUP BY, table->null_row might
      refer to the *next* row in the table (when the algorithm is: read the
      next row, see if any of group column values have changed, send the
      result - grouped - row to the client if yes). So, table->null_row might
      be wrong, but such a result_field is always nullable (that's defined by
      original_field->maybe_null()) and we trust its null bit.
    */
    return null_ptr ? null_ptr[row_offset] & null_bit : table->null_row;
  }
  inline bool is_real_null(my_ptrdiff_t row_offset= 0) const
    { return null_ptr && (null_ptr[row_offset] & null_bit); }
  inline bool is_null_in_record(const uchar *record) const
  {
    if (maybe_null_in_table())
      return record[(uint) (null_ptr - table->record[0])] & null_bit;
    return 0;
  }
  inline void set_null(my_ptrdiff_t row_offset= 0)
    { if (null_ptr) null_ptr[row_offset]|= null_bit; }
  inline void set_notnull(my_ptrdiff_t row_offset= 0)
    { if (null_ptr) null_ptr[row_offset]&= (uchar) ~null_bit; }
  inline bool maybe_null(void) const
  { return null_ptr != 0 || table->maybe_null; }

  /* @return true if this field is NULL-able (even if temporarily) */
  inline bool real_maybe_null(void) const { return null_ptr != 0; }
  uint null_offset(const uchar *record) const
  { return (uint) (null_ptr - record); }
  /*
    For a NULL-able field (that can actually store a NULL value in a table)
    null_ptr points to the "null bitmap" in the table->record[0] header. For
    NOT NULL fields it is either 0 or points outside table->record[0] into the
    table->triggers->extra_null_bitmap (so that the field can store a NULL
    value temporarily, only in memory)
  */
  bool maybe_null_in_table() const
  { return null_ptr >= table->record[0] && null_ptr <= ptr; }

  uint null_offset() const
  { return null_offset(table->record[0]); }
  void set_null_ptr(uchar *p_null_ptr, uint p_null_bit)
  {
    null_ptr= p_null_ptr;
    null_bit= p_null_bit;
  }

  bool stored_in_db() const { return !vcol_info || vcol_info->stored_in_db; }

  inline THD *get_thd() const
  { return likely(table) ? table->in_use : current_thd; }

  enum {
    LAST_NULL_BYTE_UNDEF= 0
  };

  /*
    Find the position of the last null byte for the field.

    SYNOPSIS
      last_null_byte()

    DESCRIPTION
      Return a pointer to the last byte of the null bytes where the
      field conceptually is placed.

    RETURN VALUE
      The position of the last null byte relative to the beginning of
      the record. If the field does not use any bits of the null
      bytes, the value 0 (LAST_NULL_BYTE_UNDEF) is returned.
   */
  size_t last_null_byte() const {
    size_t bytes= do_last_null_byte();
    DBUG_PRINT("debug", ("last_null_byte() ==> %ld", (long) bytes));
    DBUG_ASSERT(bytes <= table->s->null_bytes);
    return bytes;
  }

  void make_sort_key(uchar *buff, uint length);
  virtual void make_field(Send_field *);
  virtual void sort_string(uchar *buff,uint length)=0;
  virtual bool optimize_range(uint idx, uint part);
  virtual void free() {}
  virtual Field *make_new_field(MEM_ROOT *root, TABLE *new_table,
                                bool keep_type);
  virtual Field *new_key_field(MEM_ROOT *root, TABLE *new_table,
                               uchar *new_ptr, uint32 length,
                               uchar *new_null_ptr, uint new_null_bit);
  Field *clone(MEM_ROOT *mem_root, TABLE *new_table);
  Field *clone(MEM_ROOT *mem_root, TABLE *new_table, my_ptrdiff_t diff,
               bool stat_flag= FALSE);
  Field *clone(MEM_ROOT *mem_root, my_ptrdiff_t diff);
  inline void move_field(uchar *ptr_arg,uchar *null_ptr_arg,uchar null_bit_arg)
  {
    ptr=ptr_arg; null_ptr=null_ptr_arg; null_bit=null_bit_arg;
  }
  inline void move_field(uchar *ptr_arg) { ptr=ptr_arg; }
  virtual void move_field_offset(my_ptrdiff_t ptr_diff)
  {
    ptr=ADD_TO_PTR(ptr,ptr_diff, uchar*);
    if (null_ptr)
      null_ptr=ADD_TO_PTR(null_ptr,ptr_diff,uchar*);
  }
  virtual void get_image(uchar *buff, uint length, CHARSET_INFO *cs)
    { memcpy(buff,ptr,length); }
  virtual void set_image(const uchar *buff,uint length, CHARSET_INFO *cs)
    { memcpy(ptr,buff,length); }


  /*
    Copy a field part into an output buffer.

    SYNOPSIS
      Field::get_key_image()
      buff   [out] output buffer
      length       output buffer size
      type         itMBR for geometry blobs, otherwise itRAW

    DESCRIPTION
      This function makes a copy of field part of size equal to or
      less than "length" parameter value.
      For fields of string types (CHAR, VARCHAR, TEXT) the rest of buffer
      is padded by zero byte.

    NOTES
      For variable length character fields (i.e. UTF-8) the "length"
      parameter means a number of output buffer bytes as if all field
      characters have maximal possible size (mbmaxlen). In the other words,
      "length" parameter is a number of characters multiplied by
      field_charset->mbmaxlen.

    RETURN
      Number of copied bytes (excluding padded zero bytes -- see above).
  */

  virtual uint get_key_image(uchar *buff, uint length, imagetype type_arg)
  {
    get_image(buff, length, &my_charset_bin);
    return length;
  }
  virtual void set_key_image(const uchar *buff,uint length)
    { set_image(buff,length, &my_charset_bin); }
  inline longlong val_int_offset(uint row_offset)
    {
      ptr+=row_offset;
      longlong tmp=val_int();
      ptr-=row_offset;
      return tmp;
    }
  inline longlong val_int(const uchar *new_ptr)
  {
    uchar *old_ptr= ptr;
    longlong return_value;
    ptr= (uchar*) new_ptr;
    return_value= val_int();
    ptr= old_ptr;
    return return_value;
  }
  inline String *val_str(String *str, const uchar *new_ptr)
  {
    uchar *old_ptr= ptr;
    ptr= (uchar*) new_ptr;
    val_str(str);
    ptr= old_ptr;
    return str;
  }
  virtual bool send_binary(Protocol *protocol);

  virtual uchar *pack(uchar *to, const uchar *from, uint max_length);
  /**
     @overload Field::pack(uchar*, const uchar*, uint, bool)
  */
  uchar *pack(uchar *to, const uchar *from)
  {
    DBUG_ENTER("Field::pack");
    uchar *result= this->pack(to, from, UINT_MAX);
    DBUG_RETURN(result);
  }

  virtual const uchar *unpack(uchar* to, const uchar *from,
                              const uchar *from_end, uint param_data=0);

  virtual uint packed_col_length(const uchar *to, uint length)
  { return length;}
  virtual uint max_packed_col_length(uint max_length)
  { return max_length;}

  uint offset(uchar *record)
  {
    return (uint) (ptr - record);
  }
  void copy_from_tmp(int offset);
  uint fill_cache_field(struct st_cache_field *copy);
  virtual bool get_date(MYSQL_TIME *ltime, ulonglong fuzzydate);
  bool get_time(MYSQL_TIME *ltime) { return get_date(ltime, TIME_TIME_ONLY); }
  virtual CHARSET_INFO *charset(void) const { return &my_charset_bin; }
  virtual CHARSET_INFO *charset_for_protocol(void) const
  { return binary() ? &my_charset_bin : charset(); }
  virtual CHARSET_INFO *sort_charset(void) const { return charset(); }
  virtual bool has_charset(void) const { return FALSE; }
  virtual enum Derivation derivation(void) const
  { return DERIVATION_IMPLICIT; }
  virtual uint repertoire(void) const { return MY_REPERTOIRE_UNICODE30; }
  virtual void set_derivation(enum Derivation derivation_arg,
                              uint repertoire_arg)
  { }
  virtual int set_time() { return 1; }
  bool set_warning(Sql_condition::enum_warning_level, unsigned int code,
                   int cuted_increment) const;
protected:
  bool set_warning(unsigned int code, int cuted_increment) const
  {
    return set_warning(Sql_condition::WARN_LEVEL_WARN, code, cuted_increment);
  }
  bool set_note(unsigned int code, int cuted_increment) const
  {
    return set_warning(Sql_condition::WARN_LEVEL_NOTE, code, cuted_increment);
  }
  void set_datetime_warning(Sql_condition::enum_warning_level, uint code, 
                            const ErrConv *str, timestamp_type ts_type,
                            int cuted_increment) const;
  void set_datetime_warning(uint code,
                            const ErrConv *str, timestamp_type ts_type,
                            int cuted_increment) const
  {
    set_datetime_warning(Sql_condition::WARN_LEVEL_WARN, code, str, ts_type,
                         cuted_increment);
  }
  void set_warning_truncated_wrong_value(const char *type, const char *value);
  inline bool check_overflow(int op_result)
  {
    return (op_result == E_DEC_OVERFLOW);
  }
  int warn_if_overflow(int op_result);
  Copy_func *get_identical_copy_func() const;
public:
  void set_table_name(String *alias)
  {
    table_name= &alias->Ptr;
  }
  void init(TABLE *table_arg)
  {
    orig_table= table= table_arg;
    set_table_name(&table_arg->alias);
  }

  /* maximum possible display length */
  virtual uint32 max_display_length()= 0;

  /**
    Whether a field being created is compatible with a existing one.

    Used by the ALTER TABLE code to evaluate whether the new definition
    of a table is compatible with the old definition so that it can
    determine if data needs to be copied over (table data change).
  */
  virtual uint is_equal(Create_field *new_field);
  /* convert decimal to longlong with overflow check */
  longlong convert_decimal2longlong(const my_decimal *val, bool unsigned_flag,
                                    int *err);
  /* The max. number of characters */
  virtual uint32 char_length()
  {
    return field_length / charset()->mbmaxlen;
  }

  virtual geometry_type get_geometry_type()
  {
    /* shouldn't get here. */
    DBUG_ASSERT(0);
    return GEOM_GEOMETRY;
  }

  ha_storage_media field_storage_type() const
  {
    return (ha_storage_media)
      ((flags >> FIELD_FLAGS_STORAGE_MEDIA) & 3);
  }

  void set_storage_type(ha_storage_media storage_type_arg)
  {
    DBUG_ASSERT(field_storage_type() == HA_SM_DEFAULT);
    flags |= (storage_type_arg << FIELD_FLAGS_STORAGE_MEDIA);
  }

  column_format_type column_format() const
  {
    return (column_format_type)
      ((flags >> FIELD_FLAGS_COLUMN_FORMAT) & 3);
  }

  void set_column_format(column_format_type column_format_arg)
  {
    DBUG_ASSERT(column_format() == COLUMN_FORMAT_TYPE_DEFAULT);
    flags |= (column_format_arg << FIELD_FLAGS_COLUMN_FORMAT);
  }

  /*
    Validate a non-null field value stored in the given record
    according to the current thread settings, e.g. sql_mode.
    @param thd     - the thread
    @param record  - the record to check in
  */
  virtual bool validate_value_in_record(THD *thd, const uchar *record) const
  { return false; }
  bool validate_value_in_record_with_warn(THD *thd, const uchar *record);
  key_map get_possible_keys();

  /* Hash value */
  virtual void hash(ulong *nr, ulong *nr2);

/**
  Checks whether a string field is part of write_set.

  @return
    FALSE  - If field is not char/varchar/....
           - If field is char/varchar/.. and is not part of write set.
    TRUE   - If field is char/varchar/.. and is part of write set.
*/
  virtual bool is_updatable() const { return FALSE; }

  /* Check whether the field can be used as a join attribute in hash join */
  virtual bool hash_join_is_possible() { return TRUE; }
  virtual bool eq_cmp_as_binary() { return TRUE; }

  /* Position of the field value within the interval of [min, max] */
  virtual double pos_in_interval(Field *min, Field *max)
  {
    return (double) 0.5; 
  }

  /*
    Check if comparison between the field and an item unambiguously
    identifies a distinct field value.

    Example1: SELECT * FROM t1 WHERE int_column=10;
              This example returns distinct integer value of 10.

    Example2: SELECT * FROM t1 WHERE varchar_column=DATE'2001-01-01'
              This example returns non-distinct values.
              Comparison as DATE will return '2001-01-01' and '2001-01-01x',
              but these two values are not equal to each other as VARCHARs.
    See also the function with the same name in sql_select.cc.
  */
  virtual bool test_if_equality_guarantees_uniqueness(const Item *const_item)
                                                      const;
  virtual bool can_be_substituted_to_equal_item(const Context &ctx,
                                        const Item_equal *item);
  virtual Item *get_equal_const_item(THD *thd, const Context &ctx,
                                     Item *const_item)
  {
    return const_item;
  }
  virtual bool can_optimize_keypart_ref(const Item_bool_func *cond,
                                        const Item *item) const;
  virtual bool can_optimize_hash_join(const Item_bool_func *cond,
                                      const Item *item) const
  {
    return can_optimize_keypart_ref(cond, item);
  }
  virtual bool can_optimize_group_min_max(const Item_bool_func *cond,
                                          const Item *const_item) const;
  /**
    Test if Field can use range optimizer for a standard comparison operation:
      <=, <, =, <=>, >, >=
    Note, this method does not cover spatial operations.
  */
  virtual bool can_optimize_range(const Item_bool_func *cond,
                                  const Item *item,
                                  bool is_eq_func) const;

  bool can_optimize_outer_join_table_elimination(const Item_bool_func *cond,
                                                 const Item *item) const
  {
    // Exactly the same rules with REF access
    return can_optimize_keypart_ref(cond, item);
  }
  friend int cre_myisam(char * name, register TABLE *form, uint options,
			ulonglong auto_increment_value);
  friend class Copy_field;
  friend class Item_avg_field;
  friend class Item_std_field;
  friend class Item_sum_num;
  friend class Item_sum_sum;
  friend class Item_sum_count;
  friend class Item_sum_avg;
  friend class Item_sum_std;
  friend class Item_sum_min;
  friend class Item_sum_max;
  friend class Item_func_group_concat;

private:
  /*
    Primitive for implementing last_null_byte().

    SYNOPSIS
      do_last_null_byte()

    DESCRIPTION
      Primitive for the implementation of the last_null_byte()
      function. This represents the inheritance interface and can be
      overridden by subclasses.
   */
  virtual size_t do_last_null_byte() const;

/**
   Retrieve the field metadata for fields.

   This default implementation returns 0 and saves 0 in the metadata_ptr
   value.

   @param   metadata_ptr   First byte of field metadata

   @returns 0 no bytes written.
*/
  virtual int do_save_field_metadata(uchar *metadata_ptr)
  { return 0; }

protected:
  uchar *pack_int(uchar *to, const uchar *from, size_t size)
  {
    memcpy(to, from, size);
    return to + size;
  }

  const uchar *unpack_int(uchar* to, const uchar *from, 
                          const uchar *from_end, size_t size)
  {
    if (from + size > from_end)
      return 0;
    memcpy(to, from, size);
    return from + size;
  }

  uchar *pack_int16(uchar *to, const uchar *from)
  { return pack_int(to, from, 2); }
  const uchar *unpack_int16(uchar* to, const uchar *from, const uchar *from_end)
  { return unpack_int(to, from, from_end, 2); }
  uchar *pack_int24(uchar *to, const uchar *from)
  { return pack_int(to, from, 3); }
  const uchar *unpack_int24(uchar* to, const uchar *from, const uchar *from_end)
  { return unpack_int(to, from, from_end, 3); }
  uchar *pack_int32(uchar *to, const uchar *from)
  { return pack_int(to, from, 4); }
  const uchar *unpack_int32(uchar* to, const uchar *from, const uchar *from_end)
  { return unpack_int(to, from, from_end, 4); }
  uchar *pack_int64(uchar* to, const uchar *from)
  { return pack_int(to, from, 8); }
  const uchar *unpack_int64(uchar* to, const uchar *from,  const uchar *from_end)
  { return unpack_int(to, from, from_end, 8); }

  double pos_in_interval_val_real(Field *min, Field *max);
  double pos_in_interval_val_str(Field *min, Field *max, uint data_offset);
};


class Field_num :public Field {
protected:
  int check_edom_and_important_data_truncation(const char *type, bool edom,
                                               CHARSET_INFO *cs,
                                               const char *str, uint length,
                                               const char *end_of_num);
  int check_edom_and_truncation(const char *type, bool edom,
                                CHARSET_INFO *cs,
                                const char *str, uint length,
                                const char *end_of_num);
  int check_int(CHARSET_INFO *cs, const char *str, uint length,
                const char *int_end, int error)
  {
    return check_edom_and_truncation("integer",
                                     error == MY_ERRNO_EDOM || str == int_end,
                                     cs, str, length, int_end);
  }
  bool get_int(CHARSET_INFO *cs, const char *from, uint len,
               longlong *rnd, ulonglong unsigned_max,
               longlong signed_min, longlong signed_max);
  void prepend_zeros(String *value) const;
  Item *get_equal_zerofill_const_item(THD *thd, const Context &ctx,
                                      Item *const_item);
public:
  const uint8 dec;
  bool zerofill,unsigned_flag;	// Purify cannot handle bit fields
  Field_num(uchar *ptr_arg,uint32 len_arg, uchar *null_ptr_arg,
	    uchar null_bit_arg, utype unireg_check_arg,
	    const char *field_name_arg,
            uint8 dec_arg, bool zero_arg, bool unsigned_arg);
  enum Item_result result_type () const { return INT_RESULT; }
  enum Derivation derivation(void) const { return DERIVATION_NUMERIC; }
  uint repertoire(void) const { return MY_REPERTOIRE_NUMERIC; }
  CHARSET_INFO *charset(void) const { return &my_charset_numeric; }
  Item *get_equal_const_item(THD *thd, const Context &ctx, Item *const_item)
  {
    return (flags & ZEROFILL_FLAG) ?
           get_equal_zerofill_const_item(thd, ctx, const_item) :
           const_item;
  }
  void add_zerofill_and_unsigned(String &res) const;
  friend class Create_field;
  void make_field(Send_field *);
  uint decimals() const { return (uint) dec; }
  uint size_of() const { return sizeof(*this); }
  bool eq_def(const Field *field) const;
  Copy_func *get_copy_func(const Field *from) const
  {
    return do_field_int;
  }
  int save_in_field(Field *to)
  {
    return to->store(val_int(), MY_TEST(flags & UNSIGNED_FLAG));
  }
  bool memcpy_field_possible(const Field *from) const
  {
    return real_type() == from->real_type() &&
           pack_length() == from->pack_length() &&
           !((flags & UNSIGNED_FLAG) && !(from->flags & UNSIGNED_FLAG)) &&
           decimals() == from->decimals();
  }
  int store_decimal(const my_decimal *);
  my_decimal *val_decimal(my_decimal *);
  bool val_bool() { return val_int() != 0; }
  uint is_equal(Create_field *new_field);
  uint row_pack_length() const { return pack_length(); }
  uint32 pack_length_from_metadata(uint field_metadata) {
    uint32 length= pack_length();
    DBUG_PRINT("result", ("pack_length_from_metadata(%d): %u",
                          field_metadata, length));
    return length;
  }
  int  store_time_dec(MYSQL_TIME *ltime, uint dec);
  double pos_in_interval(Field *min, Field *max)
  {
    return pos_in_interval_val_real(min, max);
  }
  bool get_date(MYSQL_TIME *ltime, ulonglong fuzzydate);
};


class Field_str :public Field {
protected:
  // TODO-10.2: Reuse DTCollation instead of these three members
  CHARSET_INFO *field_charset;
  enum Derivation field_derivation;
  uint field_repertoire;
public:
  bool can_be_substituted_to_equal_item(const Context &ctx,
                                        const Item_equal *item_equal);
  Field_str(uchar *ptr_arg,uint32 len_arg, uchar *null_ptr_arg,
	    uchar null_bit_arg, utype unireg_check_arg,
	    const char *field_name_arg, CHARSET_INFO *charset);
  Item_result result_type () const { return STRING_RESULT; }
  uint decimals() const { return NOT_FIXED_DEC; }
  int  save_in_field(Field *to) { return save_in_field_str(to); }
  bool memcpy_field_possible(const Field *from) const
  {
    return real_type() == from->real_type() &&
           pack_length() == from->pack_length() &&
           charset() == from->charset();
  }
  int  store(double nr);
  int  store(longlong nr, bool unsigned_val)=0;
  int  store_decimal(const my_decimal *);
  int  store(const char *to,uint length,CHARSET_INFO *cs)=0;
  int  store_hex_hybrid(const char *str, uint length)
  {
    return store(str, length, &my_charset_bin);
  }
  uint repertoire(void) const { return field_repertoire; }
  CHARSET_INFO *charset(void) const { return field_charset; }
  enum Derivation derivation(void) const { return field_derivation; }
  void set_derivation(enum Derivation derivation_arg,
                      uint repertoire_arg)
  {
    field_derivation= derivation_arg;
    field_repertoire= repertoire_arg;
  }
  bool binary() const { return field_charset == &my_charset_bin; }
  uint32 max_display_length() { return field_length; }
  friend class Create_field;
  my_decimal *val_decimal(my_decimal *);
  bool val_bool() { return val_real() != 0e0; }
  virtual bool str_needs_quotes() { return TRUE; }
  uint is_equal(Create_field *new_field);
  bool eq_cmp_as_binary() { return MY_TEST(flags & BINARY_FLAG); }
  virtual uint length_size() { return 0; }
  double pos_in_interval(Field *min, Field *max)
  {
    return pos_in_interval_val_str(min, max, length_size());
  }
  bool test_if_equality_guarantees_uniqueness(const Item *const_item) const;
};

/* base class for Field_string, Field_varstring and Field_blob */

class Field_longstr :public Field_str
{
protected:
  int report_if_important_data(const char *ptr, const char *end,
                               bool count_spaces);
  bool check_string_copy_error(const String_copier *copier,
                               const char *end, CHARSET_INFO *cs);
  int check_conversion_status(const String_copier *copier,
                              const char *end, CHARSET_INFO *cs,
                              bool count_spaces)
  {
    if (check_string_copy_error(copier, end, cs))
      return 2;
    return report_if_important_data(copier->source_end_pos(),
                                    end, count_spaces);
  }
  bool cmp_to_string_with_same_collation(const Item_bool_func *cond,
                                         const Item *item) const;
  bool cmp_to_string_with_stricter_collation(const Item_bool_func *cond,
                                             const Item *item) const;
public:
  Field_longstr(uchar *ptr_arg, uint32 len_arg, uchar *null_ptr_arg,
                uchar null_bit_arg, utype unireg_check_arg,
                const char *field_name_arg, CHARSET_INFO *charset_arg)
    :Field_str(ptr_arg, len_arg, null_ptr_arg, null_bit_arg, unireg_check_arg,
               field_name_arg, charset_arg)
    {}

  int store_decimal(const my_decimal *d);
  uint32 max_data_length() const;

  bool is_updatable() const
  {
    DBUG_ASSERT(table && table->write_set);
    return bitmap_is_set(table->write_set, field_index);
  }
  bool match_collation_to_optimize_range() const { return true; }

  bool can_optimize_keypart_ref(const Item_bool_func *cond,
                                const Item *item) const;
  bool can_optimize_hash_join(const Item_bool_func *cond,
                              const Item *item) const;
  bool can_optimize_group_min_max(const Item_bool_func *cond,
                                  const Item *const_item) const;
  bool can_optimize_range(const Item_bool_func *cond,
                          const Item *item,
                          bool is_eq_func) const;
};

/* base class for float and double and decimal (old one) */
class Field_real :public Field_num {
protected:
  double get_double(const char *str, uint length, CHARSET_INFO *cs, int *err);
public:
  bool not_fixed;

  Field_real(uchar *ptr_arg, uint32 len_arg, uchar *null_ptr_arg,
             uchar null_bit_arg, utype unireg_check_arg,
             const char *field_name_arg,
             uint8 dec_arg, bool zero_arg, bool unsigned_arg)
    :Field_num(ptr_arg, len_arg, null_ptr_arg, null_bit_arg, unireg_check_arg,
               field_name_arg, dec_arg, zero_arg, unsigned_arg),
    not_fixed(dec_arg >= FLOATING_POINT_DECIMALS)
    {}
  Item_result result_type () const { return REAL_RESULT; }
  Copy_func *get_copy_func(const Field *from) const
  {
    return do_field_real;
  }
  int save_in_field(Field *to) { return to->store(val_real()); }
  bool memcpy_field_possible(const Field *from) const
  {
    /*
      Cannot do memcpy from a longer field to a shorter field,
      e.g. a DOUBLE(53,10) into a DOUBLE(10,10).
      But it should be OK the other way around.
    */
    return Field_num::memcpy_field_possible(from) &&
           field_length >= from->field_length;
  }
  int store_decimal(const my_decimal *);
  int  store_time_dec(MYSQL_TIME *ltime, uint dec);
  bool get_date(MYSQL_TIME *ltime, ulonglong fuzzydate);
  my_decimal *val_decimal(my_decimal *);
  bool val_bool() { return val_real() != 0e0; }
  uint32 max_display_length() { return field_length; }
  uint size_of() const { return sizeof(*this); }
  Item *get_equal_const_item(THD *thd, const Context &ctx, Item *const_item);
};


class Field_decimal :public Field_real {
public:
  Field_decimal(uchar *ptr_arg, uint32 len_arg, uchar *null_ptr_arg,
		uchar null_bit_arg,
		enum utype unireg_check_arg, const char *field_name_arg,
		uint8 dec_arg,bool zero_arg,bool unsigned_arg)
    :Field_real(ptr_arg, len_arg, null_ptr_arg, null_bit_arg,
                unireg_check_arg, field_name_arg,
                dec_arg, zero_arg, unsigned_arg)
    {}
  enum_field_types type() const { return MYSQL_TYPE_DECIMAL;}
  enum ha_base_keytype key_type() const
  { return zerofill ? HA_KEYTYPE_BINARY : HA_KEYTYPE_NUM; }
  Copy_func *get_copy_func(const Field *from) const
  {
    return eq_def(from) ? get_identical_copy_func() : do_field_string;
  }
  int reset(void);
  int store(const char *to,uint length,CHARSET_INFO *charset);
  int store(double nr);
  int store(longlong nr, bool unsigned_val);
  double val_real(void);
  longlong val_int(void);
  String *val_str(String*,String *);
  int cmp(const uchar *,const uchar *);
  void sort_string(uchar *buff,uint length);
  void overflow(bool negative);
  bool zero_pack() const { return 0; }
  void sql_type(String &str) const;
  virtual uchar *pack(uchar* to, const uchar *from, uint max_length)
  {
    return Field::pack(to, from, max_length);
  }
};


/* New decimal/numeric field which use fixed point arithmetic */
class Field_new_decimal :public Field_num {
private:
  int do_save_field_metadata(uchar *first_byte);
public:
  /* The maximum number of decimal digits can be stored */
  uint precision;
  uint bin_size;
  /*
    Constructors take max_length of the field as a parameter - not the
    precision as the number of decimal digits allowed.
    So for example we need to count length from precision handling
    CREATE TABLE ( DECIMAL(x,y)) 
  */
  Field_new_decimal(uchar *ptr_arg, uint32 len_arg, uchar *null_ptr_arg,
                    uchar null_bit_arg,
                    enum utype unireg_check_arg, const char *field_name_arg,
                    uint8 dec_arg, bool zero_arg, bool unsigned_arg);
  Field_new_decimal(uint32 len_arg, bool maybe_null_arg,
                    const char *field_name_arg, uint8 dec_arg,
                    bool unsigned_arg);
  enum_field_types type() const { return MYSQL_TYPE_NEWDECIMAL;}
  enum ha_base_keytype key_type() const { return HA_KEYTYPE_BINARY; }
  Item_result result_type () const { return DECIMAL_RESULT; }
  Copy_func *get_copy_func(const Field *from) const
  {
    //  if (from->real_type() == MYSQL_TYPE_BIT) // QQ: why?
    //    return do_field_int;
    return do_field_decimal;
  }
  int save_in_field(Field *to)
  {
    my_decimal buff;
    return to->store_decimal(val_decimal(&buff));
  }
  bool memcpy_field_possible(const Field *from) const
  {
    return Field_num::memcpy_field_possible(from) &&
           field_length == from->field_length;
  }
  int  reset(void);
  bool store_value(const my_decimal *decimal_value);
  bool store_value(const my_decimal *decimal_value, int *native_error);
  void set_value_on_overflow(my_decimal *decimal_value, bool sign);
  int  store(const char *to, uint length, CHARSET_INFO *charset);
  int  store(double nr);
  int  store(longlong nr, bool unsigned_val);
  int  store_time_dec(MYSQL_TIME *ltime, uint dec);
  int  store_decimal(const my_decimal *);
  double val_real(void);
  longlong val_int(void);
  my_decimal *val_decimal(my_decimal *);
  String *val_str(String*, String *);
  bool get_date(MYSQL_TIME *ltime, ulonglong fuzzydate);
  bool val_bool()
  {
    my_decimal decimal_value;
    my_decimal *val= val_decimal(&decimal_value);
    return val ? !my_decimal_is_zero(val) : 0;
  }
  int cmp(const uchar *, const uchar *);
  void sort_string(uchar *buff, uint length);
  bool zero_pack() const { return 0; }
  void sql_type(String &str) const;
  uint32 max_display_length() { return field_length; }
  uint size_of() const { return sizeof(*this); } 
  uint32 pack_length() const { return (uint32) bin_size; }
  uint pack_length_from_metadata(uint field_metadata);
  uint row_pack_length() const { return pack_length(); }
  bool compatible_field_size(uint field_metadata, Relay_log_info *rli,
                             uint16 mflags, int *order_var);
  uint is_equal(Create_field *new_field);
  virtual const uchar *unpack(uchar* to, const uchar *from, const uchar *from_end, uint param_data);
  static Field *create_from_item(MEM_ROOT *root, Item *);
  Item *get_equal_const_item(THD *thd, const Context &ctx, Item *const_item);
};


class Field_tiny :public Field_num {
public:
  Field_tiny(uchar *ptr_arg, uint32 len_arg, uchar *null_ptr_arg,
	     uchar null_bit_arg,
	     enum utype unireg_check_arg, const char *field_name_arg,
	     bool zero_arg, bool unsigned_arg)
    :Field_num(ptr_arg, len_arg, null_ptr_arg, null_bit_arg,
	       unireg_check_arg, field_name_arg,
	       0, zero_arg,unsigned_arg)
    {}
  enum_field_types type() const { return MYSQL_TYPE_TINY;}
  enum ha_base_keytype key_type() const
    { return unsigned_flag ? HA_KEYTYPE_BINARY : HA_KEYTYPE_INT8; }
  int store(const char *to,uint length,CHARSET_INFO *charset);
  int store(double nr);
  int store(longlong nr, bool unsigned_val);
  int reset(void) { ptr[0]=0; return 0; }
  double val_real(void);
  longlong val_int(void);
  String *val_str(String*,String *);
  bool send_binary(Protocol *protocol);
  int cmp(const uchar *,const uchar *);
  void sort_string(uchar *buff,uint length);
  uint32 pack_length() const { return 1; }
  void sql_type(String &str) const;
  uint32 max_display_length() { return 4; }

  virtual uchar *pack(uchar* to, const uchar *from, uint max_length)
  {
    *to= *from;
    return to + 1;
  }

  virtual const uchar *unpack(uchar* to, const uchar *from,
                              const uchar *from_end, uint param_data)
  {
    if (from == from_end)
      return 0;
    *to= *from;
    return from + 1;
  }
};


class Field_short :public Field_num {
public:
  Field_short(uchar *ptr_arg, uint32 len_arg, uchar *null_ptr_arg,
	      uchar null_bit_arg,
	      enum utype unireg_check_arg, const char *field_name_arg,
	      bool zero_arg, bool unsigned_arg)
    :Field_num(ptr_arg, len_arg, null_ptr_arg, null_bit_arg,
	       unireg_check_arg, field_name_arg,
	       0, zero_arg,unsigned_arg)
    {}
  Field_short(uint32 len_arg,bool maybe_null_arg, const char *field_name_arg,
	      bool unsigned_arg)
    :Field_num((uchar*) 0, len_arg, maybe_null_arg ? (uchar*) "": 0,0,
	       NONE, field_name_arg, 0, 0, unsigned_arg)
    {}
  enum_field_types type() const { return MYSQL_TYPE_SHORT;}
  enum ha_base_keytype key_type() const
    { return unsigned_flag ? HA_KEYTYPE_USHORT_INT : HA_KEYTYPE_SHORT_INT;}
  int store(const char *to,uint length,CHARSET_INFO *charset);
  int store(double nr);
  int store(longlong nr, bool unsigned_val);
  int reset(void) { ptr[0]=ptr[1]=0; return 0; }
  double val_real(void);
  longlong val_int(void);
  String *val_str(String*,String *);
  bool send_binary(Protocol *protocol);
  int cmp(const uchar *,const uchar *);
  void sort_string(uchar *buff,uint length);
  uint32 pack_length() const { return 2; }
  void sql_type(String &str) const;
  uint32 max_display_length() { return 6; }

  virtual uchar *pack(uchar* to, const uchar *from, uint max_length)
  { return pack_int16(to, from); }

  virtual const uchar *unpack(uchar* to, const uchar *from,
                              const uchar *from_end, uint param_data)
  { return unpack_int16(to, from, from_end); }
};

class Field_medium :public Field_num {
public:
  Field_medium(uchar *ptr_arg, uint32 len_arg, uchar *null_ptr_arg,
	      uchar null_bit_arg,
	      enum utype unireg_check_arg, const char *field_name_arg,
	      bool zero_arg, bool unsigned_arg)
    :Field_num(ptr_arg, len_arg, null_ptr_arg, null_bit_arg,
	       unireg_check_arg, field_name_arg,
	       0, zero_arg,unsigned_arg)
    {}
  enum_field_types type() const { return MYSQL_TYPE_INT24;}
  enum ha_base_keytype key_type() const
    { return unsigned_flag ? HA_KEYTYPE_UINT24 : HA_KEYTYPE_INT24; }
  int store(const char *to,uint length,CHARSET_INFO *charset);
  int store(double nr);
  int store(longlong nr, bool unsigned_val);
  int reset(void) { ptr[0]=ptr[1]=ptr[2]=0; return 0; }
  double val_real(void);
  longlong val_int(void);
  String *val_str(String*,String *);
  bool send_binary(Protocol *protocol);
  int cmp(const uchar *,const uchar *);
  void sort_string(uchar *buff,uint length);
  uint32 pack_length() const { return 3; }
  void sql_type(String &str) const;
  uint32 max_display_length() { return 8; }

  virtual uchar *pack(uchar* to, const uchar *from, uint max_length)
  {
    return Field::pack(to, from, max_length);
  }
};


class Field_long :public Field_num {
public:
  Field_long(uchar *ptr_arg, uint32 len_arg, uchar *null_ptr_arg,
	     uchar null_bit_arg,
	     enum utype unireg_check_arg, const char *field_name_arg,
	     bool zero_arg, bool unsigned_arg)
    :Field_num(ptr_arg, len_arg, null_ptr_arg, null_bit_arg,
	       unireg_check_arg, field_name_arg,
	       0, zero_arg,unsigned_arg)
    {}
  Field_long(uint32 len_arg,bool maybe_null_arg, const char *field_name_arg,
	     bool unsigned_arg)
    :Field_num((uchar*) 0, len_arg, maybe_null_arg ? (uchar*) "": 0,0,
	       NONE, field_name_arg,0,0,unsigned_arg)
    {}
  enum_field_types type() const { return MYSQL_TYPE_LONG;}
  enum ha_base_keytype key_type() const
    { return unsigned_flag ? HA_KEYTYPE_ULONG_INT : HA_KEYTYPE_LONG_INT; }
  int store(const char *to,uint length,CHARSET_INFO *charset);
  int store(double nr);
  int store(longlong nr, bool unsigned_val);
  int reset(void) { ptr[0]=ptr[1]=ptr[2]=ptr[3]=0; return 0; }
  double val_real(void);
  longlong val_int(void);
  bool send_binary(Protocol *protocol);
  String *val_str(String*,String *);
  int cmp(const uchar *,const uchar *);
  void sort_string(uchar *buff,uint length);
  uint32 pack_length() const { return 4; }
  void sql_type(String &str) const;
  uint32 max_display_length() { return MY_INT32_NUM_DECIMAL_DIGITS; }
  virtual uchar *pack(uchar* to, const uchar *from,
                      uint max_length __attribute__((unused)))
  {
    return pack_int32(to, from);
  }
  virtual const uchar *unpack(uchar* to, const uchar *from,
                              const uchar *from_end,
                              uint param_data __attribute__((unused)))
  {
    return unpack_int32(to, from, from_end);
  }
};


class Field_longlong :public Field_num {
public:
  Field_longlong(uchar *ptr_arg, uint32 len_arg, uchar *null_ptr_arg,
	      uchar null_bit_arg,
	      enum utype unireg_check_arg, const char *field_name_arg,
	      bool zero_arg, bool unsigned_arg)
    :Field_num(ptr_arg, len_arg, null_ptr_arg, null_bit_arg,
	       unireg_check_arg, field_name_arg,
	       0, zero_arg,unsigned_arg)
    {}
  Field_longlong(uint32 len_arg,bool maybe_null_arg,
		 const char *field_name_arg,
		  bool unsigned_arg)
    :Field_num((uchar*) 0, len_arg, maybe_null_arg ? (uchar*) "": 0,0,
	       NONE, field_name_arg,0,0,unsigned_arg)
    {}
  enum_field_types type() const { return MYSQL_TYPE_LONGLONG;}
  enum ha_base_keytype key_type() const
    { return unsigned_flag ? HA_KEYTYPE_ULONGLONG : HA_KEYTYPE_LONGLONG; }
  int store(const char *to,uint length,CHARSET_INFO *charset);
  int store(double nr);
  int store(longlong nr, bool unsigned_val);
  int reset(void)
  {
    ptr[0]=ptr[1]=ptr[2]=ptr[3]=ptr[4]=ptr[5]=ptr[6]=ptr[7]=0;
    return 0;
  }
  double val_real(void);
  longlong val_int(void);
  String *val_str(String*,String *);
  bool send_binary(Protocol *protocol);
  int cmp(const uchar *,const uchar *);
  void sort_string(uchar *buff,uint length);
  uint32 pack_length() const { return 8; }
  void sql_type(String &str) const;
  uint32 max_display_length() { return 20; }
  virtual uchar *pack(uchar* to, const uchar *from,
                      uint max_length  __attribute__((unused)))
  {
    return pack_int64(to, from);
  }
  const uchar *unpack(uchar* to, const uchar *from, const uchar *from_end,
                      uint param_data __attribute__((unused)))
  {
    return unpack_int64(to, from, from_end);
  }
};


class Field_float :public Field_real {
public:
  Field_float(uchar *ptr_arg, uint32 len_arg, uchar *null_ptr_arg,
	      uchar null_bit_arg,
	      enum utype unireg_check_arg, const char *field_name_arg,
              uint8 dec_arg,bool zero_arg,bool unsigned_arg)
    :Field_real(ptr_arg, len_arg, null_ptr_arg, null_bit_arg,
                unireg_check_arg, field_name_arg,
                dec_arg, zero_arg, unsigned_arg)
    {
      if (dec_arg >= FLOATING_POINT_DECIMALS)
        dec_arg= NOT_FIXED_DEC;
    }
  Field_float(uint32 len_arg, bool maybe_null_arg, const char *field_name_arg,
	      uint8 dec_arg)
    :Field_real((uchar*) 0, len_arg, maybe_null_arg ? (uchar*) "": 0, (uint) 0,
                NONE, field_name_arg, dec_arg, 0, 0)
    {
      if (dec_arg >= FLOATING_POINT_DECIMALS)
        dec_arg= NOT_FIXED_DEC;
    }
  enum_field_types type() const { return MYSQL_TYPE_FLOAT;}
  enum ha_base_keytype key_type() const { return HA_KEYTYPE_FLOAT; }
  int store(const char *to,uint length,CHARSET_INFO *charset);
  int store(double nr);
  int store(longlong nr, bool unsigned_val);
  int reset(void) { bzero(ptr,sizeof(float)); return 0; }
  double val_real(void);
  longlong val_int(void);
  String *val_str(String*,String *);
  bool send_binary(Protocol *protocol);
  int cmp(const uchar *,const uchar *);
  void sort_string(uchar *buff,uint length);
  uint32 pack_length() const { return sizeof(float); }
  uint row_pack_length() const { return pack_length(); }
  void sql_type(String &str) const;
private:
  int do_save_field_metadata(uchar *first_byte);
};


class Field_double :public Field_real {
public:
  Field_double(uchar *ptr_arg, uint32 len_arg, uchar *null_ptr_arg,
	       uchar null_bit_arg,
	       enum utype unireg_check_arg, const char *field_name_arg,
	       uint8 dec_arg,bool zero_arg,bool unsigned_arg)
    :Field_real(ptr_arg, len_arg, null_ptr_arg, null_bit_arg,
                unireg_check_arg, field_name_arg,
                dec_arg, zero_arg, unsigned_arg)
    {
      if (dec_arg >= FLOATING_POINT_DECIMALS)
        dec_arg= NOT_FIXED_DEC;
    }
  Field_double(uint32 len_arg, bool maybe_null_arg, const char *field_name_arg,
	       uint8 dec_arg)
    :Field_real((uchar*) 0, len_arg, maybe_null_arg ? (uchar*) "" : 0, (uint) 0,
                NONE, field_name_arg, dec_arg, 0, 0)
    {
      if (dec_arg >= FLOATING_POINT_DECIMALS)
        dec_arg= NOT_FIXED_DEC;
    }
  Field_double(uint32 len_arg, bool maybe_null_arg, const char *field_name_arg,
	       uint8 dec_arg, bool not_fixed_arg)
    :Field_real((uchar*) 0, len_arg, maybe_null_arg ? (uchar*) "" : 0, (uint) 0,
                NONE, field_name_arg, dec_arg, 0, 0)
    {
      not_fixed= not_fixed_arg;
      if (dec_arg >= FLOATING_POINT_DECIMALS)
        dec_arg= NOT_FIXED_DEC;
    }
  enum_field_types type() const { return MYSQL_TYPE_DOUBLE;}
  enum ha_base_keytype key_type() const { return HA_KEYTYPE_DOUBLE; }
  int  store(const char *to,uint length,CHARSET_INFO *charset);
  int  store(double nr);
  int  store(longlong nr, bool unsigned_val);
  int reset(void) { bzero(ptr,sizeof(double)); return 0; }
  double val_real(void);
  longlong val_int(void);
  String *val_str(String*,String *);
  bool send_binary(Protocol *protocol);
  int cmp(const uchar *,const uchar *);
  void sort_string(uchar *buff,uint length);
  uint32 pack_length() const { return sizeof(double); }
  uint row_pack_length() const { return pack_length(); }
  void sql_type(String &str) const;
private:
  int do_save_field_metadata(uchar *first_byte);
};


/* Everything saved in this will disappear. It will always return NULL */

class Field_null :public Field_str {
  static uchar null[1];
public:
  Field_null(uchar *ptr_arg, uint32 len_arg,
	     enum utype unireg_check_arg, const char *field_name_arg,
	     CHARSET_INFO *cs)
    :Field_str(ptr_arg, len_arg, null, 1,
	       unireg_check_arg, field_name_arg, cs)
    {}
  enum_field_types type() const { return MYSQL_TYPE_NULL;}
  Copy_func *get_copy_func(const Field *from) const
  {
    return do_field_string;
  }
  int  store(const char *to, uint length, CHARSET_INFO *cs)
  { null[0]=1; return 0; }
  int store(double nr)   { null[0]=1; return 0; }
  int store(longlong nr, bool unsigned_val) { null[0]=1; return 0; }
  int store_decimal(const my_decimal *d)  { null[0]=1; return 0; }
  int reset(void)	  { return 0; }
  double val_real(void)		{ return 0.0;}
  longlong val_int(void)	{ return 0;}
  bool val_bool(void) { return false; }
  my_decimal *val_decimal(my_decimal *) { return 0; }
  String *val_str(String *value,String *value2)
  { value2->length(0); return value2;}
  int cmp(const uchar *a, const uchar *b) { return 0;}
  void sort_string(uchar *buff, uint length)  {}
  uint32 pack_length() const { return 0; }
  void sql_type(String &str) const;
  uint size_of() const { return sizeof(*this); }
  uint32 max_display_length() { return 4; }
  void move_field_offset(my_ptrdiff_t ptr_diff) {}
  bool can_optimize_keypart_ref(const Item_bool_func *cond,
                                const Item *item) const
  {
    DBUG_ASSERT(0);
    return false;
  }
  bool can_optimize_group_min_max(const Item_bool_func *cond,
                                  const Item *const_item) const
  {
    DBUG_ASSERT(0);
    return false;
  }
};


class Field_temporal: public Field {
protected:
  Item *get_equal_const_item_datetime(THD *thd, const Context &ctx,
                                      Item *const_item);
public:
  Field_temporal(uchar *ptr_arg,uint32 len_arg, uchar *null_ptr_arg,
                 uchar null_bit_arg, utype unireg_check_arg,
                 const char *field_name_arg)
    :Field(ptr_arg, len_arg, null_ptr_arg, null_bit_arg, unireg_check_arg,
               field_name_arg)
    { flags|= BINARY_FLAG; }
  Item_result result_type () const { return STRING_RESULT; }   
  int  store_hex_hybrid(const char *str, uint length)
  {
    return store(str, length, &my_charset_bin);
  }
  Copy_func *get_copy_func(const Field *from) const;
  int save_in_field(Field *to)
  {
    MYSQL_TIME ltime;
    if (get_date(&ltime, 0))
      return to->reset();
    return to->store_time_dec(&ltime, decimals());
  }
  bool memcpy_field_possible(const Field *from) const;
  uint32 max_display_length() { return field_length; }
  bool str_needs_quotes() { return TRUE; }
  enum Derivation derivation(void) const { return DERIVATION_NUMERIC; }
  uint repertoire(void) const { return MY_REPERTOIRE_NUMERIC; }
  CHARSET_INFO *charset(void) const { return &my_charset_numeric; }
  CHARSET_INFO *sort_charset(void) const { return &my_charset_bin; }
  bool binary() const { return true; }
  enum Item_result cmp_type () const { return TIME_RESULT; }
  bool val_bool() { return val_real() != 0e0; }
  uint is_equal(Create_field *new_field);
  bool eq_def(const Field *field) const
  {
    return (Field::eq_def(field) && decimals() == field->decimals());
  }
  my_decimal *val_decimal(my_decimal*);
  void set_warnings(Sql_condition::enum_warning_level trunc_level,
                    const ErrConv *str, int was_cut, timestamp_type ts_type);
  double pos_in_interval(Field *min, Field *max)
  {
    return pos_in_interval_val_real(min, max);
  }
  bool can_optimize_keypart_ref(const Item_bool_func *cond,
                                const Item *item) const;
  bool can_optimize_group_min_max(const Item_bool_func *cond,
                                  const Item *const_item) const;
  bool can_optimize_range(const Item_bool_func *cond,
                                  const Item *item,
                                  bool is_eq_func) const
  {
    return true;
  }
};


/**
  Abstract class for:
  - DATE
  - DATETIME
  - DATETIME(1..6)
  - DATETIME(0..6) - MySQL56 version
*/
class Field_temporal_with_date: public Field_temporal {
protected:
  int store_TIME_with_warning(MYSQL_TIME *ltime, const ErrConv *str,
                              int was_cut, int have_smth_to_conv);
  virtual void store_TIME(MYSQL_TIME *ltime) = 0;
  virtual bool get_TIME(MYSQL_TIME *ltime, const uchar *pos,
                        ulonglong fuzzydate) const = 0;
  bool validate_MMDD(bool not_zero_date, uint month, uint day,
                     ulonglong fuzzydate) const
  {
    if (!not_zero_date)
      return fuzzydate & TIME_NO_ZERO_DATE;
    if (!month || !day)
      return fuzzydate & TIME_NO_ZERO_IN_DATE;
    return false;
  }
public:
  Field_temporal_with_date(uchar *ptr_arg, uint32 len_arg,
                           uchar *null_ptr_arg, uchar null_bit_arg,
                           utype unireg_check_arg,
                           const char *field_name_arg)
    :Field_temporal(ptr_arg, len_arg, null_ptr_arg, null_bit_arg,
                    unireg_check_arg, field_name_arg)
    {}
  int  store(const char *to, uint length, CHARSET_INFO *charset);
  int  store(double nr);
  int  store(longlong nr, bool unsigned_val);
  int  store_time_dec(MYSQL_TIME *ltime, uint dec);
  int  store_decimal(const my_decimal *);
  bool validate_value_in_record(THD *thd, const uchar *record) const;
};


class Field_timestamp :public Field_temporal {
protected:
  int store_TIME_with_warning(THD *, MYSQL_TIME *, const ErrConv *,
                              int warnings, bool have_smth_to_conv);
public:
  Field_timestamp(uchar *ptr_arg, uint32 len_arg,
                  uchar *null_ptr_arg, uchar null_bit_arg,
		  enum utype unireg_check_arg, const char *field_name_arg,
		  TABLE_SHARE *share);
  enum_field_types type() const { return MYSQL_TYPE_TIMESTAMP;}
  enum ha_base_keytype key_type() const { return HA_KEYTYPE_ULONG_INT; }
  int  store(const char *to,uint length,CHARSET_INFO *charset);
  int  store(double nr);
  int  store(longlong nr, bool unsigned_val);
  int  store_time_dec(MYSQL_TIME *ltime, uint dec);
  int  store_decimal(const my_decimal *);
  double val_real(void);
  longlong val_int(void);
  String *val_str(String*,String *);
  bool send_binary(Protocol *protocol);
  int cmp(const uchar *,const uchar *);
  void sort_string(uchar *buff,uint length);
  uint32 pack_length() const { return 4; }
  void sql_type(String &str) const;
  bool zero_pack() const { return 0; }
  virtual int set_time();
  virtual void set_default()
  {
    if (has_insert_default_function())
      set_time();
    else
      Field::set_default();
  }
  virtual void set_explicit_default(Item *value);
  virtual int evaluate_insert_default_function()
  {
    int res= 0;
    if (has_insert_default_function())
      res= set_time();
    return res;
  }
  virtual int evaluate_update_default_function()
  {
    int res= 0;
    if (has_update_default_function())
      res= set_time();
    return res;
  }
  /* Get TIMESTAMP field value as seconds since begging of Unix Epoch */
  virtual my_time_t get_timestamp(const uchar *pos, ulong *sec_part) const;
  my_time_t get_timestamp(ulong *sec_part) const
  {
    return get_timestamp(ptr, sec_part);
  }
  virtual void store_TIME(my_time_t timestamp, ulong sec_part)
  {
    int4store(ptr,timestamp);
  }
  bool get_date(MYSQL_TIME *ltime, ulonglong fuzzydate);
  uchar *pack(uchar *to, const uchar *from,
              uint max_length __attribute__((unused)))
  {
    return pack_int32(to, from);
  }
  const uchar *unpack(uchar* to, const uchar *from, const uchar *from_end,
                      uint param_data __attribute__((unused)))
  {
    return unpack_int32(to, from, from_end);
  }
  bool validate_value_in_record(THD *thd, const uchar *record) const;
  Item *get_equal_const_item(THD *thd, const Context &ctx, Item *const_item)
  {
    return get_equal_const_item_datetime(thd, ctx, const_item);
  }
  uint size_of() const { return sizeof(*this); }
};


/**
  Abstract class for:
  - TIMESTAMP(1..6)
  - TIMESTAMP(0..6) - MySQL56 version
*/
class Field_timestamp_with_dec :public Field_timestamp {
protected:
  uint dec;
public:
  Field_timestamp_with_dec(uchar *ptr_arg,
                           uchar *null_ptr_arg, uchar null_bit_arg,
                           enum utype unireg_check_arg,
                           const char *field_name_arg,
                           TABLE_SHARE *share, uint dec_arg) :
  Field_timestamp(ptr_arg,
                  MAX_DATETIME_WIDTH + dec_arg + MY_TEST(dec_arg), null_ptr_arg,
                  null_bit_arg, unireg_check_arg, field_name_arg, share),
  dec(dec_arg)
  {
    DBUG_ASSERT(dec <= TIME_SECOND_PART_DIGITS);
  }
  uint decimals() const { return dec; }
  enum ha_base_keytype key_type() const { return HA_KEYTYPE_BINARY; }
  uchar *pack(uchar *to, const uchar *from, uint max_length)
  { return Field::pack(to, from, max_length); }
  const uchar *unpack(uchar* to, const uchar *from, const uchar *from_end,
                      uint param_data)
  { return Field::unpack(to, from, from_end, param_data); }
  void make_field(Send_field *field);
  void sort_string(uchar *to, uint length)
  {
    DBUG_ASSERT(length == pack_length());
    memcpy(to, ptr, length);
  }
  bool send_binary(Protocol *protocol);
  double val_real(void);
  my_decimal* val_decimal(my_decimal*);
  int set_time();
};


class Field_timestamp_hires :public Field_timestamp_with_dec {
public:
  Field_timestamp_hires(uchar *ptr_arg,
                        uchar *null_ptr_arg, uchar null_bit_arg,
                        enum utype unireg_check_arg,
                        const char *field_name_arg,
                        TABLE_SHARE *share, uint dec_arg) :
  Field_timestamp_with_dec(ptr_arg, null_ptr_arg, null_bit_arg,
                           unireg_check_arg, field_name_arg, share, dec_arg)
  {
    DBUG_ASSERT(dec);
  }
  my_time_t get_timestamp(const uchar *pos, ulong *sec_part) const;
  void store_TIME(my_time_t timestamp, ulong sec_part);
  int cmp(const uchar *,const uchar *);
  uint32 pack_length() const;
  uint size_of() const { return sizeof(*this); }
};


/**
  TIMESTAMP(0..6) - MySQL56 version
*/
class Field_timestampf :public Field_timestamp_with_dec {
  int do_save_field_metadata(uchar *metadata_ptr)
  {
    *metadata_ptr= decimals();
    return 1;
  }
public:
  Field_timestampf(uchar *ptr_arg,
                   uchar *null_ptr_arg, uchar null_bit_arg,
                   enum utype unireg_check_arg,
                   const char *field_name_arg,
                   TABLE_SHARE *share, uint dec_arg) :
    Field_timestamp_with_dec(ptr_arg, null_ptr_arg, null_bit_arg,
                             unireg_check_arg, field_name_arg, share, dec_arg)
    {}
  enum_field_types real_type() const { return MYSQL_TYPE_TIMESTAMP2; }
  enum_field_types binlog_type() const { return MYSQL_TYPE_TIMESTAMP2; }
  uint32 pack_length() const
  {
    return my_timestamp_binary_length(dec);
  }
  uint row_pack_length() const { return pack_length(); }
  uint pack_length_from_metadata(uint field_metadata)
  {
    DBUG_ENTER("Field_timestampf::pack_length_from_metadata");
    uint tmp= my_timestamp_binary_length(field_metadata);
    DBUG_RETURN(tmp);
  }
  int cmp(const uchar *a_ptr,const uchar *b_ptr)
  {
    return memcmp(a_ptr, b_ptr, pack_length());
  }
  void store_TIME(my_time_t timestamp, ulong sec_part);
  my_time_t get_timestamp(const uchar *pos, ulong *sec_part) const;
  uint size_of() const { return sizeof(*this); }
};


class Field_year :public Field_tiny {
public:
  Field_year(uchar *ptr_arg, uint32 len_arg, uchar *null_ptr_arg,
	     uchar null_bit_arg,
	     enum utype unireg_check_arg, const char *field_name_arg)
    :Field_tiny(ptr_arg, len_arg, null_ptr_arg, null_bit_arg,
		unireg_check_arg, field_name_arg, 1, 1)
    {}
  enum_field_types type() const { return MYSQL_TYPE_YEAR;}
  Copy_func *get_copy_func(const Field *from) const
  {
    if (eq_def(from))
      return get_identical_copy_func();
    switch (from->cmp_type()) {
    case STRING_RESULT:
      return do_field_string;
    case TIME_RESULT:
      return do_field_temporal;
    case DECIMAL_RESULT:
      return do_field_decimal;
    case REAL_RESULT:
      return do_field_real;
    case INT_RESULT:
      break;
    case ROW_RESULT:
    default:
      DBUG_ASSERT(0);
      break;
    }
    return do_field_int;
  }
  int  store(const char *to,uint length,CHARSET_INFO *charset);
  int  store(double nr);
  int  store(longlong nr, bool unsigned_val);
  int  store_time_dec(MYSQL_TIME *ltime, uint dec);
  double val_real(void);
  longlong val_int(void);
  String *val_str(String*,String *);
  bool get_date(MYSQL_TIME *ltime, ulonglong fuzzydate);
  bool send_binary(Protocol *protocol);
  uint32 max_display_length() { return field_length; }
  void sql_type(String &str) const;
};


class Field_date :public Field_temporal_with_date {
  void store_TIME(MYSQL_TIME *ltime);
  bool get_TIME(MYSQL_TIME *ltime, const uchar *pos, ulonglong fuzzydate) const;
public:
  Field_date(uchar *ptr_arg, uchar *null_ptr_arg, uchar null_bit_arg,
	     enum utype unireg_check_arg, const char *field_name_arg)
    :Field_temporal_with_date(ptr_arg, MAX_DATE_WIDTH, null_ptr_arg, null_bit_arg,
                              unireg_check_arg, field_name_arg) {}
  enum_field_types type() const { return MYSQL_TYPE_DATE;}
  enum ha_base_keytype key_type() const { return HA_KEYTYPE_ULONG_INT; }
  int reset(void) { ptr[0]=ptr[1]=ptr[2]=ptr[3]=0; return 0; }
  bool get_date(MYSQL_TIME *ltime, ulonglong fuzzydate)
  { return Field_date::get_TIME(ltime, ptr, fuzzydate); }
  double val_real(void);
  longlong val_int(void);
  String *val_str(String*,String *);
  bool send_binary(Protocol *protocol);
  int cmp(const uchar *,const uchar *);
  void sort_string(uchar *buff,uint length);
  uint32 pack_length() const { return 4; }
  void sql_type(String &str) const;
  uchar *pack(uchar* to, const uchar *from,
              uint max_length __attribute__((unused)))
  {
    return pack_int32(to, from);
  }
  const uchar *unpack(uchar* to, const uchar *from, const uchar *from_end,
                      uint param_data __attribute__((unused)))
  {
    return unpack_int32(to, from, from_end);
  }
  uint size_of() const { return sizeof(*this); }
};


class Field_newdate :public Field_temporal_with_date {
  void store_TIME(MYSQL_TIME *ltime);
  bool get_TIME(MYSQL_TIME *ltime, const uchar *pos, ulonglong fuzzydate) const;
public:
  Field_newdate(uchar *ptr_arg, uchar *null_ptr_arg, uchar null_bit_arg,
		enum utype unireg_check_arg, const char *field_name_arg)
    :Field_temporal_with_date(ptr_arg, MAX_DATE_WIDTH, null_ptr_arg, null_bit_arg,
                              unireg_check_arg, field_name_arg)
    {}
  enum_field_types type() const { return MYSQL_TYPE_DATE;}
  enum_field_types real_type() const { return MYSQL_TYPE_NEWDATE; }
  enum ha_base_keytype key_type() const { return HA_KEYTYPE_UINT24; }
  int reset(void) { ptr[0]=ptr[1]=ptr[2]=0; return 0; }
  double val_real(void);
  longlong val_int(void);
  String *val_str(String*,String *);
  bool send_binary(Protocol *protocol);
  int cmp(const uchar *,const uchar *);
  void sort_string(uchar *buff,uint length);
  uint32 pack_length() const { return 3; }
  void sql_type(String &str) const;
  bool get_date(MYSQL_TIME *ltime, ulonglong fuzzydate)
  { return Field_newdate::get_TIME(ltime, ptr, fuzzydate); }
  uint size_of() const { return sizeof(*this); }
  Item *get_equal_const_item(THD *thd, const Context &ctx, Item *const_item);
};


class Field_time :public Field_temporal {
  /*
    when this Field_time instance is used for storing values for index lookups
    (see class store_key, Field::new_key_field(), etc), the following
    might be set to TO_DAYS(CURDATE()). See also Field_time::store_time_dec()
  */
  long curdays;
protected:
  virtual void store_TIME(MYSQL_TIME *ltime);
  int store_TIME_with_warning(MYSQL_TIME *ltime, const ErrConv *str,
                              int was_cut, int have_smth_to_conv);
  bool check_zero_in_date_with_warn(ulonglong fuzzydate);
  static void do_field_time(Copy_field *copy);
public:
  Field_time(uchar *ptr_arg, uint length_arg, uchar *null_ptr_arg,
             uchar null_bit_arg, enum utype unireg_check_arg,
             const char *field_name_arg)
    :Field_temporal(ptr_arg, length_arg, null_ptr_arg, null_bit_arg,
                    unireg_check_arg, field_name_arg), curdays(0)
    {}
  enum_field_types type() const { return MYSQL_TYPE_TIME;}
  enum ha_base_keytype key_type() const { return HA_KEYTYPE_INT24; }
  Copy_func *get_copy_func(const Field *from) const
  {
    return from->cmp_type() == REAL_RESULT ? do_field_string : // MDEV-9344
           from->type() == MYSQL_TYPE_YEAR ? do_field_int :
           from->type() == MYSQL_TYPE_BIT  ? do_field_int :
           eq_def(from)                    ? get_identical_copy_func() :
                                             do_field_time;
  }
  bool memcpy_field_possible(const Field *from) const
  {
    return real_type() == from->real_type() &&
           decimals() == from->decimals();
  }
  int store_time_dec(MYSQL_TIME *ltime, uint dec);
  int store(const char *to,uint length,CHARSET_INFO *charset);
  int store(double nr);
  int store(longlong nr, bool unsigned_val);
  int  store_decimal(const my_decimal *);
  double val_real(void);
  longlong val_int(void);
  String *val_str(String*,String *);
  bool get_date(MYSQL_TIME *ltime, ulonglong fuzzydate);
  bool send_binary(Protocol *protocol);
  int cmp(const uchar *,const uchar *);
  void sort_string(uchar *buff,uint length);
  uint32 pack_length() const { return 3; }
  void sql_type(String &str) const;
  uint size_of() const { return sizeof(*this); }
  void set_curdays(THD *thd);
  Field *new_key_field(MEM_ROOT *root, TABLE *new_table,
                       uchar *new_ptr, uint32 length,
                       uchar *new_null_ptr, uint new_null_bit);
  Item *get_equal_const_item(THD *thd, const Context &ctx, Item *const_item);
};


/**
  Abstract class for:
  - TIME(1..6)
  - TIME(0..6) - MySQL56 version
*/
class Field_time_with_dec :public Field_time {
protected:
  uint dec;
public:
  Field_time_with_dec(uchar *ptr_arg, uchar *null_ptr_arg, uchar null_bit_arg,
                      enum utype unireg_check_arg, const char *field_name_arg,
                      uint dec_arg)
    :Field_time(ptr_arg, MIN_TIME_WIDTH + dec_arg + MY_TEST(dec_arg),
                null_ptr_arg, null_bit_arg, unireg_check_arg, field_name_arg),
     dec(dec_arg)
  {
    DBUG_ASSERT(dec <= TIME_SECOND_PART_DIGITS);
  }
  uint decimals() const { return dec; }
  enum ha_base_keytype key_type() const { return HA_KEYTYPE_BINARY; }
  longlong val_int(void);
  double val_real(void);
  void make_field(Send_field *);
};


/**
  TIME(1..6)
*/
class Field_time_hires :public Field_time_with_dec {
  longlong zero_point;
  void store_TIME(MYSQL_TIME *ltime);
public:
  Field_time_hires(uchar *ptr_arg, uchar *null_ptr_arg, uchar null_bit_arg,
             enum utype unireg_check_arg, const char *field_name_arg,
             uint dec_arg)
    :Field_time_with_dec(ptr_arg, null_ptr_arg,
                         null_bit_arg, unireg_check_arg, field_name_arg,
                         dec_arg)
  {
    DBUG_ASSERT(dec);
    zero_point= sec_part_shift(
                   ((TIME_MAX_VALUE_SECONDS+1LL)*TIME_SECOND_PART_FACTOR), dec);
  }
  int reset(void);
  bool get_date(MYSQL_TIME *ltime, ulonglong fuzzydate);
  int cmp(const uchar *,const uchar *);
  void sort_string(uchar *buff,uint length);
  uint32 pack_length() const;
  uint size_of() const { return sizeof(*this); }
};


/**
  TIME(0..6) - MySQL56 version
*/
class Field_timef :public Field_time_with_dec {
  void store_TIME(MYSQL_TIME *ltime);
  int do_save_field_metadata(uchar *metadata_ptr)
  {
    *metadata_ptr= decimals();
    return 1;
  }
public:
  Field_timef(uchar *ptr_arg, uchar *null_ptr_arg, uchar null_bit_arg,
             enum utype unireg_check_arg, const char *field_name_arg,
             uint dec_arg)
    :Field_time_with_dec(ptr_arg, null_ptr_arg,
                         null_bit_arg, unireg_check_arg, field_name_arg,
                         dec_arg)
  {
    DBUG_ASSERT(dec <= TIME_SECOND_PART_DIGITS);
  }
  enum_field_types real_type() const { return MYSQL_TYPE_TIME2; }
  enum_field_types binlog_type() const { return MYSQL_TYPE_TIME2; }
  uint32 pack_length() const
  {
    return my_time_binary_length(dec);
  }
  uint row_pack_length() const { return pack_length(); }
  uint pack_length_from_metadata(uint field_metadata)
  {
    DBUG_ENTER("Field_timef::pack_length_from_metadata");
    uint tmp= my_time_binary_length(field_metadata);
    DBUG_RETURN(tmp);
  }
  void sort_string(uchar *to, uint length)
  {
    DBUG_ASSERT(length == Field_timef::pack_length());
    memcpy(to, ptr, length);
  }
  int cmp(const uchar *a_ptr, const uchar *b_ptr)
  {
    return memcmp(a_ptr, b_ptr, pack_length());
  }
  int reset();
  bool get_date(MYSQL_TIME *ltime, ulonglong fuzzydate);
  uint size_of() const { return sizeof(*this); }
};


class Field_datetime :public Field_temporal_with_date {
  void store_TIME(MYSQL_TIME *ltime);
  bool get_TIME(MYSQL_TIME *ltime, const uchar *pos, ulonglong fuzzydate) const;
public:
  Field_datetime(uchar *ptr_arg, uint length_arg, uchar *null_ptr_arg,
                 uchar null_bit_arg, enum utype unireg_check_arg,
                 const char *field_name_arg)
    :Field_temporal_with_date(ptr_arg, length_arg, null_ptr_arg, null_bit_arg,
                              unireg_check_arg, field_name_arg)
    {}
  enum_field_types type() const { return MYSQL_TYPE_DATETIME;}
  enum ha_base_keytype key_type() const { return HA_KEYTYPE_ULONGLONG; }
  double val_real(void);
  longlong val_int(void);
  String *val_str(String*,String *);
  bool send_binary(Protocol *protocol);
  int cmp(const uchar *,const uchar *);
  void sort_string(uchar *buff,uint length);
  uint32 pack_length() const { return 8; }
  void sql_type(String &str) const;
  bool get_date(MYSQL_TIME *ltime, ulonglong fuzzydate)
  { return Field_datetime::get_TIME(ltime, ptr, fuzzydate); }
  virtual int set_time();
  virtual void set_default()
  {
    if (has_insert_default_function())
      set_time();
    else
      Field::set_default();
  }
  virtual int evaluate_insert_default_function()
  {
    int res= 0;
    if (has_insert_default_function())
      res= set_time();
    return res;
  }
  virtual int evaluate_update_default_function()
  {
    int res= 0;
    if (has_update_default_function())
      res= set_time();
    return res;
  }
  uchar *pack(uchar* to, const uchar *from,
              uint max_length __attribute__((unused)))
  {
    return pack_int64(to, from);
  }
  const uchar *unpack(uchar* to, const uchar *from, const uchar *from_end,
                      uint param_data __attribute__((unused)))
  {
    return unpack_int64(to, from, from_end);
  }
  Item *get_equal_const_item(THD *thd, const Context &ctx, Item *const_item)
  {
    return get_equal_const_item_datetime(thd, ctx, const_item);
  }
  uint size_of() const { return sizeof(*this); }
};


/**
  Abstract class for:
  - DATETIME(1..6)
  - DATETIME(0..6) - MySQL56 version
*/
class Field_datetime_with_dec :public Field_datetime {
protected:
  uint dec;
public:
  Field_datetime_with_dec(uchar *ptr_arg, uchar *null_ptr_arg,
                          uchar null_bit_arg, enum utype unireg_check_arg,
                          const char *field_name_arg, uint dec_arg)
    :Field_datetime(ptr_arg, MAX_DATETIME_WIDTH + dec_arg + MY_TEST(dec_arg),
                    null_ptr_arg, null_bit_arg, unireg_check_arg,
                    field_name_arg), dec(dec_arg)
  {
    DBUG_ASSERT(dec <= TIME_SECOND_PART_DIGITS);
  }
  uint decimals() const { return dec; }
  enum ha_base_keytype key_type() const { return HA_KEYTYPE_BINARY; }
  void make_field(Send_field *field);
  bool send_binary(Protocol *protocol);
  uchar *pack(uchar *to, const uchar *from, uint max_length)
  { return Field::pack(to, from, max_length); }
  const uchar *unpack(uchar* to, const uchar *from, const uchar *from_end,
                      uint param_data)
  { return Field::unpack(to, from, from_end, param_data); }
  void sort_string(uchar *to, uint length)
  {
    DBUG_ASSERT(length == pack_length());
    memcpy(to, ptr, length);
  }
  double val_real(void);
  longlong val_int(void);
  String *val_str(String*,String *);
};


/**
  DATETIME(1..6)
*/
class Field_datetime_hires :public Field_datetime_with_dec {
  void store_TIME(MYSQL_TIME *ltime);
  bool get_TIME(MYSQL_TIME *ltime, const uchar *pos, ulonglong fuzzydate) const;
public:
  Field_datetime_hires(uchar *ptr_arg, uchar *null_ptr_arg,
                       uchar null_bit_arg, enum utype unireg_check_arg,
                       const char *field_name_arg, uint dec_arg)
    :Field_datetime_with_dec(ptr_arg, null_ptr_arg, null_bit_arg,
                             unireg_check_arg, field_name_arg, dec_arg)
  {
    DBUG_ASSERT(dec);
  }
  int cmp(const uchar *,const uchar *);
  uint32 pack_length() const;
  bool get_date(MYSQL_TIME *ltime, ulonglong fuzzydate)
  { return Field_datetime_hires::get_TIME(ltime, ptr, fuzzydate); }
  uint size_of() const { return sizeof(*this); }
};


/**
  DATETIME(0..6) - MySQL56 version
*/
class Field_datetimef :public Field_datetime_with_dec {
  void store_TIME(MYSQL_TIME *ltime);
  bool get_TIME(MYSQL_TIME *ltime, const uchar *pos, ulonglong fuzzydate) const;
  int do_save_field_metadata(uchar *metadata_ptr)
  {
    *metadata_ptr= decimals();
    return 1;
  }
public:
  Field_datetimef(uchar *ptr_arg, uchar *null_ptr_arg,
                  uchar null_bit_arg, enum utype unireg_check_arg,
                  const char *field_name_arg, uint dec_arg)
    :Field_datetime_with_dec(ptr_arg, null_ptr_arg, null_bit_arg,
                             unireg_check_arg, field_name_arg, dec_arg)
  {}
  enum_field_types real_type() const { return MYSQL_TYPE_DATETIME2; }
  enum_field_types binlog_type() const { return MYSQL_TYPE_DATETIME2; }
  uint32 pack_length() const
  {
    return my_datetime_binary_length(dec);
  }
  uint row_pack_length() const { return pack_length(); }
  uint pack_length_from_metadata(uint field_metadata)
  {
    DBUG_ENTER("Field_datetimef::pack_length_from_metadata");
    uint tmp= my_datetime_binary_length(field_metadata);
    DBUG_RETURN(tmp);
  }
  int cmp(const uchar *a_ptr, const uchar *b_ptr)
  {
    return memcmp(a_ptr, b_ptr, pack_length());
  }
  int reset();
  bool get_date(MYSQL_TIME *ltime, ulonglong fuzzydate)
  { return Field_datetimef::get_TIME(ltime, ptr, fuzzydate); }
  uint size_of() const { return sizeof(*this); }
};


static inline Field_timestamp *
new_Field_timestamp(MEM_ROOT *root,uchar *ptr, uchar *null_ptr, uchar null_bit,
                    enum Field::utype unireg_check, const char *field_name,
                    TABLE_SHARE *share, uint dec)
{
  if (dec==0)
    return new (root)
      Field_timestamp(ptr, MAX_DATETIME_WIDTH, null_ptr,
                      null_bit, unireg_check, field_name, share);
  if (dec >= FLOATING_POINT_DECIMALS)
    dec= MAX_DATETIME_PRECISION;
  return new (root)
    Field_timestamp_hires(ptr, null_ptr, null_bit, unireg_check,
                          field_name, share, dec);
}

static inline Field_time *
new_Field_time(MEM_ROOT *root, uchar *ptr, uchar *null_ptr, uchar null_bit,
               enum Field::utype unireg_check, const char *field_name,
               uint dec)
{
  if (dec == 0)
    return new (root)
      Field_time(ptr, MIN_TIME_WIDTH, null_ptr, null_bit, unireg_check,
                 field_name);
  if (dec >= FLOATING_POINT_DECIMALS)
    dec= MAX_DATETIME_PRECISION;
  return new (root)
    Field_time_hires(ptr, null_ptr, null_bit, unireg_check, field_name, dec);
}

static inline Field_datetime *
new_Field_datetime(MEM_ROOT *root, uchar *ptr, uchar *null_ptr, uchar null_bit,
                   enum Field::utype unireg_check,
                   const char *field_name, uint dec)
{
  if (dec == 0)
    return new (root)
      Field_datetime(ptr, MAX_DATETIME_WIDTH, null_ptr, null_bit,
                     unireg_check, field_name);
  if (dec >= FLOATING_POINT_DECIMALS)
    dec= MAX_DATETIME_PRECISION;
  return new (root)
    Field_datetime_hires(ptr, null_ptr, null_bit,
                         unireg_check, field_name, dec);
}

class Field_string :public Field_longstr {
  class Warn_filter_string: public Warn_filter
  {
  public:
    Warn_filter_string(const THD *thd, const Field_string *field);
  };
public:
  bool can_alter_field_type;
  Field_string(uchar *ptr_arg, uint32 len_arg,uchar *null_ptr_arg,
	       uchar null_bit_arg,
	       enum utype unireg_check_arg, const char *field_name_arg,
	       CHARSET_INFO *cs)
    :Field_longstr(ptr_arg, len_arg, null_ptr_arg, null_bit_arg,
                   unireg_check_arg, field_name_arg, cs),
     can_alter_field_type(1) {};
  Field_string(uint32 len_arg,bool maybe_null_arg, const char *field_name_arg,
               CHARSET_INFO *cs)
    :Field_longstr((uchar*) 0, len_arg, maybe_null_arg ? (uchar*) "": 0, 0,
                   NONE, field_name_arg, cs),
     can_alter_field_type(1) {};

  enum_field_types type() const
  {
    return ((can_alter_field_type && orig_table &&
             orig_table->s->db_create_options & HA_OPTION_PACK_RECORD &&
	     field_length >= 4) &&
            orig_table->s->frm_version < FRM_VER_TRUE_VARCHAR ?
	    MYSQL_TYPE_VAR_STRING : MYSQL_TYPE_STRING);
  }
  enum ha_base_keytype key_type() const
    { return binary() ? HA_KEYTYPE_BINARY : HA_KEYTYPE_TEXT; }
  bool zero_pack() const { return 0; }
  Copy_func *get_copy_func(const Field *from) const;
  int reset(void)
  {
    charset()->cset->fill(charset(),(char*) ptr, field_length,
                          (has_charset() ? ' ' : 0));
    return 0;
  }
  int store(const char *to,uint length,CHARSET_INFO *charset);
  int store(longlong nr, bool unsigned_val);
  int store(double nr) { return Field_str::store(nr); } /* QQ: To be deleted */
  double val_real(void);
  longlong val_int(void);
  String *val_str(String*,String *);
  my_decimal *val_decimal(my_decimal *);
  int cmp(const uchar *,const uchar *);
  void sort_string(uchar *buff,uint length);
  void sql_type(String &str) const;
  virtual uchar *pack(uchar *to, const uchar *from,
                      uint max_length);
  virtual const uchar *unpack(uchar* to, const uchar *from,
                              const uchar *from_end,uint param_data);
  uint pack_length_from_metadata(uint field_metadata)
  {
    DBUG_PRINT("debug", ("field_metadata: 0x%04x", field_metadata));
    if (field_metadata == 0)
      return row_pack_length();
    return (((field_metadata >> 4) & 0x300) ^ 0x300) + (field_metadata & 0x00ff);
  }
  bool compatible_field_size(uint field_metadata, Relay_log_info *rli,
                             uint16 mflags, int *order_var);
  uint row_pack_length() const { return field_length; }
  int pack_cmp(const uchar *a,const uchar *b,uint key_length,
               bool insert_or_update);
  int pack_cmp(const uchar *b,uint key_length,bool insert_or_update);
  uint packed_col_length(const uchar *to, uint length);
  uint max_packed_col_length(uint max_length);
  uint size_of() const { return sizeof(*this); }
  enum_field_types real_type() const { return MYSQL_TYPE_STRING; }
  bool has_charset(void) const
  { return charset() == &my_charset_bin ? FALSE : TRUE; }
  Field *make_new_field(MEM_ROOT *root, TABLE *new_table, bool keep_type);
  virtual uint get_key_image(uchar *buff,uint length, imagetype type);
private:
  int do_save_field_metadata(uchar *first_byte);
};


class Field_varstring :public Field_longstr {
  uchar *get_data() const
  {
    return ptr + length_bytes;
  }
  uint get_length() const
  {
    return length_bytes == 1 ? (uint) *ptr : uint2korr(ptr);
  }
public:
  /*
    The maximum space available in a Field_varstring, in bytes. See
    length_bytes.
  */
  static const uint MAX_SIZE;
  /* Store number of bytes used to store length (1 or 2) */
  uint32 length_bytes;
  Field_varstring(uchar *ptr_arg,
                  uint32 len_arg, uint length_bytes_arg,
                  uchar *null_ptr_arg, uchar null_bit_arg,
		  enum utype unireg_check_arg, const char *field_name_arg,
		  TABLE_SHARE *share, CHARSET_INFO *cs)
    :Field_longstr(ptr_arg, len_arg, null_ptr_arg, null_bit_arg,
                   unireg_check_arg, field_name_arg, cs),
     length_bytes(length_bytes_arg)
  {
    share->varchar_fields++;
  }
  Field_varstring(uint32 len_arg,bool maybe_null_arg,
                  const char *field_name_arg,
                  TABLE_SHARE *share, CHARSET_INFO *cs)
    :Field_longstr((uchar*) 0,len_arg, maybe_null_arg ? (uchar*) "": 0, 0,
                   NONE, field_name_arg, cs),
     length_bytes(len_arg < 256 ? 1 :2)
  {
    share->varchar_fields++;
  }

  enum_field_types type() const { return MYSQL_TYPE_VARCHAR; }
  enum ha_base_keytype key_type() const;
  uint row_pack_length() const { return field_length; }
  bool zero_pack() const { return 0; }
  int  reset(void) { bzero(ptr,field_length+length_bytes); return 0; }
  uint32 pack_length() const { return (uint32) field_length+length_bytes; }
  uint32 key_length() const { return (uint32) field_length; }
  uint32 sort_length() const
  {
    return (uint32) field_length + (field_charset == &my_charset_bin ?
                                    length_bytes : 0);
  }
  Copy_func *get_copy_func(const Field *from) const;
  bool memcpy_field_possible(const Field *from) const
  {
    return Field_str::memcpy_field_possible(from) &&
           length_bytes == ((Field_varstring*) from)->length_bytes;
  }
  int  store(const char *to,uint length,CHARSET_INFO *charset);
  int  store(longlong nr, bool unsigned_val);
  int  store(double nr) { return Field_str::store(nr); } /* QQ: To be deleted */
  double val_real(void);
  longlong val_int(void);
  String *val_str(String*,String *);
  my_decimal *val_decimal(my_decimal *);
  int cmp_max(const uchar *, const uchar *, uint max_length);
  int cmp(const uchar *a,const uchar *b)
  {
    return cmp_max(a, b, ~0L);
  }
  void sort_string(uchar *buff,uint length);
  uint get_key_image(uchar *buff,uint length, imagetype type);
  void set_key_image(const uchar *buff,uint length);
  void sql_type(String &str) const;
  virtual uchar *pack(uchar *to, const uchar *from, uint max_length);
  virtual const uchar *unpack(uchar* to, const uchar *from,
                              const uchar *from_end, uint param_data);
  int cmp_binary(const uchar *a,const uchar *b, uint32 max_length=~0L);
  int key_cmp(const uchar *,const uchar*);
  int key_cmp(const uchar *str, uint length);
  uint packed_col_length(const uchar *to, uint length);
  uint max_packed_col_length(uint max_length);
  uint32 data_length(int row_offset);
  uint size_of() const { return sizeof(*this); }
  enum_field_types real_type() const { return MYSQL_TYPE_VARCHAR; }
  bool has_charset(void) const
  { return charset() == &my_charset_bin ? FALSE : TRUE; }
  Field *make_new_field(MEM_ROOT *root, TABLE *new_table, bool keep_type);
  Field *new_key_field(MEM_ROOT *root, TABLE *new_table,
                       uchar *new_ptr, uint32 length,
                       uchar *new_null_ptr, uint new_null_bit);
  uint is_equal(Create_field *new_field);
  void hash(ulong *nr, ulong *nr2);
  uint length_size() { return length_bytes; }
private:
  int do_save_field_metadata(uchar *first_byte);
};


class Field_blob :public Field_longstr {
protected:
  /**
    The number of bytes used to represent the length of the blob.
  */
  uint packlength;
  
  /**
    The 'value'-object is a cache fronting the storage engine.
  */
  String value;

  static void do_copy_blob(Copy_field *copy);
  static void do_conv_blob(Copy_field *copy);
public:
  Field_blob(uchar *ptr_arg, uchar *null_ptr_arg, uchar null_bit_arg,
	     enum utype unireg_check_arg, const char *field_name_arg,
	     TABLE_SHARE *share, uint blob_pack_length, CHARSET_INFO *cs);
  Field_blob(uint32 len_arg,bool maybe_null_arg, const char *field_name_arg,
             CHARSET_INFO *cs)
    :Field_longstr((uchar*) 0, len_arg, maybe_null_arg ? (uchar*) "": 0, 0,
                   NONE, field_name_arg, cs),
    packlength(4)
  {
    flags|= BLOB_FLAG;
  }
  Field_blob(uint32 len_arg,bool maybe_null_arg, const char *field_name_arg,
	     CHARSET_INFO *cs, bool set_packlength)
    :Field_longstr((uchar*) 0,len_arg, maybe_null_arg ? (uchar*) "": 0, 0,
                   NONE, field_name_arg, cs)
  {
    flags|= BLOB_FLAG;
    packlength= 4;
    if (set_packlength)
    {
      packlength= len_arg <= 255 ? 1 :
                  len_arg <= 65535 ? 2 :
                  len_arg <= 16777215 ? 3 : 4;
    }
  }
  Field_blob(uint32 packlength_arg)
    :Field_longstr((uchar*) 0, 0, (uchar*) "", 0, NONE, "temp", system_charset_info),
    packlength(packlength_arg) {}
  /* Note that the default copy constructor is used, in clone() */
  enum_field_types type() const { return MYSQL_TYPE_BLOB;}
  enum ha_base_keytype key_type() const
    { return binary() ? HA_KEYTYPE_VARBINARY2 : HA_KEYTYPE_VARTEXT2; }
  Copy_func *get_copy_func(const Field *from) const
  {
    /*
    TODO: MDEV-9331
    if (from->type() == MYSQL_TYPE_BIT)
      return do_field_int;
    */
    if (!(from->flags & BLOB_FLAG) || from->charset() != charset())
      return do_conv_blob;
    if (from->pack_length() != Field_blob::pack_length())
      return do_copy_blob;
    return get_identical_copy_func();
  }
  int  store_field(Field *from)
  {                                             // Be sure the value is stored
    from->val_str(&value);
    if (table->copy_blobs || (!value.is_alloced() && from->is_updatable()))
      value.copy();
    return store(value.ptr(), value.length(), from->charset());
  }
  bool memcpy_field_possible(const Field *from) const
  {
    return Field_str::memcpy_field_possible(from) &&
           !table->copy_blobs;
  }
  int  store(const char *to,uint length,CHARSET_INFO *charset);
  int  store(double nr);
  int  store(longlong nr, bool unsigned_val);
  double val_real(void);
  longlong val_int(void);
  String *val_str(String*,String *);
  my_decimal *val_decimal(my_decimal *);
  int cmp_max(const uchar *, const uchar *, uint max_length);
  int cmp(const uchar *a,const uchar *b)
    { return cmp_max(a, b, ~0L); }
  int cmp(const uchar *a, uint32 a_length, const uchar *b, uint32 b_length);
  int cmp_binary(const uchar *a,const uchar *b, uint32 max_length=~0L);
  int key_cmp(const uchar *,const uchar*);
  int key_cmp(const uchar *str, uint length);
  /* Never update the value of min_val for a blob field */
  bool update_min(Field *min_val, bool force_update) { return FALSE; }
  /* Never update the value of max_val for a blob field */
  bool update_max(Field *max_val, bool force_update) { return FALSE; }
  uint32 key_length() const { return 0; }
  void sort_string(uchar *buff,uint length);
  uint32 pack_length() const
  { return (uint32) (packlength + portable_sizeof_char_ptr); }

  /**
     Return the packed length without the pointer size added. 

     This is used to determine the size of the actual data in the row
     buffer.

     @returns The length of the raw data itself without the pointer.
  */
  uint32 pack_length_no_ptr() const
  { return (uint32) (packlength); }
  uint row_pack_length() const { return pack_length_no_ptr(); }
  uint32 sort_length() const;
  uint32 value_length() { return get_length(); }
  virtual uint32 max_data_length() const
  {
    return (uint32) (((ulonglong) 1 << (packlength*8)) -1);
  }
  int reset(void) { bzero(ptr, packlength+sizeof(uchar*)); return 0; }
  void reset_fields() { bzero((uchar*) &value,sizeof(value)); }
  uint32 get_field_buffer_size(void) { return value.alloced_length(); }
  void store_length(uchar *i_ptr, uint i_packlength, uint32 i_number);
  inline void store_length(uint32 number)
  {
    store_length(ptr, packlength, number);
  }
  inline uint32 get_length(uint row_offset= 0)
  { return get_length(ptr+row_offset, this->packlength); }
  uint32 get_length(const uchar *ptr, uint packlength);
  uint32 data_length(int row_offset=0)
  {
    return get_length(row_offset);
  }
  uint32 get_length(const uchar *ptr_arg)
  { return get_length(ptr_arg, this->packlength); }
  inline void get_ptr(uchar **str)
    {
      memcpy(str, ptr+packlength, sizeof(uchar*));
    }
  inline void get_ptr(uchar **str, uint row_offset)
    {
      memcpy(str, ptr+packlength+row_offset, sizeof(char*));
    }
  inline void set_ptr(uchar *length, uchar *data)
    {
      memcpy(ptr,length,packlength);
      memcpy(ptr+packlength, &data,sizeof(char*));
    }
  void set_ptr_offset(my_ptrdiff_t ptr_diff, uint32 length, uchar *data)
    {
      uchar *ptr_ofs= ADD_TO_PTR(ptr,ptr_diff,uchar*);
      store_length(ptr_ofs, packlength, length);
      memcpy(ptr_ofs+packlength, &data, sizeof(char*));
    }
  inline void set_ptr(uint32 length, uchar *data)
  {
    set_ptr_offset(0, length, data);
  }
  int copy_value(Field_blob *from);
  uint get_key_image(uchar *buff,uint length, imagetype type);
  void set_key_image(const uchar *buff,uint length);
  Field *new_key_field(MEM_ROOT *root, TABLE *new_table,
                       uchar *new_ptr, uint32 length,
                       uchar *new_null_ptr, uint new_null_bit);
  void sql_type(String &str) const;
  inline bool copy()
  {
    uchar *tmp;
    get_ptr(&tmp);
    if (value.copy((char*) tmp, get_length(), charset()))
    {
      Field_blob::reset();
      return 1;
    }
    tmp=(uchar*) value.ptr();
    memcpy(ptr+packlength, &tmp, sizeof(char*));
    return 0;
  }
  virtual uchar *pack(uchar *to, const uchar *from, uint max_length);
  virtual const uchar *unpack(uchar *to, const uchar *from,
                              const uchar *from_end, uint param_data);
  uint packed_col_length(const uchar *col_ptr, uint length);
  uint max_packed_col_length(uint max_length);
  void free() { value.free(); }
  inline void clear_temporary() { bzero((uchar*) &value,sizeof(value)); }
  uint size_of() const { return sizeof(*this); }
  bool has_charset(void) const
  { return charset() == &my_charset_bin ? FALSE : TRUE; }
  uint32 max_display_length();
  uint32 char_length();
  uint is_equal(Create_field *new_field);
private:
  int do_save_field_metadata(uchar *first_byte);
};


#ifdef HAVE_SPATIAL
class Field_geom :public Field_blob {
public:
  enum geometry_type geom_type;
  uint srid;
  uint precision;
  enum storage_type { GEOM_STORAGE_WKB= 0, GEOM_STORAGE_BINARY= 1};
  enum storage_type storage;

  Field_geom(uchar *ptr_arg, uchar *null_ptr_arg, uint null_bit_arg,
	     enum utype unireg_check_arg, const char *field_name_arg,
	     TABLE_SHARE *share, uint blob_pack_length,
	     enum geometry_type geom_type_arg, uint field_srid)
     :Field_blob(ptr_arg, null_ptr_arg, null_bit_arg, unireg_check_arg, 
                 field_name_arg, share, blob_pack_length, &my_charset_bin)
  { geom_type= geom_type_arg; srid= field_srid; }
  Field_geom(uint32 len_arg,bool maybe_null_arg, const char *field_name_arg,
	     TABLE_SHARE *share, enum geometry_type geom_type_arg)
    :Field_blob(len_arg, maybe_null_arg, field_name_arg, &my_charset_bin)
  { geom_type= geom_type_arg; srid= 0; }
  enum ha_base_keytype key_type() const { return HA_KEYTYPE_VARBINARY2; }
  enum_field_types type() const { return MYSQL_TYPE_GEOMETRY; }
  bool can_optimize_range(const Item_bool_func *cond,
                                  const Item *item,
                                  bool is_eq_func) const;
  void sql_type(String &str) const;
  uint is_equal(Create_field *new_field);
  int  store(const char *to, uint length, CHARSET_INFO *charset);
  int  store(double nr);
  int  store(longlong nr, bool unsigned_val);
  int  store_decimal(const my_decimal *);
  uint size_of() const { return sizeof(*this); }
  /**
   Key length is provided only to support hash joins. (compared byte for byte)
   Ex: SELECT .. FROM t1,t2 WHERE t1.field_geom1=t2.field_geom2.

   The comparison is not very relevant, as identical geometry might be
   represented differently, but we need to support it either way.
  */
  uint32 key_length() const { return packlength; }

  /**
    Non-nullable GEOMETRY types cannot have defaults,
    but the underlying blob must still be reset.
   */
  int reset(void) { return Field_blob::reset() || !maybe_null(); }

  geometry_type get_geometry_type() { return geom_type; };
  static geometry_type geometry_type_merge(geometry_type, geometry_type);
  uint get_srid() { return srid; }
};

uint gis_field_options_image(uchar *buff, List<Create_field> &create_fields);
uint gis_field_options_read(const uchar *buf, uint buf_len,
      Field_geom::storage_type *st_type,uint *precision, uint *scale, uint *srid);

#endif /*HAVE_SPATIAL*/


class Field_enum :public Field_str {
  static void do_field_enum(Copy_field *copy_field);
protected:
  uint packlength;
public:
  TYPELIB *typelib;
  Field_enum(uchar *ptr_arg, uint32 len_arg, uchar *null_ptr_arg,
             uchar null_bit_arg,
             enum utype unireg_check_arg, const char *field_name_arg,
             uint packlength_arg,
             TYPELIB *typelib_arg,
             CHARSET_INFO *charset_arg)
    :Field_str(ptr_arg, len_arg, null_ptr_arg, null_bit_arg,
	       unireg_check_arg, field_name_arg, charset_arg),
    packlength(packlength_arg),typelib(typelib_arg)
  {
      flags|=ENUM_FLAG;
  }
  Field *make_new_field(MEM_ROOT *root, TABLE *new_table, bool keep_type);
  enum_field_types type() const { return MYSQL_TYPE_STRING; }
  enum Item_result cmp_type () const { return INT_RESULT; }
  enum ha_base_keytype key_type() const;
  Copy_func *get_copy_func(const Field *from) const
  {
    if (eq_def(from))
      return get_identical_copy_func();
    if (real_type() == MYSQL_TYPE_ENUM &&
        from->real_type() == MYSQL_TYPE_ENUM)
      return do_field_enum;
    if (from->result_type() == STRING_RESULT)
      return do_field_string;
    return do_field_int;
  }
  int store_field(Field *from)
  {
    if (from->real_type() == MYSQL_TYPE_ENUM && from->val_int() == 0)
    {
      store_type(0);
      return 0;
    }
    return from->save_in_field(this);
  }
  int save_in_field(Field *to)
  {
    if (to->result_type() != STRING_RESULT)
      return to->store(val_int(), 0);
    return save_in_field_str(to);
  }
  bool memcpy_field_possible(const Field *from) const { return false; }
  int  store(const char *to,uint length,CHARSET_INFO *charset);
  int  store(double nr);
  int  store(longlong nr, bool unsigned_val);
  double val_real(void);
  longlong val_int(void);
  String *val_str(String*,String *);
  int cmp(const uchar *,const uchar *);
  void sort_string(uchar *buff,uint length);
  uint32 pack_length() const { return (uint32) packlength; }
  void store_type(ulonglong value);
  void sql_type(String &str) const;
  uint size_of() const { return sizeof(*this); }
  enum_field_types real_type() const { return MYSQL_TYPE_ENUM; }
  uint pack_length_from_metadata(uint field_metadata)
  { return (field_metadata & 0x00ff); }
  uint row_pack_length() const { return pack_length(); }
  virtual bool zero_pack() const { return 0; }
  bool optimize_range(uint idx, uint part) { return 0; }
  bool eq_def(const Field *field) const;
  bool has_charset(void) const { return TRUE; }
  /* enum and set are sorted as integers */
  CHARSET_INFO *sort_charset(void) const { return &my_charset_bin; }
  uint decimals() const { return 0; }

  virtual uchar *pack(uchar *to, const uchar *from, uint max_length);
  virtual const uchar *unpack(uchar *to, const uchar *from,
                              const uchar *from_end, uint param_data);

  bool can_optimize_keypart_ref(const Item_bool_func *cond,
                                const Item *item) const;
  bool can_optimize_group_min_max(const Item_bool_func *cond,
                                  const Item *const_item) const
  {
    /*
      Can't use GROUP_MIN_MAX optimization for ENUM and SET,
      because the values are stored as numbers in index,
      while MIN() and MAX() work as strings.
      It would return the records with min and max enum numeric indexes.
     "Bug#45300 MAX() and ENUM type" should be fixed first.
    */
    return false;
  }
private:
  int do_save_field_metadata(uchar *first_byte);
  uint is_equal(Create_field *new_field);
};


class Field_set :public Field_enum {
public:
  Field_set(uchar *ptr_arg, uint32 len_arg, uchar *null_ptr_arg,
	    uchar null_bit_arg,
	    enum utype unireg_check_arg, const char *field_name_arg,
	    uint32 packlength_arg,
	    TYPELIB *typelib_arg, CHARSET_INFO *charset_arg)
    :Field_enum(ptr_arg, len_arg, null_ptr_arg, null_bit_arg,
		    unireg_check_arg, field_name_arg,
                packlength_arg,
                typelib_arg,charset_arg),
      empty_set_string("", 0, charset_arg)
    {
      flags=(flags & ~ENUM_FLAG) | SET_FLAG;
    }
  int  store_field(Field *from) { return from->save_in_field(this); }
  int  store(const char *to,uint length,CHARSET_INFO *charset);
  int  store(double nr) { return Field_set::store((longlong) nr, FALSE); }
  int  store(longlong nr, bool unsigned_val);

  virtual bool zero_pack() const { return 1; }
  String *val_str(String*,String *);
  void sql_type(String &str) const;
  uint size_of() const { return sizeof(*this); }
  enum_field_types real_type() const { return MYSQL_TYPE_SET; }
  bool has_charset(void) const { return TRUE; }
private:
  const String empty_set_string;
};


/*
  Note:
    To use Field_bit::cmp_binary() you need to copy the bits stored in
    the beginning of the record (the NULL bytes) to each memory you
    want to compare (where the arguments point).

    This is the reason:
    - Field_bit::cmp_binary() is only implemented in the base class
      (Field::cmp_binary()).
    - Field::cmp_binary() currenly use pack_length() to calculate how
      long the data is.
    - pack_length() includes size of the bits stored in the NULL bytes
      of the record.
*/
class Field_bit :public Field {
public:
  uchar *bit_ptr;     // position in record where 'uneven' bits store
  uchar bit_ofs;      // offset to 'uneven' high bits
  uint bit_len;       // number of 'uneven' high bits
  uint bytes_in_rec;
  Field_bit(uchar *ptr_arg, uint32 len_arg, uchar *null_ptr_arg,
            uchar null_bit_arg, uchar *bit_ptr_arg, uchar bit_ofs_arg,
            enum utype unireg_check_arg, const char *field_name_arg);
  enum_field_types type() const { return MYSQL_TYPE_BIT; }
  enum ha_base_keytype key_type() const { return HA_KEYTYPE_BIT; }
  uint32 key_length() const { return (uint32) (field_length + 7) / 8; }
  uint32 max_data_length() const { return (field_length + 7) / 8; }
  uint32 max_display_length() { return field_length; }
  uint size_of() const { return sizeof(*this); }
  Item_result result_type () const { return INT_RESULT; }
  int reset(void) { 
    bzero(ptr, bytes_in_rec); 
    if (bit_ptr && (bit_len > 0))  // reset odd bits among null bits
      clr_rec_bits(bit_ptr, bit_ofs, bit_len);
    return 0; 
  }
  Copy_func *get_copy_func(const Field *from) const
  {
    return do_field_int;
  }
  int save_in_field(Field *to) { return to->store(val_int(), true); }
  bool memcpy_field_possible(const Field *from) const { return false; }
  int store(const char *to, uint length, CHARSET_INFO *charset);
  int store(double nr);
  int store(longlong nr, bool unsigned_val);
  int store_decimal(const my_decimal *);
  double val_real(void);
  longlong val_int(void);
  String *val_str(String*, String *);
  virtual bool str_needs_quotes() { return TRUE; }
  my_decimal *val_decimal(my_decimal *);
  bool val_bool() { return val_int() != 0; }
  int cmp(const uchar *a, const uchar *b)
  {
    DBUG_ASSERT(ptr == a || ptr == b);
    if (ptr == a)
      return Field_bit::key_cmp(b, bytes_in_rec + MY_TEST(bit_len));
    else
      return Field_bit::key_cmp(a, bytes_in_rec + MY_TEST(bit_len)) * -1;
  }
  int cmp_binary_offset(uint row_offset)
  { return cmp_offset(row_offset); }
  int cmp_max(const uchar *a, const uchar *b, uint max_length);
  int key_cmp(const uchar *a, const uchar *b)
  { return cmp_binary((uchar *) a, (uchar *) b); }
  int key_cmp(const uchar *str, uint length);
  int cmp_offset(uint row_offset);
  bool update_min(Field *min_val, bool force_update)
  { 
    longlong val= val_int();
    bool update_fl= force_update || val < min_val->val_int();
    if (update_fl)
    {
      min_val->set_notnull();
      min_val->store(val, FALSE);
    }
    return update_fl;
  }
  bool update_max(Field *max_val, bool force_update)
  { 
    longlong val= val_int();
    bool update_fl= force_update || val > max_val->val_int();
    if (update_fl)
    {
      max_val->set_notnull();
      max_val->store(val, FALSE);
    }
    return update_fl;
  }
  void store_field_value(uchar *val, uint len)
  {
    store(*((longlong *)val), TRUE);
  }
  double pos_in_interval(Field *min, Field *max)
  {
    return pos_in_interval_val_real(min, max);
  }
  void get_image(uchar *buff, uint length, CHARSET_INFO *cs)
  { get_key_image(buff, length, itRAW); }   
  void set_image(const uchar *buff,uint length, CHARSET_INFO *cs)
  { Field_bit::store((char *) buff, length, cs); }
  uint get_key_image(uchar *buff, uint length, imagetype type);
  void set_key_image(const uchar *buff, uint length)
  { Field_bit::store((char*) buff, length, &my_charset_bin); }
  void sort_string(uchar *buff, uint length)
  { get_key_image(buff, length, itRAW); }
  uint32 pack_length() const { return (uint32) (field_length + 7) / 8; }
  uint32 pack_length_in_rec() const { return bytes_in_rec; }
  uint pack_length_from_metadata(uint field_metadata);
  uint row_pack_length() const
  { return (bytes_in_rec + ((bit_len > 0) ? 1 : 0)); }
  bool compatible_field_size(uint metadata, Relay_log_info *rli,
                             uint16 mflags, int *order_var);
  void sql_type(String &str) const;
  virtual uchar *pack(uchar *to, const uchar *from, uint max_length);
  virtual const uchar *unpack(uchar *to, const uchar *from,
                              const uchar *from_end, uint param_data);
  virtual void set_default();

  Field *new_key_field(MEM_ROOT *root, TABLE *new_table,
                       uchar *new_ptr, uint32 length,
                       uchar *new_null_ptr, uint new_null_bit);
  void set_bit_ptr(uchar *bit_ptr_arg, uchar bit_ofs_arg)
  {
    bit_ptr= bit_ptr_arg;
    bit_ofs= bit_ofs_arg;
  }
  bool eq(Field *field)
  {
    return (Field::eq(field) &&
            bit_ptr == ((Field_bit *)field)->bit_ptr &&
            bit_ofs == ((Field_bit *)field)->bit_ofs);
  }
  uint is_equal(Create_field *new_field);
  void move_field_offset(my_ptrdiff_t ptr_diff)
  {
    Field::move_field_offset(ptr_diff);
    bit_ptr= ADD_TO_PTR(bit_ptr, ptr_diff, uchar*);
  }
  void hash(ulong *nr, ulong *nr2);

private:
  virtual size_t do_last_null_byte() const;
  int do_save_field_metadata(uchar *first_byte);
};


/**
  BIT field represented as chars for non-MyISAM tables.

  @todo The inheritance relationship is backwards since Field_bit is
  an extended version of Field_bit_as_char and not the other way
  around. Hence, we should refactor it to fix the hierarchy order.
 */
class Field_bit_as_char: public Field_bit {
public:
  Field_bit_as_char(uchar *ptr_arg, uint32 len_arg, uchar *null_ptr_arg,
                    uchar null_bit_arg,
                    enum utype unireg_check_arg, const char *field_name_arg);
  enum ha_base_keytype key_type() const { return HA_KEYTYPE_BINARY; }
  uint size_of() const { return sizeof(*this); }
  int store(const char *to, uint length, CHARSET_INFO *charset);
  int store(double nr) { return Field_bit::store(nr); }
  int store(longlong nr, bool unsigned_val)
  { return Field_bit::store(nr, unsigned_val); }
  void sql_type(String &str) const;
};


extern const LEX_STRING null_lex_str;


Field *make_field(TABLE_SHARE *share, MEM_ROOT *mem_root,
                  uchar *ptr, uint32 field_length,
                  uchar *null_pos, uchar null_bit,
                  uint pack_flag, enum_field_types field_type,
                  CHARSET_INFO *cs,
                  Field::geometry_type geom_type, uint srid,
                  Field::utype unireg_check,
                  TYPELIB *interval, const char *field_name);

/*
  Create field class for CREATE TABLE
*/
class Column_definition: public Sql_alloc
{
public:
  const char *field_name;
  LEX_STRING comment;			// Comment for field
  Item *on_update;		        // ON UPDATE NOW()
  enum	enum_field_types sql_type;
  /*
    At various stages in execution this can be length of field in bytes or
    max number of characters. 
  */
  ulonglong length;
  field_visible_type field_visibility=NORMAL;
  bool is_hash=false;
  /*
    The value of `length' as set by parser: is the number of characters
    for most of the types, or of bytes for BLOBs or numeric types.
  */
  uint32 char_length;
  uint  decimals, flags, pack_length, key_length;
  Field::utype unireg_check;
  TYPELIB *interval;			// Which interval to use
  List<String> interval_list;
  CHARSET_INFO *charset;
  uint32 srid;
  Field::geometry_type geom_type;
  engine_option_value *option_list;

  uint pack_flag;

  /*
    This is additinal data provided for any computed(virtual) field.
    In particular it includes a pointer to the item by  which this field
    can be computed from other fields.
  */
  Virtual_column_info
    *vcol_info,                      // Virtual field
    *default_value,                  // Default value
    *check_constraint;               // Check constraint

  Column_definition():
    comment(null_lex_str),
    on_update(0), sql_type(MYSQL_TYPE_NULL),
    flags(0), pack_length(0), key_length(0), unireg_check(Field::NONE),
    interval(0), srid(0), geom_type(Field::GEOM_GEOMETRY),
    option_list(NULL),
    vcol_info(0), default_value(0), check_constraint(0)
  {
    interval_list.empty();
  }

  Column_definition(THD *thd, Field *field, Field *orig_field);
  void create_length_to_internal_length(void);

  bool check(THD *thd);

  bool stored_in_db() const { return !vcol_info || vcol_info->stored_in_db; }

  ha_storage_media field_storage_type() const
  {
    return (ha_storage_media)
      ((flags >> FIELD_FLAGS_STORAGE_MEDIA) & 3);
  }

  column_format_type column_format() const
  {
    return (column_format_type)
      ((flags >> FIELD_FLAGS_COLUMN_FORMAT) & 3);
  }

  bool has_default_function() const
  {
    return (unireg_check == Field::TIMESTAMP_DN_FIELD ||
            unireg_check == Field::TIMESTAMP_DNUN_FIELD ||
            unireg_check == Field::TIMESTAMP_UN_FIELD ||
            unireg_check == Field::NEXT_NUMBER);
  }

  Field *make_field(TABLE_SHARE *share, MEM_ROOT *mem_root,
                    uchar *ptr, uchar *null_pos, uchar null_bit,
                    const char *field_name_arg) const
  {
    return ::make_field(share, mem_root, ptr,
                        (uint32)length, null_pos, null_bit,
                        pack_flag, sql_type, charset,
                        geom_type, srid, unireg_check, interval,
                        field_name_arg);
  }
  Field *make_field(TABLE_SHARE *share, MEM_ROOT *mem_root,
                    const char *field_name_arg)
  {
    return make_field(share, mem_root, (uchar *) 0, (uchar *) "", 0,
                      field_name_arg);
  }
  /* Return true if default is an expression that must be saved explicitely */
  bool has_default_expression();
};


class Create_field :public Column_definition
{
public:
  const char *change;			// If done with alter table
  const char *after;			// Put column after this one
  Field *field;				// For alter table
  TYPELIB *save_interval;               // Temporary copy for the above
                                        // Used only for UCS2 intervals

  /** structure with parsed options (for comparing fields in ALTER TABLE) */
  ha_field_option_struct *option_struct;
  uint	offset;
  uint8 interval_id;                    // For rea_create_table
  bool create_if_not_exists;            // Used in ALTER TABLE IF NOT EXISTS

  Create_field():
    Column_definition(), change(0), after(0),
    field(0), option_struct(NULL),
    create_if_not_exists(false)
  { }
  Create_field(THD *thd, Field *old_field, Field *orig_field):
    Column_definition(thd, old_field, orig_field),
    change(old_field->field_name), after(0),
    field(old_field), option_struct(old_field->option_struct),
    create_if_not_exists(false)
  { }
  /* Used to make a clone of this object for ALTER/CREATE TABLE */
  Create_field *clone(MEM_ROOT *mem_root) const;
};


/*
  A class for sending info to the client
*/

class Send_field :public Sql_alloc {
 public:
  const char *db_name;
  const char *table_name,*org_table_name;
  const char *col_name,*org_col_name;
  ulong length;
  uint charsetnr, flags, decimals;
  enum_field_types type;
  Send_field() {}
};


/*
  A class for quick copying data to fields
*/

class Copy_field :public Sql_alloc {
public:
  uchar *from_ptr,*to_ptr;
  uchar *from_null_ptr,*to_null_ptr;
  bool *null_row;
  uint	from_bit,to_bit;
  /**
    Number of bytes in the fields pointed to by 'from_ptr' and
    'to_ptr'. Usually this is the number of bytes that are copied from
    'from_ptr' to 'to_ptr'.

    For variable-length fields (VARCHAR), the first byte(s) describe
    the actual length of the text. For VARCHARs with length 
       < 256 there is 1 length byte 
       >= 256 there is 2 length bytes
    Thus, if from_field is VARCHAR(10), from_length (and in most cases
    to_length) is 11. For VARCHAR(1024), the length is 1026. @see
    Field_varstring::length_bytes

    Note that for VARCHARs, do_copy() will be do_varstring*() which
    only copies the length-bytes (1 or 2) + the actual length of the
    text instead of from/to_length bytes.
  */
  uint from_length,to_length;
  Field *from_field,*to_field;
  String tmp;					// For items

  Copy_field() {}
  ~Copy_field() {}
  void set(Field *to,Field *from,bool save);	// Field to field 
  void set(uchar *to,Field *from);		// Field to string
  void (*do_copy)(Copy_field *);
  void (*do_copy2)(Copy_field *);		// Used to handle null values
};


uint pack_length_to_packflag(uint type);
enum_field_types get_blob_type_from_length(ulong length);
uint32 calc_pack_length(enum_field_types type,uint32 length);
int set_field_to_null(Field *field);
int set_field_to_null_with_conversions(Field *field, bool no_conversions);
int convert_null_to_field_value_or_error(Field *field);
<<<<<<< HEAD
=======
bool check_expression(Virtual_column_info *vcol, const char *type,
                      const char *name, bool must_be_deterministic);

>>>>>>> b258f911
/*
  The following are for the interface with the .frm file
*/

#define FIELDFLAG_DECIMAL		1
#define FIELDFLAG_BINARY		1	// Shares same flag
#define FIELDFLAG_NUMBER		2
#define FIELDFLAG_ZEROFILL		4
#define FIELDFLAG_PACK			120	// Bits used for packing
#define FIELDFLAG_INTERVAL		256     // mangled with decimals!
#define FIELDFLAG_BITFIELD		512	// mangled with decimals!
#define FIELDFLAG_BLOB			1024	// mangled with decimals!
#define FIELDFLAG_GEOM			2048    // mangled with decimals!

#define FIELDFLAG_TREAT_BIT_AS_CHAR     4096    /* use Field_bit_as_char */

#define FIELDFLAG_LEFT_FULLSCREEN	8192
#define FIELDFLAG_RIGHT_FULLSCREEN	16384
#define FIELDFLAG_FORMAT_NUMBER		16384	// predit: ###,,## in output
#define FIELDFLAG_NO_DEFAULT		16384   /* sql */
#define FIELDFLAG_SUM			((uint) 32768)// predit: +#fieldflag
#define FIELDFLAG_MAYBE_NULL		((uint) 32768)// sql
#define FIELDFLAG_HEX_ESCAPE		((uint) 0x10000)
#define FIELDFLAG_PACK_SHIFT		3
#define FIELDFLAG_DEC_SHIFT		8
#define FIELDFLAG_MAX_DEC		63
#define FIELDFLAG_NUM_SCREEN_TYPE	0x7F01
#define FIELDFLAG_ALFA_SCREEN_TYPE	0x7800

#define MTYP_TYPENR(type) (type & 127)	/* Remove bits from type */

#define f_is_dec(x)		((x) & FIELDFLAG_DECIMAL)
#define f_is_num(x)		((x) & FIELDFLAG_NUMBER)
#define f_is_zerofill(x)	((x) & FIELDFLAG_ZEROFILL)
#define f_is_packed(x)		((x) & FIELDFLAG_PACK)
#define f_packtype(x)		(((x) >> FIELDFLAG_PACK_SHIFT) & 15)
#define f_decimals(x)		((uint8) (((x) >> FIELDFLAG_DEC_SHIFT) & FIELDFLAG_MAX_DEC))
#define f_is_alpha(x)		(!f_is_num(x))
#define f_is_binary(x)          ((x) & FIELDFLAG_BINARY) // 4.0- compatibility
#define f_is_enum(x)            (((x) & (FIELDFLAG_INTERVAL | FIELDFLAG_NUMBER)) == FIELDFLAG_INTERVAL)
#define f_is_bitfield(x)        (((x) & (FIELDFLAG_BITFIELD | FIELDFLAG_NUMBER)) == FIELDFLAG_BITFIELD)
#define f_is_blob(x)		(((x) & (FIELDFLAG_BLOB | FIELDFLAG_NUMBER)) == FIELDFLAG_BLOB)
#define f_is_geom(x)		(((x) & (FIELDFLAG_GEOM | FIELDFLAG_NUMBER)) == FIELDFLAG_GEOM)
#define f_is_equ(x)		((x) & (1+2+FIELDFLAG_PACK+31*256))
#define f_settype(x)		(((int) x) << FIELDFLAG_PACK_SHIFT)
#define f_maybe_null(x)		(x & FIELDFLAG_MAYBE_NULL)
#define f_no_default(x)		(x & FIELDFLAG_NO_DEFAULT)
#define f_bit_as_char(x)        ((x) & FIELDFLAG_TREAT_BIT_AS_CHAR)
#define f_is_hex_escape(x)      ((x) & FIELDFLAG_HEX_ESCAPE)

#endif /* FIELD_INCLUDED */<|MERGE_RESOLUTION|>--- conflicted
+++ resolved
@@ -3899,12 +3899,10 @@
 int set_field_to_null(Field *field);
 int set_field_to_null_with_conversions(Field *field, bool no_conversions);
 int convert_null_to_field_value_or_error(Field *field);
-<<<<<<< HEAD
-=======
+
 bool check_expression(Virtual_column_info *vcol, const char *type,
                       const char *name, bool must_be_deterministic);
 
->>>>>>> b258f911
 /*
   The following are for the interface with the .frm file
 */
