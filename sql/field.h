#ifndef FIELD_INCLUDED
#define FIELD_INCLUDED
/* Copyright (c) 2000, 2015, Oracle and/or its affiliates.
   Copyright (c) 2008, 2017, MariaDB Corporation.

   This program is free software; you can redistribute it and/or modify
   it under the terms of the GNU General Public License as published by
   the Free Software Foundation; version 2 of the License.

   This program is distributed in the hope that it will be useful,
   but WITHOUT ANY WARRANTY; without even the implied warranty of
   MERCHANTABILITY or FITNESS FOR A PARTICULAR PURPOSE.  See the
   GNU General Public License for more details.

   You should have received a copy of the GNU General Public License
   along with this program; if not, write to the Free Software
   Foundation, Inc., 51 Franklin St, Fifth Floor, Boston, MA 02110-1301  USA */

/*
  Because of the function make_new_field() all field classes that have static
  variables must declare the size_of() member function.
*/

#ifdef USE_PRAGMA_INTERFACE
#pragma interface			/* gcc class implementation */
#endif

#include "mysqld.h"                             /* system_charset_info */
#include "table.h"                              /* TABLE */
#include "sql_string.h"                         /* String */
#include "my_decimal.h"                         /* my_decimal */
#include "sql_error.h"                          /* Sql_condition */
#include "compat56.h"
#include "sql_type.h"                           /* Type_std_attributes */

class Send_field;
class Copy_field;
class Protocol;
class Create_field;
class Relay_log_info;
class Field;
class Column_statistics;
class Column_statistics_collected;
class Item_func;
class Item_bool_func;
class Item_equal;

enum enum_check_fields
{
  CHECK_FIELD_IGNORE,
  CHECK_FIELD_WARN,
  CHECK_FIELD_ERROR_FOR_NULL
};

/*
  Common declarations for Field and Item
*/
class Value_source
{
protected:

  // Parameters for warning and note generation
  class Warn_filter
  {
    bool m_want_warning_edom;
    bool m_want_note_truncated_spaces;
  public:
    Warn_filter(bool want_warning_edom, bool want_note_truncated_spaces) :
     m_want_warning_edom(want_warning_edom),
     m_want_note_truncated_spaces(want_note_truncated_spaces)
    { }
    Warn_filter(const THD *thd);
    bool want_warning_edom() const
    { return m_want_warning_edom; }
    bool want_note_truncated_spaces() const
    { return m_want_note_truncated_spaces; }
  };
  class Warn_filter_all: public Warn_filter
  {
  public:
    Warn_filter_all() :Warn_filter(true, true) { }
  };

  class Converter_double_to_longlong
  {
  protected:
    bool m_error;
    longlong m_result;
  public:
    Converter_double_to_longlong(double nr, bool unsigned_flag);
    longlong result() const { return m_result; }
    bool error() const { return m_error; }
    void push_warning(THD *thd, double nr, bool unsigned_flag);
  };
  class Converter_double_to_longlong_with_warn:
    public Converter_double_to_longlong
  {
  public:
    Converter_double_to_longlong_with_warn(THD *thd, double nr,
                                           bool unsigned_flag)
      :Converter_double_to_longlong(nr, unsigned_flag)
    {
      if (m_error)
        push_warning(thd, nr, unsigned_flag);
    }
    Converter_double_to_longlong_with_warn(double nr, bool unsigned_flag)
      :Converter_double_to_longlong(nr, unsigned_flag)
    {
      if (m_error)
        push_warning(current_thd, nr, unsigned_flag);
    }
  };

  // String-to-number converters
  class Converter_string_to_number
  {
  protected:
    char *m_end_of_num; // Where the low-level conversion routine stopped
    int m_error;        // The error code returned by the low-level routine
    bool m_edom;        // If EDOM-alike error happened during conversion
    /**
      Check string-to-number conversion and produce a warning if
      - could not convert any digits (EDOM-alike error)
      - found garbage at the end of the string
      - found extra spaces at the end (a note)
      See also Field_num::check_edom_and_truncation() for a similar function.

      @param thd         - the thread that will be used to generate warnings.
                           Can be NULL (which means current_thd will be used
                           if a warning is really necessary).
      @param type        - name of the data type
                           (e.g. "INTEGER", "DECIMAL", "DOUBLE")
      @param cs          - character set of the original string
      @param str         - the original string
      @param end         - the end of the string
      @param allow_notes - tells if trailing space notes should be displayed
                           or suppressed.

      Unlike Field_num::check_edom_and_truncation(), this function does not
      distinguish between EDOM and truncation and reports the same warning for
      both cases. Perhaps we should eventually print different warnings,
      to make the explicit CAST work closer to the implicit cast in
      Field_xxx::store().
    */
    void check_edom_and_truncation(THD *thd, Warn_filter filter,
                                   const char *type,
                                   CHARSET_INFO *cs,
                                   const char *str,
                                   size_t length) const;
  public:
    int error() const { return m_error; }
  };

  class Converter_strntod: public Converter_string_to_number
  {
    double m_result;
  public:
    Converter_strntod(CHARSET_INFO *cs, const char *str, size_t length)
    {
      m_result= my_strntod(cs, (char *) str, length, &m_end_of_num, &m_error);
      // strntod() does not set an error if the input string was empty
      m_edom= m_error !=0 || str == m_end_of_num;
    }
    double result() const { return m_result; }
  };

  class Converter_string_to_longlong: public Converter_string_to_number
  {
  protected:
    longlong m_result;
  public:
    longlong result() const { return m_result; }
  };

  class Converter_strntoll: public Converter_string_to_longlong
  {
  public:
    Converter_strntoll(CHARSET_INFO *cs, const char *str, size_t length)
    {
      m_result= my_strntoll(cs, str, length, 10, &m_end_of_num, &m_error);
      /*
         All non-zero errors means EDOM error.
         strntoll() does not set an error if the input string was empty.
         Check it here.
         Notice the different with the same condition in Converter_strntoll10.
      */
      m_edom= m_error != 0 || str == m_end_of_num;
    }
  };

  class Converter_strtoll10: public Converter_string_to_longlong
  {
  public:
    Converter_strtoll10(CHARSET_INFO *cs, const char *str, size_t length)
    {
      m_end_of_num= (char *) str + length;
      m_result= (*(cs->cset->strtoll10))(cs, str, &m_end_of_num, &m_error);
      /*
        Negative error means "good negative number".
        Only a positive m_error value means a real error.
        strtoll10() sets error to MY_ERRNO_EDOM in case of an empty string,
        so we don't have to additionally catch empty strings here.
      */
      m_edom= m_error > 0;
    }
  };

  class Converter_str2my_decimal: public Converter_string_to_number
  {
  public:
    Converter_str2my_decimal(uint mask,
                             CHARSET_INFO *cs, const char *str, size_t length,
                             my_decimal *buf)
    {
<<<<<<< HEAD
      DBUG_ASSERT(length < UINT_MAX32);
      m_error= str2my_decimal(mask, str, (uint) length, cs,
=======
      m_error= str2my_decimal(mask, str,(uint) length, cs,
>>>>>>> 387bdf07
                              buf, (const char **) &m_end_of_num);
      // E_DEC_TRUNCATED means a very minor truncation: '1e-100' -> 0
      m_edom= m_error && m_error != E_DEC_TRUNCATED;
    }
  };


  // String-to-number converters with automatic warning generation
  class Converter_strntod_with_warn: public Converter_strntod
  {
  public:
    Converter_strntod_with_warn(THD *thd, Warn_filter filter,
                                CHARSET_INFO *cs,
                                const char *str, size_t length)
      :Converter_strntod(cs, str, length)
    {
      check_edom_and_truncation(thd, filter, "DOUBLE", cs, str, length);
    }
  };

  class Converter_strntoll_with_warn: public Converter_strntoll
  {
  public:
    Converter_strntoll_with_warn(THD *thd, Warn_filter filter,
                                 CHARSET_INFO *cs,
                                 const char *str, size_t length)
      :Converter_strntoll(cs, str, length)
    {
      check_edom_and_truncation(thd, filter, "INTEGER", cs, str, length);
    }
  };

  class Converter_strtoll10_with_warn: public Converter_strtoll10
  {
  public:
    Converter_strtoll10_with_warn(THD *thd, Warn_filter filter,
                                 CHARSET_INFO *cs,
                                 const char *str, size_t length)
      :Converter_strtoll10(cs, str, length)
    {
      check_edom_and_truncation(thd, filter, "INTEGER", cs, str, length);
    }
  };

  class Converter_str2my_decimal_with_warn: public Converter_str2my_decimal
  {
  public:
    Converter_str2my_decimal_with_warn(THD *thd, Warn_filter filter,
                                       uint mask, CHARSET_INFO *cs,
                                       const char *str, size_t length,
                                       my_decimal *buf)
     :Converter_str2my_decimal(mask, cs, str, length, buf)
    {
      check_edom_and_truncation(thd, filter, "DECIMAL", cs, str, length);
    }
  };


  // String-to-number convertion methods for the old code compatibility
  longlong longlong_from_string_with_check(CHARSET_INFO *cs, const char *cptr,
                                           const char *end) const
  {
    /*
      TODO: Give error if we wanted a signed integer and we got an unsigned
      one

      Notice, longlong_from_string_with_check() honors thd->no_error, because
      it's used to handle queries like this:
        SELECT COUNT(@@basedir);
      and is called when Item_func_get_system_var::update_null_value()
      suppresses warnings and then calls val_int().
      The other methods {double|decimal}_from_string_with_check() ignore
      thd->no_errors, because they are not used for update_null_value()
      and they always allow all kind of warnings.
    */
    THD *thd= current_thd;
    return Converter_strtoll10_with_warn(thd, Warn_filter(thd),
                                         cs, cptr, end - cptr).result();
  }

  double double_from_string_with_check(CHARSET_INFO *cs, const char *cptr,
                                       const char *end) const
  {
    return Converter_strntod_with_warn(NULL, Warn_filter_all(),
                                       cs, cptr, end - cptr).result();
  }
  my_decimal *decimal_from_string_with_check(my_decimal *decimal_value,
                                             CHARSET_INFO *cs,
                                             const char *cptr,
                                             const char *end)
  {
    Converter_str2my_decimal_with_warn(NULL, Warn_filter_all(),
                                       E_DEC_FATAL_ERROR & ~E_DEC_BAD_NUM,
                                       cs, cptr, end - cptr, decimal_value);
    return decimal_value;
  }

  longlong longlong_from_hex_hybrid(const char *str, uint32 length)
  {
    const char *end= str + length;
    const char *ptr= end - MY_MIN(length, sizeof(longlong));
    ulonglong value= 0;
    for ( ; ptr != end ; ptr++)
      value= (value << 8) + (ulonglong) (uchar) *ptr;
    return (longlong) value;
  }

  longlong longlong_from_string_with_check(const String *str) const
  {
    return longlong_from_string_with_check(str->charset(),
                                           str->ptr(), str->end());
  }
  double double_from_string_with_check(const String *str) const
  {
    return double_from_string_with_check(str->charset(),
                                         str->ptr(), str->end());
  }
  my_decimal *decimal_from_string_with_check(my_decimal *decimal_value,
                                             const String *str)
  {
    return decimal_from_string_with_check(decimal_value, str->charset(),
                                          str->ptr(), str->end());
  }
  // End of String-to-number conversion methods

public:
  /*
    The enumeration Subst_constraint is currently used only in implementations
    of the virtual function subst_argument_checker.
  */
  enum Subst_constraint
  {
    ANY_SUBST,           /* Any substitution for a field is allowed  */
    IDENTITY_SUBST       /* Substitution for a field is allowed if any two
                            different values of the field type are not equal */
  };
  /*
    Item context attributes.
    Comparison functions pass their attributes to propagate_equal_fields().
    For exmple, for string comparison, the collation of the comparison
    operation is important inside propagate_equal_fields().
  */
  class Context
  {
    /*
      Which type of propagation is allowed:
      - ANY_SUBST (loose equality, according to the collation), or
      - IDENTITY_SUBST (strict binary equality).
    */
    Subst_constraint m_subst_constraint;
    /*
      Comparison type.
      Important only when ANY_SUBSTS.
    */
    const Type_handler *m_compare_handler;
    /*
      Collation of the comparison operation.
      Important only when ANY_SUBST.
    */
    CHARSET_INFO *m_compare_collation;
  public:
    Context(Subst_constraint subst, const Type_handler *h, CHARSET_INFO *cs)
      :m_subst_constraint(subst),
       m_compare_handler(h),
       m_compare_collation(cs)
    { DBUG_ASSERT(h == h->type_handler_for_comparison()); }
    Subst_constraint subst_constraint() const { return m_subst_constraint; }
    const Type_handler *compare_type_handler() const
    {
      DBUG_ASSERT(m_subst_constraint == ANY_SUBST);
      return m_compare_handler;
    }
    CHARSET_INFO *compare_collation() const
    {
      DBUG_ASSERT(m_subst_constraint == ANY_SUBST);
      return m_compare_collation;
    }
  };
  class Context_identity: public Context
  { // Use this to request only exact value, no invariants.
  public:
     Context_identity()
      :Context(IDENTITY_SUBST, &type_handler_long_blob, &my_charset_bin) { }
  };
  class Context_boolean: public Context
  { // Use this when an item is [a part of] a boolean expression
  public:
    Context_boolean()
      :Context(ANY_SUBST, &type_handler_longlong, &my_charset_bin) { }
  };
};


#define STORAGE_TYPE_MASK 7
#define COLUMN_FORMAT_MASK 7
#define COLUMN_FORMAT_SHIFT 3

/* The length of the header part for each virtual column in the .frm file */
#define FRM_VCOL_OLD_HEADER_SIZE(b) (3 + MY_TEST(b))
#define FRM_VCOL_NEW_BASE_SIZE 16
#define FRM_VCOL_NEW_HEADER_SIZE 6

class Count_distinct_field;

struct ha_field_option_struct;

struct st_cache_field;
int field_conv(Field *to,Field *from);
int truncate_double(double *nr, uint field_length, uint dec,
                    bool unsigned_flag, double max_value);

inline uint get_enum_pack_length(int elements)
{
  return elements < 256 ? 1 : 2;
}

inline uint get_set_pack_length(int elements)
{
  uint len= (elements + 7) / 8;
  return len > 4 ? 8 : len;
}


/**
  Tests if field type is temporal and has date part,
  i.e. represents DATE, DATETIME or TIMESTAMP types in SQL.

  @param type    Field type, as returned by field->type().
  @retval true   If field type is temporal type with date part.
  @retval false  If field type is not temporal type with date part.
*/
inline bool is_temporal_type_with_date(enum_field_types type)
{
  switch (type)
  {
  case MYSQL_TYPE_DATE:
  case MYSQL_TYPE_DATETIME:
  case MYSQL_TYPE_TIMESTAMP:
    return true;
  case MYSQL_TYPE_DATETIME2:
  case MYSQL_TYPE_TIMESTAMP2:
    DBUG_ASSERT(0); // field->real_type() should not get to here.
  default:
    return false;
  }
}


/**
  Convert temporal real types as retuned by field->real_type()
  to field type as returned by field->type().
  
  @param real_type  Real type.
  @retval           Field type.
*/
inline enum_field_types real_type_to_type(enum_field_types real_type)
{
  switch (real_type)
  {
  case MYSQL_TYPE_TIME2:
    return MYSQL_TYPE_TIME;
  case MYSQL_TYPE_DATETIME2:
    return MYSQL_TYPE_DATETIME;
  case MYSQL_TYPE_TIMESTAMP2:
    return MYSQL_TYPE_TIMESTAMP;
  case MYSQL_TYPE_NEWDATE:
    return MYSQL_TYPE_DATE;
  /* Note: NEWDECIMAL is a type, not only a real_type */
  default: return real_type;
  }
}


static inline enum enum_mysql_timestamp_type
mysql_type_to_time_type(enum enum_field_types mysql_type)
{
  switch(mysql_type) {
  case MYSQL_TYPE_TIME2:
  case MYSQL_TYPE_TIME: return MYSQL_TIMESTAMP_TIME;
  case MYSQL_TYPE_TIMESTAMP2:
  case MYSQL_TYPE_TIMESTAMP:
  case MYSQL_TYPE_DATETIME2:
  case MYSQL_TYPE_DATETIME: return MYSQL_TIMESTAMP_DATETIME;
  case MYSQL_TYPE_NEWDATE:
  case MYSQL_TYPE_DATE: return MYSQL_TIMESTAMP_DATE;
  default: return MYSQL_TIMESTAMP_ERROR;
  }
}


/**
  Tests if field type is temporal, i.e. represents
  DATE, TIME, DATETIME or TIMESTAMP types in SQL.
     
  @param type    Field type, as returned by field->type().
  @retval true   If field type is temporal
  @retval false  If field type is not temporal
*/
inline bool is_temporal_type(enum_field_types type)
{
  return mysql_type_to_time_type(type) != MYSQL_TIMESTAMP_ERROR;
}


enum enum_vcol_info_type
{
  VCOL_GENERATED_VIRTUAL, VCOL_GENERATED_STORED,
  VCOL_DEFAULT, VCOL_CHECK_FIELD, VCOL_CHECK_TABLE,
  /* Additional types should be added here */
  /* Following is the highest value last   */
  VCOL_TYPE_NONE = 127 // Since the 0 value is already in use
};

static inline const char *vcol_type_name(enum_vcol_info_type type)
{
  switch (type)
  {
  case VCOL_GENERATED_VIRTUAL:
  case VCOL_GENERATED_STORED:
    return "GENERATED ALWAYS AS";
  case VCOL_DEFAULT:
    return "DEFAULT";
  case VCOL_CHECK_FIELD:
  case VCOL_CHECK_TABLE:
    return "CHECK";
  case VCOL_TYPE_NONE:
    return "UNTYPED";
  }
  return 0;
}

/*
  Flags for Virtual_column_info. If none is set, the expression must be
  a constant with no side-effects, so it's calculated at CREATE TABLE time,
  stored in table->record[2], and not recalculated for every statement.
*/
#define VCOL_FIELD_REF         1
#define VCOL_NON_DETERMINISTIC 2
#define VCOL_SESSION_FUNC      4  /* uses session data, e.g. USER or DAYNAME */
#define VCOL_TIME_FUNC         8
#define VCOL_AUTO_INC         16
#define VCOL_IMPOSSIBLE       32

#define VCOL_NOT_STRICTLY_DETERMINISTIC                       \
  (VCOL_NON_DETERMINISTIC | VCOL_TIME_FUNC | VCOL_SESSION_FUNC)

/*
  Virtual_column_info is the class to contain additional
  characteristics that is specific for a virtual/computed
  field such as:
   - the defining expression that is evaluated to compute the value
  of the field 
  - whether the field is to be stored in the database
  - whether the field is used in a partitioning expression
*/

class Virtual_column_info: public Sql_alloc
{
private:
  enum_vcol_info_type vcol_type; /* Virtual column expression type */
  /*
    The following data is only updated by the parser and read
    when a Create_field object is created/initialized.
  */
  enum_field_types field_type;   /* Real field type*/
  /* Flag indicating that the field used in a partitioning expression */
  bool in_partitioning_expr;

public:
  /* Flag indicating  that the field is physically stored in the database */
  bool stored_in_db;
  bool utf8;                                    /* Already in utf8 */
  Item *expr;
  LEX_CSTRING name;                             /* Name of constraint */
  uint flags;

  Virtual_column_info()
  : vcol_type((enum_vcol_info_type)VCOL_TYPE_NONE),
    field_type((enum enum_field_types)MYSQL_TYPE_VIRTUAL),
    in_partitioning_expr(FALSE), stored_in_db(FALSE),
    utf8(TRUE), expr(NULL), flags(0)
  {
    name.str= NULL;
    name.length= 0;
  };
  ~Virtual_column_info() {}
  enum_vcol_info_type get_vcol_type() const
  {
    return vcol_type;
  }
  void set_vcol_type(enum_vcol_info_type v_type)
  {
    vcol_type= v_type;
  }
  const char *get_vcol_type_name() const
  {
    DBUG_ASSERT(vcol_type != VCOL_TYPE_NONE);
    return vcol_type_name(vcol_type);
  }
  enum_field_types get_real_type() const
  {
    return field_type;
  }
  void set_field_type(enum_field_types fld_type)
  {
    /* Calling this function can only be done once. */
    field_type= fld_type;
  }
  bool is_stored() const
  {
    return stored_in_db;
  }
  void set_stored_in_db_flag(bool stored)
  {
    stored_in_db= stored;
  }
  bool is_in_partitioning_expr() const
  {
    return in_partitioning_expr;
  }
  void mark_as_in_partitioning_expr()
  {
    in_partitioning_expr= TRUE;
  }
  inline bool is_equal(const Virtual_column_info* vcol) const;
  inline void print(String*);
};

class Field: public Value_source
{
  Field(const Item &);				/* Prevent use of these */
  void operator=(Field &);
protected:
  int save_in_field_str(Field *to)
  {
    StringBuffer<MAX_FIELD_WIDTH> result(charset());
    val_str(&result);
    return to->store(result.ptr(), result.length(), charset());
  }
  static void do_field_int(Copy_field *copy);
  static void do_field_real(Copy_field *copy);
  static void do_field_string(Copy_field *copy);
  static void do_field_temporal(Copy_field *copy);
  static void do_field_timestamp(Copy_field *copy);
  static void do_field_decimal(Copy_field *copy);
public:
  static void *operator new(size_t size, MEM_ROOT *mem_root) throw ()
  { return alloc_root(mem_root, size); }
  static void *operator new(size_t size) throw ()
  {
    DBUG_ASSERT(size < UINT_MAX32);
    return thd_alloc(current_thd, (uint) size);
  }
  static void operator delete(void *ptr_arg, size_t size) { TRASH(ptr_arg, size); }
  static void operator delete(void *ptr, MEM_ROOT *mem_root)
  { DBUG_ASSERT(0); }

  uchar		*ptr;			// Position to field in record
  /**
     Byte where the @c NULL bit is stored inside a record. If this Field is a
     @c NOT @c NULL field, this member is @c NULL.
  */
  uchar		*null_ptr;
  /*
    Note that you can use table->in_use as replacement for current_thd member
    only inside of val_*() and store() members (e.g. you can't use it in cons)
  */
  TABLE *table;                                 // Pointer for table
  TABLE *orig_table;                            // Pointer to original table
  const char * const *table_name;               // Pointer to alias in TABLE
  LEX_CSTRING field_name;
  LEX_CSTRING comment;
  /** reference to the list of options or NULL */
  engine_option_value *option_list;
  ha_field_option_struct *option_struct;   /* structure with parsed options */
  /* Field is part of the following keys */
  key_map	key_start, part_of_key, part_of_key_not_clustered;

  /*
    Bitmap of indexes that have records ordered by col1, ... this_field, ...

    For example, INDEX (col(prefix_n)) is not present in col.part_of_sortkey.
  */
  key_map       part_of_sortkey;
  /*
    We use three additional unireg types for TIMESTAMP to overcome limitation
    of current binary format of .frm file. We'd like to be able to support
    NOW() as default and on update value for such fields but unable to hold
    this info anywhere except unireg_check field. This issue will be resolved
    in more clean way with transition to new text based .frm format.
    See also comment for Field_timestamp::Field_timestamp().
  */
  enum utype  {
    NONE=0,
    NEXT_NUMBER=15,             // AUTO_INCREMENT
    TIMESTAMP_OLD_FIELD=18,     // TIMESTAMP created before 4.1.3
    TIMESTAMP_DN_FIELD=21,      // TIMESTAMP DEFAULT NOW()
    TIMESTAMP_UN_FIELD=22,      // TIMESTAMP ON UPDATE NOW()
    TIMESTAMP_DNUN_FIELD=23     // TIMESTAMP DEFAULT NOW() ON UPDATE NOW()
    };
  enum geometry_type
  {
    GEOM_GEOMETRY = 0, GEOM_POINT = 1, GEOM_LINESTRING = 2, GEOM_POLYGON = 3,
    GEOM_MULTIPOINT = 4, GEOM_MULTILINESTRING = 5, GEOM_MULTIPOLYGON = 6,
    GEOM_GEOMETRYCOLLECTION = 7
  };
  enum imagetype { itRAW, itMBR};

  utype		unireg_check;
  uint32	field_length;		// Length of field
  uint32	flags;
  uint16        field_index;            // field number in fields array
  uchar		null_bit;		// Bit used to test null bit
  /**
     If true, this field was created in create_tmp_field_from_item from a NULL
     value. This means that the type of the field is just a guess, and the type
     may be freely coerced to another type.

     @see create_tmp_field_from_item
     @see Item_type_holder::get_real_type

   */
  bool is_created_from_null_item;

  /* TRUE in Field objects created for column min/max values */
  bool is_stat_field; 

  /* 
    Selectivity of the range condition over this field.
    When calculating this selectivity a range predicate
    is taken into account only if:
    - it is extracted from the WHERE clause
    - it depends only on the table the field belongs to 
  */
  double cond_selectivity;

  /* 
    The next field in the class of equal fields at the top AND level
    of the WHERE clause
  */ 
  Field *next_equal_field;

  /*
    This structure is used for statistical data on the column
    that has been read from the statistical table column_stat
  */ 
  Column_statistics *read_stats;
  /*
    This structure is used for statistical data on the column that
    is collected by the function collect_statistics_for_table
  */
  Column_statistics_collected *collected_stats;

  /* 
    This is additional data provided for any computed(virtual) field,
    default function or check constraint.
    In particular it includes a pointer to the item by which this field
    can be computed from other fields.
  */
  Virtual_column_info *vcol_info, *check_constraint, *default_value;

  Field(uchar *ptr_arg,uint32 length_arg,uchar *null_ptr_arg,
        uchar null_bit_arg, utype unireg_check_arg,
        const LEX_CSTRING *field_name_arg);
  virtual ~Field() {}

  DTCollation dtcollation() const
  {
    return DTCollation(charset(), derivation(), repertoire());
  }
  Type_std_attributes type_std_attributes() const
  {
    return Type_std_attributes(field_length, decimals(),
                               MY_TEST(flags & UNSIGNED_FLAG),
                               dtcollation());
  }

  /**
    Convenience definition of a copy function returned by
    Field::get_copy_func()
  */
  typedef void Copy_func(Copy_field*);
  virtual Copy_func *get_copy_func(const Field *from) const= 0;
  /* Store functions returns 1 on overflow and -1 on fatal error */
  virtual int  store_field(Field *from) { return from->save_in_field(this); }
  virtual int  save_in_field(Field *to)= 0;
  /**
    Check if it is possible just copy the value
    of the field 'from' to the field 'this', e.g. for
      INSERT INTO t1 (field1) SELECT field2 FROM t2;
    @param from   - The field to copy from
    @retval true  - it is possible to just copy value of 'from' to 'this'
    @retval false - conversion is needed
  */
  virtual bool memcpy_field_possible(const Field *from) const= 0;
  virtual int  store(const char *to, uint length,CHARSET_INFO *cs)=0;
  virtual int  store_hex_hybrid(const char *str, uint length);
  virtual int  store(double nr)=0;
  virtual int  store(longlong nr, bool unsigned_val)=0;
  virtual int  store_decimal(const my_decimal *d)=0;
  virtual int  store_time_dec(MYSQL_TIME *ltime, uint dec);
  virtual int  store_timestamp(my_time_t timestamp, ulong sec_part);
  int store_time(MYSQL_TIME *ltime)
  { return store_time_dec(ltime, TIME_SECOND_PART_DIGITS); }
  int store(const char *to, uint length, CHARSET_INFO *cs,
            enum_check_fields check_level);
  int store(const LEX_STRING *ls, CHARSET_INFO *cs)
<<<<<<< HEAD
  {
    DBUG_ASSERT(ls->length < UINT_MAX32);
    return store(ls->str, (uint) ls->length, cs);
  }
  int store(const LEX_CSTRING *ls, CHARSET_INFO *cs)
  {
    DBUG_ASSERT(ls->length < UINT_MAX32);
    return store(ls->str, (uint) ls->length, cs);
  }
  int store(const LEX_CSTRING &ls, CHARSET_INFO *cs)
  {
    DBUG_ASSERT(ls.length < UINT_MAX32);
    return store(ls.str, (uint) ls.length, cs);
  }
=======
  { return store(ls->str, (uint32) ls->length, cs); }
>>>>>>> 387bdf07
  virtual double val_real(void)=0;
  virtual longlong val_int(void)=0;
  virtual bool val_bool(void)= 0;
  virtual my_decimal *val_decimal(my_decimal *);
  inline String *val_str(String *str) { return val_str(str, str); }
  /*
     val_str(buf1, buf2) gets two buffers and should use them as follows:
     if it needs a temp buffer to convert result to string - use buf1
       example Field_tiny::val_str()
     if the value exists as a string already - use buf2
       example Field_string::val_str()
     consequently, buf2 may be created as 'String buf;' - no memory
     will be allocated for it. buf1 will be allocated to hold a
     value if it's too small. Using allocated buffer for buf2 may result in
     an unnecessary free (and later, may be an alloc).
     This trickery is used to decrease a number of malloc calls.
  */
  virtual String *val_str(String*,String *)=0;
  String *val_int_as_str(String *val_buffer, bool unsigned_flag);
  /*
    Return the field value as a LEX_CSTRING, without padding to full length
    (MODE_PAD_CHAR_TO_FULL_LENGTH is temporarily suppressed during the call).

    In case of an empty value, to[0] is assigned to empty_clex_string,
    memory is not allocated.
    In case of a non-empty value, the memory is allocated on mem_root.
    In case of a memory allocation failure, to[0] is assigned to {NULL,0}.

    @param  [IN] mem_root  store non-empty values here
    @param  [OUT to        return the string here
    @retval                false (success)
    @retval                true  (EOM)
  */
  bool val_str_nopad(MEM_ROOT *mem_root, LEX_CSTRING *to);
  fast_field_copier get_fast_field_copier(const Field *from);
  /*
   str_needs_quotes() returns TRUE if the value returned by val_str() needs
   to be quoted when used in constructing an SQL query.
  */
  virtual bool str_needs_quotes() { return FALSE; }
  Item_result result_type () const
  {
    return type_handler()->result_type();
  }
  Item_result cmp_type () const
  {
    return type_handler()->cmp_type();
  }
  static enum_field_types field_type_merge(enum_field_types, enum_field_types);
  virtual bool eq(Field *field)
  {
    return (ptr == field->ptr && null_ptr == field->null_ptr &&
            null_bit == field->null_bit && field->type() == type());
  }
  virtual bool eq_def(const Field *field) const;
  
  /*
    pack_length() returns size (in bytes) used to store field data in memory
    (i.e. it returns the maximum size of the field in a row of the table,
    which is located in RAM).
  */
  virtual uint32 pack_length() const { return (uint32) field_length; }

  /*
    pack_length_in_rec() returns size (in bytes) used to store field data on
    storage (i.e. it returns the maximal size of the field in a row of the
    table, which is located on disk).
  */
  virtual uint32 pack_length_in_rec() const { return pack_length(); }
  virtual bool compatible_field_size(uint metadata, Relay_log_info *rli,
                                     uint16 mflags, int *order);
  virtual uint pack_length_from_metadata(uint field_metadata)
  {
    DBUG_ENTER("Field::pack_length_from_metadata");
    DBUG_RETURN(field_metadata);
  }
  virtual uint row_pack_length() const { return 0; }
  virtual int save_field_metadata(uchar *first_byte)
  { return do_save_field_metadata(first_byte); }

  /*
    data_length() return the "real size" of the data in memory.
  */
  virtual uint32 data_length() { return pack_length(); }
  virtual uint32 sort_length() const { return pack_length(); }

  /* 
    Get the number bytes occupied by the value in the field.
    CHAR values are stripped of trailing spaces.
    Flexible values are stripped of their length.
  */
  virtual uint32 value_length()
  {
    uint len;
    if (!zero_pack() &&
	(type() == MYSQL_TYPE_STRING &&
        (len= pack_length()) >= 4 && len < 256))
    {
      uchar *str, *end;
      for (str= ptr, end= str+len; end > str && end[-1] == ' '; end--) {}
      len=(uint) (end-str); 
      return len;
    } 
    return data_length();
  }

  /**
     Get the maximum size of the data in packed format.

     @return Maximum data length of the field when packed using the
     Field::pack() function.
   */
  virtual uint32 max_data_length() const {
    return pack_length();
  };

  virtual int reset(void) { bzero(ptr,pack_length()); return 0; }
  virtual void reset_fields() {}
  const uchar *ptr_in_record(const uchar *record) const
  {
    my_ptrdiff_t l_offset= (my_ptrdiff_t) (record -  table->record[0]);
    return ptr + l_offset;
  }
  virtual void set_default();

  bool has_update_default_function() const
  {
    return flags & ON_UPDATE_NOW_FLAG;
  }
  bool has_default_now_unireg_check() const
  {
    return unireg_check == TIMESTAMP_DN_FIELD
        || unireg_check == TIMESTAMP_DNUN_FIELD;
  }

  /*
    Mark the field as having a value supplied by the client, thus it should
    not be auto-updated.
  */
  void set_has_explicit_value()
  {
    bitmap_set_bit(&table->has_value_set, field_index);
  }
  bool has_explicit_value()
  {
    return bitmap_is_set(&table->has_value_set, field_index);
  }
  bool set_explicit_default(Item *value);

  /**
     Evaluates the @c UPDATE default function, if one exists, and stores the
     result in the record buffer. If no such function exists for the column,
     or the function is not valid for the column's data type, invoking this
     function has no effect.
  */
  virtual int evaluate_update_default_function() { return 0; }

  virtual bool binary() const { return 1; }
  virtual bool zero_pack() const { return 1; }
  virtual enum ha_base_keytype key_type() const { return HA_KEYTYPE_BINARY; }
  virtual uint32 key_length() const { return pack_length(); }
  virtual const Type_handler *type_handler() const= 0;
  virtual enum_field_types type() const
  {
    return type_handler()->field_type();
  }
  virtual enum_field_types real_type() const
  {
    return type_handler()->real_field_type();
  }
  virtual enum_field_types binlog_type() const
  {
    /*
      Binlog stores field->type() as type code by default. For example,
      it puts MYSQL_TYPE_STRING in case of CHAR, VARCHAR, SET and ENUM,
      with extra data type details put into metadata.

      Binlog behaviour slightly differs between various MySQL and MariaDB
      versions for the temporal data types TIME, DATETIME and TIMESTAMP.

      MySQL prior to 5.6 uses MYSQL_TYPE_TIME, MYSQL_TYPE_DATETIME 
      and MYSQL_TYPE_TIMESTAMP type codes in binlog and stores no 
      additional metadata.

      MariaDB-5.3 implements new versions for TIME, DATATIME, TIMESTAMP
      with fractional second precision, but uses the old format for the
      types TIME(0), DATETIME(0), TIMESTAMP(0), and it still stores
      MYSQL_TYPE_TIME, MYSQL_TYPE_DATETIME and MYSQL_TYPE_TIMESTAMP in binlog,
      with no additional metadata.
      So row-based replication between temporal data types of
      different precision is not possible in MariaDB.

      MySQL-5.6 also implements a new version of TIME, DATETIME, TIMESTAMP
      which support fractional second precision 0..6, and use the new
      format even for the types TIME(0), DATETIME(0), TIMESTAMP(0).
      For these new data types, MySQL-5.6 stores new type codes 
      MYSQL_TYPE_TIME2, MYSQL_TYPE_DATETIME2, MYSQL_TYPE_TIMESTAMP2 in binlog,
      with fractional precision 0..6 put into metadata.
      This makes it in theory possible to do row-based replication between
      columns of different fractional precision (e.g. from TIME(1) on master
      to TIME(6) on slave). However, it's not currently fully implemented yet.
      MySQL-5.6 can only do row-based replication from the old types
      TIME, DATETIME, TIMESTAMP (represented by MYSQL_TYPE_TIME,
      MYSQL_TYPE_DATETIME and MYSQL_TYPE_TIMESTAMP type codes in binlog)
      to the new corresponding types TIME(0), DATETIME(0), TIMESTAMP(0).

      Note: MariaDB starting from the version 10.0 understands the new
      MySQL-5.6 type codes MYSQL_TYPE_TIME2, MYSQL_TYPE_DATETIME2,
      MYSQL_TYPE_TIMESTAMP2. When started over MySQL-5.6 tables both on
      master and on slave, MariaDB-10.0 can also do row-based replication
      from the old types TIME, DATETIME, TIMESTAMP to the new MySQL-5.6
      types TIME(0), DATETIME(0), TIMESTAMP(0).

      Note: perhaps binlog should eventually be modified to store
      real_type() instead of type() for all column types.
    */
    return type();
  }
  inline  int cmp(const uchar *str) { return cmp(ptr,str); }
  virtual int cmp_max(const uchar *a, const uchar *b, uint max_len)
    { return cmp(a, b); }
  virtual int cmp(const uchar *,const uchar *)=0;
  virtual int cmp_binary(const uchar *a,const uchar *b, uint32 max_length=~0U)
  { return memcmp(a,b,pack_length()); }
  virtual int cmp_offset(uint row_offset)
  { return cmp(ptr,ptr+row_offset); }
  virtual int cmp_binary_offset(uint row_offset)
  { return cmp_binary(ptr, ptr+row_offset); };
  virtual int key_cmp(const uchar *a,const uchar *b)
  { return cmp(a, b); }
  virtual int key_cmp(const uchar *str, uint length)
  { return cmp(ptr,str); }
  /*
    Update the value m of the 'min_val' field with the current value v
    of this field if force_update is set to TRUE or if v < m.
    Return TRUE if the value has been updated.
  */  
  virtual bool update_min(Field *min_val, bool force_update)
  { 
    bool update_fl= force_update || cmp(ptr, min_val->ptr) < 0;
    if (update_fl)
    {
      min_val->set_notnull();
      memcpy(min_val->ptr, ptr, pack_length());
    }
    return update_fl;
  }
  /*
    Update the value m of the 'max_val' field with the current value v
    of this field if force_update is set to TRUE or if v > m.
    Return TRUE if the value has been updated.
  */  
  virtual bool update_max(Field *max_val, bool force_update)
  { 
    bool update_fl= force_update || cmp(ptr, max_val->ptr) > 0;
    if (update_fl)
    {
      max_val->set_notnull();
      memcpy(max_val->ptr, ptr, pack_length());
    }
    return update_fl;
  }
  virtual void store_field_value(uchar *val, uint len)
  {
     memcpy(ptr, val, len);
  }
  virtual uint decimals() const { return 0; }
  /*
    Caller beware: sql_type can change str.Ptr, so check
    ptr() to see if it changed if you are using your own buffer
    in str and restore it with set() if needed
  */
  virtual void sql_type(String &str) const =0;
  virtual uint size_of() const =0;		// For new field
  inline bool is_null(my_ptrdiff_t row_offset= 0) const
  {
    /*
      The table may have been marked as containing only NULL values
      for all fields if it is a NULL-complemented row of an OUTER JOIN
      or if the query is an implicitly grouped query (has aggregate
      functions but no GROUP BY clause) with no qualifying rows. If
      this is the case (in which TABLE::null_row is true), the field
      is considered to be NULL.

      Note that if a table->null_row is set then also all null_bits are
      set for the row.

      In the case of the 'result_field' for GROUP BY, table->null_row might
      refer to the *next* row in the table (when the algorithm is: read the
      next row, see if any of group column values have changed, send the
      result - grouped - row to the client if yes). So, table->null_row might
      be wrong, but such a result_field is always nullable (that's defined by
      original_field->maybe_null()) and we trust its null bit.
    */
    return null_ptr ? null_ptr[row_offset] & null_bit : table->null_row;
  }
  inline bool is_real_null(my_ptrdiff_t row_offset= 0) const
    { return null_ptr && (null_ptr[row_offset] & null_bit); }
  inline bool is_null_in_record(const uchar *record) const
  {
    if (maybe_null_in_table())
      return record[(uint) (null_ptr - table->record[0])] & null_bit;
    return 0;
  }
  inline void set_null(my_ptrdiff_t row_offset= 0)
    { if (null_ptr) null_ptr[row_offset]|= null_bit; }
  inline void set_notnull(my_ptrdiff_t row_offset= 0)
    { if (null_ptr) null_ptr[row_offset]&= (uchar) ~null_bit; }
  inline bool maybe_null(void) const
  { return null_ptr != 0 || table->maybe_null; }

  /* @return true if this field is NULL-able (even if temporarily) */
  inline bool real_maybe_null(void) const { return null_ptr != 0; }
  uint null_offset(const uchar *record) const
  { return (uint) (null_ptr - record); }
  /*
    For a NULL-able field (that can actually store a NULL value in a table)
    null_ptr points to the "null bitmap" in the table->record[0] header. For
    NOT NULL fields it is either 0 or points outside table->record[0] into the
    table->triggers->extra_null_bitmap (so that the field can store a NULL
    value temporarily, only in memory)
  */
  bool maybe_null_in_table() const
  { return null_ptr >= table->record[0] && null_ptr <= ptr; }

  uint null_offset() const
  { return null_offset(table->record[0]); }
  void set_null_ptr(uchar *p_null_ptr, uint p_null_bit)
  {
    null_ptr= p_null_ptr;
    null_bit= p_null_bit;
  }

  bool stored_in_db() const { return !vcol_info || vcol_info->stored_in_db; }

  inline THD *get_thd() const
  { return likely(table) ? table->in_use : current_thd; }

  enum {
    LAST_NULL_BYTE_UNDEF= 0
  };

  /*
    Find the position of the last null byte for the field.

    SYNOPSIS
      last_null_byte()

    DESCRIPTION
      Return a pointer to the last byte of the null bytes where the
      field conceptually is placed.

    RETURN VALUE
      The position of the last null byte relative to the beginning of
      the record. If the field does not use any bits of the null
      bytes, the value 0 (LAST_NULL_BYTE_UNDEF) is returned.
   */
  size_t last_null_byte() const {
    size_t bytes= do_last_null_byte();
    DBUG_PRINT("debug", ("last_null_byte() ==> %ld", (long) bytes));
    DBUG_ASSERT(bytes <= table->s->null_bytes);
    return bytes;
  }

  void make_sort_key(uchar *buff, uint length);
  virtual void make_field(Send_field *);
  virtual void sort_string(uchar *buff,uint length)=0;
  virtual bool optimize_range(uint idx, uint part);
  virtual void free() {}
  virtual Field *make_new_field(MEM_ROOT *root, TABLE *new_table,
                                bool keep_type);
  virtual Field *new_key_field(MEM_ROOT *root, TABLE *new_table,
                               uchar *new_ptr, uint32 length,
                               uchar *new_null_ptr, uint new_null_bit);
  Field *clone(MEM_ROOT *mem_root, TABLE *new_table);
  Field *clone(MEM_ROOT *mem_root, TABLE *new_table, my_ptrdiff_t diff,
               bool stat_flag= FALSE);
  Field *clone(MEM_ROOT *mem_root, my_ptrdiff_t diff);
  inline void move_field(uchar *ptr_arg,uchar *null_ptr_arg,uchar null_bit_arg)
  {
    ptr=ptr_arg; null_ptr=null_ptr_arg; null_bit=null_bit_arg;
  }
  inline void move_field(uchar *ptr_arg) { ptr=ptr_arg; }
  inline uchar *record_ptr() // record[0] or wherever the field was moved to
  {
    my_ptrdiff_t offset= table->s->field[field_index]->ptr - table->s->default_values;
    return ptr - offset;
  }
  virtual void move_field_offset(my_ptrdiff_t ptr_diff)
  {
    ptr=ADD_TO_PTR(ptr,ptr_diff, uchar*);
    if (null_ptr)
      null_ptr=ADD_TO_PTR(null_ptr,ptr_diff,uchar*);
  }
  virtual void get_image(uchar *buff, uint length, CHARSET_INFO *cs)
    { memcpy(buff,ptr,length); }
  virtual void set_image(const uchar *buff,uint length, CHARSET_INFO *cs)
    { memcpy(ptr,buff,length); }


  /*
    Copy a field part into an output buffer.

    SYNOPSIS
      Field::get_key_image()
      buff   [out] output buffer
      length       output buffer size
      type         itMBR for geometry blobs, otherwise itRAW

    DESCRIPTION
      This function makes a copy of field part of size equal to or
      less than "length" parameter value.
      For fields of string types (CHAR, VARCHAR, TEXT) the rest of buffer
      is padded by zero byte.

    NOTES
      For variable length character fields (i.e. UTF-8) the "length"
      parameter means a number of output buffer bytes as if all field
      characters have maximal possible size (mbmaxlen). In the other words,
      "length" parameter is a number of characters multiplied by
      field_charset->mbmaxlen.

    RETURN
      Number of copied bytes (excluding padded zero bytes -- see above).
  */

  virtual uint get_key_image(uchar *buff, uint length, imagetype type_arg)
  {
    get_image(buff, length, &my_charset_bin);
    return length;
  }
  virtual void set_key_image(const uchar *buff,uint length)
    { set_image(buff,length, &my_charset_bin); }
  inline longlong val_int_offset(uint row_offset)
    {
      ptr+=row_offset;
      longlong tmp=val_int();
      ptr-=row_offset;
      return tmp;
    }
  inline longlong val_int(const uchar *new_ptr)
  {
    uchar *old_ptr= ptr;
    longlong return_value;
    ptr= (uchar*) new_ptr;
    return_value= val_int();
    ptr= old_ptr;
    return return_value;
  }
  inline String *val_str(String *str, const uchar *new_ptr)
  {
    uchar *old_ptr= ptr;
    ptr= (uchar*) new_ptr;
    val_str(str);
    ptr= old_ptr;
    return str;
  }
  virtual bool send_binary(Protocol *protocol);

  virtual uchar *pack(uchar *to, const uchar *from, uint max_length);
  /**
     @overload Field::pack(uchar*, const uchar*, uint, bool)
  */
  uchar *pack(uchar *to, const uchar *from)
  {
    DBUG_ENTER("Field::pack");
    uchar *result= this->pack(to, from, UINT_MAX);
    DBUG_RETURN(result);
  }

  virtual const uchar *unpack(uchar* to, const uchar *from,
                              const uchar *from_end, uint param_data=0);

  virtual uint packed_col_length(const uchar *to, uint length)
  { return length;}
  virtual uint max_packed_col_length(uint max_length)
  { return max_length;}

  uint offset(uchar *record) const
  {
    return (uint) (ptr - record);
  }
  void copy_from_tmp(int offset);
  uint fill_cache_field(struct st_cache_field *copy);
  virtual bool get_date(MYSQL_TIME *ltime, ulonglong fuzzydate);
  bool get_time(MYSQL_TIME *ltime) { return get_date(ltime, TIME_TIME_ONLY); }
  virtual TYPELIB *get_typelib() const { return NULL; }
  virtual CHARSET_INFO *charset(void) const { return &my_charset_bin; }
  virtual CHARSET_INFO *charset_for_protocol(void) const
  { return binary() ? &my_charset_bin : charset(); }
  virtual CHARSET_INFO *sort_charset(void) const { return charset(); }
  virtual bool has_charset(void) const { return FALSE; }
  virtual enum Derivation derivation(void) const
  { return DERIVATION_IMPLICIT; }
  virtual uint repertoire(void) const { return MY_REPERTOIRE_UNICODE30; }
  virtual int set_time() { return 1; }
  bool set_warning(Sql_condition::enum_warning_level, unsigned int code,
                   int cuted_increment) const;
protected:
  bool set_warning(unsigned int code, int cuted_increment) const
  {
    return set_warning(Sql_condition::WARN_LEVEL_WARN, code, cuted_increment);
  }
  bool set_note(unsigned int code, int cuted_increment) const
  {
    return set_warning(Sql_condition::WARN_LEVEL_NOTE, code, cuted_increment);
  }
  void set_datetime_warning(Sql_condition::enum_warning_level, uint code,
                            const ErrConv *str, timestamp_type ts_type,
                            int cuted_increment) const;
  void set_datetime_warning(uint code,
                            const ErrConv *str, timestamp_type ts_type,
                            int cuted_increment) const
  {
    set_datetime_warning(Sql_condition::WARN_LEVEL_WARN, code, str, ts_type,
                         cuted_increment);
  }
  void set_warning_truncated_wrong_value(const char *type, const char *value);
  inline bool check_overflow(int op_result)
  {
    return (op_result == E_DEC_OVERFLOW);
  }
  int warn_if_overflow(int op_result);
  Copy_func *get_identical_copy_func() const;
public:
  void set_table_name(String *alias)
  {
    table_name= &alias->Ptr;
  }
  void init(TABLE *table_arg)
  {
    orig_table= table= table_arg;
    set_table_name(&table_arg->alias);
  }

  /* maximum possible display length */
  virtual uint32 max_display_length()= 0;

  /**
    Whether a field being created is compatible with a existing one.

    Used by the ALTER TABLE code to evaluate whether the new definition
    of a table is compatible with the old definition so that it can
    determine if data needs to be copied over (table data change).
  */
  virtual uint is_equal(Create_field *new_field);
  /* convert decimal to longlong with overflow check */
  longlong convert_decimal2longlong(const my_decimal *val, bool unsigned_flag,
                                    int *err);
  /* The max. number of characters */
  virtual uint32 char_length() const
  {
    return field_length / charset()->mbmaxlen;
  }

  virtual geometry_type get_geometry_type()
  {
    /* shouldn't get here. */
    DBUG_ASSERT(0);
    return GEOM_GEOMETRY;
  }

  ha_storage_media field_storage_type() const
  {
    return (ha_storage_media)
      ((flags >> FIELD_FLAGS_STORAGE_MEDIA) & 3);
  }

  void set_storage_type(ha_storage_media storage_type_arg)
  {
    DBUG_ASSERT(field_storage_type() == HA_SM_DEFAULT);
    flags |= static_cast<uint32>(storage_type_arg) <<
      FIELD_FLAGS_STORAGE_MEDIA;
  }

  column_format_type column_format() const
  {
    return (column_format_type)
      ((flags >> FIELD_FLAGS_COLUMN_FORMAT) & 3);
  }

  void set_column_format(column_format_type column_format_arg)
  {
    DBUG_ASSERT(column_format() == COLUMN_FORMAT_TYPE_DEFAULT);
    flags |= static_cast<uint32>(column_format_arg) <<
      FIELD_FLAGS_COLUMN_FORMAT;
  }

  /*
    Validate a non-null field value stored in the given record
    according to the current thread settings, e.g. sql_mode.
    @param thd     - the thread
    @param record  - the record to check in
  */
  virtual bool validate_value_in_record(THD *thd, const uchar *record) const
  { return false; }
  bool validate_value_in_record_with_warn(THD *thd, const uchar *record);
  key_map get_possible_keys();

  /* Hash value */
  virtual void hash(ulong *nr, ulong *nr2);

/**
  Checks whether a string field is part of write_set.

  @return
    FALSE  - If field is not char/varchar/....
           - If field is char/varchar/.. and is not part of write set.
    TRUE   - If field is char/varchar/.. and is part of write set.
*/
  virtual bool is_varchar_and_in_write_set() const { return FALSE; }

  /* Check whether the field can be used as a join attribute in hash join */
  virtual bool hash_join_is_possible() { return TRUE; }
  virtual bool eq_cmp_as_binary() { return TRUE; }

  /* Position of the field value within the interval of [min, max] */
  virtual double pos_in_interval(Field *min, Field *max)
  {
    return (double) 0.5; 
  }

  /*
    Check if comparison between the field and an item unambiguously
    identifies a distinct field value.

    Example1: SELECT * FROM t1 WHERE int_column=10;
              This example returns distinct integer value of 10.

    Example2: SELECT * FROM t1 WHERE varchar_column=DATE'2001-01-01'
              This example returns non-distinct values.
              Comparison as DATE will return '2001-01-01' and '2001-01-01x',
              but these two values are not equal to each other as VARCHARs.
    See also the function with the same name in sql_select.cc.
  */
  virtual bool test_if_equality_guarantees_uniqueness(const Item *const_item)
                                                      const;
  virtual bool can_be_substituted_to_equal_item(const Context &ctx,
                                        const Item_equal *item);
  virtual Item *get_equal_const_item(THD *thd, const Context &ctx,
                                     Item *const_item)
  {
    return const_item;
  }
  virtual bool can_optimize_keypart_ref(const Item_bool_func *cond,
                                        const Item *item) const;
  virtual bool can_optimize_hash_join(const Item_bool_func *cond,
                                      const Item *item) const
  {
    return can_optimize_keypart_ref(cond, item);
  }
  virtual bool can_optimize_group_min_max(const Item_bool_func *cond,
                                          const Item *const_item) const;
  /**
    Test if Field can use range optimizer for a standard comparison operation:
      <=, <, =, <=>, >, >=
    Note, this method does not cover spatial operations.
  */
  virtual bool can_optimize_range(const Item_bool_func *cond,
                                  const Item *item,
                                  bool is_eq_func) const;

  bool can_optimize_outer_join_table_elimination(const Item_bool_func *cond,
                                                 const Item *item) const
  {
    // Exactly the same rules with REF access
    return can_optimize_keypart_ref(cond, item);
  }

  bool save_in_field_default_value(bool view_eror_processing);
  bool save_in_field_ignore_value(bool view_error_processing);

  /* Mark field in read map. Updates also virtual fields */
  void register_field_in_read_map();

  friend int cre_myisam(char * name, register TABLE *form, uint options,
			ulonglong auto_increment_value);
  friend class Copy_field;
  friend class Item_avg_field;
  friend class Item_std_field;
  friend class Item_sum_num;
  friend class Item_sum_sum;
  friend class Item_sum_count;
  friend class Item_sum_avg;
  friend class Item_sum_std;
  friend class Item_sum_min;
  friend class Item_sum_max;
  friend class Item_func_group_concat;

private:
  /*
    Primitive for implementing last_null_byte().

    SYNOPSIS
      do_last_null_byte()

    DESCRIPTION
      Primitive for the implementation of the last_null_byte()
      function. This represents the inheritance interface and can be
      overridden by subclasses.
   */
  virtual size_t do_last_null_byte() const;

/**
   Retrieve the field metadata for fields.

   This default implementation returns 0 and saves 0 in the metadata_ptr
   value.

   @param   metadata_ptr   First byte of field metadata

   @returns 0 no bytes written.
*/
  virtual int do_save_field_metadata(uchar *metadata_ptr)
  { return 0; }

protected:
  uchar *pack_int(uchar *to, const uchar *from, size_t size)
  {
    memcpy(to, from, size);
    return to + size;
  }

  const uchar *unpack_int(uchar* to, const uchar *from,
                          const uchar *from_end, size_t size)
  {
    if (from + size > from_end)
      return 0;
    memcpy(to, from, size);
    return from + size;
  }

  uchar *pack_int16(uchar *to, const uchar *from)
  { return pack_int(to, from, 2); }
  const uchar *unpack_int16(uchar* to, const uchar *from, const uchar *from_end)
  { return unpack_int(to, from, from_end, 2); }
  uchar *pack_int24(uchar *to, const uchar *from)
  { return pack_int(to, from, 3); }
  const uchar *unpack_int24(uchar* to, const uchar *from, const uchar *from_end)
  { return unpack_int(to, from, from_end, 3); }
  uchar *pack_int32(uchar *to, const uchar *from)
  { return pack_int(to, from, 4); }
  const uchar *unpack_int32(uchar* to, const uchar *from, const uchar *from_end)
  { return unpack_int(to, from, from_end, 4); }
  uchar *pack_int64(uchar* to, const uchar *from)
  { return pack_int(to, from, 8); }
  const uchar *unpack_int64(uchar* to, const uchar *from,  const uchar *from_end)
  { return unpack_int(to, from, from_end, 8); }

  double pos_in_interval_val_real(Field *min, Field *max);
  double pos_in_interval_val_str(Field *min, Field *max, uint data_offset);
};


class Field_num :public Field {
protected:
  int check_edom_and_important_data_truncation(const char *type, bool edom,
                                               CHARSET_INFO *cs,
                                               const char *str, uint length,
                                               const char *end_of_num);
  int check_edom_and_truncation(const char *type, bool edom,
                                CHARSET_INFO *cs,
                                const char *str, uint length,
                                const char *end_of_num);
  int check_int(CHARSET_INFO *cs, const char *str, uint length,
                const char *int_end, int error)
  {
    return check_edom_and_truncation("integer",
                                     error == MY_ERRNO_EDOM || str == int_end,
                                     cs, str, length, int_end);
  }
  bool get_int(CHARSET_INFO *cs, const char *from, uint len,
               longlong *rnd, ulonglong unsigned_max,
               longlong signed_min, longlong signed_max);
  void prepend_zeros(String *value) const;
  Item *get_equal_zerofill_const_item(THD *thd, const Context &ctx,
                                      Item *const_item);
public:
  const uint8 dec;
  bool zerofill,unsigned_flag;	// Purify cannot handle bit fields
  Field_num(uchar *ptr_arg,uint32 len_arg, uchar *null_ptr_arg,
	    uchar null_bit_arg, utype unireg_check_arg,
	    const LEX_CSTRING *field_name_arg,
            uint8 dec_arg, bool zero_arg, bool unsigned_arg);
  enum Derivation derivation(void) const { return DERIVATION_NUMERIC; }
  uint repertoire(void) const { return MY_REPERTOIRE_NUMERIC; }
  CHARSET_INFO *charset(void) const { return &my_charset_numeric; }
  Item *get_equal_const_item(THD *thd, const Context &ctx, Item *const_item)
  {
    return (flags & ZEROFILL_FLAG) ?
           get_equal_zerofill_const_item(thd, ctx, const_item) :
           const_item;
  }
  void add_zerofill_and_unsigned(String &res) const;
  friend class Create_field;
  void make_field(Send_field *);
  uint decimals() const { return (uint) dec; }
  uint size_of() const { return sizeof(*this); }
  bool eq_def(const Field *field) const;
  Copy_func *get_copy_func(const Field *from) const
  {
    return do_field_int;
  }
  int save_in_field(Field *to)
  {
    return to->store(val_int(), MY_TEST(flags & UNSIGNED_FLAG));
  }
  bool memcpy_field_possible(const Field *from) const
  {
    return real_type() == from->real_type() &&
           pack_length() == from->pack_length() &&
           !((flags & UNSIGNED_FLAG) && !(from->flags & UNSIGNED_FLAG)) &&
           decimals() == from->decimals();
  }
  int store_decimal(const my_decimal *);
  my_decimal *val_decimal(my_decimal *);
  bool val_bool() { return val_int() != 0; }
  uint is_equal(Create_field *new_field);
  uint row_pack_length() const { return pack_length(); }
  uint32 pack_length_from_metadata(uint field_metadata) {
    uint32 length= pack_length();
    DBUG_PRINT("result", ("pack_length_from_metadata(%d): %u",
                          field_metadata, length));
    return length;
  }
  int  store_time_dec(MYSQL_TIME *ltime, uint dec);
  double pos_in_interval(Field *min, Field *max)
  {
    return pos_in_interval_val_real(min, max);
  }
  bool get_date(MYSQL_TIME *ltime, ulonglong fuzzydate);
};


class Field_str :public Field {
protected:
  // TODO-10.2: Reuse DTCollation instead of these three members
  CHARSET_INFO *field_charset;
  enum Derivation field_derivation;
  uint field_repertoire;
public:
  bool can_be_substituted_to_equal_item(const Context &ctx,
                                        const Item_equal *item_equal);
  Field_str(uchar *ptr_arg,uint32 len_arg, uchar *null_ptr_arg,
	    uchar null_bit_arg, utype unireg_check_arg,
	    const LEX_CSTRING *field_name_arg,
	    const DTCollation &collation);
  uint decimals() const { return NOT_FIXED_DEC; }
  int  save_in_field(Field *to) { return save_in_field_str(to); }
  bool memcpy_field_possible(const Field *from) const
  {
    return real_type() == from->real_type() &&
           pack_length() == from->pack_length() &&
           charset() == from->charset();
  }
  int  store(double nr);
  int  store(longlong nr, bool unsigned_val)=0;
  int  store_decimal(const my_decimal *);
  int  store(const char *to,uint length,CHARSET_INFO *cs)=0;
  int  store_hex_hybrid(const char *str, uint length)
  {
    return store(str, length, &my_charset_bin);
  }
  uint repertoire(void) const { return field_repertoire; }
  CHARSET_INFO *charset(void) const { return field_charset; }
  enum Derivation derivation(void) const { return field_derivation; }
  bool binary() const { return field_charset == &my_charset_bin; }
  uint32 max_display_length() { return field_length; }
  friend class Create_field;
  my_decimal *val_decimal(my_decimal *);
  bool val_bool() { return val_real() != 0e0; }
  virtual bool str_needs_quotes() { return TRUE; }
  uint is_equal(Create_field *new_field);
  bool eq_cmp_as_binary() { return MY_TEST(flags & BINARY_FLAG); }
  virtual uint length_size() { return 0; }
  double pos_in_interval(Field *min, Field *max)
  {
    return pos_in_interval_val_str(min, max, length_size());
  }
  bool test_if_equality_guarantees_uniqueness(const Item *const_item) const;
};

/* base class for Field_string, Field_varstring and Field_blob */

class Field_longstr :public Field_str
{
protected:
  int report_if_important_data(const char *ptr, const char *end,
                               bool count_spaces);
  bool check_string_copy_error(const String_copier *copier,
                               const char *end, CHARSET_INFO *cs);
  int check_conversion_status(const String_copier *copier,
                              const char *end, CHARSET_INFO *cs,
                              bool count_spaces)
  {
    if (check_string_copy_error(copier, end, cs))
      return 2;
    return report_if_important_data(copier->source_end_pos(),
                                    end, count_spaces);
  }
  bool cmp_to_string_with_same_collation(const Item_bool_func *cond,
                                         const Item *item) const;
  bool cmp_to_string_with_stricter_collation(const Item_bool_func *cond,
                                             const Item *item) const;
public:
  Field_longstr(uchar *ptr_arg, uint32 len_arg, uchar *null_ptr_arg,
                uchar null_bit_arg, utype unireg_check_arg,
                const LEX_CSTRING *field_name_arg,
                const DTCollation &collation)
    :Field_str(ptr_arg, len_arg, null_ptr_arg, null_bit_arg, unireg_check_arg,
               field_name_arg, collation)
    {}

  int store_decimal(const my_decimal *d);
  uint32 max_data_length() const;

  bool is_varchar_and_in_write_set() const
  {
    DBUG_ASSERT(table && table->write_set);
    return bitmap_is_set(table->write_set, field_index);
  }
  bool match_collation_to_optimize_range() const { return true; }

  bool can_optimize_keypart_ref(const Item_bool_func *cond,
                                const Item *item) const;
  bool can_optimize_hash_join(const Item_bool_func *cond,
                              const Item *item) const;
  bool can_optimize_group_min_max(const Item_bool_func *cond,
                                  const Item *const_item) const;
  bool can_optimize_range(const Item_bool_func *cond,
                          const Item *item,
                          bool is_eq_func) const;
};

/* base class for float and double and decimal (old one) */
class Field_real :public Field_num {
protected:
  double get_double(const char *str, uint length, CHARSET_INFO *cs, int *err);
public:
  bool not_fixed;

  Field_real(uchar *ptr_arg, uint32 len_arg, uchar *null_ptr_arg,
             uchar null_bit_arg, utype unireg_check_arg,
             const LEX_CSTRING *field_name_arg,
             uint8 dec_arg, bool zero_arg, bool unsigned_arg)
    :Field_num(ptr_arg, len_arg, null_ptr_arg, null_bit_arg, unireg_check_arg,
               field_name_arg, dec_arg, zero_arg, unsigned_arg),
    not_fixed(dec_arg >= FLOATING_POINT_DECIMALS)
    {}
  Copy_func *get_copy_func(const Field *from) const
  {
    return do_field_real;
  }
  int save_in_field(Field *to) { return to->store(val_real()); }
  bool memcpy_field_possible(const Field *from) const
  {
    /*
      Cannot do memcpy from a longer field to a shorter field,
      e.g. a DOUBLE(53,10) into a DOUBLE(10,10).
      But it should be OK the other way around.
    */
    return Field_num::memcpy_field_possible(from) &&
           field_length >= from->field_length;
  }
  int store_decimal(const my_decimal *);
  int  store_time_dec(MYSQL_TIME *ltime, uint dec);
  bool get_date(MYSQL_TIME *ltime, ulonglong fuzzydate);
  my_decimal *val_decimal(my_decimal *);
  bool val_bool() { return val_real() != 0e0; }
  uint32 max_display_length() { return field_length; }
  uint size_of() const { return sizeof(*this); }
  Item *get_equal_const_item(THD *thd, const Context &ctx, Item *const_item);
};


class Field_decimal :public Field_real {
public:
  Field_decimal(uchar *ptr_arg, uint32 len_arg, uchar *null_ptr_arg,
		uchar null_bit_arg,
		enum utype unireg_check_arg, const LEX_CSTRING *field_name_arg,
		uint8 dec_arg,bool zero_arg,bool unsigned_arg)
    :Field_real(ptr_arg, len_arg, null_ptr_arg, null_bit_arg,
                unireg_check_arg, field_name_arg,
                dec_arg, zero_arg, unsigned_arg)
    {}
  const Type_handler *type_handler() const { return &type_handler_olddecimal; }
  enum ha_base_keytype key_type() const
  { return zerofill ? HA_KEYTYPE_BINARY : HA_KEYTYPE_NUM; }
  Copy_func *get_copy_func(const Field *from) const
  {
    return eq_def(from) ? get_identical_copy_func() : do_field_string;
  }
  int reset(void);
  int store(const char *to,uint length,CHARSET_INFO *charset);
  int store(double nr);
  int store(longlong nr, bool unsigned_val);
  double val_real(void);
  longlong val_int(void);
  String *val_str(String*,String *);
  int cmp(const uchar *,const uchar *);
  void sort_string(uchar *buff,uint length);
  void overflow(bool negative);
  bool zero_pack() const { return 0; }
  void sql_type(String &str) const;
  virtual uchar *pack(uchar* to, const uchar *from, uint max_length)
  {
    return Field::pack(to, from, max_length);
  }
};


/* New decimal/numeric field which use fixed point arithmetic */
class Field_new_decimal :public Field_num {
private:
  int do_save_field_metadata(uchar *first_byte);
public:
  /* The maximum number of decimal digits can be stored */
  uint precision;
  uint bin_size;
  /*
    Constructors take max_length of the field as a parameter - not the
    precision as the number of decimal digits allowed.
    So for example we need to count length from precision handling
    CREATE TABLE ( DECIMAL(x,y)) 
  */
  Field_new_decimal(uchar *ptr_arg, uint32 len_arg, uchar *null_ptr_arg,
                    uchar null_bit_arg,
                    enum utype unireg_check_arg,
                    const LEX_CSTRING *field_name_arg,
                    uint8 dec_arg, bool zero_arg, bool unsigned_arg);
  const Type_handler *type_handler() const { return &type_handler_newdecimal; }
  enum ha_base_keytype key_type() const { return HA_KEYTYPE_BINARY; }
  Copy_func *get_copy_func(const Field *from) const
  {
    //  if (from->real_type() == MYSQL_TYPE_BIT) // QQ: why?
    //    return do_field_int;
    return do_field_decimal;
  }
  int save_in_field(Field *to)
  {
    my_decimal buff;
    return to->store_decimal(val_decimal(&buff));
  }
  bool memcpy_field_possible(const Field *from) const
  {
    return Field_num::memcpy_field_possible(from) &&
           field_length == from->field_length;
  }
  int  reset(void);
  bool store_value(const my_decimal *decimal_value);
  bool store_value(const my_decimal *decimal_value, int *native_error);
  void set_value_on_overflow(my_decimal *decimal_value, bool sign);
  int  store(const char *to, uint length, CHARSET_INFO *charset);
  int  store(double nr);
  int  store(longlong nr, bool unsigned_val);
  int  store_time_dec(MYSQL_TIME *ltime, uint dec);
  int  store_decimal(const my_decimal *);
  double val_real(void);
  longlong val_int(void);
  my_decimal *val_decimal(my_decimal *);
  String *val_str(String*, String *);
  bool get_date(MYSQL_TIME *ltime, ulonglong fuzzydate);
  bool val_bool()
  {
    my_decimal decimal_value;
    my_decimal *val= val_decimal(&decimal_value);
    return val ? !my_decimal_is_zero(val) : 0;
  }
  int cmp(const uchar *, const uchar *);
  void sort_string(uchar *buff, uint length);
  bool zero_pack() const { return 0; }
  void sql_type(String &str) const;
  uint32 max_display_length() { return field_length; }
  uint size_of() const { return sizeof(*this); } 
  uint32 pack_length() const { return (uint32) bin_size; }
  uint pack_length_from_metadata(uint field_metadata);
  uint row_pack_length() const { return pack_length(); }
  bool compatible_field_size(uint field_metadata, Relay_log_info *rli,
                             uint16 mflags, int *order_var);
  uint is_equal(Create_field *new_field);
  virtual const uchar *unpack(uchar* to, const uchar *from, const uchar *from_end, uint param_data);
  Item *get_equal_const_item(THD *thd, const Context &ctx, Item *const_item);
};


class Field_tiny :public Field_num {
public:
  Field_tiny(uchar *ptr_arg, uint32 len_arg, uchar *null_ptr_arg,
	     uchar null_bit_arg,
	     enum utype unireg_check_arg, const LEX_CSTRING *field_name_arg,
	     bool zero_arg, bool unsigned_arg)
    :Field_num(ptr_arg, len_arg, null_ptr_arg, null_bit_arg,
	       unireg_check_arg, field_name_arg,
	       0, zero_arg,unsigned_arg)
    {}
  const Type_handler *type_handler() const { return &type_handler_tiny; }
  enum ha_base_keytype key_type() const
    { return unsigned_flag ? HA_KEYTYPE_BINARY : HA_KEYTYPE_INT8; }
  int store(const char *to,uint length,CHARSET_INFO *charset);
  int store(double nr);
  int store(longlong nr, bool unsigned_val);
  int reset(void) { ptr[0]=0; return 0; }
  double val_real(void);
  longlong val_int(void);
  String *val_str(String*,String *);
  bool send_binary(Protocol *protocol);
  int cmp(const uchar *,const uchar *);
  void sort_string(uchar *buff,uint length);
  uint32 pack_length() const { return 1; }
  void sql_type(String &str) const;
  uint32 max_display_length() { return 4; }

  virtual uchar *pack(uchar* to, const uchar *from, uint max_length)
  {
    *to= *from;
    return to + 1;
  }

  virtual const uchar *unpack(uchar* to, const uchar *from,
                              const uchar *from_end, uint param_data)
  {
    if (from == from_end)
      return 0;
    *to= *from;
    return from + 1;
  }
};


class Field_short :public Field_num {
public:
  Field_short(uchar *ptr_arg, uint32 len_arg, uchar *null_ptr_arg,
	      uchar null_bit_arg,
	      enum utype unireg_check_arg, const LEX_CSTRING *field_name_arg,
	      bool zero_arg, bool unsigned_arg)
    :Field_num(ptr_arg, len_arg, null_ptr_arg, null_bit_arg,
	       unireg_check_arg, field_name_arg,
	       0, zero_arg,unsigned_arg)
    {}
  Field_short(uint32 len_arg,bool maybe_null_arg,
              const LEX_CSTRING *field_name_arg,
	      bool unsigned_arg)
    :Field_num((uchar*) 0, len_arg, maybe_null_arg ? (uchar*) "": 0,0,
	       NONE, field_name_arg, 0, 0, unsigned_arg)
    {}
  const Type_handler *type_handler() const { return &type_handler_short; }
  enum ha_base_keytype key_type() const
    { return unsigned_flag ? HA_KEYTYPE_USHORT_INT : HA_KEYTYPE_SHORT_INT;}
  int store(const char *to,uint length,CHARSET_INFO *charset);
  int store(double nr);
  int store(longlong nr, bool unsigned_val);
  int reset(void) { ptr[0]=ptr[1]=0; return 0; }
  double val_real(void);
  longlong val_int(void);
  String *val_str(String*,String *);
  bool send_binary(Protocol *protocol);
  int cmp(const uchar *,const uchar *);
  void sort_string(uchar *buff,uint length);
  uint32 pack_length() const { return 2; }
  void sql_type(String &str) const;
  uint32 max_display_length() { return 6; }

  virtual uchar *pack(uchar* to, const uchar *from, uint max_length)
  { return pack_int16(to, from); }

  virtual const uchar *unpack(uchar* to, const uchar *from,
                              const uchar *from_end, uint param_data)
  { return unpack_int16(to, from, from_end); }
};

class Field_medium :public Field_num {
public:
  Field_medium(uchar *ptr_arg, uint32 len_arg, uchar *null_ptr_arg,
	      uchar null_bit_arg,
	      enum utype unireg_check_arg, const LEX_CSTRING *field_name_arg,
	      bool zero_arg, bool unsigned_arg)
    :Field_num(ptr_arg, len_arg, null_ptr_arg, null_bit_arg,
	       unireg_check_arg, field_name_arg,
	       0, zero_arg,unsigned_arg)
    {}
  const Type_handler *type_handler() const { return &type_handler_int24; }
  enum ha_base_keytype key_type() const
    { return unsigned_flag ? HA_KEYTYPE_UINT24 : HA_KEYTYPE_INT24; }
  int store(const char *to,uint length,CHARSET_INFO *charset);
  int store(double nr);
  int store(longlong nr, bool unsigned_val);
  int reset(void) { ptr[0]=ptr[1]=ptr[2]=0; return 0; }
  double val_real(void);
  longlong val_int(void);
  String *val_str(String*,String *);
  bool send_binary(Protocol *protocol);
  int cmp(const uchar *,const uchar *);
  void sort_string(uchar *buff,uint length);
  uint32 pack_length() const { return 3; }
  void sql_type(String &str) const;
  uint32 max_display_length() { return 8; }

  virtual uchar *pack(uchar* to, const uchar *from, uint max_length)
  {
    return Field::pack(to, from, max_length);
  }
};


class Field_long :public Field_num {
public:
  Field_long(uchar *ptr_arg, uint32 len_arg, uchar *null_ptr_arg,
	     uchar null_bit_arg,
	     enum utype unireg_check_arg, const LEX_CSTRING *field_name_arg,
	     bool zero_arg, bool unsigned_arg)
    :Field_num(ptr_arg, len_arg, null_ptr_arg, null_bit_arg,
	       unireg_check_arg, field_name_arg,
	       0, zero_arg,unsigned_arg)
    {}
  Field_long(uint32 len_arg,bool maybe_null_arg,
             const LEX_CSTRING *field_name_arg,
	     bool unsigned_arg)
    :Field_num((uchar*) 0, len_arg, maybe_null_arg ? (uchar*) "": 0,0,
	       NONE, field_name_arg,0,0,unsigned_arg)
    {}
  const Type_handler *type_handler() const { return &type_handler_long; }
  enum ha_base_keytype key_type() const
    { return unsigned_flag ? HA_KEYTYPE_ULONG_INT : HA_KEYTYPE_LONG_INT; }
  int store(const char *to,uint length,CHARSET_INFO *charset);
  int store(double nr);
  int store(longlong nr, bool unsigned_val);
  int reset(void) { ptr[0]=ptr[1]=ptr[2]=ptr[3]=0; return 0; }
  double val_real(void);
  longlong val_int(void);
  bool send_binary(Protocol *protocol);
  String *val_str(String*,String *);
  int cmp(const uchar *,const uchar *);
  void sort_string(uchar *buff,uint length);
  uint32 pack_length() const { return 4; }
  void sql_type(String &str) const;
  uint32 max_display_length() { return MY_INT32_NUM_DECIMAL_DIGITS; }
  virtual uchar *pack(uchar* to, const uchar *from,
                      uint max_length __attribute__((unused)))
  {
    return pack_int32(to, from);
  }
  virtual const uchar *unpack(uchar* to, const uchar *from,
                              const uchar *from_end,
                              uint param_data __attribute__((unused)))
  {
    return unpack_int32(to, from, from_end);
  }
};


class Field_longlong :public Field_num {
public:
  Field_longlong(uchar *ptr_arg, uint32 len_arg, uchar *null_ptr_arg,
	      uchar null_bit_arg,
	      enum utype unireg_check_arg, const LEX_CSTRING *field_name_arg,
	      bool zero_arg, bool unsigned_arg)
    :Field_num(ptr_arg, len_arg, null_ptr_arg, null_bit_arg,
	       unireg_check_arg, field_name_arg,
	       0, zero_arg,unsigned_arg)
    {}
  Field_longlong(uint32 len_arg,bool maybe_null_arg,
		 const LEX_CSTRING *field_name_arg,
                 bool unsigned_arg)
    :Field_num((uchar*) 0, len_arg, maybe_null_arg ? (uchar*) "": 0,0,
	       NONE, field_name_arg,0,0,unsigned_arg)
    {}
  const Type_handler *type_handler() const { return &type_handler_longlong; }
  enum ha_base_keytype key_type() const
    { return unsigned_flag ? HA_KEYTYPE_ULONGLONG : HA_KEYTYPE_LONGLONG; }
  int store(const char *to,uint length,CHARSET_INFO *charset);
  int store(double nr);
  int store(longlong nr, bool unsigned_val);
  int reset(void)
  {
    ptr[0]=ptr[1]=ptr[2]=ptr[3]=ptr[4]=ptr[5]=ptr[6]=ptr[7]=0;
    return 0;
  }
  double val_real(void);
  longlong val_int(void);
  String *val_str(String*,String *);
  bool send_binary(Protocol *protocol);
  int cmp(const uchar *,const uchar *);
  void sort_string(uchar *buff,uint length);
  uint32 pack_length() const { return 8; }
  void sql_type(String &str) const;
  uint32 max_display_length() { return 20; }
  virtual uchar *pack(uchar* to, const uchar *from,
                      uint max_length  __attribute__((unused)))
  {
    return pack_int64(to, from);
  }
  const uchar *unpack(uchar* to, const uchar *from, const uchar *from_end,
                      uint param_data __attribute__((unused)))
  {
    return unpack_int64(to, from, from_end);
  }
};


class Field_float :public Field_real {
public:
  Field_float(uchar *ptr_arg, uint32 len_arg, uchar *null_ptr_arg,
	      uchar null_bit_arg,
	      enum utype unireg_check_arg, const LEX_CSTRING *field_name_arg,
              uint8 dec_arg,bool zero_arg,bool unsigned_arg)
    :Field_real(ptr_arg, len_arg, null_ptr_arg, null_bit_arg,
                unireg_check_arg, field_name_arg,
                dec_arg, zero_arg, unsigned_arg)
    {
      if (dec_arg >= FLOATING_POINT_DECIMALS)
        dec_arg= NOT_FIXED_DEC;
    }
  Field_float(uint32 len_arg, bool maybe_null_arg,
              const LEX_CSTRING *field_name_arg, uint8 dec_arg)
    :Field_real((uchar*) 0, len_arg, maybe_null_arg ? (uchar*) "": 0, (uint) 0,
                NONE, field_name_arg, dec_arg, 0, 0)
    {
      if (dec_arg >= FLOATING_POINT_DECIMALS)
        dec_arg= NOT_FIXED_DEC;
    }
  const Type_handler *type_handler() const { return &type_handler_float; }
  enum ha_base_keytype key_type() const { return HA_KEYTYPE_FLOAT; }
  int store(const char *to,uint length,CHARSET_INFO *charset);
  int store(double nr);
  int store(longlong nr, bool unsigned_val);
  int reset(void) { bzero(ptr,sizeof(float)); return 0; }
  double val_real(void);
  longlong val_int(void);
  String *val_str(String*,String *);
  bool send_binary(Protocol *protocol);
  int cmp(const uchar *,const uchar *);
  void sort_string(uchar *buff,uint length);
  uint32 pack_length() const { return sizeof(float); }
  uint row_pack_length() const { return pack_length(); }
  void sql_type(String &str) const;
private:
  int do_save_field_metadata(uchar *first_byte);
};


class Field_double :public Field_real {
public:
  Field_double(uchar *ptr_arg, uint32 len_arg, uchar *null_ptr_arg,
	       uchar null_bit_arg,
	       enum utype unireg_check_arg, const LEX_CSTRING *field_name_arg,
	       uint8 dec_arg,bool zero_arg,bool unsigned_arg)
    :Field_real(ptr_arg, len_arg, null_ptr_arg, null_bit_arg,
                unireg_check_arg, field_name_arg,
                dec_arg, zero_arg, unsigned_arg)
    {
      if (dec_arg >= FLOATING_POINT_DECIMALS)
        dec_arg= NOT_FIXED_DEC;
    }
  Field_double(uint32 len_arg, bool maybe_null_arg,
               const LEX_CSTRING *field_name_arg, uint8 dec_arg)
    :Field_real((uchar*) 0, len_arg, maybe_null_arg ? (uchar*) "" : 0, (uint) 0,
                NONE, field_name_arg, dec_arg, 0, 0)
    {
      if (dec_arg >= FLOATING_POINT_DECIMALS)
        dec_arg= NOT_FIXED_DEC;
    }
  Field_double(uint32 len_arg, bool maybe_null_arg,
               const LEX_CSTRING *field_name_arg,
	       uint8 dec_arg, bool not_fixed_arg)
    :Field_real((uchar*) 0, len_arg, maybe_null_arg ? (uchar*) "" : 0, (uint) 0,
                NONE, field_name_arg, dec_arg, 0, 0)
    {
      not_fixed= not_fixed_arg;
      if (dec_arg >= FLOATING_POINT_DECIMALS)
        dec_arg= NOT_FIXED_DEC;
    }
  const Type_handler *type_handler() const { return &type_handler_double; }
  enum ha_base_keytype key_type() const { return HA_KEYTYPE_DOUBLE; }
  int  store(const char *to,uint length,CHARSET_INFO *charset);
  int  store(double nr);
  int  store(longlong nr, bool unsigned_val);
  int reset(void) { bzero(ptr,sizeof(double)); return 0; }
  double val_real(void);
  longlong val_int(void)
  {
    Converter_double_to_longlong conv(Field_double::val_real(), false);
    if (conv.error())
      conv.push_warning(get_thd(), Field_double::val_real(), false);
    return conv.result();
  }
  String *val_str(String*,String *);
  bool send_binary(Protocol *protocol);
  int cmp(const uchar *,const uchar *);
  void sort_string(uchar *buff,uint length);
  uint32 pack_length() const { return sizeof(double); }
  uint row_pack_length() const { return pack_length(); }
  void sql_type(String &str) const;
private:
  int do_save_field_metadata(uchar *first_byte);
};


/* Everything saved in this will disappear. It will always return NULL */

class Field_null :public Field_str {
  static uchar null[1];
public:
  Field_null(uchar *ptr_arg, uint32 len_arg,
	     enum utype unireg_check_arg, const LEX_CSTRING *field_name_arg,
	     const DTCollation &collation)
    :Field_str(ptr_arg, len_arg, null, 1,
	       unireg_check_arg, field_name_arg, collation)
    {}
  const Type_handler *type_handler() const { return &type_handler_null; }
  Copy_func *get_copy_func(const Field *from) const
  {
    return do_field_string;
  }
  int  store(const char *to, uint length, CHARSET_INFO *cs)
  { null[0]=1; return 0; }
  int store(double nr)   { null[0]=1; return 0; }
  int store(longlong nr, bool unsigned_val) { null[0]=1; return 0; }
  int store_decimal(const my_decimal *d)  { null[0]=1; return 0; }
  int reset(void)	  { return 0; }
  double val_real(void)		{ return 0.0;}
  longlong val_int(void)	{ return 0;}
  bool val_bool(void) { return false; }
  my_decimal *val_decimal(my_decimal *) { return 0; }
  String *val_str(String *value,String *value2)
  { value2->length(0); return value2;}
  int cmp(const uchar *a, const uchar *b) { return 0;}
  void sort_string(uchar *buff, uint length)  {}
  uint32 pack_length() const { return 0; }
  void sql_type(String &str) const;
  uint size_of() const { return sizeof(*this); }
  uint32 max_display_length() { return 4; }
  void move_field_offset(my_ptrdiff_t ptr_diff) {}
  bool can_optimize_keypart_ref(const Item_bool_func *cond,
                                const Item *item) const
  {
    DBUG_ASSERT(0);
    return false;
  }
  bool can_optimize_group_min_max(const Item_bool_func *cond,
                                  const Item *const_item) const
  {
    DBUG_ASSERT(0);
    return false;
  }
};


class Field_temporal: public Field {
protected:
  Item *get_equal_const_item_datetime(THD *thd, const Context &ctx,
                                      Item *const_item);
public:
  Field_temporal(uchar *ptr_arg,uint32 len_arg, uchar *null_ptr_arg,
                 uchar null_bit_arg, utype unireg_check_arg,
                 const LEX_CSTRING *field_name_arg)
    :Field(ptr_arg, len_arg, null_ptr_arg, null_bit_arg, unireg_check_arg,
               field_name_arg)
    { flags|= BINARY_FLAG; }
  int  store_hex_hybrid(const char *str, uint length)
  {
    return store(str, length, &my_charset_bin);
  }
  Copy_func *get_copy_func(const Field *from) const;
  int save_in_field(Field *to)
  {
    MYSQL_TIME ltime;
    if (get_date(&ltime, 0))
      return to->reset();
    return to->store_time_dec(&ltime, decimals());
  }
  bool memcpy_field_possible(const Field *from) const;
  uint32 max_display_length() { return field_length; }
  bool str_needs_quotes() { return TRUE; }
  enum Derivation derivation(void) const { return DERIVATION_NUMERIC; }
  uint repertoire(void) const { return MY_REPERTOIRE_NUMERIC; }
  CHARSET_INFO *charset(void) const { return &my_charset_numeric; }
  CHARSET_INFO *sort_charset(void) const { return &my_charset_bin; }
  bool binary() const { return true; }
  bool val_bool() { return val_real() != 0e0; }
  uint is_equal(Create_field *new_field);
  bool eq_def(const Field *field) const
  {
    return (Field::eq_def(field) && decimals() == field->decimals());
  }
  my_decimal *val_decimal(my_decimal*);
  void set_warnings(Sql_condition::enum_warning_level trunc_level,
                    const ErrConv *str, int was_cut, timestamp_type ts_type);
  double pos_in_interval(Field *min, Field *max)
  {
    return pos_in_interval_val_real(min, max);
  }
  bool can_optimize_keypart_ref(const Item_bool_func *cond,
                                const Item *item) const;
  bool can_optimize_group_min_max(const Item_bool_func *cond,
                                  const Item *const_item) const;
  bool can_optimize_range(const Item_bool_func *cond,
                                  const Item *item,
                                  bool is_eq_func) const
  {
    return true;
  }
};


/**
  Abstract class for:
  - DATE
  - DATETIME
  - DATETIME(1..6)
  - DATETIME(0..6) - MySQL56 version
*/
class Field_temporal_with_date: public Field_temporal {
protected:
  int store_TIME_with_warning(MYSQL_TIME *ltime, const ErrConv *str,
                              int was_cut, int have_smth_to_conv);
  virtual void store_TIME(MYSQL_TIME *ltime) = 0;
  virtual bool get_TIME(MYSQL_TIME *ltime, const uchar *pos,
                        ulonglong fuzzydate) const = 0;
  bool validate_MMDD(bool not_zero_date, uint month, uint day,
                     ulonglong fuzzydate) const
  {
    if (!not_zero_date)
      return fuzzydate & TIME_NO_ZERO_DATE;
    if (!month || !day)
      return fuzzydate & TIME_NO_ZERO_IN_DATE;
    return false;
  }
public:
  Field_temporal_with_date(uchar *ptr_arg, uint32 len_arg,
                           uchar *null_ptr_arg, uchar null_bit_arg,
                           utype unireg_check_arg,
                           const LEX_CSTRING *field_name_arg)
    :Field_temporal(ptr_arg, len_arg, null_ptr_arg, null_bit_arg,
                    unireg_check_arg, field_name_arg)
    {}
  int  store(const char *to, uint length, CHARSET_INFO *charset);
  int  store(double nr);
  int  store(longlong nr, bool unsigned_val);
  int  store_time_dec(MYSQL_TIME *ltime, uint dec);
  int  store_decimal(const my_decimal *);
  bool validate_value_in_record(THD *thd, const uchar *record) const;
};


class Field_timestamp :public Field_temporal {
protected:
  int store_TIME_with_warning(THD *, MYSQL_TIME *, const ErrConv *,
                              int warnings, bool have_smth_to_conv);
public:
  Field_timestamp(uchar *ptr_arg, uint32 len_arg,
                  uchar *null_ptr_arg, uchar null_bit_arg,
		  enum utype unireg_check_arg,
                  const LEX_CSTRING *field_name_arg,
		  TABLE_SHARE *share);
  const Type_handler *type_handler() const { return &type_handler_timestamp; }
  enum ha_base_keytype key_type() const { return HA_KEYTYPE_ULONG_INT; }
  Copy_func *get_copy_func(const Field *from) const;
  int  store(const char *to,uint length,CHARSET_INFO *charset);
  int  store(double nr);
  int  store(longlong nr, bool unsigned_val);
  int  store_time_dec(MYSQL_TIME *ltime, uint dec);
  int  store_decimal(const my_decimal *);
  int  store_timestamp(my_time_t timestamp, ulong sec_part);
  int  save_in_field(Field *to);
  double val_real(void);
  longlong val_int(void);
  String *val_str(String*,String *);
  bool send_binary(Protocol *protocol);
  int cmp(const uchar *,const uchar *);
  void sort_string(uchar *buff,uint length);
  uint32 pack_length() const { return 4; }
  void sql_type(String &str) const;
  bool zero_pack() const { return 0; }
  int set_time();
  int evaluate_update_default_function()
  {
    int res= 0;
    if (has_update_default_function())
      res= set_time();
    return res;
  }
  /* Get TIMESTAMP field value as seconds since begging of Unix Epoch */
  virtual my_time_t get_timestamp(const uchar *pos, ulong *sec_part) const;
  my_time_t get_timestamp(ulong *sec_part) const
  {
    return get_timestamp(ptr, sec_part);
  }
  virtual void store_TIME(my_time_t timestamp, ulong sec_part)
  {
    int4store(ptr,timestamp);
  }
  bool get_date(MYSQL_TIME *ltime, ulonglong fuzzydate);
  uchar *pack(uchar *to, const uchar *from,
              uint max_length __attribute__((unused)))
  {
    return pack_int32(to, from);
  }
  const uchar *unpack(uchar* to, const uchar *from, const uchar *from_end,
                      uint param_data __attribute__((unused)))
  {
    return unpack_int32(to, from, from_end);
  }
  bool validate_value_in_record(THD *thd, const uchar *record) const;
  Item *get_equal_const_item(THD *thd, const Context &ctx, Item *const_item)
  {
    return get_equal_const_item_datetime(thd, ctx, const_item);
  }
  uint size_of() const { return sizeof(*this); }
};


/**
  Abstract class for:
  - TIMESTAMP(1..6)
  - TIMESTAMP(0..6) - MySQL56 version
*/
class Field_timestamp_with_dec :public Field_timestamp {
protected:
  uint dec;
public:
  Field_timestamp_with_dec(uchar *ptr_arg,
                           uchar *null_ptr_arg, uchar null_bit_arg,
                           enum utype unireg_check_arg,
                           const LEX_CSTRING *field_name_arg,
                           TABLE_SHARE *share, uint dec_arg) :
  Field_timestamp(ptr_arg,
                  MAX_DATETIME_WIDTH + dec_arg + MY_TEST(dec_arg), null_ptr_arg,
                  null_bit_arg, unireg_check_arg, field_name_arg, share),
  dec(dec_arg)
  {
    DBUG_ASSERT(dec <= TIME_SECOND_PART_DIGITS);
  }
  uint decimals() const { return dec; }
  enum ha_base_keytype key_type() const { return HA_KEYTYPE_BINARY; }
  uchar *pack(uchar *to, const uchar *from, uint max_length)
  { return Field::pack(to, from, max_length); }
  const uchar *unpack(uchar* to, const uchar *from, const uchar *from_end,
                      uint param_data)
  { return Field::unpack(to, from, from_end, param_data); }
  void make_field(Send_field *field);
  void sort_string(uchar *to, uint length)
  {
    DBUG_ASSERT(length == pack_length());
    memcpy(to, ptr, length);
  }
  bool send_binary(Protocol *protocol);
  double val_real(void);
  my_decimal* val_decimal(my_decimal*);
  int set_time();
};


class Field_timestamp_hires :public Field_timestamp_with_dec {
  uint sec_part_bytes(uint dec) const
  {
    return Type_handler_timestamp::sec_part_bytes(dec);
  }
public:
  Field_timestamp_hires(uchar *ptr_arg,
                        uchar *null_ptr_arg, uchar null_bit_arg,
                        enum utype unireg_check_arg,
                        const LEX_CSTRING *field_name_arg,
                        TABLE_SHARE *share, uint dec_arg) :
  Field_timestamp_with_dec(ptr_arg, null_ptr_arg, null_bit_arg,
                           unireg_check_arg, field_name_arg, share, dec_arg)
  {
    DBUG_ASSERT(dec);
  }
  my_time_t get_timestamp(const uchar *pos, ulong *sec_part) const;
  void store_TIME(my_time_t timestamp, ulong sec_part);
  int cmp(const uchar *,const uchar *);
  uint32 pack_length() const { return 4 + sec_part_bytes(dec); }
  uint size_of() const { return sizeof(*this); }
};


/**
  TIMESTAMP(0..6) - MySQL56 version
*/
class Field_timestampf :public Field_timestamp_with_dec {
  int do_save_field_metadata(uchar *metadata_ptr)
  {
    *metadata_ptr= (uchar) decimals();
    return 1;
  }
public:
  Field_timestampf(uchar *ptr_arg,
                   uchar *null_ptr_arg, uchar null_bit_arg,
                   enum utype unireg_check_arg,
                   const LEX_CSTRING *field_name_arg,
                   TABLE_SHARE *share, uint dec_arg) :
    Field_timestamp_with_dec(ptr_arg, null_ptr_arg, null_bit_arg,
                             unireg_check_arg, field_name_arg, share, dec_arg)
    {}
  const Type_handler *type_handler() const { return &type_handler_timestamp2; }
  enum_field_types binlog_type() const { return MYSQL_TYPE_TIMESTAMP2; }
  uint32 pack_length() const
  {
    return my_timestamp_binary_length(dec);
  }
  uint row_pack_length() const { return pack_length(); }
  uint pack_length_from_metadata(uint field_metadata)
  {
    DBUG_ENTER("Field_timestampf::pack_length_from_metadata");
    uint tmp= my_timestamp_binary_length(field_metadata);
    DBUG_RETURN(tmp);
  }
  int cmp(const uchar *a_ptr,const uchar *b_ptr)
  {
    return memcmp(a_ptr, b_ptr, pack_length());
  }
  void store_TIME(my_time_t timestamp, ulong sec_part);
  my_time_t get_timestamp(const uchar *pos, ulong *sec_part) const;
  uint size_of() const { return sizeof(*this); }
};


class Field_year :public Field_tiny {
public:
  Field_year(uchar *ptr_arg, uint32 len_arg, uchar *null_ptr_arg,
	     uchar null_bit_arg,
	     enum utype unireg_check_arg, const LEX_CSTRING *field_name_arg)
    :Field_tiny(ptr_arg, len_arg, null_ptr_arg, null_bit_arg,
		unireg_check_arg, field_name_arg, 1, 1)
    {}
  const Type_handler *type_handler() const { return &type_handler_year; }
  Copy_func *get_copy_func(const Field *from) const
  {
    if (eq_def(from))
      return get_identical_copy_func();
    switch (from->cmp_type()) {
    case STRING_RESULT:
    {
      const Type_handler *handler= from->type_handler();
      if (handler == &type_handler_enum || handler == &type_handler_set)
        return do_field_int;
      return do_field_string;
    }
    case TIME_RESULT:
      return do_field_temporal;
    case DECIMAL_RESULT:
      return do_field_decimal;
    case REAL_RESULT:
      return do_field_real;
    case INT_RESULT:
      break;
    case ROW_RESULT:
    default:
      DBUG_ASSERT(0);
      break;
    }
    return do_field_int;
  }
  int  store(const char *to,uint length,CHARSET_INFO *charset);
  int  store(double nr);
  int  store(longlong nr, bool unsigned_val);
  int  store_time_dec(MYSQL_TIME *ltime, uint dec);
  double val_real(void);
  longlong val_int(void);
  String *val_str(String*,String *);
  bool get_date(MYSQL_TIME *ltime, ulonglong fuzzydate);
  bool send_binary(Protocol *protocol);
  uint32 max_display_length() { return field_length; }
  void sql_type(String &str) const;
};


class Field_date :public Field_temporal_with_date {
  void store_TIME(MYSQL_TIME *ltime);
  bool get_TIME(MYSQL_TIME *ltime, const uchar *pos, ulonglong fuzzydate) const;
public:
  Field_date(uchar *ptr_arg, uchar *null_ptr_arg, uchar null_bit_arg,
	     enum utype unireg_check_arg, const LEX_CSTRING *field_name_arg)
    :Field_temporal_with_date(ptr_arg, MAX_DATE_WIDTH, null_ptr_arg, null_bit_arg,
                              unireg_check_arg, field_name_arg) {}
  const Type_handler *type_handler() const { return &type_handler_date; }
  enum ha_base_keytype key_type() const { return HA_KEYTYPE_ULONG_INT; }
  int reset(void) { ptr[0]=ptr[1]=ptr[2]=ptr[3]=0; return 0; }
  bool get_date(MYSQL_TIME *ltime, ulonglong fuzzydate)
  { return Field_date::get_TIME(ltime, ptr, fuzzydate); }
  double val_real(void);
  longlong val_int(void);
  String *val_str(String*,String *);
  bool send_binary(Protocol *protocol);
  int cmp(const uchar *,const uchar *);
  void sort_string(uchar *buff,uint length);
  uint32 pack_length() const { return 4; }
  void sql_type(String &str) const;
  uchar *pack(uchar* to, const uchar *from,
              uint max_length __attribute__((unused)))
  {
    return pack_int32(to, from);
  }
  const uchar *unpack(uchar* to, const uchar *from, const uchar *from_end,
                      uint param_data __attribute__((unused)))
  {
    return unpack_int32(to, from, from_end);
  }
  uint size_of() const { return sizeof(*this); }
};


class Field_newdate :public Field_temporal_with_date {
  void store_TIME(MYSQL_TIME *ltime);
  bool get_TIME(MYSQL_TIME *ltime, const uchar *pos, ulonglong fuzzydate) const;
public:
  Field_newdate(uchar *ptr_arg, uchar *null_ptr_arg, uchar null_bit_arg,
		enum utype unireg_check_arg, const LEX_CSTRING *field_name_arg)
    :Field_temporal_with_date(ptr_arg, MAX_DATE_WIDTH, null_ptr_arg, null_bit_arg,
                              unireg_check_arg, field_name_arg)
    {}
  const Type_handler *type_handler() const { return &type_handler_newdate; }
  enum ha_base_keytype key_type() const { return HA_KEYTYPE_UINT24; }
  int reset(void) { ptr[0]=ptr[1]=ptr[2]=0; return 0; }
  double val_real(void);
  longlong val_int(void);
  String *val_str(String*,String *);
  bool send_binary(Protocol *protocol);
  int cmp(const uchar *,const uchar *);
  void sort_string(uchar *buff,uint length);
  uint32 pack_length() const { return 3; }
  void sql_type(String &str) const;
  bool get_date(MYSQL_TIME *ltime, ulonglong fuzzydate)
  { return Field_newdate::get_TIME(ltime, ptr, fuzzydate); }
  uint size_of() const { return sizeof(*this); }
  Item *get_equal_const_item(THD *thd, const Context &ctx, Item *const_item);
};


class Field_time :public Field_temporal {
  /*
    when this Field_time instance is used for storing values for index lookups
    (see class store_key, Field::new_key_field(), etc), the following
    might be set to TO_DAYS(CURDATE()). See also Field_time::store_time_dec()
  */
  long curdays;
protected:
  virtual void store_TIME(MYSQL_TIME *ltime);
  int store_TIME_with_warning(MYSQL_TIME *ltime, const ErrConv *str,
                              int was_cut, int have_smth_to_conv);
  bool check_zero_in_date_with_warn(ulonglong fuzzydate);
  static void do_field_time(Copy_field *copy);
public:
  Field_time(uchar *ptr_arg, uint length_arg, uchar *null_ptr_arg,
             uchar null_bit_arg, enum utype unireg_check_arg,
             const LEX_CSTRING *field_name_arg)
    :Field_temporal(ptr_arg, length_arg, null_ptr_arg, null_bit_arg,
                    unireg_check_arg, field_name_arg), curdays(0)
    {}
  bool can_be_substituted_to_equal_item(const Context &ctx,
                                        const Item_equal *item_equal);
  const Type_handler *type_handler() const { return &type_handler_time; }
  enum ha_base_keytype key_type() const { return HA_KEYTYPE_INT24; }
  Copy_func *get_copy_func(const Field *from) const
  {
    return from->cmp_type() == REAL_RESULT ? do_field_string : // MDEV-9344
           from->type() == MYSQL_TYPE_YEAR ? do_field_int :
           from->type() == MYSQL_TYPE_BIT  ? do_field_int :
           eq_def(from)                    ? get_identical_copy_func() :
                                             do_field_time;
  }
  bool memcpy_field_possible(const Field *from) const
  {
    return real_type() == from->real_type() &&
           decimals() == from->decimals();
  }
  int store_time_dec(MYSQL_TIME *ltime, uint dec);
  int store(const char *to,uint length,CHARSET_INFO *charset);
  int store(double nr);
  int store(longlong nr, bool unsigned_val);
  int  store_decimal(const my_decimal *);
  double val_real(void);
  longlong val_int(void);
  String *val_str(String*,String *);
  bool get_date(MYSQL_TIME *ltime, ulonglong fuzzydate);
  bool send_binary(Protocol *protocol);
  int cmp(const uchar *,const uchar *);
  void sort_string(uchar *buff,uint length);
  uint32 pack_length() const { return 3; }
  void sql_type(String &str) const;
  uint size_of() const { return sizeof(*this); }
  void set_curdays(THD *thd);
  Field *new_key_field(MEM_ROOT *root, TABLE *new_table,
                       uchar *new_ptr, uint32 length,
                       uchar *new_null_ptr, uint new_null_bit);
  Item *get_equal_const_item(THD *thd, const Context &ctx, Item *const_item);
};


/**
  Abstract class for:
  - TIME(1..6)
  - TIME(0..6) - MySQL56 version
*/
class Field_time_with_dec :public Field_time {
protected:
  uint dec;
public:
  Field_time_with_dec(uchar *ptr_arg, uchar *null_ptr_arg, uchar null_bit_arg,
                      enum utype unireg_check_arg,
                      const LEX_CSTRING *field_name_arg,
                      uint dec_arg)
    :Field_time(ptr_arg, MIN_TIME_WIDTH + dec_arg + MY_TEST(dec_arg),
                null_ptr_arg, null_bit_arg, unireg_check_arg, field_name_arg),
     dec(dec_arg)
  {
    DBUG_ASSERT(dec <= TIME_SECOND_PART_DIGITS);
  }
  uint decimals() const { return dec; }
  enum ha_base_keytype key_type() const { return HA_KEYTYPE_BINARY; }
  longlong val_int(void);
  double val_real(void);
  void make_field(Send_field *);
};


/**
  TIME(1..6)
*/
class Field_time_hires :public Field_time_with_dec {
  longlong zero_point;
  void store_TIME(MYSQL_TIME *ltime);
public:
  Field_time_hires(uchar *ptr_arg, uchar *null_ptr_arg, uchar null_bit_arg,
             enum utype unireg_check_arg, const LEX_CSTRING *field_name_arg,
             uint dec_arg)
    :Field_time_with_dec(ptr_arg, null_ptr_arg,
                         null_bit_arg, unireg_check_arg, field_name_arg,
                         dec_arg)
  {
    DBUG_ASSERT(dec);
    zero_point= sec_part_shift(
                   ((TIME_MAX_VALUE_SECONDS+1LL)*TIME_SECOND_PART_FACTOR), dec);
  }
  int reset(void);
  bool get_date(MYSQL_TIME *ltime, ulonglong fuzzydate);
  int cmp(const uchar *,const uchar *);
  void sort_string(uchar *buff,uint length);
  uint32 pack_length() const { return Type_handler_time::hires_bytes(dec); }
  uint size_of() const { return sizeof(*this); }
};


/**
  TIME(0..6) - MySQL56 version
*/
class Field_timef :public Field_time_with_dec {
  void store_TIME(MYSQL_TIME *ltime);
  int do_save_field_metadata(uchar *metadata_ptr)
  {
    *metadata_ptr= (uchar) decimals();
    return 1;
  }
public:
  Field_timef(uchar *ptr_arg, uchar *null_ptr_arg, uchar null_bit_arg,
             enum utype unireg_check_arg, const LEX_CSTRING *field_name_arg,
             uint dec_arg)
    :Field_time_with_dec(ptr_arg, null_ptr_arg,
                         null_bit_arg, unireg_check_arg, field_name_arg,
                         dec_arg)
  {
    DBUG_ASSERT(dec <= TIME_SECOND_PART_DIGITS);
  }
  const Type_handler *type_handler() const { return &type_handler_time2; }
  enum_field_types binlog_type() const { return MYSQL_TYPE_TIME2; }
  uint32 pack_length() const
  {
    return my_time_binary_length(dec);
  }
  uint row_pack_length() const { return pack_length(); }
  uint pack_length_from_metadata(uint field_metadata)
  {
    DBUG_ENTER("Field_timef::pack_length_from_metadata");
    uint tmp= my_time_binary_length(field_metadata);
    DBUG_RETURN(tmp);
  }
  void sort_string(uchar *to, uint length)
  {
    DBUG_ASSERT(length == Field_timef::pack_length());
    memcpy(to, ptr, length);
  }
  int cmp(const uchar *a_ptr, const uchar *b_ptr)
  {
    return memcmp(a_ptr, b_ptr, pack_length());
  }
  int reset();
  bool get_date(MYSQL_TIME *ltime, ulonglong fuzzydate);
  uint size_of() const { return sizeof(*this); }
};


class Field_datetime :public Field_temporal_with_date {
  void store_TIME(MYSQL_TIME *ltime);
  bool get_TIME(MYSQL_TIME *ltime, const uchar *pos, ulonglong fuzzydate) const;
public:
  Field_datetime(uchar *ptr_arg, uint length_arg, uchar *null_ptr_arg,
                 uchar null_bit_arg, enum utype unireg_check_arg,
                 const LEX_CSTRING *field_name_arg)
    :Field_temporal_with_date(ptr_arg, length_arg, null_ptr_arg, null_bit_arg,
                              unireg_check_arg, field_name_arg)
    {
      if (unireg_check == TIMESTAMP_UN_FIELD ||
          unireg_check == TIMESTAMP_DNUN_FIELD)
        flags|= ON_UPDATE_NOW_FLAG;
    }
  const Type_handler *type_handler() const { return &type_handler_datetime; }
  enum ha_base_keytype key_type() const { return HA_KEYTYPE_ULONGLONG; }
  double val_real(void);
  longlong val_int(void);
  String *val_str(String*,String *);
  bool send_binary(Protocol *protocol);
  int cmp(const uchar *,const uchar *);
  void sort_string(uchar *buff,uint length);
  uint32 pack_length() const { return 8; }
  void sql_type(String &str) const;
  bool get_date(MYSQL_TIME *ltime, ulonglong fuzzydate)
  { return Field_datetime::get_TIME(ltime, ptr, fuzzydate); }
  int set_time();
  int evaluate_update_default_function()
  {
    int res= 0;
    if (has_update_default_function())
      res= set_time();
    return res;
  }
  uchar *pack(uchar* to, const uchar *from,
              uint max_length __attribute__((unused)))
  {
    return pack_int64(to, from);
  }
  const uchar *unpack(uchar* to, const uchar *from, const uchar *from_end,
                      uint param_data __attribute__((unused)))
  {
    return unpack_int64(to, from, from_end);
  }
  Item *get_equal_const_item(THD *thd, const Context &ctx, Item *const_item)
  {
    return get_equal_const_item_datetime(thd, ctx, const_item);
  }
  uint size_of() const { return sizeof(*this); }
};


/**
  Abstract class for:
  - DATETIME(1..6)
  - DATETIME(0..6) - MySQL56 version
*/
class Field_datetime_with_dec :public Field_datetime {
protected:
  uint dec;
public:
  Field_datetime_with_dec(uchar *ptr_arg, uchar *null_ptr_arg,
                          uchar null_bit_arg, enum utype unireg_check_arg,
                          const LEX_CSTRING *field_name_arg, uint dec_arg)
    :Field_datetime(ptr_arg, MAX_DATETIME_WIDTH + dec_arg + MY_TEST(dec_arg),
                    null_ptr_arg, null_bit_arg, unireg_check_arg,
                    field_name_arg), dec(dec_arg)
  {
    DBUG_ASSERT(dec <= TIME_SECOND_PART_DIGITS);
  }
  uint decimals() const { return dec; }
  enum ha_base_keytype key_type() const { return HA_KEYTYPE_BINARY; }
  void make_field(Send_field *field);
  bool send_binary(Protocol *protocol);
  uchar *pack(uchar *to, const uchar *from, uint max_length)
  { return Field::pack(to, from, max_length); }
  const uchar *unpack(uchar* to, const uchar *from, const uchar *from_end,
                      uint param_data)
  { return Field::unpack(to, from, from_end, param_data); }
  void sort_string(uchar *to, uint length)
  {
    DBUG_ASSERT(length == pack_length());
    memcpy(to, ptr, length);
  }
  double val_real(void);
  longlong val_int(void);
  String *val_str(String*,String *);
};


/**
  DATETIME(1..6)
*/
class Field_datetime_hires :public Field_datetime_with_dec {
  void store_TIME(MYSQL_TIME *ltime);
  bool get_TIME(MYSQL_TIME *ltime, const uchar *pos, ulonglong fuzzydate) const;
public:
  Field_datetime_hires(uchar *ptr_arg, uchar *null_ptr_arg,
                       uchar null_bit_arg, enum utype unireg_check_arg,
                       const LEX_CSTRING *field_name_arg, uint dec_arg)
    :Field_datetime_with_dec(ptr_arg, null_ptr_arg, null_bit_arg,
                             unireg_check_arg, field_name_arg, dec_arg)
  {
    DBUG_ASSERT(dec);
  }
  int cmp(const uchar *,const uchar *);
  uint32 pack_length() const { return Type_handler_datetime::hires_bytes(dec); }
  bool get_date(MYSQL_TIME *ltime, ulonglong fuzzydate)
  { return Field_datetime_hires::get_TIME(ltime, ptr, fuzzydate); }
  uint size_of() const { return sizeof(*this); }
};


/**
  DATETIME(0..6) - MySQL56 version
*/
class Field_datetimef :public Field_datetime_with_dec {
  void store_TIME(MYSQL_TIME *ltime);
  bool get_TIME(MYSQL_TIME *ltime, const uchar *pos, ulonglong fuzzydate) const;
  int do_save_field_metadata(uchar *metadata_ptr)
  {
    *metadata_ptr= (uchar) decimals();
    return 1;
  }
public:
  Field_datetimef(uchar *ptr_arg, uchar *null_ptr_arg,
                  uchar null_bit_arg, enum utype unireg_check_arg,
                  const LEX_CSTRING *field_name_arg, uint dec_arg)
    :Field_datetime_with_dec(ptr_arg, null_ptr_arg, null_bit_arg,
                             unireg_check_arg, field_name_arg, dec_arg)
  {}
  const Type_handler *type_handler() const { return &type_handler_datetime2; }
  enum_field_types binlog_type() const { return MYSQL_TYPE_DATETIME2; }
  uint32 pack_length() const
  {
    return my_datetime_binary_length(dec);
  }
  uint row_pack_length() const { return pack_length(); }
  uint pack_length_from_metadata(uint field_metadata)
  {
    DBUG_ENTER("Field_datetimef::pack_length_from_metadata");
    uint tmp= my_datetime_binary_length(field_metadata);
    DBUG_RETURN(tmp);
  }
  int cmp(const uchar *a_ptr, const uchar *b_ptr)
  {
    return memcmp(a_ptr, b_ptr, pack_length());
  }
  int reset();
  bool get_date(MYSQL_TIME *ltime, ulonglong fuzzydate)
  { return Field_datetimef::get_TIME(ltime, ptr, fuzzydate); }
  uint size_of() const { return sizeof(*this); }
};


static inline Field_timestamp *
new_Field_timestamp(MEM_ROOT *root,uchar *ptr, uchar *null_ptr, uchar null_bit,
                    enum Field::utype unireg_check,
                    const LEX_CSTRING *field_name,
                    TABLE_SHARE *share, uint dec)
{
  if (dec==0)
    return new (root)
      Field_timestamp(ptr, MAX_DATETIME_WIDTH, null_ptr,
                      null_bit, unireg_check, field_name, share);
  if (dec >= FLOATING_POINT_DECIMALS)
    dec= MAX_DATETIME_PRECISION;
  return new (root)
    Field_timestamp_hires(ptr, null_ptr, null_bit, unireg_check,
                          field_name, share, dec);
}

static inline Field_time *
new_Field_time(MEM_ROOT *root, uchar *ptr, uchar *null_ptr, uchar null_bit,
               enum Field::utype unireg_check, const LEX_CSTRING *field_name,
               uint dec)
{
  if (dec == 0)
    return new (root)
      Field_time(ptr, MIN_TIME_WIDTH, null_ptr, null_bit, unireg_check,
                 field_name);
  if (dec >= FLOATING_POINT_DECIMALS)
    dec= MAX_DATETIME_PRECISION;
  return new (root)
    Field_time_hires(ptr, null_ptr, null_bit, unireg_check, field_name, dec);
}

static inline Field_datetime *
new_Field_datetime(MEM_ROOT *root, uchar *ptr, uchar *null_ptr, uchar null_bit,
                   enum Field::utype unireg_check,
                   const LEX_CSTRING *field_name, uint dec)
{
  if (dec == 0)
    return new (root)
      Field_datetime(ptr, MAX_DATETIME_WIDTH, null_ptr, null_bit,
                     unireg_check, field_name);
  if (dec >= FLOATING_POINT_DECIMALS)
    dec= MAX_DATETIME_PRECISION;
  return new (root)
    Field_datetime_hires(ptr, null_ptr, null_bit,
                         unireg_check, field_name, dec);
}

class Field_string :public Field_longstr {
  class Warn_filter_string: public Warn_filter
  {
  public:
    Warn_filter_string(const THD *thd, const Field_string *field);
  };
  bool is_var_string() const
  {
    return can_alter_field_type &&
           orig_table &&
           (orig_table->s->db_create_options & HA_OPTION_PACK_RECORD) &&
           field_length >= 4 &&
           orig_table->s->frm_version < FRM_VER_TRUE_VARCHAR;
  }
public:
  bool can_alter_field_type;
  Field_string(uchar *ptr_arg, uint32 len_arg,uchar *null_ptr_arg,
	       uchar null_bit_arg,
	       enum utype unireg_check_arg, const LEX_CSTRING *field_name_arg,
	       const DTCollation &collation)
    :Field_longstr(ptr_arg, len_arg, null_ptr_arg, null_bit_arg,
                   unireg_check_arg, field_name_arg, collation),
     can_alter_field_type(1) {};
  Field_string(uint32 len_arg,bool maybe_null_arg,
               const LEX_CSTRING *field_name_arg,
               const DTCollation &collation)
    :Field_longstr((uchar*) 0, len_arg, maybe_null_arg ? (uchar*) "": 0, 0,
                   NONE, field_name_arg, collation),
     can_alter_field_type(1) {};

  const Type_handler *type_handler() const
  {
    if (is_var_string())
      return &type_handler_var_string;
    return &type_handler_string;
  }
  enum ha_base_keytype key_type() const
    { return binary() ? HA_KEYTYPE_BINARY : HA_KEYTYPE_TEXT; }
  bool zero_pack() const { return 0; }
  Copy_func *get_copy_func(const Field *from) const;
  int reset(void)
  {
    charset()->cset->fill(charset(),(char*) ptr, field_length,
                          (has_charset() ? ' ' : 0));
    return 0;
  }
  int store(const char *to,uint length,CHARSET_INFO *charset);
  int store(longlong nr, bool unsigned_val);
  int store(double nr) { return Field_str::store(nr); } /* QQ: To be deleted */
  double val_real(void);
  longlong val_int(void);
  String *val_str(String*,String *);
  my_decimal *val_decimal(my_decimal *);
  int cmp(const uchar *,const uchar *);
  void sort_string(uchar *buff,uint length);
  void sql_type(String &str) const;
  virtual uchar *pack(uchar *to, const uchar *from,
                      uint max_length);
  virtual const uchar *unpack(uchar* to, const uchar *from,
                              const uchar *from_end,uint param_data);
  uint pack_length_from_metadata(uint field_metadata)
  {
    DBUG_PRINT("debug", ("field_metadata: 0x%04x", field_metadata));
    if (field_metadata == 0)
      return row_pack_length();
    return (((field_metadata >> 4) & 0x300) ^ 0x300) + (field_metadata & 0x00ff);
  }
  bool compatible_field_size(uint field_metadata, Relay_log_info *rli,
                             uint16 mflags, int *order_var);
  uint row_pack_length() const { return field_length; }
  int pack_cmp(const uchar *a,const uchar *b,uint key_length,
               bool insert_or_update);
  int pack_cmp(const uchar *b,uint key_length,bool insert_or_update);
  uint packed_col_length(const uchar *to, uint length);
  uint max_packed_col_length(uint max_length);
  uint size_of() const { return sizeof(*this); }
  bool has_charset(void) const
  { return charset() == &my_charset_bin ? FALSE : TRUE; }
  Field *make_new_field(MEM_ROOT *root, TABLE *new_table, bool keep_type);
  virtual uint get_key_image(uchar *buff,uint length, imagetype type);
private:
  int do_save_field_metadata(uchar *first_byte);
};


class Field_varstring :public Field_longstr {
public:
  uchar *get_data() const
  {
    return ptr + length_bytes;
  }
  uint get_length() const
  {
    return length_bytes == 1 ? (uint) *ptr : uint2korr(ptr);
  }
  /*
    The maximum space available in a Field_varstring, in bytes. See
    length_bytes.
  */
  static const uint MAX_SIZE;
  /* Store number of bytes used to store length (1 or 2) */
  uint32 length_bytes;
  Field_varstring(uchar *ptr_arg,
                  uint32 len_arg, uint length_bytes_arg,
                  uchar *null_ptr_arg, uchar null_bit_arg,
		  enum utype unireg_check_arg, const LEX_CSTRING *field_name_arg,
		  TABLE_SHARE *share, const DTCollation &collation)
    :Field_longstr(ptr_arg, len_arg, null_ptr_arg, null_bit_arg,
                   unireg_check_arg, field_name_arg, collation),
     length_bytes(length_bytes_arg)
  {
    share->varchar_fields++;
  }
  Field_varstring(uint32 len_arg,bool maybe_null_arg,
                  const LEX_CSTRING *field_name_arg,
                  TABLE_SHARE *share, const DTCollation &collation)
    :Field_longstr((uchar*) 0,len_arg, maybe_null_arg ? (uchar*) "": 0, 0,
                   NONE, field_name_arg, collation),
     length_bytes(len_arg < 256 ? 1 :2)
  {
    share->varchar_fields++;
  }

  const Type_handler *type_handler() const { return &type_handler_varchar; }
  enum ha_base_keytype key_type() const;
  uint row_pack_length() const { return field_length; }
  bool zero_pack() const { return 0; }
  int  reset(void) { bzero(ptr,field_length+length_bytes); return 0; }
  uint32 pack_length() const { return (uint32) field_length+length_bytes; }
  uint32 key_length() const { return (uint32) field_length; }
  uint32 sort_length() const
  {
    return (uint32) field_length + (field_charset == &my_charset_bin ?
                                    length_bytes : 0);
  }
  Copy_func *get_copy_func(const Field *from) const;
  bool memcpy_field_possible(const Field *from) const
  {
    return Field_str::memcpy_field_possible(from) &&
           length_bytes == ((Field_varstring*) from)->length_bytes;
  }
  int  store(const char *to,uint length,CHARSET_INFO *charset);
  int  store(longlong nr, bool unsigned_val);
  int  store(double nr) { return Field_str::store(nr); } /* QQ: To be deleted */
  double val_real(void);
  longlong val_int(void);
  String *val_str(String*,String *);
  my_decimal *val_decimal(my_decimal *);
  int cmp_max(const uchar *, const uchar *, uint max_length);
  int cmp(const uchar *a,const uchar *b)
  {
    return cmp_max(a, b, ~0U);
  }
  void sort_string(uchar *buff,uint length);
  uint get_key_image(uchar *buff,uint length, imagetype type);
  void set_key_image(const uchar *buff,uint length);
  void sql_type(String &str) const;
  virtual uchar *pack(uchar *to, const uchar *from, uint max_length);
  virtual const uchar *unpack(uchar* to, const uchar *from,
                              const uchar *from_end, uint param_data);
  int cmp_binary(const uchar *a,const uchar *b, uint32 max_length=~0U);
  int key_cmp(const uchar *,const uchar*);
  int key_cmp(const uchar *str, uint length);
  uint packed_col_length(const uchar *to, uint length);
  uint max_packed_col_length(uint max_length);
  uint32 data_length();
  uint size_of() const { return sizeof(*this); }
  bool has_charset(void) const
  { return charset() == &my_charset_bin ? FALSE : TRUE; }
  Field *make_new_field(MEM_ROOT *root, TABLE *new_table, bool keep_type);
  Field *new_key_field(MEM_ROOT *root, TABLE *new_table,
                       uchar *new_ptr, uint32 length,
                       uchar *new_null_ptr, uint new_null_bit);
  uint is_equal(Create_field *new_field);
  void hash(ulong *nr, ulong *nr2);
  uint length_size() { return length_bytes; }
private:
  int do_save_field_metadata(uchar *first_byte);
};


extern LEX_CSTRING temp_lex_str;

class Field_blob :public Field_longstr {
protected:
  /**
    The number of bytes used to represent the length of the blob.
  */
  uint packlength;
  
  /**
    The 'value'-object is a cache fronting the storage engine.
  */
  String value;
  /**
     Cache for blob values when reading a row with a virtual blob
     field. This is needed to not destroy the old cached value when
     updating the blob with a new value when creating the new row.
  */
  String read_value;

  static void do_copy_blob(Copy_field *copy);
  static void do_conv_blob(Copy_field *copy);
public:
  Field_blob(uchar *ptr_arg, uchar *null_ptr_arg, uchar null_bit_arg,
	     enum utype unireg_check_arg, const LEX_CSTRING *field_name_arg,
	     TABLE_SHARE *share, uint blob_pack_length,
	     const DTCollation &collation);
  Field_blob(uint32 len_arg,bool maybe_null_arg, const LEX_CSTRING *field_name_arg,
             const DTCollation &collation)
    :Field_longstr((uchar*) 0, len_arg, maybe_null_arg ? (uchar*) "": 0, 0,
                   NONE, field_name_arg, collation),
    packlength(4)
  {
    flags|= BLOB_FLAG;
  }
  Field_blob(uint32 len_arg,bool maybe_null_arg,
             const LEX_CSTRING *field_name_arg,
             const DTCollation &collation, bool set_packlength)
    :Field_longstr((uchar*) 0,len_arg, maybe_null_arg ? (uchar*) "": 0, 0,
                   NONE, field_name_arg, collation)
  {
    flags|= BLOB_FLAG;
    packlength= 4;
    if (set_packlength)
    {
      packlength= len_arg <= 255 ? 1 :
                  len_arg <= 65535 ? 2 :
                  len_arg <= 16777215 ? 3 : 4;
    }
  }
  Field_blob(uint32 packlength_arg)
    :Field_longstr((uchar*) 0, 0, (uchar*) "", 0, NONE, &temp_lex_str,
                   system_charset_info),
    packlength(packlength_arg) {}
  const Type_handler *type_handler() const;
  /* Note that the default copy constructor is used, in clone() */
  enum_field_types type() const
  {
    /*
      We cannot return type_handler()->field_type() here.
      Some pieces of the code (e.g. in engines) rely on the fact
      that Field::type(), Field::real_type() and Item_field::field_type()
      return MYSQL_TYPE_BLOB for all blob variants.
      We should eventually fix all such code pieces to expect
      all BLOB type codes.
    */
    return MYSQL_TYPE_BLOB;
  }
  enum_field_types real_type() const
  {
    return MYSQL_TYPE_BLOB;
  }
  enum ha_base_keytype key_type() const
    { return binary() ? HA_KEYTYPE_VARBINARY2 : HA_KEYTYPE_VARTEXT2; }
  Copy_func *get_copy_func(const Field *from) const
  {
    /*
    TODO: MDEV-9331
    if (from->type() == MYSQL_TYPE_BIT)
      return do_field_int;
    */
    if (!(from->flags & BLOB_FLAG) || from->charset() != charset())
      return do_conv_blob;
    if (from->pack_length() != Field_blob::pack_length())
      return do_copy_blob;
    return get_identical_copy_func();
  }
  int  store_field(Field *from)
  {                                             // Be sure the value is stored
    from->val_str(&value);
    if (table->copy_blobs ||
        (!value.is_alloced() && from->is_varchar_and_in_write_set()))
      value.copy();
    return store(value.ptr(), value.length(), from->charset());
  }
  bool memcpy_field_possible(const Field *from) const
  {
    return Field_str::memcpy_field_possible(from) &&
           !table->copy_blobs;
  }
  int  store(const char *to,uint length,CHARSET_INFO *charset);
  int  store(double nr);
  int  store(longlong nr, bool unsigned_val);
  double val_real(void);
  longlong val_int(void);
  String *val_str(String*,String *);
  my_decimal *val_decimal(my_decimal *);
  int cmp_max(const uchar *, const uchar *, uint max_length);
  int cmp(const uchar *a,const uchar *b)
    { return cmp_max(a, b, ~0U); }
  int cmp(const uchar *a, uint32 a_length, const uchar *b, uint32 b_length);
  int cmp_binary(const uchar *a,const uchar *b, uint32 max_length=~0U);
  int key_cmp(const uchar *,const uchar*);
  int key_cmp(const uchar *str, uint length);
  /* Never update the value of min_val for a blob field */
  bool update_min(Field *min_val, bool force_update) { return FALSE; }
  /* Never update the value of max_val for a blob field */
  bool update_max(Field *max_val, bool force_update) { return FALSE; }
  uint32 key_length() const { return 0; }
  void sort_string(uchar *buff,uint length);
  uint32 pack_length() const
  { return (uint32) (packlength + portable_sizeof_char_ptr); }

  /**
     Return the packed length without the pointer size added. 

     This is used to determine the size of the actual data in the row
     buffer.

     @returns The length of the raw data itself without the pointer.
  */
  uint32 pack_length_no_ptr() const
  { return (uint32) (packlength); }
  uint row_pack_length() const { return pack_length_no_ptr(); }
  uint32 sort_length() const;
  uint32 value_length() { return get_length(); }
  virtual uint32 max_data_length() const
  {
    return (uint32) (((ulonglong) 1 << (packlength*8)) -1);
  }
  int reset(void) { bzero(ptr, packlength+sizeof(uchar*)); return 0; }
  void reset_fields() { bzero((uchar*) &value,sizeof(value)); bzero((uchar*) &read_value,sizeof(read_value)); }
  uint32 get_field_buffer_size(void) { return value.alloced_length(); }
  void store_length(uchar *i_ptr, uint i_packlength, uint32 i_number);
  inline void store_length(uint32 number)
  {
    store_length(ptr, packlength, number);
  }
  inline uint32 get_length(uint row_offset= 0) const
  { return get_length(ptr+row_offset, this->packlength); }
  uint32 get_length(const uchar *ptr, uint packlength) const;
  uint32 get_length(const uchar *ptr_arg) const
  { return get_length(ptr_arg, this->packlength); }
  inline uchar *get_ptr() const { return get_ptr(0); }
  inline uchar *get_ptr(my_ptrdiff_t row_offset) const
  {
    uchar *s;
    memcpy(&s, ptr + packlength + row_offset, sizeof(uchar*));
    return s;
  }
  inline void set_ptr(uchar *length, uchar *data)
  {
    memcpy(ptr,length,packlength);
    memcpy(ptr+packlength, &data,sizeof(char*));
  }
  void set_ptr_offset(my_ptrdiff_t ptr_diff, uint32 length, const uchar *data)
  {
    uchar *ptr_ofs= ADD_TO_PTR(ptr,ptr_diff,uchar*);
    store_length(ptr_ofs, packlength, length);
    memcpy(ptr_ofs+packlength, &data, sizeof(char*));
  }
  inline void set_ptr(uint32 length, uchar *data)
  {
    set_ptr_offset(0, length, data);
  }
  int copy_value(Field_blob *from);
  uint get_key_image(uchar *buff,uint length, imagetype type);
  void set_key_image(const uchar *buff,uint length);
  Field *new_key_field(MEM_ROOT *root, TABLE *new_table,
                       uchar *new_ptr, uint32 length,
                       uchar *new_null_ptr, uint new_null_bit);
  void sql_type(String &str) const;
  inline bool copy()
  {
    uchar *tmp= get_ptr();
    if (value.copy((char*) tmp, get_length(), charset()))
    {
      Field_blob::reset();
      return 1;
    }
    tmp=(uchar*) value.ptr();
    memcpy(ptr+packlength, &tmp, sizeof(char*));
    return 0;
  }
  /* store value for the duration of the current read record */
  inline void swap_value_and_read_value()
  {
    read_value.swap(value);
  }
  inline void set_value(uchar *data)
  {
    /* Set value pointer. Lengths are not important */
    value.reset((char*) data, 1, 1, &my_charset_bin);
  }
  virtual uchar *pack(uchar *to, const uchar *from, uint max_length);
  virtual const uchar *unpack(uchar *to, const uchar *from,
                              const uchar *from_end, uint param_data);
  uint packed_col_length(const uchar *col_ptr, uint length);
  uint max_packed_col_length(uint max_length);
  void free()
  {
    value.free();
    read_value.free();
  }
  inline void clear_temporary()
  {
    uchar *tmp= get_ptr();
    if (likely(value.ptr() == (char*) tmp))
      bzero((uchar*) &value, sizeof(value));
    else
    {
      /*
        Currently read_value should never point to tmp, the following code
        is mainly here to make things future proof.
      */
      if (unlikely(read_value.ptr() == (char*) tmp))
        bzero((uchar*) &read_value, sizeof(read_value));
    }
  }
  uint size_of() const { return sizeof(*this); }
  bool has_charset(void) const
  { return charset() == &my_charset_bin ? FALSE : TRUE; }
  uint32 max_display_length();
  uint32 char_length() const;
  uint is_equal(Create_field *new_field);
private:
  int do_save_field_metadata(uchar *first_byte);
};


#ifdef HAVE_SPATIAL
class Field_geom :public Field_blob {
public:
  enum geometry_type geom_type;
  uint srid;
  uint precision;
  enum storage_type { GEOM_STORAGE_WKB= 0, GEOM_STORAGE_BINARY= 1};
  enum storage_type storage;

  Field_geom(uchar *ptr_arg, uchar *null_ptr_arg, uchar null_bit_arg,
	     enum utype unireg_check_arg, const LEX_CSTRING *field_name_arg,
	     TABLE_SHARE *share, uint blob_pack_length,
	     enum geometry_type geom_type_arg, uint field_srid)
     :Field_blob(ptr_arg, null_ptr_arg, null_bit_arg, unireg_check_arg,
                 field_name_arg, share, blob_pack_length, &my_charset_bin)
  { geom_type= geom_type_arg; srid= field_srid; }
  enum ha_base_keytype key_type() const { return HA_KEYTYPE_VARBINARY2; }
  const Type_handler *type_handler() const
  {
    return &type_handler_geometry;
  }
  enum_field_types type() const
  {
    return MYSQL_TYPE_GEOMETRY;
  }
  enum_field_types real_type() const
  {
    return MYSQL_TYPE_GEOMETRY;
  }
  bool can_optimize_range(const Item_bool_func *cond,
                                  const Item *item,
                                  bool is_eq_func) const;
  void sql_type(String &str) const;
  uint is_equal(Create_field *new_field);
  int  store(const char *to, uint length, CHARSET_INFO *charset);
  int  store(double nr);
  int  store(longlong nr, bool unsigned_val);
  int  store_decimal(const my_decimal *);
  uint size_of() const { return sizeof(*this); }
  /**
   Key length is provided only to support hash joins. (compared byte for byte)
   Ex: SELECT .. FROM t1,t2 WHERE t1.field_geom1=t2.field_geom2.

   The comparison is not very relevant, as identical geometry might be
   represented differently, but we need to support it either way.
  */
  uint32 key_length() const { return packlength; }

  /**
    Non-nullable GEOMETRY types cannot have defaults,
    but the underlying blob must still be reset.
   */
  int reset(void) { return Field_blob::reset() || !maybe_null(); }

  geometry_type get_geometry_type() { return geom_type; };
  static geometry_type geometry_type_merge(geometry_type, geometry_type);
  uint get_srid() { return srid; }
};

uint gis_field_options_image(uchar *buff, List<Create_field> &create_fields);
uint gis_field_options_read(const uchar *buf, uint buf_len,
      Field_geom::storage_type *st_type,uint *precision, uint *scale, uint *srid);

#endif /*HAVE_SPATIAL*/


class Field_enum :public Field_str {
  static void do_field_enum(Copy_field *copy_field);
protected:
  uint packlength;
public:
  TYPELIB *typelib;
  Field_enum(uchar *ptr_arg, uint32 len_arg, uchar *null_ptr_arg,
             uchar null_bit_arg,
             enum utype unireg_check_arg, const LEX_CSTRING *field_name_arg,
             uint packlength_arg,
             TYPELIB *typelib_arg,
             const DTCollation &collation)
    :Field_str(ptr_arg, len_arg, null_ptr_arg, null_bit_arg,
	       unireg_check_arg, field_name_arg, collation),
    packlength(packlength_arg),typelib(typelib_arg)
  {
      flags|=ENUM_FLAG;
  }
  Field *make_new_field(MEM_ROOT *root, TABLE *new_table, bool keep_type);
  const Type_handler *type_handler() const { return &type_handler_enum; }
  enum ha_base_keytype key_type() const;
  Copy_func *get_copy_func(const Field *from) const
  {
    if (eq_def(from))
      return get_identical_copy_func();
    if (real_type() == MYSQL_TYPE_ENUM &&
        from->real_type() == MYSQL_TYPE_ENUM)
      return do_field_enum;
    if (from->result_type() == STRING_RESULT)
      return do_field_string;
    return do_field_int;
  }
  int store_field(Field *from)
  {
    if (from->real_type() == MYSQL_TYPE_ENUM && from->val_int() == 0)
    {
      store_type(0);
      return 0;
    }
    return from->save_in_field(this);
  }
  int save_in_field(Field *to)
  {
    if (to->result_type() != STRING_RESULT)
      return to->store(val_int(), 0);
    return save_in_field_str(to);
  }
  bool memcpy_field_possible(const Field *from) const { return false; }
  int  store(const char *to,uint length,CHARSET_INFO *charset);
  int  store(double nr);
  int  store(longlong nr, bool unsigned_val);
  double val_real(void);
  longlong val_int(void);
  String *val_str(String*,String *);
  int cmp(const uchar *,const uchar *);
  void sort_string(uchar *buff,uint length);
  uint32 pack_length() const { return (uint32) packlength; }
  void store_type(ulonglong value);
  void sql_type(String &str) const;
  uint size_of() const { return sizeof(*this); }
  uint pack_length_from_metadata(uint field_metadata)
  { return (field_metadata & 0x00ff); }
  uint row_pack_length() const { return pack_length(); }
  virtual bool zero_pack() const { return 0; }
  bool optimize_range(uint idx, uint part) { return 0; }
  bool eq_def(const Field *field) const;
  bool has_charset(void) const { return TRUE; }
  /* enum and set are sorted as integers */
  CHARSET_INFO *sort_charset(void) const { return &my_charset_bin; }
  uint decimals() const { return 0; }
  TYPELIB *get_typelib() const { return typelib; }

  virtual uchar *pack(uchar *to, const uchar *from, uint max_length);
  virtual const uchar *unpack(uchar *to, const uchar *from,
                              const uchar *from_end, uint param_data);

  bool can_optimize_keypart_ref(const Item_bool_func *cond,
                                const Item *item) const;
  bool can_optimize_group_min_max(const Item_bool_func *cond,
                                  const Item *const_item) const
  {
    /*
      Can't use GROUP_MIN_MAX optimization for ENUM and SET,
      because the values are stored as numbers in index,
      while MIN() and MAX() work as strings.
      It would return the records with min and max enum numeric indexes.
     "Bug#45300 MAX() and ENUM type" should be fixed first.
    */
    return false;
  }
  bool can_optimize_range(const Item_bool_func *cond,
                          const Item *item,
                          bool is_eq_func) const;
private:
  int do_save_field_metadata(uchar *first_byte);
  uint is_equal(Create_field *new_field);
};


class Field_set :public Field_enum {
public:
  Field_set(uchar *ptr_arg, uint32 len_arg, uchar *null_ptr_arg,
	    uchar null_bit_arg,
	    enum utype unireg_check_arg, const LEX_CSTRING *field_name_arg,
	    uint32 packlength_arg,
	    TYPELIB *typelib_arg, const DTCollation &collation)
    :Field_enum(ptr_arg, len_arg, null_ptr_arg, null_bit_arg,
		    unireg_check_arg, field_name_arg,
                packlength_arg,
                typelib_arg, collation),
      empty_set_string("", 0, collation.collation)
    {
      flags=(flags & ~ENUM_FLAG) | SET_FLAG;
    }
  int  store_field(Field *from) { return from->save_in_field(this); }
  int  store(const char *to,uint length,CHARSET_INFO *charset);
  int  store(double nr) { return Field_set::store((longlong) nr, FALSE); }
  int  store(longlong nr, bool unsigned_val);

  virtual bool zero_pack() const { return 1; }
  String *val_str(String*,String *);
  void sql_type(String &str) const;
  uint size_of() const { return sizeof(*this); }
  const Type_handler *type_handler() const { return &type_handler_set; }
  bool has_charset(void) const { return TRUE; }
private:
  const String empty_set_string;
};


/*
  Note:
    To use Field_bit::cmp_binary() you need to copy the bits stored in
    the beginning of the record (the NULL bytes) to each memory you
    want to compare (where the arguments point).

    This is the reason:
    - Field_bit::cmp_binary() is only implemented in the base class
      (Field::cmp_binary()).
    - Field::cmp_binary() currenly use pack_length() to calculate how
      long the data is.
    - pack_length() includes size of the bits stored in the NULL bytes
      of the record.
*/
class Field_bit :public Field {
public:
  uchar *bit_ptr;     // position in record where 'uneven' bits store
  uchar bit_ofs;      // offset to 'uneven' high bits
  uint bit_len;       // number of 'uneven' high bits
  uint bytes_in_rec;
  Field_bit(uchar *ptr_arg, uint32 len_arg, uchar *null_ptr_arg,
            uchar null_bit_arg, uchar *bit_ptr_arg, uchar bit_ofs_arg,
            enum utype unireg_check_arg, const LEX_CSTRING *field_name_arg);
  const Type_handler *type_handler() const { return &type_handler_bit; }
  enum ha_base_keytype key_type() const { return HA_KEYTYPE_BIT; }
  uint32 key_length() const { return (uint32) (field_length + 7) / 8; }
  uint32 max_data_length() const { return (field_length + 7) / 8; }
  uint32 max_display_length() { return field_length; }
  uint size_of() const { return sizeof(*this); }
  int reset(void) { 
    bzero(ptr, bytes_in_rec); 
    if (bit_ptr && (bit_len > 0))  // reset odd bits among null bits
      clr_rec_bits(bit_ptr, bit_ofs, bit_len);
    return 0; 
  }
  Copy_func *get_copy_func(const Field *from) const
  {
    return do_field_int;
  }
  int save_in_field(Field *to) { return to->store(val_int(), true); }
  bool memcpy_field_possible(const Field *from) const { return false; }
  int store(const char *to, uint length, CHARSET_INFO *charset);
  int store(double nr);
  int store(longlong nr, bool unsigned_val);
  int store_decimal(const my_decimal *);
  double val_real(void);
  longlong val_int(void);
  String *val_str(String*, String *);
  virtual bool str_needs_quotes() { return TRUE; }
  my_decimal *val_decimal(my_decimal *);
  bool val_bool() { return val_int() != 0; }
  int cmp(const uchar *a, const uchar *b)
  {
    DBUG_ASSERT(ptr == a || ptr == b);
    if (ptr == a)
      return Field_bit::key_cmp(b, bytes_in_rec + MY_TEST(bit_len));
    else
      return Field_bit::key_cmp(a, bytes_in_rec + MY_TEST(bit_len)) * -1;
  }
  int cmp_binary_offset(uint row_offset)
  { return cmp_offset(row_offset); }
  int cmp_max(const uchar *a, const uchar *b, uint max_length);
  int key_cmp(const uchar *a, const uchar *b)
  { return cmp_binary((uchar *) a, (uchar *) b); }
  int key_cmp(const uchar *str, uint length);
  int cmp_offset(uint row_offset);
  bool update_min(Field *min_val, bool force_update)
  { 
    longlong val= val_int();
    bool update_fl= force_update || val < min_val->val_int();
    if (update_fl)
    {
      min_val->set_notnull();
      min_val->store(val, FALSE);
    }
    return update_fl;
  }
  bool update_max(Field *max_val, bool force_update)
  { 
    longlong val= val_int();
    bool update_fl= force_update || val > max_val->val_int();
    if (update_fl)
    {
      max_val->set_notnull();
      max_val->store(val, FALSE);
    }
    return update_fl;
  }
  void store_field_value(uchar *val, uint len)
  {
    store(*((longlong *)val), TRUE);
  }
  double pos_in_interval(Field *min, Field *max)
  {
    return pos_in_interval_val_real(min, max);
  }
  void get_image(uchar *buff, uint length, CHARSET_INFO *cs)
  { get_key_image(buff, length, itRAW); }   
  void set_image(const uchar *buff,uint length, CHARSET_INFO *cs)
  { Field_bit::store((char *) buff, length, cs); }
  uint get_key_image(uchar *buff, uint length, imagetype type);
  void set_key_image(const uchar *buff, uint length)
  { Field_bit::store((char*) buff, length, &my_charset_bin); }
  void sort_string(uchar *buff, uint length)
  { get_key_image(buff, length, itRAW); }
  uint32 pack_length() const { return (uint32) (field_length + 7) / 8; }
  uint32 pack_length_in_rec() const { return bytes_in_rec; }
  uint pack_length_from_metadata(uint field_metadata);
  uint row_pack_length() const
  { return (bytes_in_rec + ((bit_len > 0) ? 1 : 0)); }
  bool compatible_field_size(uint metadata, Relay_log_info *rli,
                             uint16 mflags, int *order_var);
  void sql_type(String &str) const;
  virtual uchar *pack(uchar *to, const uchar *from, uint max_length);
  virtual const uchar *unpack(uchar *to, const uchar *from,
                              const uchar *from_end, uint param_data);
  virtual void set_default();

  Field *new_key_field(MEM_ROOT *root, TABLE *new_table,
                       uchar *new_ptr, uint32 length,
                       uchar *new_null_ptr, uint new_null_bit);
  void set_bit_ptr(uchar *bit_ptr_arg, uchar bit_ofs_arg)
  {
    bit_ptr= bit_ptr_arg;
    bit_ofs= bit_ofs_arg;
  }
  bool eq(Field *field)
  {
    return (Field::eq(field) &&
            bit_ptr == ((Field_bit *)field)->bit_ptr &&
            bit_ofs == ((Field_bit *)field)->bit_ofs);
  }
  uint is_equal(Create_field *new_field);
  void move_field_offset(my_ptrdiff_t ptr_diff)
  {
    Field::move_field_offset(ptr_diff);
    bit_ptr= ADD_TO_PTR(bit_ptr, ptr_diff, uchar*);
  }
  void hash(ulong *nr, ulong *nr2);

private:
  virtual size_t do_last_null_byte() const;
  int do_save_field_metadata(uchar *first_byte);
};


/**
  BIT field represented as chars for non-MyISAM tables.

  @todo The inheritance relationship is backwards since Field_bit is
  an extended version of Field_bit_as_char and not the other way
  around. Hence, we should refactor it to fix the hierarchy order.
 */
class Field_bit_as_char: public Field_bit {
public:
  Field_bit_as_char(uchar *ptr_arg, uint32 len_arg, uchar *null_ptr_arg,
                    uchar null_bit_arg,
                    enum utype unireg_check_arg, const LEX_CSTRING *field_name_arg);
  enum ha_base_keytype key_type() const { return HA_KEYTYPE_BINARY; }
  uint size_of() const { return sizeof(*this); }
  int store(const char *to, uint length, CHARSET_INFO *charset);
  int store(double nr) { return Field_bit::store(nr); }
  int store(longlong nr, bool unsigned_val)
  { return Field_bit::store(nr, unsigned_val); }
  void sql_type(String &str) const;
};


extern const LEX_CSTRING null_clex_str;

Field *make_field(TABLE_SHARE *share, MEM_ROOT *mem_root,
                  uchar *ptr, uint32 field_length,
                  uchar *null_pos, uchar null_bit,
                  uint pack_flag, const Type_handler *handler,
                  CHARSET_INFO *cs,
                  Field::geometry_type geom_type, uint srid,
                  Field::utype unireg_check,
                  TYPELIB *interval, const LEX_CSTRING *field_name);

/*
  Create field class for CREATE TABLE
*/
class Column_definition: public Sql_alloc,
                         public Type_handler_hybrid_field_type
{
  /**
    Create "interval" from "interval_list".
    @param mem_root                   - memory root to create the TYPELIB
                                        instance and its values on
    @param reuse_interval_list_values - determines if TYPELIB can reuse strings
                                        from interval_list, or should always
                                        allocate a copy on mem_root, even if
                                        character set conversion is not needed
    @retval false on success
    @retval true  on error (bad values, or EOM)
  */
  bool create_interval_from_interval_list(MEM_ROOT *mem_root,
                                          bool reuse_interval_list_values);

  /*
    Calculate TYPELIB (set or enum) max and total lengths

    @param  cs            charset+collation pair of the interval
    @param  max_length    length of the longest item
    @param  tot_length    sum of the item lengths

    After this method call:
    - ENUM uses max_length
    - SET uses tot_length.
  */
  void calculate_interval_lengths(uint32 *max_length, uint32 *tot_length)
  {
    const char **pos;
    uint *len;
    *max_length= *tot_length= 0;
    for (pos= interval->type_names, len= interval->type_lengths;
         *pos ; pos++, len++)
    {
      size_t length= charset->cset->numchars(charset, *pos, *pos + *len);
      DBUG_ASSERT(length < UINT_MAX32);
      *tot_length+= (uint) length;
      set_if_bigger(*max_length, (uint32)length);
    }
  }
  bool prepare_stage1_check_typelib_default();
  bool prepare_stage1_convert_default(THD *, MEM_ROOT *, CHARSET_INFO *to);
  const Type_handler *field_type() const; // Prevent using this
public:
  LEX_CSTRING field_name;
  LEX_CSTRING comment;			// Comment for field
  Item *on_update;		        // ON UPDATE NOW()
  /*
    At various stages in execution this can be length of field in bytes or
    max number of characters. 
  */
  ulonglong length;
  /*
    The value of `length' as set by parser: is the number of characters
    for most of the types, or of bytes for BLOBs or numeric types.
  */
  uint32 char_length;
  uint  decimals, flags, pack_length, key_length;
  Field::utype unireg_check;
  TYPELIB *interval;			// Which interval to use
  List<String> interval_list;
  CHARSET_INFO *charset;
  uint32 srid;
  Field::geometry_type geom_type;
  engine_option_value *option_list;

  uint pack_flag;

  /*
    This is additinal data provided for any computed(virtual) field.
    In particular it includes a pointer to the item by  which this field
    can be computed from other fields.
  */
  Virtual_column_info
    *vcol_info,                      // Virtual field
    *default_value,                  // Default value
    *check_constraint;               // Check constraint

  Column_definition()
   :Type_handler_hybrid_field_type(&type_handler_null),
    comment(null_clex_str),
    on_update(NULL), length(0), decimals(0),
    flags(0), pack_length(0), key_length(0), unireg_check(Field::NONE),
    interval(0), charset(&my_charset_bin),
    srid(0), geom_type(Field::GEOM_GEOMETRY),
    option_list(NULL), pack_flag(0),
    vcol_info(0), default_value(0), check_constraint(0)
  {
    interval_list.empty();
  }
  Column_definition(THD *thd, Field *field, Field *orig_field);
  void set_attributes(const Lex_field_type_st &type, CHARSET_INFO *cs);
  void create_length_to_internal_length_null()
  {
    DBUG_ASSERT(length == 0);
    key_length= pack_length= 0;
  }
  void create_length_to_internal_length_simple()
  {
    key_length= pack_length= type_handler()->calc_pack_length(length);
  }
  void create_length_to_internal_length_string()
  {
    length*= charset->mbmaxlen;
    key_length= length;
    pack_length= type_handler()->calc_pack_length(length);
  }
  void create_length_to_internal_length_typelib()
  {
    /* Pack_length already calculated in sql_parse.cc */
    length*= charset->mbmaxlen;
    key_length= pack_length;
  }
  void create_length_to_internal_length_bit();
  void create_length_to_internal_length_newdecimal();

  /**
    Prepare a SET/ENUM field.
    Create "interval" from "interval_list" if needed, and adjust "length".
    @param mem_root                   - Memory root to allocate TYPELIB and
                                        its values on
    @param reuse_interval_list_values - determines if TYPELIB can reuse value
                                        buffers from interval_list, or should
                                        always allocate a copy on mem_root,
                                        even if character set conversion
                                        is not needed
  */
  bool prepare_interval_field(MEM_ROOT *mem_root,
                              bool reuse_interval_list_values);

  void prepare_interval_field_calc_length()
  {
    uint32 field_length, dummy;
    if (real_field_type() == MYSQL_TYPE_SET)
    {
      calculate_interval_lengths(&dummy, &field_length);
      length= field_length + (interval->count - 1);
    }
    else /* MYSQL_TYPE_ENUM */
    {
      calculate_interval_lengths(&field_length, &dummy);
      length= field_length;
    }
    set_if_smaller(length, MAX_FIELD_WIDTH - 1);
  }

  bool prepare_blob_field(THD *thd);

  bool sp_prepare_create_field(THD *thd, MEM_ROOT *mem_root);

  bool prepare_stage1(THD *thd, MEM_ROOT *mem_root,
                      handler *file, ulonglong table_flags);
  bool prepare_stage1_typelib(THD *thd, MEM_ROOT *mem_root,
                              handler *file, ulonglong table_flags);
  bool prepare_stage1_string(THD *thd, MEM_ROOT *mem_root,
                             handler *file, ulonglong table_flags);
  bool prepare_stage1_bit(THD *thd, MEM_ROOT *mem_root,
                          handler *file, ulonglong table_flags);

  void redefine_stage1_common(const Column_definition *dup_field,
                              const handler *file,
                              const Schema_specification_st *schema);
  bool redefine_stage1(const Column_definition *dup_field, const handler *file,
                       const Schema_specification_st *schema)
  {
    const Type_handler *handler= dup_field->type_handler();
    return handler->Column_definition_redefine_stage1(this, dup_field,
                                                      file, schema);
  }
  bool prepare_stage2(handler *handler, ulonglong table_flags);
  bool prepare_stage2_blob(handler *handler,
                           ulonglong table_flags, uint field_flags);
  bool prepare_stage2_varchar(ulonglong table_flags);
  bool prepare_stage2_typelib(const char *type_name, uint field_flags,
                              uint *dup_val_count);
  uint pack_flag_numeric(uint dec) const;
  uint sign_length() const { return flags & UNSIGNED_FLAG ? 0 : 1; }
  bool check_length(uint mysql_errno, uint max_allowed_length) const;
  bool fix_attributes_real(uint default_length);
  bool fix_attributes_int(uint default_length);
  bool fix_attributes_decimal();
  bool fix_attributes_temporal_with_time(uint int_part_length);
  bool fix_attributes_bit();

  bool check(THD *thd);

  bool stored_in_db() const { return !vcol_info || vcol_info->stored_in_db; }

  ha_storage_media field_storage_type() const
  {
    return (ha_storage_media)
      ((flags >> FIELD_FLAGS_STORAGE_MEDIA) & 3);
  }

  column_format_type column_format() const
  {
    return (column_format_type)
      ((flags >> FIELD_FLAGS_COLUMN_FORMAT) & 3);
  }

  bool has_default_function() const
  {
    return unireg_check != Field::NONE;
  }

  Field *make_field(TABLE_SHARE *share, MEM_ROOT *mem_root,
                    uchar *ptr, uchar *null_pos, uchar null_bit,
                    const LEX_CSTRING *field_name_arg) const
  {
    return ::make_field(share, mem_root, ptr,
                        (uint32)length, null_pos, null_bit,
                        pack_flag, type_handler(), charset,
                        geom_type, srid, unireg_check, interval,
                        field_name_arg);
  }
  Field *make_field(TABLE_SHARE *share, MEM_ROOT *mem_root,
                    const LEX_CSTRING *field_name_arg) const
  {
    return make_field(share, mem_root, (uchar *) 0, (uchar *) "", 0,
                      field_name_arg);
  }
  /* Return true if default is an expression that must be saved explicitely */
  bool has_default_expression();

  bool has_default_now_unireg_check() const
  {
    return unireg_check == Field::TIMESTAMP_DN_FIELD
        || unireg_check == Field::TIMESTAMP_DNUN_FIELD;
  }

  // Replace the entire value by another definition
  void set_column_definition(const Column_definition *def)
  {
    *this= *def;
  }
};


/**
  List of ROW element definitions, e.g.:
    DECLARE a ROW(a INT,b VARCHAR(10))
*/
class Row_definition_list: public List<class Spvar_definition>
{
public:
  inline bool eq_name(const Spvar_definition *def, const LEX_CSTRING *name) const;
  /**
    Find a ROW field by name.
    @param [IN]  name   - the name
    @param [OUT] offset - if the ROW field found, its offset it returned here
    @retval NULL        - the ROW field was not found
    @retval !NULL       - the pointer to the found ROW field
  */
  Spvar_definition *find_row_field_by_name(const LEX_CSTRING *name, uint *offset) const
  {
    // Cast-off the "const" qualifier
    List_iterator<Spvar_definition> it(*((List<Spvar_definition>*)this));
    Spvar_definition *def;
    for (*offset= 0; (def= it++); (*offset)++)
    {
      if (eq_name(def, name))
        return def;
    }
    return 0;
  }
  bool adjust_formal_params_to_actual_params(THD *thd, List<Item> *args);
  bool adjust_formal_params_to_actual_params(THD *thd,
                                             Item **args, uint arg_count);
  bool resolve_type_refs(THD *);
};


/**
  This class is used during a stored routine or a trigger execution,
  at sp_rcontext::create() time.
  Currently it can represent:
  - variables with explicit data types:   DECLARE a INT;
  - variables with data type references:  DECLARE a t1.a%TYPE;
  - ROW type variables

  Notes:
  - Scalar variables have m_field_definitions==NULL.
  - ROW variables are defined as having MYSQL_TYPE_NULL,
    with a non-empty m_field_definitions.

  Data type references to other object types will be added soon, e.g.:
  - DECLARE a table_name%ROWTYPE;
  - DECLARE a cursor_name%ROWTYPE;
  - DECLARE a record_name%TYPE;
  - DECLARE a variable_name%TYPE;
*/
class Spvar_definition: public Column_definition
{
  class Qualified_column_ident *m_column_type_ref; // for %TYPE
  class Table_ident *m_table_rowtype_ref;          // for table%ROWTYPE
  bool m_cursor_rowtype_ref;                       // for cursor%ROWTYPE
  Row_definition_list *m_row_field_definitions;    // for ROW
public:
  Spvar_definition()
   :m_column_type_ref(NULL),
    m_table_rowtype_ref(NULL),
    m_cursor_rowtype_ref(false),
    m_row_field_definitions(NULL)
  { }
  Spvar_definition(THD *thd, Field *field)
   :Column_definition(thd, field, NULL),
    m_column_type_ref(NULL),
    m_table_rowtype_ref(NULL),
    m_cursor_rowtype_ref(false),
    m_row_field_definitions(NULL)
  { }
  const Type_handler *type_handler() const
  {
    return is_row() || is_table_rowtype_ref() || is_cursor_rowtype_ref() ?
           &type_handler_row :
           Type_handler_hybrid_field_type::type_handler();
  }
  bool is_column_type_ref() const { return m_column_type_ref != 0; }
  bool is_table_rowtype_ref() const { return m_table_rowtype_ref != 0; }
  bool is_cursor_rowtype_ref() const { return m_cursor_rowtype_ref; }
  class Qualified_column_ident *column_type_ref() const
  {
    return m_column_type_ref;
  }
  void set_column_type_ref(class Qualified_column_ident *ref)
  {
    m_column_type_ref= ref;
  }

  class Table_ident *table_rowtype_ref() const
  {
    return m_table_rowtype_ref;
  }
  void set_table_rowtype_ref(class Table_ident *ref)
  {
    m_table_rowtype_ref= ref;
  }
  void set_cursor_rowtype_ref(bool ref)
  {
    m_cursor_rowtype_ref= ref;
  }

  /*
    Find a ROW field by name.
    See Row_field_list::find_row_field_by_name() for details.
  */
  Spvar_definition *find_row_field_by_name(const LEX_CSTRING *name, uint *offset) const
  {
    DBUG_ASSERT(m_row_field_definitions);
    return m_row_field_definitions->find_row_field_by_name(name, offset);
  }
  uint is_row() const
  {
    return m_row_field_definitions != NULL;
  }
  // Check if "this" defines a ROW variable with n elements
  uint is_row(uint n) const
  {
    return m_row_field_definitions != NULL &&
           m_row_field_definitions->elements == n;
  }
  Row_definition_list *row_field_definitions() const
  {
    return m_row_field_definitions;
  }
  void set_row_field_definitions(Row_definition_list *list)
  {
    m_row_field_definitions= list;
  }

};


inline bool Row_definition_list::eq_name(const Spvar_definition *def,
                                         const LEX_CSTRING *name) const
{
  return def->field_name.length == name->length && my_strcasecmp(system_charset_info, def->field_name.str, name->str) == 0;
}


class Create_field :public Column_definition
{
public:
  LEX_CSTRING change;			// If done with alter table
  LEX_CSTRING after;			// Put column after this one
  Field *field;				// For alter table
  TYPELIB *save_interval;               // Temporary copy for the above
                                        // Used only for UCS2 intervals

  /** structure with parsed options (for comparing fields in ALTER TABLE) */
  ha_field_option_struct *option_struct;
  uint	offset;
  uint8 interval_id;                    // For rea_create_table
  bool create_if_not_exists;            // Used in ALTER TABLE IF NOT EXISTS

  Create_field():
    Column_definition(),
    field(0), option_struct(NULL),
    create_if_not_exists(false)
  {
    change= after= null_clex_str;
  }
  Create_field(THD *thd, Field *old_field, Field *orig_field):
    Column_definition(thd, old_field, orig_field),
    change(old_field->field_name),
    field(old_field), option_struct(old_field->option_struct),
    create_if_not_exists(false)
  {
    after= null_clex_str;
  }
  /* Used to make a clone of this object for ALTER/CREATE TABLE */
  Create_field *clone(MEM_ROOT *mem_root) const;
};


/*
  A class for sending info to the client
*/

class Send_field :public Sql_alloc {
 public:
  const char *db_name;
  const char *table_name,*org_table_name;
  LEX_CSTRING col_name, org_col_name;
  ulong length;
  uint flags, decimals;
  enum_field_types type;
  Send_field() {}
};


/*
  A class for quick copying data to fields
*/

class Copy_field :public Sql_alloc {
public:
  uchar *from_ptr,*to_ptr;
  uchar *from_null_ptr,*to_null_ptr;
  bool *null_row;
  uint	from_bit,to_bit;
  /**
    Number of bytes in the fields pointed to by 'from_ptr' and
    'to_ptr'. Usually this is the number of bytes that are copied from
    'from_ptr' to 'to_ptr'.

    For variable-length fields (VARCHAR), the first byte(s) describe
    the actual length of the text. For VARCHARs with length 
       < 256 there is 1 length byte 
       >= 256 there is 2 length bytes
    Thus, if from_field is VARCHAR(10), from_length (and in most cases
    to_length) is 11. For VARCHAR(1024), the length is 1026. @see
    Field_varstring::length_bytes

    Note that for VARCHARs, do_copy() will be do_varstring*() which
    only copies the length-bytes (1 or 2) + the actual length of the
    text instead of from/to_length bytes.
  */
  uint from_length,to_length;
  Field *from_field,*to_field;
  String tmp;					// For items

  Copy_field() {}
  ~Copy_field() {}
  void set(Field *to,Field *from,bool save);	// Field to field 
  void set(uchar *to,Field *from);		// Field to string
  void (*do_copy)(Copy_field *);
  void (*do_copy2)(Copy_field *);		// Used to handle null values
};


uint pack_length_to_packflag(uint type);
enum_field_types get_blob_type_from_length(ulong length);
int set_field_to_null(Field *field);
int set_field_to_null_with_conversions(Field *field, bool no_conversions);
int convert_null_to_field_value_or_error(Field *field);
bool check_expression(Virtual_column_info *vcol, LEX_CSTRING *name,
                      enum_vcol_info_type type);

/*
  The following are for the interface with the .frm file
*/

#define FIELDFLAG_DECIMAL		1U
#define FIELDFLAG_BINARY		1U	// Shares same flag
#define FIELDFLAG_NUMBER		2U
#define FIELDFLAG_ZEROFILL		4U
#define FIELDFLAG_PACK			120U	// Bits used for packing
#define FIELDFLAG_INTERVAL		256U    // mangled with decimals!
#define FIELDFLAG_BITFIELD		512U	// mangled with decimals!
#define FIELDFLAG_BLOB			1024U	// mangled with decimals!
#define FIELDFLAG_GEOM			2048U   // mangled with decimals!

#define FIELDFLAG_TREAT_BIT_AS_CHAR     4096U   /* use Field_bit_as_char */
#define FIELDFLAG_LONG_DECIMAL          8192U
#define FIELDFLAG_NO_DEFAULT		16384U  /* sql */
#define FIELDFLAG_MAYBE_NULL		32768U	// sql
#define FIELDFLAG_HEX_ESCAPE		0x10000U
#define FIELDFLAG_PACK_SHIFT		3
#define FIELDFLAG_DEC_SHIFT		8
#define FIELDFLAG_MAX_DEC               63U

#define MTYP_TYPENR(type) (type & 127U)	/* Remove bits from type */

#define f_is_dec(x)		((x) & FIELDFLAG_DECIMAL)
#define f_is_num(x)		((x) & FIELDFLAG_NUMBER)
#define f_is_zerofill(x)	((x) & FIELDFLAG_ZEROFILL)
#define f_is_packed(x)		((x) & FIELDFLAG_PACK)
#define f_packtype(x)		(((x) >> FIELDFLAG_PACK_SHIFT) & 15)
#define f_decimals(x)		((uint8) (((x) >> FIELDFLAG_DEC_SHIFT) & FIELDFLAG_MAX_DEC))
#define f_is_alpha(x)		(!f_is_num(x))
#define f_is_binary(x)          ((x) & FIELDFLAG_BINARY) // 4.0- compatibility
#define f_is_enum(x)            (((x) & (FIELDFLAG_INTERVAL | FIELDFLAG_NUMBER)) == FIELDFLAG_INTERVAL)
#define f_is_bitfield(x)        (((x) & (FIELDFLAG_BITFIELD | FIELDFLAG_NUMBER)) == FIELDFLAG_BITFIELD)
#define f_is_blob(x)		(((x) & (FIELDFLAG_BLOB | FIELDFLAG_NUMBER)) == FIELDFLAG_BLOB)
#define f_is_geom(x)		(((x) & (FIELDFLAG_GEOM | FIELDFLAG_NUMBER)) == FIELDFLAG_GEOM)
#define f_settype(x)		(((uint) (x)) << FIELDFLAG_PACK_SHIFT)
#define f_maybe_null(x)		((x) & FIELDFLAG_MAYBE_NULL)
#define f_no_default(x)		((x) & FIELDFLAG_NO_DEFAULT)
#define f_bit_as_char(x)        ((x) & FIELDFLAG_TREAT_BIT_AS_CHAR)
#define f_is_hex_escape(x)      ((x) & FIELDFLAG_HEX_ESCAPE)

#endif /* FIELD_INCLUDED */<|MERGE_RESOLUTION|>--- conflicted
+++ resolved
@@ -212,12 +212,8 @@
                              CHARSET_INFO *cs, const char *str, size_t length,
                              my_decimal *buf)
     {
-<<<<<<< HEAD
       DBUG_ASSERT(length < UINT_MAX32);
       m_error= str2my_decimal(mask, str, (uint) length, cs,
-=======
-      m_error= str2my_decimal(mask, str,(uint) length, cs,
->>>>>>> 387bdf07
                               buf, (const char **) &m_end_of_num);
       // E_DEC_TRUNCATED means a very minor truncation: '1e-100' -> 0
       m_edom= m_error && m_error != E_DEC_TRUNCATED;
@@ -825,7 +821,6 @@
   int store(const char *to, uint length, CHARSET_INFO *cs,
             enum_check_fields check_level);
   int store(const LEX_STRING *ls, CHARSET_INFO *cs)
-<<<<<<< HEAD
   {
     DBUG_ASSERT(ls->length < UINT_MAX32);
     return store(ls->str, (uint) ls->length, cs);
@@ -840,9 +835,6 @@
     DBUG_ASSERT(ls.length < UINT_MAX32);
     return store(ls.str, (uint) ls.length, cs);
   }
-=======
-  { return store(ls->str, (uint32) ls->length, cs); }
->>>>>>> 387bdf07
   virtual double val_real(void)=0;
   virtual longlong val_int(void)=0;
   virtual bool val_bool(void)= 0;
@@ -3937,13 +3929,14 @@
   }
   void create_length_to_internal_length_simple()
   {
-    key_length= pack_length= type_handler()->calc_pack_length(length);
+    key_length= pack_length= type_handler()->calc_pack_length((uint32) length);
   }
   void create_length_to_internal_length_string()
   {
     length*= charset->mbmaxlen;
-    key_length= length;
-    pack_length= type_handler()->calc_pack_length(length);
+    DBUG_ASSERT(length <= UINT_MAX32);
+    key_length= (uint) length;
+    pack_length= type_handler()->calc_pack_length((uint32) length);
   }
   void create_length_to_internal_length_typelib()
   {
