/* Copyright (c) 2000, 2019, Oracle and/or its affiliates.
   Copyright (c) 2010, 2022, MariaDB Corporation.

   This program is free software; you can redistribute it and/or modify
   it under the terms of the GNU General Public License as published by
   the Free Software Foundation; version 2 of the License.

   This program is distributed in the hope that it will be useful,
   but WITHOUT ANY WARRANTY; without even the implied warranty of
   MERCHANTABILITY or FITNESS FOR A PARTICULAR PURPOSE.  See the
   GNU General Public License for more details.

   You should have received a copy of the GNU General Public License
   along with this program; if not, write to the Free Software
   Foundation, Inc., 51 Franklin St, Fifth Floor, Boston, MA 02110-1335  USA */

/**
  @defgroup Semantic_Analysis Semantic Analysis
*/

#ifndef SQL_LEX_INCLUDED
#define SQL_LEX_INCLUDED

#include "violite.h"                            /* SSL_type */
#include "sql_trigger.h"
#include "thr_lock.h"                  /* thr_lock_type, TL_UNLOCK */
#include "mem_root_array.h"
#include "grant.h"
#include "sql_cmd.h"
#include "sql_alter.h"                // Alter_info
#include "sql_window.h"
#include "sql_trigger.h"
#include "sp.h"                       // enum enum_sp_type
#include "sql_tvc.h"
#include "item.h"
#include "sql_limit.h"                // Select_limit_counters
#include "json_table.h"               // Json_table_column
#include "sql_schema.h"
#include "table.h"
#include "sql_class.h"                // enum enum_column_usage
#include "select_handler.h"

/* Used for flags of nesting constructs */
#define SELECT_NESTING_MAP_SIZE 64
typedef Bitmap<SELECT_NESTING_MAP_SIZE> nesting_map;

/* YACC and LEX Definitions */


/**
  A string with metadata. Usually points to a string in the client
  character set, but unlike Lex_ident_cli_st (see below) it does not
  necessarily point to a query fragment. It can also point to memory
  of other kinds (e.g. an additional THD allocated memory buffer
  not overlapping with the current query text).

  We'll add more flags here eventually, to know if the string has, e.g.:
  - multi-byte characters
  - bad byte sequences
  - backslash escapes:   'a\nb'
  and reuse the original query fragments instead of making the string
  copy too early, in Lex_input_stream::get_text().
  This will allow to avoid unnecessary copying, as well as
  create more optimal Item types in sql_yacc.yy
*/
struct Lex_string_with_metadata_st: public LEX_CSTRING
{
private:
  bool m_is_8bit; // True if the string has 8bit characters
  char m_quote;   // Quote character, or 0 if not quoted
public:
  void set_8bit(bool is_8bit) { m_is_8bit= is_8bit; }
  void set_metadata(bool is_8bit, char quote)
  {
    m_is_8bit= is_8bit;
    m_quote= quote;
  }
  void set(const char *s, size_t len, bool is_8bit, char quote)
  {
    str= s;
    length= len;
    set_metadata(is_8bit, quote);
  }
  void set(const LEX_CSTRING *s, bool is_8bit, char quote)
  {
    ((LEX_CSTRING &)*this)= *s;
    set_metadata(is_8bit, quote);
  }
  bool is_8bit() const { return m_is_8bit; }
  bool is_quoted() const { return m_quote != '\0'; }
  char quote() const { return m_quote; }
  // Get string repertoire by the 8-bit flag and the character set
  my_repertoire_t repertoire(CHARSET_INFO *cs) const
  {
    return !m_is_8bit && my_charset_is_ascii_based(cs) ?
           MY_REPERTOIRE_ASCII : MY_REPERTOIRE_UNICODE30;
  }
  // Get string repertoire by the 8-bit flag, for ASCII-based character sets
  my_repertoire_t repertoire() const
  {
    return !m_is_8bit ? MY_REPERTOIRE_ASCII : MY_REPERTOIRE_UNICODE30;
  }
};


/*
  Used to store identifiers in the client character set.
  Points to a query fragment.
*/
struct Lex_ident_cli_st: public Lex_string_with_metadata_st
{
public:
  void set_keyword(const char *s, size_t len)
  {
    set(s, len, false, '\0');
  }
  void set_ident(const char *s, size_t len, bool is_8bit)
  {
    set(s, len, is_8bit, '\0');
  }
  void set_ident_quoted(const char *s, size_t len, bool is_8bit, char quote)
  {
    set(s, len, is_8bit, quote);
  }
  void set_unquoted(const LEX_CSTRING *s, bool is_8bit)
  {
    set(s, is_8bit, '\0');
  }
  const char *pos() const { return str - is_quoted(); }
  const char *end() const { return str + length + is_quoted(); }
};


class Lex_ident_cli: public Lex_ident_cli_st
{
public:
  Lex_ident_cli(const LEX_CSTRING *s, bool is_8bit)
  {
    set_unquoted(s, is_8bit);
  }
  Lex_ident_cli(const char *s, size_t len)
  {
    set_ident(s, len, false);
  }
};


struct Lex_ident_sys_st: public LEX_CSTRING, Sql_alloc
{
public:
  bool copy_ident_cli(const THD *thd, const Lex_ident_cli_st *str);
  bool copy_keyword(const THD *thd, const Lex_ident_cli_st *str);
  bool copy_sys(const THD *thd, const LEX_CSTRING *str);
  bool convert(const THD *thd, const LEX_CSTRING *str, CHARSET_INFO *cs);
  bool copy_or_convert(const THD *thd, const Lex_ident_cli_st *str,
                       CHARSET_INFO *cs);
  bool is_null() const { return str == NULL; }
  bool to_size_number(ulonglong *to) const;
  void set_valid_utf8(const LEX_CSTRING *name)
  {
    DBUG_ASSERT(Well_formed_prefix(system_charset_info, name->str,
                                   name->length).length() == name->length);
    str= name->str ; length= name->length;
  }
};


class Lex_ident_sys: public Lex_ident_sys_st
{
public:
  Lex_ident_sys(const THD *thd, const Lex_ident_cli_st *str)
  {
    if (copy_ident_cli(thd, str))
      ((LEX_CSTRING &) *this)= null_clex_str;
  }
  Lex_ident_sys()
  {
    ((LEX_CSTRING &) *this)= null_clex_str;
  }
  Lex_ident_sys(const char *name, size_t length)
  {
    LEX_CSTRING tmp= {name, length};
    set_valid_utf8(&tmp);
  }
  Lex_ident_sys(const THD *thd, const LEX_CSTRING *str)
  {
    set_valid_utf8(str);
  }
  Lex_ident_sys & operator=(const Lex_ident_sys_st &name)
  {
    Lex_ident_sys_st::operator=(name);
    return *this;
  }
};


struct Lex_column_list_privilege_st
{
  List<Lex_ident_sys> *m_columns;
  privilege_t m_privilege;
};


class Lex_column_list_privilege: public Lex_column_list_privilege_st
{
public:
  Lex_column_list_privilege(List<Lex_ident_sys> *columns, privilege_t privilege)
  {
    m_columns= columns;
    m_privilege= privilege;
  }
};


/**
  ORDER BY ... LIMIT parameters;
*/
class Lex_order_limit_lock: public Sql_alloc
{
public:
  SQL_I_List<st_order> *order_list;   /* ORDER clause */
  Lex_select_lock lock;
  Lex_select_limit limit;

  Lex_order_limit_lock() :order_list(NULL)
  {}

  bool set_to(st_select_lex *sel);
};


enum sub_select_type
{
  UNSPECIFIED_TYPE,
  /* following 3 enums should be as they are*/
  UNION_TYPE, INTERSECT_TYPE, EXCEPT_TYPE,
  GLOBAL_OPTIONS_TYPE, DERIVED_TABLE_TYPE, OLAP_TYPE
};

enum set_op_type
{
  UNSPECIFIED,
  UNION_DISTINCT, UNION_ALL,
  EXCEPT_DISTINCT, EXCEPT_ALL,
  INTERSECT_DISTINCT, INTERSECT_ALL
};

inline int cmp_unit_op(enum sub_select_type op1, enum sub_select_type op2)
{
  DBUG_ASSERT(op1 >= UNION_TYPE && op1 <= EXCEPT_TYPE);
  DBUG_ASSERT(op2 >= UNION_TYPE && op2 <= EXCEPT_TYPE);
  return (op1 == INTERSECT_TYPE ? 1 : 0) - (op2 == INTERSECT_TYPE ? 1 : 0);
}

enum unit_common_op {OP_MIX, OP_UNION, OP_INTERSECT, OP_EXCEPT};

enum enum_view_suid
{
  VIEW_SUID_INVOKER= 0,
  VIEW_SUID_DEFINER= 1,
  VIEW_SUID_DEFAULT= 2
};


enum plsql_cursor_attr_t
{
  PLSQL_CURSOR_ATTR_ISOPEN,
  PLSQL_CURSOR_ATTR_FOUND,
  PLSQL_CURSOR_ATTR_NOTFOUND,
  PLSQL_CURSOR_ATTR_ROWCOUNT
};


enum enum_sp_suid_behaviour
{
  SP_IS_DEFAULT_SUID= 0,
  SP_IS_NOT_SUID,
  SP_IS_SUID
};


enum enum_sp_aggregate_type
{
  DEFAULT_AGGREGATE= 0,
  NOT_AGGREGATE,
  GROUP_AGGREGATE
};


/* These may not be declared yet */
class Table_ident;
class sql_exchange;
class LEX_COLUMN;
class sp_head;
class sp_name;
class sp_instr;
class sp_instr_cfetch;
class sp_pcontext;
class sp_variable;
class sp_fetch_target;
class sp_expr_lex;
class sp_assignment_lex;
class partition_info;
class Event_parse_data;
class set_var_base;
class sys_var;
class Item_func_match;
class File_parser;
class Key_part_spec;
class Item_window_func;
struct sql_digest_state;
class With_clause;
class my_var;
class select_handler;
class Pushdown_select;

#define ALLOC_ROOT_SET 1024

#ifdef MYSQL_SERVER
/*
  There are 8 different type of table access so there is no more than
  combinations 2^8 = 256:

  . STMT_READS_TRANS_TABLE

  . STMT_READS_NON_TRANS_TABLE

  . STMT_READS_TEMP_TRANS_TABLE

  . STMT_READS_TEMP_NON_TRANS_TABLE

  . STMT_WRITES_TRANS_TABLE

  . STMT_WRITES_NON_TRANS_TABLE

  . STMT_WRITES_TEMP_TRANS_TABLE

  . STMT_WRITES_TEMP_NON_TRANS_TABLE

  The unsafe conditions for each combination is represented within a byte
  and stores the status of the option --binlog-direct-non-trans-updates,
  whether the trx-cache is empty or not, and whether the isolation level
  is lower than ISO_REPEATABLE_READ:

  . option (OFF/ON)
  . trx-cache (empty/not empty)
  . isolation (>= ISO_REPEATABLE_READ / < ISO_REPEATABLE_READ)

  bits 0 : . OFF, . empty, . >= ISO_REPEATABLE_READ
  bits 1 : . OFF, . empty, . < ISO_REPEATABLE_READ
  bits 2 : . OFF, . not empty, . >= ISO_REPEATABLE_READ
  bits 3 : . OFF, . not empty, . < ISO_REPEATABLE_READ
  bits 4 : . ON, . empty, . >= ISO_REPEATABLE_READ
  bits 5 : . ON, . empty, . < ISO_REPEATABLE_READ
  bits 6 : . ON, . not empty, . >= ISO_REPEATABLE_READ
  bits 7 : . ON, . not empty, . < ISO_REPEATABLE_READ
*/
extern uint binlog_unsafe_map[256];
/*
  Initializes the array with unsafe combinations and its respective
  conditions.
*/
void binlog_unsafe_map_init();
#endif

#ifdef MYSQL_SERVER
/*
  The following hack is needed because yy_*.cc do not define
  YYSTYPE before including this file
*/
#ifdef MYSQL_YACC
#define LEX_YYSTYPE void *
#else
#include "lex_symbol.h"
#ifdef MYSQL_LEX
#include "item_func.h"            /* Cast_target used in yy_mariadb.hh */
#include "sql_get_diagnostics.h"  /* Types used in yy_mariadb.hh */
#include "sp_pcontext.h"
#include "yy_mariadb.hh"
#define LEX_YYSTYPE YYSTYPE *
#else
#define LEX_YYSTYPE void *
#endif
#endif
#endif

// describe/explain types
#define DESCRIBE_NORMAL         1
#define DESCRIBE_EXTENDED       2
/*
  This is not within #ifdef because we want "EXPLAIN PARTITIONS ..." to produce
  additional "partitions" column even if partitioning is not compiled in.
*/
#define DESCRIBE_PARTITIONS	4
#define DESCRIBE_EXTENDED2	8

#ifdef MYSQL_SERVER

extern const LEX_STRING  empty_lex_str;
extern const LEX_CSTRING empty_clex_str;
extern const LEX_CSTRING star_clex_str;
extern const LEX_CSTRING param_clex_str;

enum enum_sp_data_access
{
  SP_DEFAULT_ACCESS= 0,
  SP_CONTAINS_SQL,
  SP_NO_SQL,
  SP_READS_SQL_DATA,
  SP_MODIFIES_SQL_DATA
};

#define DERIVED_SUBQUERY        1
#define DERIVED_VIEW            2
#define DERIVED_WITH            4

enum enum_view_create_mode
{
  VIEW_CREATE_NEW,              // check that there are not such VIEW/table
  VIEW_ALTER,                   // check that VIEW .frm with such name exists
  VIEW_CREATE_OR_REPLACE        // check only that there are not such table
};


class Create_view_info: public Sql_alloc
{
public:
  LEX_CSTRING select;              // The SELECT statement of CREATE VIEW
  enum enum_view_create_mode mode;
  uint16 algorithm;
  uint8 check;
  enum enum_view_suid suid;
  Create_view_info(enum_view_create_mode mode_arg,
                   uint16 algorithm_arg,
                   enum_view_suid suid_arg)
   :select(null_clex_str),
    mode(mode_arg),
    algorithm(algorithm_arg),
    check(VIEW_CHECK_NONE),
    suid(suid_arg)
  { }
};


enum enum_drop_mode
{
  DROP_DEFAULT, // mode is not specified
  DROP_CASCADE, // CASCADE option
  DROP_RESTRICT // RESTRICT option
};

/* Options to add_table_to_list() */
#define TL_OPTION_UPDATING      1
#define TL_OPTION_FORCE_INDEX   2
#define TL_OPTION_IGNORE_LEAVES 4
#define TL_OPTION_ALIAS         8
#define TL_OPTION_SEQUENCE      16
#define TL_OPTION_TABLE_FUNCTION        32

typedef List<Item> List_item;
typedef Mem_root_array<ORDER*, true> Group_list_ptrs;

/* SERVERS CACHE CHANGES */
typedef struct st_lex_server_options
{
  long port;
  LEX_CSTRING server_name, host, db, username, password, scheme, socket, owner;
  void reset(LEX_CSTRING name)
  {
    server_name= name;
    host= db= username= password= scheme= socket= owner= null_clex_str;
    port= -1;
  }
} LEX_SERVER_OPTIONS;


/**
  Structure to hold parameters for CHANGE MASTER, START SLAVE, and STOP SLAVE.

  Remark: this should not be confused with Master_info (and perhaps
  would better be renamed to st_lex_replication_info).  Some fields,
  e.g., delay, are saved in Relay_log_info, not in Master_info.
*/
struct LEX_MASTER_INFO
{
  DYNAMIC_ARRAY repl_ignore_server_ids;
  DYNAMIC_ARRAY repl_do_domain_ids;
  DYNAMIC_ARRAY repl_ignore_domain_ids;
  const char *host, *user, *password, *log_file_name;
  const char *ssl_key, *ssl_cert, *ssl_ca, *ssl_capath, *ssl_cipher;
  const char *ssl_crl, *ssl_crlpath;
  const char *relay_log_name;
  LEX_CSTRING connection_name;
  /* Value in START SLAVE UNTIL master_gtid_pos=xxx */
  LEX_CSTRING gtid_pos_str;
  ulonglong pos;
  ulong relay_log_pos;
  ulong server_id;
  uint port, connect_retry;
  float heartbeat_period;
  int sql_delay;
  bool is_demotion_opt;
  bool is_until_before_gtids;
  /*
    Enum is used for making it possible to detect if the user
    changed variable or if it should be left at old value
   */
  enum {LEX_MI_UNCHANGED= 0, LEX_MI_DISABLE, LEX_MI_ENABLE}
    ssl, ssl_verify_server_cert, heartbeat_opt, repl_ignore_server_ids_opt,
    repl_do_domain_ids_opt, repl_ignore_domain_ids_opt;
  enum {
    LEX_GTID_UNCHANGED, LEX_GTID_NO, LEX_GTID_CURRENT_POS, LEX_GTID_SLAVE_POS
  } use_gtid_opt;

  void init()
  {
    bzero(this, sizeof(*this));
    my_init_dynamic_array(PSI_INSTRUMENT_ME, &repl_ignore_server_ids,
                          sizeof(::server_id), 0, 16, MYF(0));
    my_init_dynamic_array(PSI_INSTRUMENT_ME, &repl_do_domain_ids,
                          sizeof(ulong), 0, 16, MYF(0));
    my_init_dynamic_array(PSI_INSTRUMENT_ME, &repl_ignore_domain_ids,
                          sizeof(ulong), 0, 16, MYF(0));
    sql_delay= -1;
  }
  void reset(bool is_change_master)
  {
    if (unlikely(is_change_master))
    {
      delete_dynamic(&repl_ignore_server_ids);
      /* Free all the array elements. */
      delete_dynamic(&repl_do_domain_ids);
      delete_dynamic(&repl_ignore_domain_ids);
    }

    host= user= password= log_file_name= ssl_key= ssl_cert= ssl_ca=
      ssl_capath= ssl_cipher= ssl_crl= ssl_crlpath= relay_log_name= NULL;
    pos= relay_log_pos= server_id= port= connect_retry= 0;
    heartbeat_period= 0;
    ssl= ssl_verify_server_cert= heartbeat_opt=
      repl_ignore_server_ids_opt= repl_do_domain_ids_opt=
      repl_ignore_domain_ids_opt= LEX_MI_UNCHANGED;
    gtid_pos_str= null_clex_str;
    use_gtid_opt= LEX_GTID_UNCHANGED;
    sql_delay= -1;
    is_demotion_opt= 0;
    is_until_before_gtids= false;
  }
};

typedef struct st_lex_reset_slave
{
  bool all;
} LEX_RESET_SLAVE;

enum olap_type 
{
  UNSPECIFIED_OLAP_TYPE, CUBE_TYPE, ROLLUP_TYPE
};

/* 
  String names used to print a statement with index hints.
  Keep in sync with index_hint_type.
*/
extern const char * index_hint_type_name[];
typedef uchar index_clause_map;

/*
  Bits in index_clause_map : one for each possible FOR clause in
  USE/FORCE/IGNORE INDEX index hint specification
*/
#define INDEX_HINT_MASK_JOIN  (1)
#define INDEX_HINT_MASK_GROUP (1 << 1)
#define INDEX_HINT_MASK_ORDER (1 << 2)

#define INDEX_HINT_MASK_ALL (INDEX_HINT_MASK_JOIN | INDEX_HINT_MASK_GROUP | \
                             INDEX_HINT_MASK_ORDER)

class select_result_sink;

/* Single element of an USE/FORCE/IGNORE INDEX list specified as a SQL hint  */
class Index_hint : public Sql_alloc
{
public:
  /* The type of the hint : USE/FORCE/IGNORE */
  enum index_hint_type type;
  /* Where the hit applies to. A bitmask of INDEX_HINT_MASK_<place> values */
  index_clause_map clause;
  /* 
    The index name. Empty (str=NULL) name represents an empty list 
    USE INDEX () clause 
  */ 
  LEX_CSTRING key_name;

  Index_hint (enum index_hint_type type_arg, index_clause_map clause_arg,
              const char *str, size_t length) :
    type(type_arg), clause(clause_arg)
  {
    key_name.str= str;
    key_name.length= length;
  }

  void print(THD *thd, String *str);
}; 

/* 
  The state of the lex parsing for selects 
   
   master and slaves are pointers to select_lex.
   master is pointer to upper level node.
   slave is pointer to lower level node
   select_lex is a SELECT without union
   unit is container of either
     - One SELECT
     - UNION of selects
   select_lex and unit are both inherited form st_select_lex_node
   neighbors are two select_lex or units on the same level

   All select describing structures linked with following pointers:
   - list of neighbors (next/prev) (prev of first element point to slave
     pointer of upper structure)
     - For select this is a list of UNION's (or one element list)
     - For units this is a list of sub queries for the upper level select

   - pointer to master (master), which is
     If this is a unit
       - pointer to outer select_lex
     If this is a select_lex
       - pointer to outer unit structure for select

   - pointer to slave (slave), which is either:
     If this is a unit:
       - first SELECT that belong to this unit
     If this is a select_lex
       - first unit that belong to this SELECT (subquries or derived tables)

   - list of all select_lex (link_next/link_prev)
     This is to be used for things like derived tables creation, where we
     go through this list and create the derived tables.

   If unit contain several selects (UNION now, INTERSECT etc later)
   then it have special select_lex called fake_select_lex. It used for
   storing global parameters (like ORDER BY, LIMIT) and executing union.
   Subqueries used in global ORDER BY clause will be attached to this
   fake_select_lex, which will allow them correctly resolve fields of
   'upper' UNION and outer selects.

   For example for following query:

   select *
     from table1
     where table1.field IN (select * from table1_1_1 union
                            select * from table1_1_2)
     union
   select *
     from table2
     where table2.field=(select (select f1 from table2_1_1_1_1
                                   where table2_1_1_1_1.f2=table2_1_1.f3)
                           from table2_1_1
                           where table2_1_1.f1=table2.f2)
     union
   select * from table3;

   we will have following structure:

   select1: (select * from table1 ...)
   select2: (select * from table2 ...)
   select3: (select * from table3)
   select1.1.1: (select * from table1_1_1)
   ...

     main unit
     fake0
     select1 select2 select3
     |^^     |^
    s|||     ||master
    l|||     |+---------------------------------+
    a|||     +---------------------------------+|
    v|||master                         slave   ||
    e||+-------------------------+             ||
     V|            neighbor      |             V|
     unit1.1<+==================>unit1.2       unit2.1
     fake1.1
     select1.1.1 select 1.1.2    select1.2.1   select2.1.1
                                               |^
                                               ||
                                               V|
                                               unit2.1.1.1
                                               select2.1.1.1.1


   relation in main unit will be following:
   (bigger picture for:
      main unit
      fake0
      select1 select2 select3
   in the above picture)

         main unit
         |^^^^|fake_select_lex
         |||||+--------------------------------------------+
         ||||+--------------------------------------------+|
         |||+------------------------------+              ||
         ||+--------------+                |              ||
    slave||master         |                |              ||
         V|      neighbor |       neighbor |        master|V
         select1<========>select2<========>select3        fake0

    list of all select_lex will be following (as it will be constructed by
    parser):

    select1->select2->select3->select2.1.1->select 2.1.2->select2.1.1.1.1-+
                                                                          |
    +---------------------------------------------------------------------+
    |
    +->select1.1.1->select1.1.2

*/

/* 
    Base class for st_select_lex (SELECT_LEX) & 
    st_select_lex_unit (SELECT_LEX_UNIT)
*/
struct LEX;
class st_select_lex;
class st_select_lex_unit;


class st_select_lex_node {
protected:
  st_select_lex_node *next, **prev,   /* neighbor list */
    *master, *slave,                  /* vertical links */
    *link_next, **link_prev;          /* list of whole SELECT_LEX */
  enum sub_select_type linkage;

  void init_query_common();

public:
  ulonglong options;
  uint8 uncacheable;
  bool distinct:1;
  bool no_table_names_allowed:1; /* used for global order by */
  /*
    result of this query can't be cached, bit field, can be :
      UNCACHEABLE_DEPENDENT_GENERATED
      UNCACHEABLE_DEPENDENT_INJECTED
      UNCACHEABLE_RAND
      UNCACHEABLE_SIDEEFFECT
      UNCACHEABLE_EXPLAIN
      UNCACHEABLE_PREPARE
  */

  bool is_linkage_set() const
  {
    return linkage == UNION_TYPE || linkage == INTERSECT_TYPE || linkage == EXCEPT_TYPE;
  }
  enum sub_select_type get_linkage() { return linkage; }
  static void *operator new(size_t size, MEM_ROOT *mem_root) throw ()
  { return (void*) alloc_root(mem_root, (uint) size); }
  static void operator delete(void *ptr,size_t size) { TRASH_FREE(ptr, size); }
  static void operator delete(void *ptr, MEM_ROOT *mem_root) {}

  // Ensures that at least all members used during cleanup() are initialized.
  st_select_lex_node()
    : next(NULL), prev(NULL),
      master(NULL), slave(NULL),
      link_next(NULL), link_prev(NULL),
      linkage(UNSPECIFIED_TYPE)
  {
  }

  inline st_select_lex_node* get_master() { return master; }
  void include_down(st_select_lex_node *upper);
  void attach_single(st_select_lex_node *slave_arg);
  void include_neighbour(st_select_lex_node *before);
  void link_chain_down(st_select_lex_node *first);
  void link_neighbour(st_select_lex_node *neighbour)
  {
    DBUG_ASSERT(next == NULL);
    DBUG_ASSERT(neighbour != NULL);
    next= neighbour;
    neighbour->prev= &next;
  }
  void cut_next() { next= NULL; }
  void include_standalone(st_select_lex_node *sel, st_select_lex_node **ref);
  void include_global(st_select_lex_node **plink);
  void exclude();
  void exclude_from_tree();
  void exclude_from_global()
  {
    if (!link_prev)
      return;
    if (((*link_prev)= link_next))
      link_next->link_prev= link_prev;
    link_next= NULL;
    link_prev= NULL;
  }
  void substitute_in_tree(st_select_lex_node *subst);

  void set_slave(st_select_lex_node *slave_arg) { slave= slave_arg; }
  void move_node(st_select_lex_node *where_to_move)
  {
    if (where_to_move == this)
      return;
    if (next)
      next->prev= prev;
    *prev= next;
    *where_to_move->prev= this;
    next= where_to_move;
  }
  st_select_lex_node *insert_chain_before(st_select_lex_node **ptr_pos_to_insert,
                                          st_select_lex_node *end_chain_node);
  void move_as_slave(st_select_lex_node *new_master);
  void set_linkage(enum sub_select_type l)
  {
    DBUG_ENTER("st_select_lex_node::set_linkage");
    DBUG_PRINT("info", ("node: %p  linkage: %d->%d", this, linkage, l));
    linkage= l;
    DBUG_VOID_RETURN;
  }
  /*
    This method created for reiniting LEX in mysql_admin_table() and can be
    used only if you are going remove all SELECT_LEX & units except belonger
    to LEX (LEX::unit & LEX::select, for other purposes there are
    SELECT_LEX_UNIT::exclude_level & SELECT_LEX_UNIT::exclude_tree.

    It is also used in parsing to detach builtin select.
  */
  void cut_subtree() { slave= 0; }
  friend class st_select_lex_unit;
  friend bool mysql_new_select(LEX *lex, bool move_down, SELECT_LEX *sel);
  friend bool mysql_make_view(THD *thd, TABLE_SHARE *share, TABLE_LIST *table,
                              bool open_view_no_parse);
  friend class st_select_lex;
private:
  void fast_exclude();
};
typedef class st_select_lex_node SELECT_LEX_NODE;

/* 
   SELECT_LEX_UNIT - unit of selects (UNION, INTERSECT, ...) group 
   SELECT_LEXs
*/
class THD;
class select_result;
class JOIN;
class select_unit;
class Procedure;
class Explain_query;

void delete_explain_query(LEX *lex);
void create_explain_query(LEX *lex, MEM_ROOT *mem_root);
void create_explain_query_if_not_exists(LEX *lex, MEM_ROOT *mem_root);
bool print_explain_for_slow_log(LEX *lex, THD *thd, String *str);


class st_select_lex_unit: public st_select_lex_node {
protected:
  TABLE_LIST result_table_list;
  select_unit *union_result;
  ulonglong found_rows_for_union;

  bool prepare_join(THD *thd, SELECT_LEX *sl, select_result *result,
                    ulonglong additional_options,
                    bool is_union_select);
  bool join_union_type_handlers(THD *thd,
                                class Type_holder *holders, uint count);
  bool join_union_type_attributes(THD *thd,
                                  class Type_holder *holders, uint count);
public:
  bool join_union_item_types(THD *thd, List<Item> &types, uint count);
  // Ensures that at least all members used during cleanup() are initialized.
  st_select_lex_unit()
    : union_result(NULL), table(NULL),  result(NULL), fake_select_lex(NULL),
      last_procedure(NULL),cleaned(false), bag_set_op_optimized(false),
      have_except_all_or_intersect_all(false), pushdown_unit(NULL)
  {
  }

  void set_query_result(select_result *res) { result= res; }

  TABLE *table; /* temporary table using for appending UNION results */
  select_result *result;
  st_select_lex *pre_last_parse;
  /*
    Node on which we should return current_select pointer after parsing
    subquery
  */
  st_select_lex *return_to;
  /* LIMIT clause runtime counters */
  Select_limit_counters lim;
  /* not NULL if unit used in subselect, point to subselect item */
  Item_subselect *item;
  /*
    TABLE_LIST representing this union in the embedding select. Used for
    derived tables/views handling.
  */
  TABLE_LIST *derived;
  /* With clause attached to this unit (if any) */
  With_clause *with_clause;
  /* With element where this unit is used as the specification (if any) */
  With_element *with_element;
  /* The unit used as a CTE specification from which this unit is cloned */
  st_select_lex_unit *cloned_from;
  /* thread handler */
  THD *thd;
  /*
    SELECT_LEX for hidden SELECT in union which process global
    ORDER BY and LIMIT
  */
  st_select_lex *fake_select_lex;
  /**
    SELECT_LEX that stores LIMIT and OFFSET for UNION ALL when noq
    fake_select_lex is used.
  */
  st_select_lex *saved_fake_select_lex;

  /* pointer to the last node before last subsequence of UNION ALL */
  st_select_lex *union_distinct;
  Procedure *last_procedure;     /* Pointer to procedure, if such exists */

  // list of fields which points to temporary table for union
  List<Item> item_list;
  /*
    list of types of items inside union (used for union & derived tables)
    
    Item_type_holders from which this list consist may have pointers to Field,
    pointers is valid only after preparing SELECTS of this unit and before
    any SELECT of this unit execution
  */
  List<Item> types;

  bool prepared:1; // prepare phase already performed for UNION (unit)
  bool optimized:1; // optimize phase already performed for UNION (unit)
  bool optimized_2:1;
  bool executed:1; // already executed
  bool cleaned:1;
  bool bag_set_op_optimized:1;
  bool optimize_started:1;
  bool have_except_all_or_intersect_all:1;

  /* The object used to organize execution of the UNIT by a foreign engine */
  select_handler *pushdown_unit;

  /**
     TRUE if the unit contained TVC at the top level that has been wrapped
     into SELECT:
     VALUES (v1) ... (vn) => SELECT * FROM (VALUES (v1) ... (vn)) as tvc
  */
  bool with_wrapped_tvc:1;
  bool is_view:1;
  bool describe:1; /* union exec() called for EXPLAIN */
  bool columns_are_renamed:1;

protected:
  /* This is bool, not bit, as it's used and set in many places */
  bool saved_error;
public:

  /**
    Pointer to 'last' select, or pointer to select where we stored
    global parameters for union.

    If this is a union of multiple selects, the parser puts the global
    parameters in fake_select_lex. If the union doesn't use a
    temporary table, st_select_lex_unit::prepare() nulls out
    fake_select_lex, but saves a copy in saved_fake_select_lex in
    order to preserve the global parameters.

    If it is not a union, first_select() is the last select.

    @return select containing the global parameters
  */
  inline st_select_lex *global_parameters()
  {
    if (fake_select_lex != NULL)
      return fake_select_lex;
    else if (saved_fake_select_lex != NULL)
      return saved_fake_select_lex;
    return first_select();
  };

  void init_query();
  st_select_lex* outer_select() const;
  const st_select_lex* first_select() const
  {
    return reinterpret_cast<const st_select_lex*>(slave);
  }
  st_select_lex* first_select()
  {
    return reinterpret_cast<st_select_lex*>(slave);
  }
  void set_with_clause(With_clause *with_cl);
  st_select_lex_unit* next_unit()
  {
    return reinterpret_cast<st_select_lex_unit*>(next);
  }
  st_select_lex* return_after_parsing() { return return_to; }
  void exclude_level();
  // void exclude_tree(); // it is not used for long time
  bool is_excluded() { return prev == NULL; }

  /* UNION methods */
  bool prepare(TABLE_LIST *derived_arg, select_result *sel_result,
               ulonglong additional_options);
  bool optimize();
  void optimize_bag_operation(bool is_outer_distinct);
  bool exec();
  bool exec_recursive();
  bool cleanup();
  inline void unclean() { cleaned= 0; }
  void reinit_exec_mechanism();

  void print(String *str, enum_query_type query_type);

  bool add_fake_select_lex(THD *thd);
  void init_prepare_fake_select_lex(THD *thd, bool first_execution);
  void set_prepared() { prepared = true; }
  inline bool is_prepared() { return prepared; }
  bool change_result(select_result_interceptor *result,
                     select_result_interceptor *old_result);
  void set_limit(st_select_lex *values);
  void set_thd(THD *thd_arg) { thd= thd_arg; }
  inline bool is_unit_op ();
  bool union_needs_tmp_table();

  void set_unique_exclude();
  bool check_distinct_in_union();

  friend struct LEX;
  friend int subselect_union_engine::exec();

  List<Item> *get_column_types(bool for_cursor);

  select_unit *get_union_result() { return union_result; }
  int save_union_explain(Explain_query *output);
  int save_union_explain_part2(Explain_query *output);
  unit_common_op common_op();

  bool explainable() const;

  void reset_distinct();
  void fix_distinct();

  void register_select_chain(SELECT_LEX *first_sel);

  bool set_nest_level(int new_nest_level);
  bool check_parameters(SELECT_LEX *main_select);

  bool set_lock_to_the_last_select(Lex_select_lock l);
  void print_lock_from_the_last_select(String *str);

  bool can_be_merged();

  friend class st_select_lex;

private:
  bool exec_inner();
  bool is_derived_eliminated() const;
  bool set_direct_union_result(select_result *sel_result);
  bool prepare_pushdown(bool use_direct_union_result,
                        select_result *sel_result);
};

typedef class st_select_lex_unit SELECT_LEX_UNIT;
typedef Bounds_checked_array<Item*> Ref_ptr_array;


/**
  Structure which consists of the field and the item that
  corresponds to this field.
*/

class Field_pair :public Sql_alloc
{
public:
  Field *field;
  Item *corresponding_item;
  Field_pair(Field *fld, Item *item)
    :field(fld), corresponding_item(item) {}
};

Field_pair *get_corresponding_field_pair(Item *item,
                                         List<Field_pair> pair_list);
Field_pair *find_matching_field_pair(Item *item, List<Field_pair> pair_list);


#define TOUCHED_SEL_COND 1/* WHERE/HAVING/ON should be reinited before use */
#define TOUCHED_SEL_DERIVED (1<<1)/* derived should be reinited before use */

#define UNIT_NEST_FL        1
/*
  SELECT_LEX - store information of parsed SELECT statment
*/
class st_select_lex: public st_select_lex_node
{
public:
  /*
    Currently the field first_nested is used only by parser.
    It containa either a reference to the first select
    of the nest of selects to which 'this' belongs to, or
    in the case of priority jump it contains a reference to
    the select to which the priority nest has to be attached to.
    If there is no priority jump then the first select of the
    nest contains the reference to itself in first_nested.
    Example:
      select1 union select2 intersect select
    Here we have a priority jump at select2.
    So select2->first_nested points to select1,
    while select3->first_nested points to select2 and
    select1->first_nested points to select1.
  */

  Name_resolution_context context;
  LEX_CSTRING db;

  /*
    Point to the LEX in which it was created, used in view subquery detection.

    TODO: make also st_select_lex::parent_stmt_lex (see LEX::stmt_lex)
    and use st_select_lex::parent_lex & st_select_lex::parent_stmt_lex
    instead of global (from THD) references where it is possible.
  */
  LEX *parent_lex;
  st_select_lex *first_nested;
  Item *where, *having;                         /* WHERE & HAVING clauses */
  Item *prep_where; /* saved WHERE clause for prepared statement processing */
  Item *prep_having;/* saved HAVING clause for prepared statement processing */
  Item *cond_pushed_into_where;  /* condition pushed into WHERE  */
  Item *cond_pushed_into_having; /* condition pushed into HAVING */
  Item *where_cond_after_prepare;

  /*
    nest_levels are local to the query or VIEW,
    and that view merge procedure does not re-calculate them.
    So we also have to remember unit against which we count levels.
  */
  SELECT_LEX_UNIT *nest_level_base;
  Item_sum *inner_sum_func_list; /* list of sum func in nested selects */ 
  /* 
    This is a copy of the original JOIN USING list that comes from
    the parser. The parser :
      1. Sets the natural_join of the second TABLE_LIST in the join
         and the st_select_lex::prev_join_using.
      2. Makes a parent TABLE_LIST and sets its is_natural_join/
       join_using_fields members.
      3. Uses the wrapper TABLE_LIST as a table in the upper level.
    We cannot assign directly to join_using_fields in the parser because
    at stage (1.) the parent TABLE_LIST is not constructed yet and
    the assignment will override the JOIN USING fields of the lower level
    joins on the right.
  */
  List<String> *prev_join_using;
  JOIN *join; /* after JOIN::prepare it is pointer to corresponding JOIN */
  TABLE_LIST *embedding;          /* table embedding to the above list   */
  table_value_constr *tvc;

  /* The object used to organize execution of the query by a foreign engine */
  select_handler *pushdown_select;
  List<TABLE_LIST> *join_list;    /* list for the currently parsed join  */
  st_select_lex *merged_into; /* select which this select is merged into */
                              /* (not 0 only for views/derived tables)   */
  const char *type;           /* type of select for EXPLAIN          */


  /* List of references to fields referenced from inner selects */
  List<Item_outer_ref> inner_refs_list;
  List<Item> attach_to_conds;
  /* Saved values of the WHERE and HAVING clauses*/
  Item::cond_result cond_value, having_value;
  /* 
    Usually it is pointer to ftfunc_list_alloc, but in union used to create
    fake select_lex for calling mysql_select under results of union
  */
  List<Item_func_match> *ftfunc_list;
  List<Item_func_match> ftfunc_list_alloc;
  /*
    The list of items to which MIN/MAX optimizations of opt_sum_query()
    have been applied. Used to rollback those optimizations if it's needed.
  */
  List<Item_sum> min_max_opt_list;
  List<TABLE_LIST> top_join_list; /* join list of the top level          */
  List<TABLE_LIST> sj_nests;      /* Semi-join nests within this join */
  /*
    Beginning of the list of leaves in a FROM clause, where the leaves
    inlcude all base tables including view tables. The tables are connected
    by TABLE_LIST::next_leaf, so leaf_tables points to the left-most leaf.

    List of all base tables local to a subquery including all view
    tables. Unlike 'next_local', this in this list views are *not*
    leaves. Created in setup_tables() -> make_leaves_list().
  */
  /* 
    Subqueries that will need to be converted to semi-join nests, including
    those converted to jtbm nests. The list is emptied when conversion is done.
  */
  List<Item_in_subselect> sj_subselects;
  /*
    List of IN-predicates in this st_select_lex that
    can be transformed into IN-subselect defined with TVC.
  */
  List<Item_func_in> in_funcs;
  List<TABLE_LIST> leaf_tables;
  List<TABLE_LIST> leaf_tables_exec;
  List<TABLE_LIST> leaf_tables_prep;

  /* current index hint kind. used in filling up index_hints */
  enum index_hint_type current_index_hint_type;

  /*
    FROM clause - points to the beginning of the TABLE_LIST::next_local list.
  */
  SQL_I_List<TABLE_LIST>  table_list;

  /*
    GROUP BY clause.
    This list may be mutated during optimization (by remove_const()),
    so for prepared statements, we keep a copy of the ORDER.next pointers in
    group_list_ptrs, and re-establish the original list before each execution.
  */
  SQL_I_List<ORDER>       group_list;
  SQL_I_List<ORDER>       save_group_list;
  Group_list_ptrs        *group_list_ptrs;

  List<Item>          item_list;  /* list of fields & expressions */
  List<Item>          pre_fix;    /* above list before fix_fields */
  List<Item>          fix_after_optimize;
  SQL_I_List<ORDER> order_list;   /* ORDER clause */
  SQL_I_List<ORDER> save_order_list;
  SQL_I_List<ORDER> gorder_list;
  Lex_select_limit limit_params;  /* LIMIT clause parameters */

  /* Structure to store fields that are used in the GROUP BY of this select */
  List<Field_pair> grouping_tmp_fields;
  List<udf_func>     udf_list;                  /* udf function calls stack */
  List<Index_hint> *index_hints;  /* list of USE/FORCE/IGNORE INDEX */
  /*
    This list is used to restore the names of items
    from item_list after each execution of the statement.
  */
  List<Lex_ident_sys> *orig_names_of_item_list_elems;
  List<List_item> save_many_values;
  List<Item> *save_insert_list;

  enum_column_usage   item_list_usage;
  bool                is_item_list_lookup:1;
  /*
    Needed to correctly generate 'PRIMARY' or 'SIMPLE' for select_type column
    of EXPLAIN
  */
  bool have_merged_subqueries:1;
  bool is_set_query_expr_tail:1;
  bool with_sum_func:1;   /* sum function indicator */
  bool with_rownum:1;     /* rownum() function indicator */
  bool braces:1;    /* SELECT ... UNION (SELECT ... ) <- this braces */
  bool automatic_brackets:1; /* dummy select for INTERSECT precedence */
  /* TRUE when having fix field called in processing of this SELECT */
  bool having_fix_field:1;
  /*
    TRUE when fix field is called for a new condition pushed into the
    HAVING clause of this SELECT
  */
  bool having_fix_field_for_pushed_cond:1;
  /*
    there are subquery in HAVING clause => we can't close tables before
    query processing end even if we use temporary table
  */
  bool subquery_in_having:1;
  /* TRUE <=> this SELECT is correlated w.r.t. some ancestor select */
  bool with_all_modifier:1;  /* used for selects in union */
  bool is_correlated:1;
  bool first_natural_join_processing:1;
  bool first_cond_optimization:1;
  /**
    The purpose of this flag is to run initialization phase for rownum
    only once. This flag is set on at st_select_lex::init_query and reset to
    the value false after the method optimize_rownum() has been called
    from the method JOIN::optimize_inner.
  */
  bool first_rownum_optimization:1;
  /**
    Flag to guard against double initialization of leaf tables list
  */
  bool leaf_tables_saved:1;
  /* do not wrap view fields with Item_ref */
  bool no_wrap_view_item:1;
  /* exclude this select from check of unique_table() */
  bool exclude_from_table_unique_test:1;
  bool in_tvc:1;
  bool skip_locked:1;
  bool m_non_agg_field_used:1;
  bool m_agg_func_used:1;
  bool m_custom_agg_func_used:1;
  /* the select is "service-select" and can not have tables */
  bool is_service_select:1;

  /// Array of pointers to top elements of all_fields list
  Ref_ptr_array ref_pointer_array;
  ulong table_join_options;

  /*
    number of items in select_list and HAVING clause used to get number
    bigger then can be number of entries that will be added to all item
    list during split_sum_func
  */
  uint select_n_having_items;
  uint cond_count;    /* number of sargable Items in where/having/on */
  uint between_count; /* number of between predicates in where/having/on */
  uint max_equal_elems; /* max number of elements in multiple equalities */   
  /*
    Number of fields used in select list or where clause of current select
    and all inner subselects.
  */
  uint select_n_where_fields;
  /* Total number of elements in group by and order by lists */
  uint order_group_num;
  /* reserved for exists 2 in */
  uint select_n_reserved;
  /*
   it counts the number of bit fields in the SELECT list. These are used when
   DISTINCT is converted to a GROUP BY involving BIT fields.
  */
  uint hidden_bit_fields;
  /*
    Number of fields used in the definition of all the windows functions.
    This includes:
      1) Fields in the arguments
      2) Fields in the PARTITION BY clause
      3) Fields in the ORDER BY clause
  */
  /*
    Number of current derived table made with TVC during the
    transformation of IN-predicate into IN-subquery for this
    st_select_lex.
  */
  uint curr_tvc_name;
  /* true <=> select has been created a TVC wrapper */
  bool is_tvc_wrapper;
  uint fields_in_window_functions;
  uint insert_tables;
  enum_parsing_place parsing_place; /* where we are parsing expression */
  enum_parsing_place save_parsing_place;
  enum_parsing_place context_analysis_place; /* where we are in prepare */
  enum leaf_list_state {UNINIT, READY, SAVED};
  enum leaf_list_state prep_leaf_list_state;
  enum olap_type olap;
  /* SELECT [FOR UPDATE/LOCK IN SHARE MODE] [SKIP LOCKED] */
  enum select_lock_type {NONE, IN_SHARE_MODE, FOR_UPDATE};
  enum select_lock_type select_lock;

  uint in_sum_expr;
  uint select_number; /* number of select (used for EXPLAIN) */
  uint with_wild;     /* item list contain '*' ; Counter */
  /* Number of Item_sum-derived objects in this SELECT */
  uint n_sum_items;
  /* Number of Item_sum-derived objects in children and descendant SELECTs */
  uint n_child_sum_items;
  uint versioned_tables;                 /* For versioning */
  int nest_level;     /* nesting level of select */
  /* index in the select list of the expression currently being fixed */
  int cur_pos_in_select_list;

  /*
    This array is used to note  whether we have any candidates for
    expression caching in the corresponding clauses
  */
  bool expr_cache_may_be_used[PARSING_PLACE_SIZE];
  uint8 nest_flags; 
  /*
    This variable is required to ensure proper work of subqueries and
    stored procedures. Generally, one should use the states of
    Query_arena to determine if it's a statement prepare or first
    execution of a stored procedure. However, in case when there was an
    error during the first execution of a stored procedure, the SP body
    is not expelled from the SP cache. Therefore, a deeply nested
    subquery might be left unoptimized. So we need this per-subquery
    variable to inidicate the optimization/execution state of every
    subquery. Prepared statements work OK in that regard, as in
    case of an error during prepare the PS is not created.
  */
  uint8 changed_elements; // see TOUCHED_SEL_*

  /**
    The set of those tables whose fields are referenced in the select list of
    this select level.
  */
  table_map select_list_tables;

  /* Set to 1 if any field in field list has ROWNUM() */
  bool rownum_in_field_list;

  /* namp of nesting SELECT visibility (for aggregate functions check) */
  nesting_map name_visibility_map;
  table_map with_dep;
  index_clause_map current_index_hint_clause;

  /* it is for correct printing SELECT options */
  thr_lock_type lock_type;
  
  /** System Versioning */
  int vers_setup_conds(THD *thd, TABLE_LIST *tables);
  /* push new Item_field into item_list */
  bool vers_push_field(THD *thd, TABLE_LIST *table,
                       const LEX_CSTRING field_name);

  int period_setup_conds(THD *thd, TABLE_LIST *table);
  void init_query();
  void init_select();
  st_select_lex_unit* master_unit() { return (st_select_lex_unit*) master; }
  inline void set_master_unit(st_select_lex_unit *master_unit)
  {
    master= (st_select_lex_node *)master_unit;
  }
  void set_master(st_select_lex *master_arg)
  {
    master= master_arg;
  }
  st_select_lex_unit* first_inner_unit() 
  { 
    return (st_select_lex_unit*) slave; 
  }
  st_select_lex* outer_select();
  bool is_query_topmost(THD *thd);
  st_select_lex* next_select() { return (st_select_lex*) next; }
  st_select_lex* next_select_in_list() 
  {
    return (st_select_lex*) link_next;
  }
  st_select_lex_node** next_select_in_list_addr()
  {
    return &link_next;
  }
  st_select_lex* return_after_parsing()
  {
    return master_unit()->return_after_parsing();
  }
  inline bool is_subquery_function() { return master_unit()->item != 0; }

  bool mark_as_dependent(THD *thd, st_select_lex *last,
                         Item_ident *dependency);

  void set_braces(bool value)
  {
    braces= value;
  }
  bool inc_in_sum_expr();
  uint get_in_sum_expr();

  bool add_item_to_list(THD *thd, Item *item);
  bool add_group_to_list(THD *thd, Item *item, bool asc);
  bool add_ftfunc_to_list(THD *thd, Item_func_match *func);
  bool add_order_to_list(THD *thd, Item *item, bool asc);
  bool add_gorder_to_list(THD *thd, Item *item, bool asc);
  TABLE_LIST* add_table_to_list(THD *thd, Table_ident *table,
                                const LEX_CSTRING *alias,
                                ulong table_options,
                                thr_lock_type flags= TL_UNLOCK,
                                enum_mdl_type mdl_type= MDL_SHARED_READ,
                                List<Index_hint> *hints= 0,
                                List<String> *partition_names= 0,
                                LEX_STRING *option= 0);
  TABLE_LIST* get_table_list();
  bool init_nested_join(THD *thd);
  TABLE_LIST *end_nested_join(THD *thd);
  TABLE_LIST *nest_last_join(THD *thd);
  void add_joined_table(TABLE_LIST *table);
  bool add_cross_joined_table(TABLE_LIST *left_op, TABLE_LIST *right_op,
                              bool straight_fl);
  TABLE_LIST *convert_right_join();
  List<Item>* get_item_list();
  bool save_item_list_names(THD *thd);
  void restore_item_list_names();

  ulong get_table_join_options();
  void set_lock_for_tables(thr_lock_type lock_type, bool for_update,
                           bool skip_locks);
  /*
    This method created for reiniting LEX in mysql_admin_table() and can be
    used only if you are going remove all SELECT_LEX & units except belonger
    to LEX (LEX::unit & LEX::select, for other purposes there are
    SELECT_LEX_UNIT::exclude_level & SELECT_LEX_UNIT::exclude_tree
  */
  void cut_subtree() { slave= 0; }
  bool test_limit();
  /**
    Get offset for LIMIT.

    Evaluate offset item if necessary.

    @return Number of rows to skip.
  */
  ha_rows get_offset();
  /**
   Get limit.

   Evaluate limit item if necessary.

   @return Limit of rows in result.
  */
  ha_rows get_limit();

  friend struct LEX;
  st_select_lex() : group_list_ptrs(NULL), braces(0),
                    automatic_brackets(0), n_sum_items(0), n_child_sum_items(0)
  {}
  void make_empty_select()
  {
    init_query();
    init_select();
  }
  bool setup_ref_array(THD *thd, uint order_group_num);
  uint get_cardinality_of_ref_ptrs_slice(uint order_group_num_arg);
  void print(THD *thd, String *str, enum_query_type query_type);
  void print_lock_type(String *str);
  void print_item_list(THD *thd, String *str, enum_query_type query_type);
  void print_set_clause(THD *thd, String *str, enum_query_type query_type);
  void print_on_duplicate_key_clause(THD *thd, String *str,
                                     enum_query_type query_type);
  static void print_order(String *str,
                          ORDER *order,
                          enum_query_type query_type);
  void print_limit(THD *thd, String *str, enum_query_type query_type);
  void fix_prepare_information(THD *thd, Item **conds, Item **having_conds);
  /*
    Destroy the used execution plan (JOIN) of this subtree (this
    SELECT_LEX and all nested SELECT_LEXes and SELECT_LEX_UNITs).
  */
  bool cleanup();
  /*
    Recursively cleanup the join of this select lex and of all nested
    select lexes.
  */
  void cleanup_all_joins(bool full);

  void set_index_hint_type(enum index_hint_type type, index_clause_map clause);

  /* 
   Add a index hint to the tagged list of hints. The type and clause of the
   hint will be the current ones (set by set_index_hint()) 
  */
  bool add_index_hint (THD *thd, const char *str, size_t length);

  /* make a list to hold index hints */
  void alloc_index_hints (THD *thd);
  /* read and clear the index hints */
  List<Index_hint>* pop_index_hints(void) 
  {
    List<Index_hint> *hints= index_hints;
    index_hints= NULL;
    return hints;
  }

  inline void clear_index_hints(void) { index_hints= NULL; }
  bool is_part_of_union() { return master_unit()->is_unit_op(); }
  bool is_top_level_node() 
  { 
    return (select_number == 1) && !is_part_of_union();
  }
  bool optimize_unflattened_subqueries(bool const_only);
  /* Set the EXPLAIN type for this subquery. */
  void set_explain_type(bool on_the_fly);
  bool handle_derived(LEX *lex, uint phases);
  void append_table_to_list(TABLE_LIST *TABLE_LIST::*link, TABLE_LIST *table);
  bool get_free_table_map(table_map *map, uint *tablenr);
  void replace_leaf_table(TABLE_LIST *table, List<TABLE_LIST> &tbl_list);
  void remap_tables(TABLE_LIST *derived, table_map map,
                    uint tablenr, st_select_lex *parent_lex);
  bool merge_subquery(THD *thd, TABLE_LIST *derived, st_select_lex *subq_lex,
                      uint tablenr, table_map map);
  inline bool is_mergeable()
  {
    return (next_select() == 0 && group_list.elements == 0 &&
            having == 0 && with_sum_func == 0 && with_rownum == 0 &&
            table_list.elements >= 1 && !(options & SELECT_DISTINCT) &&
            limit_params.select_limit == 0);
  }
  void mark_as_belong_to_derived(TABLE_LIST *derived);
  void increase_derived_records(ha_rows records);
  void update_used_tables();
  void update_correlated_cache();
  void mark_const_derived(bool empty);

  bool save_leaf_tables(THD *thd);
  bool save_prep_leaf_tables(THD *thd);

  void set_unique_exclude();

  bool is_merged_child_of(st_select_lex *ancestor);

  /*
    For MODE_ONLY_FULL_GROUP_BY we need to maintain two flags:
     - Non-aggregated fields are used in this select.
     - Aggregate functions are used in this select.
    In MODE_ONLY_FULL_GROUP_BY only one of these may be true.
  */
  bool non_agg_field_used() const { return m_non_agg_field_used; }
  bool agg_func_used()      const { return m_agg_func_used; }
  bool custom_agg_func_used() const { return m_custom_agg_func_used; }

  void set_non_agg_field_used(bool val) { m_non_agg_field_used= val; }
  void set_agg_func_used(bool val)      { m_agg_func_used= val; }
  void set_custom_agg_func_used(bool val) { m_custom_agg_func_used= val; }
  inline void set_with_clause(With_clause *with_clause);
  With_clause *get_with_clause()
  {
    return master_unit()->with_clause;
  }
  With_element *get_with_element()
  {
    return master_unit()->cloned_from ?
           master_unit()->cloned_from->with_element :
           master_unit()->with_element;
  }
  With_element *find_table_def_in_with_clauses(TABLE_LIST *table,
                                               st_select_lex_unit * excl_spec);
  bool check_unrestricted_recursive(bool only_standard_compliant);
  bool check_subqueries_with_recursive_references();
  void collect_grouping_fields_for_derived(THD *thd, ORDER *grouping_list);
  bool collect_grouping_fields(THD *thd);
  bool collect_fields_equal_to_grouping(THD *thd);
  void check_cond_extraction_for_grouping_fields(THD *thd, Item *cond);
  Item *build_cond_for_grouping_fields(THD *thd, Item *cond,
                                       bool no_to_clones);
  
  List<Window_spec> window_specs;
  bool is_win_spec_list_built;
  void prepare_add_window_spec(THD *thd);
  bool add_window_def(THD *thd, LEX_CSTRING *win_name, LEX_CSTRING *win_ref,
                      SQL_I_List<ORDER> win_partition_list,
                      SQL_I_List<ORDER> win_order_list,
                      Window_frame *win_frame);
  bool add_window_spec(THD *thd, LEX_CSTRING *win_ref,
                       SQL_I_List<ORDER> win_partition_list,
                       SQL_I_List<ORDER> win_order_list,
                       Window_frame *win_frame);
  List<Item_window_func> window_funcs;
  bool add_window_func(Item_window_func *win_func);

  bool have_window_funcs() const { return (window_funcs.elements !=0); }
  ORDER *find_common_window_func_partition_fields(THD *thd);

  bool cond_pushdown_is_allowed() const
  { return !olap && !limit_params.explicit_limit && !tvc && !with_rownum; }
  
  bool build_pushable_cond_for_having_pushdown(THD *thd, Item *cond);
  void pushdown_cond_into_where_clause(THD *thd, Item *extracted_cond,
                                       Item **remaining_cond,
                                       Item_transformer transformer,
                                       uchar *arg);
  Item *pushdown_from_having_into_where(THD *thd, Item *having);

  bool is_set_op()
  {
    return linkage == UNION_TYPE || 
           linkage == EXCEPT_TYPE || 
           linkage == INTERSECT_TYPE;
  }

  inline void add_where_field(st_select_lex *sel)
  {
    DBUG_ASSERT(this != sel);
    select_n_where_fields+= sel->select_n_where_fields;
  }
  inline void set_linkage_and_distinct(enum sub_select_type l, bool d)
  {
    DBUG_ENTER("SELECT_LEX::set_linkage_and_distinct");
    DBUG_PRINT("info", ("select: %p  distinct %d", this, d));
    set_linkage(l);
    DBUG_ASSERT(l == UNION_TYPE ||
                l == INTERSECT_TYPE ||
                l == EXCEPT_TYPE);
    if (d && master_unit() && master_unit()->union_distinct != this)
      master_unit()->union_distinct= this;
    distinct= d;
    with_all_modifier= !distinct;
    DBUG_VOID_RETURN;
  }
  bool set_nest_level(int new_nest_level);
  bool check_parameters(SELECT_LEX *main_select);
  void mark_select()
  {
    DBUG_ENTER("st_select_lex::mark_select()");
    DBUG_PRINT("info", ("Select #%d", select_number));
    DBUG_VOID_RETURN;
  }
  void register_unit(SELECT_LEX_UNIT *unit,
                     Name_resolution_context *outer_context);
  SELECT_LEX_UNIT *attach_selects_chain(SELECT_LEX *sel,
                                        Name_resolution_context *context);
  void add_statistics(SELECT_LEX_UNIT *unit);
  bool make_unique_derived_name(THD *thd, LEX_CSTRING *alias);
  void lex_start(LEX *plex);
  bool is_unit_nest() { return (nest_flags & UNIT_NEST_FL); }
  void mark_as_unit_nest() { nest_flags= UNIT_NEST_FL; }
<<<<<<< HEAD
  bool is_sj_conversion_prohibited(THD *thd);
=======

  TABLE_LIST *find_table(THD *thd,
                         const LEX_CSTRING *db_name,
                         const LEX_CSTRING *table_name);
>>>>>>> 4d41ec08
};
typedef class st_select_lex SELECT_LEX;

inline bool st_select_lex_unit::is_unit_op ()
{
  if (!first_select()->next_select())
  {
    if (first_select()->tvc)
      return 1;
    else
      return 0;
  }

  enum sub_select_type linkage= first_select()->next_select()->linkage;
  return linkage == UNION_TYPE || linkage == INTERSECT_TYPE ||
    linkage == EXCEPT_TYPE;
}


struct st_sp_chistics
{
  LEX_CSTRING comment;
  enum enum_sp_suid_behaviour suid;
  bool detistic;
  enum enum_sp_data_access daccess;
  enum enum_sp_aggregate_type agg_type;
  void init() { bzero(this, sizeof(*this)); }
  void set(const st_sp_chistics &other) { *this= other; }
  bool read_from_mysql_proc_row(THD *thd, TABLE *table);
};


class Sp_chistics: public st_sp_chistics
{
public:
  Sp_chistics() { init(); }
};


struct st_trg_chistics: public st_trg_execution_order
{
  enum trg_action_time_type action_time;
  enum trg_event_type event;

  const char *ordering_clause_begin;
  const char *ordering_clause_end;

};

enum xa_option_words {XA_NONE, XA_JOIN, XA_RESUME, XA_ONE_PHASE,
                      XA_SUSPEND, XA_FOR_MIGRATE};

class Sroutine_hash_entry;

/*
  Class representing list of all tables used by statement and other
  information which is necessary for opening and locking its tables,
  like SQL command for this statement.

  Also contains information about stored functions used by statement
  since during its execution we may have to add all tables used by its
  stored functions/triggers to this list in order to pre-open and lock
  them.

  Also used by LEX::reset_n_backup/restore_backup_query_tables_list()
  methods to save and restore this information.
*/

class Query_tables_list
{
public:
  /**
    SQL command for this statement. Part of this class since the
    process of opening and locking tables for the statement needs
    this information to determine correct type of lock for some of
    the tables.
  */
  enum_sql_command sql_command;
  /* Global list of all tables used by this statement */
  TABLE_LIST *query_tables;
  /* Pointer to next_global member of last element in the previous list. */
  TABLE_LIST **query_tables_last;
  /*
    If non-0 then indicates that query requires prelocking and points to
    next_global member of last own element in query table list (i.e. last
    table which was not added to it as part of preparation to prelocking).
    0 - indicates that this query does not need prelocking.
  */
  TABLE_LIST **query_tables_own_last;
  /*
    Set of stored routines called by statement.
    (Note that we use lazy-initialization for this hash).
  */
  enum { START_SROUTINES_HASH_SIZE= 16 };
  HASH sroutines;
  /*
    List linking elements of 'sroutines' set. Allows you to add new elements
    to this set as you iterate through the list of existing elements.
    'sroutines_list_own_last' is pointer to ::next member of last element of
    this list which represents routine which is explicitly used by query.
    'sroutines_list_own_elements' number of explicitly used routines.
    We use these two members for restoring of 'sroutines_list' to the state
    in which it was right after query parsing.
  */
  SQL_I_List<Sroutine_hash_entry> sroutines_list;
  Sroutine_hash_entry **sroutines_list_own_last;
  uint sroutines_list_own_elements;

  /**
    Locking state of tables in this particular statement.

    If we under LOCK TABLES or in prelocked mode we consider tables
    for the statement to be "locked" if there was a call to lock_tables()
    (which called handler::start_stmt()) for tables of this statement
    and there was no matching close_thread_tables() call.

    As result this state may differ significantly from one represented
    by Open_tables_state::lock/locked_tables_mode more, which are always
    "on" under LOCK TABLES or in prelocked mode.
  */
  enum enum_lock_tables_state { LTS_NOT_LOCKED = 0, LTS_LOCKED };
  enum_lock_tables_state lock_tables_state;
  bool is_query_tables_locked() const
  {
    return (lock_tables_state == LTS_LOCKED);
  }

   /*
    These constructor and destructor serve for creation/destruction
    of Query_tables_list instances which are used as backup storage.
  */
  Query_tables_list() : lock_tables_state(LTS_NOT_LOCKED) {}
  ~Query_tables_list() {}

  /* Initializes (or resets) Query_tables_list object for "real" use. */
  void reset_query_tables_list(bool init);
  void destroy_query_tables_list();
  void set_query_tables_list(Query_tables_list *state)
  {
    *this= *state;
  }

  /*
    Direct addition to the list of query tables.
    If you are using this function, you must ensure that the table
    object, in particular table->db member, is initialized.
  */
  void add_to_query_tables(TABLE_LIST *table)
  {
    *(table->prev_global= query_tables_last)= table;
    query_tables_last= &table->next_global;
  }
  bool requires_prelocking()
  {
    return MY_TEST(query_tables_own_last);
  }
  void mark_as_requiring_prelocking(TABLE_LIST **tables_own_last)
  {
    query_tables_own_last= tables_own_last;
  }
  /* Return pointer to first not-own table in query-tables or 0 */
  TABLE_LIST* first_not_own_table()
  {
    return ( query_tables_own_last ? *query_tables_own_last : 0);
  }
  void chop_off_not_own_tables()
  {
    if (query_tables_own_last)
    {
      *query_tables_own_last= 0;
      query_tables_last= query_tables_own_last;
      query_tables_own_last= 0;
    }
  }

  /** Return a pointer to the last element in query table list. */
  TABLE_LIST *last_table()
  {
    /* Don't use offsetof() macro in order to avoid warnings. */
    return query_tables ?
           (TABLE_LIST*) ((char*) query_tables_last -
                          ((char*) &(query_tables->next_global) -
                           (char*) query_tables)) :
           0;
  }

  /**
    Enumeration listing of all types of unsafe statement.

    @note The order of elements of this enumeration type must
    correspond to the order of the elements of the @c explanations
    array defined in the body of @c THD::issue_unsafe_warnings.
  */
  enum enum_binlog_stmt_unsafe {
    /**
      SELECT..LIMIT is unsafe because the set of rows returned cannot
      be predicted.
    */
    BINLOG_STMT_UNSAFE_LIMIT= 0,
    /**
      INSERT DELAYED is unsafe because the time when rows are inserted
      cannot be predicted.
    */
    BINLOG_STMT_UNSAFE_INSERT_DELAYED,
    /**
      Access to log tables is unsafe because slave and master probably
      log different things.
    */
    BINLOG_STMT_UNSAFE_SYSTEM_TABLE,
    /**
      Inserting into an autoincrement column in a stored routine is unsafe.
      Even with just one autoincrement column, if the routine is invoked more than 
      once slave is not guaranteed to execute the statement graph same way as 
      the master.
      And since it's impossible to estimate how many times a routine can be invoked at 
      the query pre-execution phase (see lock_tables), the statement is marked
      pessimistically unsafe. 
    */
    BINLOG_STMT_UNSAFE_AUTOINC_COLUMNS,
    /**
      Using a UDF (user-defined function) is unsafe.
    */
    BINLOG_STMT_UNSAFE_UDF,
    /**
      Using most system variables is unsafe, because slave may run
      with different options than master.
    */
    BINLOG_STMT_UNSAFE_SYSTEM_VARIABLE,
    /**
      Using some functions is unsafe (e.g., UUID).
    */
    BINLOG_STMT_UNSAFE_SYSTEM_FUNCTION,

    /**
      Mixing transactional and non-transactional statements are unsafe if
      non-transactional reads or writes are occur after transactional
      reads or writes inside a transaction.
    */
    BINLOG_STMT_UNSAFE_NONTRANS_AFTER_TRANS,

    /**
      Mixing self-logging and non-self-logging engines in a statement
      is unsafe.
    */
    BINLOG_STMT_UNSAFE_MULTIPLE_ENGINES_AND_SELF_LOGGING_ENGINE,

    /**
      Statements that read from both transactional and non-transactional
      tables and write to any of them are unsafe.
    */
    BINLOG_STMT_UNSAFE_MIXED_STATEMENT,

    /**
      INSERT...IGNORE SELECT is unsafe because which rows are ignored depends
      on the order that rows are retrieved by SELECT. This order cannot be
      predicted and may differ on master and the slave.
    */
    BINLOG_STMT_UNSAFE_INSERT_IGNORE_SELECT,

    /**
      INSERT...SELECT...UPDATE is unsafe because which rows are updated depends
      on the order that rows are retrieved by SELECT. This order cannot be
      predicted and may differ on master and the slave.
    */
    BINLOG_STMT_UNSAFE_INSERT_SELECT_UPDATE,

    /**
     Query that writes to a table with auto_inc column after selecting from 
     other tables are unsafe as the order in which the rows are retrieved by
     select may differ on master and slave.
    */
    BINLOG_STMT_UNSAFE_WRITE_AUTOINC_SELECT,

    /**
      INSERT...REPLACE SELECT is unsafe because which rows are replaced depends
      on the order that rows are retrieved by SELECT. This order cannot be
      predicted and may differ on master and the slave.
    */
    BINLOG_STMT_UNSAFE_REPLACE_SELECT,

    /**
      CREATE TABLE... IGNORE... SELECT is unsafe because which rows are ignored
      depends on the order that rows are retrieved by SELECT. This order cannot
      be predicted and may differ on master and the slave.
    */
    BINLOG_STMT_UNSAFE_CREATE_IGNORE_SELECT,

    /**
      CREATE TABLE...REPLACE... SELECT is unsafe because which rows are replaced
      depends on the order that rows are retrieved from SELECT. This order
      cannot be predicted and may differ on master and the slave
    */
    BINLOG_STMT_UNSAFE_CREATE_REPLACE_SELECT,

    /**
      CREATE TABLE...SELECT on a table with auto-increment column is unsafe
      because which rows are replaced depends on the order that rows are
      retrieved from SELECT. This order cannot be predicted and may differ on
      master and the slave
    */
    BINLOG_STMT_UNSAFE_CREATE_SELECT_AUTOINC,

    /**
      UPDATE...IGNORE is unsafe because which rows are ignored depends on the
      order that rows are updated. This order cannot be predicted and may differ
      on master and the slave.
    */
    BINLOG_STMT_UNSAFE_UPDATE_IGNORE,

    /**
      INSERT... ON DUPLICATE KEY UPDATE on a table with more than one
      UNIQUE KEYS  is unsafe.
    */
    BINLOG_STMT_UNSAFE_INSERT_TWO_KEYS,

    /**
       INSERT into auto-inc field which is not the first part of composed
       primary key.
    */
    BINLOG_STMT_UNSAFE_AUTOINC_NOT_FIRST,

    /**
       Autoincrement lock mode is incompatible with STATEMENT binlog format.
    */
    BINLOG_STMT_UNSAFE_AUTOINC_LOCK_MODE,

    /**
       INSERT .. SELECT ... SKIP LOCKED is unlikely to have the same
       rows locked on the replica.
       primary key.
    */
    BINLOG_STMT_UNSAFE_SKIP_LOCKED,

    /* The last element of this enumeration type. */
    BINLOG_STMT_UNSAFE_COUNT
  };
  /**
    This has all flags from 0 (inclusive) to BINLOG_STMT_FLAG_COUNT
    (exclusive) set.
  */
  static const uint32 BINLOG_STMT_UNSAFE_ALL_FLAGS=
    ((1U << BINLOG_STMT_UNSAFE_COUNT) - 1);

  /**
    Maps elements of enum_binlog_stmt_unsafe to error codes.
  */
  static const int binlog_stmt_unsafe_errcode[BINLOG_STMT_UNSAFE_COUNT];

  /**
    Determine if this statement is marked as unsafe.

    @retval 0 if the statement is not marked as unsafe.
    @retval nonzero if the statement is marked as unsafe.
  */
  inline bool is_stmt_unsafe() const {
    return get_stmt_unsafe_flags() != 0;
  }

  inline bool is_stmt_unsafe(enum_binlog_stmt_unsafe unsafe)
  {
    return binlog_stmt_flags & (1 << unsafe);
  }

  /**
    Flag the current (top-level) statement as unsafe.
    The flag will be reset after the statement has finished.

    @param unsafe_type The type of unsafety: one of the @c
    BINLOG_STMT_FLAG_UNSAFE_* flags in @c enum_binlog_stmt_flag.
  */
  inline void set_stmt_unsafe(enum_binlog_stmt_unsafe unsafe_type) {
    DBUG_ENTER("set_stmt_unsafe");
    DBUG_ASSERT(unsafe_type >= 0 && unsafe_type < BINLOG_STMT_UNSAFE_COUNT);
    binlog_stmt_flags|= (1U << unsafe_type);
    DBUG_VOID_RETURN;
  }

  /**
    Set the bits of binlog_stmt_flags determining the type of
    unsafeness of the current statement.  No existing bits will be
    cleared, but new bits may be set.

    @param flags A binary combination of zero or more bits, (1<<flag)
    where flag is a member of enum_binlog_stmt_unsafe.
  */
  inline void set_stmt_unsafe_flags(uint32 flags) {
    DBUG_ENTER("set_stmt_unsafe_flags");
    DBUG_ASSERT((flags & ~BINLOG_STMT_UNSAFE_ALL_FLAGS) == 0);
    binlog_stmt_flags|= flags;
    DBUG_VOID_RETURN;
  }

  /**
    Return a binary combination of all unsafe warnings for the
    statement.  If the statement has been marked as unsafe by the
    'flag' member of enum_binlog_stmt_unsafe, then the return value
    from this function has bit (1<<flag) set to 1.
  */
  inline uint32 get_stmt_unsafe_flags() const {
    DBUG_ENTER("get_stmt_unsafe_flags");
    DBUG_RETURN(binlog_stmt_flags & BINLOG_STMT_UNSAFE_ALL_FLAGS);
  }

  /**
    Mark the current statement as safe; i.e., clear all bits in
    binlog_stmt_flags that correspond to elements of
    enum_binlog_stmt_unsafe.
  */
  inline void clear_stmt_unsafe() {
    DBUG_ENTER("clear_stmt_unsafe");
    binlog_stmt_flags&= ~BINLOG_STMT_UNSAFE_ALL_FLAGS;
    DBUG_VOID_RETURN;
  }

  /**
    Determine if this statement is a row injection.

    @retval 0 if the statement is not a row injection
    @retval nonzero if the statement is a row injection
  */
  inline bool is_stmt_row_injection() const {
    return binlog_stmt_flags & (1U << BINLOG_STMT_TYPE_ROW_INJECTION);
  }

  /**
    Flag the statement as a row injection.  A row injection is either
    a BINLOG statement, or a row event in the relay log executed by
    the slave SQL thread.
  */
  inline void set_stmt_row_injection() {
    DBUG_ENTER("set_stmt_row_injection");
    binlog_stmt_flags|= (1U << BINLOG_STMT_TYPE_ROW_INJECTION);
    DBUG_VOID_RETURN;
  }

  enum enum_stmt_accessed_table
  {
    /*
       If a transactional table is about to be read. Note that
       a write implies a read.
    */
    STMT_READS_TRANS_TABLE= 0,
    /*
       If a non-transactional table is about to be read. Note that
       a write implies a read.
    */
    STMT_READS_NON_TRANS_TABLE,
    /*
       If a temporary transactional table is about to be read. Note
       that a write implies a read.
    */
    STMT_READS_TEMP_TRANS_TABLE,
    /*
       If a temporary non-transactional table is about to be read. Note
      that a write implies a read.
    */
    STMT_READS_TEMP_NON_TRANS_TABLE,
    /*
       If a transactional table is about to be updated.
    */
    STMT_WRITES_TRANS_TABLE,
    /*
       If a non-transactional table is about to be updated.
    */
    STMT_WRITES_NON_TRANS_TABLE,
    /*
       If a temporary transactional table is about to be updated.
    */
    STMT_WRITES_TEMP_TRANS_TABLE,
    /*
       If a temporary non-transactional table is about to be updated.
    */
    STMT_WRITES_TEMP_NON_TRANS_TABLE,
    /*
      The last element of the enumeration. Please, if necessary add
      anything before this.
    */
    STMT_ACCESS_TABLE_COUNT
  };

#ifndef DBUG_OFF
  static inline const char *stmt_accessed_table_string(enum_stmt_accessed_table accessed_table)
  {
    switch (accessed_table)
    {
      case STMT_READS_TRANS_TABLE:
         return "STMT_READS_TRANS_TABLE";
      break;
      case STMT_READS_NON_TRANS_TABLE:
        return "STMT_READS_NON_TRANS_TABLE";
      break;
      case STMT_READS_TEMP_TRANS_TABLE:
        return "STMT_READS_TEMP_TRANS_TABLE";
      break;
      case STMT_READS_TEMP_NON_TRANS_TABLE:
        return "STMT_READS_TEMP_NON_TRANS_TABLE";
      break;  
      case STMT_WRITES_TRANS_TABLE:
        return "STMT_WRITES_TRANS_TABLE";
      break;
      case STMT_WRITES_NON_TRANS_TABLE:
        return "STMT_WRITES_NON_TRANS_TABLE";
      break;
      case STMT_WRITES_TEMP_TRANS_TABLE:
        return "STMT_WRITES_TEMP_TRANS_TABLE";
      break;
      case STMT_WRITES_TEMP_NON_TRANS_TABLE:
        return "STMT_WRITES_TEMP_NON_TRANS_TABLE";
      break;
      case STMT_ACCESS_TABLE_COUNT:
      default:
        DBUG_ASSERT(0);
      break;
    }
    MY_ASSERT_UNREACHABLE();
    return "";
  }
#endif  /* DBUG */
               
  #define BINLOG_DIRECT_ON 0xF0    /* unsafe when
                                      --binlog-direct-non-trans-updates
                                      is ON */

  #define BINLOG_DIRECT_OFF 0xF    /* unsafe when
                                      --binlog-direct-non-trans-updates
                                      is OFF */

  #define TRX_CACHE_EMPTY 0x33     /* unsafe when trx-cache is empty */

  #define TRX_CACHE_NOT_EMPTY 0xCC /* unsafe when trx-cache is not empty */

  #define IL_LT_REPEATABLE 0xAA    /* unsafe when < ISO_REPEATABLE_READ */

  #define IL_GTE_REPEATABLE 0x55   /* unsafe when >= ISO_REPEATABLE_READ */
  
  /**
    Sets the type of table that is about to be accessed while executing a
    statement.

    @param accessed_table Enumeration type that defines the type of table,
                           e.g. temporary, transactional, non-transactional.
  */
  inline void set_stmt_accessed_table(enum_stmt_accessed_table accessed_table)
  {
    DBUG_ENTER("LEX::set_stmt_accessed_table");

    DBUG_ASSERT(accessed_table >= 0 && accessed_table < STMT_ACCESS_TABLE_COUNT);
    stmt_accessed_table_flag |= (1U << accessed_table);

    DBUG_VOID_RETURN;
  }

  /**
    Checks if a type of table is about to be accessed while executing a
    statement.

    @param accessed_table Enumeration type that defines the type of table,
           e.g. temporary, transactional, non-transactional.

    @return
      @retval TRUE  if the type of the table is about to be accessed
      @retval FALSE otherwise
  */
  inline bool stmt_accessed_table(enum_stmt_accessed_table accessed_table)
  {
    DBUG_ENTER("LEX::stmt_accessed_table");

    DBUG_ASSERT(accessed_table >= 0 && accessed_table < STMT_ACCESS_TABLE_COUNT);

    DBUG_RETURN((stmt_accessed_table_flag & (1U << accessed_table)) != 0);
  }

  /**
    Checks either a trans/non trans temporary table is being accessed while
    executing a statement.

    @return
      @retval TRUE  if a temporary table is being accessed
      @retval FALSE otherwise
  */
  inline bool stmt_accessed_temp_table()
  {
    DBUG_ENTER("THD::stmt_accessed_temp_table");
    DBUG_RETURN(stmt_accessed_non_trans_temp_table() ||
                stmt_accessed_trans_temp_table());
  }

  /**
    Checks if a temporary transactional table is being accessed while executing
    a statement.

    @return
      @retval TRUE  if a temporary transactional table is being accessed
      @retval FALSE otherwise
  */
  inline bool stmt_accessed_trans_temp_table()
  {
    DBUG_ENTER("THD::stmt_accessed_trans_temp_table");

    DBUG_RETURN((stmt_accessed_table_flag &
                ((1U << STMT_READS_TEMP_TRANS_TABLE) |
                 (1U << STMT_WRITES_TEMP_TRANS_TABLE))) != 0);
  }
  inline bool stmt_writes_to_non_temp_table()
  {
    DBUG_ENTER("THD::stmt_writes_to_non_temp_table");

    DBUG_RETURN((stmt_accessed_table_flag &
                ((1U << STMT_WRITES_TRANS_TABLE) |
                 (1U << STMT_WRITES_NON_TRANS_TABLE))));
  }

  /**
    Checks if a temporary non-transactional table is about to be accessed
    while executing a statement.

    @return
      @retval TRUE  if a temporary non-transactional table is about to be
                    accessed
      @retval FALSE otherwise
  */
  inline bool stmt_accessed_non_trans_temp_table()
  {
    DBUG_ENTER("THD::stmt_accessed_non_trans_temp_table");

    DBUG_RETURN((stmt_accessed_table_flag &
                ((1U << STMT_READS_TEMP_NON_TRANS_TABLE) |
                 (1U << STMT_WRITES_TEMP_NON_TRANS_TABLE))) != 0);
  }

  /*
    Checks if a mixed statement is unsafe.

    
    @param in_multi_stmt_transaction_mode defines if there is an on-going
           multi-transactional statement.
    @param binlog_direct defines if --binlog-direct-non-trans-updates is
           active.
    @param trx_cache_is_not_empty defines if the trx-cache is empty or not.
    @param trx_isolation defines the isolation level.
 
    @return
      @retval TRUE if the mixed statement is unsafe
      @retval FALSE otherwise
  */
  inline bool is_mixed_stmt_unsafe(bool in_multi_stmt_transaction_mode,
                                   bool binlog_direct,
                                   bool trx_cache_is_not_empty,
                                   uint tx_isolation)
  {
    bool unsafe= FALSE;

    if (in_multi_stmt_transaction_mode)
    {
       uint condition=
         (binlog_direct ? BINLOG_DIRECT_ON : BINLOG_DIRECT_OFF) &
         (trx_cache_is_not_empty ? TRX_CACHE_NOT_EMPTY : TRX_CACHE_EMPTY) &
         (tx_isolation >= ISO_REPEATABLE_READ ? IL_GTE_REPEATABLE : IL_LT_REPEATABLE);

      unsafe= (binlog_unsafe_map[stmt_accessed_table_flag] & condition);

#if !defined(DBUG_OFF)
      DBUG_PRINT("LEX::is_mixed_stmt_unsafe", ("RESULT %02X %02X %02X", condition,
              binlog_unsafe_map[stmt_accessed_table_flag],
              (binlog_unsafe_map[stmt_accessed_table_flag] & condition)));
 
      int type_in= 0;
      for (; type_in < STMT_ACCESS_TABLE_COUNT; type_in++)
      {
        if (stmt_accessed_table((enum_stmt_accessed_table) type_in))
          DBUG_PRINT("LEX::is_mixed_stmt_unsafe", ("ACCESSED %s ",
                  stmt_accessed_table_string((enum_stmt_accessed_table) type_in)));
      }
#endif
    }

    if (stmt_accessed_table(STMT_WRITES_NON_TRANS_TABLE) &&
      stmt_accessed_table(STMT_READS_TRANS_TABLE) &&
      tx_isolation < ISO_REPEATABLE_READ)
      unsafe= TRUE;
    else if (stmt_accessed_table(STMT_WRITES_TEMP_NON_TRANS_TABLE) &&
      stmt_accessed_table(STMT_READS_TRANS_TABLE) &&
      tx_isolation < ISO_REPEATABLE_READ)
      unsafe= TRUE;

    return(unsafe);
  }

  /**
    true if the parsed tree contains references to stored procedures
    or functions, false otherwise
  */
  bool uses_stored_routines() const
  { return sroutines_list.elements != 0; }

  void set_date_funcs_used_flag()
  {
    date_funcs_used_flag= true;
  }

  /*
    Returns TRUE if date functions such as YEAR(), MONTH() or DATE()
    are used in this LEX
  */
  bool are_date_funcs_used() const
  {
    return date_funcs_used_flag;
  }

private:

  /**
    Enumeration listing special types of statements.

    Currently, the only possible type is ROW_INJECTION.
  */
  enum enum_binlog_stmt_type {
    /**
      The statement is a row injection (i.e., either a BINLOG
      statement or a row event executed by the slave SQL thread).
    */
    BINLOG_STMT_TYPE_ROW_INJECTION = BINLOG_STMT_UNSAFE_COUNT,

    /** The last element of this enumeration type. */
    BINLOG_STMT_TYPE_COUNT
  };

  /**
    Bit field indicating the type of statement.

    There are two groups of bits:

    - The low BINLOG_STMT_UNSAFE_COUNT bits indicate the types of
      unsafeness that the current statement has.

      - The next BINLOG_STMT_TYPE_COUNT-BINLOG_STMT_TYPE_COUNT bits indicate if
      the statement is of some special type.

    This must be a member of LEX, not of THD: each stored procedure
    needs to remember its unsafeness state between calls and each
    stored procedure has its own LEX object (but no own THD object).
  */
  uint32 binlog_stmt_flags;

  /**
    Bit field that determines the type of tables that are about to be
    be accessed while executing a statement.
  */
  uint32 stmt_accessed_table_flag;

  /*
    Flag indicating that date functions such as YEAR(), MONTH() or DATE() are
    used in this LEX
  */
  bool date_funcs_used_flag= false;
};


/*
  st_parsing_options contains the flags for constructions that are
  allowed in the current statement.
*/

struct st_parsing_options
{
  bool allows_variable;
  bool lookup_keywords_after_qualifier;

  st_parsing_options() { reset(); }
  void reset();
};


/**
  The state of the lexical parser, when parsing comments.
*/
enum enum_comment_state
{
  /**
    Not parsing comments.
  */
  NO_COMMENT,
  /**
    Parsing comments that need to be preserved.
    Typically, these are user comments '/' '*' ... '*' '/'.
  */
  PRESERVE_COMMENT,
  /**
    Parsing comments that need to be discarded.
    Typically, these are special comments '/' '*' '!' ... '*' '/',
    or '/' '*' '!' 'M' 'M' 'm' 'm' 'm' ... '*' '/', where the comment
    markers should not be expanded.
  */
  DISCARD_COMMENT
};


/**
  @brief This class represents the character input stream consumed during
  lexical analysis.

  In addition to consuming the input stream, this class performs some
  comment pre processing, by filtering out out of bound special text
  from the query input stream.
  Two buffers, with pointers inside each buffers, are maintained in
  parallel. The 'raw' buffer is the original query text, which may
  contain out-of-bound comments. The 'cpp' (for comments pre processor)
  is the pre-processed buffer that contains only the query text that
  should be seen once out-of-bound data is removed.
*/

class Lex_input_stream
{
  size_t unescape(CHARSET_INFO *cs, char *to,
                  const char *str, const char *end, int sep);
  my_charset_conv_wc_mb get_escape_func(THD *thd, my_wc_t sep) const;
public:
  Lex_input_stream() = default;

  ~Lex_input_stream() = default;

  /**
     Object initializer. Must be called before usage.

     @retval FALSE OK
     @retval TRUE  Error
  */
  bool init(THD *thd, char *buff, size_t length);

  void reset(char *buff, size_t length);

  /**
    The main method to scan the next token, with token contraction processing
    for LALR(2) resolution, e.g. translate "WITH" followed by "ROLLUP"
    to a single token WITH_ROLLUP_SYM.
  */
  int lex_token(union YYSTYPE *yylval, THD *thd);

  void reduce_digest_token(uint token_left, uint token_right);

private:

  enum Ident_mode
  {
    GENERAL_KEYWORD_OR_FUNC_LPAREN,
    QUALIFIED_SPECIAL_FUNC_LPAREN
  };

  int scan_ident_common(THD *thd, Lex_ident_cli_st *str, Ident_mode mode);

  /**
    Set the echo mode.

    When echo is true, characters parsed from the raw input stream are
    preserved. When false, characters parsed are silently ignored.
    @param echo the echo mode.
  */
  void set_echo(bool echo)
  {
    m_echo= echo;
  }

  void save_in_comment_state()
  {
    m_echo_saved= m_echo;
    in_comment_saved= in_comment;
  }

  void restore_in_comment_state()
  {
    m_echo= m_echo_saved;
    in_comment= in_comment_saved;
  }

  /**
    Skip binary from the input stream.
    @param n number of bytes to accept.
  */
  void skip_binary(int n)
  {
    if (m_echo)
    {
      memcpy(m_cpp_ptr, m_ptr, n);
      m_cpp_ptr += n;
    }
    m_ptr += n;
  }

  /**
    Get a character, and advance in the stream.
    @return the next character to parse.
  */
  unsigned char yyGet()
  {
    char c= *m_ptr++;
    if (m_echo)
      *m_cpp_ptr++ = c;
    return c;
  }

  /**
    Get the last character accepted.
    @return the last character accepted.
  */
  unsigned char yyGetLast() const
  {
    return m_ptr[-1];
  }

  /**
    Look at the next character to parse, but do not accept it.
  */
  unsigned char yyPeek() const
  {
    return m_ptr[0];
  }

  /**
    Look ahead at some character to parse.
    @param n offset of the character to look up
  */
  unsigned char yyPeekn(int n) const
  {
    return m_ptr[n];
  }

  /**
    Cancel the effect of the last yyGet() or yySkip().
    Note that the echo mode should not change between calls to yyGet / yySkip
    and yyUnget. The caller is responsible for ensuring that.
  */
  void yyUnget()
  {
    m_ptr--;
    if (m_echo)
      m_cpp_ptr--;
  }

  /**
    Accept a character, by advancing the input stream.
  */
  void yySkip()
  {
    if (m_echo)
      *m_cpp_ptr++ = *m_ptr++;
    else
      m_ptr++;
  }

  /**
    Accept multiple characters at once.
    @param n the number of characters to accept.
  */
  void yySkipn(int n)
  {
    if (m_echo)
    {
      memcpy(m_cpp_ptr, m_ptr, n);
      m_cpp_ptr += n;
    }
    m_ptr += n;
  }

  /**
    Puts a character back into the stream, canceling
    the effect of the last yyGet() or yySkip().
    Note that the echo mode should not change between calls
    to unput, get, or skip from the stream.
  */
  char *yyUnput(char ch)
  {
    *--m_ptr= ch;
    if (m_echo)
      m_cpp_ptr--;
    return m_ptr;
  }

  /**
    End of file indicator for the query text to parse.
    @param n number of characters expected
    @return true if there are less than n characters to parse
  */
  bool eof(int n) const
  {
    return ((m_ptr + n) >= m_end_of_query);
  }

  /** Mark the stream position as the start of a new token. */
  void start_token()
  {
    m_tok_start_prev= m_tok_start;
    m_tok_start= m_ptr;
    m_tok_end= m_ptr;

    m_cpp_tok_start_prev= m_cpp_tok_start;
    m_cpp_tok_start= m_cpp_ptr;
    m_cpp_tok_end= m_cpp_ptr;
  }

  /**
    Adjust the starting position of the current token.
    This is used to compensate for starting whitespace.
  */
  void restart_token()
  {
    m_tok_start= m_ptr;
    m_cpp_tok_start= m_cpp_ptr;
  }

  /**
    Get the maximum length of the utf8-body buffer.
    The utf8 body can grow because of the character set conversion and escaping.
  */
  size_t get_body_utf8_maximum_length(THD *thd) const;

  /** Get the length of the current token, in the raw buffer. */
  uint yyLength() const
  {
    /*
      The assumption is that the lexical analyser is always 1 character ahead,
      which the -1 account for.
    */
    DBUG_ASSERT(m_ptr > m_tok_start);
    return (uint) ((m_ptr - m_tok_start) - 1);
  }

  /**
    Test if a lookahead token was already scanned by lex_token(),
    for LALR(2) resolution.
  */
  bool has_lookahead() const
  {
    return lookahead_token >= 0;
  }

public:

  /**
    End of file indicator for the query text to parse.
    @return true if there are no more characters to parse
  */
  bool eof() const
  {
    return (m_ptr >= m_end_of_query);
  }

  /** Get the raw query buffer. */
  const char *get_buf() const
  {
    return m_buf;
  }

  /** Get the pre-processed query buffer. */
  const char *get_cpp_buf() const
  {
    return m_cpp_buf;
  }

  /** Get the end of the raw query buffer. */
  const char *get_end_of_query() const
  {
    return m_end_of_query;
  }

  /** Get the token start position, in the raw buffer. */
  const char *get_tok_start() const
  {
    return has_lookahead() ? m_tok_start_prev : m_tok_start;
  }

  void set_cpp_tok_start(const char *pos)
  {
    m_cpp_tok_start= pos;
  }

  /** Get the token end position, in the raw buffer. */
  const char *get_tok_end() const
  {
    return m_tok_end;
  }

  /** Get the current stream pointer, in the raw buffer. */
  const char *get_ptr() const
  {
    return m_ptr;
  }

  /** Get the token start position, in the pre-processed buffer. */
  const char *get_cpp_tok_start() const
  {
    return has_lookahead() ? m_cpp_tok_start_prev : m_cpp_tok_start;
  }

  /** Get the token end position, in the pre-processed buffer. */
  const char *get_cpp_tok_end() const
  {
    return m_cpp_tok_end;
  }

  /**
    Get the token end position in the pre-processed buffer,
    with trailing spaces removed.
  */
  const char *get_cpp_tok_end_rtrim() const
  {
    const char *p;
    for (p= m_cpp_tok_end;
         p > m_cpp_buf && my_isspace(system_charset_info, p[-1]);
         p--)
    { }
    return p;
  }

  /** Get the current stream pointer, in the pre-processed buffer. */
  const char *get_cpp_ptr() const
  {
    return m_cpp_ptr;
  }

  /**
    Get the current stream pointer, in the pre-processed buffer,
    with traling spaces removed.
  */
  const char *get_cpp_ptr_rtrim() const
  {
    const char *p;
    for (p= m_cpp_ptr;
         p > m_cpp_buf && my_isspace(system_charset_info, p[-1]);
         p--)
    { }
    return p;
  }
  /** Get the utf8-body string. */
  LEX_CSTRING body_utf8() const
  {
    return LEX_CSTRING({m_body_utf8, (size_t) (m_body_utf8_ptr - m_body_utf8)});
  }

  void body_utf8_start(THD *thd, const char *begin_ptr);
  void body_utf8_append(const char *ptr);
  void body_utf8_append(const char *ptr, const char *end_ptr);
  void body_utf8_append_ident(THD *thd,
                              const Lex_string_with_metadata_st *txt,
                              const char *end_ptr);
  void body_utf8_append_escape(THD *thd,
                               const LEX_CSTRING *txt,
                               CHARSET_INFO *txt_cs,
                               const char *end_ptr,
                               my_wc_t sep);

private:
  /**
    LALR(2) resolution, look ahead token.
    Value of the next token to return, if any,
    or -1, if no token was parsed in advance.
    Note: 0 is a legal token, and represents YYEOF.
  */
  int lookahead_token;

  /** LALR(2) resolution, value of the look ahead token.*/
  LEX_YYSTYPE lookahead_yylval;

  bool get_text(Lex_string_with_metadata_st *to,
                uint sep, int pre_skip, int post_skip);

  void add_digest_token(uint token, LEX_YYSTYPE yylval);

  bool consume_comment(int remaining_recursions_permitted);
  int lex_one_token(union YYSTYPE *yylval, THD *thd);
  int find_keyword(Lex_ident_cli_st *str, uint len, bool function) const;
  int find_keyword_qualified_special_func(Lex_ident_cli_st *str, uint len) const;
  LEX_CSTRING get_token(uint skip, uint length);
  int scan_ident_start(THD *thd, Lex_ident_cli_st *str);
  int scan_ident_middle(THD *thd, Lex_ident_cli_st *str,
                        CHARSET_INFO **cs, my_lex_states *);
  int scan_ident_delimited(THD *thd, Lex_ident_cli_st *str, uchar quote_char);
  bool get_7bit_or_8bit_ident(THD *thd, uchar *last_char);

  /** Current thread. */
  THD *m_thd;

  /** Pointer to the current position in the raw input stream. */
  char *m_ptr;

  /** Starting position of the last token parsed, in the raw buffer. */
  const char *m_tok_start;

  /** Ending position of the previous token parsed, in the raw buffer. */
  const char *m_tok_end;

  /** End of the query text in the input stream, in the raw buffer. */
  const char *m_end_of_query;

  /** Starting position of the previous token parsed, in the raw buffer. */
  const char *m_tok_start_prev;

  /** Begining of the query text in the input stream, in the raw buffer. */
  const char *m_buf;

  /** Length of the raw buffer. */
  size_t m_buf_length;

  /** Echo the parsed stream to the pre-processed buffer. */
  bool m_echo:1;
  bool m_echo_saved:1;

  /** Pre-processed buffer. */
  char *m_cpp_buf;

  /** Pointer to the current position in the pre-processed input stream. */
  char *m_cpp_ptr;

  /**
    Starting position of the last token parsed,
    in the pre-processed buffer.
  */
  const char *m_cpp_tok_start;

  /**
    Starting position of the previous token parsed,
    in the pre-procedded buffer.
  */
  const char *m_cpp_tok_start_prev;

  /**
    Ending position of the previous token parsed,
    in the pre-processed buffer.
  */
  const char *m_cpp_tok_end;

  /** UTF8-body buffer created during parsing. */
  char *m_body_utf8;

  /** Pointer to the current position in the UTF8-body buffer. */
  char *m_body_utf8_ptr;

  /**
    Position in the pre-processed buffer. The query from m_cpp_buf to
    m_cpp_utf_processed_ptr is converted to UTF8-body.
  */
  const char *m_cpp_utf8_processed_ptr;

public:

  /** Current state of the lexical analyser. */
  enum my_lex_states next_state;

  /**
    Position of ';' in the stream, to delimit multiple queries.
    This delimiter is in the raw buffer.
  */
  const char *found_semicolon;

  /** SQL_MODE = IGNORE_SPACE. */
  bool ignore_space:1;

  /**
    TRUE if we're parsing a prepared statement: in this mode
    we should allow placeholders.
  */
  bool stmt_prepare_mode:1;
  /**
    TRUE if we should allow multi-statements.
  */
  bool multi_statements:1;

  /** Current line number. */
  uint yylineno;

  /**
    Current statement digest instrumentation.
  */
  sql_digest_state* m_digest;

private:
  /** State of the lexical analyser for comments. */
  enum_comment_state in_comment;
  enum_comment_state in_comment_saved;

  /**
    Starting position of the TEXT_STRING or IDENT in the pre-processed
    buffer.

    NOTE: this member must be used within MYSQLlex() function only.
  */
  const char *m_cpp_text_start;

  /**
    Ending position of the TEXT_STRING or IDENT in the pre-processed
    buffer.

    NOTE: this member must be used within MYSQLlex() function only.
    */
  const char *m_cpp_text_end;

  /**
    Character set specified by the character-set-introducer.

    NOTE: this member must be used within MYSQLlex() function only.
  */
  CHARSET_INFO *m_underscore_cs;
};


/**
  Abstract representation of a statement.
  This class is an interface between the parser and the runtime.
  The parser builds the appropriate sub classes of Sql_statement
  to represent a SQL statement in the parsed tree.
  The execute() method in the sub classes contain the runtime implementation.
  Note that this interface is used for SQL statement recently implemented,
  the code for older statements tend to load the LEX structure with more
  attributes instead.
  The recommended way to implement new statements is to sub-class
  Sql_statement, as this improves code modularity (see the 'big switch' in
  dispatch_command()), and decrease the total size of the LEX structure
  (therefore saving memory in stored programs).
*/
class Sql_statement : public Sql_alloc
{
public:
  /**
    Execute this SQL statement.
    @param thd the current thread.
    @return 0 on success.
  */
  virtual bool execute(THD *thd) = 0;

protected:
  /**
    Constructor.
    @param lex the LEX structure that represents parts of this statement.
  */
  Sql_statement(LEX *lex)
    : m_lex(lex)
  {}

  /** Destructor. */
  virtual ~Sql_statement()
  {
    /*
      Sql_statement objects are allocated in thd->mem_root.
      In MySQL, the C++ destructor is never called, the underlying MEM_ROOT is
      simply destroyed instead.
      Do not rely on the destructor for any cleanup.
    */
    DBUG_ASSERT(FALSE);
  }

protected:
  /**
    The legacy LEX structure for this statement.
    The LEX structure contains the existing properties of the parsed tree.
    TODO: with time, attributes from LEX should move to sub classes of
    Sql_statement, so that the parser only builds Sql_statement objects
    with the minimum set of attributes, instead of a LEX structure that
    contains the collection of every possible attribute.
  */
  LEX *m_lex;
};


class Delete_plan;
class SQL_SELECT;

class Explain_query;
class Explain_update;
class Explain_delete;

/* 
  Query plan of a single-table UPDATE.
  (This is actually a plan for single-table DELETE also)
*/

class Update_plan
{
protected:
  bool impossible_where;
  bool no_partitions;
public:
  /* Allocate things there */
  MEM_ROOT *mem_root;

  TABLE *table;
  SQL_SELECT *select;
  uint index;
  ha_rows scanned_rows;
  /*
    Top-level select_lex. Most of its fields are not used, we need it only to
    get to the subqueries.
  */
  SELECT_LEX *select_lex;
  
  key_map possible_keys;
  bool using_filesort;
  bool using_io_buffer;
  
  /* Set this plan to be a plan to do nothing because of impossible WHERE */
  void set_impossible_where() { impossible_where= true; }
  void set_no_partitions() { no_partitions= true; }

  Explain_update* save_explain_update_data(THD *thd, MEM_ROOT *mem_root);
protected:
  bool save_explain_data_intern(THD *thd, MEM_ROOT *mem_root, Explain_update *eu, bool is_analyze);
public:
  virtual ~Update_plan() = default;

  Update_plan(MEM_ROOT *mem_root_arg) : 
    impossible_where(false), no_partitions(false), 
    mem_root(mem_root_arg), 
    using_filesort(false), using_io_buffer(false)
  {}
};


/* Query plan of a single-table DELETE */
class Delete_plan : public Update_plan
{
  bool deleting_all_rows;
public:

  /* Construction functions */
  Delete_plan(MEM_ROOT *mem_root_arg) : 
    Update_plan(mem_root_arg), 
    deleting_all_rows(false)
  {}

  /* Set this query plan to be a plan to make a call to h->delete_all_rows() */
  void set_delete_all_rows(ha_rows rows_arg) 
  { 
    deleting_all_rows= true;
    scanned_rows= rows_arg;
  }
  void cancel_delete_all_rows()
  {
    deleting_all_rows= false;
  }

  Explain_delete* save_explain_delete_data(THD *thd, MEM_ROOT *mem_root);
};

enum account_lock_type
{
  ACCOUNTLOCK_UNSPECIFIED= 0,
  ACCOUNTLOCK_LOCKED,
  ACCOUNTLOCK_UNLOCKED
};

enum password_exp_type
{
  PASSWORD_EXPIRE_UNSPECIFIED= 0,
  PASSWORD_EXPIRE_NOW,
  PASSWORD_EXPIRE_NEVER,
  PASSWORD_EXPIRE_DEFAULT,
  PASSWORD_EXPIRE_INTERVAL
};

struct Account_options: public USER_RESOURCES
{
  Account_options() = default;

  void reset()
  {
    bzero(this, sizeof(*this));
    ssl_type= SSL_TYPE_NOT_SPECIFIED;
  }

  enum SSL_type ssl_type;                       // defined in violite.h
  LEX_CSTRING x509_subject, x509_issuer, ssl_cipher;
  account_lock_type account_locked;
  password_exp_type password_expire;
  longlong num_expiration_days;
};

class Query_arena_memroot;
/* The state of the lex parsing. This is saved in the THD struct */


class Lex_prepared_stmt
{
  Lex_ident_sys m_name; // Statement name (in all queries)
  Item *m_code;         // PREPARE or EXECUTE IMMEDIATE source expression
  List<Item> m_params;  // List of parameters for EXECUTE [IMMEDIATE]
public:

  Lex_prepared_stmt()
   :m_code(NULL)
  { }
  const Lex_ident_sys &name() const
  {
    return m_name;
  }
  uint param_count() const
  {
    return m_params.elements;
  }
  List<Item> &params()
  {
    return m_params;
  }
  void set(const Lex_ident_sys_st &ident, Item *code, List<Item> *params)
  {
    DBUG_ASSERT(m_params.elements == 0);
    m_name= ident;
    m_code= code;
    if (params)
      m_params= *params;
  }
  bool params_fix_fields(THD *thd)
  {
    // Fix Items in the EXECUTE..USING list
    List_iterator_fast<Item> param_it(m_params);
    while (Item *param= param_it++)
    {
      if (param->fix_fields_if_needed_for_scalar(thd, 0))
        return true;
    }
    return false;
  }
  bool get_dynamic_sql_string(THD *thd, LEX_CSTRING *dst, String *buffer);
  void lex_start()
  {
    m_params.empty();
  }
};


class Lex_grant_object_name: public Grant_object_name, public Sql_alloc
{
public:
  Lex_grant_object_name(Table_ident *table_ident)
   :Grant_object_name(table_ident)
  { }
  Lex_grant_object_name(const LEX_CSTRING &db, Type type)
   :Grant_object_name(db, type)
  { }
};


class Lex_grant_privilege: public Grant_privilege, public Sql_alloc
{
public:
  Lex_grant_privilege() {}
  Lex_grant_privilege(privilege_t grant, bool all_privileges= false)
   :Grant_privilege(grant, all_privileges)
  { }
};


class sp_lex_local;
class sp_lex_cursor;

struct LEX: public Query_tables_list
{
  SELECT_LEX_UNIT unit;                         /* most upper unit */
  SELECT_LEX *first_select_lex() { return unit.first_select(); }
  const SELECT_LEX *first_select_lex() const { return unit.first_select(); }

private:
  SELECT_LEX builtin_select;

public:
  /* current SELECT_LEX in parsing */
  SELECT_LEX *current_select;
  /* list of all SELECT_LEX */
  SELECT_LEX *all_selects_list;
  /* current with clause in parsing if any, otherwise 0*/
  With_clause *curr_with_clause;
  /* pointer to the first with clause in the current statement */
  With_clause *with_clauses_list;
  /*
    (*with_clauses_list_last_next) contains a pointer to the last
     with clause in the current statement
  */
  With_clause **with_clauses_list_last_next;
  /*
    When a copy of a with element is parsed this is set to the offset of
    the with element in the input string, otherwise it's set to 0
  */
  my_ptrdiff_t clone_spec_offset;

  Create_view_info *create_view;

  /* Query Plan Footprint of a currently running select  */
  Explain_query *explain;

  /*
    LEX which represents current statement (conventional, SP or PS)

    For example during view parsing THD::lex will point to the views LEX and
    lex::stmt_lex will point to LEX of the statement where the view will be
    included

    Currently it is used to have always correct select numbering inside
    statement (LEX::current_select_number) without storing and restoring a
    global counter which was THD::select_number.

    TODO: make some unified statement representation (now SP has different)
    to store such data like LEX::current_select_number.
  */
  LEX *stmt_lex;

  LEX_CSTRING name;
  const char *help_arg;
  const char *backup_dir;                       /* For RESTORE/BACKUP */
  const char* to_log;                           /* For PURGE MASTER LOGS TO */
  String *wild; /* Wildcard in SHOW {something} LIKE 'wild'*/ 
  sql_exchange *exchange;
  select_result *result;
  /**
    @c the two may also hold BINLOG arguments: either comment holds a
    base64-char string or both represent the BINLOG fragment user variables.
  */
  LEX_CSTRING comment, ident;
  LEX_USER *grant_user;
  XID *xid;
  THD *thd;

  /* maintain a list of used plugins for this LEX */
  DYNAMIC_ARRAY plugins;
  plugin_ref plugins_static_buffer[INITIAL_LEX_PLUGIN_LIST_SIZE];

  /** SELECT of CREATE VIEW statement */
  LEX_STRING create_view_select;

  /** Start of 'ON table', in trigger statements.  */
  const char* raw_trg_on_table_name_begin;
  /** End of 'ON table', in trigger statements. */
  const char* raw_trg_on_table_name_end;

  /* Partition info structure filled in by PARTITION BY parse part */
  partition_info *part_info;

  /*
    The definer of the object being created (view, trigger, stored routine).
    I.e. the value of DEFINER clause.
  */
  LEX_USER *definer;

  /* Used in ALTER/CREATE user to store account locking options */
  Account_options account_options;

  Table_type table_type;                        /* Used for SHOW CREATE */
  List<Key_part_spec> ref_list;
  List<LEX_USER>      users_list;
  List<Item>          *insert_list= nullptr,field_list,value_list,update_list;
  List<List_item>     many_values;
  List<set_var_base>  var_list;
  List<set_var_base>  stmt_var_list; //SET_STATEMENT values
  List<set_var_base>  old_var_list; // SET STATEMENT old values
private:
  Query_arena_memroot *arena_for_set_stmt;
  MEM_ROOT *mem_root_for_set_stmt;
  bool sp_block_finalize(THD *thd, const Lex_spblock_st spblock,
                                   class sp_label **splabel);
  bool sp_change_context(THD *thd, const sp_pcontext *ctx, bool exclusive);
  bool sp_exit_block(THD *thd, sp_label *lab);
  bool sp_exit_block(THD *thd, sp_label *lab, Item *when,
                     const LEX_CSTRING &expr_str);

  bool sp_continue_loop(THD *thd, sp_label *lab);

  bool sp_for_loop_condition(THD *thd, const Lex_for_loop_st &loop);
  bool sp_for_loop_increment(THD *thd, const Lex_for_loop_st &loop);

  /*
    Check if Item_field and Item_ref are allowed in the current statement.
    @retval false OK (fields are allowed)
    @retval true  ERROR (fields are not allowed). Error is raised.
  */
  bool check_expr_allows_fields_or_error(THD *thd, const char *name) const;

protected:
  bool sp_continue_loop(THD *thd, sp_label *lab, Item *when,
                        const LEX_CSTRING &expr_str);

public:
  void parse_error(uint err_number= ER_SYNTAX_ERROR);
  inline bool is_arena_for_set_stmt() {return arena_for_set_stmt != 0;}
  bool set_arena_for_set_stmt(Query_arena *backup);
  void reset_arena_for_set_stmt(Query_arena *backup);
  void free_arena_for_set_stmt();

  void print(String *str, enum_query_type qtype);
  List<Item_func_set_user_var> set_var_list; // in-query assignment list
  List<Item_param>    param_list;
  List<LEX_CSTRING>   view_list; // view list (list of field names in view)
  List<LEX_STRING>   *column_list; // list of column names (in ANALYZE)
  List<LEX_STRING>   *index_list;  // list of index names (in ANALYZE)
  /*
    A stack of name resolution contexts for the query. This stack is used
    at parse time to set local name resolution contexts for various parts
    of a query. For example, in a JOIN ... ON (some_condition) clause the
    Items in 'some_condition' must be resolved only against the operands
    of the the join, and not against the whole clause. Similarly, Items in
    subqueries should be resolved against the subqueries (and outer queries).
    The stack is used in the following way: when the parser detects that
    all Items in some clause need a local context, it creates a new context
    and pushes it on the stack. All newly created Items always store the
    top-most context in the stack. Once the parser leaves the clause that
    required a local context, the parser pops the top-most context.
  */
  List<Name_resolution_context> context_stack;
  SELECT_LEX *select_stack[MAX_SELECT_NESTING + 1];
  uint select_stack_top;
  /*
    Usually this is set to 0, but for INSERT/REPLACE SELECT it is set to 1.
    When parsing such statements the pointer to the most outer select is placed
    into the second element of select_stack rather than into the first.
  */
  uint select_stack_outer_barrier;

  SQL_I_List<ORDER> proc_list;
  SQL_I_List<TABLE_LIST> auxiliary_table_list, save_list;
  Column_definition *last_field;
  Table_function_json_table *json_table;
  Item_sum *in_sum_func;
  udf_func udf;
  HA_CHECK_OPT   check_opt;                        // check/repair options
  Table_specification_st create_info;
  Key *last_key;
  LEX_MASTER_INFO mi;                              // used by CHANGE MASTER
  LEX_SERVER_OPTIONS server_options;
  LEX_CSTRING relay_log_connection_name;
  LEX_RESET_SLAVE reset_slave_info;
  ulonglong type;
  ulong next_binlog_file_number;
  /* The following is used by KILL */
  killed_state kill_signal;
  killed_type  kill_type;
  uint current_select_number; // valid for statment LEX (not view)

  /*
    The following bool variables should not be bit fields as they are not
    reset for every query
  */
  bool autocommit;          // Often used, better as bool
  bool sp_lex_in_use;       // Keep track on lex usage in SPs for error handling

  /* Bit fields, reset for every query */
  bool is_shutdown_wait_for_slaves:1;
  bool selects_allow_procedure:1;
  /*
    A special command "PARSE_VCOL_EXPR" is defined for the parser
    to translate a defining expression of a virtual column into an
    Item object.
    The following flag is used to prevent other applications to use
    this command.
  */
  bool parse_vcol_expr:1;
  bool analyze_stmt:1; /* TRUE<=> this is "ANALYZE $stmt" */
  bool explain_json:1;
  /*
    true <=> The parsed fragment requires resolution of references to CTE
    at the end of parsing. This name resolution process involves searching
    for possible dependencies between CTE defined in the parsed fragment and
    detecting possible recursive references.
    The flag is set to true if the fragment contains CTE definitions.
  */
  bool with_cte_resolution:1;
  /*
    true <=> only resolution of references to CTE are required in the parsed
    fragment, no checking of dependencies between CTE is required.
    This flag is used only when parsing clones of CTE specifications.
  */
  bool only_cte_resolution:1;
  bool local_file:1;
  bool check_exists:1;
  bool verbose:1, no_write_to_binlog:1;
  bool safe_to_cache_query:1;
  bool ignore:1;
  bool next_is_main:1; // use "main" SELECT_LEX for nrxt allocation;
  bool next_is_down:1; // use "main" SELECT_LEX for nrxt allocation;
  /*
    field_list was created for view and should be removed before PS/SP
    rexecuton
  */
  bool empty_field_list_on_rset:1;
  /**
    During name resolution search only in the table list given by
    Name_resolution_context::first_name_resolution_table and
    Name_resolution_context::last_name_resolution_table
    (see Item_field::fix_fields()).
  */
  bool use_only_table_context:1;
  bool escape_used:1;
  bool default_used:1;    /* using default() function */
  bool with_rownum:1;     /* Using rownum() function */
  bool is_lex_started:1;  /* If lex_start() did run. For debugging. */
  bool without_validation:1; /* exchange or convert partition WITHOUT VALIDATION */

  /*
    This variable is used in post-parse stage to declare that sum-functions,
    or functions which have sense only if GROUP BY is present, are allowed.
    For example in a query
    SELECT ... FROM ...WHERE MIN(i) == 1 GROUP BY ... HAVING MIN(i) > 2
    MIN(i) in the WHERE clause is not allowed in the opposite to MIN(i)
    in the HAVING clause. Due to possible nesting of select construct
    the variable can contain 0 or 1 for each nest level.
  */
  nesting_map allow_sum_func;

  Sql_cmd *m_sql_cmd;

  /*
    Usually `expr` rule of yacc is quite reused but some commands better
    not support subqueries which comes standard with this rule, like
    KILL, HA_READ, CREATE/ALTER EVENT etc. Set this to a non-NULL
    clause name to get an error.
  */
  const char *clause_that_disallows_subselect;

  enum enum_duplicates duplicates;
  enum enum_tx_isolation tx_isolation;
  enum enum_ha_read_modes ha_read_mode;
  union {
    enum ha_rkey_function ha_rkey_mode;
    enum xa_option_words xa_opt;
    bool with_admin_option;                     // GRANT role
    bool with_persistent_for_clause; // uses PERSISTENT FOR clause (in ANALYZE)
  };
  enum enum_var_type option_type;
  enum enum_drop_mode drop_mode;

  enum backup_stages backup_stage;
  enum Foreign_key::fk_match_opt fk_match_option;
  enum_fk_option fk_update_opt;
  enum_fk_option fk_delete_opt;
  enum enum_yes_no_unknown tx_chain, tx_release;
  st_parsing_options parsing_options;
  /*
    In sql_cache we store SQL_CACHE flag as specified by user to be
    able to restore SELECT statement from internal structures.
  */
  enum e_sql_cache { SQL_CACHE_UNSPECIFIED, SQL_NO_CACHE, SQL_CACHE };
  e_sql_cache sql_cache;

  uint slave_thd_opt, start_transaction_opt;
  uint profile_query_id;
  uint profile_options;
  int nest_level;

  /*
    In LEX representing update which were transformed to multi-update
    stores total number of tables. For LEX representing multi-delete
    holds number of tables from which we will delete records.
  */
  uint table_count_update;

  uint8 describe;
  /*
    A flag that indicates what kinds of derived tables are present in the
    query (0 if no derived tables, otherwise a combination of flags
    DERIVED_SUBQUERY and DERIVED_VIEW).
  */
  uint8 derived_tables;
  uint8 context_analysis_only;
  uint8 lex_options; // see OPTION_LEX_*

  Alter_info alter_info;
  Lex_prepared_stmt prepared_stmt;
  /*
    For CREATE TABLE statement last element of table list which is not
    part of SELECT or LIKE part (i.e. either element for table we are
    creating or last of tables referenced by foreign keys).
  */
  TABLE_LIST *create_last_non_select_table;
  sp_head *sphead;
  sp_name *spname;
  MEM_ROOT sp_mem_root, *sp_mem_root_ptr;

  sp_pcontext *spcont;

  st_sp_chistics sp_chistics;

  Event_parse_data *event_parse_data;

  /* Characterstics of trigger being created */
  st_trg_chistics trg_chistics;

  /*
    stmt_definition_begin is intended to point to the next word after
    DEFINER-clause in the following statements:
      - CREATE TRIGGER (points to "TRIGGER");
      - CREATE PROCEDURE (points to "PROCEDURE");
      - CREATE FUNCTION (points to "FUNCTION" or "AGGREGATE");
      - CREATE EVENT (points to "EVENT")

    This pointer is required to add possibly omitted DEFINER-clause to the
    DDL-statement before dumping it to the binlog.

    keyword_delayed_begin_offset is the offset to the beginning of the DELAYED
    keyword in INSERT DELAYED statement. keyword_delayed_end_offset is the
    offset to the character right after the DELAYED keyword.
  */
  union {
    const char *stmt_definition_begin;
    uint keyword_delayed_begin_offset;
  };

  union {
    const char *stmt_definition_end;
    uint keyword_delayed_end_offset;
  };

  /**
    Collects create options for KEY
  */
  engine_option_value *option_list;

  /**
    Helper pointer to the end of the list when parsing options for
      LEX::create_info.option_list (for table)
      LEX::last_field->option_list (for fields)
      LEX::option_list             (for indexes)
  */
  engine_option_value *option_list_last;


  /*
    The set of those tables whose fields are referenced in all subqueries
    of the query.
    TODO: possibly this it is incorrect to have used tables in LEX because
    with subquery, it is not clear what does the field mean. To fix this
    we should aggregate used tables information for selected expressions
    into the select_lex.
  */
  table_map  used_tables;
  /**
    Maximum number of rows and/or keys examined by the query, both read,
    changed or written. This is the argument of LIMIT ROWS EXAMINED.
    The limit is represented by two variables - the Item is needed because
    in case of parameters we have to delay its evaluation until execution.
    Once evaluated, its value is stored in examined_rows_limit_cnt.
  */
  Item *limit_rows_examined;
  ulonglong limit_rows_examined_cnt;
  /**
    Holds a set of domain_ids for deletion at FLUSH..DELETE_DOMAIN_ID
  */
  DYNAMIC_ARRAY delete_gtid_domain;
  static const ulong initial_gtid_domain_buffer_size= 16;
  uint32 gtid_domain_static_buffer[initial_gtid_domain_buffer_size];

  inline void set_limit_rows_examined()
  {
    if (limit_rows_examined)
      limit_rows_examined_cnt= limit_rows_examined->val_uint();
    else
      limit_rows_examined_cnt= ULONGLONG_MAX;
  }


  LEX_CSTRING *win_ref;
  Window_frame *win_frame;
  Window_frame_bound *frame_top_bound;
  Window_frame_bound *frame_bottom_bound;
  Window_spec *win_spec;

  Item *upd_del_where;

  /* System Versioning */
  vers_select_conds_t vers_conditions;
  vers_select_conds_t period_conditions;

  inline void free_set_stmt_mem_root()
  {
    DBUG_ASSERT(!is_arena_for_set_stmt());
    if (mem_root_for_set_stmt)
    {
      free_root(mem_root_for_set_stmt, MYF(0));
      delete mem_root_for_set_stmt;
      mem_root_for_set_stmt= 0;
    }
  }

  LEX();

  virtual ~LEX()
  {
    free_set_stmt_mem_root();
    destroy_query_tables_list();
    plugin_unlock_list(NULL, (plugin_ref *)plugins.buffer, plugins.elements);
    delete_dynamic(&plugins);
  }

  virtual class Query_arena *query_arena()
  {
    DBUG_ASSERT(0);
    return NULL;
  }

  void start(THD *thd);

  inline bool is_ps_or_view_context_analysis()
  {
    return (context_analysis_only &
            (CONTEXT_ANALYSIS_ONLY_PREPARE |
             CONTEXT_ANALYSIS_ONLY_VCOL_EXPR |
             CONTEXT_ANALYSIS_ONLY_VIEW));
  }

  inline bool is_view_context_analysis()
  {
    return (context_analysis_only & CONTEXT_ANALYSIS_ONLY_VIEW);
  }

  /**
    Mark all queries in this lex structure as uncacheable for the cause given

    @param cause    the reason queries are to be marked as uncacheable

    Note, any cause is sufficient for st_select_lex_unit::can_be_merged() to
    disallow query merges.
  */

  inline void uncacheable(uint8 cause)
  {
    safe_to_cache_query= 0;

    if (current_select) // initialisation SP variables has no SELECT
    {
      /*
        There are no sense to mark select_lex and union fields of LEX,
        but we should merk all subselects as uncacheable from current till
        most upper
      */
      SELECT_LEX *sl;
      SELECT_LEX_UNIT *un;
      for (sl= current_select, un= sl->master_unit();
           un && un != &unit;
           sl= sl->outer_select(), un= (sl ? sl->master_unit() : NULL))
      {
       sl->uncacheable|= cause;
       un->uncacheable|= cause;
      }
      if (sl)
        sl->uncacheable|= cause;
    }
    if (first_select_lex())
      first_select_lex()->uncacheable|= cause;
  }
  void set_trg_event_type_for_tables();

  TABLE_LIST *unlink_first_table(bool *link_to_local);
  void link_first_table_back(TABLE_LIST *first, bool link_to_local);
  void first_lists_tables_same();
  void fix_first_select_number();

  bool can_be_merged();
  bool can_use_merged();
  bool can_not_use_merged();
  bool only_view_structure();
  bool need_correct_ident();
  uint8 get_effective_with_check(TABLE_LIST *view);
  /*
    Is this update command where 'WHITH CHECK OPTION' clause is important

    SYNOPSIS
      LEX::which_check_option_applicable()

    RETURN
      TRUE   have to take 'WHITH CHECK OPTION' clause into account
      FALSE  'WHITH CHECK OPTION' clause do not need
  */
  inline bool which_check_option_applicable()
  {
    switch (sql_command) {
    case SQLCOM_UPDATE:
    case SQLCOM_UPDATE_MULTI:
    case SQLCOM_DELETE:
    case SQLCOM_DELETE_MULTI:
    case SQLCOM_INSERT:
    case SQLCOM_INSERT_SELECT:
    case SQLCOM_REPLACE:
    case SQLCOM_REPLACE_SELECT:
    case SQLCOM_LOAD:
      return TRUE;
    default:
      return FALSE;
    }
  }

  void cleanup_after_one_table_open();

  bool push_context(Name_resolution_context *context);

  Name_resolution_context *pop_context();

  SELECT_LEX *select_stack_head()
  {
    if (likely(select_stack_top))
      return select_stack[select_stack_top - 1];
    return NULL;
  }

  bool push_select(SELECT_LEX *select_lex)
  {
    DBUG_ENTER("LEX::push_select");
    DBUG_PRINT("info", ("Top Select was %p (%d)  depth: %u  pushed: %p (%d)",
                        select_stack_head(),
                        select_stack_top,
                        (select_stack_top ?
                         select_stack_head()->select_number :
                         0),
                        select_lex, select_lex->select_number));
    if (unlikely(select_stack_top > MAX_SELECT_NESTING))
    {
      my_error(ER_TOO_HIGH_LEVEL_OF_NESTING_FOR_SELECT, MYF(0));
      DBUG_RETURN(TRUE);
    }
    if (push_context(&select_lex->context))
      DBUG_RETURN(TRUE);
    select_stack[select_stack_top++]= select_lex;
    current_select= select_lex;
    DBUG_RETURN(FALSE);
  }

  SELECT_LEX *pop_select()
  {
    DBUG_ENTER("LEX::pop_select");
    SELECT_LEX *select_lex;
    if (likely(select_stack_top))
      select_lex= select_stack[--select_stack_top];
    else
      select_lex= 0;
    DBUG_PRINT("info", ("Top Select is %p (%d)  depth: %u  poped: %p (%d)",
                        select_stack_head(),
                        select_stack_top,
                        (select_stack_top ?
                         select_stack_head()->select_number :
                         0),
                        select_lex,
                        (select_lex ? select_lex->select_number : 0)));
    DBUG_ASSERT(select_lex);

    pop_context();

    if (unlikely(!select_stack_top))
    {
      current_select= &builtin_select;
      DBUG_PRINT("info", ("Top Select is empty -> sel builtin: %p  service: %u",
                          current_select, builtin_select.is_service_select));
      builtin_select.is_service_select= false;
    }
    else
      current_select= select_stack[select_stack_top - 1];

    DBUG_RETURN(select_lex);
  }

  SELECT_LEX *current_select_or_default()
  {
    return current_select ? current_select : &builtin_select;
  }

  bool copy_db_to(LEX_CSTRING *to);

  void inc_select_stack_outer_barrier()
  {
    select_stack_outer_barrier++;
  }

  SELECT_LEX *parser_current_outer_select()
  {
    return select_stack_top - 1 == select_stack_outer_barrier ?
             0 : select_stack[select_stack_top - 2];
  }

  Name_resolution_context *current_context()
  {
    return context_stack.head();
  }

  /*
    Restore the LEX and THD in case of a parse error.
  */
  static void cleanup_lex_after_parse_error(THD *thd);

  void reset_n_backup_query_tables_list(Query_tables_list *backup);
  void restore_backup_query_tables_list(Query_tables_list *backup);

  bool table_or_sp_used();

  bool is_partition_management() const;
#ifdef WITH_PARTITION_STORAGE_ENGINE
  bool part_values_current(THD *thd);
  bool part_values_history(THD *thd);
#endif

  /**
    @brief check if the statement is a single-level join
    @return result of the check
      @retval TRUE  The statement doesn't contain subqueries, unions and 
                    stored procedure calls.
      @retval FALSE There are subqueries, UNIONs or stored procedure calls.
  */
  bool is_single_level_stmt() 
  { 
    /* 
      This check exploits the fact that the last added to all_select_list is
      on its top. So select_lex (as the first added) will be at the tail 
      of the list.
    */ 
    if (first_select_lex() == all_selects_list && !sroutines.records)
    {
      return TRUE;
    }
    return FALSE;
  }

  bool save_prep_leaf_tables();

  int print_explain(select_result_sink *output, uint8 explain_flags,
                    bool is_analyze, bool is_json_format,
                    bool *printed_anything);
  bool restore_set_statement_var();

  void init_last_field(Column_definition *field, const LEX_CSTRING *name);
  bool last_field_generated_always_as_row_start_or_end(Lex_ident *p,
                                                       const char *type,
                                                       uint flags);
  bool last_field_generated_always_as_row_start();
  bool last_field_generated_always_as_row_end();

  bool new_sp_instr_stmt(THD *, const LEX_CSTRING &prefix,
                         const LEX_CSTRING &suffix);
  bool sp_proc_stmt_statement_finalize_buf(THD *, const LEX_CSTRING &qbuf);
  bool sp_proc_stmt_statement_finalize(THD *, bool no_lookahead);

  sp_variable *sp_param_init(LEX_CSTRING *name);
  bool sp_param_fill_definition(sp_variable *spvar,
                                const Lex_field_type_st &def);
  bool sf_return_fill_definition(const Lex_field_type_st &def);

  int case_stmt_action_then();
  bool setup_select_in_parentheses();
  bool set_names(const char *pos,
                 CHARSET_INFO *cs,
                 const Lex_extended_collation_st &coll,
                 bool no_lookahead);
  bool set_trigger_new_row(const LEX_CSTRING *name, Item *val,
                           const LEX_CSTRING &expr_str);
  bool set_trigger_field(const LEX_CSTRING *name1, const LEX_CSTRING *name2,
                         Item *val, const LEX_CSTRING &expr_str);
  bool set_system_variable(enum_var_type var_type, sys_var *var,
                           const Lex_ident_sys_st *base_name, Item *val);
  bool set_system_variable(enum_var_type var_type,
                           const Lex_ident_sys_st *name, Item *val);
  bool set_system_variable(THD *thd, enum_var_type var_type,
                           const Lex_ident_sys_st *name1,
                           const Lex_ident_sys_st *name2,
                           Item *val);
  bool set_default_system_variable(enum_var_type var_type,
                                   const Lex_ident_sys_st *name,
                                   Item *val);
  bool set_user_variable(THD *thd, const LEX_CSTRING *name, Item *val);
  void set_stmt_init();
  sp_name *make_sp_name(THD *thd, const Lex_ident_sys_st &name);
  sp_name *make_sp_name(THD *thd, const Lex_ident_sys_st &name1,
                                  const Lex_ident_sys_st &name2);
  sp_name *make_sp_name_package_routine(THD *thd,
                                        const Lex_ident_sys_st &name);
  sp_lex_local *package_routine_start(THD *thd,
                                      const Sp_handler *sph,
                                      const Lex_ident_sys_st &name);
  sp_head *make_sp_head(THD *thd, const sp_name *name, const Sp_handler *sph,
                        enum_sp_aggregate_type agg_type);
  sp_head *make_sp_head_no_recursive(THD *thd, const sp_name *name,
                                     const Sp_handler *sph,
                                     enum_sp_aggregate_type agg_type);
  bool sp_body_finalize_routine(THD *);
  bool sp_body_finalize_trigger(THD *);
  bool sp_body_finalize_event(THD *);
  bool sp_body_finalize_function(THD *);
  bool sp_body_finalize_procedure(THD *);
  bool sp_body_finalize_procedure_standalone(THD *, const sp_name *end_name);
  sp_package *create_package_start(THD *thd,
                                   const Sp_handler *sph,
                                   const sp_name *name,
                                   DDL_options_st options,
                                   const st_sp_chistics &chistics);
  bool create_package_finalize(THD *thd,
                               const sp_name *name,
                               const sp_name *name2,
                               const char *cpp_body_end);
  bool call_statement_start(THD *thd, sp_name *name);
  bool call_statement_start(THD *thd, const Lex_ident_sys_st *name);
  bool call_statement_start(THD *thd, const Lex_ident_sys_st *name1,
                                      const Lex_ident_sys_st *name2);
  bool call_statement_start(THD *thd,
                            const Lex_ident_sys_st *db,
                            const Lex_ident_sys_st *pkg,
                            const Lex_ident_sys_st *proc);
  sp_variable *find_variable(const LEX_CSTRING *name,
                             sp_pcontext **ctx,
                             const Sp_rcontext_handler **rh) const;
  sp_variable *find_variable(const LEX_CSTRING *name,
                             const Sp_rcontext_handler **rh) const
  {
    sp_pcontext *not_used_ctx;
    return find_variable(name, &not_used_ctx, rh);
  }
  sp_fetch_target *make_fetch_target(THD *thd, const Lex_ident_sys_st &name);
  bool set_variable(const Lex_ident_sys_st *name, Item *item,
                    const LEX_CSTRING &expr_str);
  bool set_variable(const Lex_ident_sys_st *name1,
                    const Lex_ident_sys_st *name2, Item *item,
                    const LEX_CSTRING &expr_str);
  void sp_variable_declarations_init(THD *thd, int nvars);
  bool sp_variable_declarations_finalize(THD *thd, int nvars,
                                         const Column_definition *cdef,
                                         Item *def,
                                         const LEX_CSTRING &expr_str);
  bool sp_variable_declarations_set_default(THD *thd, int nvars, Item *def,
                                            const LEX_CSTRING &expr_str);
  bool sp_variable_declarations_row_finalize(THD *thd, int nvars,
                                             Row_definition_list *row,
                                             Item *def,
                                             const LEX_CSTRING &expr_str);
  bool sp_variable_declarations_with_ref_finalize(THD *thd, int nvars,
                                                  Qualified_column_ident *col,
                                                  Item *def,
                                                  const LEX_CSTRING &expr_str);
  bool sp_variable_declarations_rowtype_finalize(THD *thd, int nvars,
                                                 Qualified_column_ident *,
                                                 Item *def,
                                                 const LEX_CSTRING &expr_str);
  bool sp_variable_declarations_cursor_rowtype_finalize(THD *thd, int nvars,
                                                        uint offset,
                                                        Item *def,
                                                        const LEX_CSTRING &expr_str);
  bool sp_variable_declarations_table_rowtype_finalize(THD *thd, int nvars,
                                                       const LEX_CSTRING &db,
                                                       const LEX_CSTRING &table,
                                                       Item *def,
                                                       const LEX_CSTRING &expr_str);
  bool sp_variable_declarations_column_type_finalize(THD *thd, int nvars,
                                              const Qualified_column_ident *ref,
                                              Item *def,
                                              const LEX_CSTRING &expr_str);
  bool sp_variable_declarations_vartype_finalize(THD *thd, int nvars,
                                                 const LEX_CSTRING &name,
                                                 Item *def,
                                                 const LEX_CSTRING &expr_str);
  bool sp_variable_declarations_copy_type_finalize(THD *thd, int nvars,
                                                   const Column_definition &ref,
                                                   Row_definition_list *fields,
                                                   Item *def,
                                                   const LEX_CSTRING &expr_str);

  LEX_USER *current_user_for_set_password(THD *thd);
  bool sp_create_set_password_instr(THD *thd,
                                    LEX_USER *user,
                                    USER_AUTH *auth,
                                    bool no_lookahead);
  bool sp_create_set_password_instr(THD *thd,
                                    USER_AUTH *auth,
                                    bool no_lookahead)
  {
    LEX_USER *user;
    return !(user= current_user_for_set_password(thd)) ||
           sp_create_set_password_instr(thd, user, auth, no_lookahead);
  }

  bool sp_handler_declaration_init(THD *thd, int type);
  bool sp_handler_declaration_finalize(THD *thd, int type);

  bool sp_declare_cursor(THD *thd, const LEX_CSTRING *name,
                         class sp_lex_cursor *cursor_stmt,
                         sp_pcontext *param_ctx, bool add_cpush_instr);

  bool sp_open_cursor(THD *thd, const LEX_CSTRING *name,
                      List<sp_assignment_lex> *parameters);
  Item_splocal *create_item_for_sp_var(const Lex_ident_cli_st *name,
                                       sp_variable *spvar);

  Item *create_item_qualified_asterisk(THD *thd, const Lex_ident_sys_st *name);
  Item *create_item_qualified_asterisk(THD *thd,
                                       const Lex_ident_sys_st *a,
                                       const Lex_ident_sys_st *b);
  Item *create_item_qualified_asterisk(THD *thd, const Lex_ident_cli_st *cname)
  {
    Lex_ident_sys name(thd, cname);
    if (name.is_null())
      return NULL; // EOM
    return create_item_qualified_asterisk(thd, &name);
  }
  Item *create_item_qualified_asterisk(THD *thd,
                                       const Lex_ident_cli_st *ca,
                                       const Lex_ident_cli_st *cb)
  {
    Lex_ident_sys a(thd, ca), b(thd, cb);
    if (a.is_null() || b.is_null())
      return NULL; // EOM
    return create_item_qualified_asterisk(thd, &a, &b);
  }

  Item *create_item_ident_field(THD *thd,
                                const Lex_ident_sys_st &db,
                                const Lex_ident_sys_st &table,
                                const Lex_ident_sys_st &name);
  Item *create_item_ident_nosp(THD *thd, Lex_ident_sys_st *name)
  {
    return create_item_ident_field(thd, Lex_ident_sys(), Lex_ident_sys(), *name);
  }
  Item *create_item_ident_sp(THD *thd, Lex_ident_sys_st *name,
                             const char *start, const char *end);
  Item *create_item_ident(THD *thd, Lex_ident_cli_st *cname)
  {
    Lex_ident_sys name(thd, cname);
    if (name.is_null())
      return NULL; // EOM
    return sphead ?
           create_item_ident_sp(thd, &name, cname->pos(), cname->end()) :
           create_item_ident_nosp(thd, &name);
  }
  /*
    Create an Item corresponding to a qualified name: a.b
    when the parser is out of an SP context.
      @param THD        - THD, for mem_root
      @param a          - the first name
      @param b          - the second name
      @retval           - a pointer to a created item, or NULL on error.

    Possible Item types that can be created:
    - Item_trigger_field
    - Item_field
    - Item_ref
  */
  Item *create_item_ident_nospvar(THD *thd,
                                  const Lex_ident_sys_st *a,
                                  const Lex_ident_sys_st *b);
  /*
    Create an Item corresponding to a ROW field valiable:  var.field
      @param THD        - THD, for mem_root
      @param rh [OUT]   - the rcontext handler (local vs package variables)
      @param var        - the ROW variable name
      @param field      - the ROW variable field name
      @param spvar      - the variable that was previously found by name
                          using "var_name".
      @param start      - position in the query (for binary log)
      @param end        - end in the query (for binary log)
  */
  Item_splocal *create_item_spvar_row_field(THD *thd,
                                            const Sp_rcontext_handler *rh,
                                            const Lex_ident_sys *var,
                                            const Lex_ident_sys *field,
                                            sp_variable *spvar,
                                            const char *start,
                                            const char *end);
  /*
    Create an item from its qualified name.
    Depending on context, it can be either a ROW variable field,
    or trigger, table field, table field reference.
    See comments to create_item_spvar_row_field() and
    create_item_ident_nospvar().
      @param thd         - THD, for mem_root
      @param a           - the first name
      @param b           - the second name
      @retval            - NULL on error, or a pointer to a new Item.
  */
  Item *create_item_ident(THD *thd,
                          const Lex_ident_cli_st *a,
                          const Lex_ident_cli_st *b);
  /*
    Create an item from its qualified name.
    Depending on context, it can be a table field, a table field reference,
    or a sequence NEXTVAL and CURRVAL.
      @param thd         - THD, for mem_root
      @param a           - the first name
      @param b           - the second name
      @param c           - the third name
      @retval            - NULL on error, or a pointer to a new Item.
  */
  Item *create_item_ident(THD *thd,
                          const Lex_ident_sys_st *a,
                          const Lex_ident_sys_st *b,
                          const Lex_ident_sys_st *c);

  Item *create_item_ident(THD *thd,
                          const Lex_ident_cli_st *ca,
                          const Lex_ident_cli_st *cb,
                          const Lex_ident_cli_st *cc)
  {
    Lex_ident_sys b(thd, cb), c(thd, cc);
    if (b.is_null() || c.is_null())
      return NULL;
    if (ca->pos() == cb->pos())  // SELECT .t1.col1
    {
      DBUG_ASSERT(ca->length == 0);
      Lex_ident_sys none;
      return create_item_ident(thd, &none, &b, &c);
    }
    Lex_ident_sys a(thd, ca);
    return a.is_null() ? NULL : create_item_ident(thd, &a, &b, &c);
  }

  /*
    Create an item for "NEXT VALUE FOR sequence_name"
  */
  Item *create_item_func_nextval(THD *thd, Table_ident *ident);
  Item *create_item_func_nextval(THD *thd, const LEX_CSTRING *db,
                                           const LEX_CSTRING *name);
  /*
    Create an item for "PREVIOUS VALUE FOR sequence_name"
  */
  Item *create_item_func_lastval(THD *thd, Table_ident *ident);
  Item *create_item_func_lastval(THD *thd, const LEX_CSTRING *db,
                                           const LEX_CSTRING *name);
  
  /*
    Create an item for "SETVAL(sequence_name, value [, is_used [, round]])
  */
  Item *create_item_func_setval(THD *thd, Table_ident *ident, longlong value,
                                ulonglong round, bool is_used);

  /*
    Create an item for a name in LIMIT clause: LIMIT var
      @param THD         - THD, for mem_root
      @param var_name    - the variable name
      @retval            - a new Item corresponding to the SP variable,
                           or NULL on error
                           (non in SP, unknown variable, wrong data type).
  */
  Item *create_item_limit(THD *thd, const Lex_ident_cli_st *var_name);

  /*
    Create an item for a qualified name in LIMIT clause: LIMIT var.field
      @param THD         - THD, for mem_root
      @param var_name    - the variable name
      @param field_name  - the variable field name
      @param start       - start in the query (for binary log)
      @param end         - end in the query (for binary log)
      @retval            - a new Item corresponding to the SP variable,
                           or NULL on error
                           (non in SP, unknown variable, unknown ROW field,
                            wrong data type).
  */
  Item *create_item_limit(THD *thd,
                          const Lex_ident_cli_st *var_name,
                          const Lex_ident_cli_st *field_name);

  Item *create_item_query_expression(THD *thd, st_select_lex_unit *unit);

  Item *make_item_func_sysdate(THD *thd, uint fsp);

  static const Schema *
    find_func_schema_by_name_or_error(const Lex_ident_sys &schema_name,
                                      const Lex_ident_sys &func_name);
  Item *make_item_func_replace(THD *thd,
                               const Lex_ident_cli_st &schema_name,
                               const Lex_ident_cli_st &func_name,
                               Item *org, Item *find, Item *replace);
  Item *make_item_func_replace(THD *thd,
                               const Lex_ident_cli_st &schema_name,
                               const Lex_ident_cli_st &func_name,
                               List<Item> *args);
  Item *make_item_func_substr(THD *thd,
                              const Lex_ident_cli_st &schema_name,
                              const Lex_ident_cli_st &func_name,
                              const Lex_substring_spec_st &spec);
  Item *make_item_func_substr(THD *thd,
                              const Lex_ident_cli_st &schema_name,
                              const Lex_ident_cli_st &func_name,
                              List<Item> *args);
  Item *make_item_func_trim(THD *thd,
                            const Lex_ident_cli_st &schema_name,
                            const Lex_ident_cli_st &func_name,
                            const Lex_trim_st &spec);
  Item *make_item_func_trim(THD *thd,
                            const Lex_ident_cli_st &schema_name,
                            const Lex_ident_cli_st &func_name,
                            List<Item> *args);
  Item *make_item_func_call_generic(THD *thd,
                                    const Lex_ident_cli_st *db,
                                    const Lex_ident_cli_st *name,
                                    List<Item> *args);
  Item *make_item_func_call_generic(THD *thd,
                                    const Lex_ident_sys &db,
                                    const Lex_ident_sys &name,
                                    List<Item> *args);
  Item *make_item_func_call_generic(THD *thd,
                                    Lex_ident_cli_st *db,
                                    Lex_ident_cli_st *pkg,
                                    Lex_ident_cli_st *name,
                                    List<Item> *args);
  Item *make_item_func_call_native_or_parse_error(THD *thd,
                                                  Lex_ident_cli_st &name,
                                                  List<Item> *args);
  my_var *create_outvar(THD *thd, const LEX_CSTRING *name);

  /*
    Create a my_var instance for a ROW field variable that was used
    as an OUT SP parameter: CALL p1(var.field);
      @param THD        - THD, for mem_root
      @param var_name   - the variable name
      @param field_name - the variable field name
  */
  my_var *create_outvar(THD *thd,
                        const LEX_CSTRING *var_name,
                        const LEX_CSTRING *field_name);

  bool is_trigger_new_or_old_reference(const LEX_CSTRING *name) const;

  Item *create_and_link_Item_trigger_field(THD *thd, const LEX_CSTRING *name,
                                           bool new_row);
  // For syntax with colon, e.g. :NEW.a  or :OLD.a
  Item *make_item_colon_ident_ident(THD *thd,
                                    const Lex_ident_cli_st *a,
                                    const Lex_ident_cli_st *b);
  // PLSQL: cursor%ISOPEN etc
  Item *make_item_plsql_cursor_attr(THD *thd, const LEX_CSTRING *name,
                                    plsql_cursor_attr_t attr);

  // For "SELECT @@var", "SELECT @@var.field"
  Item *make_item_sysvar(THD *thd,
                         enum_var_type type,
                         const LEX_CSTRING *name)
  {
    return make_item_sysvar(thd, type, name, &null_clex_str);
  }
  Item *make_item_sysvar(THD *thd,
                         enum_var_type type,
                         const LEX_CSTRING *name,
                         const LEX_CSTRING *component);
  void sp_block_init(THD *thd, const LEX_CSTRING *label);
  void sp_block_init(THD *thd)
  {
    // Unlabeled blocks get an empty label
    sp_block_init(thd, &empty_clex_str);
  }
  bool sp_block_finalize(THD *thd, const Lex_spblock_st spblock)
  {
    class sp_label *tmp;
    return sp_block_finalize(thd, spblock, &tmp);
  }
  bool sp_block_finalize(THD *thd)
  {
    return sp_block_finalize(thd, Lex_spblock());
  }
  bool sp_block_finalize(THD *thd, const Lex_spblock_st spblock,
                                   const LEX_CSTRING *end_label);
  bool sp_block_finalize(THD *thd, const LEX_CSTRING *end_label)
  {
    return sp_block_finalize(thd, Lex_spblock(), end_label);
  }
  bool sp_declarations_join(Lex_spblock_st *res,
                            const Lex_spblock_st b1,
                            const Lex_spblock_st b2) const
  {
    if ((b2.vars || b2.conds) && (b1.curs || b1.hndlrs))
    {
      my_error(ER_SP_VARCOND_AFTER_CURSHNDLR, MYF(0));
      return true;
    }
    if (b2.curs && b1.hndlrs)
    {
      my_error(ER_SP_CURSOR_AFTER_HANDLER, MYF(0));
      return true;
    }
    res->join(b1, b2);
    return false;
  }
  bool sp_block_with_exceptions_finalize_declarations(THD *thd);
  bool sp_block_with_exceptions_finalize_executable_section(THD *thd,
                                                  uint executable_section_ip);
  bool sp_block_with_exceptions_finalize_exceptions(THD *thd,
                                                  uint executable_section_ip,
                                                  uint exception_count);
  bool sp_block_with_exceptions_add_empty(THD *thd);
  bool sp_exit_statement(THD *thd, Item *when, const LEX_CSTRING &expr_str);
  bool sp_exit_statement(THD *thd, const LEX_CSTRING *label_name, Item *item,
                         const LEX_CSTRING &expr_str);
  bool sp_leave_statement(THD *thd, const LEX_CSTRING *label_name);
  bool sp_goto_statement(THD *thd, const LEX_CSTRING *label_name);

  bool sp_continue_statement(THD *thd);
  bool sp_continue_statement(THD *thd, const LEX_CSTRING *label_name);
  bool sp_iterate_statement(THD *thd, const LEX_CSTRING *label_name);

  bool maybe_start_compound_statement(THD *thd);
  bool sp_push_loop_label(THD *thd, const LEX_CSTRING *label_name);
  bool sp_push_loop_empty_label(THD *thd);
  bool sp_pop_loop_label(THD *thd, const LEX_CSTRING *label_name);
  void sp_pop_loop_empty_label(THD *thd);
  bool sp_while_loop_expression(THD *thd, Item *expr,
                                const LEX_CSTRING &expr_str);
  bool sp_while_loop_finalize(THD *thd);
  bool sp_if_after_statements(THD *thd);
  bool sp_push_goto_label(THD *thd, const LEX_CSTRING *label_name);

  Item_param *add_placeholder(THD *thd, const LEX_CSTRING *name,
                              const char *start, const char *end);

  /* Integer range FOR LOOP methods */
  sp_variable *sp_add_for_loop_variable(THD *thd, const LEX_CSTRING *name,
                                        Item *value,
                                        const LEX_CSTRING &expr_str);
  sp_variable *sp_add_for_loop_target_bound(THD *thd, Item *value,
                                            const LEX_CSTRING &expr_str)
  {
    LEX_CSTRING name= { STRING_WITH_LEN("[target_bound]") };
    return sp_add_for_loop_variable(thd, &name, value, expr_str);
  }
  bool sp_for_loop_intrange_declarations(THD *thd, Lex_for_loop_st *loop,
                                        const LEX_CSTRING *index,
                                        const Lex_for_loop_bounds_st &bounds);
  bool sp_for_loop_intrange_condition_test(THD *thd, const Lex_for_loop_st &loop);
  bool sp_for_loop_intrange_iterate(THD *thd, const Lex_for_loop_st &loop);

  /* Cursor FOR LOOP methods */
  bool sp_for_loop_cursor_declarations(THD *thd, Lex_for_loop_st *loop,
                                       const LEX_CSTRING *index,
                                       const Lex_for_loop_bounds_st &bounds);
  sp_variable *sp_add_for_loop_cursor_variable(THD *thd,
                                               const LEX_CSTRING *name,
                                               const class sp_pcursor *cur,
                                               uint coffset,
                                               sp_assignment_lex *param_lex,
                                               Item_args *parameters);
  bool sp_for_loop_implicit_cursor_statement(THD *thd,
                                             Lex_for_loop_bounds_st *bounds,
                                             sp_lex_cursor *cur);
  bool sp_for_loop_cursor_condition_test(THD *thd, const Lex_for_loop_st &loop);
  bool sp_for_loop_cursor_iterate(THD *thd, const Lex_for_loop_st &);

  /* Generic FOR LOOP methods*/

  /*
    Generate FOR loop declarations and
    initialize "loop" from "index" and "bounds".

    @param [IN]  thd    - current THD, for mem_root and error reporting
    @param [OUT] loop   - the loop generated SP variables are stored here,
                          together with additional loop characteristics.
    @param [IN]  index  - the loop index variable name
    @param [IN]  bounds - the loop bounds (in sp_assignment_lex format)
                          and additional loop characteristics,
                          as created by the sp_for_loop_bounds rule.
    @retval true        - on error
    @retval false       - on success

    This methods adds declarations:
    - An explicit integer or cursor%ROWTYPE "index" variable
    - An implicit integer upper bound variable, in case of integer range loops
    - A CURSOR, in case of an implicit CURSOR loops
    The generated variables are stored into "loop".
    Additional loop characteristics are copied from "bounds" to "loop".
  */
  bool sp_for_loop_declarations(THD *thd, Lex_for_loop_st *loop,
                                const LEX_CSTRING *index,
                                const Lex_for_loop_bounds_st &bounds)
  {
    return bounds.is_for_loop_cursor() ?
           sp_for_loop_cursor_declarations(thd, loop, index, bounds) :
           sp_for_loop_intrange_declarations(thd, loop, index, bounds);
  }

  /*
    Generate a conditional jump instruction to leave the loop,
    using a proper condition depending on the loop type:
    - Item_func_le            -- integer range loops
    - Item_func_ge            -- integer range reverse loops
    - Item_func_cursor_found  -- cursor loops
  */
  bool sp_for_loop_condition_test(THD *thd, const Lex_for_loop_st &loop)
  {
    return loop.is_for_loop_cursor() ?
           sp_for_loop_cursor_condition_test(thd, loop) :
           sp_for_loop_intrange_condition_test(thd, loop);
  }

  /*
    Generate "increment" instructions followed by a jump to the
    condition test in the beginnig of the loop.
    "Increment" depends on the loop type and can be:
    - index:= index + 1;       -- integer range loops
    - index:= index - 1;       -- integer range reverse loops
    - FETCH cursor INTO index; -- cursor loops
  */
  bool sp_for_loop_finalize(THD *thd, const Lex_for_loop_st &loop)
  {
    if (loop.is_for_loop_cursor() ?
        sp_for_loop_cursor_iterate(thd, loop) :
        sp_for_loop_intrange_iterate(thd, loop))
      return true;
    // Generate a jump to the beginning of the loop
    return sp_while_loop_finalize(thd);
  }
  bool sp_for_loop_outer_block_finalize(THD *thd, const Lex_for_loop_st &loop);

  /*
    Make an Item when an identifier is found in the FOR loop bounds:
      FOR rec IN cursor
      FOR rec IN var1 .. var2
      FOR rec IN row1.field1 .. xxx
  */
  Item *create_item_for_loop_bound(THD *thd,
                                   const LEX_CSTRING *a,
                                   const LEX_CSTRING *b,
                                   const LEX_CSTRING *c);
  /* End of FOR LOOP methods */

  bool add_signal_statement(THD *thd, const class sp_condition_value *value);
  bool add_resignal_statement(THD *thd, const class sp_condition_value *value);

  // Check if "KEY IF NOT EXISTS name" used outside of ALTER context
  bool check_add_key(DDL_options_st ddl)
  {
    if (ddl.if_not_exists() && sql_command != SQLCOM_ALTER_TABLE)
    {
      parse_error();
      return true;
    }
    return false;
  }
  // Add a key as a part of CREATE TABLE or ALTER TABLE
  bool add_key(Key::Keytype key_type, const LEX_CSTRING *key_name,
               ha_key_alg algorithm, DDL_options_st ddl)
  {
    if (check_add_key(ddl) ||
        !(last_key= new Key(key_type, key_name, algorithm, false, ddl)))
      return true;
    alter_info.key_list.push_back(last_key);
    return false;
  }
  // Add a key for a CREATE INDEX statement
  bool add_create_index(Key::Keytype key_type, const LEX_CSTRING *key_name,
                        ha_key_alg algorithm, DDL_options_st ddl)
  {
    if (check_create_options(ddl) ||
       !(last_key= new Key(key_type, key_name, algorithm, false, ddl)))
      return true;
    alter_info.key_list.push_back(last_key);
    return false;
  }
  bool add_create_index_prepare(Table_ident *table)
  {
    sql_command= SQLCOM_CREATE_INDEX;
    if (!current_select->add_table_to_list(thd, table, NULL,
                                           TL_OPTION_UPDATING,
                                           TL_READ_NO_INSERT,
                                           MDL_SHARED_UPGRADABLE))
      return true;
    alter_info.reset();
    alter_info.flags= ALTER_ADD_INDEX;
    option_list= NULL;
    return false;
  }
  /*
    Add an UNIQUE or PRIMARY key which is a part of a column definition:
      CREATE TABLE t1 (a INT PRIMARY KEY);
  */
  void add_key_to_list(LEX_CSTRING *field_name,
                       enum Key::Keytype type, bool check_exists);
  // Add a constraint as a part of CREATE TABLE or ALTER TABLE
  bool add_constraint(const LEX_CSTRING &name, Virtual_column_info *constr,
                      bool if_not_exists)
  {
    constr->name= name;
    constr->if_not_exists= if_not_exists;
    alter_info.check_constraint_list.push_back(constr);
    return false;
  }
  bool add_alter_list(LEX_CSTRING par_name, Virtual_column_info *expr,
                      bool par_exists);
  bool add_alter_list(LEX_CSTRING name, LEX_CSTRING new_name, bool exists);
  bool add_alter_list_item_convert_to_charset(Sql_used *used,
                                              const Charset_collation_map_st &map,
                                              CHARSET_INFO *cs)
  {
    if (create_info.add_table_option_convert_charset(used, map, cs))
      return true;
    alter_info.flags|= ALTER_CONVERT_TO;
    return false;
  }
  bool
  add_alter_list_item_convert_to_charset(Sql_used *used,
                                         const Charset_collation_map_st &map,
                                         CHARSET_INFO *cs,
                                         const Lex_extended_collation_st &cl)
  {
    if (create_info.add_table_option_convert_charset(used, map, cs) ||
        create_info.add_table_option_convert_collation(used, map, cl))
      return true;
    alter_info.flags|= ALTER_CONVERT_TO;
    return false;
  }
  void set_command(enum_sql_command command,
                   DDL_options_st options)
  {
    sql_command= command;
    create_info.set(options);
  }
  void set_command(enum_sql_command command,
                   uint scope,
                   DDL_options_st options)
  {
    set_command(command, options);
    create_info.options|= scope; // HA_LEX_CREATE_TMP_TABLE or 0
  }
  bool check_create_options(DDL_options_st options)
  {
    if (options.or_replace() && options.if_not_exists())
    {
      my_error(ER_WRONG_USAGE, MYF(0), "OR REPLACE", "IF NOT EXISTS");
      return true;
    }
    return false;
  }
  bool set_create_options_with_check(DDL_options_st options)
  {
    create_info.set(options);
    return check_create_options(create_info);
  }
  bool add_create_options_with_check(DDL_options_st options)
  {
    create_info.add(options);
    return check_create_options(create_info);
  }
  sp_instr_cfetch *sp_add_instr_cfetch(THD *thd, const LEX_CSTRING *name);
  bool sp_add_agg_cfetch();

  bool set_command_with_check(enum_sql_command command,
                              uint scope,
                              DDL_options_st options)
  {
    set_command(command, scope, options);
    return check_create_options(options);
  }
  bool set_command_with_check(enum_sql_command command, DDL_options_st options)
  {
    set_command(command, options);
    return check_create_options(options);
  }
  /*
    DROP shares lex->create_info to store TEMPORARY and IF EXISTS options
    to save on extra initialization in lex_start().
    Add some wrappers, to avoid direct use of lex->create_info in the
    caller code processing DROP statements (which might look confusing).
  */
  bool tmp_table() const { return create_info.tmp_table(); }
  bool if_exists() const { return create_info.if_exists(); }

  /*
    Run specified phases for derived tables/views in the given list

    @param table_list - list of derived tables/view to handle
    @param phase      - phases to process tables/views through

    @details
    This method runs phases specified by the 'phases' on derived
    tables/views found in the 'table_list' with help of the
    TABLE_LIST::handle_derived function.
    'this' is passed as an argument to the TABLE_LIST::handle_derived.

    @return false -  ok
    @return true  -  error
  */
  bool handle_list_of_derived(TABLE_LIST *table_list, uint phases)
  {
    for (TABLE_LIST *tl= table_list; tl; tl= tl->next_local)
    {
      if (tl->is_view_or_derived() && tl->handle_derived(this, phases))
        return true;
    }
    return false;
  }

  bool create_like() const
  {
    DBUG_ASSERT(!create_info.like() ||
                !first_select_lex()->item_list.elements);
    return create_info.like();
  }

  bool create_select() const
  {
    DBUG_ASSERT(!create_info.like() ||
                !first_select_lex()->item_list.elements);
    return first_select_lex()->item_list.elements;
  }

  bool create_simple() const
  {
    return !create_like() && !create_select();
  }

  SELECT_LEX *exclude_last_select();
  SELECT_LEX *exclude_not_first_select(SELECT_LEX *exclude);
  void check_automatic_up(enum sub_select_type type);
  bool create_or_alter_view_finalize(THD *thd, Table_ident *table_ident);
  bool add_alter_view(THD *thd, uint16 algorithm, enum_view_suid suid,
                      Table_ident *table_ident);
  bool add_create_view(THD *thd, DDL_options_st ddl,
                       uint16 algorithm, enum_view_suid suid,
                       Table_ident *table_ident);
  bool add_grant_command(THD *thd, const List<LEX_COLUMN> &columns);

  bool stmt_grant_table(THD *thd,
                        Grant_privilege *grant,
                        const Lex_grant_object_name &ident,
                        privilege_t grant_option);

  bool stmt_revoke_table(THD *thd,
                         Grant_privilege *grant,
                         const Lex_grant_object_name &ident);

  bool stmt_grant_sp(THD *thd,
                     Grant_privilege *grant,
                     const Lex_grant_object_name &ident,
                     const Sp_handler &sph,
                     privilege_t grant_option);

  bool stmt_revoke_sp(THD *thd,
                      Grant_privilege *grant,
                      const Lex_grant_object_name &ident,
                      const Sp_handler &sph);

  bool stmt_grant_proxy(THD *thd, LEX_USER *user, privilege_t grant_option);
  bool stmt_revoke_proxy(THD *thd, LEX_USER *user);

  Vers_parse_info &vers_get_info()
  {
    return create_info.vers_info;
  }

  /* The list of history-generating DML commands */
  bool vers_history_generating() const
  {
    switch (sql_command)
    {
      case SQLCOM_DELETE:
        return !vers_conditions.delete_history;
      case SQLCOM_UPDATE:
      case SQLCOM_UPDATE_MULTI:
      case SQLCOM_DELETE_MULTI:
      case SQLCOM_REPLACE:
      case SQLCOM_REPLACE_SELECT:
        return true;
      case SQLCOM_INSERT:
      case SQLCOM_INSERT_SELECT:
        return duplicates == DUP_UPDATE;
      case SQLCOM_LOAD:
        return duplicates == DUP_REPLACE;
      default:
        /*
          Row injections (i.e. row binlog events and BINLOG statements) should
          generate history.
        */
        return is_stmt_row_injection();
    }
  }

  int add_period(Lex_ident name, Lex_ident_sys_st start, Lex_ident_sys_st end)
  {
    if (check_column_name(name)) {
      my_error(ER_WRONG_COLUMN_NAME, MYF(0), name.str);
      return 1;
    }

    if (lex_string_cmp(system_charset_info, &start, &end) == 0)
    {
      my_error(ER_FIELD_SPECIFIED_TWICE, MYF(0), start.str);
      return 1;
    }

    Table_period_info &info= create_info.period_info;

    if (check_exists && info.name.streq(name))
      return 0;

    if (info.is_set())
    {
       my_error(ER_MORE_THAN_ONE_PERIOD, MYF(0));
       return 1;
    }
    info.set_period(start, end);
    info.name= name;

    info.constr= new Virtual_column_info();
    info.constr->expr= lt_creator.create(thd,
                                         create_item_ident_nosp(thd, &start),
                                         create_item_ident_nosp(thd, &end));
    add_constraint(null_clex_str, info.constr, false);
    return 0;
  }

  sp_package *get_sp_package() const;

  /**
    Check if the select is a simple select (not an union).
    @retval
      0 ok
    @retval
      1 error   ; In this case the error messege is sent to the client
  */
  bool check_simple_select(const LEX_CSTRING *option)
  {
    if (current_select != &builtin_select)
    {
      char command[80];
      strmake(command, option->str, MY_MIN(option->length, sizeof(command)-1));
      my_error(ER_CANT_USE_OPTION_HERE, MYF(0), command);
      return true;
    }
    return false;
  }

  SELECT_LEX_UNIT *alloc_unit();
  SELECT_LEX *alloc_select(bool is_select);
  SELECT_LEX_UNIT *create_unit(SELECT_LEX*);
  SELECT_LEX *wrap_unit_into_derived(SELECT_LEX_UNIT *unit);
  SELECT_LEX *wrap_select_chain_into_derived(SELECT_LEX *sel);
  void init_select()
  {
    current_select->init_select();
    wild= 0;
    exchange= 0;
  }
  bool main_select_push(bool service= false);
  bool insert_select_hack(SELECT_LEX *sel);
  SELECT_LEX *create_priority_nest(SELECT_LEX *first_in_nest);

  bool set_main_unit(st_select_lex_unit *u)
  {
    unit.options= u->options;
    unit.uncacheable= u->uncacheable;
    unit.register_select_chain(u->first_select());
    unit.first_select()->options|= builtin_select.options;
    unit.fake_select_lex= u->fake_select_lex;
    unit.union_distinct= u->union_distinct;
    unit.set_with_clause(u->with_clause);
    builtin_select.exclude_from_global();
    return false;
  }
  bool check_main_unit_semantics();

  SELECT_LEX_UNIT *parsed_select_expr_start(SELECT_LEX *s1, SELECT_LEX *s2,
                                            enum sub_select_type unit_type,
                                            bool distinct);
  SELECT_LEX_UNIT *parsed_select_expr_cont(SELECT_LEX_UNIT *unit,
                                           SELECT_LEX *s2,
                                           enum sub_select_type unit_type,
                                           bool distinct, bool oracle);
  bool parsed_multi_operand_query_expression_body(SELECT_LEX_UNIT *unit);
  SELECT_LEX_UNIT *add_tail_to_query_expression_body(SELECT_LEX_UNIT *unit,
						     Lex_order_limit_lock *l);
  SELECT_LEX_UNIT *
  add_tail_to_query_expression_body_ext_parens(SELECT_LEX_UNIT *unit,
					       Lex_order_limit_lock *l);
  SELECT_LEX_UNIT *parsed_body_ext_parens_primary(SELECT_LEX_UNIT *unit,
                                                  SELECT_LEX *primary,
                                              enum sub_select_type unit_type,
                                              bool distinct);
  SELECT_LEX_UNIT *
  add_primary_to_query_expression_body(SELECT_LEX_UNIT *unit,
                                       SELECT_LEX *sel,
                                       enum sub_select_type unit_type,
                                       bool distinct,
                                       bool oracle);
  SELECT_LEX_UNIT *
  add_primary_to_query_expression_body(SELECT_LEX_UNIT *unit,
                                       SELECT_LEX *sel,
                                       enum sub_select_type unit_type,
                                       bool distinct);
  SELECT_LEX_UNIT *
  add_primary_to_query_expression_body_ext_parens(
                                       SELECT_LEX_UNIT *unit,
                                       SELECT_LEX *sel,
                                       enum sub_select_type unit_type,
                                       bool distinct);
  SELECT_LEX *parsed_subselect(SELECT_LEX_UNIT *unit);
  bool parsed_insert_select(SELECT_LEX *firs_select);
  void save_values_list_state();
  void restore_values_list_state();
  bool parsed_TVC_start();
  SELECT_LEX *parsed_TVC_end();
  TABLE_LIST *parsed_derived_table(SELECT_LEX_UNIT *unit,
                                   int for_system_time,
                                   LEX_CSTRING *alias);
  bool parsed_create_view(SELECT_LEX_UNIT *unit, int check);
  bool select_finalize(st_select_lex_unit *expr);
  bool select_finalize(st_select_lex_unit *expr, Lex_select_lock l);
  void relink_hack(st_select_lex *select_lex);

  bool stmt_install_plugin(const DDL_options_st &opt,
                           const Lex_ident_sys_st &name,
                           const LEX_CSTRING &soname);
  void stmt_install_plugin(const LEX_CSTRING &soname);

  bool stmt_uninstall_plugin_by_name(const DDL_options_st &opt,
                                     const Lex_ident_sys_st &name);
  bool stmt_uninstall_plugin_by_soname(const DDL_options_st &opt,
                                       const LEX_CSTRING &soname);
  bool stmt_prepare_validate(const char *stmt_type);
  bool stmt_prepare(const Lex_ident_sys_st &ident, Item *code);
  bool stmt_execute(const Lex_ident_sys_st &ident, List<Item> *params);
  bool stmt_execute_immediate(Item *code, List<Item> *params);
  void stmt_deallocate_prepare(const Lex_ident_sys_st &ident);

  bool stmt_alter_table_exchange_partition(Table_ident *table);
  bool stmt_alter_table(Table_ident *table);

  void stmt_purge_to(const LEX_CSTRING &to);
  bool stmt_purge_before(Item *item);

  SELECT_LEX *returning()
  { return &builtin_select; }
  bool has_returning()
  { return !builtin_select.item_list.is_empty(); }

private:
  bool stmt_create_routine_start(const DDL_options_st &options)
  {
    create_info.set(options);
    return main_select_push() || check_create_options(options);
  }
public:
  bool stmt_create_function_start(const DDL_options_st &options)
  {
    sql_command= SQLCOM_CREATE_SPFUNCTION;
    return stmt_create_routine_start(options);
  }
  bool stmt_create_procedure_start(const DDL_options_st &options)
  {
    sql_command= SQLCOM_CREATE_PROCEDURE;
    return stmt_create_routine_start(options);
  }
  void stmt_create_routine_finalize()
  {
    pop_select(); // main select
  }

  bool stmt_create_stored_function_start(const DDL_options_st &options,
                                         enum_sp_aggregate_type,
                                         const sp_name *name);
  bool stmt_create_stored_function_finalize_standalone(const sp_name *end_name);

  bool stmt_create_udf_function(const DDL_options_st &options,
                                enum_sp_aggregate_type agg_type,
                                const Lex_ident_sys_st &name,
                                Item_result return_type,
                                const LEX_CSTRING &soname);

  bool stmt_drop_routine(const Sp_handler *sph,
                         const DDL_options_st &options,
                         const Lex_ident_sys_st &db,
                         const Lex_ident_sys_st &name);

  bool stmt_alter_function_start(sp_name *name);
  bool stmt_alter_procedure_start(sp_name *name);

  sp_condition_value *stmt_signal_value(const Lex_ident_sys_st &ident);

  Spvar_definition *row_field_name(THD *thd, const Lex_ident_sys_st &name);

  bool set_field_type_udt(Lex_field_type_st *type,
                          const LEX_CSTRING &name,
                          const Lex_length_and_dec_st &attr);
  bool set_cast_type_udt(Lex_cast_type_st *type,
                         const LEX_CSTRING &name);

  bool map_data_type(const Lex_ident_sys_st &schema,
                     Lex_field_type_st *type) const;

  void mark_first_table_as_inserting();

  bool fields_are_impossible()
  {
    // no select or it is last select with no tables (service select)
    return !select_stack_head() ||
           (select_stack_top == 1 &&
            select_stack[0]->is_service_select);
  }

  bool add_table_foreign_key(const LEX_CSTRING *name,
                             const LEX_CSTRING *constraint_name,
                             Table_ident *table_name,
                             DDL_options ddl_options);
  bool add_column_foreign_key(const LEX_CSTRING *name,
                              const LEX_CSTRING *constraint_name,
                              Table_ident *ref_table_name,
                              DDL_options ddl_options);

  bool check_dependencies_in_with_clauses();
  bool check_cte_dependencies_and_resolve_references();
  bool resolve_references_to_cte(TABLE_LIST *tables,
                                 TABLE_LIST **tables_last,
                                 st_select_lex_unit *excl_spec);

  /**
    Turn on the SELECT_DESCRIBE flag for every SELECT_LEX involved into
    the statement being processed in case the statement is EXPLAIN UPDATE/DELETE.

    @param lex  current LEX
  */

  void promote_select_describe_flag_if_needed()
  {
    if (describe)
      builtin_select.options |= SELECT_DESCRIBE;
  }


  /**
    Check if the current statement uses meta-data (uses a table or a stored
    routine).
  */
  bool is_metadata_used() const
  {
    return query_tables != nullptr || sroutines.records > 0;
  }

  virtual sp_lex_cursor* get_lex_for_cursor()
  {
    return nullptr;
  }
};


/**
  Set_signal_information is a container used in the parsed tree to represent
  the collection of assignments to condition items in the SIGNAL and RESIGNAL
  statements.
*/
class Set_signal_information
{
public:
  /** Empty default constructor, use clear() */
 Set_signal_information() = default; 

  /** Copy constructor. */
  Set_signal_information(const Set_signal_information& set);

  /** Destructor. */
  ~Set_signal_information() = default;

  /** Clear all items. */
  void clear();

  /**
    For each condition item assignment, m_item[] contains the parsed tree
    that represents the expression assigned, if any.
    m_item[] is an array indexed by Diag_condition_item_name.
  */
  Item *m_item[LAST_DIAG_SET_PROPERTY+1];
};


/**
  The internal state of the syntax parser.
  This object is only available during parsing,
  and is private to the syntax parser implementation (sql_yacc.yy).
*/
class Yacc_state
{
public:
  Yacc_state() : yacc_yyss(NULL), yacc_yyvs(NULL) { reset(); }

  void reset()
  {
    if (yacc_yyss != NULL) {
      my_free(yacc_yyss);
      yacc_yyss = NULL;
    }
    if (yacc_yyvs != NULL) {
      my_free(yacc_yyvs);
      yacc_yyvs = NULL;
    }
    m_set_signal_info.clear();
    m_lock_type= TL_READ_DEFAULT;
    m_mdl_type= MDL_SHARED_READ;
  }

  ~Yacc_state();

  /**
    Reset part of the state which needs resetting before parsing
    substatement.
  */
  void reset_before_substatement()
  {
    m_lock_type= TL_READ_DEFAULT;
    m_mdl_type= MDL_SHARED_READ;
  }

  /**
    Bison internal state stack, yyss, when dynamically allocated using
    my_yyoverflow().
  */
  uchar *yacc_yyss;

  /**
    Bison internal semantic value stack, yyvs, when dynamically allocated using
    my_yyoverflow().
  */
  uchar *yacc_yyvs;

  /**
    Fragments of parsed tree,
    used during the parsing of SIGNAL and RESIGNAL.
  */
  Set_signal_information m_set_signal_info;

  /**
    Type of lock to be used for tables being added to the statement's
    table list in table_factor, table_alias_ref, single_multi and
    table_wild_one rules.
    Statements which use these rules but require lock type different
    from one specified by this member have to override it by using
    st_select_lex::set_lock_for_tables() method.

    The default value of this member is TL_READ_DEFAULT. The only two
    cases in which we change it are:
    - When parsing SELECT HIGH_PRIORITY.
    - Rule for DELETE. In which we use this member to pass information
      about type of lock from delete to single_multi part of rule.

    We should try to avoid introducing new use cases as we would like
    to get rid of this member eventually.
  */
  thr_lock_type m_lock_type;

  /**
    The type of requested metadata lock for tables added to
    the statement table list.
  */
  enum_mdl_type m_mdl_type;

  /*
    TODO: move more attributes from the LEX structure here.
  */
};

/**
  Internal state of the parser.
  The complete state consist of:
  - state data used during lexical parsing,
  - state data used during syntactic parsing.
*/
class Parser_state
{
public:
  Parser_state()
    : m_yacc()
  {}

  /**
     Object initializer. Must be called before usage.

     @retval FALSE OK
     @retval TRUE  Error
  */
  bool init(THD *thd, char *buff, size_t length)
  {
    return m_lip.init(thd, buff, length);
  }

  ~Parser_state() = default;

  Lex_input_stream m_lip;
  Yacc_state m_yacc;

  /**
    Current performance digest instrumentation. 
  */
  PSI_digest_locker* m_digest_psi;

  void reset(char *found_semicolon, unsigned int length)
  {
    m_lip.reset(found_semicolon, length);
    m_yacc.reset();
  }
};


extern sql_digest_state *
digest_add_token(sql_digest_state *state, uint token, LEX_YYSTYPE yylval);

extern sql_digest_state *
digest_reduce_token(sql_digest_state *state, uint token_left, uint token_right);

struct st_lex_local: public LEX, public Sql_alloc
{
};


/**
  An st_lex_local extension with automatic initialization for SP purposes.
  Used to parse sub-expressions and SP sub-statements.

  This class is reused for:
  1. sp_head::reset_lex() based constructs
    - SP variable assignments (e.g. SET x=10;)
    - FOR loop conditions and index variable increments
    - Cursor statements
    - SP statements
    - SP function RETURN statements
    - CASE statements
    - REPEAT..UNTIL expressions
    - WHILE expressions
    - EXIT..WHEN and CONTINUE..WHEN statements
  2. sp_assignment_lex based constructs:
    - CURSOR parameter assignments
*/
class sp_lex_local: public st_lex_local
{
public:
  sp_lex_local(THD *thd, const LEX *oldlex)
  {
    /* Reset most stuff. */
    start(thd);
    /* Keep the parent SP stuff */
    sphead= oldlex->sphead;
    spcont= oldlex->spcont;
    /* Keep the parent trigger stuff too */
    trg_chistics= oldlex->trg_chistics;
    sp_lex_in_use= false;
  }
};


class sp_lex_set_var: public sp_lex_local
{
public:
  sp_lex_set_var(THD *thd, const LEX *oldlex)
   :sp_lex_local(thd, oldlex)
  {
    // Set new LEX as if we at start of set rule
    init_select();
    sql_command= SQLCOM_SET_OPTION;
    var_list.empty();
    autocommit= 0;
    option_type= oldlex->option_type; // Inherit from the outer lex
  }
};


class sp_expr_lex: public sp_lex_local
{
  Item *m_item;       // The expression
  LEX_CSTRING m_expr_str;
public:
  sp_expr_lex(THD *thd, LEX *oldlex)
   :sp_lex_local(thd, oldlex),
    m_item(nullptr),
    m_expr_str(empty_clex_str)
  { }
  void set_item(Item *item)
  {
    m_item= item;
  }
  Item *get_item() const
  {
    return m_item;
  }
  bool sp_continue_when_statement(THD *thd);
  bool sp_continue_when_statement(THD *thd, const LEX_CSTRING *label_name);
  int case_stmt_action_expr();
  int case_stmt_action_when(bool simple);
  bool sp_while_loop_expression(THD *thd)
  {
    return LEX::sp_while_loop_expression(thd, get_item(), m_expr_str);
  }
  bool sp_repeat_loop_finalize(THD *thd);
  bool sp_if_expr(THD *thd);
  void set_expr_str(const LEX_CSTRING &expr_str)
  {
    m_expr_str= expr_str;
  }
  const LEX_CSTRING &get_expr_str() const
  {
    return m_expr_str;
  }
};


/**
  An assignment specific LEX, which additionally has an Item (an expression)
  and an associated with the Item free_list, which is usually freed
  after the expression is calculated.

  Note, consider changing some of sp_lex_local to sp_assignment_lex,
  as the latter allows to use a simpler grammar in sql_yacc.yy (IMO).

  If the expression is simple (e.g. does not have function calls),
  then m_item and m_free_list point to the same Item.

  If the expressions is complex (e.g. have function calls),
  then m_item points to the leftmost Item, while m_free_list points
  to the rightmost item.
  For example:
      f1(COALESCE(f2(10), f2(20)))
  - m_item points to Item_func_sp for f1 (the leftmost Item)
  - m_free_list points to Item_int for 20 (the rightmost Item)

  Note, we could avoid storing m_item at all, as we can always reach
  the leftmost item from the rightmost item by iterating through m_free_list.
  But with a separate m_item the code should be faster.
*/
class sp_assignment_lex: public sp_lex_local
{
  Item *m_item;       // The expression
  Item *m_free_list;  // The associated free_list (sub-expressions)
  LEX_CSTRING m_expr_str;
public:
  sp_assignment_lex(THD *thd, LEX *oldlex)
   :sp_lex_local(thd, oldlex),
    m_item(NULL),
    m_free_list(nullptr),
    m_expr_str(empty_clex_str)
  { }
  void set_item_and_free_list(Item *item, Item *free_list)
  {
    m_item= item;
    m_free_list= free_list;
  }
  Item *get_item() const
  {
    return m_item;
  }
  Item *get_free_list() const
  {
    return m_free_list;
  }
  void set_expr_str(const LEX_CSTRING &expr_str)
  {
    m_expr_str= expr_str;
  }
  const LEX_CSTRING &get_expr_str() const
  {
    return m_expr_str;
  }
};


extern void lex_init(void);
extern void lex_free(void);
extern void lex_start(THD *thd);
extern void lex_end(LEX *lex);
extern void lex_end_nops(LEX *lex);
extern void lex_unlock_plugins(LEX *lex);
void end_lex_with_single_table(THD *thd, TABLE *table, LEX *old_lex);
int init_lex_with_single_table(THD *thd, TABLE *table, LEX *lex);
extern int MYSQLlex(union YYSTYPE *yylval, THD *thd);
extern int ORAlex(union YYSTYPE *yylval, THD *thd);

inline void trim_whitespace(CHARSET_INFO *cs, LEX_CSTRING *str,
                            size_t * prefix_length = 0)
{
  *str= Lex_cstring(*str).trim_whitespace(cs, prefix_length);
}


extern bool is_lex_native_function(const LEX_CSTRING *name); 
extern bool is_native_function(THD *thd, const LEX_CSTRING *name);
extern bool is_native_function_with_warn(THD *thd, const LEX_CSTRING *name);

/**
  @} (End of group Semantic_Analysis)
*/

void my_missing_function_error(const LEX_CSTRING &token, const char *name);
bool is_keyword(const char *name, uint len);
int set_statement_var_if_exists(THD *thd, const char *var_name,
                                size_t var_name_length, ulonglong value);

Virtual_column_info *add_virtual_expression(THD *thd, Item *expr);
Item* handle_sql2003_note184_exception(THD *thd, Item* left, bool equal,
                                       Item *expr);

bool sp_create_assignment_lex(THD *thd, const char *pos);
bool sp_create_assignment_instr(THD *thd, bool no_lookahead,
                                bool need_set_keyword= true);

void mark_or_conds_to_avoid_pushdown(Item *cond);

#endif /* MYSQL_SERVER */
#endif /* SQL_LEX_INCLUDED */<|MERGE_RESOLUTION|>--- conflicted
+++ resolved
@@ -1692,14 +1692,11 @@
   void lex_start(LEX *plex);
   bool is_unit_nest() { return (nest_flags & UNIT_NEST_FL); }
   void mark_as_unit_nest() { nest_flags= UNIT_NEST_FL; }
-<<<<<<< HEAD
   bool is_sj_conversion_prohibited(THD *thd);
-=======
 
   TABLE_LIST *find_table(THD *thd,
                          const LEX_CSTRING *db_name,
                          const LEX_CSTRING *table_name);
->>>>>>> 4d41ec08
 };
 typedef class st_select_lex SELECT_LEX;
 
