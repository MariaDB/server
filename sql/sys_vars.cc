/* Copyright (c) 2002, 2015, Oracle and/or its affiliates.
   Copyright (c) 2012, 2022, MariaDB Corporation.

   This program is free software; you can redistribute it and/or modify
   it under the terms of the GNU General Public License as published by
   the Free Software Foundation; version 2 of the License.

   This program is distributed in the hope that it will be useful,
   but WITHOUT ANY WARRANTY; without even the implied warranty of
   MERCHANTABILITY or FITNESS FOR A PARTICULAR PURPOSE.  See the
   GNU General Public License for more details.

   You should have received a copy of the GNU General Public License
   along with this program; if not, write to the Free Software
   Foundation, Inc., 51 Franklin St, Fifth Floor, Boston, MA 02110-1335  USA */

/**
  @file
  Definitions of all server's session or global variables.

  How to add new variables:

  1. copy one of the existing variables, and edit the declaration.
  2. if you need special behavior on assignment or additional checks
     use ON_CHECK and ON_UPDATE callbacks.
  3. *Don't* add new Sys_var classes or uncle Occam will come
     with his razor to haunt you at nights

  Note - all storage engine variables (for example myisam_whatever)
  should go into the corresponding storage engine sources
  (for example in storage/myisam/ha_myisam.cc) !
*/

#include "sql_plugin.h"
#include "sql_priv.h"
#include "sql_class.h"                          // set_var.h: THD
#include "sys_vars.inl"
#include "my_sys.h"

#include "events.h"
#include "slave.h"
#include "rpl_mi.h"
#include "rpl_filter.h"
#include "transaction.h"
#include "mysqld.h"
#include "lock.h"
#include "sql_time.h"                       // known_date_time_formats
#include "sql_acl.h" // mysql_user_table_is_in_short_password_format
#include "derror.h"  // read_texts
#include "sql_base.h"                           // close_cached_tables
#include "hostname.h"                           // host_cache_size
#include <myisam.h>
#include "debug_sync.h"                         // DEBUG_SYNC
#include "sql_show.h"
#include "opt_trace_context.h"
#include "log_event.h"
#include "optimizer_defaults.h"
#include "vector_mhnsw.h"

#ifdef WITH_PERFSCHEMA_STORAGE_ENGINE
#include "../storage/perfschema/pfs_server.h"
#endif /* WITH_PERFSCHEMA_STORAGE_ENGINE */
#include "threadpool.h"
#include "sql_repl.h"
#include "opt_range.h"
#include "rpl_parallel.h"
#include "semisync_master.h"
#include "semisync_slave.h"
#include <ssl_compat.h>
#ifdef WITH_WSREP
#include "wsrep_mysqld.h"
#endif

#define PCRE2_STATIC 1             /* Important on Windows */
#include "pcre2.h"                 /* pcre2 header file */

/*
  The rule for this file: everything should be 'static'. When a sys_var
  variable or a function from this file is - in very rare cases - needed
  elsewhere it should be explicitly declared 'export' here to show that it's
  not a mistakenly forgotten 'static' keyword.
*/
#define export /* not static */

#ifdef WITH_PERFSCHEMA_STORAGE_ENGINE

static Sys_var_mybool Sys_pfs_enabled(
       "performance_schema", "Enable the performance schema",
       PARSED_EARLY READ_ONLY GLOBAL_VAR(pfs_param.m_enabled),
       CMD_LINE(OPT_ARG), DEFAULT(FALSE));

static Sys_var_long Sys_pfs_events_waits_history_long_size(
       "performance_schema_events_waits_history_long_size",
       "Number of rows in EVENTS_WAITS_HISTORY_LONG."
       " Use 0 to disable, -1 for automated sizing",
       PARSED_EARLY READ_ONLY GLOBAL_VAR(pfs_param.m_events_waits_history_long_sizing),
       CMD_LINE(REQUIRED_ARG), VALID_RANGE(-1, 1024*1024),
       DEFAULT(PFS_AUTOSCALE_VALUE), BLOCK_SIZE(1));

static Sys_var_long Sys_pfs_events_waits_history_size(
       "performance_schema_events_waits_history_size",
       "Number of rows per thread in EVENTS_WAITS_HISTORY."
       " Use 0 to disable, -1 for automated sizing",
       PARSED_EARLY READ_ONLY GLOBAL_VAR(pfs_param.m_events_waits_history_sizing),
       CMD_LINE(REQUIRED_ARG), VALID_RANGE(-1, 1024),
       DEFAULT(PFS_AUTOSCALE_VALUE), BLOCK_SIZE(1));

static Sys_var_ulong Sys_pfs_max_cond_classes(
       "performance_schema_max_cond_classes",
       "Maximum number of condition instruments",
       PARSED_EARLY READ_ONLY GLOBAL_VAR(pfs_param.m_cond_class_sizing),
       CMD_LINE(REQUIRED_ARG), VALID_RANGE(0, 256),
       DEFAULT(PFS_MAX_COND_CLASS), BLOCK_SIZE(1));

static Sys_var_long Sys_pfs_max_cond_instances(
       "performance_schema_max_cond_instances",
       "Maximum number of instrumented condition objects."
       " Use 0 to disable, -1 for automated sizing",
       PARSED_EARLY READ_ONLY GLOBAL_VAR(pfs_param.m_cond_sizing),
       CMD_LINE(REQUIRED_ARG), VALID_RANGE(-1, 1024*1024),
       DEFAULT(PFS_AUTOSCALE_VALUE), BLOCK_SIZE(1));

static Sys_var_long Sys_pfs_max_program_instances(
       "performance_schema_max_program_instances",
       "Maximum number of instrumented programs."
       " Use 0 to disable, -1 for automated scaling",
       PARSED_EARLY READ_ONLY GLOBAL_VAR(pfs_param.m_program_sizing),
       CMD_LINE(REQUIRED_ARG), VALID_RANGE(-1, 1024*1024),
       DEFAULT(PFS_AUTOSCALE_VALUE), BLOCK_SIZE(1));

static Sys_var_long Sys_pfs_max_prepared_stmt_instances(
       "performance_schema_max_prepared_statements_instances",
       "Maximum number of instrumented prepared statements."
       " Use 0 to disable, -1 for automated scaling",
       PARSED_EARLY READ_ONLY GLOBAL_VAR(pfs_param.m_prepared_stmt_sizing),
       CMD_LINE(REQUIRED_ARG), VALID_RANGE(-1, 1024*1024),
       DEFAULT(PFS_AUTOSCALE_VALUE), BLOCK_SIZE(1));

static Sys_var_ulong Sys_pfs_max_file_classes(
       "performance_schema_max_file_classes",
       "Maximum number of file instruments",
       PARSED_EARLY READ_ONLY GLOBAL_VAR(pfs_param.m_file_class_sizing),
       CMD_LINE(REQUIRED_ARG), VALID_RANGE(0, 256),
       DEFAULT(PFS_MAX_FILE_CLASS), BLOCK_SIZE(1));

static Sys_var_ulong Sys_pfs_max_file_handles(
       "performance_schema_max_file_handles",
       "Maximum number of opened instrumented files",
       PARSED_EARLY READ_ONLY GLOBAL_VAR(pfs_param.m_file_handle_sizing),
       CMD_LINE(REQUIRED_ARG), VALID_RANGE(0, 1024*1024),
       DEFAULT(PFS_MAX_FILE_HANDLE), BLOCK_SIZE(1));

static Sys_var_long Sys_pfs_max_file_instances(
       "performance_schema_max_file_instances",
       "Maximum number of instrumented files."
       " Use 0 to disable, -1 for automated sizing",
       PARSED_EARLY READ_ONLY GLOBAL_VAR(pfs_param.m_file_sizing),
       CMD_LINE(REQUIRED_ARG), VALID_RANGE(-1, 1024*1024),
       DEFAULT(PFS_AUTOSCALE_VALUE), BLOCK_SIZE(1));

static Sys_var_long Sys_pfs_max_sockets(
       "performance_schema_max_socket_instances",
       "Maximum number of opened instrumented sockets."
       " Use 0 to disable, -1 for automated sizing",
       PARSED_EARLY READ_ONLY GLOBAL_VAR(pfs_param.m_socket_sizing),
       CMD_LINE(REQUIRED_ARG), VALID_RANGE(-1, 1024*1024),
       DEFAULT(PFS_AUTOSCALE_VALUE), BLOCK_SIZE(1));

static Sys_var_ulong Sys_pfs_max_socket_classes(
       "performance_schema_max_socket_classes",
       "Maximum number of socket instruments",
       PARSED_EARLY READ_ONLY GLOBAL_VAR(pfs_param.m_socket_class_sizing),
       CMD_LINE(REQUIRED_ARG), VALID_RANGE(0, 256),
       DEFAULT(PFS_MAX_SOCKET_CLASS), BLOCK_SIZE(1));

static Sys_var_ulong Sys_pfs_max_mutex_classes(
       "performance_schema_max_mutex_classes",
       "Maximum number of mutex instruments",
       PARSED_EARLY READ_ONLY GLOBAL_VAR(pfs_param.m_mutex_class_sizing),
       CMD_LINE(REQUIRED_ARG), VALID_RANGE(0, 256),
       DEFAULT(PFS_MAX_MUTEX_CLASS), BLOCK_SIZE(1));

static Sys_var_long Sys_pfs_max_mutex_instances(
       "performance_schema_max_mutex_instances",
       "Maximum number of instrumented MUTEX objects."
       " Use 0 to disable, -1 for automated sizing",
       PARSED_EARLY READ_ONLY GLOBAL_VAR(pfs_param.m_mutex_sizing),
       CMD_LINE(REQUIRED_ARG), VALID_RANGE(-1, 100*1024*1024),
       DEFAULT(PFS_AUTOSCALE_VALUE), BLOCK_SIZE(1));

static Sys_var_ulong Sys_pfs_max_rwlock_classes(
       "performance_schema_max_rwlock_classes",
       "Maximum number of rwlock instruments",
       PARSED_EARLY READ_ONLY GLOBAL_VAR(pfs_param.m_rwlock_class_sizing),
       CMD_LINE(REQUIRED_ARG), VALID_RANGE(0, 256),
       DEFAULT(PFS_MAX_RWLOCK_CLASS), BLOCK_SIZE(1));

static Sys_var_long Sys_pfs_max_rwlock_instances(
       "performance_schema_max_rwlock_instances",
       "Maximum number of instrumented RWLOCK objects."
       " Use 0 to disable, -1 for automated sizing",
       PARSED_EARLY READ_ONLY GLOBAL_VAR(pfs_param.m_rwlock_sizing),
       CMD_LINE(REQUIRED_ARG), VALID_RANGE(-1, 100*1024*1024),
       DEFAULT(PFS_AUTOSCALE_VALUE), BLOCK_SIZE(1));

static Sys_var_long Sys_pfs_max_table_handles(
       "performance_schema_max_table_handles",
       "Maximum number of opened instrumented tables."
       " Use 0 to disable, -1 for automated sizing",
       PARSED_EARLY READ_ONLY GLOBAL_VAR(pfs_param.m_table_sizing),
       CMD_LINE(REQUIRED_ARG), VALID_RANGE(-1, 1024*1024),
       DEFAULT(PFS_AUTOSCALE_VALUE), BLOCK_SIZE(1));

static Sys_var_long Sys_pfs_max_table_instances(
       "performance_schema_max_table_instances",
       "Maximum number of instrumented tables."
       " Use 0 to disable, -1 for automated sizing",
       PARSED_EARLY READ_ONLY GLOBAL_VAR(pfs_param.m_table_share_sizing),
       CMD_LINE(REQUIRED_ARG), VALID_RANGE(-1, 1024*1024),
       DEFAULT(PFS_AUTOSCALE_VALUE), BLOCK_SIZE(1));

static Sys_var_long Sys_pfs_max_table_lock_stat(
       "performance_schema_max_table_lock_stat",
       "Maximum number of lock statistics for instrumented tables."
         " Use 0 to disable, -1 for automated scaling",
       PARSED_EARLY READ_ONLY GLOBAL_VAR(pfs_param.m_table_lock_stat_sizing),
       CMD_LINE(REQUIRED_ARG), VALID_RANGE(-1, 1024*1024),
       DEFAULT(PFS_AUTOSCALE_VALUE), BLOCK_SIZE(1));

static Sys_var_long Sys_pfs_max_index_stat(
       "performance_schema_max_index_stat",
       "Maximum number of index statistics for instrumented tables."
         " Use 0 to disable, -1 for automated scaling",
       PARSED_EARLY READ_ONLY GLOBAL_VAR(pfs_param.m_index_stat_sizing),
       CMD_LINE(REQUIRED_ARG), VALID_RANGE(-1, 1024*1024),
       DEFAULT(PFS_AUTOSCALE_VALUE), BLOCK_SIZE(1));

static Sys_var_ulong Sys_pfs_max_thread_classes(
       "performance_schema_max_thread_classes",
       "Maximum number of thread instruments",
       PARSED_EARLY READ_ONLY GLOBAL_VAR(pfs_param.m_thread_class_sizing),
       CMD_LINE(REQUIRED_ARG), VALID_RANGE(0, 256),
       DEFAULT(PFS_MAX_THREAD_CLASS), BLOCK_SIZE(1));

static Sys_var_long Sys_pfs_max_thread_instances(
       "performance_schema_max_thread_instances",
       "Maximum number of instrumented threads."
       " Use 0 to disable, -1 for automated sizing",
       PARSED_EARLY READ_ONLY GLOBAL_VAR(pfs_param.m_thread_sizing),
       CMD_LINE(REQUIRED_ARG), VALID_RANGE(-1, 1024*1024),
       DEFAULT(PFS_AUTOSCALE_VALUE), BLOCK_SIZE(1));

static Sys_var_long Sys_pfs_setup_actors_size(
       "performance_schema_setup_actors_size",
       "Maximum number of rows in SETUP_ACTORS",
       PARSED_EARLY READ_ONLY GLOBAL_VAR(pfs_param.m_setup_actor_sizing),
       CMD_LINE(REQUIRED_ARG), VALID_RANGE(-1, 1024),
       DEFAULT(PFS_AUTOSCALE_VALUE), BLOCK_SIZE(1));

static Sys_var_long Sys_pfs_setup_objects_size(
       "performance_schema_setup_objects_size",
       "Maximum number of rows in SETUP_OBJECTS",
       PARSED_EARLY READ_ONLY GLOBAL_VAR(pfs_param.m_setup_object_sizing),
       CMD_LINE(REQUIRED_ARG), VALID_RANGE(-1, 1024*1024),
       DEFAULT(PFS_AUTOSCALE_VALUE), BLOCK_SIZE(1));

static Sys_var_long Sys_pfs_accounts_size(
       "performance_schema_accounts_size",
       "Maximum number of instrumented user@host accounts."
       " Use 0 to disable, -1 for automated sizing",
       PARSED_EARLY READ_ONLY GLOBAL_VAR(pfs_param.m_account_sizing),
       CMD_LINE(REQUIRED_ARG), VALID_RANGE(-1, 1024*1024),
       DEFAULT(PFS_AUTOSCALE_VALUE), BLOCK_SIZE(1));

static Sys_var_long Sys_pfs_hosts_size(
       "performance_schema_hosts_size",
       "Maximum number of instrumented hosts."
       " Use 0 to disable, -1 for automated sizing",
       PARSED_EARLY READ_ONLY GLOBAL_VAR(pfs_param.m_host_sizing),
       CMD_LINE(REQUIRED_ARG), VALID_RANGE(-1, 1024*1024),
       DEFAULT(PFS_AUTOSCALE_VALUE), BLOCK_SIZE(1));

static Sys_var_long Sys_pfs_users_size(
       "performance_schema_users_size",
       "Maximum number of instrumented users."
       " Use 0 to disable, -1 for automated sizing",
       PARSED_EARLY READ_ONLY GLOBAL_VAR(pfs_param.m_user_sizing),
       CMD_LINE(REQUIRED_ARG), VALID_RANGE(-1, 1024*1024),
       DEFAULT(PFS_AUTOSCALE_VALUE), BLOCK_SIZE(1));

static Sys_var_ulong Sys_pfs_max_stage_classes(
       "performance_schema_max_stage_classes",
       "Maximum number of stage instruments",
       PARSED_EARLY READ_ONLY GLOBAL_VAR(pfs_param.m_stage_class_sizing),
       CMD_LINE(REQUIRED_ARG), VALID_RANGE(0, 256),
       DEFAULT(PFS_MAX_STAGE_CLASS), BLOCK_SIZE(1));

static Sys_var_long Sys_pfs_events_stages_history_long_size(
       "performance_schema_events_stages_history_long_size",
       "Number of rows in EVENTS_STAGES_HISTORY_LONG."
       " Use 0 to disable, -1 for automated sizing",
       PARSED_EARLY READ_ONLY GLOBAL_VAR(pfs_param.m_events_stages_history_long_sizing),
       CMD_LINE(REQUIRED_ARG), VALID_RANGE(-1, 1024*1024),
       DEFAULT(PFS_AUTOSCALE_VALUE), BLOCK_SIZE(1));

static Sys_var_long Sys_pfs_events_stages_history_size(
       "performance_schema_events_stages_history_size",
       "Number of rows per thread in EVENTS_STAGES_HISTORY."
       " Use 0 to disable, -1 for automated sizing",
       PARSED_EARLY READ_ONLY GLOBAL_VAR(pfs_param.m_events_stages_history_sizing),
       CMD_LINE(REQUIRED_ARG), VALID_RANGE(-1, 1024),
       DEFAULT(PFS_AUTOSCALE_VALUE), BLOCK_SIZE(1));

/**
  Variable performance_schema_max_statement_classes.
  The default number of statement classes is the sum of:
  - SQLCOM_END for all regular "statement/sql/...",
  - SP_PSI_STATEMENT_INFO_COUNT for "statement/sp/...".
  - (COM_END - mariadb gap) for all regular "statement/com/...",
  - 1 for "statement/com/new_packet", for unknown enum_server_command
  - 1 for "statement/com/Error", for invalid enum_server_command
  - 1 for "statement/sql/error", for invalid enum_sql_command
  - 1 for "statement/rpl/relay_log", for replicated statements.
  - 1 for "statement/scheduler/event", for scheduled events.
*/
static Sys_var_ulong Sys_pfs_max_statement_classes(
       "performance_schema_max_statement_classes",
       "Maximum number of statement instruments",
       PARSED_EARLY READ_ONLY GLOBAL_VAR(pfs_param.m_statement_class_sizing),
       CMD_LINE(REQUIRED_ARG), VALID_RANGE(0, 256),
       DEFAULT((ulong) SQLCOM_END + SP_PSI_STATEMENT_INFO_COUNT +
               (ulong) (COM_END -(COM_MDB_GAP_END - COM_MDB_GAP_BEG + 1)) + 5),
       BLOCK_SIZE(1));

static Sys_var_long Sys_pfs_events_statements_history_long_size(
       "performance_schema_events_statements_history_long_size",
       "Number of rows in EVENTS_STATEMENTS_HISTORY_LONG."
       " Use 0 to disable, -1 for automated sizing",
       PARSED_EARLY READ_ONLY GLOBAL_VAR(pfs_param.m_events_statements_history_long_sizing),
       CMD_LINE(REQUIRED_ARG), VALID_RANGE(-1, 1024*1024),
       DEFAULT(PFS_AUTOSCALE_VALUE), BLOCK_SIZE(1));

static Sys_var_long Sys_pfs_events_statements_history_size(
       "performance_schema_events_statements_history_size",
       "Number of rows per thread in EVENTS_STATEMENTS_HISTORY."
       " Use 0 to disable, -1 for automated sizing",
       PARSED_EARLY READ_ONLY GLOBAL_VAR(pfs_param.m_events_statements_history_sizing),
       CMD_LINE(REQUIRED_ARG), VALID_RANGE(-1, 1024),
       DEFAULT(PFS_AUTOSCALE_VALUE), BLOCK_SIZE(1));

static Sys_var_ulong Sys_pfs_statement_stack_size(
       "performance_schema_max_statement_stack",
       "Number of rows per thread in EVENTS_STATEMENTS_CURRENT",
       PARSED_EARLY READ_ONLY GLOBAL_VAR(pfs_param.m_statement_stack_sizing),
       CMD_LINE(REQUIRED_ARG), VALID_RANGE(1, 256),
       DEFAULT(PFS_STATEMENTS_STACK_SIZE), BLOCK_SIZE(1));

static Sys_var_ulong Sys_pfs_max_memory_classes(
       "performance_schema_max_memory_classes",
       "Maximum number of memory pool instruments",
       PARSED_EARLY READ_ONLY GLOBAL_VAR(pfs_param.m_memory_class_sizing),
       CMD_LINE(REQUIRED_ARG), VALID_RANGE(0, 1024),
       DEFAULT(PFS_MAX_MEMORY_CLASS), BLOCK_SIZE(1));

static Sys_var_long Sys_pfs_digest_size(
       "performance_schema_digests_size",
       "Size of the statement digest."
       " Use 0 to disable, -1 for automated sizing",
       PARSED_EARLY READ_ONLY GLOBAL_VAR(pfs_param.m_digest_sizing),
       CMD_LINE(REQUIRED_ARG), VALID_RANGE(-1, 1024*1024),
       DEFAULT(PFS_AUTOSCALE_VALUE), BLOCK_SIZE(1));

static Sys_var_long Sys_pfs_events_transactions_history_long_size(
       "performance_schema_events_transactions_history_long_size",
       "Number of rows in EVENTS_TRANSACTIONS_HISTORY_LONG."
       " Use 0 to disable, -1 for automated sizing",
       PARSED_EARLY READ_ONLY GLOBAL_VAR(pfs_param.m_events_transactions_history_long_sizing),
       CMD_LINE(REQUIRED_ARG), VALID_RANGE(-1, 1024*1024),
       DEFAULT(PFS_AUTOSIZE_VALUE), BLOCK_SIZE(1));

static Sys_var_long Sys_pfs_events_transactions_history_size(
       "performance_schema_events_transactions_history_size",
       "Number of rows per thread in EVENTS_TRANSACTIONS_HISTORY."
       " Use 0 to disable, -1 for automated sizing",
       PARSED_EARLY READ_ONLY GLOBAL_VAR(pfs_param.m_events_transactions_history_sizing),
       CMD_LINE(REQUIRED_ARG), VALID_RANGE(-1, 1024),
       DEFAULT(PFS_AUTOSIZE_VALUE), BLOCK_SIZE(1));

static Sys_var_long Sys_pfs_max_digest_length(
       "performance_schema_max_digest_length",
       "Maximum length considered for digest text, when stored in"
       " performance_schema tables",
       PARSED_EARLY READ_ONLY GLOBAL_VAR(pfs_param.m_max_digest_length),
       CMD_LINE(REQUIRED_ARG), VALID_RANGE(0, 1024 * 1024),
       DEFAULT(1024), BLOCK_SIZE(1));

static Sys_var_long Sys_pfs_connect_attrs_size(
       "performance_schema_session_connect_attrs_size",
       "Size of session attribute string buffer per thread."
       " Use 0 to disable, -1 for automated sizing",
       PARSED_EARLY READ_ONLY
       GLOBAL_VAR(pfs_param.m_session_connect_attrs_sizing),
       CMD_LINE(REQUIRED_ARG), VALID_RANGE(-1, 1024 * 1024),
       DEFAULT(PFS_AUTOSCALE_VALUE), BLOCK_SIZE(1));

static Sys_var_long Sys_pfs_max_metadata_locks(
       "performance_schema_max_metadata_locks",
       "Maximum number of metadata locks."
       " Use 0 to disable, -1 for automated scaling",
       PARSED_EARLY READ_ONLY GLOBAL_VAR(pfs_param.m_metadata_lock_sizing),
       CMD_LINE(REQUIRED_ARG), VALID_RANGE(-1, 100*1024*1024),
       DEFAULT(PFS_AUTOSCALE_VALUE), BLOCK_SIZE(1));

static Sys_var_long Sys_pfs_max_sql_text_length(
       "performance_schema_max_sql_text_length",
       "Maximum length of displayed sql text",
       PARSED_EARLY READ_ONLY GLOBAL_VAR(pfs_param.m_max_sql_text_length),
       CMD_LINE(REQUIRED_ARG), VALID_RANGE(0, 1024 * 1024),
       DEFAULT(1024), BLOCK_SIZE(1));

#endif /* WITH_PERFSCHEMA_STORAGE_ENGINE */

#ifdef WITH_WSREP

/*
  We need to keep the original values set by the user, as they will
  be lost if wsrep_auto_increment_control set to 'ON':
*/
static bool update_auto_increment_increment (sys_var *self, THD *thd, enum_var_type type)
{
  if (type == OPT_GLOBAL)
    global_system_variables.saved_auto_increment_increment=
      global_system_variables.auto_increment_increment;
  else
    thd->variables.saved_auto_increment_increment=
      thd->variables.auto_increment_increment;
  return false;
}

#endif /* WITH_WSREP */


static Sys_var_charset_collation_map Sys_character_set_collations(
       "character_set_collations",
       "Overrides for character set default collations",
       SESSION_VAR(character_set_collations),
       NO_CMD_LINE, NOT_IN_BINLOG);


static Sys_var_double Sys_analyze_sample_percentage(
       "analyze_sample_percentage",
       "Percentage of rows from the table ANALYZE TABLE will sample "
       "to collect table statistics. Set to 0 to let MariaDB decide "
       "what percentage of rows to sample",
       SESSION_VAR(sample_percentage),
       CMD_LINE(REQUIRED_ARG), VALID_RANGE(0, 100),
       DEFAULT(100));

/*
  The max length have to be UINT_MAX32 to not remove GEOMETRY fields
  from analyze.
*/

static Sys_var_uint Sys_analyze_max_length(
       "analyze_max_length",
       "Fields which length in bytes more than this are skipped by ANALYZE "
       "TABLE PERSISTENT unless explicitly listed in the FOR COLUMNS () clause",
       SESSION_VAR(analyze_max_length),
       CMD_LINE(REQUIRED_ARG), VALID_RANGE(32, UINT_MAX32),
       DEFAULT(UINT_MAX32), BLOCK_SIZE(1));

static Sys_var_ulong Sys_auto_increment_increment(
       "auto_increment_increment",
       "Auto-increment columns are incremented by this",
       SESSION_VAR(auto_increment_increment),
       CMD_LINE(OPT_ARG),
       VALID_RANGE(1, 65535), DEFAULT(1), BLOCK_SIZE(1),
#ifdef WITH_WSREP
       NO_MUTEX_GUARD, IN_BINLOG, ON_CHECK(0),
       ON_UPDATE(update_auto_increment_increment));
#else
       NO_MUTEX_GUARD, IN_BINLOG);
#endif /* WITH_WSREP */

#ifdef WITH_WSREP

/*
  We need to keep the original values set by the user, as they will
  be lost if wsrep_auto_increment_control set to 'ON':
*/
static bool update_auto_increment_offset (sys_var *self, THD *thd, enum_var_type type)
{
  if (type == OPT_GLOBAL)
    global_system_variables.saved_auto_increment_offset=
      global_system_variables.auto_increment_offset;
  else
    thd->variables.saved_auto_increment_offset=
      thd->variables.auto_increment_offset;
  return false;
}

#endif /* WITH_WSREP */

static Sys_var_ulong Sys_auto_increment_offset(
       "auto_increment_offset",
       "Offset added to Auto-increment columns. Used when "
       "auto-increment-increment != 1",
       SESSION_VAR(auto_increment_offset),
       CMD_LINE(OPT_ARG),
       VALID_RANGE(1, 65535), DEFAULT(1), BLOCK_SIZE(1),
#ifdef WITH_WSREP
       NO_MUTEX_GUARD, IN_BINLOG, ON_CHECK(0),
       ON_UPDATE(update_auto_increment_offset));
#else
       NO_MUTEX_GUARD, IN_BINLOG);
#endif /* WITH_WSREP */

static Sys_var_mybool Sys_automatic_sp_privileges(
       "automatic_sp_privileges",
       "Creating and dropping stored procedures alters ACLs",
       GLOBAL_VAR(sp_automatic_privileges),
       CMD_LINE(OPT_ARG), DEFAULT(TRUE));

static Sys_var_ulong Sys_back_log(
       "back_log", "The number of outstanding connection requests "
       "MariaDB can have. This comes into play when the main MariaDB thread "
       "gets many connection requests in a very short time",
       AUTO_SET READ_ONLY GLOBAL_VAR(back_log), CMD_LINE(REQUIRED_ARG),
       VALID_RANGE(0, 65535), DEFAULT(150), BLOCK_SIZE(1));

static Sys_var_charptr_fscs Sys_basedir(
       "basedir", "Path to installation directory. All paths are "
       "usually resolved relative to this",
       READ_ONLY GLOBAL_VAR(mysql_home_ptr), CMD_LINE(REQUIRED_ARG, 'b'),
       DEFAULT(0));

static Sys_var_charptr_fscs Sys_my_bind_addr(
       "bind_address", "IP address to bind to. Several addresses may be "
       "specified, separated by a comma (,)",
       READ_ONLY GLOBAL_VAR(my_bind_addr_str), CMD_LINE(REQUIRED_ARG),
       DEFAULT(0));

static Sys_var_vers_asof Sys_vers_asof_timestamp(
       "system_versioning_asof", "Default value for the FOR SYSTEM_TIME AS OF clause",
       SESSION_VAR(vers_asof_timestamp.type), NO_CMD_LINE,
       DEFAULT(SYSTEM_TIME_UNSPECIFIED));

static const char *vers_alter_history_keywords[]= {"ERROR", "KEEP", NullS};
static Sys_var_enum Sys_vers_alter_history(
       "system_versioning_alter_history", "Versioning ALTER TABLE mode. "
       "ERROR: Fail ALTER with error; " /* TODO: fail only when history non-empty */
       "KEEP: Keep historical system rows and subject them to ALTER",
       SESSION_VAR(vers_alter_history), CMD_LINE(REQUIRED_ARG),
       vers_alter_history_keywords, DEFAULT(VERS_ALTER_HISTORY_ERROR));

static Sys_var_on_access_global<Sys_var_ulonglong,
                                PRIV_SET_SYSTEM_GLOBAL_VAR_BINLOG_CACHE_SIZE>
Sys_binlog_cache_size(
       "binlog_cache_size", "The size of the transactional cache for "
       "updates to transactional engines for the binary log. "
       "If you often use transactions containing many statements, "
       "you can increase this to get more performance",
       GLOBAL_VAR(binlog_cache_size),
       CMD_LINE(REQUIRED_ARG),
       VALID_RANGE(IO_SIZE, SIZE_T_MAX), DEFAULT(32768), BLOCK_SIZE(IO_SIZE));

static Sys_var_on_access_global<Sys_var_ulonglong,
                                PRIV_SET_SYSTEM_GLOBAL_VAR_BINLOG_FILE_CACHE_SIZE>
Sys_binlog_file_cache_size(
       "binlog_file_cache_size", 
       "The size of file cache for the binary log", 
       GLOBAL_VAR(binlog_file_cache_size),
       CMD_LINE(REQUIRED_ARG),
       VALID_RANGE(IO_SIZE*2, SIZE_T_MAX), DEFAULT(IO_SIZE*4), BLOCK_SIZE(IO_SIZE));

static Sys_var_on_access_global<Sys_var_ulonglong,
                             PRIV_SET_SYSTEM_GLOBAL_VAR_BINLOG_STMT_CACHE_SIZE>
Sys_binlog_stmt_cache_size(
       "binlog_stmt_cache_size", "The size of the statement cache for "
       "updates to non-transactional engines for the binary log. "
       "If you often use statements updating a great number of rows, "
       "you can increase this to get more performance",
       GLOBAL_VAR(binlog_stmt_cache_size),
       CMD_LINE(REQUIRED_ARG),
       VALID_RANGE(IO_SIZE, SIZE_T_MAX), DEFAULT(32768), BLOCK_SIZE(IO_SIZE));

/*
  Some variables like @sql_log_bin and @binlog_format change how/if binlogging
  is done. We must not change them inside a running transaction or statement,
  otherwise the event group eventually written to the binlog may become
  incomplete or otherwise garbled.

  This function does the appropriate check.

  It returns true if an error is caused by incorrect usage, false if ok.
*/
static bool
error_if_in_trans_or_substatement(THD *thd, int in_substatement_error,
                                  int in_transaction_error)
{
  if (unlikely(thd->in_sub_stmt))
  {
    my_error(in_substatement_error, MYF(0));
    return true;
  }

  if (unlikely(thd->in_active_multi_stmt_transaction()))
  {
    my_error(in_transaction_error, MYF(0));
    return true;
  }

  return false;
}

bool check_has_super(sys_var *self, THD *thd, set_var *var)
{
  DBUG_ASSERT(self->scope() != sys_var::GLOBAL);// don't abuse check_has_super()
#ifndef NO_EMBEDDED_ACCESS_CHECKS
  if (!(thd->security_ctx->master_access &
        PRIV_SET_RESTRICTED_SESSION_SYSTEM_VARIABLE))
  {
    my_error(ER_SPECIFIC_ACCESS_DENIED_ERROR, MYF(0), "SUPER");
    return true;
  }
#endif
  return false;
}

static Sys_var_bit Sys_core_file("core_file", "Write core on crashes",
          READ_ONLY GLOBAL_VAR(test_flags), CMD_LINE(OPT_ARG),
          TEST_CORE_ON_SIGNAL, DEFAULT(IF_WIN(TRUE,FALSE)));

static bool binlog_format_check(sys_var *self, THD *thd, set_var *var)
{
  /*
    MariaDB Galera does not support STATEMENT or MIXED binlog format currently.
  */
  if ((WSREP(thd) || opt_support_flashback) &&
      var->save_result.ulonglong_value != BINLOG_FORMAT_ROW)
  {
    // Push a warning to the error log.
    push_warning_printf(thd, Sql_condition::WARN_LEVEL_WARN, ER_UNKNOWN_ERROR,
                        "MariaDB Galera and flashback do not support binlog format: %s",
                        binlog_format_names[var->save_result.ulonglong_value]);
    /*
      We allow setting up binlog_format other then ROW for session scope when
      wsrep/flasback is enabled.This is done because of 2 reasons
      1. User might want to run pt-table-checksum.
      2. SuperUser knows what is doing :-)

      For refrence:- MDEV-7322
    */
    if (var->type == OPT_GLOBAL)
    {
      if (WSREP(thd))
        WSREP_ERROR("MariaDB Galera does not support binlog format: %s",
                    binlog_format_names[var->save_result.ulonglong_value]);
      else
        my_error(ER_FLASHBACK_NOT_SUPPORTED,MYF(0),"binlog_format",
                 binlog_format_names[var->save_result.ulonglong_value]);
      return true;
    }
  }

  if (var->type == OPT_GLOBAL)
    return false;

  /*
     If RBR and open temporary tables, their CREATE TABLE may not be in the
     binlog, so we can't toggle to SBR in this connection.

     If binlog_format=MIXED, there are open temporary tables, and an unsafe
     statement is executed, then subsequent statements are logged in row
     format and hence changes to temporary tables may be lost. So we forbid
     switching @@SESSION.binlog_format from MIXED to STATEMENT when there are
     open temp tables and we are logging in row format.
  */
  if (thd->has_thd_temporary_tables() &&
      var->type == OPT_SESSION &&
      var->save_result.ulonglong_value == BINLOG_FORMAT_STMT &&
      ((thd->variables.binlog_format == BINLOG_FORMAT_MIXED &&
        thd->is_current_stmt_binlog_format_row()) ||
       thd->variables.binlog_format == BINLOG_FORMAT_ROW))
  {
    my_error(ER_TEMP_TABLE_PREVENTS_SWITCH_OUT_OF_RBR, MYF(0));
    return true;
  }

  if (unlikely(error_if_in_trans_or_substatement(thd,
                                                 ER_STORED_FUNCTION_PREVENTS_SWITCH_BINLOG_FORMAT,
                                                 ER_INSIDE_TRANSACTION_PREVENTS_SWITCH_BINLOG_FORMAT)))
    return true;

  return false;
}

static bool fix_binlog_format_after_update(sys_var *self, THD *thd,
                                           enum_var_type type)
{
  if (type == OPT_SESSION)
    thd->reset_current_stmt_binlog_format_row();
  return false;
}

static Sys_var_on_access<Sys_var_enum,
                         PRIV_SET_SYSTEM_VAR_BINLOG_FORMAT,
                         PRIV_SET_SYSTEM_VAR_BINLOG_FORMAT>
Sys_binlog_format(
       "binlog_format", "The binary logging format the master will "
       "use: ROW for row-based binary logging (safer), STATEMENT "
       "for statement-based binary logging (smaller binary logs), MIXED "
       "for statement-based binary logging when it's safe with fall back "
       "to row-based otherwise",
       SESSION_VAR(binlog_format), CMD_LINE(REQUIRED_ARG, OPT_BINLOG_FORMAT),
       binlog_format_names, DEFAULT(BINLOG_FORMAT_MIXED),
       NO_MUTEX_GUARD, NOT_IN_BINLOG, ON_CHECK(binlog_format_check),
       ON_UPDATE(fix_binlog_format_after_update));


static bool binlog_direct_check(sys_var *self, THD *thd, set_var *var)
{
  if (var->type == OPT_GLOBAL)
    return false;

  if (unlikely(error_if_in_trans_or_substatement(thd,
                                                 ER_STORED_FUNCTION_PREVENTS_SWITCH_BINLOG_DIRECT,
                                                 ER_INSIDE_TRANSACTION_PREVENTS_SWITCH_BINLOG_DIRECT)))
     return true;

  return false;
}

static Sys_var_on_access<Sys_var_mybool,
                PRIV_SET_SYSTEM_VAR_BINLOG_DIRECT_NON_TRANSACTIONAL_UPDATES,
                PRIV_SET_SYSTEM_VAR_BINLOG_DIRECT_NON_TRANSACTIONAL_UPDATES>
Sys_binlog_direct(
       "binlog_direct_non_transactional_updates",
       "Causes updates to non-transactional engines using statement format to "
       "be written directly to binary log. Before using this option make sure "
       "that there are no dependencies between transactional and "
       "non-transactional tables such as in the statement INSERT INTO t_myisam "
       "SELECT * FROM t_innodb; otherwise, slaves may diverge from the master",
       SESSION_VAR(binlog_direct_non_trans_update),
       CMD_LINE(OPT_ARG), DEFAULT(FALSE),
       NO_MUTEX_GUARD, NOT_IN_BINLOG, ON_CHECK(binlog_direct_check));

static bool deprecated_explicit_defaults_for_timestamp(sys_var *self, THD *thd,
                                                       set_var *var)
{
  if (var->value && var->save_result.ulonglong_value == 0)
    warn_deprecated<1100>(thd, "explicit_defaults_for_timestamp=0");
  return false;
}
static Sys_var_bit Sys_explicit_defaults_for_timestamp(
       "explicit_defaults_for_timestamp",
       "This option causes CREATE TABLE to create all TIMESTAMP columns "
       "as NULL with DEFAULT NULL attribute, Without this option, "
       "TIMESTAMP columns are NOT NULL and have implicit DEFAULT clauses",
       SESSION_VAR(option_bits), CMD_LINE(OPT_ARG),
       OPTION_EXPLICIT_DEF_TIMESTAMP, DEFAULT(TRUE), NO_MUTEX_GUARD, IN_BINLOG,
       ON_CHECK(deprecated_explicit_defaults_for_timestamp));

static Sys_var_ulonglong Sys_bulk_insert_buff_size(
       "bulk_insert_buffer_size", "Size of tree cache used in bulk "
       "insert optimization. Note that this is a limit per thread",
       SESSION_VAR(bulk_insert_buff_size), CMD_LINE(REQUIRED_ARG),
       VALID_RANGE(0, SIZE_T_MAX), DEFAULT(8192*1024), BLOCK_SIZE(1));

static Sys_var_charptr_fscs Sys_character_sets_dir(
       "character_sets_dir", "Directory where character sets are",
       READ_ONLY GLOBAL_VAR(charsets_dir), CMD_LINE(REQUIRED_ARG),
       DEFAULT(0));

static bool check_engine_supports_temporary(sys_var *self, THD *thd, set_var *var)
{
  plugin_ref plugin= var->save_result.plugin;
  if (!plugin)
    return false;
  DBUG_ASSERT(plugin);
  handlerton *hton= plugin_hton(plugin);
  DBUG_ASSERT(hton);
  if (ha_check_storage_engine_flag(hton, HTON_TEMPORARY_NOT_SUPPORTED))
  {
    my_error(ER_ILLEGAL_HA_CREATE_OPTION, MYF(0), hton_name(hton)->str,
             "TEMPORARY");
    return true;
  }
  return false;
}

static bool check_not_null(sys_var *self, THD *thd, set_var *var)
{
  return var->value && var->value->is_null();
}
static bool check_charset(sys_var *self, THD *thd, set_var *var)
{
  if (!var->value)
    return false;

  char buff[STRING_BUFFER_USUAL_SIZE];
  if (var->value->result_type() == STRING_RESULT)
  {
    String str(buff, sizeof(buff), system_charset_info), *res;
    if (!(res= var->value->val_str(&str)))
      var->save_result.ptr= NULL;
    else
    {
      ErrConvString err(res); /* Get utf8 '\0' terminated string */
      myf utf8_flag= thd->get_utf8_flag();
      Lex_cstring csname= err.lex_cstring();
      if (!(var->save_result.ptr= get_charset_by_csname(csname.str,
                                                             MY_CS_PRIMARY,
                                                             MYF(utf8_flag))) &&
          !(var->save_result.ptr= get_old_charset_by_name(csname)))
      {
        my_error(ER_UNKNOWN_CHARACTER_SET, MYF(0), err.ptr());
        return true;
      }
    }
  }
  else // INT_RESULT
  {
    int csno= (int)var->value->val_int();
    CHARSET_INFO *cs;
    if ((var->save_result.ptr= cs= get_charset(csno, MYF(0))))
    {
      /*
        Backward compatibility: pre MDEV-30824 servers
        can write non-default collation IDs to binary log:
          SET character_set_client=83; -- utf8mb3_bin
        Convert a non-default collation to the compiled default collation,
        e.g. utf8mb3_bin to utf8mb3_general_ci, but only if
        - THD is a slave thread or
        - is processing a mysqlbinlog output.
      */
      if ((cs->state & MY_CS_PRIMARY) ||
          ((thd->variables.pseudo_slave_mode || thd->slave_thread) &&
           (var->save_result.ptr=
             Lex_exact_charset_opt_extended_collate(cs, true).
               find_compiled_default_collation())))
        return false;
    }
    my_error(ER_UNKNOWN_CHARACTER_SET, MYF(0), llstr(csno, buff));
    return true;
  }
  return false;
}
static bool check_charset_not_null(sys_var *self, THD *thd, set_var *var)
{
  return check_charset(self, thd, var) || check_not_null(self, thd, var);
}
static Sys_var_struct Sys_character_set_system(
       "character_set_system", "The character set used by the server "
       "for storing identifiers",
       READ_ONLY GLOBAL_VAR(system_charset_info_for_i_s), NO_CMD_LINE,
       offsetof(CHARSET_INFO, cs_name.str), DEFAULT(0));

static Sys_var_charset Sys_character_set_server(
       "character_set_server", "The default character set",
       SESSION_VAR(collation_server), NO_CMD_LINE,
       offsetof(CHARSET_INFO, cs_name.str), DEFAULT(&default_charset_info),
       NO_MUTEX_GUARD, IN_BINLOG, ON_CHECK(check_charset_not_null));

static bool check_charset_db(sys_var *self, THD *thd, set_var *var)
{
  if (check_charset_not_null(self, thd, var))
    return true;
  if (!var->value) // = DEFAULT
    var->save_result.ptr= thd->db_charset;
  return false;
}
static Sys_var_charset Sys_character_set_database(
       "character_set_database",
       "The character set used by the default database",
       SESSION_VAR(collation_database), NO_CMD_LINE,
       offsetof(CHARSET_INFO, cs_name.str), DEFAULT(&default_charset_info),
       NO_MUTEX_GUARD, IN_BINLOG, ON_CHECK(check_charset_db));

static bool check_cs_client(sys_var *self, THD *thd, set_var *var)
{
  if (check_charset_not_null(self, thd, var))
    return true;

  // Currently, UCS-2 cannot be used as a client character set
  if (!is_supported_parser_charset((CHARSET_INFO *)(var->save_result.ptr)))
    return true;

  return false;
}
static bool fix_thd_charset(sys_var *self, THD *thd, enum_var_type type)
{
  if (type == OPT_SESSION)
    thd->update_charset();
  return false;
}

static Sys_var_charset Sys_character_set_client(
       "character_set_client", "The character set for statements "
       "that arrive from the client",
       NO_SET_STMT SESSION_VAR(character_set_client), NO_CMD_LINE,
       offsetof(CHARSET_INFO, cs_name.str), DEFAULT(&default_charset_info),
       NO_MUTEX_GUARD, IN_BINLOG, ON_CHECK(check_cs_client),
       ON_UPDATE(fix_thd_charset));
// for check changing
export sys_var *Sys_character_set_client_ptr= &Sys_character_set_client;

static Sys_var_charset Sys_character_set_connection(
       "character_set_connection", "The character set used for "
       "literals that do not have a character set introducer and for "
       "number-to-string conversion",
       NO_SET_STMT SESSION_VAR(collation_connection), NO_CMD_LINE,
       offsetof(CHARSET_INFO, cs_name.str), DEFAULT(&default_charset_info),
       NO_MUTEX_GUARD, IN_BINLOG, ON_CHECK(check_charset_not_null),
       ON_UPDATE(fix_thd_charset));
// for check changing
export sys_var *Sys_character_set_connection_ptr= &Sys_character_set_connection;

static Sys_var_charset Sys_character_set_results(
       "character_set_results", "The character set used for returning "
       "query results to the client",
       SESSION_VAR(character_set_results), NO_CMD_LINE,
       offsetof(CHARSET_INFO, cs_name.str), DEFAULT(&default_charset_info),
       NO_MUTEX_GUARD, NOT_IN_BINLOG, ON_CHECK(check_charset));
// for check changing
export sys_var *Sys_character_set_results_ptr= &Sys_character_set_results;

static Sys_var_struct Sys_character_set_filesystem(
       "character_set_filesystem", "The filesystem character set",
       NO_SET_STMT SESSION_VAR(character_set_filesystem), NO_CMD_LINE,
       offsetof(CHARSET_INFO, cs_name.str), DEFAULT(&character_set_filesystem),
       NO_MUTEX_GUARD, NOT_IN_BINLOG, ON_CHECK(check_charset_not_null),
       ON_UPDATE(fix_thd_charset));

static const char *completion_type_names[]= {"NO_CHAIN", "CHAIN", "RELEASE", 0};
static Sys_var_enum Sys_completion_type(
       "completion_type", "The transaction completion type",
       SESSION_VAR(completion_type), CMD_LINE(REQUIRED_ARG),
       completion_type_names, DEFAULT(0));

static bool check_collation_not_null(sys_var *self, THD *thd, set_var *var)
{
  if (!var->value)
    return false;
  myf utf8_flag= thd->get_utf8_flag();
  char buff[STRING_BUFFER_USUAL_SIZE];
  if (var->value->result_type() == STRING_RESULT)
  {
    String str(buff, sizeof(buff), system_charset_info), *res;
    if (!(res= var->value->val_str(&str)))
      var->save_result.ptr= NULL;
    else
    {
      ErrConvString err(res); /* Get utf8 '\0'-terminated string */
      if (!(var->save_result.ptr= get_charset_by_name(err.ptr(), MYF(utf8_flag))))
      {
        my_error(ER_UNKNOWN_COLLATION, MYF(0), err.ptr());
        return true;
      }
    }
  }
  else // INT_RESULT
  {
    int csno= (int)var->value->val_int();
    if (!(var->save_result.ptr= get_charset(csno, MYF(0))))
    {
      my_error(ER_UNKNOWN_COLLATION, MYF(0), llstr(csno, buff));
      return true;
    }
  }
  return check_not_null(self, thd, var);
}
static Sys_var_struct Sys_collation_connection(
       "collation_connection", "The collation of the connection "
       "character set",
       NO_SET_STMT SESSION_VAR(collation_connection), NO_CMD_LINE,
       offsetof(CHARSET_INFO, coll_name.str), DEFAULT(&default_charset_info),
       NO_MUTEX_GUARD, IN_BINLOG, ON_CHECK(check_collation_not_null),
       ON_UPDATE(fix_thd_charset));

static bool check_collation_db(sys_var *self, THD *thd, set_var *var)
{
  if (check_collation_not_null(self, thd, var))
    return true;
  if (!var->value) // = DEFAULT
    var->save_result.ptr= thd->db_charset;
  return false;
}
static Sys_var_struct Sys_collation_database(
       "collation_database", "The collation of the database "
       "character set",
       SESSION_VAR(collation_database), NO_CMD_LINE,
       offsetof(CHARSET_INFO, coll_name.str), DEFAULT(&default_charset_info),
       NO_MUTEX_GUARD, IN_BINLOG, ON_CHECK(check_collation_db));

static Sys_var_struct Sys_collation_server(
       "collation_server", "The server default collation",
       SESSION_VAR(collation_server), NO_CMD_LINE,
       offsetof(CHARSET_INFO, coll_name.str), DEFAULT(&default_charset_info),
       NO_MUTEX_GUARD, IN_BINLOG, ON_CHECK(check_collation_not_null));

static Sys_var_uint Sys_column_compression_threshold(
       "column_compression_threshold",
       "Minimum column data length eligible for compression",
       SESSION_VAR(column_compression_threshold), CMD_LINE(REQUIRED_ARG),
       VALID_RANGE(0, UINT_MAX), DEFAULT(100), BLOCK_SIZE(1));

static Sys_var_uint Sys_column_compression_zlib_level(
       "column_compression_zlib_level",
       "zlib compression level (1 gives best speed, 9 gives best compression)",
       SESSION_VAR(column_compression_zlib_level), CMD_LINE(REQUIRED_ARG),
       VALID_RANGE(0, 9), DEFAULT(6), BLOCK_SIZE(1));

/*
  Note that names must correspond to zlib strategy definition. So that we can
  pass column_compression_zlib_strategy directly to deflateInit2().
*/
static const char *column_compression_zlib_strategy_names[]=
{ "DEFAULT_STRATEGY", "FILTERED", "HUFFMAN_ONLY", "RLE", "FIXED", 0 };

static Sys_var_enum Sys_column_compression_zlib_strategy(
       "column_compression_zlib_strategy",
       "The strategy parameter is used to tune the compression algorithm. Use "
       "the value DEFAULT_STRATEGY for normal data, FILTERED for data produced "
       "by a filter (or predictor), HUFFMAN_ONLY to force Huffman encoding "
       "only (no string match), or RLE to limit match distances to one "
       "(run-length encoding). Filtered data consists mostly of small values "
       "with a somewhat random distribution. In this case, the compression "
       "algorithm is tuned to compress them better. The effect of FILTERED is "
       "to force more Huffman coding and less string matching; it is somewhat "
       "intermediate between DEFAULT_STRATEGY and HUFFMAN_ONLY. RLE is "
       "designed to be almost as fast as HUFFMAN_ONLY, but give better "
       "compression for PNG image data. The strategy parameter only affects "
       "the compression ratio but not the correctness of the compressed output "
       "even if it is not set appropriately. FIXED prevents the use of dynamic "
       "Huffman codes, allowing for a simpler decoder for special "
       "applications",
       SESSION_VAR(column_compression_zlib_strategy), CMD_LINE(REQUIRED_ARG),
       column_compression_zlib_strategy_names, DEFAULT(0));

static Sys_var_mybool Sys_column_compression_zlib_wrap(
       "column_compression_zlib_wrap",
       "Generate zlib header and trailer and compute adler32 check value. "
       "It can be used with storage engines that don't provide data integrity "
       "verification to detect data corruption",
       SESSION_VAR(column_compression_zlib_wrap), CMD_LINE(OPT_ARG),
       DEFAULT(FALSE));

static const char *concurrent_insert_names[]= {"NEVER", "AUTO", "ALWAYS", 0};
static Sys_var_enum Sys_concurrent_insert(
       "concurrent_insert", "Use concurrent insert with MyISAM",
       GLOBAL_VAR(myisam_concurrent_insert), CMD_LINE(OPT_ARG),
       concurrent_insert_names, DEFAULT(1));

static Sys_var_on_access_global<Sys_var_ulong,
                                PRIV_SET_SYSTEM_GLOBAL_VAR_CONNECT_TIMEOUT>
Sys_connect_timeout(
       "connect_timeout",
       "The number of seconds the MariaDB server is waiting for a connect "
       "packet before responding with 'Bad handshake'",
       GLOBAL_VAR(connect_timeout), CMD_LINE(REQUIRED_ARG),
       VALID_RANGE(2, LONG_TIMEOUT), DEFAULT(CONNECT_TIMEOUT), BLOCK_SIZE(1));

static Sys_var_charptr_fscs Sys_datadir(
       "datadir", "Path to the database root directory",
       READ_ONLY GLOBAL_VAR(mysql_real_data_home_ptr),
       CMD_LINE(REQUIRED_ARG, 'h'), DEFAULT(mysql_real_data_home));

#ifndef DBUG_OFF
static Sys_var_dbug Sys_dbug(
       "debug", "Built-in DBUG debugger", sys_var::SESSION,
       CMD_LINE(OPT_ARG, '#'), DEFAULT(""), NO_MUTEX_GUARD, NOT_IN_BINLOG,
       ON_CHECK(check_has_super));

static Sys_var_dbug Sys_debug_dbug(
       "debug_dbug", "Built-in DBUG debugger. Alias for --debug", sys_var::SESSION,
       CMD_LINE(OPT_ARG, '#'), DEFAULT(""), NO_MUTEX_GUARD, NOT_IN_BINLOG,
       ON_CHECK(check_has_super));
#endif

/**
  @todo
    When updating myisam_delay_key_write, we should do a 'flush tables'
    of all MyISAM tables to ensure that they are reopen with the
    new attribute.
*/
export bool fix_delay_key_write(sys_var *self, THD *thd, enum_var_type type)
{
  switch (delay_key_write_options) {
  case DELAY_KEY_WRITE_NONE:
    myisam_delay_key_write=0;
    ha_open_options&= ~HA_OPEN_DELAY_KEY_WRITE;
    break;
  case DELAY_KEY_WRITE_ON:
    myisam_delay_key_write=1;
    ha_open_options&= ~HA_OPEN_DELAY_KEY_WRITE;
    break;
  case DELAY_KEY_WRITE_ALL:
    myisam_delay_key_write=1;
    ha_open_options|= HA_OPEN_DELAY_KEY_WRITE;
    break;
  }
#ifdef WITH_ARIA_STORAGE_ENGINE
  maria_delay_key_write= myisam_delay_key_write;
#endif
  return false;
}
static const char *delay_key_write_names[]= { "OFF", "ON", "ALL", NullS };
static Sys_var_enum Sys_delay_key_write(
       "delay_key_write", "Specifies how MyISAM tables handles CREATE "
       "TABLE DELAY_KEY_WRITE. If set to ON, the default, any DELAY KEY "
       "WRITEs are honored. The key buffer is then flushed only when the "
       "table closes, speeding up writes. MyISAM tables should be "
       "automatically checked upon startup in this case, and "
       "--external locking should not be used, as it can lead to index "
       "corruption. If set to OFF, DELAY KEY WRITEs are ignored, while if "
       "set to ALL, all new opened tables are treated as if created with "
       "DELAY KEY WRITEs enabled",
       GLOBAL_VAR(delay_key_write_options), CMD_LINE(OPT_ARG),
       delay_key_write_names, DEFAULT(DELAY_KEY_WRITE_ON),
       NO_MUTEX_GUARD, NOT_IN_BINLOG, ON_CHECK(0),
       ON_UPDATE(fix_delay_key_write));

static Sys_var_ulong Sys_delayed_insert_limit(
       "delayed_insert_limit",
       "After inserting delayed_insert_limit rows, the INSERT DELAYED "
       "handler will check if there are any SELECT statements pending. "
       "If so, it allows these to execute before continuing",
       GLOBAL_VAR(delayed_insert_limit), CMD_LINE(REQUIRED_ARG),
       VALID_RANGE(1, UINT_MAX), DEFAULT(DELAYED_LIMIT), BLOCK_SIZE(1));

static Sys_var_ulong Sys_delayed_insert_timeout(
       "delayed_insert_timeout",
       "How long a INSERT DELAYED thread should wait for INSERT statements "
       "before terminating",
       GLOBAL_VAR(delayed_insert_timeout), CMD_LINE(REQUIRED_ARG),
       VALID_RANGE(1, LONG_TIMEOUT), DEFAULT(DELAYED_WAIT_TIMEOUT),
       BLOCK_SIZE(1));

static Sys_var_ulong Sys_delayed_queue_size(
       "delayed_queue_size",
       "What size queue (in rows) should be allocated for handling INSERT "
       "DELAYED. If the queue becomes full, any client that does INSERT "
       "DELAYED will wait until there is room in the queue again",
       GLOBAL_VAR(delayed_queue_size), CMD_LINE(REQUIRED_ARG),
       VALID_RANGE(1, UINT_MAX), DEFAULT(DELAYED_QUEUE_SIZE), BLOCK_SIZE(1));

#ifdef HAVE_EVENT_SCHEDULER
static const char *event_scheduler_names[]= { "OFF", "ON", "DISABLED",
                                              "ORIGINAL", NullS };
static bool event_scheduler_check(sys_var *self, THD *thd, set_var *var)
{
  if (Events::opt_event_scheduler == Events::EVENTS_DISABLED)
  {
    my_error(ER_OPTION_PREVENTS_STATEMENT, MYF(0),
             opt_noacl ? "--skip-grant-tables" : "--event-scheduler=DISABLED");
    return true;
  }
  /* DISABLED is only accepted on the command line */
  if (var->save_result.ulonglong_value == Events::EVENTS_DISABLED)
    return true;
  return false;
}

static bool event_scheduler_update(sys_var *self, THD *thd, enum_var_type type)
{
  int err_no= 0;
  bool ret;
  uint opt_event_scheduler_value= Events::opt_event_scheduler;
  mysql_mutex_unlock(&LOCK_global_system_variables);
  /*
    Events::start() is heavyweight. In particular it creates a new THD,
    which takes LOCK_global_system_variables internally.
    Thus we have to release it here.
    We need to re-take it before returning, though.

    Note that since we release LOCK_global_system_variables before calling
    start/stop, there is a possibility that the server variable
    can become out of sync with the real event scheduler state.

    This can happen with two concurrent statments if the first gets
    interrupted after start/stop but before retaking
    LOCK_global_system_variables. However, this problem should be quite
    rare and it's difficult to avoid it without opening up possibilities
    for deadlocks. See bug#51160.
  */

  /* EVENTS_ORIGINAL means we should revert back to the startup state */
  if (opt_event_scheduler_value == Events::EVENTS_ORIGINAL)
  {
    opt_event_scheduler_value= Events::opt_event_scheduler=
      Events::startup_state;
  }
 
  /*
    If the scheduler was not properly inited (because of wrong system tables),
    try to init it again. This is needed for mysql_upgrade to work properly if
    the event tables where upgraded.
  */
  if (!Events::inited && (Events::init(thd, 0) || !Events::inited))
    ret= 1;
  else
    ret= opt_event_scheduler_value == Events::EVENTS_ON ?
      Events::start(&err_no) :
      Events::stop();
  mysql_mutex_lock(&LOCK_global_system_variables);
  if (ret)
  {
    Events::opt_event_scheduler= Events::EVENTS_OFF;
    my_error(ER_EVENT_SET_VAR_ERROR, MYF(0), err_no);
  }
  return ret;
}

static Sys_var_enum Sys_event_scheduler(
       "event_scheduler", "Enable the event scheduler. Possible values are "
       "ON, OFF, and DISABLED (keep the event scheduler completely "
       "deactivated, it cannot be activated run-time)",
       GLOBAL_VAR(Events::opt_event_scheduler), CMD_LINE(OPT_ARG),
       event_scheduler_names, DEFAULT(Events::EVENTS_OFF),
       NO_MUTEX_GUARD, NOT_IN_BINLOG,
       ON_CHECK(event_scheduler_check), ON_UPDATE(event_scheduler_update));
#endif

static bool copy_to_expire_logs_days(sys_var *, THD *,
                                     enum_var_type type)
{
  expire_logs_days= binlog_expire_logs_seconds / (double)(24 * 60 * 60);
  return false;
}

static bool copy_to_binlog_expire_logs_seconds(sys_var *, THD *,
                                               enum_var_type type)
{
  binlog_expire_logs_seconds= (ulong)(expire_logs_days * 24 * 60 * 60);
  return false;
}

static Sys_var_on_access_global<Sys_var_double,
                                PRIV_SET_SYSTEM_GLOBAL_VAR_EXPIRE_LOGS_DAYS>
Sys_expire_logs_days(
       "expire_logs_days",
       "If non-zero, binary logs will be purged after expire_logs_days "
       "days; It and binlog_expire_logs_seconds are linked, such that "
       "changes in one are converted into the other, presentable as a "
       "decimal value with 1/1000000 of the day precision; possible "
       "purges happen at startup and at binary log rotation",
       GLOBAL_VAR(expire_logs_days),
       CMD_LINE(REQUIRED_ARG, OPT_EXPIRE_LOGS_DAYS), VALID_RANGE(0, 99),
       DEFAULT(0), NO_MUTEX_GUARD, NOT_IN_BINLOG, ON_CHECK(0),
       ON_UPDATE(copy_to_binlog_expire_logs_seconds));

static Sys_var_on_access_global<Sys_var_ulong,
                                PRIV_SET_SYSTEM_GLOBAL_VAR_EXPIRE_LOGS_DAYS>
Sys_binlog_expire_logs_seconds(
       "binlog_expire_logs_seconds",
       "If non-zero, binary logs will be purged after "
       "binlog_expire_logs_seconds seconds; It and expire_logs_days are "
       "linked, such that changes in one are converted into the other. "
       "Possible purges happen at startup and at binary log rotation",
       GLOBAL_VAR(binlog_expire_logs_seconds),
       CMD_LINE(REQUIRED_ARG, OPT_BINLOG_EXPIRE_LOGS_SECONDS),
       VALID_RANGE(0, 8553600), DEFAULT(0), BLOCK_SIZE(1), NO_MUTEX_GUARD,
       NOT_IN_BINLOG, ON_CHECK(0), ON_UPDATE(copy_to_expire_logs_days));


static bool update_binlog_space_limit(sys_var *, THD *,
                                      enum_var_type type)
{
#ifdef HAVE_REPLICATION
  /* Refresh summary of binlog sizes */
  ulonglong loc_binlog_space_limit= internal_binlog_space_limit;
  uint loc_slave_connections_needed_for_purge=
    internal_slave_connections_needed_for_purge;
  mysql_mutex_unlock(&LOCK_global_system_variables);
  mysql_bin_log.lock_index();
  binlog_space_limit= loc_binlog_space_limit;
  slave_connections_needed_for_purge=
    loc_slave_connections_needed_for_purge;

  if (opt_bin_log)
  {
    if (binlog_space_limit)
      mysql_bin_log.count_binlog_space();
    /* Inform can_purge_log() that it should do a recheck of log_in_use() */
    sending_new_binlog_file++;
    mysql_bin_log.unlock_index();
    mysql_bin_log.purge(1);
    mysql_mutex_lock(&LOCK_global_system_variables);
    return 0;
  }
  mysql_bin_log.unlock_index();
  mysql_mutex_lock(&LOCK_global_system_variables);
#endif
  return 0;
}


static Sys_var_on_access_global<Sys_var_ulonglong,
                                PRIV_SET_SYSTEM_GLOBAL_VAR_MAX_BINLOG_CACHE_SIZE>
Sys_max_binlog_total_size(
      "max_binlog_total_size",
      "Maximum space to use for all binary logs. Extra logs are deleted on "
      "server start, log rotation, FLUSH LOGS or when writing to binlog. "
      "Default is 0, which means no size restrictions. "
      "See also slave_connections_needed_for_purge",
      GLOBAL_VAR(internal_binlog_space_limit), CMD_LINE(REQUIRED_ARG),
      VALID_RANGE(0, ULONGLONG_MAX), DEFAULT(0), BLOCK_SIZE(1),
      NO_MUTEX_GUARD, NOT_IN_BINLOG, ON_CHECK(0),
      ON_UPDATE(update_binlog_space_limit));

static Sys_var_on_access_global<Sys_var_ulonglong,
                                PRIV_SET_SYSTEM_GLOBAL_VAR_MAX_BINLOG_CACHE_SIZE>
Sys_binlog_space_limit(
      "binlog_space_limit",
      "Alias for max_binlog_total_size. Compatibility with Percona server",
      GLOBAL_VAR(internal_binlog_space_limit), CMD_LINE(REQUIRED_ARG),
      VALID_RANGE(0, ULONGLONG_MAX), DEFAULT(0), BLOCK_SIZE(1),
      NO_MUTEX_GUARD, NOT_IN_BINLOG, ON_CHECK(0),
      ON_UPDATE(update_binlog_space_limit));

static Sys_var_on_access_global<Sys_var_uint,
                                PRIV_SET_SYSTEM_GLOBAL_VAR_MAX_BINLOG_CACHE_SIZE>
Sys_slave_connections_needed_for_purge(
      "slave_connections_needed_for_purge",
      "Minimum number of connected slaves required for automatic binary "
      "log purge with max_binlog_total_size, binlog_expire_logs_seconds "
      "or binlog_expire_logs_days. Default is 0 when Galera is enabled and 1 "
      "otherwise",
       GLOBAL_VAR(internal_slave_connections_needed_for_purge),
       CMD_LINE(REQUIRED_ARG),
       VALID_RANGE(0, UINT_MAX), DEFAULT(1), BLOCK_SIZE(1),
       NO_MUTEX_GUARD, NOT_IN_BINLOG, ON_CHECK(0),
       ON_UPDATE(update_binlog_space_limit));


static Sys_var_mybool Sys_flush(
       "flush", "Flush MyISAM tables to disk between SQL commands",
       GLOBAL_VAR(myisam_flush),
       CMD_LINE(OPT_ARG), DEFAULT(FALSE));

static Sys_var_ulong Sys_flush_time(
       "flush_time",
       "A dedicated thread is created to flush all tables at the "
       "given interval",
       GLOBAL_VAR(flush_time),
       CMD_LINE(REQUIRED_ARG), VALID_RANGE(0, LONG_TIMEOUT),
       DEFAULT(0), BLOCK_SIZE(1));

static bool check_ftb_syntax(sys_var *self, THD *thd, set_var *var)
{
  return ft_boolean_check_syntax_string((uchar*)
                      (var->save_result.string_value.str),
                      var->save_result.string_value.length,
                      self->charset(thd));
}
static bool query_cache_flush(sys_var *self, THD *thd, enum_var_type type)
{
  query_cache.flush();
  return false;
}
/// @todo make SESSION_VAR (usability enhancement and a fix for a race condition)
static Sys_var_charptr Sys_ft_boolean_syntax(
       "ft_boolean_syntax", "List of operators for "
       "MATCH ... AGAINST ( ... IN BOOLEAN MODE)",
       GLOBAL_VAR(ft_boolean_syntax),
       CMD_LINE(REQUIRED_ARG),
       DEFAULT(DEFAULT_FTB_SYNTAX), NO_MUTEX_GUARD,
       NOT_IN_BINLOG, ON_CHECK(check_ftb_syntax), ON_UPDATE(query_cache_flush));

static Sys_var_ulong Sys_ft_max_word_len(
       "ft_max_word_len",
       "The maximum length of the word to be included in a FULLTEXT index. "
       "Note: FULLTEXT indexes must be rebuilt after changing this variable",
       READ_ONLY GLOBAL_VAR(ft_max_word_len), CMD_LINE(REQUIRED_ARG),
       VALID_RANGE(10, HA_FT_MAXCHARLEN), DEFAULT(HA_FT_MAXCHARLEN),
       BLOCK_SIZE(1));

static Sys_var_ulong Sys_ft_min_word_len(
       "ft_min_word_len",
       "The minimum length of the word to be included in a FULLTEXT index. "
       "Note: FULLTEXT indexes must be rebuilt after changing this variable",
       READ_ONLY GLOBAL_VAR(ft_min_word_len), CMD_LINE(REQUIRED_ARG),
       VALID_RANGE(1, HA_FT_MAXCHARLEN), DEFAULT(4), BLOCK_SIZE(1));

/// @todo make it an updatable SESSION_VAR
static Sys_var_ulong Sys_ft_query_expansion_limit(
       "ft_query_expansion_limit",
       "Number of best matches to use for query expansion",
       READ_ONLY GLOBAL_VAR(ft_query_expansion_limit),
       CMD_LINE(REQUIRED_ARG),
       VALID_RANGE(0, 1000), DEFAULT(20), BLOCK_SIZE(1));

static Sys_var_charptr_fscs Sys_ft_stopword_file(
       "ft_stopword_file",
       "Use stopwords from this file instead of built-in list",
       READ_ONLY GLOBAL_VAR(ft_stopword_file), CMD_LINE(REQUIRED_ARG),
       DEFAULT(0));

static Sys_var_mybool Sys_ignore_builtin_innodb(
       "ignore_builtin_innodb",
       "Disable initialization of builtin InnoDB plugin",
       READ_ONLY GLOBAL_VAR(opt_ignore_builtin_innodb),
       CMD_LINE(OPT_ARG), DEFAULT(FALSE));

static bool check_init_string(sys_var *self, THD *thd, set_var *var)
{
  if (var->save_result.string_value.str == 0)
  {
    var->save_result.string_value.str= const_cast<char*>("");
    var->save_result.string_value.length= 0;
  }
  return false;
}
static PolyLock_rwlock PLock_sys_init_connect(&LOCK_sys_init_connect);

static Sys_var_on_access_global<Sys_var_lexstring,
                                PRIV_SET_SYSTEM_GLOBAL_VAR_INIT_CONNECT>
Sys_init_connect(
       "init_connect", "Command(s) that are executed for each "
       "new connection (unless the user has SUPER privilege)",
       GLOBAL_VAR(opt_init_connect), CMD_LINE(REQUIRED_ARG),
       DEFAULT(""), &PLock_sys_init_connect, NOT_IN_BINLOG,
       ON_CHECK(check_init_string));

#ifdef HAVE_REPLICATION
static bool check_master_connection(sys_var *self, THD *thd, set_var *var)
{
  LEX_CSTRING tmp;
  tmp.str= var->save_result.string_value.str;
  tmp.length= var->save_result.string_value.length;
  if (!tmp.str || check_master_connection_name(&tmp))
    return true;

  return false;
}

static Sys_var_lexstring Sys_default_master_connection(
       "default_master_connection",
       "Master connection to use for all slave variables and slave commands",
       SESSION_ONLY(default_master_connection), NO_CMD_LINE, DEFAULT(""),
       NO_MUTEX_GUARD, NOT_IN_BINLOG, ON_CHECK(check_master_connection));
#endif

static Sys_var_charptr_fscs Sys_init_file(
       "init_file", "Read SQL commands from this file at startup",
       READ_ONLY GLOBAL_VAR(opt_init_file),
#ifdef DISABLE_GRANT_OPTIONS
       NO_CMD_LINE,
#else
       CMD_LINE(REQUIRED_ARG),
#endif
       DEFAULT(0));

static PolyLock_rwlock PLock_sys_init_slave(&LOCK_sys_init_slave);
static Sys_var_on_access_global<Sys_var_lexstring,
                                PRIV_SET_SYSTEM_GLOBAL_VAR_INIT_SLAVE>
Sys_init_slave(
       "init_slave", "Command(s) that are executed by a slave server "
       "each time the SQL thread starts", GLOBAL_VAR(opt_init_slave),
       CMD_LINE(REQUIRED_ARG),
       DEFAULT(""), &PLock_sys_init_slave,
       NOT_IN_BINLOG, ON_CHECK(check_init_string));

static Sys_var_ulong Sys_interactive_timeout(
       "interactive_timeout",
       "The number of seconds the server waits for activity on an interactive "
       "connection before closing it",
       NO_SET_STMT SESSION_VAR(net_interactive_timeout),
       CMD_LINE(REQUIRED_ARG),
       VALID_RANGE(1, LONG_TIMEOUT), DEFAULT(NET_WAIT_TIMEOUT), BLOCK_SIZE(1));

static Sys_var_ulonglong Sys_join_buffer_size(
       "join_buffer_size",
       "The size of the buffer that is used for joins",
       SESSION_VAR(join_buff_size), CMD_LINE(REQUIRED_ARG),
       VALID_RANGE(128, SIZE_T_MAX), DEFAULT(256*1024), BLOCK_SIZE(128));

static Sys_var_keycache Sys_key_buffer_size(
       "key_buffer_size", "The size of the buffer used for "
       "index blocks for MyISAM tables. Increase this to get faster index "
       "handling",
       KEYCACHE_VAR(param_buff_size),
       CMD_LINE(REQUIRED_ARG, OPT_KEY_BUFFER_SIZE),
       VALID_RANGE(0, SIZE_T_MAX), DEFAULT(KEY_CACHE_SIZE),
       BLOCK_SIZE(IO_SIZE), NO_MUTEX_GUARD, NOT_IN_BINLOG, ON_CHECK(0),
       ON_UPDATE(update_buffer_size));

static Sys_var_keycache Sys_key_cache_block_size(
       "key_cache_block_size", "The default size of key cache blocks",
       KEYCACHE_VAR(param_block_size),
       CMD_LINE(REQUIRED_ARG, OPT_KEY_CACHE_BLOCK_SIZE),
       VALID_RANGE(512, 1024*16), DEFAULT(KEY_CACHE_BLOCK_SIZE),
       BLOCK_SIZE(512), NO_MUTEX_GUARD, NOT_IN_BINLOG, ON_CHECK(0),
       ON_UPDATE(resize_keycache));

static Sys_var_keycache Sys_key_cache_division_limit(
       "key_cache_division_limit",
       "The minimum percentage of warm blocks in key cache",
       KEYCACHE_VAR(param_division_limit),
       CMD_LINE(REQUIRED_ARG, OPT_KEY_CACHE_DIVISION_LIMIT),
       VALID_RANGE(1, 100), DEFAULT(100),
       BLOCK_SIZE(1), NO_MUTEX_GUARD, NOT_IN_BINLOG, ON_CHECK(0),
       ON_UPDATE(change_keycache_param));

static Sys_var_keycache Sys_key_cache_age_threshold(
       "key_cache_age_threshold", "This characterizes the number of "
       "hits a hot block has to be untouched until it is considered aged "
       "enough to be downgraded to a warm block. This specifies the "
       "percentage ratio of that number of hits to the total number of "
       "blocks in key cache",
       KEYCACHE_VAR(param_age_threshold),
       CMD_LINE(REQUIRED_ARG, OPT_KEY_CACHE_AGE_THRESHOLD),
       VALID_RANGE(100, UINT_MAX), DEFAULT(300),
       BLOCK_SIZE(100), NO_MUTEX_GUARD, NOT_IN_BINLOG, ON_CHECK(0),
       ON_UPDATE(change_keycache_param));

static Sys_var_keycache Sys_key_cache_file_hash_size(
       "key_cache_file_hash_size",
       "Number of hash buckets for open and changed files.  If you have a lot of MyISAM "
       "files open you should increase this for faster flush of changes. A good "
       "value is probably 1/10 of number of possible open MyISAM files",
       KEYCACHE_VAR(changed_blocks_hash_size),
       CMD_LINE(REQUIRED_ARG, OPT_KEY_CACHE_CHANGED_BLOCKS_HASH_SIZE),
       VALID_RANGE(128, 16384), DEFAULT(512),
       BLOCK_SIZE(1), NO_MUTEX_GUARD, NOT_IN_BINLOG, ON_CHECK(0),
       ON_UPDATE(resize_keycache));

static Sys_var_mybool Sys_large_files_support(
       "large_files_support",
       "Whether mariadbd was compiled with options for large file support",
       READ_ONLY GLOBAL_VAR(opt_large_files),
       CMD_LINE_HELP_ONLY, DEFAULT(sizeof(my_off_t) > 4));

static Sys_var_uint Sys_large_page_size(
       "large_page_size",
       UNUSED_HELP,
       READ_ONLY GLOBAL_VAR(opt_large_page_size), NO_CMD_LINE,
       VALID_RANGE(0, UINT_MAX), DEFAULT(0), BLOCK_SIZE(1),
       NO_MUTEX_GUARD, NOT_IN_BINLOG, ON_CHECK(0), ON_UPDATE(0),
       DEPRECATED_NO_REPLACEMENT(1005));

static Sys_var_mybool Sys_large_pages(
       "large_pages", "Enable support for large pages",
       READ_ONLY GLOBAL_VAR(opt_large_pages),
       CMD_LINE(OPT_ARG), DEFAULT(FALSE));

static Sys_var_charptr_fscs Sys_language(
       "lc_messages_dir", "Directory where error messages are",
       READ_ONLY GLOBAL_VAR(lc_messages_dir_ptr), CMD_LINE(REQUIRED_ARG, 'L'),
       DEFAULT(0));

static Sys_var_mybool Sys_local_infile(
       "local_infile", "Enable LOAD DATA LOCAL INFILE",
       GLOBAL_VAR(opt_local_infile), CMD_LINE(OPT_ARG), DEFAULT(TRUE));

static Sys_var_ulong Sys_lock_wait_timeout(
       "lock_wait_timeout",
       "Timeout in seconds to wait for a lock before returning an error",
       SESSION_VAR(lock_wait_timeout), CMD_LINE(REQUIRED_ARG),
       VALID_RANGE(0, LONG_TIMEOUT), DEFAULT(24 * 60 * 60), BLOCK_SIZE(1));

#ifdef HAVE_MLOCKALL
static Sys_var_mybool Sys_locked_in_memory(
       "locked_in_memory",
       "Whether mariadbd process was locked in memory with --memlock",
       READ_ONLY GLOBAL_VAR(locked_in_memory), NO_CMD_LINE, DEFAULT(FALSE));
#endif

/* this says NO_CMD_LINE, as command-line option takes a string, not a bool */
static Sys_var_mybool Sys_log_bin(
       "log_bin", "Whether the binary log is enabled",
       READ_ONLY GLOBAL_VAR(opt_bin_log), NO_CMD_LINE, DEFAULT(FALSE));

static Sys_var_on_access_global<Sys_var_mybool,
                            PRIV_SET_SYSTEM_GLOBAL_VAR_LOG_BIN_COMPRESS>
Sys_log_bin_compress(
  "log_bin_compress", "Whether the binary log can be compressed",
  GLOBAL_VAR(opt_bin_log_compress), CMD_LINE(OPT_ARG), DEFAULT(FALSE));

/* the min length is 10, means that Begin/Commit/Rollback would never be compressed!   */
static Sys_var_on_access_global<Sys_var_uint,
                            PRIV_SET_SYSTEM_GLOBAL_VAR_LOG_BIN_COMPRESS_MIN_LEN>
Sys_log_bin_compress_min_len(
  "log_bin_compress_min_len",
  "Minimum length of sql statement (in statement mode) or record (in row mode) "
  "that can be compressed",
  GLOBAL_VAR(opt_bin_log_compress_min_len),
  CMD_LINE(OPT_ARG), VALID_RANGE(10, 1024), DEFAULT(256), BLOCK_SIZE(1));

static Sys_var_on_access_global<Sys_var_mybool,
                    PRIV_SET_SYSTEM_GLOBAL_VAR_LOG_BIN_TRUST_FUNCTION_CREATORS>
Sys_trust_function_creators(
       "log_bin_trust_function_creators",
       "If set to FALSE (the default), then when --log-bin is used, creation "
       "of a stored function (or trigger) is allowed only to users having the "
       "SUPER privilege and only if this stored function (trigger) may not "
       "break binary logging. Note that if ALL connections to this server "
       "ALWAYS use row-based binary logging, the security issues do not "
       "exist and the binary logging cannot break, so you can safely set "
       "this to TRUE",
       GLOBAL_VAR(trust_function_creators),
       CMD_LINE(OPT_ARG), DEFAULT(FALSE));

static Sys_var_charptr_fscs Sys_log_error(
       "log_error",
       "Log errors to file (instead of stdout).  If file name is not specified "
       "then 'datadir'/'log-basename'.err or the 'pid-file' path with extension "
       ".err is used",
       READ_ONLY GLOBAL_VAR(log_error_file_ptr),
       CMD_LINE(OPT_ARG, OPT_LOG_ERROR),
       DEFAULT(disabled_my_option));

static Sys_var_bit Sys_log_queries_not_using_indexes(
       "log_queries_not_using_indexes",
       "Log queries that are executed without benefit of any index to the "
       "slow log if it is open. Same as log_slow_filter='not_using_index'",
       SESSION_VAR(log_slow_filter), CMD_LINE(OPT_ARG), QPLAN_NOT_USING_INDEX,
       DEFAULT(FALSE));

static Sys_var_bit Sys_log_slow_admin_statements(
       "log_slow_admin_statements",
       "Log slow OPTIMIZE, ANALYZE, ALTER and other administrative statements "
       "to the slow log if it is open.  Resets or sets the option 'admin' in "
       "log_slow_filter",
       SESSION_VAR(log_slow_disabled_statements),
       CMD_LINE(OPT_ARG), REVERSE(LOG_SLOW_DISABLE_ADMIN), DEFAULT(TRUE),
       0, NOT_IN_BINLOG, ON_CHECK(0), ON_UPDATE(0),
       DEPRECATED(1100, "log_slow_filter"));

static Sys_var_bit Sys_log_slow_slave_statements(
       "log_slow_slave_statements",
       "Log slow statements executed by slave thread to the slow log if it is "
       "open. Resets or sets the option 'slave' in "
       "log_slow_disabled_statements",
       SESSION_VAR(log_slow_disabled_statements),
       CMD_LINE(OPT_ARG), REVERSE(LOG_SLOW_DISABLE_SLAVE), DEFAULT(TRUE));

static Sys_var_ulong Sys_log_warnings(
       "log_warnings",
       "Log some non-critical warnings to the error log. "
       "Value can be between 0 and 11. Higher values mean more verbosity",
       SESSION_VAR(log_warnings),
       CMD_LINE(OPT_ARG, 'W'),
       VALID_RANGE(0, UINT_MAX), DEFAULT(2), BLOCK_SIZE(1));


static bool update_cached_log_slow_query_time(sys_var *self, THD *thd,
                                              enum_var_type type)
{
  if (type == OPT_SESSION)
    thd->variables.log_slow_query_time=
      double2ulonglong(thd->variables.log_slow_query_time_double * 1e6);
  else
    global_system_variables.log_slow_query_time=
      double2ulonglong(global_system_variables.log_slow_query_time_double * 1e6);
  return false;
}

static bool update_log_slow_always_query_time(sys_var *self, THD *thd,
                                              enum_var_type type)
{
  if (type == OPT_SESSION)
    thd->variables.log_slow_always_query_time=
      double2ulonglong(thd->variables.
                       log_slow_always_query_time_double * 1e6);
  else
    global_system_variables.log_slow_always_query_time=
      double2ulonglong(global_system_variables.
                       log_slow_always_query_time_double * 1e6);
  return false;
}

static Sys_var_double Sys_long_query_time(
       "long_query_time",
       "Alias for log_slow_query_time",
       SESSION_VAR(log_slow_query_time_double),
       CMD_LINE(REQUIRED_ARG), VALID_RANGE(0, LONG_TIMEOUT), DEFAULT(10),
       NO_MUTEX_GUARD, NOT_IN_BINLOG, ON_CHECK(0),
       ON_UPDATE(update_cached_log_slow_query_time));

static Sys_var_double Sys_log_slow_query_time(
       "log_slow_query_time",
       "Log all queries that have taken more than log_slow_query_time seconds "
       "to execute to the slow query log file. The argument will be treated "
       "as a decimal value with microsecond precision. "
       "Affected by log_slow_rate_limit and log_slow_min_examined_row_limit",
       SESSION_VAR(log_slow_query_time_double),
       CMD_LINE(REQUIRED_ARG), VALID_RANGE(0, LONG_TIMEOUT), DEFAULT(10),
       NO_MUTEX_GUARD, NOT_IN_BINLOG, ON_CHECK(0),
       ON_UPDATE(update_cached_log_slow_query_time));

static Sys_var_double Sys_log_slow_always_query_time(
       "log_slow_always_query_time",
       "Queries slower than log_slow_always_query_time are not affected "
       "by log_slow_rate_limit or log_slow_min_examined_row_limit. Query "
       "will be logged if execution time of the query is longer than "
       "log_slow_query_time and log_slow_always_query_time. "
       "The argument will be treated as a decimal value with microsecond "
       "precision",
       SESSION_VAR(log_slow_always_query_time_double),
       CMD_LINE(REQUIRED_ARG), VALID_RANGE(0, LONG_TIMEOUT), DEFAULT(LONG_TIMEOUT),
       NO_MUTEX_GUARD, NOT_IN_BINLOG, ON_CHECK(0),
       ON_UPDATE(update_log_slow_always_query_time));

static bool update_cached_max_statement_time(sys_var *self, THD *thd,
                                         enum_var_type type)
{
  if (type == OPT_SESSION)
    thd->variables.max_statement_time=
      double2ulonglong(thd->variables.max_statement_time_double * 1e6);
  else
    global_system_variables.max_statement_time=
      double2ulonglong(global_system_variables.max_statement_time_double * 1e6);
  return false;
}

static Sys_var_double Sys_max_statement_time(
       "max_statement_time",
       "A query that has taken more than max_statement_time seconds "
       "will be aborted. The argument will be treated as a decimal value "
       "with microsecond precision. A value of 0 (default) means no timeout",
       SESSION_VAR(max_statement_time_double),
       CMD_LINE(REQUIRED_ARG), VALID_RANGE(0, LONG_TIMEOUT), DEFAULT(0),
       NO_MUTEX_GUARD, NOT_IN_BINLOG, ON_CHECK(0),
       ON_UPDATE(update_cached_max_statement_time));

static bool fix_low_prio_updates(sys_var *self, THD *thd, enum_var_type type)
{
  if (type == OPT_SESSION)
    thd->update_lock_default= (thd->variables.low_priority_updates ?
                               TL_WRITE_LOW_PRIORITY : TL_WRITE);
  else
    thr_upgraded_concurrent_insert_lock=
      (global_system_variables.low_priority_updates ?
       TL_WRITE_LOW_PRIORITY : TL_WRITE);
  return false;
}
static Sys_var_mybool Sys_low_priority_updates(
       "low_priority_updates",
       "INSERT/DELETE/UPDATE has lower priority than selects",
       SESSION_VAR(low_priority_updates),
       CMD_LINE(OPT_ARG),
       DEFAULT(FALSE), NO_MUTEX_GUARD, NOT_IN_BINLOG, ON_CHECK(0),
       ON_UPDATE(fix_low_prio_updates));

static Sys_var_mybool Sys_lower_case_file_system(
       "lower_case_file_system",
       "Case sensitivity of file names on the file system where the "
       "data directory is located",
       READ_ONLY GLOBAL_VAR(lower_case_file_system),
       CMD_LINE_HELP_ONLY,
       DEFAULT(FALSE));

static Sys_var_uint Sys_lower_case_table_names(
       "lower_case_table_names",
       "If set to 1 table names are stored in lowercase on disk and table "
       "names will be case-insensitive.  Should be set to 2 if you are using "
       "a case insensitive file system",
       READ_ONLY GLOBAL_VAR(lower_case_table_names),
       CMD_LINE(OPT_ARG, OPT_LOWER_CASE_TABLE_NAMES),
       VALID_RANGE(0, 2),
#ifdef FN_NO_CASE_SENSE
    DEFAULT(1),
#else
    DEFAULT(0),
#endif
       BLOCK_SIZE(1));

static bool session_readonly(sys_var *self, THD *thd, set_var *var)
{
  if (var->type == OPT_GLOBAL)
    return false;
  my_error(ER_VARIABLE_IS_READONLY, MYF(0), "SESSION",
           self->name.str, "GLOBAL");
  return true;
}

static bool check_max_allowed_packet(sys_var *self, THD *thd,  set_var *var)
{
  longlong val;
  if (session_readonly(self, thd, var))
    return true;

  val= var->save_result.ulonglong_value;
  if (val < (longlong) global_system_variables.net_buffer_length)
  {
    push_warning_printf(thd, Sql_condition::WARN_LEVEL_WARN,
                        WARN_OPTION_BELOW_LIMIT,
                        ER_THD(thd, WARN_OPTION_BELOW_LIMIT),
                        "max_allowed_packet", "net_buffer_length");
  }
  return false;
}


static Sys_var_ulong Sys_max_allowed_packet(
       "max_allowed_packet",
       "Max packet length to send to or receive from the server",
       SESSION_VAR(max_allowed_packet), CMD_LINE(REQUIRED_ARG),
       VALID_RANGE(1024, 1024*1024*1024), DEFAULT(16*1024*1024),
       BLOCK_SIZE(1024), NO_MUTEX_GUARD, NOT_IN_BINLOG,
       ON_CHECK(check_max_allowed_packet));

static Sys_var_on_access_global<Sys_var_ulong,
                            PRIV_SET_SYSTEM_GLOBAL_VAR_SLAVE_MAX_ALLOWED_PACKET>
Sys_slave_max_allowed_packet(
       "slave_max_allowed_packet",
       "The maximum packet length to sent successfully from the master to slave",
       GLOBAL_VAR(slave_max_allowed_packet), CMD_LINE(REQUIRED_ARG),
       VALID_RANGE(1024, MAX_MAX_ALLOWED_PACKET),
       DEFAULT(MAX_MAX_ALLOWED_PACKET), BLOCK_SIZE(1024));

static Sys_var_on_access_global<Sys_var_ulonglong,
                              PRIV_SET_SYSTEM_GLOBAL_VAR_MAX_BINLOG_CACHE_SIZE>
Sys_max_binlog_cache_size(
       "max_binlog_cache_size",
       "Sets the total size of the transactional cache",
       GLOBAL_VAR(max_binlog_cache_size), CMD_LINE(REQUIRED_ARG),
       VALID_RANGE(IO_SIZE, SIZE_T_MAX),
       DEFAULT((SIZE_T_MAX/IO_SIZE)*IO_SIZE), BLOCK_SIZE(IO_SIZE));

static Sys_var_on_access_global<Sys_var_ulonglong,
                       PRIV_SET_SYSTEM_GLOBAL_VAR_MAX_BINLOG_STMT_CACHE_SIZE>
Sys_max_binlog_stmt_cache_size(
       "max_binlog_stmt_cache_size",
       "Sets the total size of the statement cache",
       GLOBAL_VAR(max_binlog_stmt_cache_size), CMD_LINE(REQUIRED_ARG),
       VALID_RANGE(IO_SIZE, SIZE_T_MAX),
       DEFAULT((SIZE_T_MAX/IO_SIZE)*IO_SIZE), BLOCK_SIZE(IO_SIZE));

static bool fix_max_binlog_size(sys_var *self, THD *thd, enum_var_type type)
{
  ulong saved= max_binlog_size;
  mysql_mutex_unlock(&LOCK_global_system_variables);
  mysql_bin_log.set_max_size(saved);
  mysql_mutex_lock(&LOCK_global_system_variables);
  return false;
}
static Sys_var_on_access_global<Sys_var_ulong,
                                PRIV_SET_SYSTEM_GLOBAL_VAR_MAX_BINLOG_SIZE>
Sys_max_binlog_size(
       "max_binlog_size",
       "Binary log will be rotated automatically when the size exceeds this "
       "value, unless `binlog_large_commit_threshold` causes rotation "
       "prematurely",
       GLOBAL_VAR(max_binlog_size), CMD_LINE(REQUIRED_ARG),
       VALID_RANGE(IO_SIZE, 1024*1024L*1024L), DEFAULT(1024*1024L*1024L),
       BLOCK_SIZE(IO_SIZE), NO_MUTEX_GUARD, NOT_IN_BINLOG, ON_CHECK(0),
       ON_UPDATE(fix_max_binlog_size));

static bool fix_max_connections(sys_var *self, THD *thd, enum_var_type type)
{
  return false;
}

// Default max_connections of 151 is larger than Apache's default max
// children, to avoid "too many connections" error in a common setup
static Sys_var_on_access_global<Sys_var_ulong,
                                PRIV_SET_SYSTEM_GLOBAL_VAR_MAX_CONNECTIONS>
Sys_max_connections(
       "max_connections", "The number of simultaneous clients allowed",
       PARSED_EARLY GLOBAL_VAR(max_connections), CMD_LINE(REQUIRED_ARG),
       VALID_RANGE(10, 100000),
       DEFAULT(MAX_CONNECTIONS_DEFAULT), BLOCK_SIZE(1), NO_MUTEX_GUARD,
       NOT_IN_BINLOG, ON_CHECK(0), ON_UPDATE(fix_max_connections));

static Sys_var_uint Sys_default_password_lifetime(
       "default_password_lifetime",
       "This defines the global password expiration policy. 0 means "
       "automatic password expiration is disabled. If the value is a "
       "positive integer N, the passwords must be changed every N days. This "
       "behavior can be overridden using the password expiration options in "
       "ALTER USER",
       GLOBAL_VAR(default_password_lifetime), CMD_LINE(REQUIRED_ARG),
       VALID_RANGE(0, UINT_MAX), DEFAULT(0), BLOCK_SIZE(1));

static Sys_var_on_access_global<Sys_var_mybool,
                     PRIV_SET_SYSTEM_GLOBAL_VAR_DISCONNECT_ON_EXPIRED_PASSWORD>
Sys_disconnect_on_expired_password(
       "disconnect_on_expired_password",
       "This variable controls how the server handles clients that are not "
       "aware of the sandbox mode. If enabled, the server disconnects the "
       "client, otherwise the server puts the client in a sandbox mode",
       GLOBAL_VAR(disconnect_on_expired_password), CMD_LINE(OPT_ARG),
       DEFAULT(FALSE));

static Sys_var_on_access_global<Sys_var_ulong,
                                PRIV_SET_SYSTEM_GLOBAL_VAR_MAX_CONNECT_ERRORS>
Sys_max_connect_errors(
       "max_connect_errors",
       "If there is more than this number of interrupted connections from "
       "a host this host will be blocked from further connections",
       GLOBAL_VAR(max_connect_errors), CMD_LINE(REQUIRED_ARG),
       VALID_RANGE(1, UINT_MAX), DEFAULT(MAX_CONNECT_ERRORS),
       BLOCK_SIZE(1));

static Sys_var_on_access_global<Sys_var_uint,
                                PRIV_SET_SYSTEM_GLOBAL_VAR_MAX_PASSWORD_ERRORS>
Sys_max_password_errors(
       "max_password_errors",
       "If there is more than this number of failed connect attempts "
       "due to invalid password, user will be blocked from further connections until FLUSH_PRIVILEGES",
       GLOBAL_VAR(max_password_errors), CMD_LINE(REQUIRED_ARG),
       VALID_RANGE(1, UINT_MAX), DEFAULT(UINT_MAX),
       BLOCK_SIZE(1));

static Sys_var_uint Sys_max_digest_length(
       "max_digest_length", "Maximum length considered for digest text",
       READ_ONLY GLOBAL_VAR(max_digest_length),
       CMD_LINE(REQUIRED_ARG),
       VALID_RANGE(0, 1024 * 1024), DEFAULT(1024), BLOCK_SIZE(1));

static bool check_max_delayed_threads(sys_var *self, THD *thd, set_var *var)
{
  return var->type != OPT_GLOBAL &&
         var->save_result.ulonglong_value != 0 &&
         var->save_result.ulonglong_value !=
                           global_system_variables.max_insert_delayed_threads;
}

static Sys_var_ulong Sys_max_insert_delayed_threads(
       "max_insert_delayed_threads",
       "Alias for max_delayed_threads. "
       "Don't start more than this number of threads to handle INSERT "
       "DELAYED statements. If set to zero INSERT DELAYED will be not used",
       SESSION_VAR(max_insert_delayed_threads),
       NO_CMD_LINE, VALID_RANGE(0, 16384), DEFAULT(20),
       BLOCK_SIZE(1), NO_MUTEX_GUARD, NOT_IN_BINLOG,
       ON_CHECK(check_max_delayed_threads), ON_UPDATE(fix_max_connections));

static Sys_var_ulong Sys_max_delayed_threads(
       "max_delayed_threads",
       "Don't start more than this number of threads to handle INSERT "
       "DELAYED statements. If set to zero INSERT DELAYED will be not used",
       SESSION_VAR(max_insert_delayed_threads),
       CMD_LINE(REQUIRED_ARG), VALID_RANGE(0, 16384), DEFAULT(20),
       BLOCK_SIZE(1), NO_MUTEX_GUARD, NOT_IN_BINLOG,
       ON_CHECK(check_max_delayed_threads), ON_UPDATE(fix_max_connections));

static Sys_var_ulong Sys_max_error_count(
       "max_error_count",
       "Max number of errors/warnings to store for a statement",
       SESSION_VAR(max_error_count), CMD_LINE(REQUIRED_ARG),
       VALID_RANGE(0, 65535), DEFAULT(DEFAULT_ERROR_COUNT), BLOCK_SIZE(1));

static Sys_var_ulonglong Sys_max_heap_table_size(
       "max_heap_table_size",
       "Don't allow creation of heap tables bigger than this",
       SESSION_VAR(max_heap_table_size), CMD_LINE(REQUIRED_ARG),
       VALID_RANGE(16384, SIZE_T_MAX), DEFAULT(16*1024*1024),
       BLOCK_SIZE(1024));

static ulong mdl_locks_cache_size;
static Sys_var_ulong Sys_metadata_locks_cache_size(
       "metadata_locks_cache_size", UNUSED_HELP,
       READ_ONLY GLOBAL_VAR(mdl_locks_cache_size), CMD_LINE(REQUIRED_ARG),
       VALID_RANGE(1, 1024*1024), DEFAULT(1024),
       BLOCK_SIZE(1), NO_MUTEX_GUARD, NOT_IN_BINLOG, ON_CHECK(0), ON_UPDATE(0),
       DEPRECATED(1105, ""));

static ulong mdl_locks_hash_partitions;
static Sys_var_ulong Sys_metadata_locks_hash_instances(
      "metadata_locks_hash_instances", UNUSED_HELP,
       READ_ONLY GLOBAL_VAR(mdl_locks_hash_partitions), CMD_LINE(REQUIRED_ARG),
       VALID_RANGE(1, 1024), DEFAULT(8),
       BLOCK_SIZE(1), NO_MUTEX_GUARD, NOT_IN_BINLOG, ON_CHECK(0), ON_UPDATE(0),
       DEPRECATED(1105, ""));

static Sys_var_on_access_session<Sys_var_ulonglong,
                                 PRIV_SET_SYSTEM_SESSION_VAR_PSEUDO_THREAD_ID>
Sys_pseudo_thread_id(
       "pseudo_thread_id",
       "This variable is for internal server use",
       SESSION_ONLY(pseudo_thread_id),
       NO_CMD_LINE, VALID_RANGE(0, MY_THREAD_ID_MAX), DEFAULT(0),
       BLOCK_SIZE(1), NO_MUTEX_GUARD, IN_BINLOG);

static bool
check_gtid_domain_id(sys_var *self, THD *thd, set_var *var)
{
  if (var->type != OPT_GLOBAL)
  {
    if (error_if_in_trans_or_substatement(thd,
          ER_STORED_FUNCTION_PREVENTS_SWITCH_GTID_DOMAIN_ID_SEQ_NO,
          ER_INSIDE_TRANSACTION_PREVENTS_SWITCH_GTID_DOMAIN_ID_SEQ_NO))
    return true;
    /*
      All binlogged statements on a temporary table must be binlogged in the
      same domain_id; it is not safe to run them in parallel in different
      domains, temporary table must be exclusive to a single thread.
      In row-based binlogging, temporary tables do not end up in the binlog,
      so there is no such issue.

      ToDo: When merging to next (non-GA) release, introduce a more specific
      error that describes that the problem is changing gtid_domain_id with
      open temporary tables in statement/mixed binlogging mode; it is not
      really due to doing it inside a "transaction".
    */
    if (thd->has_thd_temporary_tables() &&
        !thd->is_current_stmt_binlog_format_row() &&
        var->save_result.ulonglong_value != thd->variables.gtid_domain_id)
    {
      my_error(ER_INSIDE_TRANSACTION_PREVENTS_SWITCH_GTID_DOMAIN_ID_SEQ_NO,
               MYF(0));
        return true;
    }
  }
  return false;
}


static Sys_var_on_access<Sys_var_uint,
                         PRIV_SET_SYSTEM_GLOBAL_VAR_GTID_DOMAIN_ID,
                         PRIV_SET_SYSTEM_SESSION_VAR_GTID_DOMAIN_ID>
Sys_gtid_domain_id(
       "gtid_domain_id",
       "Used with global transaction ID to identify logically independent "
       "replication streams. When events can propagate through multiple "
       "parallel paths (for example multiple masters), each independent "
       "source server must use a distinct domain_id. For simple tree-shaped "
       "replication topologies, it can be left at its default, 0",
       SESSION_VAR(gtid_domain_id),
       CMD_LINE(REQUIRED_ARG), VALID_RANGE(0, UINT_MAX32), DEFAULT(0),
       BLOCK_SIZE(1), NO_MUTEX_GUARD, NOT_IN_BINLOG,
       ON_CHECK(check_gtid_domain_id));


/*
  Check that setting gtid_seq_no isn't done inside a transaction, and (in
  gtid_strict_mode) doesn't create an out-of-order GTID sequence.

  Setting gtid_seq_no to DEFAULT or 0 means we 'reset' it so that the value
  doesn't affect the GTID of the next event group written to the binlog.
*/
static bool check_gtid_seq_no(sys_var *self, THD *thd, set_var *var)
{
  uint32 domain_id, server_id;
  uint64 seq_no;

  if (unlikely(error_if_in_trans_or_substatement(thd,
                                                 ER_STORED_FUNCTION_PREVENTS_SWITCH_GTID_DOMAIN_ID_SEQ_NO,
                                                 ER_INSIDE_TRANSACTION_PREVENTS_SWITCH_GTID_DOMAIN_ID_SEQ_NO)))
    return true;

  DBUG_EXECUTE_IF("ignore_set_gtid_seq_no_check", return false;);
  if (var->value && opt_gtid_strict_mode && opt_bin_log)
  {
    domain_id= thd->variables.gtid_domain_id;
    server_id= thd->variables.server_id;
    seq_no= (uint64)var->value->val_uint();
    if (seq_no != 0 &&
        mysql_bin_log.check_strict_gtid_sequence(domain_id, server_id, seq_no))
      return true;
  }

  return false;
}


static Sys_var_on_access_session<Sys_var_ulonglong,
                                PRIV_SET_SYSTEM_SESSION_VAR_GTID_SEQ_NO>
Sys_gtid_seq_no(
       "gtid_seq_no",
       "Internal server usage, for replication with global transaction id. "
       "When set, next event group logged to the binary log will use this "
       "sequence number, not generate a new one, thus allowing to preserve "
       "master's GTID in slave's binlog",
       SESSION_ONLY(gtid_seq_no),
       NO_CMD_LINE, VALID_RANGE(0, ULONGLONG_MAX), DEFAULT(0),
       BLOCK_SIZE(1), NO_MUTEX_GUARD, NOT_IN_BINLOG,
       ON_CHECK(check_gtid_seq_no));


#ifdef HAVE_REPLICATION
static unsigned char opt_gtid_binlog_pos_dummy;
static Sys_var_gtid_binlog_pos Sys_gtid_binlog_pos(
       "gtid_binlog_pos", "Last GTID logged to the binary log, per replication "
       "domain",
       READ_ONLY GLOBAL_VAR(opt_gtid_binlog_pos_dummy), NO_CMD_LINE);


const uchar *
Sys_var_gtid_binlog_pos::global_value_ptr(THD *thd,
                                          const LEX_CSTRING *base) const
{
  char buf[128];
  String str(buf, sizeof(buf), system_charset_info);
  char *p;

  str.length(0);
  if ((opt_bin_log && mysql_bin_log.append_state_pos(&str)) ||
      !(p= thd->strmake(str.ptr(), str.length())))
  {
    my_error(ER_OUT_OF_RESOURCES, MYF(0));
    return NULL;
  }

  return (uchar *)p;
}


static unsigned char opt_gtid_current_pos_dummy;
static Sys_var_gtid_current_pos Sys_gtid_current_pos(
       "gtid_current_pos", "Current GTID position of the server. Per "
       "replication domain, this is either the last GTID replicated by a "
       "slave thread, or the GTID logged to the binary log, whichever is "
       "most recent",
       READ_ONLY GLOBAL_VAR(opt_gtid_current_pos_dummy), NO_CMD_LINE);


const uchar *
Sys_var_gtid_current_pos::global_value_ptr(THD *thd,
                                           const LEX_CSTRING *base) const
{
  String str;
  char *p;

  str.length(0);
  if (rpl_append_gtid_state(&str, true) ||
      !(p= thd->strmake(str.ptr(), str.length())))
  {
    my_error(ER_OUT_OF_RESOURCES, MYF(0));
    return NULL;
  }

  return (uchar *)p;
}


bool
Sys_var_gtid_slave_pos::do_check(THD *thd, set_var *var)
{
  String str, *res;

  DBUG_ASSERT(var->type == OPT_GLOBAL);

  if (rpl_load_gtid_slave_state(thd))
  {
    my_error(ER_CANNOT_LOAD_SLAVE_GTID_STATE, MYF(0), "mysql",
             rpl_gtid_slave_state_table_name.str);
    return true;
  }

  if (give_error_if_slave_running(0))
    return true;
  if (!(res= var->value->val_str(&str)))
    return true;
  if (thd->in_active_multi_stmt_transaction())
  {
    my_error(ER_CANT_DO_THIS_DURING_AN_TRANSACTION, MYF(0));
    return true;
  }
  if (rpl_gtid_pos_check(thd, &((*res)[0]), res->length()))
    return true;

  if (!(var->save_result.string_value.str=
        thd->strmake(res->ptr(), res->length())))
  {
    my_error(ER_OUT_OF_RESOURCES, MYF(0));
    return true;
  }
  var->save_result.string_value.length= res->length();
  return false;
}


bool
Sys_var_gtid_slave_pos::global_update(THD *thd, set_var *var)
{
  bool err;

  DBUG_ASSERT(var->type == OPT_GLOBAL);

  if (!var->value)
  {
    my_error(ER_NO_DEFAULT, MYF(0), var->var->name.str);
    return true;
  }

  mysql_mutex_unlock(&LOCK_global_system_variables);
  mysql_mutex_lock(&LOCK_active_mi);
  if (give_error_if_slave_running(1))
    err= true;
  else
    err= rpl_gtid_pos_update(thd, var->save_result.string_value.str,
                             var->save_result.string_value.length);
  mysql_mutex_unlock(&LOCK_active_mi);
  mysql_mutex_lock(&LOCK_global_system_variables);
  return err;
}


const uchar *
Sys_var_gtid_slave_pos::global_value_ptr(THD *thd,
                                         const LEX_CSTRING *base) const
{
  String str;
  char *p;

  str.length(0);
  /*
    If the mysql.rpl_slave_pos table could not be loaded, then we cannot
    easily automatically try to reload it here - we may be inside a statement
    that already has tables locked and so opening more tables is problematic.

    But if the table is not loaded (eg. missing mysql_upgrade_db or some such),
    then the slave state must be empty anyway.
  */
  if ((rpl_global_gtid_slave_state->loaded &&
       rpl_append_gtid_state(&str, false)) ||
      !(p= thd->strmake(str.ptr(), str.length())))
  {
    my_error(ER_OUT_OF_RESOURCES, MYF(0));
    return NULL;
  }

  return (uchar *)p;
}


static unsigned char opt_gtid_slave_pos_dummy;
static Sys_var_gtid_slave_pos Sys_gtid_slave_pos(
       "gtid_slave_pos",
       "The list of global transaction IDs that were last replicated on the "
       "server, one for each replication domain",
       GLOBAL_VAR(opt_gtid_slave_pos_dummy), NO_CMD_LINE);


static Sys_var_on_access_global<Sys_var_mybool,
                                PRIV_SET_SYSTEM_GLOBAL_VAR_GTID_STRICT_MODE>
Sys_gtid_strict_mode(
       "gtid_strict_mode",
       "Enforce strict seq_no ordering of events in the binary log. Slave "
       "stops with an error if it encounters an event that would cause it to "
       "generate an out-of-order binlog if executed. "
       "When ON the same server-id semisync-replicated transactions that "
       "duplicate existing ones in binlog are ignored without error "
       "and slave interruption",
       GLOBAL_VAR(opt_gtid_strict_mode),
       CMD_LINE(OPT_ARG), DEFAULT(FALSE));


struct gtid_binlog_state_data { rpl_gtid *list; uint32 list_len; };

bool
Sys_var_gtid_binlog_state::do_check(THD *thd, set_var *var)
{
  if (thd->in_active_multi_stmt_transaction())
  {
    my_error(ER_CANT_DO_THIS_DURING_AN_TRANSACTION, MYF(0));
    return true;
  }
  if (!mysql_bin_log.is_open())
  {
    my_error(ER_FLUSH_MASTER_BINLOG_CLOSED, MYF(0));
    return true;
  }
  if (!mysql_bin_log.is_empty_state())
  {
    my_error(ER_BINLOG_MUST_BE_EMPTY, MYF(0));
    return true;
  }
  return false;
}


bool
Sys_var_gtid_binlog_state::global_update(THD *thd, set_var *var)
{
  DBUG_ASSERT(var->type == OPT_GLOBAL);

  if (!var->value)
  {
    my_error(ER_NO_DEFAULT, MYF(0), var->var->name.str);
    return true;
  }

  bool result;
  String str, *res;
  struct gtid_binlog_state_data *data;
  rpl_gtid *list;
  uint32 list_len;

  DBUG_ASSERT(var->type == OPT_GLOBAL);

  if (!(res= var->value->val_str(&str)))
    return true;
  if (res->length() == 0)
  {
    list= NULL;
    list_len= 0;
  }
  else if (!(list= gtid_parse_string_to_list(res->ptr(), res->length(),
                                             &list_len)))
  {
    my_error(ER_INCORRECT_GTID_STATE, MYF(0));
    return true;
  }
  if (!(data= (gtid_binlog_state_data *)my_malloc(PSI_INSTRUMENT_ME,
                                                  sizeof(*data), MYF(0))))
  {
    my_free(list);
    my_error(ER_OUT_OF_RESOURCES, MYF(0));
    return true;
  }
  data->list= list;
  data->list_len= list_len;
  var->save_result.ptr= data;
  
  mysql_mutex_unlock(&LOCK_global_system_variables);
  result= (reset_master(thd, data->list, data->list_len, 0) != 0);
  mysql_mutex_lock(&LOCK_global_system_variables);
  my_free(data->list);
  my_free(data);
  return result;
}


const uchar *
Sys_var_gtid_binlog_state::global_value_ptr(THD *thd,
                                            const LEX_CSTRING *base) const
{
  char buf[512];
  String str(buf, sizeof(buf), system_charset_info);
  char *p;

  str.length(0);
  if ((opt_bin_log && mysql_bin_log.append_state(&str)) ||
      !(p= thd->strmake(str.ptr(), str.length())))
  {
    my_error(ER_OUT_OF_RESOURCES, MYF(0));
    return NULL;
  }

  return (uchar *)p;
}


static unsigned char opt_gtid_binlog_state_dummy;
static Sys_var_gtid_binlog_state Sys_gtid_binlog_state(
       "gtid_binlog_state",
       "The internal GTID state of the binlog, used to keep track of all "
       "GTIDs ever logged to the binlog",
       GLOBAL_VAR(opt_gtid_binlog_state_dummy), NO_CMD_LINE);


static Sys_var_last_gtid Sys_last_gtid(
       "last_gtid", "The GTID of the last commit (if binlogging was enabled), "
       "or the empty string if none",
       READ_ONLY sys_var::ONLY_SESSION, NO_CMD_LINE);

export sys_var *Sys_last_gtid_ptr= &Sys_last_gtid; // for check changing


const uchar *
Sys_var_last_gtid::session_value_ptr(THD *thd, const LEX_CSTRING *base) const
{
  char buf[10+1+10+1+20+1];
  String str(buf, sizeof(buf), system_charset_info);
  char *p;
  bool first= true;

  str.length(0);
  rpl_gtid gtid= thd->get_last_commit_gtid();
  if ((gtid.seq_no > 0 &&
       rpl_slave_state_tostring_helper(&str, &gtid, &first)) ||
      !(p= thd->strmake(str.ptr(), str.length())))
  {
    my_error(ER_OUT_OF_RESOURCES, MYF(0));
    return NULL;
  }

  return (uchar *)p;
}


static Sys_var_on_access_global<Sys_var_uint,
                            PRIV_SET_SYSTEM_GLOBAL_VAR_GTID_CLEANUP_BATCH_SIZE>
Sys_gtid_cleanup_batch_size(
       "gtid_cleanup_batch_size",
       "Normally does not need tuning. How many old rows must accumulate in "
       "the mysql.gtid_slave_pos table before a background job will be run to "
       "delete them. Can be increased to reduce number of commits if "
       "using many different engines with --gtid_pos_auto_engines, or to "
       "reduce CPU overhead if using a huge number of different "
       "gtid_domain_ids. Can be decreased to reduce number of old rows in the "
       "table",
       GLOBAL_VAR(opt_gtid_cleanup_batch_size), CMD_LINE(REQUIRED_ARG),
       VALID_RANGE(0,2147483647), DEFAULT(64), BLOCK_SIZE(1));


static bool
check_slave_parallel_threads(sys_var *self, THD *thd, set_var *var)
{
  return give_error_if_slave_running(0);
}

static bool
fix_slave_parallel_threads(sys_var *self, THD *thd, enum_var_type type)
{
  bool err;

  mysql_mutex_unlock(&LOCK_global_system_variables);
  err= give_error_if_slave_running(0);
  mysql_mutex_lock(&LOCK_global_system_variables);

  return err;
}


static Sys_var_on_access_global<Sys_var_ulong,
                             PRIV_SET_SYSTEM_GLOBAL_VAR_SLAVE_PARALLEL_THREADS>
Sys_slave_parallel_threads(
       "slave_parallel_threads",
       "If non-zero, number of threads to spawn to apply in parallel events "
       "on the slave that were group-committed on the master or were logged "
       "with GTID in different replication domains. Note that these threads "
       "are in addition to the IO and SQL threads, which are always created "
       "by a replication slave",
       GLOBAL_VAR(opt_slave_parallel_threads), CMD_LINE(REQUIRED_ARG),
       VALID_RANGE(0,16383), DEFAULT(0), BLOCK_SIZE(1), NO_MUTEX_GUARD,
       NOT_IN_BINLOG, ON_CHECK(check_slave_parallel_threads),
       ON_UPDATE(fix_slave_parallel_threads));

/* Alias for @@slave_parallel_threads to match what MySQL 5.7 uses. */
static Sys_var_on_access_global<Sys_var_ulong,
                              PRIV_SET_SYSTEM_GLOBAL_VAR_SLAVE_PARALLEL_WORKERS>
Sys_slave_parallel_workers(
       "slave_parallel_workers",
       "Alias for slave_parallel_threads",
       GLOBAL_VAR(opt_slave_parallel_threads), CMD_LINE(REQUIRED_ARG),
       VALID_RANGE(0,16383), DEFAULT(0), BLOCK_SIZE(1), NO_MUTEX_GUARD,
       NOT_IN_BINLOG, ON_CHECK(check_slave_parallel_threads),
       ON_UPDATE(fix_slave_parallel_threads));


static bool
check_slave_domain_parallel_threads(sys_var *self, THD *thd, set_var *var)
{
  return give_error_if_slave_running(0);
}

static bool
fix_slave_domain_parallel_threads(sys_var *self, THD *thd, enum_var_type type)
{
  bool running;

  mysql_mutex_unlock(&LOCK_global_system_variables);
  running= give_error_if_slave_running(0);
  mysql_mutex_lock(&LOCK_global_system_variables);

  return running;
}


static Sys_var_on_access_global<Sys_var_ulong,
                       PRIV_SET_SYSTEM_GLOBAL_VAR_SLAVE_DOMAIN_PARALLEL_THREADS>
Sys_slave_domain_parallel_threads(
       "slave_domain_parallel_threads",
       "Maximum number of parallel threads to use on slave for events in a "
       "single replication domain. When using multiple domains, this can be "
       "used to limit a single domain from grabbing all threads and thus "
       "stalling other domains. The default of 0 means to allow a domain to "
       "grab as many threads as it wants, up to the value of "
       "slave_parallel_threads",
       GLOBAL_VAR(opt_slave_domain_parallel_threads), CMD_LINE(REQUIRED_ARG),
       VALID_RANGE(0,16383), DEFAULT(0), BLOCK_SIZE(1), NO_MUTEX_GUARD,
       NOT_IN_BINLOG, ON_CHECK(check_slave_domain_parallel_threads),
       ON_UPDATE(fix_slave_domain_parallel_threads));


static Sys_var_on_access_global<Sys_var_ulong,
                           PRIV_SET_SYSTEM_GLOBAL_VAR_SLAVE_PARALLEL_MAX_QUEUED>
Sys_slave_parallel_max_queued(
       "slave_parallel_max_queued",
       "Limit on how much memory SQL threads should use per parallel "
       "replication thread when reading ahead in the relay log looking for "
       "opportunities for parallel replication. Only used when "
       "--slave-parallel-threads > 0",
       GLOBAL_VAR(opt_slave_parallel_max_queued), CMD_LINE(REQUIRED_ARG),
       VALID_RANGE(0,2147483647), DEFAULT(131072), BLOCK_SIZE(1));


bool
Sys_var_slave_parallel_mode::global_update(THD *thd, set_var *var)
{
  enum_slave_parallel_mode new_value=
    (enum_slave_parallel_mode)var->save_result.ulonglong_value;
  LEX_CSTRING *base_name= &var->base;
  Master_info *mi;
  bool res= false;

  if (!base_name->length)
    base_name= &thd->variables.default_master_connection;

  mysql_mutex_unlock(&LOCK_global_system_variables);
  mysql_mutex_lock(&LOCK_active_mi);

  mi= master_info_index->
    get_master_info(base_name, !base_name->length ?
                    Sql_condition::WARN_LEVEL_ERROR :
                    Sql_condition::WARN_LEVEL_WARN);

  if (mi)
  {
    if (mi->rli.slave_running)
    {
      my_error(ER_SLAVE_MUST_STOP, MYF(0),
               (int) mi->connection_name.length, mi->connection_name.str);
      res= true;
    }
    else
    {
      mi->parallel_mode= new_value;
      if (!base_name->length)
      {
        /* Use as default value for new connections */
        opt_slave_parallel_mode= new_value;
      }
    }
  }

  mysql_mutex_unlock(&LOCK_active_mi);
  mysql_mutex_lock(&LOCK_global_system_variables);

  return res;
}


const uchar *
Sys_var_slave_parallel_mode::global_value_ptr(THD *thd,
                                              const
                                              LEX_CSTRING *base_name) const
{
  Master_info *mi;
  enum_slave_parallel_mode val=
    (enum_slave_parallel_mode)opt_slave_parallel_mode;

  if (!base_name->length)
    base_name= &thd->variables.default_master_connection;

  mysql_mutex_unlock(&LOCK_global_system_variables);
  mysql_mutex_lock(&LOCK_active_mi);

  mi= master_info_index->
    get_master_info(base_name, !base_name->length ?
                    Sql_condition::WARN_LEVEL_ERROR :
                    Sql_condition::WARN_LEVEL_WARN);
  if (mi)
    val= mi->parallel_mode;

  mysql_mutex_unlock(&LOCK_active_mi);
  mysql_mutex_lock(&LOCK_global_system_variables);
  if (!mi)
    return 0;

  return valptr(thd, val);
}


/* The order here must match enum_slave_parallel_mode in mysqld.h. */
static const char *slave_parallel_mode_names[] = {
  "none", "minimal", "conservative", "optimistic", "aggressive", NULL
};
export TYPELIB slave_parallel_mode_typelib =
  CREATE_TYPELIB_FOR(slave_parallel_mode_names);

static Sys_var_on_access_global<Sys_var_slave_parallel_mode,
                                PRIV_SET_SYSTEM_GLOBAL_VAR_SLAVE_PARALLEL_MODE>
Sys_slave_parallel_mode(
       "slave_parallel_mode",
       "Controls what transactions are applied in parallel when using "
       "--slave-parallel-threads. Possible values: \"optimistic\" tries to "
       "apply most transactional DML in parallel, and handles any conflicts "
       "with rollback and retry. \"conservative\" limits parallelism in an "
       "effort to avoid any conflicts. \"aggressive\" tries to maximise the "
       "parallelism, possibly at the cost of increased conflict rate. "
       "\"minimal\" only parallelizes the commit steps of transactions. "
       "\"none\" disables parallel apply completely",
       GLOBAL_VAR(opt_slave_parallel_mode), NO_CMD_LINE,
       slave_parallel_mode_names, DEFAULT(SLAVE_PARALLEL_OPTIMISTIC));


static Sys_var_bit Sys_skip_parallel_replication(
       "skip_parallel_replication",
       "If set when a transaction is written to the binlog, parallel apply of "
       "that transaction will be avoided on a slave where slave_parallel_mode "
       "is not \"aggressive\". Can be used to avoid unnecessary rollback and "
       "retry for transactions that are likely to cause a conflict if "
       "replicated in parallel",
       SESSION_ONLY(option_bits), NO_CMD_LINE, OPTION_RPL_SKIP_PARALLEL,
       DEFAULT(FALSE));

static Sys_var_mybool Sys_binlog_alter_two_phase(
       "binlog_alter_two_phase",
       "When set, split ALTER at binary logging into 2 statements: "
       "START ALTER and COMMIT/ROLLBACK ALTER",
       SESSION_VAR(binlog_alter_two_phase), CMD_LINE(OPT_ARG),
       DEFAULT(FALSE));

static bool
check_gtid_ignore_duplicates(sys_var *self, THD *thd, set_var *var)
{
  return give_error_if_slave_running(0);
}

static bool
fix_gtid_ignore_duplicates(sys_var *self, THD *thd, enum_var_type type)
{
  bool running;

  mysql_mutex_unlock(&LOCK_global_system_variables);
  running= give_error_if_slave_running(0);
  mysql_mutex_lock(&LOCK_global_system_variables);

  return running;
}


static Sys_var_on_access_global<Sys_var_mybool,
                              PRIV_SET_SYSTEM_GLOBAL_VAR_GTID_IGNORE_DUPLICATES>
Sys_gtid_ignore_duplicates(
       "gtid_ignore_duplicates",
       "When set, different master connections in multi-source replication are "
       "allowed to receive and process event groups with the same GTID (when "
       "using GTID mode). Only one will be applied, any others will be "
       "ignored. Within a given replication domain, just the sequence number "
       "will be used to decide whether a given GTID has been already applied; "
       "this means it is the responsibility of the user to ensure that GTID "
       "sequence numbers are strictly increasing",
       GLOBAL_VAR(opt_gtid_ignore_duplicates), CMD_LINE(OPT_ARG),
       DEFAULT(FALSE), NO_MUTEX_GUARD,
       NOT_IN_BINLOG, ON_CHECK(check_gtid_ignore_duplicates),
       ON_UPDATE(fix_gtid_ignore_duplicates));

static bool
update_slave_max_statement_time(sys_var *self, THD *thd, enum_var_type type)
{
  slave_max_statement_time=
    double2ulonglong(slave_max_statement_time_double * 1e6);

  return false;
}

static Sys_var_on_access_global<
    Sys_var_double, PRIV_SET_SYSTEM_GLOBAL_VAR_SLAVE_MAX_STATEMENT_TIME>
    Sys_slave_max_statement_time(
        "slave_max_statement_time",
        "A query that has taken more than slave_max_statement_time seconds to "
        "run on the slave will be aborted. The argument will be treated as a "
        "decimal value with microsecond precision. A value of 0 (default) "
        "means no timeout",
        GLOBAL_VAR(slave_max_statement_time_double), CMD_LINE(REQUIRED_ARG),
        VALID_RANGE(0, LONG_TIMEOUT), DEFAULT(0), NO_MUTEX_GUARD,
        NOT_IN_BINLOG, ON_CHECK(0), ON_UPDATE(update_slave_max_statement_time));

static Sys_var_on_access_global<
    Sys_var_double, PRIV_SET_SYSTEM_GLOBAL_VAR_SLAVE_ABORT_BLOCKING_TIMEOUT>
    Sys_slave_abort_blocking_timeout(
        "slave_abort_blocking_timeout",
        "Maximum time a slave DDL will wait for a blocking SELECT or other "
        "user query until that query will be aborted. The argument will be "
        "treated as a decimal value with nanosecond precision",
        GLOBAL_VAR(slave_abort_blocking_timeout), CMD_LINE(REQUIRED_ARG),
        VALID_RANGE(0, LONG_TIMEOUT), DEFAULT(LONG_TIMEOUT), NO_MUTEX_GUARD,
        NOT_IN_BINLOG);
#endif


static Sys_var_on_access_global<Sys_var_ulong,
                           PRIV_SET_SYSTEM_GLOBAL_VAR_BINLOG_COMMIT_WAIT_COUNT>
Sys_binlog_commit_wait_count(
       "binlog_commit_wait_count",
       "If non-zero, binlog write will wait at most binlog_commit_wait_usec "
       "microseconds for at least this many commits to queue up for group "
       "commit to the binlog. This can reduce I/O on the binlog and provide "
       "increased opportunity for parallel apply on the slave, but too high "
       "a value will decrease commit throughput",
       GLOBAL_VAR(opt_binlog_commit_wait_count), CMD_LINE(REQUIRED_ARG),
       VALID_RANGE(0, ULONG_MAX), DEFAULT(0), BLOCK_SIZE(1));


static Sys_var_on_access_global<Sys_var_ulong,
                            PRIV_SET_SYSTEM_GLOBAL_VAR_BINLOG_COMMIT_WAIT_USEC>
Sys_binlog_commit_wait_usec(
       "binlog_commit_wait_usec",
       "Maximum time, in microseconds, to wait for more commits to queue up "
       "for binlog group commit. Only takes effect if the value of "
       "binlog_commit_wait_count is non-zero",
       GLOBAL_VAR(opt_binlog_commit_wait_usec), CMD_LINE(REQUIRED_ARG),
       VALID_RANGE(0, ULONG_MAX), DEFAULT(100000), BLOCK_SIZE(1));


static bool fix_max_join_size(sys_var *self, THD *thd, enum_var_type type)
{
  SV *sv= type == OPT_GLOBAL ? &global_system_variables : &thd->variables;
  if (sv->max_join_size == HA_POS_ERROR)
    sv->option_bits|= OPTION_BIG_SELECTS;
  else
    sv->option_bits&= ~OPTION_BIG_SELECTS;
  return false;
}
static Sys_var_harows Sys_max_join_size(
       "max_join_size",
       "Joins that are probably going to read more than max_join_size "
       "records return an error",
       SESSION_VAR(max_join_size), CMD_LINE(REQUIRED_ARG),
       VALID_RANGE(1, HA_POS_ERROR), DEFAULT(HA_POS_ERROR), BLOCK_SIZE(1),
       NO_MUTEX_GUARD, NOT_IN_BINLOG, ON_CHECK(0),
       ON_UPDATE(fix_max_join_size));

static Sys_var_ulong Sys_max_seeks_for_key(
       "max_seeks_for_key",
       "Limit assumed max number of seeks when looking up rows based on a key",
       SESSION_VAR(max_seeks_for_key), CMD_LINE(REQUIRED_ARG),
       VALID_RANGE(1, UINT_MAX), DEFAULT(UINT_MAX), BLOCK_SIZE(1));

static Sys_var_ulong Sys_max_length_for_sort_data(
       "max_length_for_sort_data",
       "Max number of bytes in sorted records",
       SESSION_VAR(max_length_for_sort_data), CMD_LINE(REQUIRED_ARG),
       VALID_RANGE(4, 8192*1024L), DEFAULT(1024), BLOCK_SIZE(1));

static PolyLock_mutex PLock_prepared_stmt_count(&LOCK_prepared_stmt_count);
static Sys_var_uint Sys_max_prepared_stmt_count(
       "max_prepared_stmt_count",
       "Maximum number of prepared statements in the server",
       GLOBAL_VAR(max_prepared_stmt_count), CMD_LINE(REQUIRED_ARG),
       VALID_RANGE(0, UINT_MAX32), DEFAULT(16382), BLOCK_SIZE(1),
       &PLock_prepared_stmt_count);

static Sys_var_ulong Sys_max_recursive_iterations(
       "max_recursive_iterations",
       "Maximum number of iterations when executing recursive queries",
       SESSION_VAR(max_recursive_iterations), CMD_LINE(OPT_ARG),
       VALID_RANGE(0, UINT_MAX), DEFAULT(1000), BLOCK_SIZE(1));

static Sys_var_ulong Sys_max_sort_length(
       "max_sort_length",
       "The number of bytes to use when sorting BLOB or TEXT values (only "
       "the first max_sort_length bytes of each value are used; the rest "
       "are ignored)",
       SESSION_VAR(max_sort_length), CMD_LINE(REQUIRED_ARG),
       VALID_RANGE(64, 8192*1024L), DEFAULT(1024), BLOCK_SIZE(1));

static Sys_var_ulong Sys_max_sp_recursion_depth(
       "max_sp_recursion_depth",
       "Maximum stored procedure recursion depth",
       SESSION_VAR(max_sp_recursion_depth), CMD_LINE(OPT_ARG),
       VALID_RANGE(0, 255), DEFAULT(0), BLOCK_SIZE(1));


static bool if_checking_enabled(sys_var *self, THD *thd,  set_var *var)
{
  if (session_readonly(self, thd, var))
    return true;
  
  if (!max_user_connections_checking)
  {
    my_error(ER_OPTION_PREVENTS_STATEMENT, MYF(0), "--max-user-connections=0");
    return true;
  }

  return false;
}
// non-standard session_value_ptr() here
static Sys_var_max_user_conn Sys_max_user_connections(
       "max_user_connections",
       "The maximum number of active connections for a single user "
       "(0 = no limit)",
       SESSION_VAR(max_user_connections), CMD_LINE(REQUIRED_ARG),
       VALID_RANGE(-1, INT_MAX), DEFAULT(0), BLOCK_SIZE(1), NO_MUTEX_GUARD,
       NOT_IN_BINLOG, ON_CHECK(if_checking_enabled));

static Sys_var_ulong Sys_max_write_lock_count(
       "max_write_lock_count",
       "After this many write locks, allow some read locks to run in between",
       GLOBAL_VAR(max_write_lock_count), CMD_LINE(REQUIRED_ARG),
       VALID_RANGE(1, UINT_MAX), DEFAULT(UINT_MAX), BLOCK_SIZE(1));

static Sys_var_ulong Sys_min_examined_row_limit(
       "min_examined_row_limit",
       "Alias for log_slow_min_examined_row_limit. "
       "Don't write queries to slow log that examine fewer rows "
       "than that",
       SESSION_VAR(min_examined_row_limit), CMD_LINE(REQUIRED_ARG),
       VALID_RANGE(0, UINT_MAX), DEFAULT(0), BLOCK_SIZE(1));

static Sys_var_ulong Sys_log_slow_min_examined_row_limit(
       "log_slow_min_examined_row_limit",
       "Don't write queries to slow log that examine fewer rows "
       "than that",
       SESSION_VAR(min_examined_row_limit), CMD_LINE(REQUIRED_ARG),
       VALID_RANGE(0, UINT_MAX), DEFAULT(0), BLOCK_SIZE(1));

#ifdef _WIN32
static Sys_var_mybool Sys_named_pipe(
       "named_pipe", "Enable the named pipe (NT)",
       READ_ONLY GLOBAL_VAR(opt_enable_named_pipe), CMD_LINE(OPT_ARG),
       DEFAULT(FALSE));
#endif


static bool check_net_buffer_length(sys_var *self, THD *thd,  set_var *var)
{
  longlong val;
  if (session_readonly(self, thd, var))
    return true;

  val= var->save_result.ulonglong_value;
  if (val > (longlong) global_system_variables.max_allowed_packet)
  {
    push_warning_printf(thd, Sql_condition::WARN_LEVEL_WARN,
                        WARN_OPTION_BELOW_LIMIT,
                        ER_THD(thd, WARN_OPTION_BELOW_LIMIT),
                        "max_allowed_packet", "net_buffer_length");
  }
  return false;
}
static Sys_var_ulong Sys_net_buffer_length(
       "net_buffer_length",
       "Buffer length for TCP/IP and socket communication",
       SESSION_VAR(net_buffer_length), CMD_LINE(REQUIRED_ARG),
       VALID_RANGE(1024, 1024*1024), DEFAULT(16384), BLOCK_SIZE(1024),
       NO_MUTEX_GUARD, NOT_IN_BINLOG, ON_CHECK(check_net_buffer_length));

static bool fix_net_read_timeout(sys_var *self, THD *thd, enum_var_type type)
{
  if (type != OPT_GLOBAL)
    my_net_set_read_timeout(&thd->net, thd->variables.net_read_timeout);
  return false;
}
static Sys_var_ulong Sys_net_read_timeout(
       "net_read_timeout",
       "Number of seconds to wait for more data from a connection before "
       "aborting the read",
       SESSION_VAR(net_read_timeout), CMD_LINE(REQUIRED_ARG),
       VALID_RANGE(1, LONG_TIMEOUT), DEFAULT(NET_READ_TIMEOUT), BLOCK_SIZE(1),
       NO_MUTEX_GUARD, NOT_IN_BINLOG, ON_CHECK(0),
       ON_UPDATE(fix_net_read_timeout));

static bool fix_net_write_timeout(sys_var *self, THD *thd, enum_var_type type)
{
  if (type != OPT_GLOBAL)
    my_net_set_write_timeout(&thd->net, thd->variables.net_write_timeout);
  return false;
}
static Sys_var_ulong Sys_net_write_timeout(
       "net_write_timeout",
       "Number of seconds to wait for a block to be written to a connection "
       "before aborting the write",
       SESSION_VAR(net_write_timeout), CMD_LINE(REQUIRED_ARG),
       VALID_RANGE(1, LONG_TIMEOUT), DEFAULT(NET_WRITE_TIMEOUT), BLOCK_SIZE(1),
       NO_MUTEX_GUARD, NOT_IN_BINLOG, ON_CHECK(0),
       ON_UPDATE(fix_net_write_timeout));

static bool fix_net_retry_count(sys_var *self, THD *thd, enum_var_type type)
{
  if (type != OPT_GLOBAL)
    thd->net.retry_count=thd->variables.net_retry_count;
  return false;
}
static Sys_var_ulong Sys_net_retry_count(
       "net_retry_count",
       "If a read on a communication port is interrupted, retry this "
       "many times before giving up",
       SESSION_VAR(net_retry_count), CMD_LINE(REQUIRED_ARG),
       VALID_RANGE(1, UINT_MAX), DEFAULT(MYSQLD_NET_RETRY_COUNT),
       BLOCK_SIZE(1), NO_MUTEX_GUARD, NOT_IN_BINLOG, ON_CHECK(0),
       ON_UPDATE(fix_net_retry_count));

static bool set_old_mode (sys_var *self, THD *thd, enum_var_type type)
{
  if (thd->variables.old_mode)
  {
    thd->variables.old_behavior|= (OLD_MODE_NO_PROGRESS_INFO |
                                   OLD_MODE_IGNORE_INDEX_ONLY_FOR_JOIN |
                                   OLD_MODE_COMPAT_5_1_CHECKSUM);
  }
  else
  {
    thd->variables.old_behavior&= ~(OLD_MODE_NO_PROGRESS_INFO|
                                    OLD_MODE_IGNORE_INDEX_ONLY_FOR_JOIN |
                                    OLD_MODE_COMPAT_5_1_CHECKSUM);
  }

  return false;
}

static Sys_var_mybool Sys_old_mode(
       "old", "Use compatible behavior from previous MariaDB version",
       SESSION_VAR(old_mode), CMD_LINE(OPT_ARG), DEFAULT(FALSE), 0, NOT_IN_BINLOG, ON_CHECK(0),
       ON_UPDATE(set_old_mode), DEPRECATED(1009, "old_mode"));

static Sys_var_mybool Sys_opt_allow_suspicious_udfs(
       "allow_suspicious_udfs",
       "Allows use of user-defined functions (UDFs) consisting of only one symbol xxx() without corresponding xxx_init() or xxx_deinit(). That also means that one can load any function from any library, for example exit() from libc.so",
       READ_ONLY GLOBAL_VAR(opt_allow_suspicious_udfs),
       CMD_LINE(OPT_ARG), DEFAULT(FALSE));

#ifndef DISABLE_GRANT_OPTIONS
static Sys_var_mybool Sys_skip_grant_tables(
       "skip_grant_tables",
       "Start without grant tables. This gives all users FULL ACCESS to all tables",
       READ_ONLY GLOBAL_VAR(opt_noacl),
       CMD_LINE(OPT_ARG), DEFAULT(FALSE));
#endif

static const char *alter_algorithm_modes[]= {"DEFAULT", "COPY", "INPLACE",
"NOCOPY", "INSTANT", NULL};


static bool variable_is_ignored(sys_var *self, THD *thd, set_var *var)
{
  var->save_result.longlong_value= 0;
  return false;
}

static Sys_var_enum Sys_alter_algorithm(
	"alter_algorithm",
        UNUSED_HELP,
	SESSION_VAR(alter_algorithm_unused),
        CMD_LINE(OPT_ARG, OPT_REMOVED_OPTION),
	alter_algorithm_modes, DEFAULT(0),
        NO_MUTEX_GUARD, NOT_IN_BINLOG,
        ON_CHECK(variable_is_ignored), ON_UPDATE(0),
        DEPRECATED(1105,""));


static bool check_old_passwords(sys_var *self, THD *thd, set_var *var)
{
  return mysql_user_table_is_in_short_password_format;
}
static Sys_var_mybool Sys_old_passwords(
       "old_passwords",
       "Use old password encryption method (needed for 4.0 and older clients)",
       SESSION_VAR(old_passwords), CMD_LINE(OPT_ARG),
       DEFAULT(FALSE), NO_MUTEX_GUARD, NOT_IN_BINLOG,
       ON_CHECK(check_old_passwords));
export sys_var *Sys_old_passwords_ptr= &Sys_old_passwords; // for sql_acl.cc

static Sys_var_ulong Sys_open_files_limit(
       "open_files_limit",
       "If this is not 0, then mariadbd will use this value to reserve file "
       "descriptors to use with setrlimit(). If this value is 0 or autoset "
       "then mariadbd will reserve max_connections*5 or max_connections + "
       "table_cache*2 (whichever is larger) number of file descriptors",
       AUTO_SET READ_ONLY GLOBAL_VAR(open_files_limit), CMD_LINE(REQUIRED_ARG),
       VALID_RANGE(0, OS_FILE_LIMIT), DEFAULT(0), BLOCK_SIZE(1));

/// @todo change to enum
static Sys_var_ulong Sys_optimizer_prune_level(
       "optimizer_prune_level",
       "Controls the heuristic(s) applied during query optimization to prune "
       "less-promising partial plans from the optimizer search space. "
       "Meaning: 0 - do not apply any heuristic, thus perform exhaustive "
       "search: 1 - prune plans based on cost and number of retrieved rows "
       "eq_ref: 2 - prune also if we find an eq_ref chain",
       SESSION_VAR(optimizer_prune_level), CMD_LINE(REQUIRED_ARG),
       VALID_RANGE(0, 2), DEFAULT(2), BLOCK_SIZE(1));

static Sys_var_ulong Sys_optimizer_selectivity_sampling_limit(
       "optimizer_selectivity_sampling_limit",
       "Controls number of record samples to check condition selectivity",
       SESSION_VAR(optimizer_selectivity_sampling_limit),
       CMD_LINE(REQUIRED_ARG),
       VALID_RANGE(SELECTIVITY_SAMPLING_THRESHOLD, UINT_MAX),
       DEFAULT(SELECTIVITY_SAMPLING_LIMIT), BLOCK_SIZE(1));

static Sys_var_ulonglong Sys_optimizer_join_limit_pref_ratio(
       "optimizer_join_limit_pref_ratio",
       "For queries with JOIN and ORDER BY LIMIT : make the optimizer "
       "consider a join order that allows to short-cut execution after "
       "producing #LIMIT matches if that promises N times speedup. "
       "(A conservative setting here would be is a high value, like 100 so "
       "the short-cutting plan is used if it promises a speedup of 100x or "
       "more). Short-cutting plans are inherently risky so the default is 0 "
       "which means do not consider this optimization",
       SESSION_VAR(optimizer_join_limit_pref_ratio),
       CMD_LINE(REQUIRED_ARG),
       VALID_RANGE(0, UINT_MAX),
       DEFAULT(0), BLOCK_SIZE(1));

static Sys_var_ulong Sys_optimizer_use_condition_selectivity(
       "optimizer_use_condition_selectivity",
       "Controls selectivity of which conditions the optimizer takes into "
       "account to calculate cardinality of a partial join when it searches "
       "for the best execution plan "
       "Meaning: "
       "1 - use selectivity of index backed range conditions to calculate "
       "the cardinality of a partial join if the last joined table is "
       "accessed by full table scan or an index scan, "
       "2 - use selectivity of index backed range conditions to calculate "
       "the cardinality of a partial join in any case, "
       "3 - additionally always use selectivity of range conditions that are "
       "not backed by any index to calculate the cardinality of a partial join, "
       "4 - use histograms to calculate selectivity of range conditions that "
       "are not backed by any index to calculate the cardinality of "
       "a partial join. "
       "5 - additionally use selectivity of certain non-range predicates "
       "calculated on record samples",
       SESSION_VAR(optimizer_use_condition_selectivity), CMD_LINE(REQUIRED_ARG),
       VALID_RANGE(1, 5), DEFAULT(4), BLOCK_SIZE(1));

static Sys_var_ulong Sys_optimizer_search_depth(
       "optimizer_search_depth",
       "Maximum depth of search performed by the query optimizer. Values "
       "larger than the number of relations in a query result in better "
       "query plans, but take longer to compile a query. Values smaller "
       "than the number of tables in a relation result in faster "
       "optimization, but may produce very bad query plans. If set to 0, "
       "the system will automatically pick a reasonable value",
       SESSION_VAR(optimizer_search_depth), CMD_LINE(REQUIRED_ARG),
       VALID_RANGE(0, MAX_TABLES+1), DEFAULT(MAX_TABLES+1), BLOCK_SIZE(1));

static Sys_var_ulong Sys_optimizer_extra_pruning_depth(
       "optimizer_extra_pruning_depth",
       "If the optimizer needs to enumerate join prefix of this size or "
       "larger, then it will try aggressively prune away the search space",
       SESSION_VAR(optimizer_extra_pruning_depth), CMD_LINE(REQUIRED_ARG),
       VALID_RANGE(0, MAX_TABLES+1), DEFAULT(8), BLOCK_SIZE(1));

/* this is used in the sigsegv handler */
export const char *optimizer_switch_names[]=
{
  "index_merge","index_merge_union","index_merge_sort_union",
  "index_merge_intersection","index_merge_sort_intersection",
  "index_condition_pushdown",
  "derived_merge", "derived_with_keys",
  "firstmatch","loosescan","materialization","in_to_exists","semijoin",
  "partial_match_rowid_merge",
  "partial_match_table_scan",
  "subquery_cache",
  "mrr",
  "mrr_cost_based",
  "mrr_sort_keys",
  "outer_join_with_cache",
  "semijoin_with_cache",
  "join_cache_incremental",
  "join_cache_hashed",
  "join_cache_bka",
  "optimize_join_buffer_size",
  "table_elimination",
  "extended_keys",
  "exists_to_in",
  "orderby_uses_equalities",
  "condition_pushdown_for_derived",
  "split_materialized",
  "condition_pushdown_for_subquery",
  "rowid_filter",
  "condition_pushdown_from_having",
  "not_null_range_scan",
  "hash_join_cardinality",
  "cset_narrowing",
  "sargable_casefold",
  "default",
  NullS
};
static bool check_legal_optimizer_switch(sys_var *self, THD *thd,
                                         set_var *var)
{
  if (var->save_result.ulonglong_value & (OPTIMIZER_SWITCH_MATERIALIZATION |
                                          OPTIMIZER_SWITCH_IN_TO_EXISTS))
  {
    return false;
  }
  my_error(ER_ILLEGAL_SUBQUERY_OPTIMIZER_SWITCHES, MYF(0));
  return true;
}
static Sys_var_flagset Sys_optimizer_switch(
       "optimizer_switch",
       "Fine-tune the optimizer behavior",
       SESSION_VAR(optimizer_switch), CMD_LINE(REQUIRED_ARG),
       optimizer_switch_names, DEFAULT(OPTIMIZER_SWITCH_DEFAULT),
       NO_MUTEX_GUARD, NOT_IN_BINLOG, ON_CHECK(check_legal_optimizer_switch));

static Sys_var_flagset Sys_optimizer_trace(
    "optimizer_trace",
    "Controls tracing of the Optimizer:"
    " optimizer_trace=option=val[,option=val...], where option is one of"
    " {enabled}"
    " and val is one of {on, off, default}",
    SESSION_VAR(optimizer_trace), CMD_LINE(REQUIRED_ARG),
    Opt_trace_context::flag_names, DEFAULT(Opt_trace_context::FLAG_DEFAULT));
    // @see set_var::is_var_optimizer_trace()
export sys_var *Sys_optimizer_trace_ptr = &Sys_optimizer_trace;

static Sys_var_ulong Sys_optimizer_trace_max_mem_size(
    "optimizer_trace_max_mem_size",
    "Maximum allowed size of an optimizer trace",
    SESSION_VAR(optimizer_trace_max_mem_size), CMD_LINE(REQUIRED_ARG),
    VALID_RANGE(0, ULONG_MAX), DEFAULT(1024 * 1024), BLOCK_SIZE(1));

static Sys_var_ulong Sys_optimizer_adjust_secondary_key_costs(
    "optimizer_adjust_secondary_key_costs",
    UNUSED_HELP,
    SESSION_VAR(optimizer_adjust_secondary_key_costs), CMD_LINE(REQUIRED_ARG),
    VALID_RANGE(0, 2), DEFAULT(0), BLOCK_SIZE(1),
    NO_MUTEX_GUARD, NOT_IN_BINLOG, ON_CHECK(0), ON_UPDATE(0),
    DEPRECATED(1100, ""));

static Sys_var_charptr_fscs Sys_pid_file(
       "pid_file", "Pid file used by mariadbd-safe",
       READ_ONLY GLOBAL_VAR(pidfile_name_ptr), CMD_LINE(REQUIRED_ARG),
       DEFAULT(0));

static Sys_var_charptr_fscs Sys_plugin_dir(
       "plugin_dir", "Directory for plugins",
       READ_ONLY GLOBAL_VAR(opt_plugin_dir_ptr), CMD_LINE(REQUIRED_ARG),
       DEFAULT(0));

static Sys_var_uint Sys_port(
       "port",
       "Port number to use for connection or 0 to default to, "
       "my.cnf, $MYSQL_TCP_PORT, "
#if MYSQL_PORT_DEFAULT == 0
       "/etc/services, "
#endif
       "built-in default (" STRINGIFY_ARG(MYSQL_PORT) "), whatever comes first",
       READ_ONLY GLOBAL_VAR(mysqld_port), CMD_LINE(REQUIRED_ARG, 'P'),
       VALID_RANGE(0, UINT_MAX16), DEFAULT(0), BLOCK_SIZE(1));

static Sys_var_ulong Sys_preload_buff_size(
       "preload_buffer_size",
       "The size of the buffer that is allocated when preloading indexes",
       SESSION_VAR(preload_buff_size), CMD_LINE(REQUIRED_ARG),
       VALID_RANGE(1024, 1024*1024*1024), DEFAULT(32768), BLOCK_SIZE(1));

static Sys_var_uint Sys_protocol_version(
       "protocol_version",
       "The version of the client/server protocol used by the MariaDB server",
       READ_ONLY GLOBAL_VAR(protocol_version), CMD_LINE_HELP_ONLY,
       VALID_RANGE(0, ~0U), DEFAULT(PROTOCOL_VERSION), BLOCK_SIZE(1));

static Sys_var_proxy_user Sys_proxy_user(
       "proxy_user", "The proxy user account name used when logging in");

static Sys_var_external_user Sys_exterenal_user(
       "external_user", "The external user account used when logging in");


static bool update_record_cache(sys_var *self, THD *thd, enum_var_type type)
{
  if (type == OPT_GLOBAL)
    my_default_record_cache_size= global_system_variables.read_buff_size;
  return false;
}

static Sys_var_ulong Sys_read_buff_size(
       "read_buffer_size",
       "Each thread that does a sequential scan allocates a buffer of "
       "this size for each table it scans. If you do many sequential scans, "
       "you may want to increase this value",
       SESSION_VAR(read_buff_size), CMD_LINE(REQUIRED_ARG),
       VALID_RANGE(IO_SIZE*2, INT_MAX32), DEFAULT(128*1024),
       BLOCK_SIZE(IO_SIZE), NO_MUTEX_GUARD, NOT_IN_BINLOG,
       ON_CHECK(0), ON_UPDATE(update_record_cache));

static bool check_read_only(sys_var *self, THD *thd, set_var *var)
{
  /* Prevent self dead-lock */
  if (thd->locked_tables_mode || thd->in_active_multi_stmt_transaction() ||
      thd->current_backup_stage != BACKUP_FINISHED)
  {
    my_error(ER_LOCK_OR_ACTIVE_TRANSACTION, MYF(0));
    return true;
  }
  return false;
}

static bool fix_read_only(sys_var *self, THD *thd, enum_var_type type)
{
  bool result= true;
  my_bool new_read_only= read_only; // make a copy before releasing a mutex
  DBUG_ENTER("sys_var_opt_readonly::update");

  if (read_only == FALSE || read_only == opt_readonly)
  {
    opt_readonly= read_only;
    DBUG_RETURN(false);
  }

  if (check_read_only(self, thd, 0)) // just in case
    goto end;

  if (thd->global_read_lock.is_acquired())
  {
    /*
      This connection already holds the global read lock.
      This can be the case with:
      - FLUSH TABLES WITH READ LOCK
      - SET GLOBAL READ_ONLY = 1
    */
    opt_readonly= read_only;
    DBUG_RETURN(false);
  }

  /*
    READ_ONLY=1 prevents write locks from being taken on tables and
    blocks transactions from committing. We therefore should make sure
    that no such events occur while setting the read_only variable.
    This is a 2 step process:
    [1] lock_global_read_lock()
      Prevents connections from obtaining new write locks on
      tables. Note that we can still have active rw transactions.
    [2] make_global_read_lock_block_commit()
      Prevents transactions from committing.
  */

  read_only= opt_readonly;
  mysql_mutex_unlock(&LOCK_global_system_variables);

  if (thd->global_read_lock.lock_global_read_lock(thd))
    goto end_with_mutex_unlock;

  if ((result= thd->global_read_lock.make_global_read_lock_block_commit(thd)))
    goto end_with_read_lock;

  /* Change the opt_readonly system variable, safe because the lock is held */
  opt_readonly= new_read_only;
  result= false;

 end_with_read_lock:
  /* Release the lock */
  thd->global_read_lock.unlock_global_read_lock(thd);
 end_with_mutex_unlock:
  mysql_mutex_lock(&LOCK_global_system_variables);
 end:
  read_only= opt_readonly;
  DBUG_RETURN(result);
}


/**
  The read_only boolean is always equal to the opt_readonly boolean except
  during fix_read_only(); when that function is entered, opt_readonly is
  the pre-update value and read_only is the post-update value.
  fix_read_only() compares them and runs needed operations for the
  transition (especially when transitioning from false to true) and
  synchronizes both booleans in the end.
*/
static Sys_var_on_access_global<Sys_var_mybool,
                                PRIV_SET_SYSTEM_GLOBAL_VAR_READ_ONLY>
Sys_readonly(
       "read_only",
       "Make all non-temporary tables read-only, with the exception for "
       "replication (slave) threads and users with the 'READ ONLY ADMIN' "
       "privilege",
       GLOBAL_VAR(read_only), CMD_LINE(OPT_ARG), DEFAULT(FALSE),
       NO_MUTEX_GUARD, NOT_IN_BINLOG,
       ON_CHECK(check_read_only), ON_UPDATE(fix_read_only));

// Small lower limit to be able to test MRR
static Sys_var_ulong Sys_read_rnd_buff_size(
       "read_rnd_buffer_size",
       "When reading rows in sorted order after a sort, the rows are read "
       "through this buffer to avoid a disk seeks",
       SESSION_VAR(read_rnd_buff_size), CMD_LINE(REQUIRED_ARG),
       VALID_RANGE(1, INT_MAX32), DEFAULT(256*1024), BLOCK_SIZE(1));

static Sys_var_ulong Sys_div_precincrement(
       "div_precision_increment", "Precision of the result of '/' "
       "operator will be increased on that value",
       SESSION_VAR(div_precincrement), CMD_LINE(REQUIRED_ARG),
       VALID_RANGE(0, DECIMAL_MAX_SCALE), DEFAULT(4), BLOCK_SIZE(1));

static Sys_var_uint Sys_eq_range_index_dive_limit(
       "eq_range_index_dive_limit",
       "The optimizer will use existing index statistics instead of "
       "doing index dives for equality ranges if the number of equality "
       "ranges for the index is larger than or equal to this number. "
       "If set to 0, index dives are always used",
       SESSION_VAR(eq_range_index_dive_limit), CMD_LINE(REQUIRED_ARG),
       VALID_RANGE(0, UINT_MAX32), DEFAULT(200),
       BLOCK_SIZE(1));

static Sys_var_ulong Sys_range_alloc_block_size(
       "range_alloc_block_size",
       "Allocation block size for storing ranges during optimization",
       SESSION_VAR(range_alloc_block_size), CMD_LINE(REQUIRED_ARG),
       VALID_RANGE(RANGE_ALLOC_BLOCK_SIZE, UINT_MAX),
       DEFAULT(RANGE_ALLOC_BLOCK_SIZE), BLOCK_SIZE(1024));

static bool fix_thd_mem_root(sys_var *self, THD *thd, enum_var_type type)
{
  if (type != OPT_GLOBAL)
    reset_root_defaults(thd->mem_root,
                        thd->variables.query_alloc_block_size,
                        thd->variables.query_prealloc_size);
  return false;
}
static Sys_var_ulong Sys_query_alloc_block_size(
       "query_alloc_block_size",
       "Allocation block size for query parsing and execution",
       SESSION_VAR(query_alloc_block_size), CMD_LINE(REQUIRED_ARG),
       VALID_RANGE(1024, UINT_MAX), DEFAULT(QUERY_ALLOC_BLOCK_SIZE),
       BLOCK_SIZE(1024), NO_MUTEX_GUARD, NOT_IN_BINLOG, ON_CHECK(0),
       ON_UPDATE(fix_thd_mem_root));

static Sys_var_ulong Sys_query_prealloc_size(
       "query_prealloc_size",
       "Persistent buffer for query parsing and execution",
       SESSION_VAR(query_prealloc_size), CMD_LINE(REQUIRED_ARG),
       VALID_RANGE(1024, UINT_MAX),
       DEFAULT(QUERY_ALLOC_PREALLOC_SIZE),
       BLOCK_SIZE(1024), NO_MUTEX_GUARD, NOT_IN_BINLOG, ON_CHECK(0),
       ON_UPDATE(fix_thd_mem_root));

// this has to be NO_CMD_LINE as the command-line option has a different name
static Sys_var_mybool Sys_skip_external_locking(
       "skip_external_locking", "Don't use system (external) locking",
       READ_ONLY GLOBAL_VAR(my_disable_locking), NO_CMD_LINE, DEFAULT(TRUE));

static Sys_var_mybool Sys_skip_networking(
       "skip_networking", "Don't allow connection with TCP/IP",
       READ_ONLY GLOBAL_VAR(opt_disable_networking), CMD_LINE(OPT_ARG),
       DEFAULT(FALSE));

static Sys_var_mybool Sys_skip_name_resolve(
       "skip_name_resolve",
       "Don't resolve hostnames. All hostnames are IP's or 'localhost'",
       READ_ONLY GLOBAL_VAR(opt_skip_name_resolve),
       CMD_LINE(OPT_ARG),
       DEFAULT(FALSE));

static Sys_var_mybool Sys_skip_show_database(
       "skip_show_database", "Don't allow 'SHOW DATABASE' commands",
       READ_ONLY GLOBAL_VAR(opt_skip_show_db), CMD_LINE(OPT_ARG),
       DEFAULT(FALSE));

static Sys_var_charptr_fscs Sys_socket(
       "socket", "Socket file to use for connection",
       READ_ONLY GLOBAL_VAR(mysqld_unix_port), CMD_LINE(REQUIRED_ARG),
       DEFAULT(0));

static Sys_var_ulonglong Sys_thread_stack(
       "thread_stack", "The stack size for each thread",
       READ_ONLY GLOBAL_VAR(my_thread_stack_size), CMD_LINE(REQUIRED_ARG),
       VALID_RANGE(128*1024, ULONGLONG_MAX), DEFAULT(DEFAULT_THREAD_STACK),
       BLOCK_SIZE(1024));

static Sys_var_charptr_fscs Sys_tmpdir(
       "tmpdir",
       "Path for temporary files. Files that are created in background for "
       "binlogging by user threads are placed in a separate location "
       "(see `binlog_large_commit_threshold` option). Several paths may "
       "be specified, separated by a "
#if defined(_WIN32)
       "semicolon (;)"
#else
       "colon (:)"
#endif
       ", in this case they are used in a round-robin fashion",
       READ_ONLY GLOBAL_VAR(opt_mysql_tmpdir), CMD_LINE(REQUIRED_ARG, 't'),
       DEFAULT(0));

static bool fix_trans_mem_root(sys_var *self, THD *thd, enum_var_type type)
{
  if (type != OPT_GLOBAL)
    reset_root_defaults(&thd->transaction->mem_root,
                        thd->variables.trans_alloc_block_size,
                        thd->variables.trans_prealloc_size);
  return false;
}
static Sys_var_ulong Sys_trans_alloc_block_size(
       "transaction_alloc_block_size",
       "Allocation block size for transactions to be stored in binary log",
       SESSION_VAR(trans_alloc_block_size), CMD_LINE(REQUIRED_ARG),
       VALID_RANGE(1024, 128 * 1024 * 1024), DEFAULT(TRANS_ALLOC_BLOCK_SIZE),
       BLOCK_SIZE(1024), NO_MUTEX_GUARD, NOT_IN_BINLOG, ON_CHECK(0),
       ON_UPDATE(fix_trans_mem_root));

static Sys_var_ulong Sys_trans_prealloc_size(
       "transaction_prealloc_size",
       "Persistent buffer for transactions to be stored in binary log",
       SESSION_VAR(trans_prealloc_size), CMD_LINE(REQUIRED_ARG),
       VALID_RANGE(1024, 128 * 1024 * 1024), DEFAULT(TRANS_ALLOC_PREALLOC_SIZE),
       BLOCK_SIZE(1024), NO_MUTEX_GUARD, NOT_IN_BINLOG, ON_CHECK(0),
       ON_UPDATE(fix_trans_mem_root));

static const char *thread_handling_names[]=
{
  "one-thread-per-connection", "no-threads",
#ifdef HAVE_POOL_OF_THREADS
  "pool-of-threads",
#endif
  0
};

#if defined (_WIN32) && defined (HAVE_POOL_OF_THREADS)
/* Windows is using OS threadpool, so we're pretty sure it works well */
#define DEFAULT_THREAD_HANDLING 2
#else
#define DEFAULT_THREAD_HANDLING 0
#endif

static Sys_var_enum Sys_thread_handling(
       "thread_handling",
       "Define threads usage for handling queries",
       READ_ONLY GLOBAL_VAR(thread_handling), CMD_LINE(REQUIRED_ARG),
       thread_handling_names, 
       DEFAULT(DEFAULT_THREAD_HANDLING)
 );

static bool fix_query_cache_size(sys_var *self, THD *thd, enum_var_type type)
{
  size_t new_cache_size= query_cache.resize((size_t)query_cache_size);
  /*
     Note: query_cache_size is a global variable reflecting the
     requested cache size. See also query_cache_size_arg
  */
  if (query_cache_size != new_cache_size)
    push_warning_printf(current_thd, Sql_condition::WARN_LEVEL_WARN,
                        ER_WARN_QC_RESIZE, ER_THD(thd, ER_WARN_QC_RESIZE),
                        query_cache_size, (ulong)new_cache_size);

  query_cache_size= new_cache_size;

  return false;
}

static bool fix_query_cache_limit(sys_var *self, THD *thd, enum_var_type type)
{
  query_cache.result_size_limit(query_cache_limit);
  return false;
}
static Sys_var_ulonglong Sys_query_cache_size(
       "query_cache_size",
       "The memory allocated to store results from old queries",
       GLOBAL_VAR(query_cache_size), CMD_LINE(REQUIRED_ARG),
       VALID_RANGE(0, ULONG_MAX), DEFAULT(1024*1024), BLOCK_SIZE(1024),
       NO_MUTEX_GUARD, NOT_IN_BINLOG, NULL,
       ON_UPDATE(fix_query_cache_size));

static Sys_var_ulong Sys_query_cache_limit(
       "query_cache_limit",
       "Don't cache results that are bigger than this",
       GLOBAL_VAR(query_cache_limit), CMD_LINE(REQUIRED_ARG),
       VALID_RANGE(0, UINT_MAX), DEFAULT(1024*1024), BLOCK_SIZE(1),
       NO_MUTEX_GUARD, NOT_IN_BINLOG, ON_CHECK(0),
       ON_UPDATE(fix_query_cache_limit));

static bool fix_qcache_min_res_unit(sys_var *self, THD *thd, enum_var_type type)
{
  query_cache_min_res_unit=
    (ulong)query_cache.set_min_res_unit(query_cache_min_res_unit);
  return false;
}
static Sys_var_ulong Sys_query_cache_min_res_unit(
       "query_cache_min_res_unit",
       "The minimum size for blocks allocated by the query cache",
       GLOBAL_VAR(query_cache_min_res_unit), CMD_LINE(REQUIRED_ARG),
       VALID_RANGE(0, UINT_MAX), DEFAULT(QUERY_CACHE_MIN_RESULT_DATA_SIZE),
       BLOCK_SIZE(8), NO_MUTEX_GUARD, NOT_IN_BINLOG, ON_CHECK(0),
       ON_UPDATE(fix_qcache_min_res_unit));

static const char *query_cache_type_names[]= { "OFF", "ON", "DEMAND", 0 };

static bool check_query_cache_type(sys_var *self, THD *thd, set_var *var)
{
  if (query_cache.is_disable_in_progress())
  {
    my_error(ER_QUERY_CACHE_IS_DISABLED, MYF(0));
    return true;
  }

  if (var->type != OPT_GLOBAL && global_system_variables.query_cache_type == 0)
  {
    if (var->value)
    {
      if (var->save_result.ulonglong_value != 0)
      {
        my_error(ER_QUERY_CACHE_IS_GLOBALY_DISABLED, MYF(0));
        return true;
      }
    }
  }
  return false;
}


static bool fix_query_cache_type(sys_var *self, THD *thd, enum_var_type type)
{
  if (type != OPT_GLOBAL)
    return false;

  if (global_system_variables.query_cache_type != 0 &&
      query_cache.is_disabled())
  {
    /* if disabling in progress variable will not be set */
    DBUG_ASSERT(!query_cache.is_disable_in_progress());
    /* Enable query cache because it was disabled */
    fix_query_cache_size(0, thd, type);
  }
  else if (global_system_variables.query_cache_type == 0)
    query_cache.disable_query_cache(thd);
  return false;
}
static Sys_var_enum Sys_query_cache_type(
       "query_cache_type",
       "OFF = Don't cache or retrieve results. ON = Cache all results "
       "except SELECT SQL_NO_CACHE ... queries. DEMAND = Cache only "
       "SELECT SQL_CACHE ... queries",
       NO_SET_STMT SESSION_VAR(query_cache_type), CMD_LINE(REQUIRED_ARG),
       query_cache_type_names, DEFAULT(0), NO_MUTEX_GUARD, NOT_IN_BINLOG,
       ON_CHECK(check_query_cache_type),
       ON_UPDATE(fix_query_cache_type));

static Sys_var_mybool Sys_query_cache_wlock_invalidate(
       "query_cache_wlock_invalidate",
       "Invalidate queries in query cache on LOCK for write",
       SESSION_VAR(query_cache_wlock_invalidate), CMD_LINE(OPT_ARG),
       DEFAULT(FALSE));

static Sys_var_on_access_global<Sys_var_mybool,
                                PRIV_SET_SYSTEM_GLOBAL_VAR_SECURE_AUTH>
Sys_secure_auth(
       "secure_auth",
       "Disallow authentication for accounts that have old (pre-4.1) "
       "passwords",
       GLOBAL_VAR(opt_secure_auth), CMD_LINE(OPT_ARG, OPT_SECURE_AUTH),
       DEFAULT(TRUE), NO_MUTEX_GUARD, NOT_IN_BINLOG, ON_CHECK(0), ON_UPDATE(0),
       DEPRECATED(1006, ""));

static bool check_require_secure_transport(sys_var *self, THD *thd, set_var *var)
{
#ifndef _WIN32
  /*
    Always allow require_secure_transport to be enabled on
    Linux, because it always has Unix domain sockets that are secure:
  */
  return false;
#else
  /*
    Check SSL is enabled before turning require_secure_transport ON,
    otherwise no connections will be allowed on Windows:
  */
  if (!var->save_result.ulonglong_value)
    return false;
  if (opt_use_ssl || opt_enable_named_pipe)
    return false;
  /* reject if SSL is disabled: */
  my_error(ER_NO_SECURE_TRANSPORTS_CONFIGURED, MYF(0));
  return true;
#endif
}

static Sys_var_mybool Sys_require_secure_transport(
  "require_secure_transport",
  "When this option is enabled, connections attempted using insecure "
  "transport will be rejected. Secure transports are SSL/TLS, "
  "Unix sockets or named pipes",
  GLOBAL_VAR(opt_require_secure_transport),
  CMD_LINE(OPT_ARG),
  DEFAULT(FALSE),
  NO_MUTEX_GUARD, NOT_IN_BINLOG,
  ON_CHECK(check_require_secure_transport), ON_UPDATE(0));

static Sys_var_charptr_fscs Sys_secure_file_priv(
       "secure_file_priv",
       "Limit LOAD DATA, SELECT ... OUTFILE, and LOAD_FILE() to files "
       "within specified directory",
       PREALLOCATED READ_ONLY GLOBAL_VAR(opt_secure_file_priv),
       CMD_LINE(REQUIRED_ARG, OPT_SEQURE_FILE_PRIV), DEFAULT(0));

static bool check_server_id(sys_var *self, THD *thd, set_var *var)
{
#ifdef WITH_WSREP
  if (WSREP_ON && WSREP_PROVIDER_EXISTS && !wsrep_new_cluster && wsrep_gtid_mode)
  {
    push_warning(thd, Sql_condition::WARN_LEVEL_WARN,
                 ER_WRONG_VALUE_FOR_VAR,
                 "Can't change server_id because wsrep and wsrep_gtid_mode is set."
                 " You can set server_id only with wsrep_new_cluster. ");
    return true;
  }
#endif /* WITH_WSREP */
  return false;
}

static bool fix_server_id(sys_var *self, THD *thd, enum_var_type type)
{
  if (type == OPT_GLOBAL)
  {
    thd->variables.server_id= global_system_variables.server_id;
    /*
      Historically, server_id was a global variable that is exported to
      plugins. Now it is a session variable, and lives in the
      global_system_variables struct, but we still need to export the
      value for reading to plugins for backwards compatibility reasons.
    */
    ::server_id= global_system_variables.server_id;
  }
  return false;
}
static Sys_var_on_access<Sys_var_ulong,
                         PRIV_SET_SYSTEM_GLOBAL_VAR_SERVER_ID,
                         PRIV_SET_SYSTEM_SESSION_VAR_SERVER_ID>
Sys_server_id(
       "server_id",
       "Uniquely identifies the server instance in the community of "
       "replication partners",
       SESSION_VAR(server_id), CMD_LINE(REQUIRED_ARG, OPT_SERVER_ID),
       VALID_RANGE(1, UINT_MAX32), DEFAULT(1), BLOCK_SIZE(1), NO_MUTEX_GUARD,
       NOT_IN_BINLOG, ON_CHECK(check_server_id), ON_UPDATE(fix_server_id));

char *server_uid_ptr= &server_uid[0];

static Sys_var_charptr Sys_server_uid(
      "server_uid", "Automatically calculated server unique id hash",
       READ_ONLY GLOBAL_VAR(server_uid_ptr),
       CMD_LINE_HELP_ONLY,
       DEFAULT(server_uid));

static Sys_var_on_access_global<Sys_var_mybool,
                          PRIV_SET_SYSTEM_GLOBAL_VAR_SLAVE_COMPRESSED_PROTOCOL>
Sys_slave_compressed_protocol(
       "slave_compressed_protocol",
       "Use compression on master/slave protocol",
       GLOBAL_VAR(opt_slave_compressed_protocol), CMD_LINE(OPT_ARG),
       DEFAULT(FALSE));

#ifdef HAVE_REPLICATION
static const char *slave_exec_mode_names[]= {"STRICT", "IDEMPOTENT", 0};
static Sys_var_on_access_global<Sys_var_enum,
                                PRIV_SET_SYSTEM_GLOBAL_VAR_SLAVE_EXEC_MODE>
Slave_exec_mode(
       "slave_exec_mode",
       "How replication events should be executed. Legal values "
       "are STRICT (default) and IDEMPOTENT. In IDEMPOTENT mode, "
       "replication will not stop for operations that are idempotent. "
       "For example, in row based replication attempts to delete rows that "
       "doesn't exist will be ignored. "
       "In STRICT mode, replication will stop on any unexpected difference "
       "between the master and the slave",
       GLOBAL_VAR(slave_exec_mode_options), CMD_LINE(REQUIRED_ARG),
       slave_exec_mode_names, DEFAULT(SLAVE_EXEC_MODE_STRICT));

static Sys_var_on_access_global<Sys_var_enum,
                                PRIV_SET_SYSTEM_GLOBAL_VAR_SLAVE_DDL_EXEC_MODE>
Slave_ddl_exec_mode(
       "slave_ddl_exec_mode",
       "How replication events should be executed. Legal values "
       "are STRICT and IDEMPOTENT (default). In IDEMPOTENT mode, "
       "replication will not stop for DDL operations that are idempotent. "
       "This means that CREATE TABLE is treated as CREATE TABLE OR REPLACE and "
       "DROP TABLE is treated as DROP TABLE IF EXISTS",
       GLOBAL_VAR(slave_ddl_exec_mode_options), CMD_LINE(REQUIRED_ARG),
       slave_exec_mode_names, DEFAULT(SLAVE_EXEC_MODE_IDEMPOTENT));

static const char *slave_run_triggers_for_rbr_names[]=
  {"NO", "YES", "LOGGING", "ENFORCE", 0};
static Sys_var_on_access_global<Sys_var_enum,
                          PRIV_SET_SYSTEM_GLOBAL_VAR_SLAVE_RUN_TRIGGERS_FOR_RBR>
Slave_run_triggers_for_rbr(
       "slave_run_triggers_for_rbr",
       "Modes for how triggers in row-base replication on slave side will be "
       "executed. Legal values are NO (default), YES, LOGGING and ENFORCE. NO means "
       "that trigger for RBR will not be running on slave. YES and LOGGING "
       "means that triggers will be running on slave, if there was not "
       "triggers running on the master for the statement. LOGGING also means "
       "results of that the executed triggers work will be written to "
       "the binlog. ENFORCE means that triggers will always be run on the slave, "
       "even if there are triggers on the master. ENFORCE implies LOGGING",
       GLOBAL_VAR(slave_run_triggers_for_rbr), CMD_LINE(REQUIRED_ARG),
       slave_run_triggers_for_rbr_names,
       DEFAULT(SLAVE_RUN_TRIGGERS_FOR_RBR_NO));

static const char *slave_type_conversions_name[]= {"ALL_LOSSY", "ALL_NON_LOSSY", 0};
static Sys_var_on_access_global<Sys_var_set,
                              PRIV_SET_SYSTEM_GLOBAL_VAR_SLAVE_TYPE_CONVERSIONS>
Slave_type_conversions(
       "slave_type_conversions",
       "Set of slave type conversions that are enabled."
       " If the variable is empty, no conversions are"
       " allowed and it is expected that the types match exactly",
       GLOBAL_VAR(slave_type_conversions_options), CMD_LINE(REQUIRED_ARG),
       slave_type_conversions_name,
       DEFAULT(0));

static Sys_var_on_access_global<Sys_var_mybool,
                           PRIV_SET_SYSTEM_GLOBAL_VAR_SLAVE_SQL_VERIFY_CHECKSUM>
Sys_slave_sql_verify_checksum(
       "slave_sql_verify_checksum",
       "Force checksum verification of replication events after reading them "
       "from relay log. Note: Events are always checksum-verified by slave on "
       "receiving them from the network before writing them to the relay log",
       GLOBAL_VAR(opt_slave_sql_verify_checksum), CMD_LINE(OPT_ARG),
       DEFAULT(TRUE));

static Sys_var_on_access_global<Sys_var_mybool,
                              PRIV_SET_SYSTEM_GLOBAL_VAR_MASTER_VERIFY_CHECKSUM>
Sys_master_verify_checksum(
       "master_verify_checksum",
       "Force checksum verification of logged events in the binary log before "
       "sending them to slaves or printing them in the output of "
       "SHOW BINLOG EVENTS",
       GLOBAL_VAR(opt_master_verify_checksum), CMD_LINE(OPT_ARG),
       DEFAULT(FALSE));


static Sys_var_on_access_global<Sys_var_mybool,
                           PRIV_SET_SYSTEM_GLOBAL_VAR_BINLOG_LEGACY_EVENT_POS>
Sys_binlog_legacy_event_pos(
       "binlog_legacy_event_pos",
       "Fill in the end_log_pos field of _all_ events in the binlog, even when "
       "doing so costs performance. Can be used in case some old application needs "
       "it for backwards compatibility. Setting this option can hurt binlog "
       "scalability",
       GLOBAL_VAR(opt_binlog_legacy_event_pos), CMD_LINE(OPT_ARG),
       DEFAULT(FALSE));


/* These names must match RPL_SKIP_XXX #defines in slave.h. */
static const char *replicate_events_marked_for_skip_names[]= {
  "REPLICATE", "FILTER_ON_SLAVE", "FILTER_ON_MASTER", 0
};

bool
Sys_var_replicate_events_marked_for_skip::global_update(THD *thd, set_var *var)
{
  bool result= true;                            // Assume error
  DBUG_ENTER("Sys_var_replicate_events_marked_for_skip::global_update");

  mysql_mutex_unlock(&LOCK_global_system_variables);
  if (!give_error_if_slave_running(0))
    result= Sys_var_enum::global_update(thd, var);
  mysql_mutex_lock(&LOCK_global_system_variables);
  DBUG_RETURN(result);
}

static Sys_var_on_access_global<Sys_var_replicate_events_marked_for_skip,
                   PRIV_SET_SYSTEM_GLOBAL_VAR_REPLICATE_EVENTS_MARKED_FOR_SKIP>
Replicate_events_marked_for_skip
   ("replicate_events_marked_for_skip",
   "Whether the slave should replicate events that were created with "
   "@@skip_replication=1 on the master. Default REPLICATE (no events are "
   "skipped). Other values are FILTER_ON_SLAVE (events will be sent by the "
   "master but ignored by the slave) and FILTER_ON_MASTER (events marked with "
   "@@skip_replication=1 will be filtered on the master and never be sent to "
   "the slave)",
   GLOBAL_VAR(opt_replicate_events_marked_for_skip), CMD_LINE(REQUIRED_ARG),
   replicate_events_marked_for_skip_names, DEFAULT(RPL_SKIP_REPLICATE));

/* new options for semisync */

static bool fix_rpl_semi_sync_master_enabled(sys_var *self, THD *thd,
                                             enum_var_type type)
{
  mysql_mutex_unlock(&LOCK_global_system_variables);
  mysql_mutex_lock(&repl_semisync_master.LOCK_rpl_semi_sync_master_enabled);
  if (rpl_semi_sync_master_enabled)
  {
    if (repl_semisync_master.enable_master() != 0)
      rpl_semi_sync_master_enabled= false;
    else if (ack_receiver.start())
    {
      repl_semisync_master.disable_master();
      rpl_semi_sync_master_enabled= false;
    }
  }
  else
  {
    repl_semisync_master.disable_master();
    ack_receiver.stop();
  }
  mysql_mutex_unlock(&repl_semisync_master.LOCK_rpl_semi_sync_master_enabled);
  mysql_mutex_lock(&LOCK_global_system_variables);
  return false;
}

static bool fix_rpl_semi_sync_master_timeout(sys_var *self, THD *thd,
                                             enum_var_type type)
{
  repl_semisync_master.set_wait_timeout(rpl_semi_sync_master_timeout);
  return false;
}

static bool fix_rpl_semi_sync_master_trace_level(sys_var *self, THD *thd,
                                                 enum_var_type type)
{
  repl_semisync_master.set_trace_level(rpl_semi_sync_master_trace_level);
  ack_receiver.set_trace_level(rpl_semi_sync_master_trace_level);
  return false;
}

static bool fix_rpl_semi_sync_master_wait_point(sys_var *self, THD *thd,
                                                enum_var_type type)
{
  repl_semisync_master.set_wait_point(rpl_semi_sync_master_wait_point);
  return false;
}

static Sys_var_on_access_global<Sys_var_mybool,
                        PRIV_SET_SYSTEM_GLOBAL_VAR_RPL_SEMI_SYNC_MASTER_ENABLED>
Sys_semisync_master_enabled(
       "rpl_semi_sync_master_enabled",
       "Enable semi-synchronous replication master (disabled by default)",
       GLOBAL_VAR(rpl_semi_sync_master_enabled),
       CMD_LINE(OPT_ARG), DEFAULT(FALSE),
       NO_MUTEX_GUARD, NOT_IN_BINLOG, ON_CHECK(0),
       ON_UPDATE(fix_rpl_semi_sync_master_enabled));

static Sys_var_on_access_global<Sys_var_ulong,
                        PRIV_SET_SYSTEM_GLOBAL_VAR_RPL_SEMI_SYNC_MASTER_TIMEOUT>
Sys_semisync_master_timeout(
       "rpl_semi_sync_master_timeout",
       "The timeout value (in ms) for semi-synchronous replication in the "
       "master",
       GLOBAL_VAR(rpl_semi_sync_master_timeout),
       CMD_LINE(REQUIRED_ARG),
       VALID_RANGE(0,~0L),DEFAULT(10000),BLOCK_SIZE(1),
       NO_MUTEX_GUARD, NOT_IN_BINLOG, ON_CHECK(0),
       ON_UPDATE(fix_rpl_semi_sync_master_timeout));

static Sys_var_on_access_global<Sys_var_mybool,
                  PRIV_SET_SYSTEM_GLOBAL_VAR_RPL_SEMI_SYNC_MASTER_WAIT_NO_SLAVE>
Sys_semisync_master_wait_no_slave(
       "rpl_semi_sync_master_wait_no_slave",
       "Wait until timeout when no semi-synchronous replication slave is "
       "available",
       GLOBAL_VAR(rpl_semi_sync_master_wait_no_slave),
       CMD_LINE(OPT_ARG), DEFAULT(TRUE),
       NO_MUTEX_GUARD, NOT_IN_BINLOG, ON_CHECK(0));

static Sys_var_on_access_global<Sys_var_ulong,
                    PRIV_SET_SYSTEM_GLOBAL_VAR_RPL_SEMI_SYNC_MASTER_TRACE_LEVEL>
Sys_semisync_master_trace_level(
       "rpl_semi_sync_master_trace_level",
       "The tracing level for semi-sync replication",
       GLOBAL_VAR(rpl_semi_sync_master_trace_level),
       CMD_LINE(REQUIRED_ARG),
       VALID_RANGE(0,~0L),DEFAULT(32),BLOCK_SIZE(1),
       NO_MUTEX_GUARD, NOT_IN_BINLOG, ON_CHECK(0),
       ON_UPDATE(fix_rpl_semi_sync_master_trace_level));

static const char *repl_semisync_wait_point[]=
{"AFTER_SYNC", "AFTER_COMMIT", NullS};

static Sys_var_on_access_global<Sys_var_enum,
                     PRIV_SET_SYSTEM_GLOBAL_VAR_RPL_SEMI_SYNC_MASTER_WAIT_POINT>
Sys_semisync_master_wait_point(
       "rpl_semi_sync_master_wait_point",
       "Should transaction wait for semi-sync ack after having synced binlog, "
       "or after having committed in storage engine",
       GLOBAL_VAR(rpl_semi_sync_master_wait_point), CMD_LINE(REQUIRED_ARG),
       repl_semisync_wait_point, DEFAULT(1),
       NO_MUTEX_GUARD, NOT_IN_BINLOG,ON_CHECK(0),
       ON_UPDATE(fix_rpl_semi_sync_master_wait_point));

static bool fix_rpl_semi_sync_slave_trace_level(sys_var *self, THD *thd,
                                                enum_var_type type)
{
  repl_semisync_slave.set_trace_level(rpl_semi_sync_slave_trace_level);
  return false;
}

static bool fix_rpl_semi_sync_slave_delay_master(sys_var *self, THD *thd,
                                                 enum_var_type type)
{
  repl_semisync_slave.set_delay_master(rpl_semi_sync_slave_delay_master);
  return false;
}

static bool fix_rpl_semi_sync_slave_kill_conn_timeout(sys_var *self, THD *thd,
                                                      enum_var_type type)
{
  repl_semisync_slave.
    set_kill_conn_timeout(rpl_semi_sync_slave_kill_conn_timeout);
  return false;
}

static Sys_var_on_access_global<Sys_var_mybool,
                         PRIV_SET_SYSTEM_GLOBAL_VAR_RPL_SEMI_SYNC_SLAVE_ENABLED>
Sys_semisync_slave_enabled(
       "rpl_semi_sync_slave_enabled",
       "Enable semi-synchronous replication slave (disabled by default)",
       GLOBAL_VAR(global_rpl_semi_sync_slave_enabled),
       CMD_LINE(OPT_ARG), DEFAULT(FALSE),
       NO_MUTEX_GUARD, NOT_IN_BINLOG, ON_CHECK(0));

static Sys_var_on_access_global<Sys_var_ulong,
                    PRIV_SET_SYSTEM_GLOBAL_VAR_RPL_SEMI_SYNC_SLAVE_TRACE_LEVEL>
Sys_semisync_slave_trace_level(
       "rpl_semi_sync_slave_trace_level",
       "The tracing level for semi-sync replication",
       GLOBAL_VAR(rpl_semi_sync_slave_trace_level),
       CMD_LINE(REQUIRED_ARG),
       VALID_RANGE(0,~0L),DEFAULT(32),BLOCK_SIZE(1),
       NO_MUTEX_GUARD, NOT_IN_BINLOG, ON_CHECK(0),
       ON_UPDATE(fix_rpl_semi_sync_slave_trace_level));

static Sys_var_on_access_global<Sys_var_mybool,
                    PRIV_SET_SYSTEM_GLOBAL_VAR_RPL_SEMI_SYNC_SLAVE_DELAY_MASTER>
Sys_semisync_slave_delay_master(
       "rpl_semi_sync_slave_delay_master",
       "Only write master info file when ack is needed",
       GLOBAL_VAR(rpl_semi_sync_slave_delay_master),
       CMD_LINE(OPT_ARG), DEFAULT(FALSE),
       NO_MUTEX_GUARD, NOT_IN_BINLOG, ON_CHECK(0),
       ON_UPDATE(fix_rpl_semi_sync_slave_delay_master));

static Sys_var_on_access_global<Sys_var_uint,
               PRIV_SET_SYSTEM_GLOBAL_VAR_RPL_SEMI_SYNC_SLAVE_KILL_CONN_TIMEOUT>
Sys_semisync_slave_kill_conn_timeout(
       "rpl_semi_sync_slave_kill_conn_timeout",
       "Timeout for the MariaDB connection used to kill the slave io_thread's "
       "connection on master. This timeout comes into play when stop slave "
       "is executed",
       GLOBAL_VAR(rpl_semi_sync_slave_kill_conn_timeout),
       CMD_LINE(OPT_ARG),
       VALID_RANGE(0, UINT_MAX), DEFAULT(5), BLOCK_SIZE(1),
       NO_MUTEX_GUARD, NOT_IN_BINLOG, ON_CHECK(0),
       ON_UPDATE(fix_rpl_semi_sync_slave_kill_conn_timeout));
#endif /* HAVE_REPLICATION */

static Sys_var_on_access_global<Sys_var_ulong,
                                PRIV_SET_SYSTEM_GLOBAL_VAR_SLOW_LAUNCH_TIME>
Sys_slow_launch_time(
       "slow_launch_time",
       "If creating the thread takes longer than this value (in seconds), "
       "the Slow_launch_threads counter will be incremented",
       GLOBAL_VAR(slow_launch_time), CMD_LINE(REQUIRED_ARG),
       VALID_RANGE(0, LONG_TIMEOUT), DEFAULT(2), BLOCK_SIZE(1));

static Sys_var_ulonglong Sys_sort_buffer(
       "sort_buffer_size",
       "Each thread that needs to do a sort allocates a buffer of this size",
       SESSION_VAR(sortbuff_size), CMD_LINE(REQUIRED_ARG),
       VALID_RANGE(MIN_SORT_MEMORY, SIZE_T_MAX), DEFAULT(MAX_SORT_MEMORY),
       BLOCK_SIZE(1));

export sql_mode_t expand_sql_mode(sql_mode_t sql_mode)
{
  if (sql_mode & MODE_ANSI)
  {
    /*
      Note that we don't set
      MODE_NO_KEY_OPTIONS | MODE_NO_TABLE_OPTIONS | MODE_NO_FIELD_OPTIONS
      to allow one to get full use of MySQL in this mode.

      MODE_ONLY_FULL_GROUP_BY was removed from ANSI mode because it is
      currently overly restrictive (see BUG#8510).
    */
    sql_mode|= (MODE_REAL_AS_FLOAT | MODE_PIPES_AS_CONCAT | MODE_ANSI_QUOTES |
                MODE_IGNORE_SPACE);
  }
  if (sql_mode & MODE_ORACLE)
    sql_mode|= (MODE_PIPES_AS_CONCAT | MODE_ANSI_QUOTES |
                MODE_IGNORE_SPACE |
                MODE_NO_KEY_OPTIONS | MODE_NO_TABLE_OPTIONS |
                MODE_NO_FIELD_OPTIONS | MODE_NO_AUTO_CREATE_USER |
                MODE_SIMULTANEOUS_ASSIGNMENT);
  if (sql_mode & MODE_MSSQL)
    sql_mode|= (MODE_PIPES_AS_CONCAT | MODE_ANSI_QUOTES |
                MODE_IGNORE_SPACE |
                MODE_NO_KEY_OPTIONS | MODE_NO_TABLE_OPTIONS |
                MODE_NO_FIELD_OPTIONS);
  if (sql_mode & MODE_POSTGRESQL)
    sql_mode|= (MODE_PIPES_AS_CONCAT | MODE_ANSI_QUOTES |
                MODE_IGNORE_SPACE |
                MODE_NO_KEY_OPTIONS | MODE_NO_TABLE_OPTIONS |
                MODE_NO_FIELD_OPTIONS);
  if (sql_mode & MODE_DB2)
    sql_mode|= (MODE_PIPES_AS_CONCAT | MODE_ANSI_QUOTES |
                MODE_IGNORE_SPACE |
                MODE_NO_KEY_OPTIONS | MODE_NO_TABLE_OPTIONS |
                MODE_NO_FIELD_OPTIONS);
  if (sql_mode & MODE_MAXDB)
    sql_mode|= (MODE_PIPES_AS_CONCAT | MODE_ANSI_QUOTES |
                MODE_IGNORE_SPACE |
                MODE_NO_KEY_OPTIONS | MODE_NO_TABLE_OPTIONS |
                MODE_NO_FIELD_OPTIONS | MODE_NO_AUTO_CREATE_USER);
  if (sql_mode & MODE_MYSQL40)
    sql_mode|= MODE_HIGH_NOT_PRECEDENCE;
  if (sql_mode & MODE_MYSQL323)
    sql_mode|= MODE_HIGH_NOT_PRECEDENCE;
  if (sql_mode & MODE_TRADITIONAL)
    sql_mode|= (MODE_STRICT_TRANS_TABLES | MODE_STRICT_ALL_TABLES |
                MODE_NO_ZERO_IN_DATE | MODE_NO_ZERO_DATE |
                MODE_ERROR_FOR_DIVISION_BY_ZERO | MODE_NO_AUTO_CREATE_USER |
                MODE_NO_ENGINE_SUBSTITUTION);
  return sql_mode;
}
static bool check_sql_mode(sys_var *self, THD *thd, set_var *var)
{
  var->save_result.ulonglong_value=
    (ulonglong) expand_sql_mode(var->save_result.ulonglong_value);
  return false;
}
static bool fix_sql_mode(sys_var *self, THD *thd, enum_var_type type)
{
  if (type != OPT_GLOBAL)
  {
    /* Update thd->server_status */
    if (thd->variables.sql_mode & MODE_NO_BACKSLASH_ESCAPES)
      thd->server_status|= SERVER_STATUS_NO_BACKSLASH_ESCAPES;
    else
      thd->server_status&= ~SERVER_STATUS_NO_BACKSLASH_ESCAPES;
    if (thd->variables.sql_mode & MODE_ANSI_QUOTES)
      thd->server_status|= SERVER_STATUS_ANSI_QUOTES;
    else
      thd->server_status&= ~SERVER_STATUS_ANSI_QUOTES;
  }
  return false;
}
/*
  WARNING: When adding new SQL modes don't forget to update the
  tables definitions that stores it's value (ie: mysql.event, mysql.proc)
*/
static const char *sql_mode_names[]=
{
  "REAL_AS_FLOAT", "PIPES_AS_CONCAT", "ANSI_QUOTES", "IGNORE_SPACE",
  "IGNORE_BAD_TABLE_OPTIONS",
  "ONLY_FULL_GROUP_BY", "NO_UNSIGNED_SUBTRACTION", "NO_DIR_IN_CREATE",
  "POSTGRESQL", "ORACLE", "MSSQL", "DB2", "MAXDB", "NO_KEY_OPTIONS",
  "NO_TABLE_OPTIONS", "NO_FIELD_OPTIONS", "MYSQL323", "MYSQL40", "ANSI",
  "NO_AUTO_VALUE_ON_ZERO", "NO_BACKSLASH_ESCAPES", "STRICT_TRANS_TABLES",
  "STRICT_ALL_TABLES", "NO_ZERO_IN_DATE", "NO_ZERO_DATE",
  "ALLOW_INVALID_DATES", "ERROR_FOR_DIVISION_BY_ZERO", "TRADITIONAL",
  "NO_AUTO_CREATE_USER", "HIGH_NOT_PRECEDENCE", "NO_ENGINE_SUBSTITUTION",
  "PAD_CHAR_TO_FULL_LENGTH", "EMPTY_STRING_IS_NULL", "SIMULTANEOUS_ASSIGNMENT",
  "TIME_ROUND_FRACTIONAL",
  0
};


const char *sql_mode_string_representation(uint bit_number)
{
  DBUG_ASSERT(bit_number < array_elements(sql_mode_names));
  return sql_mode_names[bit_number];
}


export bool sql_mode_string_representation(THD *thd, sql_mode_t sql_mode,
                                           LEX_CSTRING *ls)
{
  set_to_string(thd, ls, sql_mode, sql_mode_names);
  return ls->str == 0;
}
/*
  sql_mode should *not* be IN_BINLOG: even though it is written to the binlog,
  the slave ignores the MODE_NO_DIR_IN_CREATE variable, so slave's value
  differs from master's (see log_event.cc: Query_log_event::do_apply_event()).
*/
static Sys_var_set Sys_sql_mode(
       "sql_mode",
       "Sets the sql mode",
       SESSION_VAR(sql_mode), CMD_LINE(REQUIRED_ARG),
       sql_mode_names,
       DEFAULT(MODE_STRICT_TRANS_TABLES |
               MODE_ERROR_FOR_DIVISION_BY_ZERO |
               MODE_NO_ENGINE_SUBSTITUTION |
               MODE_NO_AUTO_CREATE_USER),
       NO_MUTEX_GUARD, NOT_IN_BINLOG,
       ON_CHECK(check_sql_mode), ON_UPDATE(fix_sql_mode));

static const char *old_mode_names[]=
{
  "NO_DUP_KEY_WARNINGS_WITH_IGNORE",    // 0: deprecated since 11.3
  "NO_PROGRESS_INFO",                   // 1: deprecated since 11.3
  "ZERO_DATE_TIME_CAST",                // 2: deprecated since 11.3
  "UTF8_IS_UTF8MB3",                    // 3: on by default
  "IGNORE_INDEX_ONLY_FOR_JOIN",         // 4: deprecated since 11.3
  "COMPAT_5_1_CHECKSUM",                // 5: deprecated since 11.3
  "NO_NULL_COLLATION_IDS",              // 6: deprecated since 11.3
  "LOCK_ALTER_TABLE_COPY",              // 7: deprecated since 11.3
  "OLD_FLUSH_STATUS",                   // 8: deprecated since 11.5
  "SESSION_USER_IS_USER",               // 9: deprecated since 11.7
  0
};

void old_mode_deprecated_warnings(ulonglong v)
{
  v &= ~OLD_MODE_DEFAULT_VALUE;
  for (uint i=0; old_mode_names[i]; i++)
    if ((1ULL<<i) & v)
      sql_print_warning("--old-mode='%s' is deprecated and will be "
                        "removed in a future release", old_mode_names[i]);
}

static bool old_mode_deprecated(sys_var *self, THD *thd, set_var *var)
{
  ulonglong v= var->save_result.ulonglong_value & ~OLD_MODE_DEFAULT_VALUE;
  uint i= 0;
  for (; i <= 7; i++)
    if ((1ULL<<i) & v)
      warn_deprecated<1103>(thd, old_mode_names[i]);
  for (; i <= 8; i++)
    if ((1ULL<<i) & v)
      warn_deprecated<1105>(thd, old_mode_names[i]);
  for (; i <= 9; i++)
    if ((1ULL<<i) & v)
      warn_deprecated<1107>(thd, old_mode_names[i]);
  return false;
}

static Sys_var_set Sys_old_behavior(
       "old_mode",
       "Used to emulate old behavior from earlier MariaDB or MySQL versions",
       SESSION_VAR(old_behavior), CMD_LINE(REQUIRED_ARG),
       old_mode_names, DEFAULT(OLD_MODE_DEFAULT_VALUE),
       NO_MUTEX_GUARD, NOT_IN_BINLOG, ON_CHECK(old_mode_deprecated));

#if defined(HAVE_OPENSSL) && !defined(EMBEDDED_LIBRARY)
#define SSL_OPT(X) CMD_LINE(REQUIRED_ARG,X)
#else
#define SSL_OPT(X) NO_CMD_LINE
#endif

static Sys_var_charptr_fscs Sys_ssl_ca(
       "ssl_ca",
       "CA file in PEM format (check OpenSSL docs, implies --ssl)",
       READ_ONLY GLOBAL_VAR(opt_ssl_ca), SSL_OPT(OPT_SSL_CA),
       DEFAULT(0));

static Sys_var_charptr_fscs Sys_ssl_capath(
       "ssl_capath",
       "CA directory (check OpenSSL docs, implies --ssl)",
       READ_ONLY GLOBAL_VAR(opt_ssl_capath), SSL_OPT(OPT_SSL_CAPATH),
       DEFAULT(0));

static Sys_var_charptr_fscs Sys_ssl_cert(
       "ssl_cert", "X509 cert in PEM format (implies --ssl)",
       READ_ONLY GLOBAL_VAR(opt_ssl_cert), SSL_OPT(OPT_SSL_CERT),
       DEFAULT(0));

static Sys_var_charptr_fscs Sys_ssl_cipher(
       "ssl_cipher", "SSL cipher to use (implies --ssl)",
       READ_ONLY GLOBAL_VAR(opt_ssl_cipher), SSL_OPT(OPT_SSL_CIPHER),
       DEFAULT(0));

static Sys_var_charptr_fscs Sys_ssl_key(
       "ssl_key", "X509 key in PEM format (implies --ssl)",
       READ_ONLY GLOBAL_VAR(opt_ssl_key), SSL_OPT(OPT_SSL_KEY),
       DEFAULT(0));

static Sys_var_charptr_fscs Sys_ssl_crl(
       "ssl_crl",
       "CRL file in PEM format (check OpenSSL docs, implies --ssl)",
       READ_ONLY GLOBAL_VAR(opt_ssl_crl), SSL_OPT(OPT_SSL_CRL),
       DEFAULT(0));

static Sys_var_charptr_fscs Sys_ssl_crlpath(
       "ssl_crlpath",
       "CRL directory (check OpenSSL docs, implies --ssl)",
       READ_ONLY GLOBAL_VAR(opt_ssl_crlpath), SSL_OPT(OPT_SSL_CRLPATH),
       DEFAULT(0));

static const char *tls_version_names[]=
{
  "TLSv1.0",
  "TLSv1.1",
  "TLSv1.2",
  "TLSv1.3",
  0
};

export bool tls_version_string_representation(THD *thd, sql_mode_t sql_mode,
                                              LEX_CSTRING *ls)
{
  set_to_string(thd, ls, tls_version, tls_version_names);
  return ls->str == 0;
}

static Sys_var_set Sys_tls_version(
       "tls_version",
       "TLS protocol version for secure connections",
       READ_ONLY GLOBAL_VAR(tls_version), CMD_LINE(REQUIRED_ARG),
       tls_version_names,
       DEFAULT(VIO_TLSv1_2 | VIO_TLSv1_3));

static Sys_var_mybool Sys_standard_compliant_cte(
       "standard_compliant_cte",
       "Allow only CTEs compliant to SQL standard",
       SESSION_VAR(only_standard_compliant_cte), CMD_LINE(OPT_ARG),
       DEFAULT(TRUE));


// why ENUM and not BOOL ?
static const char *updatable_views_with_limit_names[]= {"NO", "YES", 0};
static Sys_var_enum Sys_updatable_views_with_limit(
       "updatable_views_with_limit",
       "YES = Don't issue an error message (warning only) if a VIEW without "
       "presence of a key of the underlying table is used in queries with a "
       "LIMIT clause for updating. NO = Prohibit update of a VIEW, which "
       "does not contain a key of the underlying table and the query uses "
       "a LIMIT clause (usually get from GUI tools)",
       SESSION_VAR(updatable_views_with_limit), CMD_LINE(REQUIRED_ARG),
       updatable_views_with_limit_names, DEFAULT(TRUE));

static Sys_var_mybool Sys_sync_frm(
       "sync_frm", "Sync .frm files to disk on creation",
       GLOBAL_VAR(opt_sync_frm), CMD_LINE(OPT_ARG),
       DEFAULT(TRUE));

static char *system_time_zone_ptr;
static Sys_var_charptr Sys_system_time_zone(
       "system_time_zone", "The server system time zone",
       READ_ONLY GLOBAL_VAR(system_time_zone_ptr),
       CMD_LINE_HELP_ONLY,
       DEFAULT(system_time_zone));

/*
  If One use views with prepared statements this should be bigger than
  table_open_cache (now we allow 2 times bigger value)
*/
static Sys_var_ulong Sys_table_def_size(
       "table_definition_cache",
       "The number of cached table definitions",
       GLOBAL_VAR(tdc_size), CMD_LINE(REQUIRED_ARG),
       VALID_RANGE(TABLE_DEF_CACHE_MIN, 2*1024*1024),
       DEFAULT(TABLE_DEF_CACHE_DEFAULT), BLOCK_SIZE(1));


static bool fix_table_open_cache(sys_var *, THD *, enum_var_type)
{
  mysql_mutex_unlock(&LOCK_global_system_variables);
  tc_purge();
  mysql_mutex_lock(&LOCK_global_system_variables);
  return false;
}

/* Check the table_definition_cache comment if makes changes */
static Sys_var_ulong Sys_table_cache_size(
       "table_open_cache", "The number of cached open tables",
       GLOBAL_VAR(tc_size), CMD_LINE(REQUIRED_ARG),
       VALID_RANGE(10, 1024*1024), DEFAULT(TABLE_OPEN_CACHE_DEFAULT),
       BLOCK_SIZE(1), NO_MUTEX_GUARD, NOT_IN_BINLOG, ON_CHECK(0),
       ON_UPDATE(fix_table_open_cache));

static Sys_var_uint Sys_table_cache_instances(
       "table_open_cache_instances", "Maximum number of table cache instances",
       READ_ONLY GLOBAL_VAR(tc_instances), CMD_LINE(REQUIRED_ARG),
       VALID_RANGE(1, 64), DEFAULT(8), BLOCK_SIZE(1));

static Sys_var_ulong Sys_thread_cache_size(
       "thread_cache_size",
       "How many threads we should keep in a cache for reuse. These are freed after 5 minutes of idle time",
       GLOBAL_VAR(thread_cache_size), CMD_LINE(REQUIRED_ARG),
       VALID_RANGE(0, 16384), DEFAULT(256), BLOCK_SIZE(1));

#ifdef HAVE_POOL_OF_THREADS
static bool fix_tp_max_threads(sys_var *, THD *, enum_var_type)
{
  tp_set_max_threads(threadpool_max_threads);
  return false;
}


#ifdef _WIN32
static bool fix_tp_min_threads(sys_var *, THD *, enum_var_type)
{
  tp_set_min_threads(threadpool_min_threads);
  return false;
}
#endif

static bool check_threadpool_size(sys_var *self, THD *thd, set_var *var)
{

#ifdef _WIN32
  if (threadpool_mode != TP_MODE_GENERIC)
    return false;
#endif

  ulonglong v= var->save_result.ulonglong_value;
  if (v > threadpool_max_size)
  {
    var->save_result.ulonglong_value= threadpool_max_size;
    return throw_bounds_warning(thd, self->name.str, true, true, v);
  }
  return false;
}


static bool fix_threadpool_size(sys_var*, THD*, enum_var_type)
{
  tp_set_threadpool_size(threadpool_size);
  return false;
}


static bool fix_threadpool_stall_limit(sys_var*, THD*, enum_var_type)
{
  tp_set_threadpool_stall_limit(threadpool_stall_limit);
  return false;
}

#ifdef _WIN32
static Sys_var_on_access_global<Sys_var_uint,
                                PRIV_SET_SYSTEM_GLOBAL_VAR_THREAD_POOL>
Sys_threadpool_min_threads(
  "thread_pool_min_threads",
  "Minimum number of threads in the thread pool",
  GLOBAL_VAR(threadpool_min_threads), CMD_LINE(REQUIRED_ARG),
  VALID_RANGE(1, 256), DEFAULT(1), BLOCK_SIZE(1),
  NO_MUTEX_GUARD, NOT_IN_BINLOG, ON_CHECK(0),
  ON_UPDATE(fix_tp_min_threads)
  );

static const char *threadpool_mode_names[]={ "windows", "generic", 0 };
static Sys_var_on_access_global<Sys_var_enum,
                                PRIV_SET_SYSTEM_GLOBAL_VAR_THREAD_POOL>
Sys_threadpool_mode(
  "thread_pool_mode",
  "Chose implementation of the threadpool. Use 'windows' unless you have a "
  "workload with a lot of concurrent connections and minimal contention",
  READ_ONLY GLOBAL_VAR(threadpool_mode), CMD_LINE(REQUIRED_ARG),
  threadpool_mode_names, DEFAULT(TP_MODE_WINDOWS)
  );
#endif

static const char *threadpool_priority_names[]={ "high", "low", "auto", 0 };
static Sys_var_on_access_global<Sys_var_enum,
                                PRIV_SET_SYSTEM_GLOBAL_VAR_THREAD_POOL>
Sys_thread_pool_priority(
  "thread_pool_priority",
  "Threadpool priority. High priority connections usually start executing "
  "earlier than low priority. If priority set to 'auto', the the actual "
  "priority(low or high) is determined based on whether or not connection "
  "is inside transaction",
  SESSION_VAR(threadpool_priority), CMD_LINE(REQUIRED_ARG),
  threadpool_priority_names, DEFAULT(TP_PRIORITY_AUTO));

static Sys_var_on_access_global<Sys_var_uint,
                                PRIV_SET_SYSTEM_GLOBAL_VAR_THREAD_POOL>
Sys_threadpool_idle_thread_timeout(
  "thread_pool_idle_timeout",
  "Timeout in seconds for an idle thread in the thread pool. "
  "Worker thread will be shut down after timeout",
  GLOBAL_VAR(threadpool_idle_timeout), CMD_LINE(REQUIRED_ARG),
  VALID_RANGE(1, UINT_MAX), DEFAULT(60), BLOCK_SIZE(1)
);
static Sys_var_on_access_global<Sys_var_uint,
                                PRIV_SET_SYSTEM_GLOBAL_VAR_THREAD_POOL>
Sys_threadpool_oversubscribe(
  "thread_pool_oversubscribe",
  "How many additional active worker threads in a group are allowed",
  GLOBAL_VAR(threadpool_oversubscribe), CMD_LINE(REQUIRED_ARG),
  VALID_RANGE(1, 1000), DEFAULT(3), BLOCK_SIZE(1)
);
static Sys_var_on_access_global<Sys_var_uint,
                                PRIV_SET_SYSTEM_GLOBAL_VAR_THREAD_POOL>
Sys_threadpool_size(
 "thread_pool_size",
 "Number of thread groups in the pool. "
 "This parameter is roughly equivalent to maximum number of concurrently "
 "executing threads (threads in a waiting state do not count as executing)",
  GLOBAL_VAR(threadpool_size), CMD_LINE(REQUIRED_ARG),
  VALID_RANGE(1, MAX_THREAD_GROUPS), DEFAULT(8), BLOCK_SIZE(1),
  NO_MUTEX_GUARD, NOT_IN_BINLOG, ON_CHECK(check_threadpool_size),
  ON_UPDATE(fix_threadpool_size)
);
static Sys_var_on_access_global<Sys_var_uint,
                                PRIV_SET_SYSTEM_GLOBAL_VAR_THREAD_POOL>
Sys_threadpool_stall_limit(
 "thread_pool_stall_limit",
 "Maximum query execution time in milliseconds, "
 "before an executing non-yielding thread is considered stalled. "
 "If a worker thread is stalled, additional worker thread "
 "may be created to handle remaining clients",
  GLOBAL_VAR(threadpool_stall_limit), CMD_LINE(REQUIRED_ARG),
  VALID_RANGE(1, UINT_MAX), DEFAULT(DEFAULT_THREADPOOL_STALL_LIMIT), BLOCK_SIZE(1),
  NO_MUTEX_GUARD, NOT_IN_BINLOG, ON_CHECK(0), 
  ON_UPDATE(fix_threadpool_stall_limit)
);

static Sys_var_on_access_global<Sys_var_uint,
                                PRIV_SET_SYSTEM_GLOBAL_VAR_THREAD_POOL>
Sys_threadpool_max_threads(
  "thread_pool_max_threads",
  "Maximum allowed number of worker threads in the thread pool",
   GLOBAL_VAR(threadpool_max_threads), CMD_LINE(REQUIRED_ARG),
   VALID_RANGE(1, 65536), DEFAULT(65536), BLOCK_SIZE(1),
   NO_MUTEX_GUARD, NOT_IN_BINLOG, ON_CHECK(0), 
   ON_UPDATE(fix_tp_max_threads)
);

static Sys_var_on_access_global<Sys_var_uint,
                                PRIV_SET_SYSTEM_GLOBAL_VAR_THREAD_POOL>
Sys_threadpool_threadpool_prio_kickup_timer(
 "thread_pool_prio_kickup_timer",
 "The number of milliseconds before a dequeued low-priority statement is moved to the high-priority queue",
  GLOBAL_VAR(threadpool_prio_kickup_timer), CMD_LINE(REQUIRED_ARG),
  VALID_RANGE(0, UINT_MAX), DEFAULT(1000), BLOCK_SIZE(1)
);

static Sys_var_on_access_global<Sys_var_mybool,
                                PRIV_SET_SYSTEM_GLOBAL_VAR_THREAD_POOL>
Sys_threadpool_exact_stats(
  "thread_pool_exact_stats",
  "If set to 1, provides better statistics in information_schema threadpool tables",
  GLOBAL_VAR(threadpool_exact_stats), CMD_LINE(OPT_ARG), DEFAULT(FALSE),
    NO_MUTEX_GUARD, NOT_IN_BINLOG
);

static Sys_var_on_access_global<Sys_var_mybool,
                                PRIV_SET_SYSTEM_GLOBAL_VAR_THREAD_POOL>
Sys_threadpool_dedicated_listener(
  "thread_pool_dedicated_listener",
  "If set to 1,listener thread will not pick up queries",
  GLOBAL_VAR(threadpool_dedicated_listener), CMD_LINE(OPT_ARG), DEFAULT(FALSE),
  NO_MUTEX_GUARD, NOT_IN_BINLOG
);
#endif /* HAVE_POOL_OF_THREADS */

/**
  Can't change the 'next' transaction_isolation if we are already in a
  transaction.
*/

static bool check_tx_isolation(sys_var *self, THD *thd, set_var *var)
{
  if (var->type == OPT_DEFAULT && thd->in_active_multi_stmt_transaction())
  {
    DBUG_ASSERT(thd->in_multi_stmt_transaction_mode());
    my_error(ER_CANT_CHANGE_TX_CHARACTERISTICS, MYF(0));
    return TRUE;
  }
  return FALSE;
}

// NO_CMD_LINE - different name of the option
static Sys_var_tx_isolation Sys_tx_isolation(
       "tx_isolation", "Default transaction isolation level",
       SESSION_VAR(tx_isolation), NO_CMD_LINE,
       tx_isolation_names, DEFAULT(ISO_REPEATABLE_READ),
       NO_MUTEX_GUARD, NOT_IN_BINLOG, ON_CHECK(check_tx_isolation),
       ON_UPDATE(0), DEPRECATED(1101, "transaction_isolation"));

static Sys_var_tx_isolation Sys_transaction_isolation(
       "transaction_isolation", "Default transaction isolation level",
       SESSION_VAR(tx_isolation), NO_CMD_LINE,
       tx_isolation_names, DEFAULT(ISO_REPEATABLE_READ),
       NO_MUTEX_GUARD, NOT_IN_BINLOG, ON_CHECK(check_tx_isolation));


/**
  Can't change the transaction_read_only state if we are already in a
  transaction.
*/

static bool check_tx_read_only(sys_var *self, THD *thd, set_var *var)
{
  if (var->type == OPT_DEFAULT && thd->in_active_multi_stmt_transaction())
  {
    DBUG_ASSERT(thd->in_multi_stmt_transaction_mode());
    my_error(ER_CANT_CHANGE_TX_CHARACTERISTICS, MYF(0));
    return true;
  }
  return false;
}


bool Sys_var_tx_read_only::session_update(THD *thd, set_var *var)
{
  if (var->type == OPT_SESSION && Sys_var_mybool::session_update(thd, var))
    return true;
  if (var->type == OPT_DEFAULT || !thd->in_active_multi_stmt_transaction())
  {
    // @see Sys_var_tx_isolation::session_update() above for the rules.
    thd->tx_read_only= var->save_result.ulonglong_value;

#ifndef EMBEDDED_LIBRARY
    if (thd->variables.session_track_transaction_info > TX_TRACK_NONE)
    {
      if (var->type == OPT_DEFAULT)
        thd->session_tracker.transaction_info.set_read_flags(thd,
                            thd->tx_read_only ? TX_READ_ONLY : TX_READ_WRITE);
      else
        thd->session_tracker.transaction_info.set_read_flags(thd,
                            TX_READ_INHERIT);
    }
#endif //EMBEDDED_LIBRARY
  }
  return false;
}

// NO_CMD_LINE - different name of the option
static Sys_var_tx_read_only Sys_tx_read_only(
       "tx_read_only", "Default transaction access mode. If set to OFF, "
       "the default, access is read/write. If set to ON, access is read-only. "
       "The SET TRANSACTION statement can also change the value of this variable. "
       "See SET TRANSACTION and START TRANSACTION",
       SESSION_VAR(tx_read_only), NO_CMD_LINE, DEFAULT(0),
       NO_MUTEX_GUARD, NOT_IN_BINLOG, ON_CHECK(check_tx_read_only),
       ON_UPDATE(0), DEPRECATED(1101, "transaction_read_only"));

static Sys_var_tx_read_only Sys_transaction_read_only(
       "transaction_read_only", "Default transaction access mode. If set to OFF, "
       "the default, access is read/write. If set to ON, access is read-only. "
       "The SET TRANSACTION statement can also change the value of this variable. "
       "See SET TRANSACTION and START TRANSACTION",
       SESSION_VAR(tx_read_only), NO_CMD_LINE, DEFAULT(0),
       NO_MUTEX_GUARD, NOT_IN_BINLOG, ON_CHECK(check_tx_read_only));

static Sys_var_ulonglong Sys_tmp_table_size(
       "tmp_table_size",
       "Alias for tmp_memory_table_size. "
       "If an internal in-memory temporary table exceeds this size, MariaDB "
       "will automatically convert it to an on-disk MyISAM or Aria table",
       SESSION_VAR(tmp_memory_table_size), CMD_LINE(REQUIRED_ARG),
       VALID_RANGE(0, (ulonglong)~(intptr)0), DEFAULT(16*1024*1024),
       BLOCK_SIZE(16384));

static Sys_var_ulonglong Sys_tmp_memory_table_size(
       "tmp_memory_table_size",
       "If an internal in-memory temporary table exceeds this size, MariaDB "
       "will automatically convert it to an on-disk MyISAM or Aria table. "
       "Same as tmp_table_size",
       SESSION_VAR(tmp_memory_table_size), CMD_LINE(REQUIRED_ARG),
       VALID_RANGE(0, (ulonglong)~(intptr)0), DEFAULT(16*1024*1024),
       BLOCK_SIZE(16384));

static Sys_var_ulonglong Sys_tmp_disk_table_size(
       "tmp_disk_table_size",
       "Max size for data for an internal temporary on-disk MyISAM or Aria table",
       SESSION_VAR(tmp_disk_table_size), CMD_LINE(REQUIRED_ARG),
       VALID_RANGE(1024, (ulonglong)~(intptr)0),
       DEFAULT((ulonglong)~(intptr)0), BLOCK_SIZE(1));

static Sys_var_charptr Sys_version(
       "version", "Server version number. It may also include a suffix "
       "with configuration or build information. -debug indicates "
       "debugging support was enabled on the server, and -log indicates "
       "at least one of the binary log, general log or slow query log are "
       "enabled, for example 10.1.1-MariaDB-mariadb1precise-log",
       READ_ONLY GLOBAL_VAR(server_version_ptr),
       CMD_LINE_HELP_ONLY,
       DEFAULT(server_version));

static char *server_version_comment_ptr;
static Sys_var_charptr Sys_version_comment(
       "version_comment", "Value of the COMPILATION_COMMENT option "
       "specified by CMake when building MariaDB, for example "
       "mariadb.org binary distribution",
       READ_ONLY GLOBAL_VAR(server_version_comment_ptr),
       CMD_LINE_HELP_ONLY,
       DEFAULT(MYSQL_COMPILATION_COMMENT));

static char *server_version_compile_machine_ptr;
static Sys_var_charptr Sys_version_compile_machine(
       "version_compile_machine", "The machine type or architecture "
       "MariaDB was built on, for example i686",
       READ_ONLY GLOBAL_VAR(server_version_compile_machine_ptr),
       CMD_LINE_HELP_ONLY, DEFAULT(DEFAULT_MACHINE));

static char *server_version_compile_os_ptr;
static Sys_var_charptr Sys_version_compile_os(
       "version_compile_os", "Operating system that MariaDB was built "
       "on, for example debian-linux-gnu",
       READ_ONLY GLOBAL_VAR(server_version_compile_os_ptr),
       CMD_LINE_HELP_ONLY,
       DEFAULT(SYSTEM_TYPE));

#include <source_revision.h>
static char *server_version_source_revision;
static Sys_var_charptr Sys_version_source_revision(
       "version_source_revision", "Source control revision id for MariaDB source code",
       READ_ONLY GLOBAL_VAR(server_version_source_revision),
       CMD_LINE_HELP_ONLY,
       DEFAULT(SOURCE_REVISION));

static char *malloc_library;
static Sys_var_charptr Sys_malloc_library(
       "version_malloc_library", "Version of the used malloc library",
       READ_ONLY GLOBAL_VAR(malloc_library), CMD_LINE_HELP_ONLY,
       DEFAULT(guess_malloc_library()));

static char *ssl_library;
static Sys_var_charptr Sys_ssl_library(
       "version_ssl_library", "Version of the used SSL library",
       READ_ONLY GLOBAL_VAR(ssl_library), CMD_LINE_HELP_ONLY,
       DEFAULT(SSL_LIBRARY));

static Sys_var_ulong Sys_net_wait_timeout(
       "wait_timeout",
       "The number of seconds the server waits for activity on a "
       "connection before closing it",
       NO_SET_STMT SESSION_VAR(net_wait_timeout), CMD_LINE(REQUIRED_ARG),
       VALID_RANGE(1, IF_WIN(INT_MAX32/1000, LONG_TIMEOUT)),
       DEFAULT(NET_WAIT_TIMEOUT), BLOCK_SIZE(1));

static Sys_var_uint Sys_idle_transaction_timeout(
       "idle_transaction_timeout",
       "The number of seconds the server waits for idle transaction",
       SESSION_VAR(idle_transaction_timeout), CMD_LINE(REQUIRED_ARG),
       VALID_RANGE(0, IF_WIN(INT_MAX32/1000, LONG_TIMEOUT)),
       DEFAULT(0), BLOCK_SIZE(1));

static Sys_var_uint Sys_idle_readonly_transaction_timeout(
       "idle_readonly_transaction_timeout",
       "The number of seconds the server waits for read-only idle transaction",
       SESSION_VAR(idle_readonly_transaction_timeout), CMD_LINE(REQUIRED_ARG),
       VALID_RANGE(0, IF_WIN(INT_MAX32/1000, LONG_TIMEOUT)),
       DEFAULT(0), BLOCK_SIZE(1));

static Sys_var_uint Sys_idle_write_transaction_timeout(
       "idle_write_transaction_timeout",
       "The number of seconds the server waits for write idle transaction",
       SESSION_VAR(idle_write_transaction_timeout), CMD_LINE(REQUIRED_ARG),
       VALID_RANGE(0, IF_WIN(INT_MAX32/1000, LONG_TIMEOUT)),
       DEFAULT(0), BLOCK_SIZE(1));

static Sys_var_plugin Sys_default_storage_engine(
       "default_storage_engine", "The default storage engine for new tables",
       SESSION_VAR(table_plugin), NO_CMD_LINE,
       MYSQL_STORAGE_ENGINE_PLUGIN, DEFAULT(&default_storage_engine),
       NO_MUTEX_GUARD, NOT_IN_BINLOG, ON_CHECK(check_not_null));

static Sys_var_plugin Sys_storage_engine(
       "storage_engine", "Alias for @@default_storage_engine. Deprecated",
       SESSION_VAR(table_plugin), NO_CMD_LINE,
       MYSQL_STORAGE_ENGINE_PLUGIN, DEFAULT(&default_storage_engine),
       NO_MUTEX_GUARD, NOT_IN_BINLOG, ON_CHECK(check_not_null), ON_UPDATE(0),
       DEPRECATED(1005, "default_storage_engine"));

static Sys_var_plugin Sys_default_tmp_storage_engine(
       "default_tmp_storage_engine", "The default storage engine for user-created temporary tables",
       SESSION_VAR(tmp_table_plugin), NO_CMD_LINE,
       MYSQL_STORAGE_ENGINE_PLUGIN, DEFAULT(&default_tmp_storage_engine),
       NO_MUTEX_GUARD, NOT_IN_BINLOG, ON_CHECK(check_engine_supports_temporary));

static Sys_var_plugin Sys_enforce_storage_engine(
       "enforce_storage_engine", "Force the use of a storage engine for new tables",
       SESSION_VAR(enforced_table_plugin),
       NO_CMD_LINE, MYSQL_STORAGE_ENGINE_PLUGIN,
       DEFAULT(&enforced_storage_engine), NO_MUTEX_GUARD, NOT_IN_BINLOG,
       ON_CHECK(check_has_super));


#ifdef HAVE_REPLICATION
/*
  Check
   1. Value for gtid_pos_auto_engines is not NULL.
   2. No slave SQL thread is running.
*/
static bool
check_gtid_pos_auto_engines(sys_var *self, THD *thd, set_var *var)
{
  bool running;
  bool err= false;

  DBUG_ASSERT(var->type == OPT_GLOBAL);
  if (var->value && var->value->is_null())
    err= true;
  else
  {
    running= give_error_if_slave_running(false);
    if (running)
      err= true;
  }
  return err;
}


static Sys_var_on_access_global<Sys_var_pluginlist,
                               PRIV_SET_SYSTEM_GLOBAL_VAR_GTID_POS_AUTO_ENGINES>
Sys_gtid_pos_auto_engines(
       "gtid_pos_auto_engines",
       "List of engines for which a dedicated mysql.gtid_slave_pos_ENGINE "
       "table is created automatically, if a transaction using that engine "
       "is replicated. This helps to avoid cross-engine "
       "transactions, as would be the case when user tables and "
       "mysql.gtid_slave_pos were created in different transactional engines",
       GLOBAL_VAR(opt_gtid_pos_auto_plugins), NO_CMD_LINE,
       DEFAULT(&gtid_pos_auto_engines),
       NO_MUTEX_GUARD, NOT_IN_BINLOG, ON_CHECK(check_gtid_pos_auto_engines));
#endif


#if defined(ENABLED_DEBUG_SYNC)
/*
  Variable can be set for the session only.

  This could be changed later. Then we need to have a global array of
  actions in addition to the thread local ones. SET GLOBAL would
  manage the global array, SET [SESSION] the local array. A sync point
  would need to look for a local and a global action. Setting and
  executing of global actions need to be protected by a mutex.

  The purpose of global actions could be to allow synchronizing with
  connectionless threads that cannot execute SET statements.
*/
static Sys_var_debug_sync Sys_debug_sync(
       "debug_sync", "Debug Sync Facility",
       NO_SET_STMT sys_var::ONLY_SESSION, NO_CMD_LINE,
       DEFAULT(0), NO_MUTEX_GUARD, NOT_IN_BINLOG, ON_CHECK(check_has_super));
#endif /* defined(ENABLED_DEBUG_SYNC) */

static bool fix_autocommit(sys_var *self, THD *thd, enum_var_type type)
{
  if (type == OPT_GLOBAL)
  {
    if (global_system_variables.option_bits & OPTION_AUTOCOMMIT)
      global_system_variables.option_bits&= ~OPTION_NOT_AUTOCOMMIT;
    else
      global_system_variables.option_bits|= OPTION_NOT_AUTOCOMMIT;
    return false;
  }

  if (test_all_bits(thd->variables.option_bits,
                    (OPTION_AUTOCOMMIT | OPTION_NOT_AUTOCOMMIT)))
  {
    // activating autocommit
    if (trans_commit_stmt(thd) || trans_commit(thd))
    {
      thd->variables.option_bits&= ~OPTION_AUTOCOMMIT;
      thd->release_transactional_locks();
      WSREP_DEBUG("autocommit, MDL TRX lock released: %lld",
                  (longlong) thd->thread_id);
      return true;
    }
    /*
      Don't close thread tables or release metadata locks: if we do so, we
      risk releasing locks/closing tables of expressions used to assign
      other variables, as in:
      set @var=my_stored_function1(), @@autocommit=1, @var2=(select MY_MAX(a)
      from my_table), ...
      The locks will be released at statement end anyway, as SET
      statement that assigns autocommit is marked to commit
      transaction implicitly at the end (@sa stmt_causes_implicitcommit()).
    */
    thd->variables.option_bits&=
                 ~(OPTION_BEGIN | OPTION_BINLOG_THIS_TRX | OPTION_NOT_AUTOCOMMIT |
                   OPTION_GTID_BEGIN);
    thd->transaction->all.modified_non_trans_table= false;
    thd->transaction->all.m_unsafe_rollback_flags&= ~THD_TRANS::DID_WAIT;
    thd->server_status|= SERVER_STATUS_AUTOCOMMIT;
    return false;
  }

  if ((thd->variables.option_bits &
       (OPTION_AUTOCOMMIT |OPTION_NOT_AUTOCOMMIT)) == 0)
  {
    // disabling autocommit
    thd->transaction->all.modified_non_trans_table= false;
    thd->transaction->all.m_unsafe_rollback_flags&= ~THD_TRANS::DID_WAIT;
    thd->server_status&= ~SERVER_STATUS_AUTOCOMMIT;
    thd->variables.option_bits|= OPTION_NOT_AUTOCOMMIT;
    return false;
  }

  return false; // autocommit value wasn't changed
}

static Sys_var_bit Sys_autocommit(
       "autocommit", "If set to 1, the default, all queries are committed "
       "immediately. If set to 0, they are only committed upon a COMMIT "
       "statement, or rolled back with a ROLLBACK statement. If autocommit is "
       "set to 0, and then changed to 1, all open transactions are immediately "
       "committed",
       NO_SET_STMT SESSION_VAR(option_bits), NO_CMD_LINE,
       OPTION_AUTOCOMMIT, DEFAULT(TRUE),
       NO_MUTEX_GUARD, NOT_IN_BINLOG, ON_CHECK(0), ON_UPDATE(fix_autocommit));
export sys_var *Sys_autocommit_ptr= &Sys_autocommit; // for sql_yacc.yy

static Sys_var_mybool Sys_big_tables(
       "big_tables", "Old variable, which if set to 1, allows large result sets "
       "by saving all temporary sets to disk, avoiding 'table full' errors. No "
       "longer needed, as the server now handles this automatically",
       SESSION_VAR(big_tables), CMD_LINE(OPT_ARG), DEFAULT(FALSE),
       NO_MUTEX_GUARD, NOT_IN_BINLOG, ON_CHECK(0), ON_UPDATE(0),
       DEPRECATED_NO_REPLACEMENT(1005));

static Sys_var_bit Sys_big_selects(
       "sql_big_selects", "If set to 0, MariaDB will not perform large SELECTs."
       " See max_join_size for details. If max_join_size is set to anything but "
       "DEFAULT, sql_big_selects is automatically set to 0. If sql_big_selects "
       "is again set, max_join_size will be ignored",
       SESSION_VAR(option_bits), NO_CMD_LINE, OPTION_BIG_SELECTS,
       DEFAULT(FALSE));

static Sys_var_bit Sys_log_off(
       "sql_log_off", "If set to 1 (0 is the default), no logging to the general "
       "query log is done for the client. Only clients with the SUPER privilege "
       "can update this variable",
       NO_SET_STMT SESSION_VAR(option_bits), NO_CMD_LINE, OPTION_LOG_OFF,
       DEFAULT(FALSE), NO_MUTEX_GUARD, NOT_IN_BINLOG,
       ON_CHECK(check_has_super));

/**
  This function sets the session variable thd->variables.sql_log_bin 
  to reflect changes to @@session.sql_log_bin.

  @param[IN] self   A pointer to the sys_var, i.e. Sys_log_binlog.
  @param[IN] type   The type either session or global.

  @return @c FALSE.
*/
static bool fix_sql_log_bin_after_update(sys_var *self, THD *thd,
                                         enum_var_type type)
{
  DBUG_ASSERT(type == OPT_SESSION);

  thd->set_binlog_bit();

  return FALSE;
}

static bool check_session_only_variable(sys_var *self, THD *,set_var *var)
{
  if (unlikely(var->type == OPT_GLOBAL))
  {
    my_error(ER_INCORRECT_GLOBAL_LOCAL_VAR, MYF(0), self->name.str, "SESSION");
    return true;
  }
  return false;
}

/**
  This function checks if the sql_log_bin can be changed,
  what is possible if:
    - the user is a super user;
    - the set is not called from within a function/trigger;
    - there is no on-going transaction.

  @param[IN] self   A pointer to the sys_var, i.e. Sys_log_binlog.
  @param[IN] var    A pointer to the set_var created by the parser.

  @return @c FALSE if the change is allowed, otherwise @c TRUE.
*/
static bool check_sql_log_bin(sys_var *self, THD *thd, set_var *var)
{
  if (check_session_only_variable(self, thd, var))
    return true;

  if (unlikely(error_if_in_trans_or_substatement(thd,
                                                 ER_STORED_FUNCTION_PREVENTS_SWITCH_SQL_LOG_BIN,
                                                 ER_INSIDE_TRANSACTION_PREVENTS_SWITCH_SQL_LOG_BIN)))
    return true;

  return false;
}

static Sys_var_on_access<Sys_var_mybool,
                         PRIV_SET_SYSTEM_VAR_SQL_LOG_BIN,
                         PRIV_SET_SYSTEM_VAR_SQL_LOG_BIN>
Sys_sql_log_bin(
       "sql_log_bin", "If set to 0 (1 is the default), no logging to the binary "
       "log is done for the client. Only clients with the SUPER privilege can "
       "update this variable. Can have unintended consequences if set globally, "
       "see SET SQL_LOG_BIN. Starting MariaDB 10.1.7, this variable does not "
       "affect the replication of events in a Galera cluster",
       SESSION_VAR(sql_log_bin), NO_CMD_LINE, DEFAULT(TRUE),
       NO_MUTEX_GUARD, NOT_IN_BINLOG, ON_CHECK(check_sql_log_bin),
       ON_UPDATE(fix_sql_log_bin_after_update));

static Sys_var_bit Sys_sql_warnings(
       "sql_warnings", "If set to 1, single-row INSERTs will produce a string "
       "containing warning information if a warning occurs",
       SESSION_VAR(option_bits), NO_CMD_LINE, OPTION_WARNINGS,
       DEFAULT(FALSE));

static Sys_var_bit Sys_sql_notes(
       "sql_notes",
       "If set to 1, the default, warning_count is incremented "
       "each time a Note warning is encountered. If set to 0, Note warnings "
       "are not recorded. mysqldump has outputs to set this variable to 0 so "
       "that no unnecessary increments occur when data is reloaded. "
       "See also note_verbosity, which allows one to define with notes are "
       "sent",
       SESSION_VAR(option_bits), NO_CMD_LINE, OPTION_SQL_NOTES,
       DEFAULT(TRUE),
       NO_MUTEX_GUARD, NOT_IN_BINLOG, ON_CHECK(0), ON_UPDATE(0),
       DEPRECATED(1103, "note_verbosity"));

static Sys_var_bit Sys_auto_is_null(
       "sql_auto_is_null", "If set to 1, the query SELECT * FROM table_name WHERE "
       "auto_increment_column IS NULL will return an auto-increment that has just "
       "been successfully inserted, the same as the LAST_INSERT_ID() function. Some"
       " ODBC programs make use of this IS NULL comparison",
       SESSION_VAR(option_bits), NO_CMD_LINE, OPTION_AUTO_IS_NULL,
       DEFAULT(FALSE), NO_MUTEX_GUARD, IN_BINLOG);

static Sys_var_bit Sys_if_exists(
      "sql_if_exists", "If set to 1 adds an implicate IF EXISTS to ALTER, RENAME and DROP of TABLES, VIEWS, FUNCTIONS and PACKAGES",
       SESSION_VAR(option_bits), NO_CMD_LINE, OPTION_IF_EXISTS,
       DEFAULT(FALSE), NO_MUTEX_GUARD, IN_BINLOG);

static Sys_var_bit Sys_safe_updates(
       "sql_safe_updates", "If set to 1, UPDATEs and DELETEs need either a key in "
       "the WHERE clause, or a LIMIT clause, or else they will aborted. Prevents "
       "the common mistake of accidentally deleting or updating every row in a table",
       SESSION_VAR(option_bits), CMD_LINE(OPT_ARG), OPTION_SAFE_UPDATES,
       DEFAULT(FALSE));

static Sys_var_bit Sys_buffer_results(
       "sql_buffer_result", "If set to 1 (0 is default), results from SELECT "
       "statements are always placed into temporary tables. This can help the "
       "server when it takes a long time to send the results to the client by "
       "allowing the table locks to be freed early",
       SESSION_VAR(option_bits), NO_CMD_LINE, OPTION_BUFFER_RESULT,
       DEFAULT(FALSE));

static Sys_var_bit Sys_quote_show_create(
       "sql_quote_show_create", "If set to 1, the default, the server will "
       "quote identifiers for SHOW CREATE DATABASE, SHOW CREATE TABLE and "
       "SHOW CREATE VIEW statements. Quoting is disabled if set to 0. Enable "
       "to ensure replications works when identifiers require quoting",
       SESSION_VAR(option_bits), NO_CMD_LINE, OPTION_QUOTE_SHOW_CREATE,
       DEFAULT(TRUE));

static Sys_var_bit Sys_foreign_key_checks(
       "foreign_key_checks", "If set to 1 (the default) foreign key constraints"
       " (including ON UPDATE and ON DELETE behavior) InnoDB tables are checked,"
       " while if set to 0, they are not checked. 0 is not recommended for normal "
       "use, though it can be useful in situations where you know the data is "
       "consistent, but want to reload data in a different order from that that "
       "specified by parent/child relationships. Setting this variable to 1 does "
       "not retrospectively check for inconsistencies introduced while set to 0",
       SESSION_VAR(option_bits), NO_CMD_LINE,
       REVERSE(OPTION_NO_FOREIGN_KEY_CHECKS),
       DEFAULT(TRUE), NO_MUTEX_GUARD, IN_BINLOG);

static Sys_var_bit Sys_unique_checks(
       "unique_checks", "If set to 1, the default, secondary indexes in InnoDB "
       "tables are performed. If set to 0, storage engines can (but are not "
       "required to) assume that duplicate keys are not present in input data. "
       "Set to 0 to speed up imports of large tables to InnoDB. The storage "
       "engine will still issue a duplicate key error if it detects one, even "
       "if set to 0",
       SESSION_VAR(option_bits), NO_CMD_LINE,
       REVERSE(OPTION_RELAXED_UNIQUE_CHECKS),
       DEFAULT(TRUE), NO_MUTEX_GUARD, IN_BINLOG);

static Sys_var_bit Sys_no_check_constraint(
       "check_constraint_checks", "check_constraint_checks",
       SESSION_VAR(option_bits), NO_CMD_LINE,
       REVERSE(OPTION_NO_CHECK_CONSTRAINT_CHECKS),
       DEFAULT(TRUE), NO_MUTEX_GUARD, IN_BINLOG);

#ifdef ENABLED_PROFILING
static bool update_profiling(sys_var *self, THD *thd, enum_var_type type)
{
  if (type == OPT_SESSION)
    thd->profiling.reset();
  return false;
}

static Sys_var_bit Sys_profiling(
       "profiling", "If set to 1 (0 is default), statement profiling will be "
       "enabled. See SHOW PROFILES and SHOW PROFILE",
       NO_SET_STMT SESSION_VAR(option_bits), NO_CMD_LINE, OPTION_PROFILING,
       DEFAULT(FALSE), NO_MUTEX_GUARD, NOT_IN_BINLOG, ON_CHECK(0),
       ON_UPDATE(update_profiling));

static Sys_var_ulong Sys_profiling_history_size(
       "profiling_history_size", "Number of statements about which profiling "
       "information is maintained. If set to 0, no profiles are stored. "
       "See SHOW PROFILES",
       NO_SET_STMT SESSION_VAR(profiling_history_size), CMD_LINE(REQUIRED_ARG),
       VALID_RANGE(0, 100), DEFAULT(15), BLOCK_SIZE(1));
#endif

/*
  When this is set by a connection, binlogged events will be marked with a
  corresponding flag. The slave can be configured to not replicate events
  so marked.
  In the binlog dump thread on the master, this variable is re-used for a
  related purpose: The slave sets this flag when connecting to the master to
  request that the master filter out (ie. not send) any events with the flag
  set, thus saving network traffic on events that would be ignored by the
  slave anyway.
*/
static bool check_skip_replication(sys_var *self, THD *thd, set_var *var)
{
  /*
    We must not change @@skip_replication in the middle of a transaction or
    statement, as that could result in only part of the transaction / statement
    being replicated.
    (This would be particularly serious if we were to replicate eg.
    Rows_log_event without Table_map_log_event or transactional updates without
    the COMMIT).
  */
  if (unlikely(error_if_in_trans_or_substatement(thd,
                                                 ER_STORED_FUNCTION_PREVENTS_SWITCH_SKIP_REPLICATION,
                                                 ER_INSIDE_TRANSACTION_PREVENTS_SWITCH_SKIP_REPLICATION)))
    return 1;

  return 0;
}

static Sys_var_bit Sys_skip_replication(
       "skip_replication", "Changes are logged into the binary log with the "
       "@@skip_replication flag set. Such events will not be replicated by "
       "slaves that run with --replicate-events-marked-for-skip set different "
       "from its default of REPLICATE. See Selectively skipping replication "
       "of binlog events for more information",
       NO_SET_STMT SESSION_ONLY(option_bits),
       NO_CMD_LINE, OPTION_SKIP_REPLICATION,
       DEFAULT(FALSE), NO_MUTEX_GUARD, NOT_IN_BINLOG,
       ON_CHECK(check_skip_replication));

static Sys_var_harows Sys_select_limit(
       "sql_select_limit",
       "The maximum number of rows to return from SELECT statements",
       SESSION_VAR(select_limit), NO_CMD_LINE,
       VALID_RANGE(0, HA_POS_ERROR), DEFAULT(HA_POS_ERROR), BLOCK_SIZE(1));

static const char *secure_timestamp_levels[]= {"NO", "SUPER", "REPLICATION", "YES", 0};

bool is_set_timestamp_forbidden(THD *thd)
{
  switch (opt_secure_timestamp) {
  case SECTIME_NO:
    return false;
  case SECTIME_SUPER:
    return check_global_access(thd, SUPER_ACL | BINLOG_REPLAY_ACL);
  case SECTIME_REPL:
    return check_global_access(thd, BINLOG_REPLAY_ACL);
  case SECTIME_YES:
    break;
  }
  char buf[1024];
  strxnmov(buf, sizeof(buf)-1, "--secure-timestamp=",
           secure_timestamp_levels[opt_secure_timestamp], NULL);
  my_error(ER_OPTION_PREVENTS_STATEMENT, MYF(0), buf);
  return true;
}

bool Sys_var_timestamp::on_check_access_session(THD *thd) const
{
  return is_set_timestamp_forbidden(thd);
}
static Sys_var_timestamp Sys_timestamp(
       "timestamp", "Set the time for this client",
       sys_var::ONLY_SESSION, NO_CMD_LINE,
       VALID_RANGE(0, TIMESTAMP_MAX_VALUE),
       NO_MUTEX_GUARD, IN_BINLOG);

static bool update_last_insert_id(THD *thd, set_var *var)
{
  if (!var->value)
  {
    my_error(ER_NO_DEFAULT, MYF(0), var->var->name.str);
    return true;
  }
  thd->first_successful_insert_id_in_prev_stmt=
    var->save_result.ulonglong_value;
  return false;
}
static ulonglong read_last_insert_id(THD *thd)
{
  return (ulonglong) thd->read_first_successful_insert_id_in_prev_stmt();
}
static Sys_var_session_special Sys_last_insert_id(
       "last_insert_id", "The value to be returned from LAST_INSERT_ID()",
       sys_var::ONLY_SESSION, NO_CMD_LINE,
       VALID_RANGE(0, ULONGLONG_MAX), BLOCK_SIZE(1),
       NO_MUTEX_GUARD, IN_BINLOG, ON_CHECK(0),
       ON_UPDATE(update_last_insert_id), ON_READ(read_last_insert_id));

// alias for last_insert_id(), Sybase-style
static Sys_var_session_special Sys_identity(
       "identity", "Synonym for the last_insert_id variable",
       sys_var::ONLY_SESSION, NO_CMD_LINE,
       VALID_RANGE(0, ULONGLONG_MAX), BLOCK_SIZE(1),
       NO_MUTEX_GUARD, IN_BINLOG, ON_CHECK(0),
       ON_UPDATE(update_last_insert_id), ON_READ(read_last_insert_id));

/*
  insert_id should *not* be marked as written to the binlog (i.e., it
  should *not* be IN_BINLOG), because we want any statement that
  refers to insert_id explicitly to be unsafe.  (By "explicitly", we
  mean using @@session.insert_id, whereas insert_id is used
  "implicitly" when NULL value is inserted into an auto_increment
  column).

  We want statements referring explicitly to @@session.insert_id to be
  unsafe, because insert_id is modified internally by the slave sql
  thread when NULL values are inserted in an AUTO_INCREMENT column.
  This modification interfers with the value of the
  @@session.insert_id variable if @@session.insert_id is referred
  explicitly by an insert statement (as is seen by executing "SET
  @@session.insert_id=0; CREATE TABLE t (a INT, b INT KEY
  AUTO_INCREMENT); INSERT INTO t(a) VALUES (@@session.insert_id);" in
  statement-based logging mode: t will be different on master and
  slave).
*/
static bool update_insert_id(THD *thd, set_var *var)
{
  /*
    If we set the insert_id to the DEFAULT or 0
    it means we 'reset' it so it's value doesn't
    affect the INSERT.
  */
  if (!var->value ||
      var->save_result.ulonglong_value == 0)
    thd->auto_inc_intervals_forced.empty();
  else
    thd->force_one_auto_inc_interval(var->save_result.ulonglong_value);
  return false;
}

static ulonglong read_insert_id(THD *thd)
{
  return thd->auto_inc_intervals_forced.minimum();
}


static Sys_var_session_special Sys_insert_id(
       "insert_id", "The value to be used by the following INSERT "
       "or ALTER TABLE statement when inserting an AUTO_INCREMENT value",
       sys_var::ONLY_SESSION, NO_CMD_LINE,
       VALID_RANGE(0, ULONGLONG_MAX), BLOCK_SIZE(1),
       NO_MUTEX_GUARD, NOT_IN_BINLOG, ON_CHECK(0),
       ON_UPDATE(update_insert_id), ON_READ(read_insert_id));

static bool update_rand_seed1(THD *thd, set_var *var)
{
  if (!var->value)
  {
    my_error(ER_NO_DEFAULT, MYF(0), var->var->name.str);
    return true;
  }
  thd->rand.seed1= (ulong) var->save_result.ulonglong_value;
  return false;
}
static ulonglong read_rand_seed1(THD *thd)
{
  return thd->rand.seed1;
}
static Sys_var_session_special Sys_rand_seed1(
       "rand_seed1", "Sets the internal state of the RAND() "
       "generator for replication purposes",
       sys_var::ONLY_SESSION, NO_CMD_LINE,
       VALID_RANGE(0, ULONG_MAX), BLOCK_SIZE(1),
       NO_MUTEX_GUARD, IN_BINLOG, ON_CHECK(0),
       ON_UPDATE(update_rand_seed1), ON_READ(read_rand_seed1));

static bool update_rand_seed2(THD *thd, set_var *var)
{
  if (!var->value)
  {
    my_error(ER_NO_DEFAULT, MYF(0), var->var->name.str);
    return true;
  }
  thd->rand.seed2= (ulong) var->save_result.ulonglong_value;
  return false;
}
static ulonglong read_rand_seed2(THD *thd)
{
  return thd->rand.seed2;
}
static Sys_var_session_special Sys_rand_seed2(
       "rand_seed2", "Sets the internal state of the RAND() "
       "generator for replication purposes",
       sys_var::ONLY_SESSION, NO_CMD_LINE,
       VALID_RANGE(0, ULONG_MAX), BLOCK_SIZE(1),
       NO_MUTEX_GUARD, IN_BINLOG, ON_CHECK(0),
       ON_UPDATE(update_rand_seed2), ON_READ(read_rand_seed2));

static ulonglong read_error_count(THD *thd)
{
  return thd->get_stmt_da()->error_count();
}
// this really belongs to the SHOW STATUS
static Sys_var_session_special Sys_error_count(
       "error_count", "The number of errors that resulted from the "
       "last statement that generated messages",
       READ_ONLY sys_var::ONLY_SESSION, NO_CMD_LINE,
       VALID_RANGE(0, ULONGLONG_MAX), BLOCK_SIZE(1), NO_MUTEX_GUARD,
       NOT_IN_BINLOG, ON_CHECK(0), ON_UPDATE(0), ON_READ(read_error_count));

static ulonglong read_warning_count(THD *thd)
{
  return thd->get_stmt_da()->warn_count();
}
// this really belongs to the SHOW STATUS
static Sys_var_session_special Sys_warning_count(
       "warning_count", "The number of errors, warnings, and notes "
       "that resulted from the last statement that generated messages",
       READ_ONLY sys_var::ONLY_SESSION, NO_CMD_LINE,
       VALID_RANGE(0, ULONGLONG_MAX), BLOCK_SIZE(1), NO_MUTEX_GUARD,
       NOT_IN_BINLOG, ON_CHECK(0), ON_UPDATE(0), ON_READ(read_warning_count));

static Sys_var_ulong Sys_default_week_format(
       "default_week_format",
       "The default week format used by WEEK() functions",
       SESSION_VAR(default_week_format), CMD_LINE(REQUIRED_ARG),
       VALID_RANGE(0, 7), DEFAULT(0), BLOCK_SIZE(1));

static Sys_var_uint Sys_group_concat_max_len(
       "group_concat_max_len",
       "The maximum length of the result of function GROUP_CONCAT()",
       SESSION_VAR(group_concat_max_len), CMD_LINE(REQUIRED_ARG),
       VALID_RANGE(4, UINT_MAX32), DEFAULT(1024*1024), BLOCK_SIZE(1));

static char *glob_hostname_ptr;
static Sys_var_charptr Sys_hostname(
       "hostname", "Server host name",
       READ_ONLY GLOBAL_VAR(glob_hostname_ptr), NO_CMD_LINE,
       DEFAULT(glob_hostname));

#ifndef EMBEDDED_LIBRARY
static Sys_var_charptr Sys_repl_report_host(
       "report_host",
       "Hostname or IP of the slave to be reported to the master during "
       "slave registration. Will appear in the output of SHOW SLAVE HOSTS. "
       "Leave unset if you do not want the slave to register itself with the "
       "master. Note that it is not sufficient for the master to simply read "
       "the IP of the slave off the socket once the slave connects. Due to "
       "NAT and other routing issues, that IP may not be valid for connecting "
       "to the slave from the master or other hosts",
       READ_ONLY GLOBAL_VAR(report_host), CMD_LINE(REQUIRED_ARG),
       DEFAULT(0));

static Sys_var_charptr Sys_repl_report_user(
       "report_user",
       "The account user name of the slave to be reported to the master "
       "during slave registration",
       READ_ONLY GLOBAL_VAR(report_user), CMD_LINE(REQUIRED_ARG),
       DEFAULT(0));

static Sys_var_charptr Sys_repl_report_password(
       "report_password",
       "The account password of the slave to be reported to the master "
       "during slave registration",
       READ_ONLY GLOBAL_VAR(report_password), CMD_LINE(REQUIRED_ARG),
       DEFAULT(0));

static Sys_var_uint Sys_repl_report_port(
       "report_port",
       "Port for connecting to slave reported to the master during slave "
       "registration. Set it only if the slave is listening on a non-default "
       "port or if you have a special tunnel from the master or other clients "
       "to the slave. If not sure, leave this option unset",
       READ_ONLY GLOBAL_VAR(report_port), CMD_LINE(REQUIRED_ARG),
       VALID_RANGE(0, UINT_MAX), DEFAULT(0), BLOCK_SIZE(1));
#endif

static Sys_var_mybool Sys_keep_files_on_create(
       "keep_files_on_create",
       "Don't overwrite stale .MYD and .MYI even if no directory is specified",
       SESSION_VAR(keep_files_on_create), CMD_LINE(OPT_ARG),
       DEFAULT(FALSE),
       NO_MUTEX_GUARD, NOT_IN_BINLOG, ON_CHECK(0), ON_UPDATE(0),
       DEPRECATED_NO_REPLACEMENT(1008));

static char *license;
static Sys_var_charptr Sys_license(
       "license", "The type of license the server has",
       READ_ONLY GLOBAL_VAR(license), NO_CMD_LINE,
       DEFAULT(STRINGIFY_ARG(LICENSE)));

#include <proxy_protocol.h>
char *my_proxy_protocol_networks;
static bool check_proxy_protocol_networks(sys_var *, THD *, set_var *var)
{
  if (!var->value)
    return false;
  return !proxy_protocol_networks_valid(var->save_result.string_value.str);
}


static bool fix_proxy_protocol_networks(sys_var *, THD *, enum_var_type)
{
  return (bool)set_proxy_protocol_networks(my_proxy_protocol_networks);
}


static Sys_var_on_access_global<Sys_var_charptr_fscs,
                            PRIV_SET_SYSTEM_GLOBAL_VAR_PROXY_PROTOCOL_NETWORKS>
Sys_proxy_protocol_networks(
    "proxy_protocol_networks", "Enable proxy protocol for these source "
    "networks. The syntax is a comma separated list of IPv4 and IPv6 "
    "networks. If the network doesn't contain mask, it is considered to be "
    "a single host. \"*\" represents all networks and must be the only "
    "directive on the line. String \"localhost\" represents non-TCP local "
    "connections (Unix domain socket, Windows named pipe or shared memory)",
    GLOBAL_VAR(my_proxy_protocol_networks), CMD_LINE(REQUIRED_ARG),
    DEFAULT(""), NO_MUTEX_GUARD, NOT_IN_BINLOG,
    ON_CHECK(check_proxy_protocol_networks), ON_UPDATE(fix_proxy_protocol_networks));


static bool check_log_path(sys_var *self, THD *thd, set_var *var)
{
  if (!var->value)
    return false; // DEFAULT is ok

  if (!var->save_result.string_value.str)
    return true;

  LEX_STRING *val= &var->save_result.string_value;

  if (val->length > FN_REFLEN)
  { // path is too long
    my_error(ER_PATH_LENGTH, MYF(0), self->name.str);
    return true;
  }

  char path[FN_REFLEN];
  size_t path_length= unpack_filename(path, val->str);

  if (!path_length)
    return true;

  if (!is_filename_allowed(var->save_result.string_value.str, 
                           var->save_result.string_value.length, TRUE))
  {
     my_error(ER_WRONG_VALUE_FOR_VAR, MYF(0), 
              self->name.str, var->save_result.string_value.str);
     return true;
  }

  static const LEX_CSTRING my_cnf= { STRING_WITH_LEN("my.cnf") };
  static const LEX_CSTRING my_ini= { STRING_WITH_LEN("my.ini") };
  if (path_length >= my_cnf.length)
  {
    if (strcasecmp(path + path_length - my_cnf.length, my_cnf.str) == 0)
      return true; // log file name ends with "my.cnf"
    DBUG_ASSERT(my_cnf.length == my_ini.length);
    if (strcasecmp(path + path_length - my_ini.length, my_ini.str) == 0)
      return true; // log file name ends with "my.ini"
  }

  MY_STAT f_stat;

  if (my_stat(path, &f_stat, MYF(0)))
  {
    if (!MY_S_ISREG(f_stat.st_mode) || !(f_stat.st_mode & MY_S_IWRITE))
      return true; // not a regular writable file
    return false;
  }

  (void) dirname_part(path, val->str, &path_length);

  if (val->length - path_length >= FN_LEN)
  { // filename is too long
      my_error(ER_PATH_LENGTH, MYF(0), self->name.str);
      return true;
  }

  if (!path_length) // no path is good path (remember, relative to datadir)
    return false;

  if (my_access(path, (F_OK|W_OK)))
    return true; // directory is not writable

  return false;
}
static bool fix_log(char** logname, const char* default_logname,
                    const char*ext, bool enabled, void (*reopen)(char*))
{
  if (!*logname) // SET ... = DEFAULT
  {
    make_default_log_name(logname, ext, false);
    if (!*logname)
      return true;
  }
  logger.lock_exclusive();
  mysql_mutex_unlock(&LOCK_global_system_variables);
  if (enabled)
    reopen(*logname);
  logger.unlock();
  mysql_mutex_lock(&LOCK_global_system_variables);
  return false;
}
static void reopen_general_log(char* name)
{
  logger.get_log_file_handler()->close(0);
  logger.get_log_file_handler()->open_query_log(name);
}
static bool fix_general_log_file(sys_var *self, THD *thd, enum_var_type type)
{
  return fix_log(&opt_logname,  opt_log_basename, ".log", opt_log,
                 reopen_general_log);
}
static Sys_var_charptr_fscs Sys_general_log_path(
       "general_log_file", "Log connections and queries to given file",
       PREALLOCATED GLOBAL_VAR(opt_logname), CMD_LINE(REQUIRED_ARG),
       DEFAULT(0), NO_MUTEX_GUARD, NOT_IN_BINLOG,
       ON_CHECK(check_log_path), ON_UPDATE(fix_general_log_file));

static void reopen_slow_log(char* name)
{
  logger.get_slow_log_file_handler()->close(0);
  logger.get_slow_log_file_handler()->open_slow_log(name);
}
static bool fix_slow_log_file(sys_var *self, THD *thd, enum_var_type type)
{
  return fix_log(&opt_slow_logname, opt_log_basename, "-slow.log",
                 global_system_variables.sql_log_slow, reopen_slow_log);
}

static Sys_var_charptr_fscs Sys_slow_log_path(
       "slow_query_log_file",
       "Alias for log_slow_query_file. "
       "Log slow queries to given log file. "
       "Defaults logging to 'hostname'-slow.log. Must be enabled to activate "
       "other slow log options",
       PREALLOCATED GLOBAL_VAR(opt_slow_logname), CMD_LINE(REQUIRED_ARG),
       DEFAULT(0), NO_MUTEX_GUARD, NOT_IN_BINLOG,
       ON_CHECK(check_log_path), ON_UPDATE(fix_slow_log_file));

static Sys_var_charptr_fscs Sys_log_slow_query_file_name(
       "log_slow_query_file", "Log slow queries to given log file. "
       "Defaults logging to 'hostname'-slow.log. Must be enabled to activate "
       "other slow log options",
       PREALLOCATED GLOBAL_VAR(opt_slow_logname), CMD_LINE(REQUIRED_ARG),
       DEFAULT(0), NO_MUTEX_GUARD, NOT_IN_BINLOG,
       ON_CHECK(check_log_path), ON_UPDATE(fix_slow_log_file));

static Sys_var_have Sys_have_compress(
       "have_compress", "If the zlib compression library is accessible to the "
       "server, this will be set to YES, otherwise it will be NO. The COMPRESS() "
       "and UNCOMPRESS() functions will only be available if set to YES",
       READ_ONLY GLOBAL_VAR(have_compress), NO_CMD_LINE);

static Sys_var_have Sys_have_crypt(
       "have_crypt", "If the crypt() system call is available this variable will "
       "be set to YES, otherwise it will be set to NO. If set to NO, the "
       "ENCRYPT() function cannot be used",
       READ_ONLY GLOBAL_VAR(have_crypt), NO_CMD_LINE);

static Sys_var_have Sys_have_dlopen(
       "have_dynamic_loading", "If the server supports dynamic loading of plugins, "
       "will be set to YES, otherwise will be set to NO",
       READ_ONLY GLOBAL_VAR(have_dlopen), NO_CMD_LINE);

static Sys_var_have Sys_have_geometry(
       "have_geometry", "If the server supports spatial data types, will be set to "
       "YES, otherwise will be set to NO",
       READ_ONLY GLOBAL_VAR(have_geometry), NO_CMD_LINE);

static Sys_var_have Sys_have_openssl(
       "have_openssl", "Comparing have_openssl with have_ssl will indicate whether "
       "YaSSL or openssl was used. If YaSSL, have_ssl will be YES, but have_openssl "
       "will be NO",
       READ_ONLY GLOBAL_VAR(have_openssl), NO_CMD_LINE);

static Sys_var_have Sys_have_profiling(
       "have_profiling", "If statement profiling is available, will be set to YES, "
       "otherwise will be set to NO. See SHOW PROFILES and SHOW PROFILE",
       READ_ONLY GLOBAL_VAR(have_profiling), NO_CMD_LINE);

static Sys_var_have Sys_have_query_cache(
       "have_query_cache", "If the server supports the query cache, will be set to "
       "YES, otherwise will be set to NO",
       READ_ONLY GLOBAL_VAR(have_query_cache), NO_CMD_LINE);

static Sys_var_have Sys_have_rtree_keys(
       "have_rtree_keys", "If RTREE indexes (used for spatial indexes) "
       "are available, will be set to YES, otherwise will be set to NO",
       READ_ONLY GLOBAL_VAR(have_rtree_keys), NO_CMD_LINE);

static Sys_var_have Sys_have_ssl(
       "have_ssl", "If the server supports secure connections, will be set to YES, "
       "otherwise will be set to NO. If set to DISABLED, the server was compiled with "
       "TLS support, but was not started with TLS support (see the mariadbd options). "
       "See also have_openssl",
       READ_ONLY GLOBAL_VAR(have_ssl), NO_CMD_LINE);

static Sys_var_have Sys_have_symlink(
       "have_symlink", "If symbolic link support is enabled, will be set to YES, "
       "otherwise will be set to NO. Required for the INDEX DIRECTORY and DATA "
       "DIRECTORY table options (see CREATE TABLE) and Windows symlink support. "
       "Will be set to DISABLED if the server is started with the "
       "--skip-symbolic-links option",
       READ_ONLY GLOBAL_VAR(have_symlink), NO_CMD_LINE);

#if defined __SANITIZE_ADDRESS__ || defined WITH_UBSAN || __has_feature(memory_sanitizer)

# ifdef __SANITIZE_ADDRESS__
#  ifdef WITH_UBSAN
#   define SANITIZER_MODE "ASAN,UBSAN"
#  else
#   define SANITIZER_MODE "ASAN"
#  endif
# elif defined WITH_UBSAN
#  define SANITIZER_MODE "UBSAN"
# else
#  define SANITIZER_MODE "MSAN"
# endif

static char *have_sanitizer;
static Sys_var_charptr Sys_have_santitizer(
       "have_sanitizer",
       "If the server is compiled with sanitize (compiler option), this "
       "variable is set to the sanitizer mode used. Possible values are "
<<<<<<< HEAD
       "ASAN (Address sanitizer) or UBSAN (The Undefined Behavior Sanitizer)",
=======
       "ASAN (Address sanitizer) and/or UBSAN (Undefined Behavior Sanitizer),"
       " or MSAN (memory sanitizer).",
>>>>>>> 89c7e2b9
        READ_ONLY GLOBAL_VAR(have_sanitizer), NO_CMD_LINE,
       DEFAULT(SANITIZER_MODE));
#endif /* defined(__SANITIZE_ADDRESS__) || defined(WITH_UBSAN) */

static bool fix_log_state(sys_var *self, THD *thd, enum_var_type type);

static Sys_var_mybool Sys_general_log(
       "general_log", "Log connections and queries to a table or log file. "
       "Defaults logging to a file 'hostname'.log or a table mysql.general_log"
       " if --log-output=TABLE is used",
       GLOBAL_VAR(opt_log), CMD_LINE(OPT_ARG),
       DEFAULT(FALSE), NO_MUTEX_GUARD, NOT_IN_BINLOG, ON_CHECK(0),
       ON_UPDATE(fix_log_state));

static Sys_var_mybool Sys_slow_query_log(
       "slow_query_log",
       "Alias for log_slow_query. "
       "Log slow queries to a table or log file. Defaults logging to a file "
       "'hostname'-slow.log or a table mysql.slow_log if --log-output=TABLE is "
       "used. Must be enabled to activate other slow log options",
       SESSION_VAR(sql_log_slow), CMD_LINE(OPT_ARG),
       DEFAULT(FALSE), NO_MUTEX_GUARD, NOT_IN_BINLOG,
       ON_CHECK(0), ON_UPDATE(fix_log_state));

static Sys_var_mybool Sys_log_slow_query(
       "log_slow_query",
       "Log slow queries to a table or log file. Defaults logging to a file "
       "'hostname'-slow.log or a table mysql.slow_log if --log-output=TABLE is "
       "used. Must be enabled to activate other slow log options",
       SESSION_VAR(sql_log_slow), CMD_LINE(OPT_ARG),
       DEFAULT(FALSE), NO_MUTEX_GUARD, NOT_IN_BINLOG,
       ON_CHECK(0), ON_UPDATE(fix_log_state));

static bool fix_log_state(sys_var *self, THD *thd, enum_var_type type)
{
  bool res;
  my_bool *UNINIT_VAR(newvalptr), newval, UNINIT_VAR(oldval);
  uint UNINIT_VAR(log_type);

  if (type != OPT_GLOBAL)
    return 0;

  if (self == &Sys_general_log)
  {
    newvalptr= &opt_log;
    oldval=    logger.get_log_file_handler()->is_open();
    log_type=  QUERY_LOG_GENERAL;
  }
  else
  {
    DBUG_ASSERT(self == &Sys_slow_query_log || self == &Sys_log_slow_query);
    newvalptr= &global_system_variables.sql_log_slow;
    oldval=    logger.get_slow_log_file_handler()->is_open();
    log_type=  QUERY_LOG_SLOW;
  }

  newval= *newvalptr;
  if (oldval == newval)
    return false;

  *newvalptr= oldval; // [de]activate_log_handler works that way (sigh)

  mysql_mutex_unlock(&LOCK_global_system_variables);
  if (!newval)
  {
    logger.deactivate_log_handler(thd, log_type);
    res= false;
  }
  else
    res= logger.activate_log_handler(thd, log_type);
  mysql_mutex_lock(&LOCK_global_system_variables);
  return res;
}


static bool check_not_empty_set(sys_var *self, THD *thd, set_var *var)
{
  return var->save_result.ulonglong_value == 0;
}
static bool fix_log_output(sys_var *self, THD *thd, enum_var_type type)
{
  logger.lock_exclusive();
  logger.init_slow_log(log_output_options);
  logger.init_general_log(log_output_options);
  logger.unlock();
  return false;
}

static const char *log_output_names[] = { "NONE", "FILE", "TABLE", NULL};

static Sys_var_set Sys_log_output(
       "log_output", "How logs should be written",
       GLOBAL_VAR(log_output_options), CMD_LINE(REQUIRED_ARG),
       log_output_names, DEFAULT(LOG_FILE), NO_MUTEX_GUARD, NOT_IN_BINLOG,
       ON_CHECK(check_not_empty_set), ON_UPDATE(fix_log_output));

#ifdef HAVE_REPLICATION
static Sys_var_mybool Sys_log_slave_updates(
       "log_slave_updates", "Tells the slave to log the updates from "
       "the slave thread to the binary log. You will need to turn it on if "
       "you plan to daisy-chain the slaves",
       READ_ONLY GLOBAL_VAR(opt_log_slave_updates), CMD_LINE(OPT_ARG),
       DEFAULT(0));

static Sys_var_charptr_fscs Sys_relay_log(
       "relay_log", "The location and name to use for relay logs",
       READ_ONLY GLOBAL_VAR(opt_relay_logname), CMD_LINE(REQUIRED_ARG),
       DEFAULT(0));

/*
  Uses NO_CMD_LINE since the --relay-log-index option set
  opt_relaylog_index_name variable and computes a value for the
  relay_log_index variable.
*/
static Sys_var_charptr_fscs Sys_relay_log_index(
       "relay_log_index", "The location and name to use for the file "
       "that keeps a list of the last relay logs",
       READ_ONLY GLOBAL_VAR(relay_log_index), NO_CMD_LINE,
       DEFAULT(0));

/*
  Uses NO_CMD_LINE since the --log-bin-index option set
  opt_binlog_index_name variable and computes a value for the
  log_bin_index variable.
*/
static Sys_var_charptr_fscs Sys_binlog_index(
       "log_bin_index", "File that holds the names for last binary log files",
       READ_ONLY GLOBAL_VAR(log_bin_index), NO_CMD_LINE,
       DEFAULT(0));

static Sys_var_charptr_fscs Sys_relay_log_basename(
       "relay_log_basename",
       "The full path of the relay log file names, excluding the extension",
       READ_ONLY GLOBAL_VAR(relay_log_basename), NO_CMD_LINE,
       DEFAULT(0));

static Sys_var_charptr_fscs Sys_log_bin_basename(
       "log_bin_basename",
       "The full path of the binary log file names, excluding the extension",
       READ_ONLY GLOBAL_VAR(log_bin_basename), NO_CMD_LINE,
       DEFAULT(0));

static Sys_var_charptr_fscs Sys_relay_log_info_file(
       "relay_log_info_file", "The location and name of the file that "
       "remembers where the SQL replication thread is in the relay logs",
       READ_ONLY GLOBAL_VAR(relay_log_info_file), CMD_LINE(REQUIRED_ARG),
       DEFAULT(0));

static Sys_var_on_access_global<Sys_var_mybool,
                                PRIV_SET_SYSTEM_GLOBAL_VAR_RELAY_LOG_PURGE>
Sys_relay_log_purge(
       "relay_log_purge", "if disabled - do not purge relay logs. "
       "if enabled - purge them as soon as they are no more needed",
       GLOBAL_VAR(relay_log_purge), CMD_LINE(OPT_ARG), DEFAULT(TRUE));

static Sys_var_on_access_global<Sys_var_mybool,
                                PRIV_SET_SYSTEM_GLOBAL_VAR_RELAY_LOG_RECOVERY>
Sys_relay_log_recovery(
       "relay_log_recovery", "Enables automatic relay log recovery "
       "right after the database startup, which means that the IO Thread "
       "starts re-fetching from the master right after the last transaction "
       "processed",
       GLOBAL_VAR(relay_log_recovery), CMD_LINE(OPT_ARG), DEFAULT(FALSE));


bool Sys_var_rpl_filter::global_update(THD *thd, set_var *var)
{
  bool result= true;                            // Assume error
  LEX_CSTRING *base_name= &var->base;

  if (!base_name->length)
    base_name= &thd->variables.default_master_connection;

  mysql_mutex_unlock(&LOCK_global_system_variables);

  if (Master_info *mi= get_master_info(base_name, !var->base.length ?
                                       Sql_condition::WARN_LEVEL_ERROR :
                                       Sql_condition::WARN_LEVEL_WARN))
  {
    if (mi->rli.slave_running)
    {
      my_error(ER_SLAVE_MUST_STOP, MYF(0), 
               (int) mi->connection_name.length,
               mi->connection_name.str);
      result= true;
    }
    else
    {
      result= set_filter_value(var->save_result.string_value.str, mi);
    }
    mi->release();
  }

  mysql_mutex_lock(&LOCK_global_system_variables);
  return result;
}

bool Sys_var_rpl_filter::set_filter_value(const char *value, Master_info *mi)
{
  bool status= true;
  Rpl_filter* rpl_filter= mi->rpl_filter;

  /* Proctect against other threads */
  mysql_mutex_lock(&LOCK_active_mi);
  switch (opt_id) {
  case OPT_REPLICATE_REWRITE_DB:
    status= rpl_filter->set_rewrite_db(value);
    break;
  case OPT_REPLICATE_DO_DB:
    status= rpl_filter->set_do_db(value);
    break;
  case OPT_REPLICATE_DO_TABLE:
    status= rpl_filter->set_do_table(value);
    break;
  case OPT_REPLICATE_IGNORE_DB:
    status= rpl_filter->set_ignore_db(value);
    break;
  case OPT_REPLICATE_IGNORE_TABLE:
    status= rpl_filter->set_ignore_table(value);
    break;
  case OPT_REPLICATE_WILD_DO_TABLE:
    status= rpl_filter->set_wild_do_table(value);
    break;
  case OPT_REPLICATE_WILD_IGNORE_TABLE:
    status= rpl_filter->set_wild_ignore_table(value);
    break;
  }
  mysql_mutex_unlock(&LOCK_active_mi);
  return status;
}

const uchar *
Sys_var_rpl_filter::global_value_ptr(THD *thd,
                                     const LEX_CSTRING *base_name) const
{
  char buf[256];
  String tmp(buf, sizeof(buf), &my_charset_bin);
  uchar *ret;
  Master_info *mi;
  Rpl_filter *rpl_filter;

  mysql_mutex_unlock(&LOCK_global_system_variables);
  mi= get_master_info(base_name, !base_name->length ?
                      Sql_condition::WARN_LEVEL_ERROR :
                      Sql_condition::WARN_LEVEL_WARN);

  if (!mi)
  {
    mysql_mutex_lock(&LOCK_global_system_variables);
    return 0;
  }

  rpl_filter= mi->rpl_filter;

  mysql_mutex_lock(&LOCK_active_mi);
  switch (opt_id) {
  case OPT_REPLICATE_REWRITE_DB:
    rpl_filter->get_rewrite_db(&tmp);
    break;
  case OPT_REPLICATE_DO_DB:
    rpl_filter->get_do_db(&tmp);
    break;
  case OPT_REPLICATE_DO_TABLE:
    rpl_filter->get_do_table(&tmp);
    break;
  case OPT_REPLICATE_IGNORE_DB:
    rpl_filter->get_ignore_db(&tmp);
    break;
  case OPT_REPLICATE_IGNORE_TABLE:
    rpl_filter->get_ignore_table(&tmp);
    break;
  case OPT_REPLICATE_WILD_DO_TABLE:
    rpl_filter->get_wild_do_table(&tmp);
    break;
  case OPT_REPLICATE_WILD_IGNORE_TABLE:
    rpl_filter->get_wild_ignore_table(&tmp);
    break;
  }
  mysql_mutex_unlock(&LOCK_active_mi);
  mysql_mutex_lock(&LOCK_global_system_variables);

  mi->release();

  ret= (uchar *) thd->strmake(tmp.ptr(), tmp.length());

  return ret;
}

const uchar *
Sys_var_binlog_filter::global_value_ptr(THD *thd,
                                        const LEX_CSTRING *base_name) const
{
  char buf[256];
  String tmp(buf, sizeof(buf), &my_charset_bin);
  uchar *ret;

  tmp.length(0);

  switch (opt_id) {
  case OPT_BINLOG_DO_DB:
    binlog_filter->get_do_db(&tmp);
    break;
  case OPT_BINLOG_IGNORE_DB:
    binlog_filter->get_ignore_db(&tmp);
    break;
  }

  ret= (uchar *) thd->strmake(tmp.ptr(), tmp.length());

  return ret;
}

static Sys_var_rpl_filter Sys_replicate_do_db(
       "replicate_do_db", OPT_REPLICATE_DO_DB,
       "Tell the slave to restrict replication to updates of tables "
       "whose names appear in the comma-separated list. For "
       "statement-based replication, only the default database (that "
       "is, the one selected by USE) is considered, not any explicitly "
       "mentioned tables in the query. For row-based replication, the "
       "actual names of table(s) being updated are checked",
       PRIV_SET_SYSTEM_GLOBAL_VAR_REPLICATE_DO_DB);

static Sys_var_binlog_filter Sys_binlog_do_db(
      "binlog_do_db", OPT_BINLOG_DO_DB,
      "Tells the primary it should log updates for the specified database, "
      "and exclude all others not explicitly mentioned",
      PRIV_SET_SYSTEM_GLOBAL_VAR_BINLOG_DO_DB);

static Sys_var_rpl_filter Sys_replicate_rewrite_db(
       "replicate_rewrite_db", OPT_REPLICATE_REWRITE_DB,
       "Tells the slave to replicate binlog events "
       "into a different database than their original target on the master. "
       "Example: replicate-rewrite-db=master_db_name->slave_db_name",
       PRIV_SET_SYSTEM_GLOBAL_VAR_REPLICATE_REWRITE_DB);

static Sys_var_rpl_filter Sys_replicate_do_table(
       "replicate_do_table", OPT_REPLICATE_DO_TABLE,
       "Tells the slave to restrict replication to tables in the "
       "comma-separated list",
       PRIV_SET_SYSTEM_GLOBAL_VAR_REPLICATE_DO_TABLE);

static Sys_var_rpl_filter Sys_replicate_ignore_db(
       "replicate_ignore_db", OPT_REPLICATE_IGNORE_DB,
       "Tell the slave to restrict replication to updates of tables "
       "whose names do not appear in the comma-separated list. For "
       "statement-based replication, only the default database (that "
       "is, the one selected by USE) is considered, not any explicitly "
       "mentioned tables in the query. For row-based replication, the "
       "actual names of table(s) being updated are checked",
       PRIV_SET_SYSTEM_GLOBAL_VAR_REPLICATE_IGNORE_DB);

static Sys_var_binlog_filter Sys_binlog_ignore_db(
      "binlog_ignore_db", OPT_BINLOG_IGNORE_DB,
      "Tells the primary that updates to the given database should not be logged to the binary log",
      PRIV_SET_SYSTEM_GLOBAL_VAR_BINLOG_IGNORE_DB);

static Sys_var_rpl_filter Sys_replicate_ignore_table(
       "replicate_ignore_table", OPT_REPLICATE_IGNORE_TABLE,
       "Tells the slave thread not to replicate any statement that "
       "updates the specified table, even if any other tables might be "
       "updated by the same statement",
       PRIV_SET_SYSTEM_GLOBAL_VAR_REPLICATE_IGNORE_TABLE);

static Sys_var_rpl_filter Sys_replicate_wild_do_table(
       "replicate_wild_do_table", OPT_REPLICATE_WILD_DO_TABLE,
       "Tells the slave thread to restrict replication to statements "
       "where any of the updated tables match the specified database "
       "and table name patterns",
       PRIV_SET_SYSTEM_GLOBAL_VAR_REPLICATE_WILD_DO_TABLE);

static Sys_var_rpl_filter Sys_replicate_wild_ignore_table(
       "replicate_wild_ignore_table", OPT_REPLICATE_WILD_IGNORE_TABLE,
       "Tells the slave thread to not replicate to the tables that "
       "match the given wildcard pattern",
       PRIV_SET_SYSTEM_GLOBAL_VAR_REPLICATE_WILD_IGNORE_TABLE);

static Sys_var_charptr_fscs Sys_slave_load_tmpdir(
       "slave_load_tmpdir", "The location where the slave should put "
       "its temporary files when replicating a LOAD DATA INFILE command",
       READ_ONLY GLOBAL_VAR(slave_load_tmpdir), CMD_LINE(REQUIRED_ARG),
       DEFAULT(0));

static Sys_var_ulong Sys_opt_binlog_rows_event_max_size(
      "binlog_row_event_max_size",
      "The maximum size of a row-based binary log event in bytes. Rows will be "
      "grouped into events smaller than this size if possible. "
      "The value has to be a multiple of 256",
      READ_ONLY GLOBAL_VAR(opt_binlog_rows_event_max_size), CMD_LINE(REQUIRED_ARG),
      VALID_RANGE(256, UINT_MAX32 - (UINT_MAX32 % 256)), DEFAULT(8192),
      BLOCK_SIZE(256));

static Sys_var_on_access_global<Sys_var_uint,
                                PRIV_SET_SYSTEM_GLOBAL_VAR_SLAVE_NET_TIMEOUT>
Sys_slave_net_timeout(
       "slave_net_timeout", "Number of seconds to wait for more data "
       "from any master/slave connection before aborting the read",
       GLOBAL_VAR(slave_net_timeout), CMD_LINE(REQUIRED_ARG),
       VALID_RANGE(1, LONG_TIMEOUT), DEFAULT(SLAVE_NET_TIMEOUT), BLOCK_SIZE(1));


/*
  Access a multi_source variable
  Return 0 + warning if it doesn't exist
*/

ulonglong Sys_var_multi_source_ulonglong::
get_master_info_ulonglong_value(THD *thd) const
{
  Master_info *mi;
  ulonglong res= 0;                                  // Default value
  mysql_mutex_unlock(&LOCK_global_system_variables);
  if ((mi= get_master_info(&thd->variables.default_master_connection,
                           Sql_condition::WARN_LEVEL_WARN)))
  {
    res= (mi->*mi_accessor_func)();
    mi->release();
  }
  mysql_mutex_lock(&LOCK_global_system_variables);
  return res;
}
  

bool update_multi_source_variable(sys_var *self_var, THD *thd,
                                  enum_var_type type)
{
  Sys_var_multi_source_ulonglong *self= (Sys_var_multi_source_ulonglong*) self_var;
  bool result= true;
  Master_info *mi;

  if (type == OPT_GLOBAL)
    mysql_mutex_unlock(&LOCK_global_system_variables);
  if ((mi= (get_master_info(&thd->variables.default_master_connection,
                            Sql_condition::WARN_LEVEL_ERROR))))
  {
    mysql_mutex_lock(&mi->rli.run_lock);
    mysql_mutex_lock(&mi->rli.data_lock);
    result= self->update_variable(thd, mi);
    mysql_mutex_unlock(&mi->rli.data_lock);
    mysql_mutex_unlock(&mi->rli.run_lock);
    mi->release();
  }
  if (type == OPT_GLOBAL)
    mysql_mutex_lock(&LOCK_global_system_variables);
  return result;
}

static bool update_slave_skip_counter(sys_var *self, THD *thd, Master_info *mi)
{
  if (mi->rli.slave_running)
  {
    my_error(ER_SLAVE_MUST_STOP, MYF(0), (int) mi->connection_name.length,
             mi->connection_name.str);
    return true;
  }
  if (mi->using_gtid != Master_info::USE_GTID_NO && mi->using_parallel())
  {
    ulong domain_count;
    mysql_mutex_lock(&rpl_global_gtid_slave_state->LOCK_slave_state);
    domain_count= rpl_global_gtid_slave_state->count();
    mysql_mutex_unlock(&rpl_global_gtid_slave_state->LOCK_slave_state);
    if (domain_count > 1)
    {
      /*
        With domain-based parallel replication, the slave position is
        multi-dimensional, so the relay log position is not very meaningful.
        It might not even correspond to the next GTID to execute in _any_
        domain (the case after error stop). So slave_skip_counter will most
        likely not do what the user intends. Instead give an error, with a
        suggestion to instead set @@gtid_slave_pos past the point of error;
        this works reliably also in the case of multiple domains.
      */
      my_error(ER_SLAVE_SKIP_NOT_IN_GTID, MYF(0));
      return true;
    }
  }

  /* The value was stored temporarily in thd */
  mi->rli.slave_skip_counter= thd->variables.slave_skip_counter;
  return false;
}

static Sys_var_multi_source_ulonglong Sys_slave_skip_counter(
       "sql_slave_skip_counter", "Skip the next N events from the master log",
       SESSION_VAR(slave_skip_counter), NO_CMD_LINE,
       &Master_info::get_slave_skip_counter,
       VALID_RANGE(0, UINT_MAX), DEFAULT(0), BLOCK_SIZE(1),
       ON_UPDATE(update_slave_skip_counter));

static bool update_max_relay_log_size(sys_var *self, THD *thd, Master_info *mi)
{
  mi->rli.max_relay_log_size= thd->variables.max_relay_log_size;
  mi->rli.relay_log.set_max_size((ulong)mi->rli.max_relay_log_size);
  return false;
}

static Sys_var_multi_source_ulonglong Sys_max_relay_log_size(
       "max_relay_log_size",
       "relay log will be rotated automatically when the size exceeds this "
       "value.  If 0 at startup, it's set to max_binlog_size",
       SESSION_VAR(max_relay_log_size), CMD_LINE(REQUIRED_ARG),
       &Master_info::get_max_relay_log_size,
       VALID_RANGE(0, 1024L*1024*1024), DEFAULT(0), BLOCK_SIZE(IO_SIZE),
       ON_UPDATE(update_max_relay_log_size));

static Sys_var_charptr Sys_slave_skip_errors(
       "slave_skip_errors", "Tells the slave thread to continue "
       "replication when a query event returns an error from the "
       "provided list",
       READ_ONLY GLOBAL_VAR(opt_slave_skip_errors), CMD_LINE(REQUIRED_ARG),
       DEFAULT(0));

static Sys_var_on_access_global<Sys_var_ulonglong,
                            PRIV_SET_SYSTEM_GLOBAL_VAR_READ_BINLOG_SPEED_LIMIT>
Sys_read_binlog_speed_limit(
       "read_binlog_speed_limit", "Maximum speed(KB/s) to read binlog from"
       " master (0 = no limit)",
       GLOBAL_VAR(opt_read_binlog_speed_limit), CMD_LINE(REQUIRED_ARG),
       VALID_RANGE(0, ULONG_MAX), DEFAULT(0), BLOCK_SIZE(1));

static Sys_var_charptr Sys_slave_transaction_retry_errors(
       "slave_transaction_retry_errors", "Tells the slave thread to retry "
       "transaction for replication when a query event returns an error from "
       "the provided list. Deadlock error, elapsed lock wait timeout, "
       "net read error, net read timeout, net write error, net write timeout, "
       "connect error and 2 types of lost connection error are automatically "
       "added to this list",
       READ_ONLY GLOBAL_VAR(opt_slave_transaction_retry_errors), CMD_LINE(REQUIRED_ARG),
       DEFAULT(0));

static Sys_var_ulonglong Sys_relay_log_space_limit(
       "relay_log_space_limit", "Maximum space to use for all relay logs",
       READ_ONLY GLOBAL_VAR(relay_log_space_limit), CMD_LINE(REQUIRED_ARG),
       VALID_RANGE(0, ULONGLONG_MAX), DEFAULT(0), BLOCK_SIZE(1));

static Sys_var_on_access_global<Sys_var_uint,
                                PRIV_SET_SYSTEM_GLOBAL_VAR_SYNC_RELAY_LOG>
Sys_sync_relaylog_period(
       "sync_relay_log", "Synchronously flush relay log to disk after "
       "every #th event. Use 0 to disable synchronous flushing",
       GLOBAL_VAR(sync_relaylog_period), CMD_LINE(REQUIRED_ARG),
       VALID_RANGE(0, UINT_MAX), DEFAULT(10000), BLOCK_SIZE(1));

static Sys_var_on_access_global<Sys_var_uint,
                                PRIV_SET_SYSTEM_GLOBAL_VAR_SYNC_RELAY_LOG_INFO>
Sys_sync_relayloginfo_period(
       "sync_relay_log_info", "Synchronously flush relay log info "
       "to disk after every #th transaction. Use 0 to disable "
       "synchronous flushing",
       GLOBAL_VAR(sync_relayloginfo_period), CMD_LINE(REQUIRED_ARG),
       VALID_RANGE(0, UINT_MAX), DEFAULT(10000), BLOCK_SIZE(1));
#endif

static Sys_var_on_access_global<Sys_var_uint,
                                PRIV_SET_SYSTEM_GLOBAL_VAR_SYNC_BINLOG>
Sys_sync_binlog_period(
       "sync_binlog", "Synchronously flush binary log to disk after "
       "every #th event. Use 0 (default) to disable synchronous flushing",
       GLOBAL_VAR(sync_binlog_period), CMD_LINE(REQUIRED_ARG),
       VALID_RANGE(0, UINT_MAX), DEFAULT(0), BLOCK_SIZE(1));

static Sys_var_on_access_global<Sys_var_uint,
                                PRIV_SET_SYSTEM_GLOBAL_VAR_SYNC_MASTER_INFO>
Sys_sync_masterinfo_period(
       "sync_master_info", "Synchronously flush master info to disk "
       "after every #th event. Use 0 to disable synchronous flushing",
       GLOBAL_VAR(sync_masterinfo_period), CMD_LINE(REQUIRED_ARG),
       VALID_RANGE(0, UINT_MAX), DEFAULT(10000), BLOCK_SIZE(1));

#ifdef HAVE_REPLICATION
static Sys_var_ulong Sys_slave_trans_retries(
       "slave_transaction_retries", "Number of times the slave SQL "
       "thread will retry a transaction in case it failed with a deadlock, "
       "elapsed lock wait timeout or listed in "
       "slave_transaction_retry_errors, before giving up and stopping",
       GLOBAL_VAR(slave_trans_retries), CMD_LINE(REQUIRED_ARG),
       VALID_RANGE(0, UINT_MAX), DEFAULT(10), BLOCK_SIZE(1));

static Sys_var_on_access_global<Sys_var_ulong,
                    PRIV_SET_SYSTEM_GLOBAL_VAR_SLAVE_TRANSACTION_RETRY_INTERVAL>
Sys_slave_trans_retry_interval(
       "slave_transaction_retry_interval", "Interval of the slave SQL "
       "thread will retry a transaction in case it failed with a deadlock "
       "or elapsed lock wait timeout or listed in "
       "slave_transaction_retry_errors",
       GLOBAL_VAR(slave_trans_retry_interval), CMD_LINE(REQUIRED_ARG),
       VALID_RANGE(0, 3600), DEFAULT(0), BLOCK_SIZE(1));
#endif

static bool check_locale(sys_var *self, THD *thd, set_var *var)
{
  if (!var->value)
    return false;

  MY_LOCALE *locale;
  char buff[STRING_BUFFER_USUAL_SIZE];
  if (var->value->result_type() == INT_RESULT)
  {
    int lcno= (int)var->value->val_int();
    if (!(locale= my_locale_by_number(lcno)))
    {
      my_error(ER_UNKNOWN_LOCALE, MYF(0), llstr(lcno, buff));
      return true;
    }
    if (check_not_null(self, thd, var))
      return true;
  }
  else // STRING_RESULT
  {
    String str(buff, sizeof(buff), system_charset_info), *res;
    if (!(res=var->value->val_str(&str)))
      return true;
    else if (!(locale= my_locale_by_name(res->to_lex_cstring())))
    {
      ErrConvString err(res);
      my_error(ER_UNKNOWN_LOCALE, MYF(0), err.ptr());
      return true;
    }
  }

  var->save_result.ptr= locale;

  if (!locale->errmsgs->errmsgs)
  {
    bool res;
    mysql_mutex_lock(&LOCK_error_messages);
    res= (!locale->errmsgs->errmsgs &&
          read_texts(ERRMSG_FILE, locale->errmsgs->language,
                     &locale->errmsgs->errmsgs));
    mysql_mutex_unlock(&LOCK_error_messages);
    if (res)
    {
      push_warning_printf(thd, Sql_condition::WARN_LEVEL_WARN, ER_UNKNOWN_ERROR,
                          "Can't process error message file for locale '%s'",
                          locale->name.str);
      return true;
    }
  }
  status_var_increment(thd->status_var.feature_locale);
  return false;
}

static bool update_locale(sys_var *self, THD* thd, enum_var_type type)
{
  /* Cache pointer to error messages */
  if (type == OPT_SESSION)
    thd->variables.errmsgs= thd->variables.lc_messages->errmsgs->errmsgs;
  else
    global_system_variables.errmsgs=
      global_system_variables.lc_messages->errmsgs->errmsgs;
  return false;
}
  
static Sys_var_struct Sys_lc_messages(
       "lc_messages", "Set the language used for the error messages",
       SESSION_VAR(lc_messages), NO_CMD_LINE,
       offsetof(MY_LOCALE, name), DEFAULT(&my_default_lc_messages),
       NO_MUTEX_GUARD, NOT_IN_BINLOG, ON_CHECK(check_locale), ON_UPDATE(update_locale));

static Sys_var_struct Sys_lc_time_names(
       "lc_time_names", "Set the language used for the month "
       "names and the days of the week",
       SESSION_VAR(lc_time_names), NO_CMD_LINE,
       offsetof(MY_LOCALE, name), DEFAULT(&my_default_lc_time_names),
       NO_MUTEX_GUARD, IN_BINLOG, ON_CHECK(check_locale));

static Sys_var_tz Sys_time_zone(
       "time_zone", "The current time zone, used to initialize the time "
       "zone for a client when it connects. Set to SYSTEM by default, in "
       "which the client uses the system time zone value",
       SESSION_VAR(time_zone), NO_CMD_LINE,
       DEFAULT(&default_tz), NO_MUTEX_GUARD, IN_BINLOG);

#ifdef WITH_WSREP
#include "wsrep_var.h"
#include "wsrep_sst.h"
#include "wsrep_binlog.h"

static Sys_var_charptr_fscs Sys_wsrep_provider(
       "wsrep_provider", "Path to replication provider library",
       PREALLOCATED READ_ONLY GLOBAL_VAR(wsrep_provider), CMD_LINE(REQUIRED_ARG),
       DEFAULT(WSREP_NONE),
       NO_MUTEX_GUARD, NOT_IN_BINLOG,
       ON_CHECK(wsrep_provider_check), ON_UPDATE(wsrep_provider_update));

static Sys_var_charptr Sys_wsrep_provider_options(
       "wsrep_provider_options", "Semicolon (;) separated list of wsrep "
       "options (see wsrep_provider_options documentation)",
       PREALLOCATED GLOBAL_VAR(wsrep_provider_options), 
       CMD_LINE(REQUIRED_ARG),
       DEFAULT(""), NO_MUTEX_GUARD, NOT_IN_BINLOG,
       ON_CHECK(wsrep_provider_options_check), 
       ON_UPDATE(wsrep_provider_options_update));

static Sys_var_charptr_fscs Sys_wsrep_data_home_dir(
       "wsrep_data_home_dir", "home directory for wsrep provider",
       READ_ONLY GLOBAL_VAR(wsrep_data_home_dir), CMD_LINE(REQUIRED_ARG),
       DEFAULT(mysql_real_data_home));

static Sys_var_charptr Sys_wsrep_cluster_name(
       "wsrep_cluster_name", "Name for the cluster",
       PREALLOCATED GLOBAL_VAR(wsrep_cluster_name), CMD_LINE(REQUIRED_ARG),
       DEFAULT(WSREP_CLUSTER_NAME),
       NO_MUTEX_GUARD, NOT_IN_BINLOG,
       ON_CHECK(wsrep_cluster_name_check),
       ON_UPDATE(wsrep_cluster_name_update));

static Sys_var_charptr Sys_wsrep_cluster_address (
       "wsrep_cluster_address", "Address to initially connect to cluster",
       PREALLOCATED GLOBAL_VAR(wsrep_cluster_address), 
       CMD_LINE(REQUIRED_ARG),
       DEFAULT(""),
       NO_MUTEX_GUARD, NOT_IN_BINLOG,
       ON_CHECK(wsrep_cluster_address_check), 
       ON_UPDATE(wsrep_cluster_address_update));

static Sys_var_charptr Sys_wsrep_node_name (
       "wsrep_node_name", "Name of this node. This name can be used in "
       "wsrep_sst_donor as a preferred donor. Note that multiple nodes "
       "in a cluster can have the same name",
       PREALLOCATED GLOBAL_VAR(wsrep_node_name), CMD_LINE(REQUIRED_ARG),
       DEFAULT(glob_hostname), NO_MUTEX_GUARD, NOT_IN_BINLOG,
       wsrep_node_name_check, wsrep_node_name_update);

static Sys_var_charptr Sys_wsrep_node_address (
       "wsrep_node_address", "Specifies the node's network address, in "
       "the format ip address[:port]. Used in situations where autoguessing "
       "is not reliable. As of MariaDB 10.1.8, supports IPv6",
       PREALLOCATED GLOBAL_VAR(wsrep_node_address), CMD_LINE(REQUIRED_ARG),
       DEFAULT(""),
       NO_MUTEX_GUARD, NOT_IN_BINLOG,
       ON_CHECK(wsrep_node_address_check),
       ON_UPDATE(wsrep_node_address_update));

static Sys_var_charptr Sys_wsrep_node_incoming_address(
       "wsrep_node_incoming_address", "Client connection address",
       PREALLOCATED GLOBAL_VAR(wsrep_node_incoming_address),CMD_LINE(REQUIRED_ARG),
       DEFAULT(WSREP_NODE_INCOMING_AUTO));

static Sys_var_ulong Sys_wsrep_slave_threads(
       "wsrep_slave_threads", "Number of slave appliers to launch",
       GLOBAL_VAR(wsrep_slave_threads), CMD_LINE(REQUIRED_ARG),
       VALID_RANGE(1, 512), DEFAULT(1), BLOCK_SIZE(1),
       NO_MUTEX_GUARD, NOT_IN_BINLOG,
       ON_CHECK(0),
       ON_UPDATE(wsrep_slave_threads_update));

static Sys_var_charptr Sys_wsrep_dbug_option(
       "wsrep_dbug_option", "DBUG options to provider library",
       GLOBAL_VAR(wsrep_dbug_option),CMD_LINE(REQUIRED_ARG),
       DEFAULT(""));

static const char *wsrep_debug_names[]=
{ "NONE", "SERVER", "TRANSACTION", "STREAMING", "CLIENT", NullS };
static Sys_var_enum Sys_wsrep_debug(
       "wsrep_debug", "WSREP debug level logging",
       GLOBAL_VAR(wsrep_debug), CMD_LINE(REQUIRED_ARG),
       wsrep_debug_names, DEFAULT(0),
       NO_MUTEX_GUARD, NOT_IN_BINLOG,
       ON_CHECK(0), ON_UPDATE(wsrep_debug_update));

static Sys_var_mybool Sys_wsrep_convert_LOCK_to_trx(
       "wsrep_convert_LOCK_to_trx", "To convert locking sessions "
       "into transactions",
       GLOBAL_VAR(wsrep_convert_LOCK_to_trx), 
       CMD_LINE(OPT_ARG), DEFAULT(FALSE));

static Sys_var_ulong Sys_wsrep_retry_autocommit(
      "wsrep_retry_autocommit", "Max number of times to retry "
      "a failed autocommit statement",
       SESSION_VAR(wsrep_retry_autocommit), CMD_LINE(REQUIRED_ARG),
       VALID_RANGE(0, 10000), DEFAULT(1), BLOCK_SIZE(1));

static bool update_wsrep_auto_increment_control (sys_var *self, THD *thd, enum_var_type type)
{
  if (wsrep_auto_increment_control)
  {
    /*
      The variables that control auto increment shall be calculated
      automatically based on the size of the cluster. This usually done
      within the wsrep_view_handler_cb callback. However, if the user
      manually sets the value of wsrep_auto_increment_control to 'ON',
      then we should to re-calculate these variables again (because
      these values may be required before wsrep_view_handler_cb will
      be re-invoked, which is rarely invoked if the cluster stays in
      the stable state):
    */
    global_system_variables.auto_increment_increment=
       wsrep_cluster_size ? wsrep_cluster_size : 1;
    global_system_variables.auto_increment_offset=
       wsrep_local_index >= 0 ? wsrep_local_index + 1 : 1;
    thd->variables.auto_increment_increment=
      global_system_variables.auto_increment_increment;
    thd->variables.auto_increment_offset=
      global_system_variables.auto_increment_offset;
  }
  else
  {
    /*
      We must restore the last values of the variables that
      are explicitly specified by the user:
    */
    global_system_variables.auto_increment_increment=
      global_system_variables.saved_auto_increment_increment;
    global_system_variables.auto_increment_offset=
      global_system_variables.saved_auto_increment_offset;
    thd->variables.auto_increment_increment=
      thd->variables.saved_auto_increment_increment;
    thd->variables.auto_increment_offset=
      thd->variables.saved_auto_increment_offset;
  }
  return false;
}

static Sys_var_mybool Sys_wsrep_auto_increment_control(
       "wsrep_auto_increment_control", "To automatically control the "
       "assignment of autoincrement variables",
       GLOBAL_VAR(wsrep_auto_increment_control), 
       CMD_LINE(OPT_ARG), DEFAULT(TRUE),
       NO_MUTEX_GUARD, NOT_IN_BINLOG, ON_CHECK(0),
       ON_UPDATE(update_wsrep_auto_increment_control));

static Sys_var_mybool Sys_wsrep_drupal_282555_workaround(
       "wsrep_drupal_282555_workaround", "Enable a workaround to handle the "
       "cases where inserting a DEFAULT value into an auto-increment column "
       "could fail with duplicate key error",
       GLOBAL_VAR(wsrep_drupal_282555_workaround),
       CMD_LINE(OPT_ARG), DEFAULT(FALSE));

static Sys_var_charptr sys_wsrep_sst_method(
       "wsrep_sst_method", "State snapshot transfer method",
       GLOBAL_VAR(wsrep_sst_method),CMD_LINE(REQUIRED_ARG),
       DEFAULT(WSREP_SST_DEFAULT), NO_MUTEX_GUARD, NOT_IN_BINLOG,
       ON_CHECK(wsrep_sst_method_check));

static Sys_var_charptr Sys_wsrep_sst_receive_address( 
       "wsrep_sst_receive_address", "Address where node is waiting for "
       "SST contact", 
       GLOBAL_VAR(wsrep_sst_receive_address),CMD_LINE(REQUIRED_ARG),
       DEFAULT(WSREP_SST_ADDRESS_AUTO), NO_MUTEX_GUARD,
       NOT_IN_BINLOG,
       ON_CHECK(wsrep_sst_receive_address_check),
       ON_UPDATE(wsrep_sst_receive_address_update)); 

static Sys_var_charptr Sys_wsrep_sst_auth(
       "wsrep_sst_auth", "Authentication for SST connection",
       PREALLOCATED GLOBAL_VAR(wsrep_sst_auth), CMD_LINE(REQUIRED_ARG),
       DEFAULT(WSREP_SST_AUTH_DEFAULT), NO_MUTEX_GUARD,
       NOT_IN_BINLOG,
       ON_CHECK(wsrep_sst_auth_check),
       ON_UPDATE(wsrep_sst_auth_update)); 

static Sys_var_charptr Sys_wsrep_sst_donor(
       "wsrep_sst_donor", "preferred donor node for the SST",
       GLOBAL_VAR(wsrep_sst_donor),CMD_LINE(REQUIRED_ARG),
       DEFAULT(""), NO_MUTEX_GUARD, NOT_IN_BINLOG,
       ON_CHECK(wsrep_sst_donor_check),
       ON_UPDATE(wsrep_sst_donor_update)); 

static Sys_var_mybool Sys_wsrep_sst_donor_rejects_queries(
       "wsrep_sst_donor_rejects_queries", "Reject client queries "
       "when donating state snapshot transfer", 
       GLOBAL_VAR(wsrep_sst_donor_rejects_queries), 
       CMD_LINE(OPT_ARG), DEFAULT(FALSE));

static Sys_var_mybool Sys_wsrep_on (
       "wsrep_on", "To enable wsrep replication",
       SESSION_VAR(wsrep_on), 
       CMD_LINE(OPT_ARG), DEFAULT(FALSE),
       NO_MUTEX_GUARD, NOT_IN_BINLOG,
       ON_CHECK(wsrep_on_check),
       ON_UPDATE(wsrep_on_update));

static Sys_var_charptr Sys_wsrep_start_position (
       "wsrep_start_position", "global transaction position to start from",
       PREALLOCATED GLOBAL_VAR(wsrep_start_position), 
       CMD_LINE(REQUIRED_ARG),
       DEFAULT(WSREP_START_POSITION_ZERO),
       NO_MUTEX_GUARD, NOT_IN_BINLOG,
       ON_CHECK(wsrep_start_position_check), 
       ON_UPDATE(wsrep_start_position_update));

static Sys_var_ulong Sys_wsrep_max_ws_size (
       "wsrep_max_ws_size", "Max write set size (bytes)",
       GLOBAL_VAR(wsrep_max_ws_size), CMD_LINE(REQUIRED_ARG),
       VALID_RANGE(1024, WSREP_MAX_WS_SIZE), DEFAULT(WSREP_MAX_WS_SIZE),
       BLOCK_SIZE(1), NO_MUTEX_GUARD, NOT_IN_BINLOG,
       ON_CHECK(wsrep_max_ws_size_check), ON_UPDATE(wsrep_max_ws_size_update));

static Sys_var_ulong Sys_wsrep_max_ws_rows (
       "wsrep_max_ws_rows", "Max number of rows in write set",
       GLOBAL_VAR(wsrep_max_ws_rows), CMD_LINE(REQUIRED_ARG),
       VALID_RANGE(0, 1048576), DEFAULT(0), BLOCK_SIZE(1));

static Sys_var_charptr Sys_wsrep_notify_cmd(
       "wsrep_notify_cmd", "",
       READ_ONLY GLOBAL_VAR(wsrep_notify_cmd), CMD_LINE(REQUIRED_ARG),
       DEFAULT(""));

static Sys_var_charptr_fscs Sys_wsrep_status_file(
       "wsrep_status_file", "wsrep status output filename",
       READ_ONLY GLOBAL_VAR(wsrep_status_file), CMD_LINE(REQUIRED_ARG),
       DEFAULT(""));

static Sys_var_mybool Sys_wsrep_certify_nonPK(
       "wsrep_certify_nonPK", "Certify tables with no primary key",
       GLOBAL_VAR(wsrep_certify_nonPK), 
       CMD_LINE(OPT_ARG), DEFAULT(TRUE));

static const char *wsrep_certification_rules_names[]= { "strict", "optimized", NullS };
static Sys_var_enum Sys_wsrep_certification_rules(
       "wsrep_certification_rules",
       "Certification rules to use in the cluster. Possible values are: "
       "\"strict\": stricter rules that could result in more certification "
       "failures. "
       "\"optimized\": relaxed rules that allow more concurrency and "
       "cause less certification failures",
       GLOBAL_VAR(wsrep_certification_rules), CMD_LINE(REQUIRED_ARG),
       wsrep_certification_rules_names, DEFAULT(WSREP_CERTIFICATION_RULES_STRICT),
       NO_MUTEX_GUARD, NOT_IN_BINLOG, ON_CHECK(0),
       ON_UPDATE(0));

static Sys_var_uint Sys_wsrep_sync_wait(
       "wsrep_sync_wait", "Ensure \"synchronous\" read view before executing "
       "an operation of the type specified by bitmask: 1 - READ(includes "
       "SELECT, SHOW and BEGIN/START TRANSACTION); 2 - UPDATE and DELETE; 4 - "
       "INSERT and REPLACE",
       SESSION_VAR(wsrep_sync_wait), CMD_LINE(OPT_ARG),
       VALID_RANGE(WSREP_SYNC_WAIT_NONE, WSREP_SYNC_WAIT_MAX),
       DEFAULT(WSREP_SYNC_WAIT_NONE), BLOCK_SIZE(1),
       NO_MUTEX_GUARD, NOT_IN_BINLOG);

static const char *wsrep_mode_names[]=
{
  "STRICT_REPLICATION",
  "BINLOG_ROW_FORMAT_ONLY",
  "REQUIRED_PRIMARY_KEY",
  "REPLICATE_MYISAM",
  "REPLICATE_ARIA",
  "DISALLOW_LOCAL_GTID",
  "BF_ABORT_MARIABACKUP",
  NullS
};
static Sys_var_set Sys_wsrep_mode(
       "wsrep_mode",
       "Set of WSREP features that are enabled",
       GLOBAL_VAR(wsrep_mode), CMD_LINE(REQUIRED_ARG),
       wsrep_mode_names,
       DEFAULT(0),
       NO_MUTEX_GUARD, NOT_IN_BINLOG,
       ON_CHECK(wsrep_mode_check));

static const char *wsrep_OSU_method_names[]= { "TOI", "RSU", NullS };
static Sys_var_enum Sys_wsrep_OSU_method(
       "wsrep_OSU_method", "Method for Online Schema Upgrade",
       SESSION_VAR(wsrep_OSU_method), CMD_LINE(OPT_ARG),
       wsrep_OSU_method_names, DEFAULT(WSREP_OSU_TOI));

static PolyLock_mutex PLock_wsrep_desync(&LOCK_wsrep_desync);
static Sys_var_mybool Sys_wsrep_desync (
       "wsrep_desync", "To desynchronize the node from the cluster",
       GLOBAL_VAR(wsrep_desync),
       CMD_LINE(OPT_ARG), DEFAULT(FALSE),
       &PLock_wsrep_desync, NOT_IN_BINLOG,
       ON_CHECK(wsrep_desync_check),
       ON_UPDATE(wsrep_desync_update));

static const char *wsrep_reject_queries_names[]= { "NONE", "ALL", "ALL_KILL", NullS };
static Sys_var_enum Sys_wsrep_reject_queries(
       "wsrep_reject_queries", "Variable to set to reject queries",
       GLOBAL_VAR(wsrep_reject_queries), CMD_LINE(OPT_ARG),
       wsrep_reject_queries_names, DEFAULT(WSREP_REJECT_NONE),
       NO_MUTEX_GUARD, NOT_IN_BINLOG, ON_CHECK(0),
       ON_UPDATE(wsrep_reject_queries_update));

static const char *wsrep_binlog_format_names[]=
       {"MIXED", "STATEMENT", "ROW", "NONE", NullS};
static Sys_var_enum Sys_wsrep_forced_binlog_format(
       "wsrep_forced_binlog_format", "binlog format to take effect over user's choice",
       GLOBAL_VAR(wsrep_forced_binlog_format), CMD_LINE(REQUIRED_ARG),
       wsrep_binlog_format_names, DEFAULT(BINLOG_FORMAT_UNSPEC),
       NO_MUTEX_GUARD, NOT_IN_BINLOG,
       ON_CHECK(wsrep_forced_binlog_format_check));

static Sys_var_mybool Sys_wsrep_recover_datadir(
       "wsrep_recover", "Recover database state after crash and exit",
       READ_ONLY GLOBAL_VAR(wsrep_recovery),
       CMD_LINE(OPT_ARG), DEFAULT(FALSE));

static Sys_var_mybool Sys_wsrep_log_conflicts(
       "wsrep_log_conflicts", "To log multi-master conflicts",
       GLOBAL_VAR(wsrep_log_conflicts), CMD_LINE(OPT_ARG), DEFAULT(FALSE));

static Sys_var_ulong Sys_wsrep_mysql_replication_bundle(
      "wsrep_mysql_replication_bundle",
      "Number of replication events that are grouped together",
       GLOBAL_VAR(wsrep_mysql_replication_bundle), CMD_LINE(REQUIRED_ARG),
       VALID_RANGE(0, 1000), DEFAULT(0), BLOCK_SIZE(1));

static Sys_var_mybool Sys_wsrep_slave_FK_checks(
       "wsrep_slave_FK_checks", "Should slave thread do "
       "foreign key constraint checks",
       GLOBAL_VAR(wsrep_slave_FK_checks), 
       CMD_LINE(OPT_ARG), DEFAULT(TRUE));

static Sys_var_mybool Sys_wsrep_slave_UK_checks(
       "wsrep_slave_UK_checks", "Should slave thread do "
       "secondary index uniqueness checks",
       GLOBAL_VAR(wsrep_slave_UK_checks), 
       CMD_LINE(OPT_ARG), DEFAULT(FALSE));

static Sys_var_mybool Sys_wsrep_restart_slave(
       "wsrep_restart_slave", "Should MariaDB slave be restarted automatically, when node joins back to cluster",
       GLOBAL_VAR(wsrep_restart_slave), CMD_LINE(OPT_ARG), DEFAULT(FALSE));

static Sys_var_ulonglong Sys_wsrep_trx_fragment_size(
      "wsrep_trx_fragment_size",
      "Size of transaction fragments for streaming replication (measured in "
      "units of 'wsrep_trx_fragment_unit')",
      SESSION_VAR(wsrep_trx_fragment_size), CMD_LINE(REQUIRED_ARG),
      VALID_RANGE(0, WSREP_MAX_WS_SIZE), DEFAULT(0), BLOCK_SIZE(1),
      NO_MUTEX_GUARD, NOT_IN_BINLOG,
      ON_CHECK(wsrep_trx_fragment_size_check),
      ON_UPDATE(wsrep_trx_fragment_size_update));

extern const char *wsrep_fragment_units[];

static Sys_var_enum Sys_wsrep_trx_fragment_unit(
      "wsrep_trx_fragment_unit",
      "Unit for streaming replication transaction fragments' size: bytes, "
      "rows, statements",
      SESSION_VAR(wsrep_trx_fragment_unit), CMD_LINE(REQUIRED_ARG),
      wsrep_fragment_units,
      DEFAULT(WSREP_FRAG_BYTES),
      NO_MUTEX_GUARD, NOT_IN_BINLOG,
      ON_CHECK(0),
      ON_UPDATE(wsrep_trx_fragment_unit_update));

extern const char *wsrep_SR_store_types[];
static Sys_var_enum Sys_wsrep_SR_store(
       "wsrep_SR_store", "Storage for streaming replication fragments",
       READ_ONLY GLOBAL_VAR(wsrep_SR_store_type), CMD_LINE(REQUIRED_ARG),
       wsrep_SR_store_types, DEFAULT(WSREP_SR_STORE_TABLE));

static Sys_var_mybool Sys_wsrep_dirty_reads(
       "wsrep_dirty_reads",
       "Allow reads even when the node is not in the primary component",
       SESSION_VAR(wsrep_dirty_reads), CMD_LINE(OPT_ARG),
       DEFAULT(FALSE));

static Sys_var_uint Sys_wsrep_ignore_apply_errors (
       "wsrep_ignore_apply_errors", "Ignore replication errors",
       GLOBAL_VAR(wsrep_ignore_apply_errors), CMD_LINE(REQUIRED_ARG),
       VALID_RANGE(WSREP_IGNORE_ERRORS_NONE, WSREP_IGNORE_ERRORS_MAX),
       DEFAULT(7), BLOCK_SIZE(1));

static Sys_var_uint Sys_wsrep_gtid_domain_id(
       "wsrep_gtid_domain_id", "When wsrep_gtid_mode is set, this value is "
       "used as gtid_domain_id for galera transactions and also copied to the "
       "joiner nodes during state transfer. It is ignored, otherwise",
       GLOBAL_VAR(wsrep_gtid_domain_id), CMD_LINE(REQUIRED_ARG),
       VALID_RANGE(0, UINT_MAX32), DEFAULT(0), BLOCK_SIZE(1),
       NO_MUTEX_GUARD, NOT_IN_BINLOG, ON_CHECK(0),
       ON_UPDATE(wsrep_gtid_domain_id_update));

static Sys_var_ulonglong Sys_wsrep_gtid_seq_no(
       "wsrep_gtid_seq_no",
       "Internal server usage, manually set WSREP GTID seqno",
       SESSION_ONLY(wsrep_gtid_seq_no),
       NO_CMD_LINE, VALID_RANGE(0, ULONGLONG_MAX), DEFAULT(0),
       BLOCK_SIZE(1), NO_MUTEX_GUARD, NOT_IN_BINLOG,
       ON_CHECK(wsrep_gtid_seq_no_check));

static Sys_var_mybool Sys_wsrep_gtid_mode(
       "wsrep_gtid_mode", "Automatically update the (joiner) node's "
       "wsrep_gtid_domain_id value with that of donor's (received during "
       "state transfer) and use it in place of gtid_domain_id for all galera "
       "transactions. When OFF (default), wsrep_gtid_domain_id is simply "
       "ignored (backward compatibility)",
       GLOBAL_VAR(wsrep_gtid_mode), CMD_LINE(OPT_ARG), DEFAULT(FALSE));

static char *wsrep_patch_version_ptr;
static Sys_var_charptr Sys_wsrep_patch_version(
       "wsrep_patch_version", "Wsrep patch version, for example wsrep_25.10",
       READ_ONLY GLOBAL_VAR(wsrep_patch_version_ptr), CMD_LINE_HELP_ONLY,
       DEFAULT(WSREP_PATCH_VERSION));


static Sys_var_charptr Sys_wsrep_allowlist(
       "wsrep_allowlist", "Allowed IP addresses split by comma delimiter",
       READ_ONLY GLOBAL_VAR(wsrep_allowlist), CMD_LINE(REQUIRED_ARG),
       DEFAULT(""));

#endif /* WITH_WSREP */

static bool fix_host_cache_size(sys_var *, THD *, enum_var_type)
{
  hostname_cache_resize((uint) host_cache_size);
  return false;
}

static Sys_var_ulong Sys_host_cache_size(
       "host_cache_size",
       "How many host names should be cached to avoid resolving",
       AUTO_SET GLOBAL_VAR(host_cache_size),
       CMD_LINE(REQUIRED_ARG), VALID_RANGE(0, 65536),
       DEFAULT(HOST_CACHE_SIZE), BLOCK_SIZE(1),
       NO_MUTEX_GUARD, NOT_IN_BINLOG, ON_CHECK(0),
       ON_UPDATE(fix_host_cache_size));

vio_keepalive_opts opt_vio_keepalive;

static Sys_var_int Sys_keepalive_time(
       "tcp_keepalive_time",
       "Timeout, in seconds, with no activity until the first TCP keep-alive "
       "packet is sent. If set to 0, system dependent default is used",
       AUTO_SET GLOBAL_VAR(opt_vio_keepalive.idle),
       CMD_LINE(REQUIRED_ARG), VALID_RANGE(0, INT_MAX32/1000), DEFAULT(0),
       BLOCK_SIZE(1));

static Sys_var_int Sys_keepalive_interval(
       "tcp_keepalive_interval",
       "The interval, in seconds, between when successive keep-alive packets "
       "are sent if no acknowledgement is received. If set to 0, system "
       "dependent default is used",
       AUTO_SET GLOBAL_VAR(opt_vio_keepalive.interval),
       CMD_LINE(REQUIRED_ARG), VALID_RANGE(0, INT_MAX32/1000), DEFAULT(0),
       BLOCK_SIZE(1));

static Sys_var_int Sys_keepalive_probes(
       "tcp_keepalive_probes",
       "The number of unacknowledged probes to send before considering the "
       "connection dead and notifying the application layer. "
       "If set to 0, system dependent default is used",
       AUTO_SET GLOBAL_VAR(opt_vio_keepalive.probes),
       CMD_LINE(REQUIRED_ARG), VALID_RANGE(0, INT_MAX32/1000), DEFAULT(0),
       BLOCK_SIZE(1));


static bool update_tcp_nodelay(sys_var *self, THD *thd,
  enum_var_type type)
{
  DBUG_ASSERT(thd);

  Vio *vio = thd->net.vio;
  if (vio)
    return (MY_TEST(vio_nodelay(vio, thd->variables.tcp_nodelay)));

  return false;
}

static Sys_var_mybool Sys_tcp_nodelay(
       "tcp_nodelay",
       "Set option TCP_NODELAY (disable Nagle's algorithm) on socket",
       SESSION_VAR(tcp_nodelay), CMD_LINE(OPT_ARG),
       DEFAULT(TRUE),NO_MUTEX_GUARD, NOT_IN_BINLOG,
       ON_CHECK(check_session_only_variable),
       ON_UPDATE(update_tcp_nodelay));

static Sys_var_charptr_fscs Sys_ignore_db_dirs(
       "ignore_db_dirs",
       "Specifies a directory to add to the ignore list when collecting "
       "database names from the datadir. Put a blank argument to reset "
       "the list accumulated so far",
       READ_ONLY GLOBAL_VAR(opt_ignore_db_dirs), 
       CMD_LINE(REQUIRED_ARG, OPT_IGNORE_DB_DIRECTORY),
       DEFAULT(0));

static Sys_var_ulong Sys_sp_cache_size(
       "stored_program_cache",
       "The soft upper limit for number of cached stored routines for "
       "one connection",
       GLOBAL_VAR(stored_program_cache_size), CMD_LINE(REQUIRED_ARG),
       VALID_RANGE(0, 512 * 1024), DEFAULT(256), BLOCK_SIZE(1));

export const char *plugin_maturity_names[]=
{ "unknown", "experimental", "alpha", "beta", "gamma", "stable", 0 };
static Sys_var_enum Sys_plugin_maturity(
       "plugin_maturity",
       "The lowest desirable plugin maturity. "
       "Plugins less mature than that will not be installed or loaded",
       READ_ONLY GLOBAL_VAR(plugin_maturity), CMD_LINE(REQUIRED_ARG),
       plugin_maturity_names,
       DEFAULT(SERVER_MATURITY_LEVEL > 0 ?
               SERVER_MATURITY_LEVEL - 1 : SERVER_MATURITY_LEVEL));

static Sys_var_ulong Sys_deadlock_search_depth_short(
       "deadlock_search_depth_short",
       "Short search depth for the two-step deadlock detection",
       SESSION_VAR(wt_deadlock_search_depth_short), CMD_LINE(REQUIRED_ARG),
       VALID_RANGE(0, 32), DEFAULT(4), BLOCK_SIZE(1));

static Sys_var_ulong Sys_deadlock_search_depth_long(
       "deadlock_search_depth_long",
       "Long search depth for the two-step deadlock detection",
       SESSION_VAR(wt_deadlock_search_depth_long), CMD_LINE(REQUIRED_ARG),
       VALID_RANGE(0, 33), DEFAULT(15), BLOCK_SIZE(1));

static Sys_var_ulong Sys_deadlock_timeout_depth_short(
       "deadlock_timeout_short",
       "Short timeout for the two-step deadlock detection (in microseconds)",
       SESSION_VAR(wt_timeout_short), CMD_LINE(REQUIRED_ARG),
       VALID_RANGE(0, UINT_MAX), DEFAULT(10000), BLOCK_SIZE(1));

static Sys_var_ulong Sys_deadlock_timeout_depth_long(
       "deadlock_timeout_long",
       "Long timeout for the two-step deadlock detection (in microseconds)",
       SESSION_VAR(wt_timeout_long), CMD_LINE(REQUIRED_ARG),
       VALID_RANGE(0, UINT_MAX), DEFAULT(50000000), BLOCK_SIZE(1));

static Sys_var_uint Sys_extra_port(
       "extra_port",
       "Extra port number to use for tcp connections in a "
       "one-thread-per-connection manner. 0 means don't use another port",
       READ_ONLY GLOBAL_VAR(mysqld_extra_port), CMD_LINE(REQUIRED_ARG),
       VALID_RANGE(0, UINT_MAX16), DEFAULT(0), BLOCK_SIZE(1));

static Sys_var_on_access_global<Sys_var_ulong,
                              PRIV_SET_SYSTEM_GLOBAL_VAR_EXTRA_MAX_CONNECTIONS>
Sys_extra_max_connections(
       "extra_max_connections", "The number of connections on extra-port",
       GLOBAL_VAR(extra_max_connections), CMD_LINE(REQUIRED_ARG),
       VALID_RANGE(1, 100000), DEFAULT(1), BLOCK_SIZE(1), NO_MUTEX_GUARD,
       NOT_IN_BINLOG, ON_CHECK(0), ON_UPDATE(fix_max_connections));

#ifdef SAFE_MUTEX
static Sys_var_mybool Sys_mutex_deadlock_detector(
       "debug_mutex_deadlock_detector", "Enable checking of wrong mutex usage",
       READ_ONLY GLOBAL_VAR(safe_mutex_deadlock_detector),
       CMD_LINE(OPT_ARG), DEFAULT(TRUE));
#endif

static Sys_var_keycache Sys_key_cache_segments(
       "key_cache_segments", "The number of segments in a key cache",
       KEYCACHE_VAR(param_partitions),
       CMD_LINE(REQUIRED_ARG, OPT_KEY_CACHE_PARTITIONS),
       VALID_RANGE(0, MAX_KEY_CACHE_PARTITIONS),
       DEFAULT(DEFAULT_KEY_CACHE_PARTITIONS),
       BLOCK_SIZE(1), NO_MUTEX_GUARD, NOT_IN_BINLOG, ON_CHECK(0),
       ON_UPDATE(repartition_keycache));

static const char *log_slow_filter_names[]= 
{
  "admin", "filesort", "filesort_on_disk", "filesort_priority_queue",
  "full_join", "full_scan", "not_using_index", "query_cache",
  "query_cache_miss", "tmp_table", "tmp_table_on_disk", 0
};


static Sys_var_set Sys_log_slow_filter(
       "log_slow_filter",
       "Log only certain types of queries to the slow log. If variable "
       "is empty all kinds of queries are logged.  All types are bound by "
       "slow_query_time, except 'not_using_index' which is always logged "
       "if enabled",
       SESSION_VAR(log_slow_filter), CMD_LINE(REQUIRED_ARG,
                                              OPT_LOG_SLOW_FILTER),
       log_slow_filter_names,
       /* by default we log all queries except 'not_using_index' */
       DEFAULT(my_set_bits(array_elements(log_slow_filter_names)-1) &
               ~QPLAN_NOT_USING_INDEX));

static const char *log_slow_disabled_statements_names[]=
{ "admin", "call", "slave", "sp", 0 };

static const char *log_disabled_statements_names[]=
{ "slave", "sp", 0 };

static Sys_var_set Sys_log_slow_disabled_statements(
       "log_slow_disabled_statements",
       "Don't log certain types of statements to slow log",
       SESSION_VAR(log_slow_disabled_statements), CMD_LINE(REQUIRED_ARG),
       log_slow_disabled_statements_names,
       DEFAULT(LOG_SLOW_DISABLE_SP));

static Sys_var_set Sys_log_disabled_statements(
       "log_disabled_statements",
       "Don't log certain types of statements to general log",
       SESSION_VAR(log_disabled_statements), CMD_LINE(REQUIRED_ARG),
       log_disabled_statements_names,
       DEFAULT(LOG_DISABLE_SP),
       NO_MUTEX_GUARD, NOT_IN_BINLOG, ON_CHECK(check_has_super));

#define NOT_SUPPORTED_YET -2
#ifndef PCRE2_EXTENDED_MORE
#define PCRE2_EXTENDED_MORE NOT_SUPPORTED_YET
#endif

static const char *default_regex_flags_names[]= 
{
  "DOTALL",    // (?s)  . matches anything including NL
  "DUPNAMES",  // (?J)  Allow duplicate names for subpatterns
  "EXTENDED",  // (?x)  Ignore white space and # comments
  "EXTENDED_MORE",//(?xx)  Ignore white space and # comments inside cheracter
  "EXTRA",     // means nothing since PCRE2
  "MULTILINE", // (?m)  ^ and $ match newlines within data
  "UNGREEDY",  // (?U)  Invert greediness of quantifiers
  0
};
static const int default_regex_flags_to_pcre[]=
{
  PCRE2_DOTALL,
  PCRE2_DUPNAMES,
  PCRE2_EXTENDED,
  PCRE2_EXTENDED_MORE,
  -1, /* EXTRA flag not available since PCRE2 */
  PCRE2_MULTILINE,
  PCRE2_UNGREEDY,
  0
};
int default_regex_flags_pcre(THD *thd)
{
  ulonglong src= thd->variables.default_regex_flags;
  int i, res;
  for (i= res= 0; default_regex_flags_to_pcre[i]; i++)
  {
    if (src & (1ULL << i))
    {
      if (default_regex_flags_to_pcre[i] < 0)
      {
        const char *msg= default_regex_flags_to_pcre[i] == NOT_SUPPORTED_YET
          ? "Your version of PCRE2 does not support the %s flag. Ignored."
          : "PCRE2 doesn't support the %s flag. Ignored.";
        push_warning_printf(thd, Sql_condition::WARN_LEVEL_WARN,
                          ER_UNKNOWN_ERROR, msg, default_regex_flags_names[i]);
        continue;
      }
      res|= default_regex_flags_to_pcre[i];
    }
  }
  return res;
}
static Sys_var_set Sys_default_regex_flags(
       "default_regex_flags",
       "Default flags for the regex library",
       SESSION_VAR(default_regex_flags), CMD_LINE(REQUIRED_ARG),
       default_regex_flags_names,
       DEFAULT(0));

static Sys_var_ulong Sys_log_slow_rate_limit(
       "log_slow_rate_limit",
       "Write to slow log every #th slow query. Set to 1 to log everything. "
       "Increase it to reduce the size of the slow or the performance impact "
       "of slow logging",
       SESSION_VAR(log_slow_rate_limit), CMD_LINE(REQUIRED_ARG),
       VALID_RANGE(1, UINT_MAX), DEFAULT(1), BLOCK_SIZE(1));

/*
  Full is not needed below anymore as one can set all bits with '= ALL', but
  we need it for compatiblity with earlier versions.
*/
static const char *log_slow_verbosity_names[]=
{ "innodb", "query_plan", "explain", "engine", "warnings", "full", 0};

static Sys_var_set Sys_log_slow_verbosity(
       "log_slow_verbosity",
       "Verbosity level for the slow log",
       SESSION_VAR(log_slow_verbosity), CMD_LINE(REQUIRED_ARG),
       log_slow_verbosity_names, DEFAULT(LOG_SLOW_VERBOSITY_INIT));

static Sys_var_ulong Sys_log_slow_max_warnings(
       "log_slow_max_warnings",
       "Max numbers of warnings printed to slow query log per statement",
       SESSION_VAR(log_slow_max_warnings), CMD_LINE(REQUIRED_ARG),
       VALID_RANGE(0, 1000), DEFAULT(10), BLOCK_SIZE(1));

static const char *note_verbosity_names[]=
{ "basic", "unusable_keys", "explain", 0};

static Sys_var_set Sys_note_verbosity(
       "note_verbosity",
       "Verbosity level for note-warnings given to the user. "
       "See also @@sql_notes",
       SESSION_VAR(note_verbosity), CMD_LINE(REQUIRED_ARG),
       note_verbosity_names, DEFAULT(NOTE_VERBOSITY_NORMAL |
                                     NOTE_VERBOSITY_EXPLAIN));

static Sys_var_ulong Sys_join_cache_level(
       "join_cache_level",
       "Controls what join operations can be executed with join buffers. Odd "
       "numbers are used for plain join buffers while even numbers are used "
       "for linked buffers",
       SESSION_VAR(join_cache_level), CMD_LINE(REQUIRED_ARG),
       VALID_RANGE(0, 8), DEFAULT(2), BLOCK_SIZE(1));

static Sys_var_ulong Sys_mrr_buffer_size(
       "mrr_buffer_size",
       "Size of buffer to use when using MRR with range access",
       SESSION_VAR(mrr_buff_size), CMD_LINE(REQUIRED_ARG),
       VALID_RANGE(IO_SIZE*2, INT_MAX32), DEFAULT(256*1024), BLOCK_SIZE(1));

static Sys_var_ulong Sys_rowid_merge_buff_size(
       "rowid_merge_buff_size",
       "The size of the buffers used [NOT] IN evaluation via partial matching",
       SESSION_VAR(rowid_merge_buff_size), CMD_LINE(REQUIRED_ARG),
       VALID_RANGE(0, LONG_MAX), DEFAULT(8*1024*1024),
       BLOCK_SIZE(1));

static Sys_var_mybool Sys_userstat(
       "userstat",
       "Enables statistics gathering for USER_STATISTICS, CLIENT_STATISTICS, "
       "INDEX_STATISTICS and TABLE_STATISTICS tables in the INFORMATION_SCHEMA",
       GLOBAL_VAR(opt_userstat_running),
       CMD_LINE(OPT_ARG), DEFAULT(FALSE));

static Sys_var_on_access<Sys_var_mybool,
                         PRIV_SET_SYSTEM_VAR_BINLOG_ANNOTATE_ROW_EVENTS,
                         PRIV_SET_SYSTEM_VAR_BINLOG_ANNOTATE_ROW_EVENTS>
Sys_binlog_annotate_row_events(
       "binlog_annotate_row_events",
       "Tells the master to annotate RBR events with the statement that "
       "caused these events",
       SESSION_VAR(binlog_annotate_row_events), CMD_LINE(OPT_ARG),
       DEFAULT(TRUE));

#ifdef HAVE_REPLICATION
static Sys_var_mybool Sys_replicate_annotate_row_events(
       "replicate_annotate_row_events",
       "Tells the slave to write annotate rows events received from the master "
       "to its own binary log. Ignored if log_slave_updates is not set",
       READ_ONLY GLOBAL_VAR(opt_replicate_annotate_row_events),
       CMD_LINE(OPT_ARG), DEFAULT(TRUE));
#endif

static Sys_var_ulonglong Sys_join_buffer_space_limit(
       "join_buffer_space_limit",
       "The limit of the space for all join buffers used by a query",
       SESSION_VAR(join_buff_space_limit), CMD_LINE(REQUIRED_ARG),
       VALID_RANGE(2048, ULONGLONG_MAX), DEFAULT(16*128*1024),
       BLOCK_SIZE(2048));

static Sys_var_ulong Sys_progress_report_time(
       "progress_report_time",
       "Seconds between sending progress reports to the client for "
       "time-consuming statements. Set to 0 to disable progress reporting",
       SESSION_VAR(progress_report_time), CMD_LINE(REQUIRED_ARG),
       VALID_RANGE(0, UINT_MAX), DEFAULT(5), BLOCK_SIZE(1));

const char *use_stat_tables_modes[] =
           {"NEVER", "COMPLEMENTARY", "PREFERABLY",
           "COMPLEMENTARY_FOR_QUERIES", "PREFERABLY_FOR_QUERIES", 0};
static Sys_var_enum Sys_optimizer_use_stat_tables(
       "use_stat_tables",
       "Specifies how to use system statistics tables",
       SESSION_VAR(use_stat_tables), CMD_LINE(REQUIRED_ARG),
       use_stat_tables_modes, DEFAULT(4));

static Sys_var_ulong Sys_histogram_size(
       "histogram_size",
       "Number of bytes used for a histogram. "
       "If set to 0, no histograms are created by ANALYZE",
       SESSION_VAR(histogram_size), CMD_LINE(REQUIRED_ARG),
       VALID_RANGE(0, 255), DEFAULT(254), BLOCK_SIZE(1));

extern const char *histogram_types[];
static Sys_var_enum Sys_histogram_type(
       "histogram_type",
       "Specifies type of the histograms created by ANALYZE. "
       "Possible values are: "
       "SINGLE_PREC_HB - single precision height-balanced, "
       "DOUBLE_PREC_HB - double precision height-balanced, "
       "JSON_HB - height-balanced, stored as JSON",
       SESSION_VAR(histogram_type), CMD_LINE(REQUIRED_ARG),
       histogram_types, DEFAULT(2));

static Sys_var_mybool Sys_query_cache_strip_comments(
       "query_cache_strip_comments",
       "Strip all comments from a query before storing it "
       "in the query cache",
       SESSION_VAR(query_cache_strip_comments), CMD_LINE(OPT_ARG),
       DEFAULT(FALSE));

static ulonglong in_transaction(THD *thd)
{
  return MY_TEST(thd->in_active_multi_stmt_transaction());
}
static Sys_var_session_special Sys_in_transaction(
       "in_transaction", "Whether there is an active transaction",
       READ_ONLY sys_var::ONLY_SESSION, NO_CMD_LINE,
       VALID_RANGE(0, 1), BLOCK_SIZE(1), NO_MUTEX_GUARD,
       NOT_IN_BINLOG, ON_CHECK(0), ON_UPDATE(0), ON_READ(in_transaction));

#ifndef DBUG_OFF
static Sys_var_ulong Sys_debug_binlog_fsync_sleep(
       "debug_binlog_fsync_sleep",
       "Extra sleep (in microseconds) to add to binlog fsync(), for debugging",
       GLOBAL_VAR(opt_binlog_dbug_fsync_sleep),
       CMD_LINE(REQUIRED_ARG),
       VALID_RANGE(0, UINT_MAX), DEFAULT(0), BLOCK_SIZE(1));
#endif

static Sys_var_harows Sys_expensive_subquery_limit(
       "expensive_subquery_limit",
       "The maximum number of rows a subquery may examine in order to be "
       "executed during optimization and used for constant optimization",
       SESSION_VAR(expensive_subquery_limit), CMD_LINE(REQUIRED_ARG),
       VALID_RANGE(0, HA_POS_ERROR), DEFAULT(100), BLOCK_SIZE(1));

static Sys_var_mybool Sys_encrypt_tmp_disk_tables(
       "encrypt_tmp_disk_tables",
       "Encrypt temporary on-disk tables (created as part of query execution)",
       GLOBAL_VAR(encrypt_tmp_disk_tables),
       CMD_LINE(OPT_ARG), DEFAULT(FALSE));

static Sys_var_mybool Sys_encrypt_tmp_files(
       "encrypt_tmp_files",
       "Encrypt temporary files (created for filesort, binary log cache, etc)",
       READ_ONLY GLOBAL_VAR(encrypt_tmp_files),
       CMD_LINE(OPT_ARG), DEFAULT(FALSE));

static Sys_var_mybool Sys_binlog_encryption(
       "encrypt_binlog", "Encrypt binary logs (including relay logs)",
       READ_ONLY GLOBAL_VAR(encrypt_binlog), CMD_LINE(OPT_ARG),
       DEFAULT(FALSE));

static const char *binlog_row_image_names[]=
{
  "MINIMAL", "NOBLOB", "FULL", "FULL_NODUP", NullS
};
static Sys_var_on_access<Sys_var_enum,
                         PRIV_SET_SYSTEM_VAR_BINLOG_ROW_IMAGE,
                         PRIV_SET_SYSTEM_VAR_BINLOG_ROW_IMAGE>
Sys_binlog_row_image(
       "binlog_row_image",
       "Controls whether rows should be logged in 'FULL', 'FULL_NODUP', "
       "'NOBLOB' or 'MINIMAL' formats. 'FULL', means that all columns in the "
       "before and after image are logged. 'FULL_NODUP', means that all "
       "columns are logged in before image, but only changed columns or all "
       "columns of inserted record are logged in after image, "
       "'NOBLOB', means that MariaDB avoids logging "
       "blob columns whenever possible (eg, blob column was not changed or "
       "is not part of primary key). 'MINIMAL', means that a PK equivalent (PK "
       "columns or full row if there is no PK in the table) is logged in the "
       "before image, and only changed columns are logged in the after image",
       SESSION_VAR(binlog_row_image), CMD_LINE(REQUIRED_ARG),
       binlog_row_image_names, DEFAULT(BINLOG_ROW_IMAGE_FULL));

static const char *binlog_row_metadata_names[]= {"NO_LOG", "MINIMAL", "FULL", NullS};
static Sys_var_on_access_global<Sys_var_enum,
                                PRIV_SET_SYSTEM_GLOBAL_VAR_BINLOG_ROW_METADATA>
Sys_binlog_row_metadata(
       "binlog_row_metadata",
       "Controls whether metadata is logged using FULL , MINIMAL format and "
       "NO_LOG. FULL causes all metadata to be logged; MINIMAL means that only "
       "metadata actually required by slave is logged; NO_LOG NO metadata will "
       "be logged",
       GLOBAL_VAR(binlog_row_metadata), CMD_LINE(REQUIRED_ARG),
       binlog_row_metadata_names, DEFAULT(Table_map_log_event::BINLOG_ROW_METADATA_NO_LOG),
       NO_MUTEX_GUARD, NOT_IN_BINLOG, ON_CHECK(NULL),
       ON_UPDATE(NULL));


static Sys_var_on_access_global<Sys_var_mybool,
                           PRIV_SET_SYSTEM_GLOBAL_VAR_BINLOG_GTID_INDEX>
Sys_binlog_gtid_index(
       "binlog_gtid_index",
       "Enable the creation of a GTID index for every binlog file, and the use "
       "of such index for speeding up GTID lookup in the binlog",
       GLOBAL_VAR(opt_binlog_gtid_index), CMD_LINE(OPT_ARG),
       DEFAULT(TRUE));


static Sys_var_on_access_global<Sys_var_uint,
                        PRIV_SET_SYSTEM_GLOBAL_VAR_BINLOG_GTID_INDEX_PAGE_SIZE>
Sys_binlog_gtid_index_page_size(
       "binlog_gtid_index_page_size",
       "Page size to use for the binlog GTID index",
       GLOBAL_VAR(opt_binlog_gtid_index_page_size), CMD_LINE(REQUIRED_ARG),
       VALID_RANGE(64, 1<<24), DEFAULT(4096), BLOCK_SIZE(1));


static Sys_var_on_access_global<Sys_var_uint,
                        PRIV_SET_SYSTEM_GLOBAL_VAR_BINLOG_GTID_INDEX_SPAN_MIN>
Sys_binlog_gtid_index_span_min(
       "binlog_gtid_index_span_min",
       "Control sparseness of the binlog GTID index. If set to N, at most one "
       "index record will be added for every N bytes of binlog file written, "
       "to reduce the size of the index. Normally does not need tuning",
       GLOBAL_VAR(opt_binlog_gtid_index_span_min), CMD_LINE(REQUIRED_ARG),
       VALID_RANGE(1, 1024*1024L*1024L), DEFAULT(65536), BLOCK_SIZE(1));


static bool check_pseudo_slave_mode(sys_var *self, THD *thd, set_var *var)
{
  longlong previous_val= thd->variables.pseudo_slave_mode;
  longlong val= (longlong) var->save_result.ulonglong_value;
  bool rli_fake= false;

#ifndef EMBEDDED_LIBRARY
  rli_fake= thd->rli_fake ? true : false;
#endif

  if (rli_fake)
  {
    if (!val)
    {
#ifndef EMBEDDED_LIBRARY
      delete thd->rli_fake;
      thd->rli_fake= NULL;
      delete thd->rgi_fake;
      thd->rgi_fake= NULL;
#endif
    }
    else if (previous_val && val)
      goto ineffective;
    else if (!previous_val && val)
      push_warning(thd, Sql_condition::WARN_LEVEL_WARN,
                   ER_WRONG_VALUE_FOR_VAR,
                   "'pseudo_slave_mode' is already ON.");
  }
  else
  {
    if (!previous_val && !val)
      goto ineffective;
    else if (previous_val && !val)
      push_warning(thd, Sql_condition::WARN_LEVEL_WARN,
                   ER_WRONG_VALUE_FOR_VAR,
                   "Slave applier execution mode not active, "
                   "statement ineffective.");
  }
  goto end;

ineffective:
  push_warning(thd, Sql_condition::WARN_LEVEL_WARN,
               ER_WRONG_VALUE_FOR_VAR,
               "'pseudo_slave_mode' change was ineffective.");

end:
  return FALSE;
}
static Sys_var_mybool Sys_pseudo_slave_mode(
       "pseudo_slave_mode",
       "SET pseudo_slave_mode= 0,1 are commands that mysqlbinlog "
       "adds to beginning and end of binary log dumps. While zero "
       "value indeed disables, the actual enabling of the slave "
       "applier execution mode is done implicitly when a "
       "Format_description_event is sent through the session",
       SESSION_ONLY(pseudo_slave_mode), NO_CMD_LINE, DEFAULT(FALSE),
       NO_MUTEX_GUARD, NOT_IN_BINLOG, ON_CHECK(check_pseudo_slave_mode));

static Sys_var_mybool Sys_mysql56_temporal_format(
       "mysql56_temporal_format",
       "Use MySQL-5.6 (instead of MariaDB-5.3) format for TIME, DATETIME, TIMESTAMP columns",
       GLOBAL_VAR(opt_mysql56_temporal_format),
       CMD_LINE(OPT_ARG), DEFAULT(TRUE));

static Sys_var_mybool Sys_strict_password_validation(
       "strict_password_validation",
       "When password validation plugins are enabled, reject passwords "
       "that cannot be validated (passwords specified as a hash)",
       GLOBAL_VAR(strict_password_validation),
       CMD_LINE(OPT_ARG), DEFAULT(TRUE));

#ifdef HAVE_MMAP
static Sys_var_ulong Sys_log_tc_size(
       "log_tc_size",
       "Size of transaction coordinator log",
       READ_ONLY GLOBAL_VAR(opt_tc_log_size),
       CMD_LINE(REQUIRED_ARG),
       VALID_RANGE(my_getpagesize() * 3, ULONG_MAX),
       DEFAULT(my_getpagesize() * 6), BLOCK_SIZE(my_getpagesize()));
#endif

static Sys_var_ulonglong Sys_max_session_mem_used(
       "max_session_mem_used", "Amount of memory a single user session "
       "is allowed to allocate. This limits the value of the "
       "session variable MEM_USED", SESSION_VAR(max_mem_used),
       CMD_LINE(REQUIRED_ARG), VALID_RANGE(8192,  ULONGLONG_MAX),
       DEFAULT(LONGLONG_MAX), BLOCK_SIZE(1));

#ifndef EMBEDDED_LIBRARY
/**
 Validate a redirect_url string.

 A valid string is either empty, or of the format mysql://host[:port],
 where host is an arbitrary string without any colon ':'.

 @param  str    A string to validate
 @param  len    Length of the string
 @retval false  The string is valid
 @retval true   The string is invalid
*/
export bool validate_redirect_url(char *str, size_t len)
{
  LEX_CSTRING mysql_prefix= {STRING_WITH_LEN("mysql://")};
  LEX_CSTRING maria_prefix= {STRING_WITH_LEN("mariadb://")};
  /* Empty string is valid */
  if (len == 0)
    return false;
  const char* end= str + len;
  if (!strncmp(str, mysql_prefix.str, mysql_prefix.length))
    str+= mysql_prefix.length;
  else if (!strncmp(str, maria_prefix.str, maria_prefix.length))
    str+= maria_prefix.length;
  else
    return true;
  /* Host name cannot be empty */
  if (str == end)
    return true;
  /* Find the colon, if any */
  while (str < end && *str != ':')
    str++;
  /* Found colon */
  if (str < end)
  {
    /* Should have at least one number after the colon */
    if (str + 1 == end)
      return true;
    int p= 0;
    while (str < end && isdigit(*++str))
      if ((p= p * 10 + (*str - '0')) > 65535)
        return true;
    /* Should be all numbers after the colon */
    if (str < end)
      return true;
  }
  return false;
}

static bool sysvar_validate_redirect_url(sys_var *self, THD *thd,
                                         set_var *var)
{
  /* NULL is invalid. */
  if (check_not_null(self, thd, var))
    return true;
  char *str= var->save_result.string_value.str;
  size_t len= var->save_result.string_value.length;
  return validate_redirect_url(str, len);
}

static Sys_var_charptr Sys_redirect_url(
       "redirect_url",
       "URL of another server to redirect clients to. "
       "Empty string means no redirection",
       SESSION_VAR(redirect_url), CMD_LINE(REQUIRED_ARG), DEFAULT(""),
       NO_MUTEX_GUARD, NOT_IN_BINLOG, ON_CHECK(sysvar_validate_redirect_url));

static Sys_var_sesvartrack Sys_track_session_sys_vars(
       "session_track_system_variables",
       "Track changes in registered system variables",
       CMD_LINE(REQUIRED_ARG),
       DEFAULT("autocommit,character_set_client,character_set_connection,"
       "character_set_results,redirect_url,time_zone"));

static bool update_session_track_schema(sys_var *self, THD *thd,
                                        enum_var_type type)
{
  DBUG_ENTER("update_session_track_schema");
  DBUG_RETURN(thd->session_tracker.current_schema.update(thd, NULL));
}

static Sys_var_mybool Sys_session_track_schema(
       "session_track_schema",
       "Track changes to the default schema",
       SESSION_VAR(session_track_schema),
       CMD_LINE(OPT_ARG), DEFAULT(TRUE),
       NO_MUTEX_GUARD, NOT_IN_BINLOG,
       ON_CHECK(0),
       ON_UPDATE(update_session_track_schema));


static bool update_session_track_tx_info(sys_var *self, THD *thd,
                                         enum_var_type type)
{
  DBUG_ENTER("update_session_track_tx_info");
  DBUG_RETURN(thd->session_tracker.transaction_info.update(thd, NULL));
}

static const char *session_track_transaction_info_names[]=
  { "OFF", "STATE", "CHARACTERISTICS", NullS };

static Sys_var_enum Sys_session_track_transaction_info(
       "session_track_transaction_info",
       "Track changes to the transaction attributes. OFF to disable; "
       "STATE to track just transaction state (Is there an active transaction? "
       "Does it have any data? etc.); CHARACTERISTICS to track transaction "
       "state and report all statements needed to start a transaction with "
       "the same characteristics (isolation level, read only/read write, "
       "snapshot - but not any work done / data modified within the "
       "transaction)",
       SESSION_VAR(session_track_transaction_info),
       CMD_LINE(REQUIRED_ARG), session_track_transaction_info_names,
       DEFAULT(0), NO_MUTEX_GUARD, NOT_IN_BINLOG, ON_CHECK(0),
       ON_UPDATE(update_session_track_tx_info));


static bool update_session_track_state_change(sys_var *self, THD *thd,
                                              enum_var_type type)
{
  DBUG_ENTER("update_session_track_state_change");
  DBUG_RETURN(thd->session_tracker.state_change.update(thd, NULL));
}

static Sys_var_mybool Sys_session_track_state_change(
       "session_track_state_change",
       "Track changes to the session state",
       SESSION_VAR(session_track_state_change),
       CMD_LINE(OPT_ARG), DEFAULT(FALSE),
       NO_MUTEX_GUARD, NOT_IN_BINLOG,
       ON_CHECK(0),
       ON_UPDATE(update_session_track_state_change));


#ifdef USER_VAR_TRACKING
static bool update_session_track_user_variables(sys_var *self, THD *thd,
                                                enum_var_type type)
{
  return thd->session_tracker.user_variables.update(thd, 0);
}

static Sys_var_mybool Sys_session_track_user_variables(
       "session_track_user_variables",
       "Track changes to user variables",
       SESSION_VAR(session_track_user_variables),
       CMD_LINE(OPT_ARG), DEFAULT(FALSE),
       NO_MUTEX_GUARD, NOT_IN_BINLOG,
       ON_CHECK(0),
       ON_UPDATE(update_session_track_user_variables));
#endif // USER_VAR_TRACKING

#endif //EMBEDDED_LIBRARY

static Sys_var_enum Sys_secure_timestamp(
       "secure_timestamp", "Restricts direct setting of a session "
       "timestamp. Possible levels are: YES - timestamp cannot deviate from "
       "the system clock, REPLICATION - replication thread can adjust "
       "timestamp to match the master's, SUPER - a user with this "
       "privilege and a replication thread can adjust timestamp, NO - "
       "historical behavior, anyone can modify session timestamp",
       READ_ONLY GLOBAL_VAR(opt_secure_timestamp), CMD_LINE(REQUIRED_ARG),
       secure_timestamp_levels, DEFAULT(SECTIME_NO));

static Sys_var_ulonglong Sys_max_rowid_filter_size(
       "max_rowid_filter_size",
       "The maximum size of the container of a rowid filter",
       SESSION_VAR(max_rowid_filter_size), CMD_LINE(REQUIRED_ARG),
       VALID_RANGE(1024, (ulonglong)~(intptr)0), DEFAULT(128*1024),
       BLOCK_SIZE(1));

static Sys_var_bit Sys_system_versioning_insert_history(
       "system_versioning_insert_history",
       "Allows direct inserts into ROW_START and ROW_END columns if "
       "secure_timestamp allows changing @@timestamp",
       SESSION_VAR(option_bits), CMD_LINE(OPT_ARG),
       OPTION_INSERT_HISTORY, DEFAULT(FALSE),
       NO_MUTEX_GUARD, IN_BINLOG);

/* Default limit 1T */
static Sys_var_ulonglong Sys_max_tmp_space_usage(
       "max_tmp_session_space_usage",
       "The maximum total size of temporary file and temporary table usage. "
       "A value of 0 disables this feature",
       SESSION_VAR(max_tmp_space_usage), CMD_LINE(REQUIRED_ARG),
       VALID_RANGE(0, ULONGLONG_MAX), DEFAULT(1ULL << 40),
       BLOCK_SIZE(65536));

static Sys_var_ulonglong Sys_max_total_tmp_space_usage(
       "max_tmp_total_space_usage",
       "The maximum total size of all temporary file and temporary table "
       "usage over all connections. "
       "A value of 0 disables this feature",
       GLOBAL_VAR(global_max_tmp_space_usage), CMD_LINE(REQUIRED_ARG),
       VALID_RANGE(0, ULONGLONG_MAX), DEFAULT(1ULL << 40),
       BLOCK_SIZE(65536));

/* Optimizer variables */

static Sys_var_uint Sys_in_subquery_conversion_threshold(
       "in_predicate_conversion_threshold",
       "The minimum number of scalar elements in the value list of "
       "IN predicate that triggers its conversion to IN subquery. Set to "
       "0 to disable the conversion",
       SESSION_VAR(in_subquery_conversion_threshold), CMD_LINE(REQUIRED_ARG),
       VALID_RANGE(0, UINT_MAX), DEFAULT(IN_SUBQUERY_CONVERSION_THRESHOLD),
       BLOCK_SIZE(1));

static Sys_var_ulong Sys_optimizer_max_sel_arg_weight(
       "optimizer_max_sel_arg_weight",
       "The maximum weight of the SEL_ARG graph. Set to 0 for no limit",
       SESSION_VAR(optimizer_max_sel_arg_weight), CMD_LINE(REQUIRED_ARG),
       VALID_RANGE(0, UINT_MAX), DEFAULT(SEL_ARG::MAX_WEIGHT), BLOCK_SIZE(1));

static Sys_var_ulong Sys_optimizer_max_sel_args(
       "optimizer_max_sel_args",
       "The maximum number of SEL_ARG objects created when optimizing a range. "
       "If more objects would be needed, the range will not be used by the "
       "optimizer",
       SESSION_VAR(optimizer_max_sel_args), CMD_LINE(REQUIRED_ARG),
       VALID_RANGE(0, UINT_MAX), DEFAULT(SEL_ARG::DEFAULT_MAX_SEL_ARGS), BLOCK_SIZE(1));

static Sys_var_engine_optimizer_cost Sys_optimizer_disk_read_ratio(
  "optimizer_disk_read_ratio",
  "Chance that we have to do a disk read to find a row or index entry from "
  "the engine cache (cache_misses/total_cache_requests).  0.0 means that "
  "everything is cached and 1.0 means that nothing is expected to be in the "
  "engine cache",
  COST_VAR(disk_read_ratio),
  CMD_LINE(REQUIRED_ARG, OPT_COSTS_DISK_READ_RATIO),
  VALID_RANGE(0.0, 1.0), DEFAULT(DEFAULT_DISK_READ_RATIO), COST_ADJUST(1));

static Sys_var_engine_optimizer_cost Sys_optimizer_key_lookup_cost(
  "optimizer_key_lookup_cost",
  "Cost for finding a key based on a key value",
  COST_VAR(key_lookup_cost),
  CMD_LINE(REQUIRED_ARG, OPT_COSTS_KEY_LOOKUP_COST),
  VALID_RANGE(0, 1000), DEFAULT(DEFAULT_KEY_LOOKUP_COST), COST_ADJUST(1000));

static Sys_var_engine_optimizer_cost Sys_optimizer_row_lookup_cost(
  "optimizer_row_lookup_cost",
  "Cost of finding a row based on a rowid or a clustered key",
  COST_VAR(row_lookup_cost),
  CMD_LINE(REQUIRED_ARG, OPT_COSTS_ROW_LOOKUP_COST),
  VALID_RANGE(0, 1000), DEFAULT(DEFAULT_ROW_LOOKUP_COST), COST_ADJUST(1000));

static Sys_var_engine_optimizer_cost Sys_optimizer_disk_read_cost(
  "optimizer_disk_read_cost",
  "Cost of reading a block of IO_SIZE (4096) from a disk (in usec)",
  COST_VAR(disk_read_cost),
  CMD_LINE(REQUIRED_ARG, OPT_COSTS_DISK_READ_COST),
  VALID_RANGE(0, 10000), DEFAULT(DEFAULT_DISK_READ_COST), COST_ADJUST(1000));

static Sys_var_engine_optimizer_cost Sys_optimizer_key_copy_cost(
  "optimizer_key_copy_cost",
  "Cost of finding the next key in the engine and copying it to the SQL "
  "layer",
  COST_VAR(key_copy_cost),
  CMD_LINE(REQUIRED_ARG, OPT_COSTS_KEY_COPY_COST),
  VALID_RANGE(0, 1000), DEFAULT(DEFAULT_KEY_COPY_COST), COST_ADJUST(1000));

static Sys_var_engine_optimizer_cost Sys_optimizer_index_block_copy_cost(
  "optimizer_index_block_copy_cost",
  "Cost of copying a key block from the cache to internal storage as part of "
  "an index scan",
  COST_VAR(index_block_copy_cost),
  CMD_LINE(REQUIRED_ARG, OPT_COSTS_INDEX_BLOCK_COPY_COST),
  VALID_RANGE(0, 1000), DEFAULT(DEFAULT_INDEX_BLOCK_COPY_COST), COST_ADJUST(1000));

static Sys_var_engine_optimizer_cost Sys_optimizer_row_next_find_cost(
  "optimizer_row_next_find_cost",
  "Cost of finding the next row when scanning the table",
  COST_VAR(row_next_find_cost),
  CMD_LINE(REQUIRED_ARG, OPT_COSTS_ROW_NEXT_FIND_COST),
  VALID_RANGE(0, 1000), DEFAULT(DEFAULT_ROW_NEXT_FIND_COST), COST_ADJUST(1000));

static Sys_var_engine_optimizer_cost Sys_optimizer_key_next_find_cost(
  "optimizer_key_next_find_cost",
  "Cost of finding the next key and rowid when using filters",
  COST_VAR(key_next_find_cost),
  CMD_LINE(REQUIRED_ARG, OPT_COSTS_KEY_NEXT_FIND_COST),
  VALID_RANGE(0, 1000), DEFAULT(DEFAULT_KEY_NEXT_FIND_COST), COST_ADJUST(1000));

static Sys_var_engine_optimizer_cost Sys_optimizer_row_copy_cost(
  "optimizer_row_copy_cost",
  "Cost of copying a row from the engine or the join cache to the SQL layer",
  COST_VAR(row_copy_cost),
  CMD_LINE(REQUIRED_ARG, OPT_COSTS_ROW_COPY_COST),
  VALID_RANGE(0, 1000), DEFAULT(DEFAULT_ROW_COPY_COST), COST_ADJUST(1000));

static Sys_var_engine_optimizer_cost Sys_optimizer_key_cmp_cost(
  "optimizer_key_compare_cost",
  "Cost of checking a key against the end key condition",
  COST_VAR(key_cmp_cost),
  CMD_LINE(REQUIRED_ARG, OPT_COSTS_KEY_CMP_COST),
  VALID_RANGE(0, 1000), DEFAULT(DEFAULT_KEY_COMPARE_COST), COST_ADJUST(1000));

static Sys_var_engine_optimizer_cost Sys_optimizer_rowid_cmp_cost(
  "optimizer_rowid_compare_cost",
  "Cost of comparing two rowid's",
  COST_VAR(rowid_cmp_cost),
  CMD_LINE(REQUIRED_ARG, OPT_COSTS_ROWID_CMP_COST),
  VALID_RANGE(0, 1000), DEFAULT(DEFAULT_ROWID_COMPARE_COST), COST_ADJUST(1000));

static Sys_var_engine_optimizer_cost Sys_optimizer_rowid_copy_cost(
  "optimizer_rowid_copy_cost",
  "Cost of copying a rowid",
  COST_VAR(rowid_copy_cost),
  CMD_LINE(REQUIRED_ARG, OPT_COSTS_ROWID_COPY_COST),
  VALID_RANGE(0, 1000), DEFAULT(DEFAULT_ROWID_COPY_COST), COST_ADJUST(1000));

/* The following costs are stored in THD and handler */

static Sys_var_optimizer_cost Sys_optimizer_where_cost(
  "optimizer_where_cost",
  "Cost of checking the row against the WHERE clause. Increasing this will "
  "have the optimizer to prefer plans with less row combinations",
  SESSION_VAR(optimizer_where_cost),
  CMD_LINE(REQUIRED_ARG),
  VALID_RANGE(0, 100000), DEFAULT(DEFAULT_WHERE_COST), COST_ADJUST(1000));

static Sys_var_optimizer_cost Sys_optimizer_scan_cost(
  "optimizer_scan_setup_cost",
  "Extra cost added to TABLE and INDEX scans to get optimizer to prefer "
  "index lookups",
  SESSION_VAR(optimizer_scan_setup_cost),
  CMD_LINE(REQUIRED_ARG),
  VALID_RANGE(0, 100000000), DEFAULT(DEFAULT_TABLE_SCAN_SETUP_COST),
  COST_ADJUST(1000));

extern const char *block_encryption_mode_values[];
static Sys_var_enum Sys_block_encryption_mode(
  "block_encryption_mode", "Default block encryption mode for "
  "AES_ENCRYPT() and AES_DECRYPT() functions",
  SESSION_VAR(block_encryption_mode), CMD_LINE(REQUIRED_ARG),
  block_encryption_mode_values, DEFAULT(0));

extern ulonglong opt_binlog_commit_by_rotate_threshold;
static Sys_var_ulonglong Sys_binlog_large_commit_threshold(
  "binlog_large_commit_threshold",
  "Increases transaction concurrency for large transactions (i.e. "
  "those with sizes larger than this value) by using the large "
  "transaction's cache file as a new binary log, and rotating the "
  "active binary log to the large transaction's cache file at commit "
  "time. This avoids the default commit logic that copies the "
  "transaction cache data to the end of the active binary log file "
  "while holding a lock that prevents other transactions from "
  "binlogging",
  GLOBAL_VAR(opt_binlog_commit_by_rotate_threshold),
  CMD_LINE(REQUIRED_ARG),
  // Allow a smaller minimum value for debug builds to help with testing
  VALID_RANGE(IF_DBUG(100, 10240) * 1024, ULLONG_MAX),
  DEFAULT(128 * 1024 * 1024), BLOCK_SIZE(1));<|MERGE_RESOLUTION|>--- conflicted
+++ resolved
@@ -5481,12 +5481,8 @@
        "have_sanitizer",
        "If the server is compiled with sanitize (compiler option), this "
        "variable is set to the sanitizer mode used. Possible values are "
-<<<<<<< HEAD
-       "ASAN (Address sanitizer) or UBSAN (The Undefined Behavior Sanitizer)",
-=======
        "ASAN (Address sanitizer) and/or UBSAN (Undefined Behavior Sanitizer),"
-       " or MSAN (memory sanitizer).",
->>>>>>> 89c7e2b9
+       " or MSAN (memory sanitizer)",
         READ_ONLY GLOBAL_VAR(have_sanitizer), NO_CMD_LINE,
        DEFAULT(SANITIZER_MODE));
 #endif /* defined(__SANITIZE_ADDRESS__) || defined(WITH_UBSAN) */
