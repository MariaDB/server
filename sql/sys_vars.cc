/* Copyright (c) 2002, 2015, Oracle and/or its affiliates.
   Copyright (c) 2012, 2022, MariaDB Corporation.

   This program is free software; you can redistribute it and/or modify
   it under the terms of the GNU General Public License as published by
   the Free Software Foundation; version 2 of the License.

   This program is distributed in the hope that it will be useful,
   but WITHOUT ANY WARRANTY; without even the implied warranty of
   MERCHANTABILITY or FITNESS FOR A PARTICULAR PURPOSE.  See the
   GNU General Public License for more details.

   You should have received a copy of the GNU General Public License
   along with this program; if not, write to the Free Software
   Foundation, Inc., 51 Franklin St, Fifth Floor, Boston, MA 02110-1335  USA */

/**
  @file
  Definitions of all server's session or global variables.

  How to add new variables:

  1. copy one of the existing variables, and edit the declaration.
  2. if you need special behavior on assignment or additional checks
     use ON_CHECK and ON_UPDATE callbacks.
  3. *Don't* add new Sys_var classes or uncle Occam will come
     with his razor to haunt you at nights

  Note - all storage engine variables (for example myisam_whatever)
  should go into the corresponding storage engine sources
  (for example in storage/myisam/ha_myisam.cc) !
*/

#include "sql_plugin.h"
#include "sql_priv.h"
#include "sql_class.h"                          // set_var.h: THD
#include "sys_vars.inl"
#include "my_sys.h"

#include "events.h"
#include "slave.h"
#include "rpl_mi.h"
#include "rpl_filter.h"
#include "transaction.h"
#include "mysqld.h"
#include "lock.h"
#include "sql_time.h"                       // known_date_time_formats
#include "sql_acl.h" // mysql_user_table_is_in_short_password_format
#include "derror.h"  // read_texts
#include "sql_base.h"                           // close_cached_tables
#include "hostname.h"                           // host_cache_size
#include <myisam.h>
#include "debug_sync.h"                         // DEBUG_SYNC
#include "sql_show.h"
#include "opt_trace_context.h"
#include "log_event.h"
#include "optimizer_defaults.h"
<<<<<<< HEAD
#include "vector_mhnsw.h"
=======
>>>>>>> aa6a2e6b

#ifdef WITH_PERFSCHEMA_STORAGE_ENGINE
#include "../storage/perfschema/pfs_server.h"
#endif /* WITH_PERFSCHEMA_STORAGE_ENGINE */
#include "threadpool.h"
#include "sql_repl.h"
#include "opt_range.h"
#include "rpl_parallel.h"
#include "semisync_master.h"
#include "semisync_slave.h"
#include <ssl_compat.h>
#ifdef WITH_WSREP
#include "wsrep_mysqld.h"
#endif

#define PCRE2_STATIC 1             /* Important on Windows */
#include "pcre2.h"                 /* pcre2 header file */

/*
  The rule for this file: everything should be 'static'. When a sys_var
  variable or a function from this file is - in very rare cases - needed
  elsewhere it should be explicitly declared 'export' here to show that it's
  not a mistakenly forgotten 'static' keyword.
*/
#define export /* not static */

PRAGMA_DISABLE_CHECK_STACK_FRAME

#ifdef WITH_PERFSCHEMA_STORAGE_ENGINE

static Sys_var_mybool Sys_pfs_enabled(
       "performance_schema", "Enable the performance schema",
       PARSED_EARLY READ_ONLY GLOBAL_VAR(pfs_param.m_enabled),
       CMD_LINE(OPT_ARG), DEFAULT(FALSE));

static Sys_var_long Sys_pfs_events_waits_history_long_size(
       "performance_schema_events_waits_history_long_size",
       "Number of rows in EVENTS_WAITS_HISTORY_LONG."
       " Use 0 to disable, -1 for automated sizing",
       PARSED_EARLY READ_ONLY GLOBAL_VAR(pfs_param.m_events_waits_history_long_sizing),
       CMD_LINE(REQUIRED_ARG), VALID_RANGE(-1, 1024*1024),
       DEFAULT(PFS_AUTOSCALE_VALUE), BLOCK_SIZE(1));

static Sys_var_long Sys_pfs_events_waits_history_size(
       "performance_schema_events_waits_history_size",
       "Number of rows per thread in EVENTS_WAITS_HISTORY."
       " Use 0 to disable, -1 for automated sizing",
       PARSED_EARLY READ_ONLY GLOBAL_VAR(pfs_param.m_events_waits_history_sizing),
       CMD_LINE(REQUIRED_ARG), VALID_RANGE(-1, 1024),
       DEFAULT(PFS_AUTOSCALE_VALUE), BLOCK_SIZE(1));

static Sys_var_ulong Sys_pfs_max_cond_classes(
       "performance_schema_max_cond_classes",
       "Maximum number of condition instruments",
       PARSED_EARLY READ_ONLY GLOBAL_VAR(pfs_param.m_cond_class_sizing),
       CMD_LINE(REQUIRED_ARG), VALID_RANGE(0, 256),
       DEFAULT(PFS_MAX_COND_CLASS), BLOCK_SIZE(1));

static Sys_var_long Sys_pfs_max_cond_instances(
       "performance_schema_max_cond_instances",
       "Maximum number of instrumented condition objects."
       " Use 0 to disable, -1 for automated sizing",
       PARSED_EARLY READ_ONLY GLOBAL_VAR(pfs_param.m_cond_sizing),
       CMD_LINE(REQUIRED_ARG), VALID_RANGE(-1, 1024*1024),
       DEFAULT(PFS_AUTOSCALE_VALUE), BLOCK_SIZE(1));

static Sys_var_long Sys_pfs_max_program_instances(
       "performance_schema_max_program_instances",
       "Maximum number of instrumented programs."
       " Use 0 to disable, -1 for automated scaling",
       PARSED_EARLY READ_ONLY GLOBAL_VAR(pfs_param.m_program_sizing),
       CMD_LINE(REQUIRED_ARG), VALID_RANGE(-1, 1024*1024),
       DEFAULT(PFS_AUTOSCALE_VALUE), BLOCK_SIZE(1));

static Sys_var_long Sys_pfs_max_prepared_stmt_instances(
       "performance_schema_max_prepared_statements_instances",
       "Maximum number of instrumented prepared statements."
       " Use 0 to disable, -1 for automated scaling",
       PARSED_EARLY READ_ONLY GLOBAL_VAR(pfs_param.m_prepared_stmt_sizing),
       CMD_LINE(REQUIRED_ARG), VALID_RANGE(-1, 1024*1024),
       DEFAULT(PFS_AUTOSCALE_VALUE), BLOCK_SIZE(1));

static Sys_var_ulong Sys_pfs_max_file_classes(
       "performance_schema_max_file_classes",
       "Maximum number of file instruments",
       PARSED_EARLY READ_ONLY GLOBAL_VAR(pfs_param.m_file_class_sizing),
       CMD_LINE(REQUIRED_ARG), VALID_RANGE(0, 256),
       DEFAULT(PFS_MAX_FILE_CLASS), BLOCK_SIZE(1));

static Sys_var_ulong Sys_pfs_max_file_handles(
       "performance_schema_max_file_handles",
       "Maximum number of opened instrumented files",
       PARSED_EARLY READ_ONLY GLOBAL_VAR(pfs_param.m_file_handle_sizing),
       CMD_LINE(REQUIRED_ARG), VALID_RANGE(0, 1024*1024),
       DEFAULT(PFS_MAX_FILE_HANDLE), BLOCK_SIZE(1));

static Sys_var_long Sys_pfs_max_file_instances(
       "performance_schema_max_file_instances",
       "Maximum number of instrumented files."
       " Use 0 to disable, -1 for automated sizing",
       PARSED_EARLY READ_ONLY GLOBAL_VAR(pfs_param.m_file_sizing),
       CMD_LINE(REQUIRED_ARG), VALID_RANGE(-1, 1024*1024),
       DEFAULT(PFS_AUTOSCALE_VALUE), BLOCK_SIZE(1));

static Sys_var_long Sys_pfs_max_sockets(
       "performance_schema_max_socket_instances",
       "Maximum number of opened instrumented sockets."
       " Use 0 to disable, -1 for automated sizing",
       PARSED_EARLY READ_ONLY GLOBAL_VAR(pfs_param.m_socket_sizing),
       CMD_LINE(REQUIRED_ARG), VALID_RANGE(-1, 1024*1024),
       DEFAULT(PFS_AUTOSCALE_VALUE), BLOCK_SIZE(1));

static Sys_var_ulong Sys_pfs_max_socket_classes(
       "performance_schema_max_socket_classes",
       "Maximum number of socket instruments",
       PARSED_EARLY READ_ONLY GLOBAL_VAR(pfs_param.m_socket_class_sizing),
       CMD_LINE(REQUIRED_ARG), VALID_RANGE(0, 256),
       DEFAULT(PFS_MAX_SOCKET_CLASS), BLOCK_SIZE(1));

static Sys_var_ulong Sys_pfs_max_mutex_classes(
       "performance_schema_max_mutex_classes",
       "Maximum number of mutex instruments",
       PARSED_EARLY READ_ONLY GLOBAL_VAR(pfs_param.m_mutex_class_sizing),
       CMD_LINE(REQUIRED_ARG), VALID_RANGE(0, 256),
       DEFAULT(PFS_MAX_MUTEX_CLASS), BLOCK_SIZE(1));

static Sys_var_long Sys_pfs_max_mutex_instances(
       "performance_schema_max_mutex_instances",
       "Maximum number of instrumented MUTEX objects."
       " Use 0 to disable, -1 for automated sizing",
       PARSED_EARLY READ_ONLY GLOBAL_VAR(pfs_param.m_mutex_sizing),
       CMD_LINE(REQUIRED_ARG), VALID_RANGE(-1, 100*1024*1024),
       DEFAULT(PFS_AUTOSCALE_VALUE), BLOCK_SIZE(1));

static Sys_var_ulong Sys_pfs_max_rwlock_classes(
       "performance_schema_max_rwlock_classes",
       "Maximum number of rwlock instruments",
       PARSED_EARLY READ_ONLY GLOBAL_VAR(pfs_param.m_rwlock_class_sizing),
       CMD_LINE(REQUIRED_ARG), VALID_RANGE(0, 256),
       DEFAULT(PFS_MAX_RWLOCK_CLASS), BLOCK_SIZE(1));

static Sys_var_long Sys_pfs_max_rwlock_instances(
       "performance_schema_max_rwlock_instances",
       "Maximum number of instrumented RWLOCK objects."
       " Use 0 to disable, -1 for automated sizing",
       PARSED_EARLY READ_ONLY GLOBAL_VAR(pfs_param.m_rwlock_sizing),
       CMD_LINE(REQUIRED_ARG), VALID_RANGE(-1, 100*1024*1024),
       DEFAULT(PFS_AUTOSCALE_VALUE), BLOCK_SIZE(1));

static Sys_var_long Sys_pfs_max_table_handles(
       "performance_schema_max_table_handles",
       "Maximum number of opened instrumented tables."
       " Use 0 to disable, -1 for automated sizing",
       PARSED_EARLY READ_ONLY GLOBAL_VAR(pfs_param.m_table_sizing),
       CMD_LINE(REQUIRED_ARG), VALID_RANGE(-1, 1024*1024),
       DEFAULT(PFS_AUTOSCALE_VALUE), BLOCK_SIZE(1));

static Sys_var_long Sys_pfs_max_table_instances(
       "performance_schema_max_table_instances",
       "Maximum number of instrumented tables."
       " Use 0 to disable, -1 for automated sizing",
       PARSED_EARLY READ_ONLY GLOBAL_VAR(pfs_param.m_table_share_sizing),
       CMD_LINE(REQUIRED_ARG), VALID_RANGE(-1, 1024*1024),
       DEFAULT(PFS_AUTOSCALE_VALUE), BLOCK_SIZE(1));

static Sys_var_long Sys_pfs_max_table_lock_stat(
       "performance_schema_max_table_lock_stat",
       "Maximum number of lock statistics for instrumented tables."
         " Use 0 to disable, -1 for automated scaling",
       PARSED_EARLY READ_ONLY GLOBAL_VAR(pfs_param.m_table_lock_stat_sizing),
       CMD_LINE(REQUIRED_ARG), VALID_RANGE(-1, 1024*1024),
       DEFAULT(PFS_AUTOSCALE_VALUE), BLOCK_SIZE(1));

static Sys_var_long Sys_pfs_max_index_stat(
       "performance_schema_max_index_stat",
       "Maximum number of index statistics for instrumented tables."
         " Use 0 to disable, -1 for automated scaling",
       PARSED_EARLY READ_ONLY GLOBAL_VAR(pfs_param.m_index_stat_sizing),
       CMD_LINE(REQUIRED_ARG), VALID_RANGE(-1, 1024*1024),
       DEFAULT(PFS_AUTOSCALE_VALUE), BLOCK_SIZE(1));

static Sys_var_ulong Sys_pfs_max_thread_classes(
       "performance_schema_max_thread_classes",
       "Maximum number of thread instruments",
       PARSED_EARLY READ_ONLY GLOBAL_VAR(pfs_param.m_thread_class_sizing),
       CMD_LINE(REQUIRED_ARG), VALID_RANGE(0, 256),
       DEFAULT(PFS_MAX_THREAD_CLASS), BLOCK_SIZE(1));

static Sys_var_long Sys_pfs_max_thread_instances(
       "performance_schema_max_thread_instances",
       "Maximum number of instrumented threads."
       " Use 0 to disable, -1 for automated sizing",
       PARSED_EARLY READ_ONLY GLOBAL_VAR(pfs_param.m_thread_sizing),
       CMD_LINE(REQUIRED_ARG), VALID_RANGE(-1, 1024*1024),
       DEFAULT(PFS_AUTOSCALE_VALUE), BLOCK_SIZE(1));

static Sys_var_long Sys_pfs_setup_actors_size(
       "performance_schema_setup_actors_size",
       "Maximum number of rows in SETUP_ACTORS",
       PARSED_EARLY READ_ONLY GLOBAL_VAR(pfs_param.m_setup_actor_sizing),
       CMD_LINE(REQUIRED_ARG), VALID_RANGE(-1, 1024),
       DEFAULT(PFS_AUTOSCALE_VALUE), BLOCK_SIZE(1));

static Sys_var_long Sys_pfs_setup_objects_size(
       "performance_schema_setup_objects_size",
       "Maximum number of rows in SETUP_OBJECTS",
       PARSED_EARLY READ_ONLY GLOBAL_VAR(pfs_param.m_setup_object_sizing),
       CMD_LINE(REQUIRED_ARG), VALID_RANGE(-1, 1024*1024),
       DEFAULT(PFS_AUTOSCALE_VALUE), BLOCK_SIZE(1));

static Sys_var_long Sys_pfs_accounts_size(
       "performance_schema_accounts_size",
       "Maximum number of instrumented user@host accounts."
       " Use 0 to disable, -1 for automated sizing",
       PARSED_EARLY READ_ONLY GLOBAL_VAR(pfs_param.m_account_sizing),
       CMD_LINE(REQUIRED_ARG), VALID_RANGE(-1, 1024*1024),
       DEFAULT(PFS_AUTOSCALE_VALUE), BLOCK_SIZE(1));

static Sys_var_long Sys_pfs_hosts_size(
       "performance_schema_hosts_size",
       "Maximum number of instrumented hosts."
       " Use 0 to disable, -1 for automated sizing",
       PARSED_EARLY READ_ONLY GLOBAL_VAR(pfs_param.m_host_sizing),
       CMD_LINE(REQUIRED_ARG), VALID_RANGE(-1, 1024*1024),
       DEFAULT(PFS_AUTOSCALE_VALUE), BLOCK_SIZE(1));

static Sys_var_long Sys_pfs_users_size(
       "performance_schema_users_size",
       "Maximum number of instrumented users."
       " Use 0 to disable, -1 for automated sizing",
       PARSED_EARLY READ_ONLY GLOBAL_VAR(pfs_param.m_user_sizing),
       CMD_LINE(REQUIRED_ARG), VALID_RANGE(-1, 1024*1024),
       DEFAULT(PFS_AUTOSCALE_VALUE), BLOCK_SIZE(1));

static Sys_var_ulong Sys_pfs_max_stage_classes(
       "performance_schema_max_stage_classes",
       "Maximum number of stage instruments",
       PARSED_EARLY READ_ONLY GLOBAL_VAR(pfs_param.m_stage_class_sizing),
       CMD_LINE(REQUIRED_ARG), VALID_RANGE(0, 256),
       DEFAULT(PFS_MAX_STAGE_CLASS), BLOCK_SIZE(1));

static Sys_var_long Sys_pfs_events_stages_history_long_size(
       "performance_schema_events_stages_history_long_size",
       "Number of rows in EVENTS_STAGES_HISTORY_LONG."
       " Use 0 to disable, -1 for automated sizing",
       PARSED_EARLY READ_ONLY GLOBAL_VAR(pfs_param.m_events_stages_history_long_sizing),
       CMD_LINE(REQUIRED_ARG), VALID_RANGE(-1, 1024*1024),
       DEFAULT(PFS_AUTOSCALE_VALUE), BLOCK_SIZE(1));

static Sys_var_long Sys_pfs_events_stages_history_size(
       "performance_schema_events_stages_history_size",
       "Number of rows per thread in EVENTS_STAGES_HISTORY."
       " Use 0 to disable, -1 for automated sizing",
       PARSED_EARLY READ_ONLY GLOBAL_VAR(pfs_param.m_events_stages_history_sizing),
       CMD_LINE(REQUIRED_ARG), VALID_RANGE(-1, 1024),
       DEFAULT(PFS_AUTOSCALE_VALUE), BLOCK_SIZE(1));

/**
  Variable performance_schema_max_statement_classes.
  The default number of statement classes is the sum of:
  - SQLCOM_END for all regular "statement/sql/...",
  - SP_PSI_STATEMENT_INFO_COUNT for "statement/sp/...".
  - (COM_END - mariadb gap) for all regular "statement/com/...",
  - 1 for "statement/com/new_packet", for unknown enum_server_command
  - 1 for "statement/com/Error", for invalid enum_server_command
  - 1 for "statement/sql/error", for invalid enum_sql_command
  - 1 for "statement/rpl/relay_log", for replicated statements.
  - 1 for "statement/scheduler/event", for scheduled events.
*/
static Sys_var_ulong Sys_pfs_max_statement_classes(
       "performance_schema_max_statement_classes",
       "Maximum number of statement instruments",
       PARSED_EARLY READ_ONLY GLOBAL_VAR(pfs_param.m_statement_class_sizing),
       CMD_LINE(REQUIRED_ARG), VALID_RANGE(0, 256),
       DEFAULT((ulong) SQLCOM_END + SP_PSI_STATEMENT_INFO_COUNT +
               (ulong) (COM_END -(COM_MDB_GAP_END - COM_MDB_GAP_BEG + 1)) + 5),
       BLOCK_SIZE(1));

static Sys_var_long Sys_pfs_events_statements_history_long_size(
       "performance_schema_events_statements_history_long_size",
       "Number of rows in EVENTS_STATEMENTS_HISTORY_LONG."
       " Use 0 to disable, -1 for automated sizing",
       PARSED_EARLY READ_ONLY GLOBAL_VAR(pfs_param.m_events_statements_history_long_sizing),
       CMD_LINE(REQUIRED_ARG), VALID_RANGE(-1, 1024*1024),
       DEFAULT(PFS_AUTOSCALE_VALUE), BLOCK_SIZE(1));

static Sys_var_long Sys_pfs_events_statements_history_size(
       "performance_schema_events_statements_history_size",
       "Number of rows per thread in EVENTS_STATEMENTS_HISTORY."
       " Use 0 to disable, -1 for automated sizing",
       PARSED_EARLY READ_ONLY GLOBAL_VAR(pfs_param.m_events_statements_history_sizing),
       CMD_LINE(REQUIRED_ARG), VALID_RANGE(-1, 1024),
       DEFAULT(PFS_AUTOSCALE_VALUE), BLOCK_SIZE(1));

static Sys_var_ulong Sys_pfs_statement_stack_size(
       "performance_schema_max_statement_stack",
       "Number of rows per thread in EVENTS_STATEMENTS_CURRENT",
       PARSED_EARLY READ_ONLY GLOBAL_VAR(pfs_param.m_statement_stack_sizing),
       CMD_LINE(REQUIRED_ARG), VALID_RANGE(1, 256),
       DEFAULT(PFS_STATEMENTS_STACK_SIZE), BLOCK_SIZE(1));

static Sys_var_ulong Sys_pfs_max_memory_classes(
       "performance_schema_max_memory_classes",
       "Maximum number of memory pool instruments",
       PARSED_EARLY READ_ONLY GLOBAL_VAR(pfs_param.m_memory_class_sizing),
       CMD_LINE(REQUIRED_ARG), VALID_RANGE(0, 1024),
       DEFAULT(PFS_MAX_MEMORY_CLASS), BLOCK_SIZE(1));

static Sys_var_long Sys_pfs_digest_size(
       "performance_schema_digests_size",
       "Size of the statement digest."
       " Use 0 to disable, -1 for automated sizing",
       PARSED_EARLY READ_ONLY GLOBAL_VAR(pfs_param.m_digest_sizing),
       CMD_LINE(REQUIRED_ARG), VALID_RANGE(-1, 1024*1024),
       DEFAULT(PFS_AUTOSCALE_VALUE), BLOCK_SIZE(1));

static Sys_var_long Sys_pfs_events_transactions_history_long_size(
       "performance_schema_events_transactions_history_long_size",
       "Number of rows in EVENTS_TRANSACTIONS_HISTORY_LONG."
       " Use 0 to disable, -1 for automated sizing",
       PARSED_EARLY READ_ONLY GLOBAL_VAR(pfs_param.m_events_transactions_history_long_sizing),
       CMD_LINE(REQUIRED_ARG), VALID_RANGE(-1, 1024*1024),
       DEFAULT(PFS_AUTOSIZE_VALUE), BLOCK_SIZE(1));

static Sys_var_long Sys_pfs_events_transactions_history_size(
       "performance_schema_events_transactions_history_size",
       "Number of rows per thread in EVENTS_TRANSACTIONS_HISTORY."
       " Use 0 to disable, -1 for automated sizing",
       PARSED_EARLY READ_ONLY GLOBAL_VAR(pfs_param.m_events_transactions_history_sizing),
       CMD_LINE(REQUIRED_ARG), VALID_RANGE(-1, 1024),
       DEFAULT(PFS_AUTOSIZE_VALUE), BLOCK_SIZE(1));

static Sys_var_long Sys_pfs_max_digest_length(
       "performance_schema_max_digest_length",
       "Maximum length considered for digest text, when stored in"
       " performance_schema tables",
       PARSED_EARLY READ_ONLY GLOBAL_VAR(pfs_param.m_max_digest_length),
       CMD_LINE(REQUIRED_ARG), VALID_RANGE(0, 1024 * 1024),
       DEFAULT(1024), BLOCK_SIZE(1));

static Sys_var_long Sys_pfs_connect_attrs_size(
       "performance_schema_session_connect_attrs_size",
       "Size of session attribute string buffer per thread."
       " Use 0 to disable, -1 for automated sizing",
       PARSED_EARLY READ_ONLY
       GLOBAL_VAR(pfs_param.m_session_connect_attrs_sizing),
       CMD_LINE(REQUIRED_ARG), VALID_RANGE(-1, 1024 * 1024),
       DEFAULT(PFS_AUTOSCALE_VALUE), BLOCK_SIZE(1));

static Sys_var_long Sys_pfs_max_metadata_locks(
       "performance_schema_max_metadata_locks",
       "Maximum number of metadata locks."
       " Use 0 to disable, -1 for automated scaling",
       PARSED_EARLY READ_ONLY GLOBAL_VAR(pfs_param.m_metadata_lock_sizing),
       CMD_LINE(REQUIRED_ARG), VALID_RANGE(-1, 100*1024*1024),
       DEFAULT(PFS_AUTOSCALE_VALUE), BLOCK_SIZE(1));

static Sys_var_long Sys_pfs_max_sql_text_length(
       "performance_schema_max_sql_text_length",
       "Maximum length of displayed sql text",
       PARSED_EARLY READ_ONLY GLOBAL_VAR(pfs_param.m_max_sql_text_length),
       CMD_LINE(REQUIRED_ARG), VALID_RANGE(0, 1024 * 1024),
       DEFAULT(1024), BLOCK_SIZE(1));

#endif /* WITH_PERFSCHEMA_STORAGE_ENGINE */

#ifdef WITH_WSREP

/*
  We need to keep the original values set by the user, as they will
  be lost if wsrep_auto_increment_control set to 'ON':
*/
static bool update_auto_increment_increment (sys_var *self, THD *thd, enum_var_type type)
{
  if (type == OPT_GLOBAL)
    global_system_variables.saved_auto_increment_increment=
      global_system_variables.auto_increment_increment;
  else
    thd->variables.saved_auto_increment_increment=
      thd->variables.auto_increment_increment;
  return false;
}

#endif /* WITH_WSREP */


static Sys_var_charset_collation_map Sys_character_set_collations(
       "character_set_collations",
       "Overrides for character set default collations",
       SESSION_VAR(character_set_collations),
       NO_CMD_LINE, NOT_IN_BINLOG);


static Sys_var_double Sys_analyze_sample_percentage(
       "analyze_sample_percentage",
       "Percentage of rows from the table ANALYZE TABLE will sample "
       "to collect table statistics. Set to 0 to let MariaDB decide "
       "what percentage of rows to sample",
       SESSION_VAR(sample_percentage),
       CMD_LINE(REQUIRED_ARG), VALID_RANGE(0, 100),
       DEFAULT(100));

/*
  The max length have to be UINT_MAX32 to not remove GEOMETRY fields
  from analyze.
*/

static Sys_var_uint Sys_analyze_max_length(
       "analyze_max_length",
       "Fields which length in bytes more than this are skipped by ANALYZE "
       "TABLE PERSISTENT unless explicitly listed in the FOR COLUMNS () clause",
       SESSION_VAR(analyze_max_length),
       CMD_LINE(REQUIRED_ARG), VALID_RANGE(32, UINT_MAX32),
       DEFAULT(UINT_MAX32), BLOCK_SIZE(1));

static Sys_var_ulong Sys_auto_increment_increment(
       "auto_increment_increment",
       "Auto-increment columns are incremented by this",
       SESSION_VAR(auto_increment_increment),
       CMD_LINE(OPT_ARG),
       VALID_RANGE(1, 65535), DEFAULT(1), BLOCK_SIZE(1),
#ifdef WITH_WSREP
       NO_MUTEX_GUARD, IN_BINLOG, ON_CHECK(0),
       ON_UPDATE(update_auto_increment_increment));
#else
       NO_MUTEX_GUARD, IN_BINLOG);
#endif /* WITH_WSREP */

#ifdef WITH_WSREP

/*
  We need to keep the original values set by the user, as they will
  be lost if wsrep_auto_increment_control set to 'ON':
*/
static bool update_auto_increment_offset (sys_var *self, THD *thd, enum_var_type type)
{
  if (type == OPT_GLOBAL)
    global_system_variables.saved_auto_increment_offset=
      global_system_variables.auto_increment_offset;
  else
    thd->variables.saved_auto_increment_offset=
      thd->variables.auto_increment_offset;
  return false;
}

#endif /* WITH_WSREP */

static Sys_var_ulong Sys_auto_increment_offset(
       "auto_increment_offset",
       "Offset added to Auto-increment columns. Used when "
       "auto-increment-increment != 1",
       SESSION_VAR(auto_increment_offset),
       CMD_LINE(OPT_ARG),
       VALID_RANGE(1, 65535), DEFAULT(1), BLOCK_SIZE(1),
#ifdef WITH_WSREP
       NO_MUTEX_GUARD, IN_BINLOG, ON_CHECK(0),
       ON_UPDATE(update_auto_increment_offset));
#else
       NO_MUTEX_GUARD, IN_BINLOG);
#endif /* WITH_WSREP */

static Sys_var_mybool Sys_automatic_sp_privileges(
       "automatic_sp_privileges",
       "Creating and dropping stored procedures alters ACLs",
       GLOBAL_VAR(sp_automatic_privileges),
       CMD_LINE(OPT_ARG), DEFAULT(TRUE));

static Sys_var_ulong Sys_back_log(
       "back_log", "The number of outstanding connection requests "
       "MariaDB can have. This comes into play when the main MariaDB thread "
       "gets many connection requests in a very short time",
       AUTO_SET READ_ONLY GLOBAL_VAR(back_log), CMD_LINE(REQUIRED_ARG),
       VALID_RANGE(0, 65535), DEFAULT(150), BLOCK_SIZE(1));

static Sys_var_charptr_fscs Sys_basedir(
       "basedir", "Path to installation directory. All paths are "
       "usually resolved relative to this",
       READ_ONLY GLOBAL_VAR(mysql_home_ptr), CMD_LINE(REQUIRED_ARG, 'b'),
       DEFAULT(0));

static Sys_var_charptr_fscs Sys_my_bind_addr(
       "bind_address", "IP address to bind to. Several addresses may be "
       "specified, separated by a comma (,)",
       READ_ONLY GLOBAL_VAR(my_bind_addr_str), CMD_LINE(REQUIRED_ARG),
       DEFAULT(0));

static Sys_var_vers_asof Sys_vers_asof_timestamp(
       "system_versioning_asof", "Default value for the FOR SYSTEM_TIME AS OF clause",
       SESSION_VAR(vers_asof_timestamp.type), NO_CMD_LINE,
       DEFAULT(SYSTEM_TIME_UNSPECIFIED));

static const char *vers_alter_history_keywords[]= {"ERROR", "KEEP", NullS};
static Sys_var_enum Sys_vers_alter_history(
       "system_versioning_alter_history", "Versioning ALTER TABLE mode. "
       "ERROR: Fail ALTER with error; " /* TODO: fail only when history non-empty */
       "KEEP: Keep historical system rows and subject them to ALTER",
       SESSION_VAR(vers_alter_history), CMD_LINE(REQUIRED_ARG),
       vers_alter_history_keywords, DEFAULT(VERS_ALTER_HISTORY_ERROR));

static Sys_var_on_access_global<Sys_var_ulonglong,
                                PRIV_SET_SYSTEM_GLOBAL_VAR_BINLOG_CACHE_SIZE>
Sys_binlog_cache_size(
       "binlog_cache_size", "The size of the transactional cache for "
       "updates to transactional engines for the binary log. "
       "If you often use transactions containing many statements, "
       "you can increase this to get more performance",
       GLOBAL_VAR(binlog_cache_size),
       CMD_LINE(REQUIRED_ARG),
       VALID_RANGE(IO_SIZE, SIZE_T_MAX), DEFAULT(32768), BLOCK_SIZE(IO_SIZE));

static Sys_var_on_access_global<Sys_var_ulonglong,
                                PRIV_SET_SYSTEM_GLOBAL_VAR_BINLOG_FILE_CACHE_SIZE>
Sys_binlog_file_cache_size(
       "binlog_file_cache_size", 
       "The size of file cache for the binary log", 
       GLOBAL_VAR(binlog_file_cache_size),
       CMD_LINE(REQUIRED_ARG),
       VALID_RANGE(IO_SIZE*2, SIZE_T_MAX), DEFAULT(IO_SIZE*4), BLOCK_SIZE(IO_SIZE));

static Sys_var_on_access_global<Sys_var_ulonglong,
                             PRIV_SET_SYSTEM_GLOBAL_VAR_BINLOG_STMT_CACHE_SIZE>
Sys_binlog_stmt_cache_size(
       "binlog_stmt_cache_size", "The size of the statement cache for "
       "updates to non-transactional engines for the binary log. "
       "If you often use statements updating a great number of rows, "
       "you can increase this to get more performance",
       GLOBAL_VAR(binlog_stmt_cache_size),
       CMD_LINE(REQUIRED_ARG),
       VALID_RANGE(IO_SIZE, SIZE_T_MAX), DEFAULT(32768), BLOCK_SIZE(IO_SIZE));

/*
  Some variables like @sql_log_bin and @binlog_format change how/if binlogging
  is done. We must not change them inside a running transaction or statement,
  otherwise the event group eventually written to the binlog may become
  incomplete or otherwise garbled.

  This function does the appropriate check.

  It returns true if an error is caused by incorrect usage, false if ok.
*/
static bool
error_if_in_trans_or_substatement(THD *thd, int in_substatement_error,
                                  int in_transaction_error)
{
  if (unlikely(thd->in_sub_stmt))
  {
    my_error(in_substatement_error, MYF(0));
    return true;
  }

  if (unlikely(thd->in_active_multi_stmt_transaction()))
  {
    my_error(in_transaction_error, MYF(0));
    return true;
  }

  return false;
}

bool check_has_super(sys_var *self, THD *thd, set_var *var)
{
  DBUG_ASSERT(self->scope() != sys_var::GLOBAL);// don't abuse check_has_super()
#ifndef NO_EMBEDDED_ACCESS_CHECKS
  if (!(thd->security_ctx->master_access &
        PRIV_SET_RESTRICTED_SESSION_SYSTEM_VARIABLE))
  {
    my_error(ER_SPECIFIC_ACCESS_DENIED_ERROR, MYF(0), "SUPER");
    return true;
  }
#endif
  return false;
}

static Sys_var_bit Sys_core_file("core_file", "Write core on crashes",
          READ_ONLY GLOBAL_VAR(test_flags), CMD_LINE(OPT_ARG),
          TEST_CORE_ON_SIGNAL, DEFAULT(IF_WIN(TRUE,FALSE)));

static bool binlog_format_check(sys_var *self, THD *thd, set_var *var)
{
  /*
    MariaDB Galera does not support STATEMENT or MIXED binlog format currently.
  */
  if ((WSREP(thd) || opt_support_flashback) &&
      var->save_result.ulonglong_value != BINLOG_FORMAT_ROW)
  {
    // Push a warning to the error log.
    push_warning_printf(thd, Sql_condition::WARN_LEVEL_WARN, ER_UNKNOWN_ERROR,
                        "MariaDB Galera and flashback do not support binlog format: %s",
                        binlog_format_names[var->save_result.ulonglong_value]);
    /*
      We allow setting up binlog_format other then ROW for session scope when
      wsrep/flasback is enabled.This is done because of 2 reasons
      1. User might want to run pt-table-checksum.
      2. SuperUser knows what is doing :-)

      For refrence:- MDEV-7322
    */
    if (var->type == OPT_GLOBAL)
    {
      if (WSREP(thd))
        WSREP_ERROR("MariaDB Galera does not support binlog format: %s",
                    binlog_format_names[var->save_result.ulonglong_value]);
      else
        my_error(ER_FLASHBACK_NOT_SUPPORTED,MYF(0),"binlog_format",
                 binlog_format_names[var->save_result.ulonglong_value]);
      return true;
    }
  }

  if (var->type == OPT_GLOBAL)
    return false;

  /*
     If RBR and open temporary tables, their CREATE TABLE may not be in the
     binlog, so we can't toggle to SBR in this connection.

     If binlog_format=MIXED, there are open temporary tables, and an unsafe
     statement is executed, then subsequent statements are logged in row
     format and hence changes to temporary tables may be lost. So we forbid
     switching @@SESSION.binlog_format from MIXED to STATEMENT when there are
     open temp tables and we are logging in row format.
  */
  if (thd->has_thd_temporary_tables() &&
      var->type == OPT_SESSION &&
      var->save_result.ulonglong_value == BINLOG_FORMAT_STMT &&
      ((thd->variables.binlog_format == BINLOG_FORMAT_MIXED &&
        thd->is_current_stmt_binlog_format_row()) ||
       thd->variables.binlog_format == BINLOG_FORMAT_ROW))
  {
    my_error(ER_TEMP_TABLE_PREVENTS_SWITCH_OUT_OF_RBR, MYF(0));
    return true;
  }

  if (unlikely(error_if_in_trans_or_substatement(thd,
                                                 ER_STORED_FUNCTION_PREVENTS_SWITCH_BINLOG_FORMAT,
                                                 ER_INSIDE_TRANSACTION_PREVENTS_SWITCH_BINLOG_FORMAT)))
    return true;

  return false;
}

static bool fix_binlog_format_after_update(sys_var *self, THD *thd,
                                           enum_var_type type)
{
  if (type == OPT_SESSION)
    thd->reset_current_stmt_binlog_format_row();
  return false;
}

static Sys_var_on_access<Sys_var_enum,
                         PRIV_SET_SYSTEM_VAR_BINLOG_FORMAT,
                         PRIV_SET_SYSTEM_VAR_BINLOG_FORMAT>
Sys_binlog_format(
       "binlog_format", "The binary logging format the master will "
       "use: ROW for row-based binary logging (safer), STATEMENT "
       "for statement-based binary logging (smaller binary logs), MIXED "
       "for statement-based binary logging when it's safe with fall back "
       "to row-based otherwise",
       SESSION_VAR(binlog_format), CMD_LINE(REQUIRED_ARG, OPT_BINLOG_FORMAT),
       binlog_format_names, DEFAULT(BINLOG_FORMAT_MIXED),
       NO_MUTEX_GUARD, NOT_IN_BINLOG, ON_CHECK(binlog_format_check),
       ON_UPDATE(fix_binlog_format_after_update));


static bool binlog_direct_check(sys_var *self, THD *thd, set_var *var)
{
  if (var->type == OPT_GLOBAL)
    return false;

  if (unlikely(error_if_in_trans_or_substatement(thd,
                                                 ER_STORED_FUNCTION_PREVENTS_SWITCH_BINLOG_DIRECT,
                                                 ER_INSIDE_TRANSACTION_PREVENTS_SWITCH_BINLOG_DIRECT)))
     return true;

  return false;
}

static Sys_var_on_access<Sys_var_mybool,
                PRIV_SET_SYSTEM_VAR_BINLOG_DIRECT_NON_TRANSACTIONAL_UPDATES,
                PRIV_SET_SYSTEM_VAR_BINLOG_DIRECT_NON_TRANSACTIONAL_UPDATES>
Sys_binlog_direct(
       "binlog_direct_non_transactional_updates",
       "Causes updates to non-transactional engines using statement format to "
       "be written directly to binary log. Before using this option make sure "
       "that there are no dependencies between transactional and "
       "non-transactional tables such as in the statement INSERT INTO t_myisam "
       "SELECT * FROM t_innodb; otherwise, slaves may diverge from the master",
       SESSION_VAR(binlog_direct_non_trans_update),
       CMD_LINE(OPT_ARG), DEFAULT(FALSE),
       NO_MUTEX_GUARD, NOT_IN_BINLOG, ON_CHECK(binlog_direct_check));

static bool deprecated_explicit_defaults_for_timestamp(sys_var *self, THD *thd,
                                                       set_var *var)
{
  if (var->value && var->save_result.ulonglong_value == 0)
    warn_deprecated<1100>(thd, "explicit_defaults_for_timestamp=0");
  return false;
}
static Sys_var_bit Sys_explicit_defaults_for_timestamp(
       "explicit_defaults_for_timestamp",
       "This option causes CREATE TABLE to create all TIMESTAMP columns "
       "as NULL with DEFAULT NULL attribute, Without this option, "
       "TIMESTAMP columns are NOT NULL and have implicit DEFAULT clauses",
       SESSION_VAR(option_bits), CMD_LINE(OPT_ARG),
       OPTION_EXPLICIT_DEF_TIMESTAMP, DEFAULT(TRUE), NO_MUTEX_GUARD, IN_BINLOG,
       ON_CHECK(deprecated_explicit_defaults_for_timestamp));

static Sys_var_ulonglong Sys_bulk_insert_buff_size(
       "bulk_insert_buffer_size", "Size of tree cache used in bulk "
       "insert optimization. Note that this is a limit per thread",
       SESSION_VAR(bulk_insert_buff_size), CMD_LINE(REQUIRED_ARG),
       VALID_RANGE(0, SIZE_T_MAX), DEFAULT(8192*1024), BLOCK_SIZE(1));

static Sys_var_charptr_fscs Sys_character_sets_dir(
       "character_sets_dir", "Directory where character sets are",
       READ_ONLY GLOBAL_VAR(charsets_dir), CMD_LINE(REQUIRED_ARG),
       DEFAULT(0));

static bool check_engine_supports_temporary(sys_var *self, THD *thd, set_var *var)
{
  plugin_ref plugin= var->save_result.plugin;
  if (!plugin)
    return false;
  DBUG_ASSERT(plugin);
  handlerton *hton= plugin_hton(plugin);
  DBUG_ASSERT(hton);
  if (ha_check_storage_engine_flag(hton, HTON_TEMPORARY_NOT_SUPPORTED))
  {
    my_error(ER_ILLEGAL_HA_CREATE_OPTION, MYF(0), hton_name(hton)->str,
             "TEMPORARY");
    return true;
  }
  return false;
}

static bool check_not_null(sys_var *self, THD *thd, set_var *var)
{
  return var->value && var->value->is_null();
}
static bool check_charset(sys_var *self, THD *thd, set_var *var)
{
  if (!var->value)
    return false;

  char buff[STRING_BUFFER_USUAL_SIZE];
  if (var->value->result_type() == STRING_RESULT)
  {
    String str(buff, sizeof(buff), system_charset_info), *res;
    if (!(res= var->value->val_str(&str)))
      var->save_result.ptr= NULL;
    else
    {
      ErrConvString err(res); /* Get utf8 '\0' terminated string */
      myf utf8_flag= thd->get_utf8_flag();
      Lex_cstring csname= err.lex_cstring();
      if (!(var->save_result.ptr= get_charset_by_csname(csname.str,
                                                             MY_CS_PRIMARY,
                                                             MYF(utf8_flag))) &&
          !(var->save_result.ptr= get_old_charset_by_name(csname)))
      {
        my_error(ER_UNKNOWN_CHARACTER_SET, MYF(0), err.ptr());
        return true;
      }
    }
  }
  else // INT_RESULT
  {
    int csno= (int)var->value->val_int();
    CHARSET_INFO *cs;
    if ((var->save_result.ptr= cs= get_charset(csno, MYF(0))))
    {
      /*
        Backward compatibility: pre MDEV-30824 servers
        can write non-default collation IDs to binary log:
          SET character_set_client=83; -- utf8mb3_bin
        Convert a non-default collation to the compiled default collation,
        e.g. utf8mb3_bin to utf8mb3_general_ci, but only if
        - THD is a slave thread or
        - is processing a mysqlbinlog output.
      */
      if ((cs->state & MY_CS_PRIMARY) ||
          ((thd->variables.pseudo_slave_mode || thd->slave_thread) &&
           (var->save_result.ptr=
             Lex_exact_charset_opt_extended_collate(cs, true).
               find_compiled_default_collation())))
        return false;
    }
    my_error(ER_UNKNOWN_CHARACTER_SET, MYF(0), llstr(csno, buff));
    return true;
  }
  return false;
}
static bool check_charset_not_null(sys_var *self, THD *thd, set_var *var)
{
  return check_charset(self, thd, var) || check_not_null(self, thd, var);
}
static Sys_var_struct Sys_character_set_system(
       "character_set_system", "The character set used by the server "
       "for storing identifiers",
       READ_ONLY GLOBAL_VAR(system_charset_info_for_i_s), NO_CMD_LINE,
       offsetof(CHARSET_INFO, cs_name.str), DEFAULT(0));

static Sys_var_charset Sys_character_set_server(
       "character_set_server", "The default character set",
       SESSION_VAR(collation_server), NO_CMD_LINE,
       offsetof(CHARSET_INFO, cs_name.str), DEFAULT(&default_charset_info),
       NO_MUTEX_GUARD, IN_BINLOG, ON_CHECK(check_charset_not_null));

static bool check_charset_db(sys_var *self, THD *thd, set_var *var)
{
  if (check_charset_not_null(self, thd, var))
    return true;
  if (!var->value) // = DEFAULT
    var->save_result.ptr= thd->db_charset;
  return false;
}
static Sys_var_charset Sys_character_set_database(
       "character_set_database",
       "The character set used by the default database",
       SESSION_VAR(collation_database), NO_CMD_LINE,
       offsetof(CHARSET_INFO, cs_name.str), DEFAULT(&default_charset_info),
       NO_MUTEX_GUARD, IN_BINLOG, ON_CHECK(check_charset_db));

static bool check_cs_client(sys_var *self, THD *thd, set_var *var)
{
  if (check_charset_not_null(self, thd, var))
    return true;

  // Currently, UCS-2 cannot be used as a client character set
  if (!is_supported_parser_charset((CHARSET_INFO *)(var->save_result.ptr)))
    return true;

  return false;
}
static bool fix_thd_charset(sys_var *self, THD *thd, enum_var_type type)
{
  if (type == OPT_SESSION)
    thd->update_charset();
  return false;
}

static Sys_var_charset Sys_character_set_client(
       "character_set_client", "The character set for statements "
       "that arrive from the client",
       NO_SET_STMT SESSION_VAR(character_set_client), NO_CMD_LINE,
       offsetof(CHARSET_INFO, cs_name.str), DEFAULT(&default_charset_info),
       NO_MUTEX_GUARD, IN_BINLOG, ON_CHECK(check_cs_client),
       ON_UPDATE(fix_thd_charset));
// for check changing
export sys_var *Sys_character_set_client_ptr= &Sys_character_set_client;

static Sys_var_charset Sys_character_set_connection(
       "character_set_connection", "The character set used for "
       "literals that do not have a character set introducer and for "
       "number-to-string conversion",
       NO_SET_STMT SESSION_VAR(collation_connection), NO_CMD_LINE,
       offsetof(CHARSET_INFO, cs_name.str), DEFAULT(&default_charset_info),
       NO_MUTEX_GUARD, IN_BINLOG, ON_CHECK(check_charset_not_null),
       ON_UPDATE(fix_thd_charset));
// for check changing
export sys_var *Sys_character_set_connection_ptr= &Sys_character_set_connection;

static Sys_var_charset Sys_character_set_results(
       "character_set_results", "The character set used for returning "
       "query results to the client",
       SESSION_VAR(character_set_results), NO_CMD_LINE,
       offsetof(CHARSET_INFO, cs_name.str), DEFAULT(&default_charset_info),
       NO_MUTEX_GUARD, NOT_IN_BINLOG, ON_CHECK(check_charset));
// for check changing
export sys_var *Sys_character_set_results_ptr= &Sys_character_set_results;

static Sys_var_struct Sys_character_set_filesystem(
       "character_set_filesystem", "The filesystem character set",
       NO_SET_STMT SESSION_VAR(character_set_filesystem), NO_CMD_LINE,
       offsetof(CHARSET_INFO, cs_name.str), DEFAULT(&character_set_filesystem),
       NO_MUTEX_GUARD, NOT_IN_BINLOG, ON_CHECK(check_charset_not_null),
       ON_UPDATE(fix_thd_charset));

static const char *completion_type_names[]= {"NO_CHAIN", "CHAIN", "RELEASE", 0};
static Sys_var_enum Sys_completion_type(
       "completion_type", "The transaction completion type",
       SESSION_VAR(completion_type), CMD_LINE(REQUIRED_ARG),
       completion_type_names, DEFAULT(0));

static bool check_collation_not_null(sys_var *self, THD *thd, set_var *var)
{
  if (!var->value)
    return false;
  myf utf8_flag= thd->get_utf8_flag();
  char buff[STRING_BUFFER_USUAL_SIZE];
  if (var->value->result_type() == STRING_RESULT)
  {
    String str(buff, sizeof(buff), system_charset_info), *res;
    if (!(res= var->value->val_str(&str)))
      var->save_result.ptr= NULL;
    else
    {
      ErrConvString err(res); /* Get utf8 '\0'-terminated string */
      if (!(var->save_result.ptr= get_charset_by_name(err.ptr(), MYF(utf8_flag))))
      {
        my_error(ER_UNKNOWN_COLLATION, MYF(0), err.ptr());
        return true;
      }
    }
  }
  else // INT_RESULT
  {
    int csno= (int)var->value->val_int();
    if (!(var->save_result.ptr= get_charset(csno, MYF(0))))
    {
      my_error(ER_UNKNOWN_COLLATION, MYF(0), llstr(csno, buff));
      return true;
    }
  }
  return check_not_null(self, thd, var);
}
static Sys_var_struct Sys_collation_connection(
       "collation_connection", "The collation of the connection "
       "character set",
       NO_SET_STMT SESSION_VAR(collation_connection), NO_CMD_LINE,
       offsetof(CHARSET_INFO, coll_name.str), DEFAULT(&default_charset_info),
       NO_MUTEX_GUARD, IN_BINLOG, ON_CHECK(check_collation_not_null),
       ON_UPDATE(fix_thd_charset));

static bool check_collation_db(sys_var *self, THD *thd, set_var *var)
{
  if (check_collation_not_null(self, thd, var))
    return true;
  if (!var->value) // = DEFAULT
    var->save_result.ptr= thd->db_charset;
  return false;
}
static Sys_var_struct Sys_collation_database(
       "collation_database", "The collation of the database "
       "character set",
       SESSION_VAR(collation_database), NO_CMD_LINE,
       offsetof(CHARSET_INFO, coll_name.str), DEFAULT(&default_charset_info),
       NO_MUTEX_GUARD, IN_BINLOG, ON_CHECK(check_collation_db));

static Sys_var_struct Sys_collation_server(
       "collation_server", "The server default collation",
       SESSION_VAR(collation_server), NO_CMD_LINE,
       offsetof(CHARSET_INFO, coll_name.str), DEFAULT(&default_charset_info),
       NO_MUTEX_GUARD, IN_BINLOG, ON_CHECK(check_collation_not_null));

static Sys_var_uint Sys_column_compression_threshold(
       "column_compression_threshold",
       "Minimum column data length eligible for compression",
       SESSION_VAR(column_compression_threshold), CMD_LINE(REQUIRED_ARG),
       VALID_RANGE(0, UINT_MAX), DEFAULT(100), BLOCK_SIZE(1));

static Sys_var_uint Sys_column_compression_zlib_level(
       "column_compression_zlib_level",
       "zlib compression level (1 gives best speed, 9 gives best compression)",
       SESSION_VAR(column_compression_zlib_level), CMD_LINE(REQUIRED_ARG),
       VALID_RANGE(0, 9), DEFAULT(6), BLOCK_SIZE(1));

/*
  Note that names must correspond to zlib strategy definition. So that we can
  pass column_compression_zlib_strategy directly to deflateInit2().
*/
static const char *column_compression_zlib_strategy_names[]=
{ "DEFAULT_STRATEGY", "FILTERED", "HUFFMAN_ONLY", "RLE", "FIXED", 0 };

static Sys_var_enum Sys_column_compression_zlib_strategy(
       "column_compression_zlib_strategy",
       "The strategy parameter is used to tune the compression algorithm. Use "
       "the value DEFAULT_STRATEGY for normal data, FILTERED for data produced "
       "by a filter (or predictor), HUFFMAN_ONLY to force Huffman encoding "
       "only (no string match), or RLE to limit match distances to one "
       "(run-length encoding). Filtered data consists mostly of small values "
       "with a somewhat random distribution. In this case, the compression "
       "algorithm is tuned to compress them better. The effect of FILTERED is "
       "to force more Huffman coding and less string matching; it is somewhat "
       "intermediate between DEFAULT_STRATEGY and HUFFMAN_ONLY. RLE is "
       "designed to be almost as fast as HUFFMAN_ONLY, but give better "
       "compression for PNG image data. The strategy parameter only affects "
       "the compression ratio but not the correctness of the compressed output "
       "even if it is not set appropriately. FIXED prevents the use of dynamic "
       "Huffman codes, allowing for a simpler decoder for special "
       "applications",
       SESSION_VAR(column_compression_zlib_strategy), CMD_LINE(REQUIRED_ARG),
       column_compression_zlib_strategy_names, DEFAULT(0));

static Sys_var_mybool Sys_column_compression_zlib_wrap(
       "column_compression_zlib_wrap",
       "Generate zlib header and trailer and compute adler32 check value. "
       "It can be used with storage engines that don't provide data integrity "
       "verification to detect data corruption",
       SESSION_VAR(column_compression_zlib_wrap), CMD_LINE(OPT_ARG),
       DEFAULT(FALSE));

static const char *concurrent_insert_names[]= {"NEVER", "AUTO", "ALWAYS", 0};
static Sys_var_enum Sys_concurrent_insert(
       "concurrent_insert", "Use concurrent insert with MyISAM",
       GLOBAL_VAR(myisam_concurrent_insert), CMD_LINE(OPT_ARG),
       concurrent_insert_names, DEFAULT(1));

static Sys_var_on_access_global<Sys_var_ulong,
                                PRIV_SET_SYSTEM_GLOBAL_VAR_CONNECT_TIMEOUT>
Sys_connect_timeout(
       "connect_timeout",
       "The number of seconds the MariaDB server is waiting for a connect "
       "packet before responding with 'Bad handshake'",
       GLOBAL_VAR(connect_timeout), CMD_LINE(REQUIRED_ARG),
       VALID_RANGE(2, LONG_TIMEOUT), DEFAULT(CONNECT_TIMEOUT), BLOCK_SIZE(1));

static Sys_var_charptr_fscs Sys_datadir(
       "datadir", "Path to the database root directory",
       READ_ONLY GLOBAL_VAR(mysql_real_data_home_ptr),
       CMD_LINE(REQUIRED_ARG, 'h'), DEFAULT(mysql_real_data_home));

#ifndef DBUG_OFF
static Sys_var_dbug Sys_dbug(
       "debug", "Built-in DBUG debugger", sys_var::SESSION,
       CMD_LINE(OPT_ARG, '#'), DEFAULT(""), NO_MUTEX_GUARD, NOT_IN_BINLOG,
       ON_CHECK(check_has_super));

static Sys_var_dbug Sys_debug_dbug(
       "debug_dbug", "Built-in DBUG debugger. Alias for --debug", sys_var::SESSION,
       CMD_LINE(OPT_ARG, '#'), DEFAULT(""), NO_MUTEX_GUARD, NOT_IN_BINLOG,
       ON_CHECK(check_has_super));
#endif

/**
  @todo
    When updating myisam_delay_key_write, we should do a 'flush tables'
    of all MyISAM tables to ensure that they are reopen with the
    new attribute.
*/
export bool fix_delay_key_write(sys_var *self, THD *thd, enum_var_type type)
{
  switch (delay_key_write_options) {
  case DELAY_KEY_WRITE_NONE:
    myisam_delay_key_write=0;
    ha_open_options&= ~HA_OPEN_DELAY_KEY_WRITE;
    break;
  case DELAY_KEY_WRITE_ON:
    myisam_delay_key_write=1;
    ha_open_options&= ~HA_OPEN_DELAY_KEY_WRITE;
    break;
  case DELAY_KEY_WRITE_ALL:
    myisam_delay_key_write=1;
    ha_open_options|= HA_OPEN_DELAY_KEY_WRITE;
    break;
  }
#ifdef WITH_ARIA_STORAGE_ENGINE
  maria_delay_key_write= myisam_delay_key_write;
#endif
  return false;
}
static const char *delay_key_write_names[]= { "OFF", "ON", "ALL", NullS };
static Sys_var_enum Sys_delay_key_write(
       "delay_key_write", "Specifies how MyISAM tables handles CREATE "
       "TABLE DELAY_KEY_WRITE. If set to ON, the default, any DELAY KEY "
       "WRITEs are honored. The key buffer is then flushed only when the "
       "table closes, speeding up writes. MyISAM tables should be "
       "automatically checked upon startup in this case, and "
       "--external locking should not be used, as it can lead to index "
       "corruption. If set to OFF, DELAY KEY WRITEs are ignored, while if "
       "set to ALL, all new opened tables are treated as if created with "
       "DELAY KEY WRITEs enabled",
       GLOBAL_VAR(delay_key_write_options), CMD_LINE(OPT_ARG),
       delay_key_write_names, DEFAULT(DELAY_KEY_WRITE_ON),
       NO_MUTEX_GUARD, NOT_IN_BINLOG, ON_CHECK(0),
       ON_UPDATE(fix_delay_key_write));

static Sys_var_ulong Sys_delayed_insert_limit(
       "delayed_insert_limit",
       "After inserting delayed_insert_limit rows, the INSERT DELAYED "
       "handler will check if there are any SELECT statements pending. "
       "If so, it allows these to execute before continuing",
       GLOBAL_VAR(delayed_insert_limit), CMD_LINE(REQUIRED_ARG),
       VALID_RANGE(1, UINT_MAX), DEFAULT(DELAYED_LIMIT), BLOCK_SIZE(1));

static Sys_var_ulong Sys_delayed_insert_timeout(
       "delayed_insert_timeout",
       "How long a INSERT DELAYED thread should wait for INSERT statements "
       "before terminating",
       GLOBAL_VAR(delayed_insert_timeout), CMD_LINE(REQUIRED_ARG),
       VALID_RANGE(1, LONG_TIMEOUT), DEFAULT(DELAYED_WAIT_TIMEOUT),
       BLOCK_SIZE(1));

static Sys_var_ulong Sys_delayed_queue_size(
       "delayed_queue_size",
       "What size queue (in rows) should be allocated for handling INSERT "
       "DELAYED. If the queue becomes full, any client that does INSERT "
       "DELAYED will wait until there is room in the queue again",
       GLOBAL_VAR(delayed_queue_size), CMD_LINE(REQUIRED_ARG),
       VALID_RANGE(1, UINT_MAX), DEFAULT(DELAYED_QUEUE_SIZE), BLOCK_SIZE(1));

#ifdef HAVE_EVENT_SCHEDULER
static const char *event_scheduler_names[]= { "OFF", "ON", "DISABLED",
                                              "ORIGINAL", NullS };
static bool event_scheduler_check(sys_var *self, THD *thd, set_var *var)
{
  if (Events::opt_event_scheduler == Events::EVENTS_DISABLED)
  {
    my_error(ER_OPTION_PREVENTS_STATEMENT, MYF(0),
             opt_noacl ? "--skip-grant-tables" : "--event-scheduler=DISABLED");
    return true;
  }
  /* DISABLED is only accepted on the command line */
  if (var->save_result.ulonglong_value == Events::EVENTS_DISABLED)
    return true;
  return false;
}

static bool event_scheduler_update(sys_var *self, THD *thd, enum_var_type type)
{
  int err_no= 0;
  bool ret;
  uint opt_event_scheduler_value= Events::opt_event_scheduler;
  mysql_mutex_unlock(&LOCK_global_system_variables);
  /*
    Events::start() is heavyweight. In particular it creates a new THD,
    which takes LOCK_global_system_variables internally.
    Thus we have to release it here.
    We need to re-take it before returning, though.

    Note that since we release LOCK_global_system_variables before calling
    start/stop, there is a possibility that the server variable
    can become out of sync with the real event scheduler state.

    This can happen with two concurrent statments if the first gets
    interrupted after start/stop but before retaking
    LOCK_global_system_variables. However, this problem should be quite
    rare and it's difficult to avoid it without opening up possibilities
    for deadlocks. See bug#51160.
  */

  /* EVENTS_ORIGINAL means we should revert back to the startup state */
  if (opt_event_scheduler_value == Events::EVENTS_ORIGINAL)
  {
    opt_event_scheduler_value= Events::opt_event_scheduler=
      Events::startup_state;
  }
 
  /*
    If the scheduler was not properly inited (because of wrong system tables),
    try to init it again. This is needed for mysql_upgrade to work properly if
    the event tables where upgraded.
  */
  if (!Events::inited && (Events::init(thd, 0) || !Events::inited))
    ret= 1;
  else
    ret= opt_event_scheduler_value == Events::EVENTS_ON ?
      Events::start(&err_no) :
      Events::stop();
  mysql_mutex_lock(&LOCK_global_system_variables);
  if (ret)
  {
    Events::opt_event_scheduler= Events::EVENTS_OFF;
    my_error(ER_EVENT_SET_VAR_ERROR, MYF(0), err_no);
  }
  return ret;
}

static Sys_var_enum Sys_event_scheduler(
       "event_scheduler", "Enable the event scheduler. Possible values are "
       "ON, OFF, and DISABLED (keep the event scheduler completely "
       "deactivated, it cannot be activated run-time)",
       GLOBAL_VAR(Events::opt_event_scheduler), CMD_LINE(OPT_ARG),
       event_scheduler_names, DEFAULT(Events::EVENTS_OFF),
       NO_MUTEX_GUARD, NOT_IN_BINLOG,
       ON_CHECK(event_scheduler_check), ON_UPDATE(event_scheduler_update));
#endif

static bool copy_to_expire_logs_days(sys_var *, THD *,
                                     enum_var_type type)
{
  expire_logs_days= binlog_expire_logs_seconds / (double)(24 * 60 * 60);
  return false;
}

static bool copy_to_binlog_expire_logs_seconds(sys_var *, THD *,
                                               enum_var_type type)
{
  binlog_expire_logs_seconds= (ulong)(expire_logs_days * 24 * 60 * 60);
  return false;
}

static Sys_var_on_access_global<Sys_var_double,
                                PRIV_SET_SYSTEM_GLOBAL_VAR_EXPIRE_LOGS_DAYS>
Sys_expire_logs_days(
       "expire_logs_days",
       "If non-zero, binary logs will be purged after expire_logs_days "
       "days; It and binlog_expire_logs_seconds are linked, such that "
       "changes in one are converted into the other, presentable as a "
       "decimal value with 1/1000000 of the day precision; possible "
       "purges happen at startup and at binary log rotation",
       GLOBAL_VAR(expire_logs_days),
       CMD_LINE(REQUIRED_ARG, OPT_EXPIRE_LOGS_DAYS), VALID_RANGE(0, 99),
       DEFAULT(0), NO_MUTEX_GUARD, NOT_IN_BINLOG, ON_CHECK(0),
       ON_UPDATE(copy_to_binlog_expire_logs_seconds));

static Sys_var_on_access_global<Sys_var_ulong,
                                PRIV_SET_SYSTEM_GLOBAL_VAR_EXPIRE_LOGS_DAYS>
Sys_binlog_expire_logs_seconds(
       "binlog_expire_logs_seconds",
       "If non-zero, binary logs will be purged after "
       "binlog_expire_logs_seconds seconds; It and expire_logs_days are "
       "linked, such that changes in one are converted into the other. "
       "Possible purges happen at startup and at binary log rotation",
       GLOBAL_VAR(binlog_expire_logs_seconds),
       CMD_LINE(REQUIRED_ARG, OPT_BINLOG_EXPIRE_LOGS_SECONDS),
       VALID_RANGE(0, 8553600), DEFAULT(0), BLOCK_SIZE(1), NO_MUTEX_GUARD,
       NOT_IN_BINLOG, ON_CHECK(0), ON_UPDATE(copy_to_expire_logs_days));


static bool update_binlog_space_limit(sys_var *, THD *,
                                      enum_var_type type)
{
#ifdef HAVE_REPLICATION
  /* Refresh summary of binlog sizes */
  ulonglong loc_binlog_space_limit= internal_binlog_space_limit;
  uint loc_slave_connections_needed_for_purge=
    internal_slave_connections_needed_for_purge;
  mysql_mutex_unlock(&LOCK_global_system_variables);
  mysql_bin_log.lock_index();
  binlog_space_limit= loc_binlog_space_limit;
  slave_connections_needed_for_purge=
    loc_slave_connections_needed_for_purge;

  if (opt_bin_log)
  {
    if (binlog_space_limit)
      mysql_bin_log.count_binlog_space();
    /* Inform can_purge_log() that it should do a recheck of log_in_use() */
    sending_new_binlog_file++;
    mysql_bin_log.unlock_index();
    mysql_bin_log.purge(1);
    mysql_mutex_lock(&LOCK_global_system_variables);
    return 0;
  }
  mysql_bin_log.unlock_index();
  mysql_mutex_lock(&LOCK_global_system_variables);
#endif
  return 0;
}


static Sys_var_on_access_global<Sys_var_ulonglong,
                                PRIV_SET_SYSTEM_GLOBAL_VAR_MAX_BINLOG_CACHE_SIZE>
Sys_max_binlog_total_size(
      "max_binlog_total_size",
      "Maximum space to use for all binary logs. Extra logs are deleted on "
      "server start, log rotation, FLUSH LOGS or when writing to binlog. "
      "Default is 0, which means no size restrictions. "
      "See also slave_connections_needed_for_purge",
      GLOBAL_VAR(internal_binlog_space_limit), CMD_LINE(REQUIRED_ARG),
      VALID_RANGE(0, ULONGLONG_MAX), DEFAULT(0), BLOCK_SIZE(1),
      NO_MUTEX_GUARD, NOT_IN_BINLOG, ON_CHECK(0),
      ON_UPDATE(update_binlog_space_limit));

static Sys_var_on_access_global<Sys_var_ulonglong,
                                PRIV_SET_SYSTEM_GLOBAL_VAR_MAX_BINLOG_CACHE_SIZE>
Sys_binlog_space_limit(
      "binlog_space_limit",
<<<<<<< HEAD
      "Alias for max_binlog_total_size. Compatibility with Percona server",
=======
      "Alias for max_binlog_total_size. Compatibility with Percona server.",
>>>>>>> aa6a2e6b
      GLOBAL_VAR(internal_binlog_space_limit), CMD_LINE(REQUIRED_ARG),
      VALID_RANGE(0, ULONGLONG_MAX), DEFAULT(0), BLOCK_SIZE(1),
      NO_MUTEX_GUARD, NOT_IN_BINLOG, ON_CHECK(0),
      ON_UPDATE(update_binlog_space_limit));

static Sys_var_on_access_global<Sys_var_uint,
                                PRIV_SET_SYSTEM_GLOBAL_VAR_MAX_BINLOG_CACHE_SIZE>
Sys_slave_connections_needed_for_purge(
      "slave_connections_needed_for_purge",
      "Minimum number of connected slaves required for automatic binary "
      "log purge with max_binlog_total_size, binlog_expire_logs_seconds "
      "or binlog_expire_logs_days. Default is 0 when Galera is enabled and 1 "
<<<<<<< HEAD
      "otherwise",
=======
      "otherwise.",
>>>>>>> aa6a2e6b
       GLOBAL_VAR(internal_slave_connections_needed_for_purge),
       CMD_LINE(REQUIRED_ARG),
       VALID_RANGE(0, UINT_MAX), DEFAULT(1), BLOCK_SIZE(1),
       NO_MUTEX_GUARD, NOT_IN_BINLOG, ON_CHECK(0),
       ON_UPDATE(update_binlog_space_limit));


static Sys_var_mybool Sys_flush(
       "flush", "Flush MyISAM tables to disk between SQL commands",
       GLOBAL_VAR(myisam_flush),
       CMD_LINE(OPT_ARG), DEFAULT(FALSE));

static Sys_var_ulong Sys_flush_time(
       "flush_time",
       "A dedicated thread is created to flush all tables at the "
       "given interval",
       GLOBAL_VAR(flush_time),
       CMD_LINE(REQUIRED_ARG), VALID_RANGE(0, LONG_TIMEOUT),
       DEFAULT(0), BLOCK_SIZE(1));

static bool check_ftb_syntax(sys_var *self, THD *thd, set_var *var)
{
  return ft_boolean_check_syntax_string((uchar*)
                      (var->save_result.string_value.str),
                      var->save_result.string_value.length,
                      self->charset(thd));
}
static bool query_cache_flush(sys_var *self, THD *thd, enum_var_type type)
{
  query_cache.flush();
  return false;
}
/// @todo make SESSION_VAR (usability enhancement and a fix for a race condition)
static Sys_var_charptr Sys_ft_boolean_syntax(
       "ft_boolean_syntax", "List of operators for "
       "MATCH ... AGAINST ( ... IN BOOLEAN MODE)",
       GLOBAL_VAR(ft_boolean_syntax),
       CMD_LINE(REQUIRED_ARG),
       DEFAULT(DEFAULT_FTB_SYNTAX), NO_MUTEX_GUARD,
       NOT_IN_BINLOG, ON_CHECK(check_ftb_syntax), ON_UPDATE(query_cache_flush));

static Sys_var_ulong Sys_ft_max_word_len(
       "ft_max_word_len",
       "The maximum length of the word to be included in a FULLTEXT index. "
       "Note: FULLTEXT indexes must be rebuilt after changing this variable",
       READ_ONLY GLOBAL_VAR(ft_max_word_len), CMD_LINE(REQUIRED_ARG),
       VALID_RANGE(10, HA_FT_MAXCHARLEN), DEFAULT(HA_FT_MAXCHARLEN),
       BLOCK_SIZE(1));

static Sys_var_ulong Sys_ft_min_word_len(
       "ft_min_word_len",
       "The minimum length of the word to be included in a FULLTEXT index. "
       "Note: FULLTEXT indexes must be rebuilt after changing this variable",
       READ_ONLY GLOBAL_VAR(ft_min_word_len), CMD_LINE(REQUIRED_ARG),
       VALID_RANGE(1, HA_FT_MAXCHARLEN), DEFAULT(4), BLOCK_SIZE(1));

/// @todo make it an updatable SESSION_VAR
static Sys_var_ulong Sys_ft_query_expansion_limit(
       "ft_query_expansion_limit",
       "Number of best matches to use for query expansion",
       READ_ONLY GLOBAL_VAR(ft_query_expansion_limit),
       CMD_LINE(REQUIRED_ARG),
       VALID_RANGE(0, 1000), DEFAULT(20), BLOCK_SIZE(1));

static Sys_var_charptr_fscs Sys_ft_stopword_file(
       "ft_stopword_file",
       "Use stopwords from this file instead of built-in list",
       READ_ONLY GLOBAL_VAR(ft_stopword_file), CMD_LINE(REQUIRED_ARG),
       DEFAULT(0));

static Sys_var_mybool Sys_ignore_builtin_innodb(
       "ignore_builtin_innodb",
       "Disable initialization of builtin InnoDB plugin",
       READ_ONLY GLOBAL_VAR(opt_ignore_builtin_innodb),
       CMD_LINE(OPT_ARG), DEFAULT(FALSE));

static bool check_init_string(sys_var *self, THD *thd, set_var *var)
{
  if (var->save_result.string_value.str == 0)
  {
    var->save_result.string_value.str= const_cast<char*>("");
    var->save_result.string_value.length= 0;
  }
  return false;
}
static PolyLock_rwlock PLock_sys_init_connect(&LOCK_sys_init_connect);

static Sys_var_on_access_global<Sys_var_lexstring,
                                PRIV_SET_SYSTEM_GLOBAL_VAR_INIT_CONNECT>
Sys_init_connect(
       "init_connect", "Command(s) that are executed for each "
       "new connection (unless the user has SUPER privilege)",
       GLOBAL_VAR(opt_init_connect), CMD_LINE(REQUIRED_ARG),
       DEFAULT(""), &PLock_sys_init_connect, NOT_IN_BINLOG,
       ON_CHECK(check_init_string));

#ifdef HAVE_REPLICATION
static bool check_master_connection(sys_var *self, THD *thd, set_var *var)
{
  LEX_CSTRING tmp;
  tmp.str= var->save_result.string_value.str;
  tmp.length= var->save_result.string_value.length;
  if (!tmp.str || check_master_connection_name(&tmp))
    return true;

  return false;
}

static Sys_var_lexstring Sys_default_master_connection(
       "default_master_connection",
       "Master connection to use for all slave variables and slave commands",
       SESSION_ONLY(default_master_connection), NO_CMD_LINE, DEFAULT(""),
       NO_MUTEX_GUARD, NOT_IN_BINLOG, ON_CHECK(check_master_connection));
#endif

static Sys_var_charptr_fscs Sys_init_file(
       "init_file", "Read SQL commands from this file at startup",
       READ_ONLY GLOBAL_VAR(opt_init_file),
#ifdef DISABLE_GRANT_OPTIONS
       NO_CMD_LINE,
#else
       CMD_LINE(REQUIRED_ARG),
#endif
       DEFAULT(0));

static PolyLock_rwlock PLock_sys_init_slave(&LOCK_sys_init_slave);
static Sys_var_on_access_global<Sys_var_lexstring,
                                PRIV_SET_SYSTEM_GLOBAL_VAR_INIT_SLAVE>
Sys_init_slave(
       "init_slave", "Command(s) that are executed by a slave server "
       "each time the SQL thread starts", GLOBAL_VAR(opt_init_slave),
       CMD_LINE(REQUIRED_ARG),
       DEFAULT(""), &PLock_sys_init_slave,
       NOT_IN_BINLOG, ON_CHECK(check_init_string));

static Sys_var_ulong Sys_interactive_timeout(
       "interactive_timeout",
       "The number of seconds the server waits for activity on an interactive "
       "connection before closing it",
       NO_SET_STMT SESSION_VAR(net_interactive_timeout),
       CMD_LINE(REQUIRED_ARG),
       VALID_RANGE(1, LONG_TIMEOUT), DEFAULT(NET_WAIT_TIMEOUT), BLOCK_SIZE(1));

static Sys_var_ulonglong Sys_join_buffer_size(
       "join_buffer_size",
       "The size of the buffer that is used for joins",
       SESSION_VAR(join_buff_size), CMD_LINE(REQUIRED_ARG),
       VALID_RANGE(128, SIZE_T_MAX), DEFAULT(256*1024), BLOCK_SIZE(128));

static Sys_var_keycache Sys_key_buffer_size(
       "key_buffer_size", "The size of the buffer used for "
       "index blocks for MyISAM tables. Increase this to get faster index "
       "handling",
       KEYCACHE_VAR(param_buff_size),
       CMD_LINE(REQUIRED_ARG, OPT_KEY_BUFFER_SIZE),
       VALID_RANGE(0, SIZE_T_MAX), DEFAULT(KEY_CACHE_SIZE),
       BLOCK_SIZE(IO_SIZE), NO_MUTEX_GUARD, NOT_IN_BINLOG, ON_CHECK(0),
       ON_UPDATE(update_buffer_size));

static Sys_var_keycache Sys_key_cache_block_size(
       "key_cache_block_size", "The default size of key cache blocks",
       KEYCACHE_VAR(param_block_size),
       CMD_LINE(REQUIRED_ARG, OPT_KEY_CACHE_BLOCK_SIZE),
       VALID_RANGE(512, 1024*16), DEFAULT(KEY_CACHE_BLOCK_SIZE),
       BLOCK_SIZE(512), NO_MUTEX_GUARD, NOT_IN_BINLOG, ON_CHECK(0),
       ON_UPDATE(resize_keycache));

static Sys_var_keycache Sys_key_cache_division_limit(
       "key_cache_division_limit",
       "The minimum percentage of warm blocks in key cache",
       KEYCACHE_VAR(param_division_limit),
       CMD_LINE(REQUIRED_ARG, OPT_KEY_CACHE_DIVISION_LIMIT),
       VALID_RANGE(1, 100), DEFAULT(100),
       BLOCK_SIZE(1), NO_MUTEX_GUARD, NOT_IN_BINLOG, ON_CHECK(0),
       ON_UPDATE(change_keycache_param));

static Sys_var_keycache Sys_key_cache_age_threshold(
       "key_cache_age_threshold", "This characterizes the number of "
       "hits a hot block has to be untouched until it is considered aged "
       "enough to be downgraded to a warm block. This specifies the "
       "percentage ratio of that number of hits to the total number of "
       "blocks in key cache",
       KEYCACHE_VAR(param_age_threshold),
       CMD_LINE(REQUIRED_ARG, OPT_KEY_CACHE_AGE_THRESHOLD),
       VALID_RANGE(100, UINT_MAX), DEFAULT(300),
       BLOCK_SIZE(100), NO_MUTEX_GUARD, NOT_IN_BINLOG, ON_CHECK(0),
       ON_UPDATE(change_keycache_param));

static Sys_var_keycache Sys_key_cache_file_hash_size(
       "key_cache_file_hash_size",
       "Number of hash buckets for open and changed files.  If you have a lot of MyISAM "
       "files open you should increase this for faster flush of changes. A good "
       "value is probably 1/10 of number of possible open MyISAM files",
       KEYCACHE_VAR(changed_blocks_hash_size),
       CMD_LINE(REQUIRED_ARG, OPT_KEY_CACHE_CHANGED_BLOCKS_HASH_SIZE),
       VALID_RANGE(128, 16384), DEFAULT(512),
       BLOCK_SIZE(1), NO_MUTEX_GUARD, NOT_IN_BINLOG, ON_CHECK(0),
       ON_UPDATE(resize_keycache));

static Sys_var_mybool Sys_large_files_support(
       "large_files_support",
       "Whether mariadbd was compiled with options for large file support",
       READ_ONLY GLOBAL_VAR(opt_large_files),
       CMD_LINE_HELP_ONLY, DEFAULT(sizeof(my_off_t) > 4));

static Sys_var_uint Sys_large_page_size(
       "large_page_size",
       UNUSED_HELP,
       READ_ONLY GLOBAL_VAR(opt_large_page_size), NO_CMD_LINE,
       VALID_RANGE(0, UINT_MAX), DEFAULT(0), BLOCK_SIZE(1),
       NO_MUTEX_GUARD, NOT_IN_BINLOG, ON_CHECK(0), ON_UPDATE(0),
<<<<<<< HEAD
       DEPRECATED_NO_REPLACEMENT(1005));
=======
       DEPRECATED(1005, ""));
>>>>>>> aa6a2e6b

static Sys_var_mybool Sys_large_pages(
       "large_pages", "Enable support for large pages",
       READ_ONLY GLOBAL_VAR(opt_large_pages),
       CMD_LINE(OPT_ARG), DEFAULT(FALSE));

static Sys_var_charptr_fscs Sys_language(
       "lc_messages_dir", "Directory where error messages are",
       READ_ONLY GLOBAL_VAR(lc_messages_dir_ptr), CMD_LINE(REQUIRED_ARG, 'L'),
       DEFAULT(0));

static Sys_var_mybool Sys_local_infile(
       "local_infile", "Enable LOAD DATA LOCAL INFILE",
       GLOBAL_VAR(opt_local_infile), CMD_LINE(OPT_ARG), DEFAULT(TRUE));

static Sys_var_ulong Sys_lock_wait_timeout(
       "lock_wait_timeout",
       "Timeout in seconds to wait for a lock before returning an error",
       SESSION_VAR(lock_wait_timeout), CMD_LINE(REQUIRED_ARG),
       VALID_RANGE(0, LONG_TIMEOUT), DEFAULT(24 * 60 * 60), BLOCK_SIZE(1));

#ifdef HAVE_MLOCKALL
static Sys_var_mybool Sys_locked_in_memory(
       "locked_in_memory",
       "Whether mariadbd process was locked in memory with --memlock",
       READ_ONLY GLOBAL_VAR(locked_in_memory), NO_CMD_LINE, DEFAULT(FALSE));
#endif

/* this says NO_CMD_LINE, as command-line option takes a string, not a bool */
static Sys_var_mybool Sys_log_bin(
       "log_bin", "Whether the binary log is enabled",
       READ_ONLY GLOBAL_VAR(opt_bin_log), NO_CMD_LINE, DEFAULT(FALSE));

static Sys_var_on_access_global<Sys_var_mybool,
                            PRIV_SET_SYSTEM_GLOBAL_VAR_LOG_BIN_COMPRESS>
Sys_log_bin_compress(
  "log_bin_compress", "Whether the binary log can be compressed",
  GLOBAL_VAR(opt_bin_log_compress), CMD_LINE(OPT_ARG), DEFAULT(FALSE));

/* the min length is 10, means that Begin/Commit/Rollback would never be compressed!   */
static Sys_var_on_access_global<Sys_var_uint,
                            PRIV_SET_SYSTEM_GLOBAL_VAR_LOG_BIN_COMPRESS_MIN_LEN>
Sys_log_bin_compress_min_len(
  "log_bin_compress_min_len",
  "Minimum length of sql statement (in statement mode) or record (in row mode) "
  "that can be compressed",
  GLOBAL_VAR(opt_bin_log_compress_min_len),
  CMD_LINE(OPT_ARG), VALID_RANGE(10, 1024), DEFAULT(256), BLOCK_SIZE(1));

static Sys_var_on_access_global<Sys_var_mybool,
                    PRIV_SET_SYSTEM_GLOBAL_VAR_LOG_BIN_TRUST_FUNCTION_CREATORS>
Sys_trust_function_creators(
       "log_bin_trust_function_creators",
       "If set to FALSE (the default), then when --log-bin is used, creation "
       "of a stored function (or trigger) is allowed only to users having the "
       "SUPER privilege and only if this stored function (trigger) may not "
       "break binary logging. Note that if ALL connections to this server "
       "ALWAYS use row-based binary logging, the security issues do not "
       "exist and the binary logging cannot break, so you can safely set "
       "this to TRUE",
       GLOBAL_VAR(trust_function_creators),
       CMD_LINE(OPT_ARG), DEFAULT(FALSE));

static Sys_var_charptr_fscs Sys_log_error(
       "log_error",
       "Log errors to file (instead of stdout).  If file name is not specified "
       "then 'datadir'/'log-basename'.err or the 'pid-file' path with extension "
       ".err is used",
       READ_ONLY GLOBAL_VAR(log_error_file_ptr),
       CMD_LINE(OPT_ARG, OPT_LOG_ERROR),
       DEFAULT(disabled_my_option));

static Sys_var_bit Sys_log_queries_not_using_indexes(
       "log_queries_not_using_indexes",
       "Log queries that are executed without benefit of any index to the "
       "slow log if it is open. Same as log_slow_filter='not_using_index'",
       SESSION_VAR(log_slow_filter), CMD_LINE(OPT_ARG), QPLAN_NOT_USING_INDEX,
       DEFAULT(FALSE));

static Sys_var_bit Sys_log_slow_admin_statements(
       "log_slow_admin_statements",
       "Log slow OPTIMIZE, ANALYZE, ALTER and other administrative statements "
       "to the slow log if it is open.  Resets or sets the option 'admin' in "
<<<<<<< HEAD
       "log_slow_filter",
       SESSION_VAR(log_slow_disabled_statements),
       CMD_LINE(OPT_ARG), REVERSE(LOG_SLOW_DISABLE_ADMIN), DEFAULT(TRUE),
       0, NOT_IN_BINLOG, ON_CHECK(0), ON_UPDATE(0),
       DEPRECATED(1100, "log_slow_filter"));
=======
       "log_slow_filter. "
       "Deprecated, use log_slow_filter without 'admin'.",
       SESSION_VAR(log_slow_disabled_statements),
       CMD_LINE(OPT_ARG), REVERSE(LOG_SLOW_DISABLE_ADMIN), DEFAULT(TRUE),
       0, NOT_IN_BINLOG, ON_CHECK(0), ON_UPDATE(0),
       DEPRECATED(1100, "'@@log_slow_filter'"));
>>>>>>> aa6a2e6b

static Sys_var_bit Sys_log_slow_slave_statements(
       "log_slow_slave_statements",
       "Log slow statements executed by slave thread to the slow log if it is "
       "open. Resets or sets the option 'slave' in "
       "log_slow_disabled_statements",
       SESSION_VAR(log_slow_disabled_statements),
       CMD_LINE(OPT_ARG), REVERSE(LOG_SLOW_DISABLE_SLAVE), DEFAULT(TRUE));

static Sys_var_ulong Sys_log_warnings(
       "log_warnings",
       "Log some non-critical warnings to the error log. "
       "Value can be between 0 and 11. Higher values mean more verbosity",
       SESSION_VAR(log_warnings),
       CMD_LINE(OPT_ARG, 'W'),
       VALID_RANGE(0, UINT_MAX), DEFAULT(2), BLOCK_SIZE(1));


static bool update_cached_log_slow_query_time(sys_var *self, THD *thd,
                                              enum_var_type type)
{
  if (type == OPT_SESSION)
    thd->variables.log_slow_query_time=
      double2ulonglong(thd->variables.log_slow_query_time_double * 1e6);
  else
    global_system_variables.log_slow_query_time=
      double2ulonglong(global_system_variables.log_slow_query_time_double * 1e6);
  return false;
}

static bool update_log_slow_always_query_time(sys_var *self, THD *thd,
                                              enum_var_type type)
{
  if (type == OPT_SESSION)
    thd->variables.log_slow_always_query_time=
      double2ulonglong(thd->variables.
                       log_slow_always_query_time_double * 1e6);
  else
    global_system_variables.log_slow_always_query_time=
      double2ulonglong(global_system_variables.
                       log_slow_always_query_time_double * 1e6);
  return false;
}

static Sys_var_double Sys_long_query_time(
       "long_query_time",
       "Alias for log_slow_query_time",
       SESSION_VAR(log_slow_query_time_double),
       CMD_LINE(REQUIRED_ARG), VALID_RANGE(0, LONG_TIMEOUT), DEFAULT(10),
       NO_MUTEX_GUARD, NOT_IN_BINLOG, ON_CHECK(0),
       ON_UPDATE(update_cached_log_slow_query_time));

static Sys_var_double Sys_log_slow_query_time(
       "log_slow_query_time",
       "Log all queries that have taken more than log_slow_query_time seconds "
       "to execute to the slow query log file. The argument will be treated "
       "as a decimal value with microsecond precision. "
       "Affected by log_slow_rate_limit and log_slow_min_examined_row_limit",
       SESSION_VAR(log_slow_query_time_double),
       CMD_LINE(REQUIRED_ARG), VALID_RANGE(0, LONG_TIMEOUT), DEFAULT(10),
       NO_MUTEX_GUARD, NOT_IN_BINLOG, ON_CHECK(0),
       ON_UPDATE(update_cached_log_slow_query_time));

static Sys_var_double Sys_log_slow_always_query_time(
       "log_slow_always_query_time",
       "Queries slower than log_slow_always_query_time are not affected "
       "by log_slow_rate_limit or log_slow_min_examined_row_limit. Query "
       "will be logged if execution time of the query is longer than "
       "log_slow_query_time and log_slow_always_query_time. "
       "The argument will be treated as a decimal value with microsecond "
       "precision",
       SESSION_VAR(log_slow_always_query_time_double),
       CMD_LINE(REQUIRED_ARG), VALID_RANGE(0, LONG_TIMEOUT), DEFAULT(LONG_TIMEOUT),
       NO_MUTEX_GUARD, NOT_IN_BINLOG, ON_CHECK(0),
       ON_UPDATE(update_log_slow_always_query_time));

static bool update_cached_max_statement_time(sys_var *self, THD *thd,
                                         enum_var_type type)
{
  if (type == OPT_SESSION)
    thd->variables.max_statement_time=
      double2ulonglong(thd->variables.max_statement_time_double * 1e6);
  else
    global_system_variables.max_statement_time=
      double2ulonglong(global_system_variables.max_statement_time_double * 1e6);
  return false;
}

static Sys_var_double Sys_max_statement_time(
       "max_statement_time",
       "A query that has taken more than max_statement_time seconds "
       "will be aborted. The argument will be treated as a decimal value "
       "with microsecond precision. A value of 0 (default) means no timeout",
       SESSION_VAR(max_statement_time_double),
       CMD_LINE(REQUIRED_ARG), VALID_RANGE(0, LONG_TIMEOUT), DEFAULT(0),
       NO_MUTEX_GUARD, NOT_IN_BINLOG, ON_CHECK(0),
       ON_UPDATE(update_cached_max_statement_time));

static bool fix_low_prio_updates(sys_var *self, THD *thd, enum_var_type type)
{
  if (type == OPT_SESSION)
    thd->update_lock_default= (thd->variables.low_priority_updates ?
                               TL_WRITE_LOW_PRIORITY : TL_WRITE);
  else
    thr_upgraded_concurrent_insert_lock=
      (global_system_variables.low_priority_updates ?
       TL_WRITE_LOW_PRIORITY : TL_WRITE);
  return false;
}
static Sys_var_mybool Sys_low_priority_updates(
       "low_priority_updates",
       "INSERT/DELETE/UPDATE has lower priority than selects",
       SESSION_VAR(low_priority_updates),
       CMD_LINE(OPT_ARG),
       DEFAULT(FALSE), NO_MUTEX_GUARD, NOT_IN_BINLOG, ON_CHECK(0),
       ON_UPDATE(fix_low_prio_updates));

static Sys_var_mybool Sys_lower_case_file_system(
       "lower_case_file_system",
       "Case sensitivity of file names on the file system where the "
       "data directory is located",
       READ_ONLY GLOBAL_VAR(lower_case_file_system),
       CMD_LINE_HELP_ONLY,
       DEFAULT(FALSE));

static Sys_var_uint Sys_lower_case_table_names(
       "lower_case_table_names",
       "If set to 1 table names are stored in lowercase on disk and table "
       "names will be case-insensitive.  Should be set to 2 if you are using "
       "a case insensitive file system",
       READ_ONLY GLOBAL_VAR(lower_case_table_names),
       CMD_LINE(OPT_ARG, OPT_LOWER_CASE_TABLE_NAMES),
       VALID_RANGE(0, 2),
#ifdef FN_NO_CASE_SENSE
    DEFAULT(1),
#else
    DEFAULT(0),
#endif
       BLOCK_SIZE(1));

static bool session_readonly(sys_var *self, THD *thd, set_var *var)
{
  if (var->type == OPT_GLOBAL)
    return false;
  my_error(ER_VARIABLE_IS_READONLY, MYF(0), "SESSION",
           self->name.str, "GLOBAL");
  return true;
}

static bool check_max_allowed_packet(sys_var *self, THD *thd,  set_var *var)
{
  longlong val;
  if (session_readonly(self, thd, var))
    return true;

  val= var->save_result.ulonglong_value;
  if (val < (longlong) global_system_variables.net_buffer_length)
  {
    push_warning_printf(thd, Sql_condition::WARN_LEVEL_WARN,
                        WARN_OPTION_BELOW_LIMIT,
                        ER_THD(thd, WARN_OPTION_BELOW_LIMIT),
                        "max_allowed_packet", "net_buffer_length");
  }
  return false;
}


static Sys_var_ulong Sys_max_allowed_packet(
       "max_allowed_packet",
       "Max packet length to send to or receive from the server",
       SESSION_VAR(max_allowed_packet), CMD_LINE(REQUIRED_ARG),
       VALID_RANGE(1024, 1024*1024*1024), DEFAULT(16*1024*1024),
       BLOCK_SIZE(1024), NO_MUTEX_GUARD, NOT_IN_BINLOG,
       ON_CHECK(check_max_allowed_packet));

static Sys_var_on_access_global<Sys_var_ulong,
                            PRIV_SET_SYSTEM_GLOBAL_VAR_SLAVE_MAX_ALLOWED_PACKET>
Sys_slave_max_allowed_packet(
       "slave_max_allowed_packet",
       "The maximum packet length to sent successfully from the master to slave",
       GLOBAL_VAR(slave_max_allowed_packet), CMD_LINE(REQUIRED_ARG),
       VALID_RANGE(1024, MAX_MAX_ALLOWED_PACKET),
       DEFAULT(MAX_MAX_ALLOWED_PACKET), BLOCK_SIZE(1024));

static Sys_var_on_access_global<Sys_var_ulonglong,
                              PRIV_SET_SYSTEM_GLOBAL_VAR_MAX_BINLOG_CACHE_SIZE>
Sys_max_binlog_cache_size(
       "max_binlog_cache_size",
       "Sets the total size of the transactional cache",
       GLOBAL_VAR(max_binlog_cache_size), CMD_LINE(REQUIRED_ARG),
       VALID_RANGE(IO_SIZE, SIZE_T_MAX),
       DEFAULT((SIZE_T_MAX/IO_SIZE)*IO_SIZE), BLOCK_SIZE(IO_SIZE));

static Sys_var_on_access_global<Sys_var_ulonglong,
                       PRIV_SET_SYSTEM_GLOBAL_VAR_MAX_BINLOG_STMT_CACHE_SIZE>
Sys_max_binlog_stmt_cache_size(
       "max_binlog_stmt_cache_size",
       "Sets the total size of the statement cache",
       GLOBAL_VAR(max_binlog_stmt_cache_size), CMD_LINE(REQUIRED_ARG),
       VALID_RANGE(IO_SIZE, SIZE_T_MAX),
       DEFAULT((SIZE_T_MAX/IO_SIZE)*IO_SIZE), BLOCK_SIZE(IO_SIZE));

static bool fix_max_binlog_size(sys_var *self, THD *thd, enum_var_type type)
{
  ulong saved= max_binlog_size;
  mysql_mutex_unlock(&LOCK_global_system_variables);
  mysql_bin_log.set_max_size(saved);
  mysql_mutex_lock(&LOCK_global_system_variables);
  return false;
}
static Sys_var_on_access_global<Sys_var_ulong,
                                PRIV_SET_SYSTEM_GLOBAL_VAR_MAX_BINLOG_SIZE>
Sys_max_binlog_size(
       "max_binlog_size",
       "Binary log will be rotated automatically when the size exceeds this "
       "value, unless `binlog_large_commit_threshold` causes rotation "
       "prematurely",
       GLOBAL_VAR(max_binlog_size), CMD_LINE(REQUIRED_ARG),
       VALID_RANGE(IO_SIZE, 1024*1024L*1024L), DEFAULT(1024*1024L*1024L),
       BLOCK_SIZE(IO_SIZE), NO_MUTEX_GUARD, NOT_IN_BINLOG, ON_CHECK(0),
       ON_UPDATE(fix_max_binlog_size));

static bool fix_max_connections(sys_var *self, THD *thd, enum_var_type type)
{
  return false;
}

// Default max_connections of 151 is larger than Apache's default max
// children, to avoid "too many connections" error in a common setup
static Sys_var_on_access_global<Sys_var_ulong,
                                PRIV_SET_SYSTEM_GLOBAL_VAR_MAX_CONNECTIONS>
Sys_max_connections(
       "max_connections", "The number of simultaneous clients allowed",
       PARSED_EARLY GLOBAL_VAR(max_connections), CMD_LINE(REQUIRED_ARG),
       VALID_RANGE(10, 100000),
       DEFAULT(MAX_CONNECTIONS_DEFAULT), BLOCK_SIZE(1), NO_MUTEX_GUARD,
       NOT_IN_BINLOG, ON_CHECK(0), ON_UPDATE(fix_max_connections));

static Sys_var_uint Sys_default_password_lifetime(
       "default_password_lifetime",
       "This defines the global password expiration policy. 0 means "
       "automatic password expiration is disabled. If the value is a "
       "positive integer N, the passwords must be changed every N days. This "
       "behavior can be overridden using the password expiration options in "
       "ALTER USER",
       GLOBAL_VAR(default_password_lifetime), CMD_LINE(REQUIRED_ARG),
       VALID_RANGE(0, UINT_MAX), DEFAULT(0), BLOCK_SIZE(1));

static Sys_var_on_access_global<Sys_var_mybool,
                     PRIV_SET_SYSTEM_GLOBAL_VAR_DISCONNECT_ON_EXPIRED_PASSWORD>
Sys_disconnect_on_expired_password(
       "disconnect_on_expired_password",
       "This variable controls how the server handles clients that are not "
       "aware of the sandbox mode. If enabled, the server disconnects the "
       "client, otherwise the server puts the client in a sandbox mode",
       GLOBAL_VAR(disconnect_on_expired_password), CMD_LINE(OPT_ARG),
       DEFAULT(FALSE));

static Sys_var_on_access_global<Sys_var_ulong,
                                PRIV_SET_SYSTEM_GLOBAL_VAR_MAX_CONNECT_ERRORS>
Sys_max_connect_errors(
       "max_connect_errors",
       "If there is more than this number of interrupted connections from "
       "a host this host will be blocked from further connections",
       GLOBAL_VAR(max_connect_errors), CMD_LINE(REQUIRED_ARG),
       VALID_RANGE(1, UINT_MAX), DEFAULT(MAX_CONNECT_ERRORS),
       BLOCK_SIZE(1));

static Sys_var_on_access_global<Sys_var_uint,
                                PRIV_SET_SYSTEM_GLOBAL_VAR_MAX_PASSWORD_ERRORS>
Sys_max_password_errors(
       "max_password_errors",
       "If there is more than this number of failed connect attempts "
       "due to invalid password, user will be blocked from further connections until FLUSH_PRIVILEGES",
       GLOBAL_VAR(max_password_errors), CMD_LINE(REQUIRED_ARG),
       VALID_RANGE(1, UINT_MAX), DEFAULT(UINT_MAX),
       BLOCK_SIZE(1));

static Sys_var_uint Sys_max_digest_length(
       "max_digest_length", "Maximum length considered for digest text",
       READ_ONLY GLOBAL_VAR(max_digest_length),
       CMD_LINE(REQUIRED_ARG),
       VALID_RANGE(0, 1024 * 1024), DEFAULT(1024), BLOCK_SIZE(1));

static bool check_max_delayed_threads(sys_var *self, THD *thd, set_var *var)
{
  return var->type != OPT_GLOBAL &&
         var->save_result.ulonglong_value != 0 &&
         var->save_result.ulonglong_value !=
                           global_system_variables.max_insert_delayed_threads;
}

static Sys_var_ulong Sys_max_insert_delayed_threads(
       "max_insert_delayed_threads",
       "Alias for max_delayed_threads. "
       "Don't start more than this number of threads to handle INSERT "
       "DELAYED statements. If set to zero INSERT DELAYED will be not used",
       SESSION_VAR(max_insert_delayed_threads),
       NO_CMD_LINE, VALID_RANGE(0, 16384), DEFAULT(20),
       BLOCK_SIZE(1), NO_MUTEX_GUARD, NOT_IN_BINLOG,
       ON_CHECK(check_max_delayed_threads), ON_UPDATE(fix_max_connections));

static Sys_var_ulong Sys_max_delayed_threads(
       "max_delayed_threads",
       "Don't start more than this number of threads to handle INSERT "
       "DELAYED statements. If set to zero INSERT DELAYED will be not used",
       SESSION_VAR(max_insert_delayed_threads),
       CMD_LINE(REQUIRED_ARG), VALID_RANGE(0, 16384), DEFAULT(20),
       BLOCK_SIZE(1), NO_MUTEX_GUARD, NOT_IN_BINLOG,
       ON_CHECK(check_max_delayed_threads), ON_UPDATE(fix_max_connections));

static Sys_var_ulong Sys_max_error_count(
       "max_error_count",
       "Max number of errors/warnings to store for a statement",
       SESSION_VAR(max_error_count), CMD_LINE(REQUIRED_ARG),
       VALID_RANGE(0, 65535), DEFAULT(DEFAULT_ERROR_COUNT), BLOCK_SIZE(1));

static Sys_var_ulonglong Sys_max_heap_table_size(
       "max_heap_table_size",
       "Don't allow creation of heap tables bigger than this",
       SESSION_VAR(max_heap_table_size), CMD_LINE(REQUIRED_ARG),
       VALID_RANGE(16384, SIZE_T_MAX), DEFAULT(16*1024*1024),
       BLOCK_SIZE(1024));

static ulong mdl_locks_cache_size;
static Sys_var_ulong Sys_metadata_locks_cache_size(
       "metadata_locks_cache_size", UNUSED_HELP,
       READ_ONLY GLOBAL_VAR(mdl_locks_cache_size), CMD_LINE(REQUIRED_ARG),
       VALID_RANGE(1, 1024*1024), DEFAULT(1024),
       BLOCK_SIZE(1), NO_MUTEX_GUARD, NOT_IN_BINLOG, ON_CHECK(0), ON_UPDATE(0),
       DEPRECATED(1105, ""));

static ulong mdl_locks_hash_partitions;
static Sys_var_ulong Sys_metadata_locks_hash_instances(
      "metadata_locks_hash_instances", UNUSED_HELP,
       READ_ONLY GLOBAL_VAR(mdl_locks_hash_partitions), CMD_LINE(REQUIRED_ARG),
       VALID_RANGE(1, 1024), DEFAULT(8),
       BLOCK_SIZE(1), NO_MUTEX_GUARD, NOT_IN_BINLOG, ON_CHECK(0), ON_UPDATE(0),
       DEPRECATED(1105, ""));

static Sys_var_on_access_session<Sys_var_ulonglong,
                                 PRIV_SET_SYSTEM_SESSION_VAR_PSEUDO_THREAD_ID>
Sys_pseudo_thread_id(
       "pseudo_thread_id",
       "This variable is for internal server use",
       SESSION_ONLY(pseudo_thread_id),
       NO_CMD_LINE, VALID_RANGE(0, MY_THREAD_ID_MAX), DEFAULT(0),
       BLOCK_SIZE(1), NO_MUTEX_GUARD, IN_BINLOG);

static bool
check_gtid_domain_id(sys_var *self, THD *thd, set_var *var)
{
  if (var->type != OPT_GLOBAL)
  {
    if (error_if_in_trans_or_substatement(thd,
          ER_STORED_FUNCTION_PREVENTS_SWITCH_GTID_DOMAIN_ID_SEQ_NO,
          ER_INSIDE_TRANSACTION_PREVENTS_SWITCH_GTID_DOMAIN_ID_SEQ_NO))
    return true;
    /*
      All binlogged statements on a temporary table must be binlogged in the
      same domain_id; it is not safe to run them in parallel in different
      domains, temporary table must be exclusive to a single thread.
      In row-based binlogging, temporary tables do not end up in the binlog,
      so there is no such issue.

      ToDo: When merging to next (non-GA) release, introduce a more specific
      error that describes that the problem is changing gtid_domain_id with
      open temporary tables in statement/mixed binlogging mode; it is not
      really due to doing it inside a "transaction".
    */
    if (thd->has_thd_temporary_tables() &&
        !thd->is_current_stmt_binlog_format_row() &&
        var->save_result.ulonglong_value != thd->variables.gtid_domain_id)
    {
      my_error(ER_INSIDE_TRANSACTION_PREVENTS_SWITCH_GTID_DOMAIN_ID_SEQ_NO,
               MYF(0));
        return true;
    }
  }
  return false;
}


static Sys_var_on_access<Sys_var_uint,
                         PRIV_SET_SYSTEM_GLOBAL_VAR_GTID_DOMAIN_ID,
                         PRIV_SET_SYSTEM_SESSION_VAR_GTID_DOMAIN_ID>
Sys_gtid_domain_id(
       "gtid_domain_id",
       "Used with global transaction ID to identify logically independent "
       "replication streams. When events can propagate through multiple "
       "parallel paths (for example multiple masters), each independent "
       "source server must use a distinct domain_id. For simple tree-shaped "
       "replication topologies, it can be left at its default, 0",
       SESSION_VAR(gtid_domain_id),
       CMD_LINE(REQUIRED_ARG), VALID_RANGE(0, UINT_MAX32), DEFAULT(0),
       BLOCK_SIZE(1), NO_MUTEX_GUARD, NOT_IN_BINLOG,
       ON_CHECK(check_gtid_domain_id));


/*
  Check that setting gtid_seq_no isn't done inside a transaction, and (in
  gtid_strict_mode) doesn't create an out-of-order GTID sequence.

  Setting gtid_seq_no to DEFAULT or 0 means we 'reset' it so that the value
  doesn't affect the GTID of the next event group written to the binlog.
*/
static bool check_gtid_seq_no(sys_var *self, THD *thd, set_var *var)
{
  uint32 domain_id, server_id;
  uint64 seq_no;

  if (unlikely(error_if_in_trans_or_substatement(thd,
                                                 ER_STORED_FUNCTION_PREVENTS_SWITCH_GTID_DOMAIN_ID_SEQ_NO,
                                                 ER_INSIDE_TRANSACTION_PREVENTS_SWITCH_GTID_DOMAIN_ID_SEQ_NO)))
    return true;

  DBUG_EXECUTE_IF("ignore_set_gtid_seq_no_check", return false;);
  if (var->value && opt_gtid_strict_mode && opt_bin_log)
  {
    domain_id= thd->variables.gtid_domain_id;
    server_id= thd->variables.server_id;
    seq_no= (uint64)var->value->val_uint();
    if (seq_no != 0 &&
        mysql_bin_log.check_strict_gtid_sequence(domain_id, server_id, seq_no))
      return true;
  }

  return false;
}


static Sys_var_on_access_session<Sys_var_ulonglong,
                                PRIV_SET_SYSTEM_SESSION_VAR_GTID_SEQ_NO>
Sys_gtid_seq_no(
       "gtid_seq_no",
       "Internal server usage, for replication with global transaction id. "
       "When set, next event group logged to the binary log will use this "
       "sequence number, not generate a new one, thus allowing to preserve "
       "master's GTID in slave's binlog",
       SESSION_ONLY(gtid_seq_no),
       NO_CMD_LINE, VALID_RANGE(0, ULONGLONG_MAX), DEFAULT(0),
       BLOCK_SIZE(1), NO_MUTEX_GUARD, NOT_IN_BINLOG,
       ON_CHECK(check_gtid_seq_no));


#ifdef HAVE_REPLICATION
static unsigned char opt_gtid_binlog_pos_dummy;
static Sys_var_gtid_binlog_pos Sys_gtid_binlog_pos(
       "gtid_binlog_pos", "Last GTID logged to the binary log, per replication "
       "domain",
       READ_ONLY GLOBAL_VAR(opt_gtid_binlog_pos_dummy), NO_CMD_LINE);


const uchar *
Sys_var_gtid_binlog_pos::global_value_ptr(THD *thd,
                                          const LEX_CSTRING *base) const
{
  char buf[128];
  String str(buf, sizeof(buf), system_charset_info);
  char *p;

  str.length(0);
  if ((opt_bin_log && mysql_bin_log.append_state_pos(&str)) ||
      !(p= thd->strmake(str.ptr(), str.length())))
  {
    my_error(ER_OUT_OF_RESOURCES, MYF(0));
    return NULL;
  }

  return (uchar *)p;
}


static unsigned char opt_gtid_current_pos_dummy;
static Sys_var_gtid_current_pos Sys_gtid_current_pos(
       "gtid_current_pos", "Current GTID position of the server. Per "
       "replication domain, this is either the last GTID replicated by a "
       "slave thread, or the GTID logged to the binary log, whichever is "
       "most recent",
       READ_ONLY GLOBAL_VAR(opt_gtid_current_pos_dummy), NO_CMD_LINE);


const uchar *
Sys_var_gtid_current_pos::global_value_ptr(THD *thd,
                                           const LEX_CSTRING *base) const
{
  String str;
  char *p;

  str.length(0);
  if (rpl_append_gtid_state(&str, true) ||
      !(p= thd->strmake(str.ptr(), str.length())))
  {
    my_error(ER_OUT_OF_RESOURCES, MYF(0));
    return NULL;
  }

  return (uchar *)p;
}


bool
Sys_var_gtid_slave_pos::do_check(THD *thd, set_var *var)
{
  String str, *res;

  DBUG_ASSERT(var->type == OPT_GLOBAL);

  if (rpl_load_gtid_slave_state(thd))
  {
    my_error(ER_CANNOT_LOAD_SLAVE_GTID_STATE, MYF(0), "mysql",
             rpl_gtid_slave_state_table_name.str);
    return true;
  }

  if (give_error_if_slave_running(0))
    return true;
  if (!(res= var->value->val_str(&str)))
    return true;
  if (thd->in_active_multi_stmt_transaction())
  {
    my_error(ER_CANT_DO_THIS_DURING_AN_TRANSACTION, MYF(0));
    return true;
  }
  if (rpl_gtid_pos_check(thd, &((*res)[0]), res->length()))
    return true;

  if (!(var->save_result.string_value.str=
        thd->strmake(res->ptr(), res->length())))
  {
    my_error(ER_OUT_OF_RESOURCES, MYF(0));
    return true;
  }
  var->save_result.string_value.length= res->length();
  return false;
}


bool
Sys_var_gtid_slave_pos::global_update(THD *thd, set_var *var)
{
  bool err;

  DBUG_ASSERT(var->type == OPT_GLOBAL);

  if (!var->value)
  {
    my_error(ER_NO_DEFAULT, MYF(0), var->var->name.str);
    return true;
  }

  mysql_mutex_unlock(&LOCK_global_system_variables);
  mysql_mutex_lock(&LOCK_active_mi);
  if (give_error_if_slave_running(1))
    err= true;
  else
    err= rpl_gtid_pos_update(thd, var->save_result.string_value.str,
                             var->save_result.string_value.length);
  mysql_mutex_unlock(&LOCK_active_mi);
  mysql_mutex_lock(&LOCK_global_system_variables);
  return err;
}


const uchar *
Sys_var_gtid_slave_pos::global_value_ptr(THD *thd,
                                         const LEX_CSTRING *base) const
{
  String str;
  char *p;

  str.length(0);
  /*
    If the mysql.rpl_slave_pos table could not be loaded, then we cannot
    easily automatically try to reload it here - we may be inside a statement
    that already has tables locked and so opening more tables is problematic.

    But if the table is not loaded (eg. missing mysql_upgrade_db or some such),
    then the slave state must be empty anyway.
  */
  if ((rpl_global_gtid_slave_state->loaded &&
       rpl_append_gtid_state(&str, false)) ||
      !(p= thd->strmake(str.ptr(), str.length())))
  {
    my_error(ER_OUT_OF_RESOURCES, MYF(0));
    return NULL;
  }

  return (uchar *)p;
}


static unsigned char opt_gtid_slave_pos_dummy;
static Sys_var_gtid_slave_pos Sys_gtid_slave_pos(
       "gtid_slave_pos",
       "The list of global transaction IDs that were last replicated on the "
       "server, one for each replication domain",
       GLOBAL_VAR(opt_gtid_slave_pos_dummy), NO_CMD_LINE);


static Sys_var_on_access_global<Sys_var_mybool,
                                PRIV_SET_SYSTEM_GLOBAL_VAR_GTID_STRICT_MODE>
Sys_gtid_strict_mode(
       "gtid_strict_mode",
       "Enforce strict seq_no ordering of events in the binary log. Slave "
       "stops with an error if it encounters an event that would cause it to "
       "generate an out-of-order binlog if executed. "
       "When ON the same server-id semisync-replicated transactions that "
       "duplicate existing ones in binlog are ignored without error "
       "and slave interruption",
       GLOBAL_VAR(opt_gtid_strict_mode),
       CMD_LINE(OPT_ARG), DEFAULT(FALSE));


struct gtid_binlog_state_data { rpl_gtid *list; uint32 list_len; };

bool
Sys_var_gtid_binlog_state::do_check(THD *thd, set_var *var)
{
  if (thd->in_active_multi_stmt_transaction())
  {
    my_error(ER_CANT_DO_THIS_DURING_AN_TRANSACTION, MYF(0));
    return true;
  }
  if (!mysql_bin_log.is_open())
  {
    my_error(ER_FLUSH_MASTER_BINLOG_CLOSED, MYF(0));
    return true;
  }
  if (!mysql_bin_log.is_empty_state())
  {
    my_error(ER_BINLOG_MUST_BE_EMPTY, MYF(0));
    return true;
  }
  return false;
}


bool
Sys_var_gtid_binlog_state::global_update(THD *thd, set_var *var)
{
  DBUG_ASSERT(var->type == OPT_GLOBAL);

  if (!var->value)
  {
    my_error(ER_NO_DEFAULT, MYF(0), var->var->name.str);
    return true;
  }

  bool result;
  String str, *res;
  struct gtid_binlog_state_data *data;
  rpl_gtid *list;
  uint32 list_len;

  DBUG_ASSERT(var->type == OPT_GLOBAL);

  if (!(res= var->value->val_str(&str)))
    return true;
  if (res->length() == 0)
  {
    list= NULL;
    list_len= 0;
  }
  else if (!(list= gtid_parse_string_to_list(res->ptr(), res->length(),
                                             &list_len)))
  {
    my_error(ER_INCORRECT_GTID_STATE, MYF(0));
    return true;
  }
  if (!(data= (gtid_binlog_state_data *)my_malloc(PSI_INSTRUMENT_ME,
                                                  sizeof(*data), MYF(0))))
  {
    my_free(list);
    my_error(ER_OUT_OF_RESOURCES, MYF(0));
    return true;
  }
  data->list= list;
  data->list_len= list_len;
  var->save_result.ptr= data;
  
  mysql_mutex_unlock(&LOCK_global_system_variables);
  result= (reset_master(thd, data->list, data->list_len, 0) != 0);
  mysql_mutex_lock(&LOCK_global_system_variables);
  my_free(data->list);
  my_free(data);
  return result;
}


const uchar *
Sys_var_gtid_binlog_state::global_value_ptr(THD *thd,
                                            const LEX_CSTRING *base) const
{
  char buf[512];
  String str(buf, sizeof(buf), system_charset_info);
  char *p;

  str.length(0);
  if ((opt_bin_log && mysql_bin_log.append_state(&str)) ||
      !(p= thd->strmake(str.ptr(), str.length())))
  {
    my_error(ER_OUT_OF_RESOURCES, MYF(0));
    return NULL;
  }

  return (uchar *)p;
}


static unsigned char opt_gtid_binlog_state_dummy;
static Sys_var_gtid_binlog_state Sys_gtid_binlog_state(
       "gtid_binlog_state",
       "The internal GTID state of the binlog, used to keep track of all "
       "GTIDs ever logged to the binlog",
       GLOBAL_VAR(opt_gtid_binlog_state_dummy), NO_CMD_LINE);


static Sys_var_last_gtid Sys_last_gtid(
       "last_gtid", "The GTID of the last commit (if binlogging was enabled), "
       "or the empty string if none",
       READ_ONLY sys_var::ONLY_SESSION, NO_CMD_LINE);

export sys_var *Sys_last_gtid_ptr= &Sys_last_gtid; // for check changing


const uchar *
Sys_var_last_gtid::session_value_ptr(THD *thd, const LEX_CSTRING *base) const
{
  char buf[10+1+10+1+20+1];
  String str(buf, sizeof(buf), system_charset_info);
  char *p;
  bool first= true;

  str.length(0);
  rpl_gtid gtid= thd->get_last_commit_gtid();
  if ((gtid.seq_no > 0 &&
       rpl_slave_state_tostring_helper(&str, &gtid, &first)) ||
      !(p= thd->strmake(str.ptr(), str.length())))
  {
    my_error(ER_OUT_OF_RESOURCES, MYF(0));
    return NULL;
  }

  return (uchar *)p;
}


static Sys_var_on_access_global<Sys_var_uint,
                            PRIV_SET_SYSTEM_GLOBAL_VAR_GTID_CLEANUP_BATCH_SIZE>
Sys_gtid_cleanup_batch_size(
       "gtid_cleanup_batch_size",
       "Normally does not need tuning. How many old rows must accumulate in "
       "the mysql.gtid_slave_pos table before a background job will be run to "
       "delete them. Can be increased to reduce number of commits if "
       "using many different engines with --gtid_pos_auto_engines, or to "
       "reduce CPU overhead if using a huge number of different "
       "gtid_domain_ids. Can be decreased to reduce number of old rows in the "
       "table",
       GLOBAL_VAR(opt_gtid_cleanup_batch_size), CMD_LINE(REQUIRED_ARG),
       VALID_RANGE(0,2147483647), DEFAULT(64), BLOCK_SIZE(1));


static bool
check_slave_parallel_threads(sys_var *self, THD *thd, set_var *var)
{
  return give_error_if_slave_running(0);
}

static bool
fix_slave_parallel_threads(sys_var *self, THD *thd, enum_var_type type)
{
  bool err;

  mysql_mutex_unlock(&LOCK_global_system_variables);
  err= give_error_if_slave_running(0);
  mysql_mutex_lock(&LOCK_global_system_variables);

  return err;
}


static Sys_var_on_access_global<Sys_var_ulong,
                             PRIV_SET_SYSTEM_GLOBAL_VAR_SLAVE_PARALLEL_THREADS>
Sys_slave_parallel_threads(
       "slave_parallel_threads",
       "If non-zero, number of threads to spawn to apply in parallel events "
       "on the slave that were group-committed on the master or were logged "
       "with GTID in different replication domains. Note that these threads "
       "are in addition to the IO and SQL threads, which are always created "
       "by a replication slave",
       GLOBAL_VAR(opt_slave_parallel_threads), CMD_LINE(REQUIRED_ARG),
       VALID_RANGE(0,16383), DEFAULT(0), BLOCK_SIZE(1), NO_MUTEX_GUARD,
       NOT_IN_BINLOG, ON_CHECK(check_slave_parallel_threads),
       ON_UPDATE(fix_slave_parallel_threads));

/* Alias for @@slave_parallel_threads to match what MySQL 5.7 uses. */
static Sys_var_on_access_global<Sys_var_ulong,
                              PRIV_SET_SYSTEM_GLOBAL_VAR_SLAVE_PARALLEL_WORKERS>
Sys_slave_parallel_workers(
       "slave_parallel_workers",
       "Alias for slave_parallel_threads",
       GLOBAL_VAR(opt_slave_parallel_threads), CMD_LINE(REQUIRED_ARG),
       VALID_RANGE(0,16383), DEFAULT(0), BLOCK_SIZE(1), NO_MUTEX_GUARD,
       NOT_IN_BINLOG, ON_CHECK(check_slave_parallel_threads),
       ON_UPDATE(fix_slave_parallel_threads));


static bool
check_slave_domain_parallel_threads(sys_var *self, THD *thd, set_var *var)
{
  return give_error_if_slave_running(0);
}

static bool
fix_slave_domain_parallel_threads(sys_var *self, THD *thd, enum_var_type type)
{
  bool running;

  mysql_mutex_unlock(&LOCK_global_system_variables);
  running= give_error_if_slave_running(0);
  mysql_mutex_lock(&LOCK_global_system_variables);

  return running;
}


static Sys_var_on_access_global<Sys_var_ulong,
                       PRIV_SET_SYSTEM_GLOBAL_VAR_SLAVE_DOMAIN_PARALLEL_THREADS>
Sys_slave_domain_parallel_threads(
       "slave_domain_parallel_threads",
       "Maximum number of parallel threads to use on slave for events in a "
       "single replication domain. When using multiple domains, this can be "
       "used to limit a single domain from grabbing all threads and thus "
       "stalling other domains. The default of 0 means to allow a domain to "
       "grab as many threads as it wants, up to the value of "
       "slave_parallel_threads",
       GLOBAL_VAR(opt_slave_domain_parallel_threads), CMD_LINE(REQUIRED_ARG),
       VALID_RANGE(0,16383), DEFAULT(0), BLOCK_SIZE(1), NO_MUTEX_GUARD,
       NOT_IN_BINLOG, ON_CHECK(check_slave_domain_parallel_threads),
       ON_UPDATE(fix_slave_domain_parallel_threads));


static Sys_var_on_access_global<Sys_var_ulong,
                           PRIV_SET_SYSTEM_GLOBAL_VAR_SLAVE_PARALLEL_MAX_QUEUED>
Sys_slave_parallel_max_queued(
       "slave_parallel_max_queued",
       "Limit on how much memory SQL threads should use per parallel "
       "replication thread when reading ahead in the relay log looking for "
       "opportunities for parallel replication. Only used when "
       "--slave-parallel-threads > 0",
       GLOBAL_VAR(opt_slave_parallel_max_queued), CMD_LINE(REQUIRED_ARG),
       VALID_RANGE(0,2147483647), DEFAULT(131072), BLOCK_SIZE(1));


bool
Sys_var_slave_parallel_mode::global_update(THD *thd, set_var *var)
{
  enum_slave_parallel_mode new_value=
    (enum_slave_parallel_mode)var->save_result.ulonglong_value;
  LEX_CSTRING *base_name= &var->base;
  Master_info *mi;
  bool res= false;

  if (!base_name->length)
    base_name= &thd->variables.default_master_connection;

  mysql_mutex_unlock(&LOCK_global_system_variables);
  mysql_mutex_lock(&LOCK_active_mi);

  mi= master_info_index->
    get_master_info(base_name, !base_name->length ?
                    Sql_condition::WARN_LEVEL_ERROR :
                    Sql_condition::WARN_LEVEL_WARN);

  if (mi)
  {
    if (mi->rli.slave_running)
    {
      my_error(ER_SLAVE_MUST_STOP, MYF(0),
               (int) mi->connection_name.length, mi->connection_name.str);
      res= true;
    }
    else
    {
      mi->parallel_mode= new_value;
      if (!base_name->length)
      {
        /* Use as default value for new connections */
        opt_slave_parallel_mode= new_value;
      }
    }
  }

  mysql_mutex_unlock(&LOCK_active_mi);
  mysql_mutex_lock(&LOCK_global_system_variables);

  return res;
}


const uchar *
Sys_var_slave_parallel_mode::global_value_ptr(THD *thd,
                                              const
                                              LEX_CSTRING *base_name) const
{
  Master_info *mi;
  enum_slave_parallel_mode val=
    (enum_slave_parallel_mode)opt_slave_parallel_mode;

  if (!base_name->length)
    base_name= &thd->variables.default_master_connection;

  mysql_mutex_unlock(&LOCK_global_system_variables);
  mysql_mutex_lock(&LOCK_active_mi);

  mi= master_info_index->
    get_master_info(base_name, !base_name->length ?
                    Sql_condition::WARN_LEVEL_ERROR :
                    Sql_condition::WARN_LEVEL_WARN);
  if (mi)
    val= mi->parallel_mode;

  mysql_mutex_unlock(&LOCK_active_mi);
  mysql_mutex_lock(&LOCK_global_system_variables);
  if (!mi)
    return 0;

  return valptr(thd, val);
}


/* The order here must match enum_slave_parallel_mode in mysqld.h. */
static const char *slave_parallel_mode_names[] = {
  "none", "minimal", "conservative", "optimistic", "aggressive", NULL
};
export TYPELIB slave_parallel_mode_typelib =
  CREATE_TYPELIB_FOR(slave_parallel_mode_names);

static Sys_var_on_access_global<Sys_var_slave_parallel_mode,
                                PRIV_SET_SYSTEM_GLOBAL_VAR_SLAVE_PARALLEL_MODE>
Sys_slave_parallel_mode(
       "slave_parallel_mode",
       "Controls what transactions are applied in parallel when using "
       "--slave-parallel-threads. Possible values: \"optimistic\" tries to "
       "apply most transactional DML in parallel, and handles any conflicts "
       "with rollback and retry. \"conservative\" limits parallelism in an "
       "effort to avoid any conflicts. \"aggressive\" tries to maximise the "
       "parallelism, possibly at the cost of increased conflict rate. "
       "\"minimal\" only parallelizes the commit steps of transactions. "
       "\"none\" disables parallel apply completely",
       GLOBAL_VAR(opt_slave_parallel_mode), NO_CMD_LINE,
       slave_parallel_mode_names, DEFAULT(SLAVE_PARALLEL_OPTIMISTIC));


static Sys_var_bit Sys_skip_parallel_replication(
       "skip_parallel_replication",
       "If set when a transaction is written to the binlog, parallel apply of "
       "that transaction will be avoided on a slave where slave_parallel_mode "
       "is not \"aggressive\". Can be used to avoid unnecessary rollback and "
       "retry for transactions that are likely to cause a conflict if "
       "replicated in parallel",
       SESSION_ONLY(option_bits), NO_CMD_LINE, OPTION_RPL_SKIP_PARALLEL,
       DEFAULT(FALSE));

static Sys_var_mybool Sys_binlog_alter_two_phase(
       "binlog_alter_two_phase",
       "When set, split ALTER at binary logging into 2 statements: "
       "START ALTER and COMMIT/ROLLBACK ALTER",
       SESSION_VAR(binlog_alter_two_phase), CMD_LINE(OPT_ARG),
       DEFAULT(FALSE));

static bool
check_gtid_ignore_duplicates(sys_var *self, THD *thd, set_var *var)
{
  return give_error_if_slave_running(0);
}

static bool
fix_gtid_ignore_duplicates(sys_var *self, THD *thd, enum_var_type type)
{
  bool running;

  mysql_mutex_unlock(&LOCK_global_system_variables);
  running= give_error_if_slave_running(0);
  mysql_mutex_lock(&LOCK_global_system_variables);

  return running;
}


static Sys_var_on_access_global<Sys_var_mybool,
                              PRIV_SET_SYSTEM_GLOBAL_VAR_GTID_IGNORE_DUPLICATES>
Sys_gtid_ignore_duplicates(
       "gtid_ignore_duplicates",
       "When set, different master connections in multi-source replication are "
       "allowed to receive and process event groups with the same GTID (when "
       "using GTID mode). Only one will be applied, any others will be "
       "ignored. Within a given replication domain, just the sequence number "
       "will be used to decide whether a given GTID has been already applied; "
       "this means it is the responsibility of the user to ensure that GTID "
       "sequence numbers are strictly increasing",
       GLOBAL_VAR(opt_gtid_ignore_duplicates), CMD_LINE(OPT_ARG),
       DEFAULT(FALSE), NO_MUTEX_GUARD,
       NOT_IN_BINLOG, ON_CHECK(check_gtid_ignore_duplicates),
       ON_UPDATE(fix_gtid_ignore_duplicates));

static bool
update_slave_max_statement_time(sys_var *self, THD *thd, enum_var_type type)
{
  slave_max_statement_time=
    double2ulonglong(slave_max_statement_time_double * 1e6);

  return false;
}

static Sys_var_on_access_global<
    Sys_var_double, PRIV_SET_SYSTEM_GLOBAL_VAR_SLAVE_MAX_STATEMENT_TIME>
    Sys_slave_max_statement_time(
        "slave_max_statement_time",
        "A query that has taken more than slave_max_statement_time seconds to "
        "run on the slave will be aborted. The argument will be treated as a "
        "decimal value with microsecond precision. A value of 0 (default) "
        "means no timeout",
        GLOBAL_VAR(slave_max_statement_time_double), CMD_LINE(REQUIRED_ARG),
        VALID_RANGE(0, LONG_TIMEOUT), DEFAULT(0), NO_MUTEX_GUARD,
        NOT_IN_BINLOG, ON_CHECK(0), ON_UPDATE(update_slave_max_statement_time));

static Sys_var_on_access_global<
    Sys_var_double, PRIV_SET_SYSTEM_GLOBAL_VAR_SLAVE_ABORT_BLOCKING_TIMEOUT>
    Sys_slave_abort_blocking_timeout(
        "slave_abort_blocking_timeout",
        "Maximum time a slave DDL will wait for a blocking SELECT or other "
        "user query until that query will be aborted. The argument will be "
        "treated as a decimal value with nanosecond precision",
        GLOBAL_VAR(slave_abort_blocking_timeout), CMD_LINE(REQUIRED_ARG),
        VALID_RANGE(0, LONG_TIMEOUT), DEFAULT(LONG_TIMEOUT), NO_MUTEX_GUARD,
        NOT_IN_BINLOG);
#endif


static Sys_var_on_access_global<Sys_var_ulong,
                           PRIV_SET_SYSTEM_GLOBAL_VAR_BINLOG_COMMIT_WAIT_COUNT>
Sys_binlog_commit_wait_count(
       "binlog_commit_wait_count",
       "If non-zero, binlog write will wait at most binlog_commit_wait_usec "
       "microseconds for at least this many commits to queue up for group "
       "commit to the binlog. This can reduce I/O on the binlog and provide "
       "increased opportunity for parallel apply on the slave, but too high "
       "a value will decrease commit throughput",
       GLOBAL_VAR(opt_binlog_commit_wait_count), CMD_LINE(REQUIRED_ARG),
       VALID_RANGE(0, ULONG_MAX), DEFAULT(0), BLOCK_SIZE(1));


static Sys_var_on_access_global<Sys_var_ulong,
                            PRIV_SET_SYSTEM_GLOBAL_VAR_BINLOG_COMMIT_WAIT_USEC>
Sys_binlog_commit_wait_usec(
       "binlog_commit_wait_usec",
       "Maximum time, in microseconds, to wait for more commits to queue up "
       "for binlog group commit. Only takes effect if the value of "
       "binlog_commit_wait_count is non-zero",
       GLOBAL_VAR(opt_binlog_commit_wait_usec), CMD_LINE(REQUIRED_ARG),
       VALID_RANGE(0, ULONG_MAX), DEFAULT(100000), BLOCK_SIZE(1));


static bool fix_max_join_size(sys_var *self, THD *thd, enum_var_type type)
{
  SV *sv= type == OPT_GLOBAL ? &global_system_variables : &thd->variables;
  if (sv->max_join_size == HA_POS_ERROR)
    sv->option_bits|= OPTION_BIG_SELECTS;
  else
    sv->option_bits&= ~OPTION_BIG_SELECTS;
  return false;
}
static Sys_var_harows Sys_max_join_size(
       "max_join_size",
       "Joins that are probably going to read more than max_join_size "
       "records return an error",
       SESSION_VAR(max_join_size), CMD_LINE(REQUIRED_ARG),
       VALID_RANGE(1, HA_POS_ERROR), DEFAULT(HA_POS_ERROR), BLOCK_SIZE(1),
       NO_MUTEX_GUARD, NOT_IN_BINLOG, ON_CHECK(0),
       ON_UPDATE(fix_max_join_size));

static Sys_var_ulong Sys_max_seeks_for_key(
       "max_seeks_for_key",
       "Limit assumed max number of seeks when looking up rows based on a key",
       SESSION_VAR(max_seeks_for_key), CMD_LINE(REQUIRED_ARG),
       VALID_RANGE(1, UINT_MAX), DEFAULT(UINT_MAX), BLOCK_SIZE(1));

static Sys_var_ulong Sys_max_length_for_sort_data(
       "max_length_for_sort_data",
       "Max number of bytes in sorted records",
       SESSION_VAR(max_length_for_sort_data), CMD_LINE(REQUIRED_ARG),
       VALID_RANGE(4, 8192*1024L), DEFAULT(1024), BLOCK_SIZE(1));

static PolyLock_mutex PLock_prepared_stmt_count(&LOCK_prepared_stmt_count);
static Sys_var_uint Sys_max_prepared_stmt_count(
       "max_prepared_stmt_count",
       "Maximum number of prepared statements in the server",
       GLOBAL_VAR(max_prepared_stmt_count), CMD_LINE(REQUIRED_ARG),
       VALID_RANGE(0, UINT_MAX32), DEFAULT(16382), BLOCK_SIZE(1),
       &PLock_prepared_stmt_count);

static Sys_var_ulong Sys_max_recursive_iterations(
       "max_recursive_iterations",
       "Maximum number of iterations when executing recursive queries",
       SESSION_VAR(max_recursive_iterations), CMD_LINE(OPT_ARG),
       VALID_RANGE(0, UINT_MAX), DEFAULT(1000), BLOCK_SIZE(1));

static Sys_var_ulong Sys_max_sort_length(
       "max_sort_length",
       "The number of bytes to use when sorting BLOB or TEXT values (only "
       "the first max_sort_length bytes of each value are used; the rest "
       "are ignored)",
       SESSION_VAR(max_sort_length), CMD_LINE(REQUIRED_ARG),
       VALID_RANGE(64, 8192*1024L), DEFAULT(1024), BLOCK_SIZE(1));

static Sys_var_ulong Sys_max_sp_recursion_depth(
       "max_sp_recursion_depth",
       "Maximum stored procedure recursion depth",
       SESSION_VAR(max_sp_recursion_depth), CMD_LINE(OPT_ARG),
       VALID_RANGE(0, 255), DEFAULT(0), BLOCK_SIZE(1));


static bool if_checking_enabled(sys_var *self, THD *thd,  set_var *var)
{
  if (session_readonly(self, thd, var))
    return true;
  
  if (!max_user_connections_checking)
  {
    my_error(ER_OPTION_PREVENTS_STATEMENT, MYF(0), "--max-user-connections=0");
    return true;
  }

  return false;
}
// non-standard session_value_ptr() here
static Sys_var_max_user_conn Sys_max_user_connections(
       "max_user_connections",
       "The maximum number of active connections for a single user "
       "(0 = no limit)",
       SESSION_VAR(max_user_connections), CMD_LINE(REQUIRED_ARG),
       VALID_RANGE(-1, INT_MAX), DEFAULT(0), BLOCK_SIZE(1), NO_MUTEX_GUARD,
       NOT_IN_BINLOG, ON_CHECK(if_checking_enabled));

static Sys_var_ulong Sys_max_write_lock_count(
       "max_write_lock_count",
       "After this many write locks, allow some read locks to run in between",
       GLOBAL_VAR(max_write_lock_count), CMD_LINE(REQUIRED_ARG),
       VALID_RANGE(1, UINT_MAX), DEFAULT(UINT_MAX), BLOCK_SIZE(1));

static Sys_var_ulong Sys_min_examined_row_limit(
       "min_examined_row_limit",
       "Alias for log_slow_min_examined_row_limit. "
       "Don't write queries to slow log that examine fewer rows "
       "than that",
       SESSION_VAR(min_examined_row_limit), CMD_LINE(REQUIRED_ARG),
       VALID_RANGE(0, UINT_MAX), DEFAULT(0), BLOCK_SIZE(1));

static Sys_var_ulong Sys_log_slow_min_examined_row_limit(
       "log_slow_min_examined_row_limit",
       "Don't write queries to slow log that examine fewer rows "
       "than that",
       SESSION_VAR(min_examined_row_limit), CMD_LINE(REQUIRED_ARG),
       VALID_RANGE(0, UINT_MAX), DEFAULT(0), BLOCK_SIZE(1));

#ifdef _WIN32
static Sys_var_mybool Sys_named_pipe(
       "named_pipe", "Enable the named pipe (NT)",
       READ_ONLY GLOBAL_VAR(opt_enable_named_pipe), CMD_LINE(OPT_ARG),
       DEFAULT(FALSE));
#endif


static bool check_net_buffer_length(sys_var *self, THD *thd,  set_var *var)
{
  longlong val;
  if (session_readonly(self, thd, var))
    return true;

  val= var->save_result.ulonglong_value;
  if (val > (longlong) global_system_variables.max_allowed_packet)
  {
    push_warning_printf(thd, Sql_condition::WARN_LEVEL_WARN,
                        WARN_OPTION_BELOW_LIMIT,
                        ER_THD(thd, WARN_OPTION_BELOW_LIMIT),
                        "max_allowed_packet", "net_buffer_length");
  }
  return false;
}
static Sys_var_ulong Sys_net_buffer_length(
       "net_buffer_length",
       "Buffer length for TCP/IP and socket communication",
       SESSION_VAR(net_buffer_length), CMD_LINE(REQUIRED_ARG),
       VALID_RANGE(1024, 1024*1024), DEFAULT(16384), BLOCK_SIZE(1024),
       NO_MUTEX_GUARD, NOT_IN_BINLOG, ON_CHECK(check_net_buffer_length));

static bool fix_net_read_timeout(sys_var *self, THD *thd, enum_var_type type)
{
  if (type != OPT_GLOBAL)
    my_net_set_read_timeout(&thd->net, thd->variables.net_read_timeout);
  return false;
}
static Sys_var_ulong Sys_net_read_timeout(
       "net_read_timeout",
       "Number of seconds to wait for more data from a connection before "
       "aborting the read",
       SESSION_VAR(net_read_timeout), CMD_LINE(REQUIRED_ARG),
       VALID_RANGE(1, LONG_TIMEOUT), DEFAULT(NET_READ_TIMEOUT), BLOCK_SIZE(1),
       NO_MUTEX_GUARD, NOT_IN_BINLOG, ON_CHECK(0),
       ON_UPDATE(fix_net_read_timeout));

static bool fix_net_write_timeout(sys_var *self, THD *thd, enum_var_type type)
{
  if (type != OPT_GLOBAL)
    my_net_set_write_timeout(&thd->net, thd->variables.net_write_timeout);
  return false;
}
static Sys_var_ulong Sys_net_write_timeout(
       "net_write_timeout",
       "Number of seconds to wait for a block to be written to a connection "
       "before aborting the write",
       SESSION_VAR(net_write_timeout), CMD_LINE(REQUIRED_ARG),
       VALID_RANGE(1, LONG_TIMEOUT), DEFAULT(NET_WRITE_TIMEOUT), BLOCK_SIZE(1),
       NO_MUTEX_GUARD, NOT_IN_BINLOG, ON_CHECK(0),
       ON_UPDATE(fix_net_write_timeout));

static bool fix_net_retry_count(sys_var *self, THD *thd, enum_var_type type)
{
  if (type != OPT_GLOBAL)
    thd->net.retry_count=thd->variables.net_retry_count;
  return false;
}
static Sys_var_ulong Sys_net_retry_count(
       "net_retry_count",
       "If a read on a communication port is interrupted, retry this "
       "many times before giving up",
       SESSION_VAR(net_retry_count), CMD_LINE(REQUIRED_ARG),
       VALID_RANGE(1, UINT_MAX), DEFAULT(MYSQLD_NET_RETRY_COUNT),
       BLOCK_SIZE(1), NO_MUTEX_GUARD, NOT_IN_BINLOG, ON_CHECK(0),
       ON_UPDATE(fix_net_retry_count));

static bool set_old_mode (sys_var *self, THD *thd, enum_var_type type)
{
  if (thd->variables.old_mode)
  {
    thd->variables.old_behavior|= (OLD_MODE_NO_PROGRESS_INFO |
                                   OLD_MODE_IGNORE_INDEX_ONLY_FOR_JOIN |
                                   OLD_MODE_COMPAT_5_1_CHECKSUM);
  }
  else
  {
    thd->variables.old_behavior&= ~(OLD_MODE_NO_PROGRESS_INFO|
                                    OLD_MODE_IGNORE_INDEX_ONLY_FOR_JOIN |
                                    OLD_MODE_COMPAT_5_1_CHECKSUM);
  }

  return false;
}

static Sys_var_mybool Sys_old_mode(
       "old", "Use compatible behavior from previous MariaDB version",
       SESSION_VAR(old_mode), CMD_LINE(OPT_ARG), DEFAULT(FALSE), 0, NOT_IN_BINLOG, ON_CHECK(0),
<<<<<<< HEAD
       ON_UPDATE(set_old_mode), DEPRECATED(1009, "old_mode"));
=======
       ON_UPDATE(set_old_mode), DEPRECATED(1009, "'@@old_mode'"));
>>>>>>> aa6a2e6b

static Sys_var_mybool Sys_opt_allow_suspicious_udfs(
       "allow_suspicious_udfs",
       "Allows use of user-defined functions (UDFs) consisting of only one symbol xxx() without corresponding xxx_init() or xxx_deinit(). That also means that one can load any function from any library, for example exit() from libc.so",
       READ_ONLY GLOBAL_VAR(opt_allow_suspicious_udfs),
       CMD_LINE(OPT_ARG), DEFAULT(FALSE));

#ifndef DISABLE_GRANT_OPTIONS
static Sys_var_mybool Sys_skip_grant_tables(
       "skip_grant_tables",
       "Start without grant tables. This gives all users FULL ACCESS to all tables",
       READ_ONLY GLOBAL_VAR(opt_noacl),
       CMD_LINE(OPT_ARG), DEFAULT(FALSE));
#endif

static const char *alter_algorithm_modes[]= {"DEFAULT", "COPY", "INPLACE",
"NOCOPY", "INSTANT", NULL};


static bool variable_is_ignored(sys_var *self, THD *thd, set_var *var)
{
  var->save_result.longlong_value= 0;
  return false;
}

static Sys_var_enum Sys_alter_algorithm(
<<<<<<< HEAD
	"alter_algorithm",
        UNUSED_HELP,
	SESSION_VAR(alter_algorithm_unused),
        CMD_LINE(OPT_ARG, OPT_REMOVED_OPTION),
	alter_algorithm_modes, DEFAULT(0),
        NO_MUTEX_GUARD, NOT_IN_BINLOG,
        ON_CHECK(variable_is_ignored), ON_UPDATE(0),
        DEPRECATED(1105,""));

=======
	"alter_algorithm", "Specify the alter table algorithm",
	SESSION_VAR(alter_algorithm), CMD_LINE(OPT_ARG),
	alter_algorithm_modes, DEFAULT(0));
>>>>>>> aa6a2e6b

static bool check_old_passwords(sys_var *self, THD *thd, set_var *var)
{
  return mysql_user_table_is_in_short_password_format;
}
static Sys_var_mybool Sys_old_passwords(
       "old_passwords",
       "Use old password encryption method (needed for 4.0 and older clients)",
       SESSION_VAR(old_passwords), CMD_LINE(OPT_ARG),
       DEFAULT(FALSE), NO_MUTEX_GUARD, NOT_IN_BINLOG,
       ON_CHECK(check_old_passwords));
export sys_var *Sys_old_passwords_ptr= &Sys_old_passwords; // for sql_acl.cc

static Sys_var_ulong Sys_open_files_limit(
       "open_files_limit",
       "If this is not 0, then mariadbd will use this value to reserve file "
       "descriptors to use with setrlimit(). If this value is 0 or autoset "
       "then mariadbd will reserve max_connections*5 or max_connections + "
       "table_cache*2 (whichever is larger) number of file descriptors",
       AUTO_SET READ_ONLY GLOBAL_VAR(open_files_limit), CMD_LINE(REQUIRED_ARG),
       VALID_RANGE(0, OS_FILE_LIMIT), DEFAULT(0), BLOCK_SIZE(1));

/// @todo change to enum
static Sys_var_ulong Sys_optimizer_prune_level(
       "optimizer_prune_level",
       "Controls the heuristic(s) applied during query optimization to prune "
       "less-promising partial plans from the optimizer search space. "
       "Meaning: 0 - do not apply any heuristic, thus perform exhaustive "
       "search: 1 - prune plans based on cost and number of retrieved rows "
       "eq_ref: 2 - prune also if we find an eq_ref chain",
       SESSION_VAR(optimizer_prune_level), CMD_LINE(REQUIRED_ARG),
       VALID_RANGE(0, 2), DEFAULT(2), BLOCK_SIZE(1));

static Sys_var_ulong Sys_optimizer_selectivity_sampling_limit(
       "optimizer_selectivity_sampling_limit",
       "Controls number of record samples to check condition selectivity",
       SESSION_VAR(optimizer_selectivity_sampling_limit),
       CMD_LINE(REQUIRED_ARG),
       VALID_RANGE(SELECTIVITY_SAMPLING_THRESHOLD, UINT_MAX),
       DEFAULT(SELECTIVITY_SAMPLING_LIMIT), BLOCK_SIZE(1));

static Sys_var_ulonglong Sys_optimizer_join_limit_pref_ratio(
       "optimizer_join_limit_pref_ratio",
       "For queries with JOIN and ORDER BY LIMIT : make the optimizer "
       "consider a join order that allows to short-cut execution after "
       "producing #LIMIT matches if that promises N times speedup. "
       "(A conservative setting here would be is a high value, like 100 so "
       "the short-cutting plan is used if it promises a speedup of 100x or "
       "more). Short-cutting plans are inherently risky so the default is 0 "
       "which means do not consider this optimization",
       SESSION_VAR(optimizer_join_limit_pref_ratio),
       CMD_LINE(REQUIRED_ARG),
       VALID_RANGE(0, UINT_MAX),
       DEFAULT(0), BLOCK_SIZE(1));

static Sys_var_ulong Sys_optimizer_use_condition_selectivity(
       "optimizer_use_condition_selectivity",
       "Controls selectivity of which conditions the optimizer takes into "
       "account to calculate cardinality of a partial join when it searches "
       "for the best execution plan "
       "Meaning: "
       "1 - use selectivity of index backed range conditions to calculate "
       "the cardinality of a partial join if the last joined table is "
       "accessed by full table scan or an index scan, "
       "2 - use selectivity of index backed range conditions to calculate "
       "the cardinality of a partial join in any case, "
       "3 - additionally always use selectivity of range conditions that are "
       "not backed by any index to calculate the cardinality of a partial join, "
       "4 - use histograms to calculate selectivity of range conditions that "
       "are not backed by any index to calculate the cardinality of "
       "a partial join. "
       "5 - additionally use selectivity of certain non-range predicates "
       "calculated on record samples",
       SESSION_VAR(optimizer_use_condition_selectivity), CMD_LINE(REQUIRED_ARG),
       VALID_RANGE(1, 5), DEFAULT(4), BLOCK_SIZE(1));

static Sys_var_ulong Sys_optimizer_search_depth(
       "optimizer_search_depth",
       "Maximum depth of search performed by the query optimizer. Values "
       "larger than the number of relations in a query result in better "
       "query plans, but take longer to compile a query. Values smaller "
       "than the number of tables in a relation result in faster "
       "optimization, but may produce very bad query plans. If set to 0, "
       "the system will automatically pick a reasonable value",
       SESSION_VAR(optimizer_search_depth), CMD_LINE(REQUIRED_ARG),
       VALID_RANGE(0, MAX_TABLES+1), DEFAULT(MAX_TABLES+1), BLOCK_SIZE(1));

static Sys_var_ulong Sys_optimizer_extra_pruning_depth(
       "optimizer_extra_pruning_depth",
       "If the optimizer needs to enumerate join prefix of this size or "
       "larger, then it will try aggressively prune away the search space",
       SESSION_VAR(optimizer_extra_pruning_depth), CMD_LINE(REQUIRED_ARG),
       VALID_RANGE(0, MAX_TABLES+1), DEFAULT(8), BLOCK_SIZE(1));

/* this is used in the sigsegv handler */
export const char *optimizer_switch_names[]=
{
  "index_merge","index_merge_union","index_merge_sort_union",
  "index_merge_intersection","index_merge_sort_intersection",
  "index_condition_pushdown",
  "derived_merge", "derived_with_keys",
  "firstmatch","loosescan","materialization","in_to_exists","semijoin",
  "partial_match_rowid_merge",
  "partial_match_table_scan",
  "subquery_cache",
  "mrr",
  "mrr_cost_based",
  "mrr_sort_keys",
  "outer_join_with_cache",
  "semijoin_with_cache",
  "join_cache_incremental",
  "join_cache_hashed",
  "join_cache_bka",
  "optimize_join_buffer_size",
  "table_elimination",
  "extended_keys",
  "exists_to_in",
  "orderby_uses_equalities",
  "condition_pushdown_for_derived",
  "split_materialized",
  "condition_pushdown_for_subquery",
  "rowid_filter",
  "condition_pushdown_from_having",
  "not_null_range_scan",
  "hash_join_cardinality",
  "cset_narrowing",
  "sargable_casefold",
  "default",
  NullS
};
static bool check_legal_optimizer_switch(sys_var *self, THD *thd,
                                         set_var *var)
{
  if (var->save_result.ulonglong_value & (OPTIMIZER_SWITCH_MATERIALIZATION |
                                          OPTIMIZER_SWITCH_IN_TO_EXISTS))
  {
    return false;
  }
  my_error(ER_ILLEGAL_SUBQUERY_OPTIMIZER_SWITCHES, MYF(0));
  return true;
}
static Sys_var_flagset Sys_optimizer_switch(
       "optimizer_switch",
       "Fine-tune the optimizer behavior",
       SESSION_VAR(optimizer_switch), CMD_LINE(REQUIRED_ARG),
       optimizer_switch_names, DEFAULT(OPTIMIZER_SWITCH_DEFAULT),
       NO_MUTEX_GUARD, NOT_IN_BINLOG, ON_CHECK(check_legal_optimizer_switch));

static Sys_var_flagset Sys_optimizer_trace(
    "optimizer_trace",
    "Controls tracing of the Optimizer:"
    " optimizer_trace=option=val[,option=val...], where option is one of"
    " {enabled}"
    " and val is one of {on, off, default}",
    SESSION_VAR(optimizer_trace), CMD_LINE(REQUIRED_ARG),
    Opt_trace_context::flag_names, DEFAULT(Opt_trace_context::FLAG_DEFAULT));
    // @see set_var::is_var_optimizer_trace()
export sys_var *Sys_optimizer_trace_ptr = &Sys_optimizer_trace;

static Sys_var_ulong Sys_optimizer_trace_max_mem_size(
    "optimizer_trace_max_mem_size",
    "Maximum allowed size of an optimizer trace",
    SESSION_VAR(optimizer_trace_max_mem_size), CMD_LINE(REQUIRED_ARG),
    VALID_RANGE(0, ULONG_MAX), DEFAULT(1024 * 1024), BLOCK_SIZE(1));

static Sys_var_ulong Sys_optimizer_adjust_secondary_key_costs(
    "optimizer_adjust_secondary_key_costs",
<<<<<<< HEAD
    UNUSED_HELP,
=======
    "Unused, will be removed.",
>>>>>>> aa6a2e6b
    SESSION_VAR(optimizer_adjust_secondary_key_costs), CMD_LINE(REQUIRED_ARG),
    VALID_RANGE(0, 2), DEFAULT(0), BLOCK_SIZE(1),
    NO_MUTEX_GUARD, NOT_IN_BINLOG, ON_CHECK(0), ON_UPDATE(0),
    DEPRECATED(1100, ""));

static Sys_var_charptr_fscs Sys_pid_file(
       "pid_file", "Pid file used by mariadbd-safe",
       READ_ONLY GLOBAL_VAR(pidfile_name_ptr), CMD_LINE(REQUIRED_ARG),
       DEFAULT(0));

static Sys_var_charptr_fscs Sys_plugin_dir(
       "plugin_dir", "Directory for plugins",
       READ_ONLY GLOBAL_VAR(opt_plugin_dir_ptr), CMD_LINE(REQUIRED_ARG),
       DEFAULT(0));

static Sys_var_uint Sys_port(
       "port",
       "Port number to use for connection or 0 to default to, "
       "my.cnf, $MYSQL_TCP_PORT, "
#if MYSQL_PORT_DEFAULT == 0
       "/etc/services, "
#endif
       "built-in default (" STRINGIFY_ARG(MYSQL_PORT) "), whatever comes first",
       READ_ONLY GLOBAL_VAR(mysqld_port), CMD_LINE(REQUIRED_ARG, 'P'),
       VALID_RANGE(0, UINT_MAX16), DEFAULT(0), BLOCK_SIZE(1));

static Sys_var_ulong Sys_preload_buff_size(
       "preload_buffer_size",
       "The size of the buffer that is allocated when preloading indexes",
       SESSION_VAR(preload_buff_size), CMD_LINE(REQUIRED_ARG),
       VALID_RANGE(1024, 1024*1024*1024), DEFAULT(32768), BLOCK_SIZE(1));

static Sys_var_uint Sys_protocol_version(
       "protocol_version",
       "The version of the client/server protocol used by the MariaDB server",
       READ_ONLY GLOBAL_VAR(protocol_version), CMD_LINE_HELP_ONLY,
       VALID_RANGE(0, ~0U), DEFAULT(PROTOCOL_VERSION), BLOCK_SIZE(1));

static Sys_var_proxy_user Sys_proxy_user(
       "proxy_user", "The proxy user account name used when logging in");

static Sys_var_external_user Sys_exterenal_user(
       "external_user", "The external user account used when logging in");


static bool update_record_cache(sys_var *self, THD *thd, enum_var_type type)
{
  if (type == OPT_GLOBAL)
    my_default_record_cache_size= global_system_variables.read_buff_size;
  return false;
}

static Sys_var_ulong Sys_read_buff_size(
       "read_buffer_size",
       "Each thread that does a sequential scan allocates a buffer of "
       "this size for each table it scans. If you do many sequential scans, "
       "you may want to increase this value",
       SESSION_VAR(read_buff_size), CMD_LINE(REQUIRED_ARG),
       VALID_RANGE(IO_SIZE*2, INT_MAX32), DEFAULT(128*1024),
       BLOCK_SIZE(IO_SIZE), NO_MUTEX_GUARD, NOT_IN_BINLOG,
       ON_CHECK(0), ON_UPDATE(update_record_cache));

static bool check_read_only(sys_var *self, THD *thd, set_var *var)
{
  /* Prevent self dead-lock */
  if (thd->locked_tables_mode || thd->in_active_multi_stmt_transaction() ||
      thd->current_backup_stage != BACKUP_FINISHED)
  {
    my_error(ER_LOCK_OR_ACTIVE_TRANSACTION, MYF(0));
    return true;
  }
  return false;
}

static bool fix_read_only(sys_var *self, THD *thd, enum_var_type type)
{
  bool result= true;
  my_bool new_read_only= read_only; // make a copy before releasing a mutex
  DBUG_ENTER("sys_var_opt_readonly::update");

  if (read_only == FALSE || read_only == opt_readonly)
  {
    opt_readonly= read_only;
    DBUG_RETURN(false);
  }

  if (check_read_only(self, thd, 0)) // just in case
    goto end;

  if (thd->global_read_lock.is_acquired())
  {
    /*
      This connection already holds the global read lock.
      This can be the case with:
      - FLUSH TABLES WITH READ LOCK
      - SET GLOBAL READ_ONLY = 1
    */
    opt_readonly= read_only;
    DBUG_RETURN(false);
  }

  /*
    READ_ONLY=1 prevents write locks from being taken on tables and
    blocks transactions from committing. We therefore should make sure
    that no such events occur while setting the read_only variable.
    This is a 2 step process:
    [1] lock_global_read_lock()
      Prevents connections from obtaining new write locks on
      tables. Note that we can still have active rw transactions.
    [2] make_global_read_lock_block_commit()
      Prevents transactions from committing.
  */

  read_only= opt_readonly;
  mysql_mutex_unlock(&LOCK_global_system_variables);

  if (thd->global_read_lock.lock_global_read_lock(thd))
    goto end_with_mutex_unlock;

  if ((result= thd->global_read_lock.make_global_read_lock_block_commit(thd)))
    goto end_with_read_lock;

  /* Change the opt_readonly system variable, safe because the lock is held */
  opt_readonly= new_read_only;
  result= false;

 end_with_read_lock:
  /* Release the lock */
  thd->global_read_lock.unlock_global_read_lock(thd);
 end_with_mutex_unlock:
  mysql_mutex_lock(&LOCK_global_system_variables);
 end:
  read_only= opt_readonly;
  DBUG_RETURN(result);
}


/**
  The read_only boolean is always equal to the opt_readonly boolean except
  during fix_read_only(); when that function is entered, opt_readonly is
  the pre-update value and read_only is the post-update value.
  fix_read_only() compares them and runs needed operations for the
  transition (especially when transitioning from false to true) and
  synchronizes both booleans in the end.
*/
static Sys_var_on_access_global<Sys_var_mybool,
                                PRIV_SET_SYSTEM_GLOBAL_VAR_READ_ONLY>
Sys_readonly(
       "read_only",
       "Make all non-temporary tables read-only, with the exception for "
       "replication (slave) threads and users with the 'READ ONLY ADMIN' "
       "privilege",
       GLOBAL_VAR(read_only), CMD_LINE(OPT_ARG), DEFAULT(FALSE),
       NO_MUTEX_GUARD, NOT_IN_BINLOG,
       ON_CHECK(check_read_only), ON_UPDATE(fix_read_only));

// Small lower limit to be able to test MRR
static Sys_var_ulong Sys_read_rnd_buff_size(
       "read_rnd_buffer_size",
       "When reading rows in sorted order after a sort, the rows are read "
       "through this buffer to avoid a disk seeks",
       SESSION_VAR(read_rnd_buff_size), CMD_LINE(REQUIRED_ARG),
       VALID_RANGE(1, INT_MAX32), DEFAULT(256*1024), BLOCK_SIZE(1));

static Sys_var_ulong Sys_div_precincrement(
       "div_precision_increment", "Precision of the result of '/' "
       "operator will be increased on that value",
       SESSION_VAR(div_precincrement), CMD_LINE(REQUIRED_ARG),
       VALID_RANGE(0, DECIMAL_MAX_SCALE), DEFAULT(4), BLOCK_SIZE(1));

static Sys_var_uint Sys_eq_range_index_dive_limit(
       "eq_range_index_dive_limit",
       "The optimizer will use existing index statistics instead of "
       "doing index dives for equality ranges if the number of equality "
       "ranges for the index is larger than or equal to this number. "
       "If set to 0, index dives are always used",
       SESSION_VAR(eq_range_index_dive_limit), CMD_LINE(REQUIRED_ARG),
       VALID_RANGE(0, UINT_MAX32), DEFAULT(200),
       BLOCK_SIZE(1));

static Sys_var_ulong Sys_range_alloc_block_size(
       "range_alloc_block_size",
       "Allocation block size for storing ranges during optimization",
       SESSION_VAR(range_alloc_block_size), CMD_LINE(REQUIRED_ARG),
       VALID_RANGE(RANGE_ALLOC_BLOCK_SIZE, UINT_MAX),
       DEFAULT(RANGE_ALLOC_BLOCK_SIZE), BLOCK_SIZE(1024));

static bool fix_thd_mem_root(sys_var *self, THD *thd, enum_var_type type)
{
  if (type != OPT_GLOBAL)
    reset_root_defaults(thd->mem_root,
                        thd->variables.query_alloc_block_size,
                        thd->variables.query_prealloc_size);
  return false;
}
static Sys_var_ulong Sys_query_alloc_block_size(
       "query_alloc_block_size",
       "Allocation block size for query parsing and execution",
       SESSION_VAR(query_alloc_block_size), CMD_LINE(REQUIRED_ARG),
       VALID_RANGE(1024, UINT_MAX), DEFAULT(QUERY_ALLOC_BLOCK_SIZE),
       BLOCK_SIZE(1024), NO_MUTEX_GUARD, NOT_IN_BINLOG, ON_CHECK(0),
       ON_UPDATE(fix_thd_mem_root));

static Sys_var_ulong Sys_query_prealloc_size(
       "query_prealloc_size",
       "Persistent buffer for query parsing and execution",
       SESSION_VAR(query_prealloc_size), CMD_LINE(REQUIRED_ARG),
       VALID_RANGE(1024, UINT_MAX),
       DEFAULT(QUERY_ALLOC_PREALLOC_SIZE),
       BLOCK_SIZE(1024), NO_MUTEX_GUARD, NOT_IN_BINLOG, ON_CHECK(0),
       ON_UPDATE(fix_thd_mem_root));

// this has to be NO_CMD_LINE as the command-line option has a different name
static Sys_var_mybool Sys_skip_external_locking(
       "skip_external_locking", "Don't use system (external) locking",
       READ_ONLY GLOBAL_VAR(my_disable_locking), NO_CMD_LINE, DEFAULT(TRUE));

static Sys_var_mybool Sys_skip_networking(
       "skip_networking", "Don't allow connection with TCP/IP",
       READ_ONLY GLOBAL_VAR(opt_disable_networking), CMD_LINE(OPT_ARG),
       DEFAULT(FALSE));

static Sys_var_mybool Sys_skip_name_resolve(
       "skip_name_resolve",
       "Don't resolve hostnames. All hostnames are IP's or 'localhost'",
       READ_ONLY GLOBAL_VAR(opt_skip_name_resolve),
       CMD_LINE(OPT_ARG),
       DEFAULT(FALSE));

static Sys_var_mybool Sys_skip_show_database(
       "skip_show_database", "Don't allow 'SHOW DATABASE' commands",
       READ_ONLY GLOBAL_VAR(opt_skip_show_db), CMD_LINE(OPT_ARG),
       DEFAULT(FALSE));

static Sys_var_charptr_fscs Sys_socket(
       "socket", "Socket file to use for connection",
       READ_ONLY GLOBAL_VAR(mysqld_unix_port), CMD_LINE(REQUIRED_ARG),
       DEFAULT(0));

static Sys_var_ulonglong Sys_thread_stack(
       "thread_stack", "The stack size for each thread",
       READ_ONLY GLOBAL_VAR(my_thread_stack_size), CMD_LINE(REQUIRED_ARG),
       VALID_RANGE(128*1024, ULONGLONG_MAX), DEFAULT(DEFAULT_THREAD_STACK),
       BLOCK_SIZE(1024));

static Sys_var_charptr_fscs Sys_tmpdir(
       "tmpdir",
       "Path for temporary files. Files that are created in background for "
       "binlogging by user threads are placed in a separate location "
       "(see `binlog_large_commit_threshold` option). Several paths may "
       "be specified, separated by a "
#if defined(_WIN32)
       "semicolon (;)"
#else
       "colon (:)"
#endif
       ", in this case they are used in a round-robin fashion",
       READ_ONLY GLOBAL_VAR(opt_mysql_tmpdir), CMD_LINE(REQUIRED_ARG, 't'),
       DEFAULT(0));

static bool fix_trans_mem_root(sys_var *self, THD *thd, enum_var_type type)
{
  if (type != OPT_GLOBAL)
    reset_root_defaults(&thd->transaction->mem_root,
                        thd->variables.trans_alloc_block_size,
                        thd->variables.trans_prealloc_size);
  return false;
}
static Sys_var_ulong Sys_trans_alloc_block_size(
       "transaction_alloc_block_size",
       "Allocation block size for transactions to be stored in binary log",
       SESSION_VAR(trans_alloc_block_size), CMD_LINE(REQUIRED_ARG),
       VALID_RANGE(1024, 128 * 1024 * 1024), DEFAULT(TRANS_ALLOC_BLOCK_SIZE),
       BLOCK_SIZE(1024), NO_MUTEX_GUARD, NOT_IN_BINLOG, ON_CHECK(0),
       ON_UPDATE(fix_trans_mem_root));

static Sys_var_ulong Sys_trans_prealloc_size(
       "transaction_prealloc_size",
       "Persistent buffer for transactions to be stored in binary log",
       SESSION_VAR(trans_prealloc_size), CMD_LINE(REQUIRED_ARG),
       VALID_RANGE(1024, 128 * 1024 * 1024), DEFAULT(TRANS_ALLOC_PREALLOC_SIZE),
       BLOCK_SIZE(1024), NO_MUTEX_GUARD, NOT_IN_BINLOG, ON_CHECK(0),
       ON_UPDATE(fix_trans_mem_root));

static const char *thread_handling_names[]=
{
  "one-thread-per-connection", "no-threads",
#ifdef HAVE_POOL_OF_THREADS
  "pool-of-threads",
#endif
  0
};

#if defined (_WIN32) && defined (HAVE_POOL_OF_THREADS)
/* Windows is using OS threadpool, so we're pretty sure it works well */
#define DEFAULT_THREAD_HANDLING 2
#else
#define DEFAULT_THREAD_HANDLING 0
#endif

static Sys_var_enum Sys_thread_handling(
       "thread_handling",
       "Define threads usage for handling queries",
       READ_ONLY GLOBAL_VAR(thread_handling), CMD_LINE(REQUIRED_ARG),
       thread_handling_names, 
       DEFAULT(DEFAULT_THREAD_HANDLING)
 );

static bool fix_query_cache_size(sys_var *self, THD *thd, enum_var_type type)
{
  size_t new_cache_size= query_cache.resize((size_t)query_cache_size);
  /*
     Note: query_cache_size is a global variable reflecting the
     requested cache size. See also query_cache_size_arg
  */
  if (query_cache_size != new_cache_size)
    push_warning_printf(current_thd, Sql_condition::WARN_LEVEL_WARN,
                        ER_WARN_QC_RESIZE, ER_THD(thd, ER_WARN_QC_RESIZE),
                        query_cache_size, (ulong)new_cache_size);

  query_cache_size= new_cache_size;

  return false;
}

static bool fix_query_cache_limit(sys_var *self, THD *thd, enum_var_type type)
{
  query_cache.result_size_limit(query_cache_limit);
  return false;
}
static Sys_var_ulonglong Sys_query_cache_size(
       "query_cache_size",
       "The memory allocated to store results from old queries",
       GLOBAL_VAR(query_cache_size), CMD_LINE(REQUIRED_ARG),
       VALID_RANGE(0, ULONG_MAX), DEFAULT(1024*1024), BLOCK_SIZE(1024),
       NO_MUTEX_GUARD, NOT_IN_BINLOG, NULL,
       ON_UPDATE(fix_query_cache_size));

static Sys_var_ulong Sys_query_cache_limit(
       "query_cache_limit",
       "Don't cache results that are bigger than this",
       GLOBAL_VAR(query_cache_limit), CMD_LINE(REQUIRED_ARG),
       VALID_RANGE(0, UINT_MAX), DEFAULT(1024*1024), BLOCK_SIZE(1),
       NO_MUTEX_GUARD, NOT_IN_BINLOG, ON_CHECK(0),
       ON_UPDATE(fix_query_cache_limit));

static bool fix_qcache_min_res_unit(sys_var *self, THD *thd, enum_var_type type)
{
  query_cache_min_res_unit=
    (ulong)query_cache.set_min_res_unit(query_cache_min_res_unit);
  return false;
}
static Sys_var_ulong Sys_query_cache_min_res_unit(
       "query_cache_min_res_unit",
       "The minimum size for blocks allocated by the query cache",
       GLOBAL_VAR(query_cache_min_res_unit), CMD_LINE(REQUIRED_ARG),
       VALID_RANGE(0, UINT_MAX), DEFAULT(QUERY_CACHE_MIN_RESULT_DATA_SIZE),
       BLOCK_SIZE(8), NO_MUTEX_GUARD, NOT_IN_BINLOG, ON_CHECK(0),
       ON_UPDATE(fix_qcache_min_res_unit));

static const char *query_cache_type_names[]= { "OFF", "ON", "DEMAND", 0 };

static bool check_query_cache_type(sys_var *self, THD *thd, set_var *var)
{
  if (query_cache.is_disable_in_progress())
  {
    my_error(ER_QUERY_CACHE_IS_DISABLED, MYF(0));
    return true;
  }

  if (var->type != OPT_GLOBAL && global_system_variables.query_cache_type == 0)
  {
    if (var->value)
    {
      if (var->save_result.ulonglong_value != 0)
      {
        my_error(ER_QUERY_CACHE_IS_GLOBALY_DISABLED, MYF(0));
        return true;
      }
    }
  }
  return false;
}


static bool fix_query_cache_type(sys_var *self, THD *thd, enum_var_type type)
{
  if (type != OPT_GLOBAL)
    return false;

  if (global_system_variables.query_cache_type != 0 &&
      query_cache.is_disabled())
  {
    /* if disabling in progress variable will not be set */
    DBUG_ASSERT(!query_cache.is_disable_in_progress());
    /* Enable query cache because it was disabled */
    fix_query_cache_size(0, thd, type);
  }
  else if (global_system_variables.query_cache_type == 0)
    query_cache.disable_query_cache(thd);
  return false;
}
static Sys_var_enum Sys_query_cache_type(
       "query_cache_type",
       "OFF = Don't cache or retrieve results. ON = Cache all results "
       "except SELECT SQL_NO_CACHE ... queries. DEMAND = Cache only "
       "SELECT SQL_CACHE ... queries",
       NO_SET_STMT SESSION_VAR(query_cache_type), CMD_LINE(REQUIRED_ARG),
       query_cache_type_names, DEFAULT(0), NO_MUTEX_GUARD, NOT_IN_BINLOG,
       ON_CHECK(check_query_cache_type),
       ON_UPDATE(fix_query_cache_type));

static Sys_var_mybool Sys_query_cache_wlock_invalidate(
       "query_cache_wlock_invalidate",
       "Invalidate queries in query cache on LOCK for write",
       SESSION_VAR(query_cache_wlock_invalidate), CMD_LINE(OPT_ARG),
       DEFAULT(FALSE));

static Sys_var_on_access_global<Sys_var_mybool,
                                PRIV_SET_SYSTEM_GLOBAL_VAR_SECURE_AUTH>
Sys_secure_auth(
       "secure_auth",
       "Disallow authentication for accounts that have old (pre-4.1) "
       "passwords",
       GLOBAL_VAR(opt_secure_auth), CMD_LINE(OPT_ARG, OPT_SECURE_AUTH),
       DEFAULT(TRUE), NO_MUTEX_GUARD, NOT_IN_BINLOG, ON_CHECK(0), ON_UPDATE(0),
       DEPRECATED(1006, ""));

static bool check_require_secure_transport(sys_var *self, THD *thd, set_var *var)
{
#ifndef _WIN32
  /*
    Always allow require_secure_transport to be enabled on
    Linux, because it always has Unix domain sockets that are secure:
  */
  return false;
#else
  /*
    Check SSL is enabled before turning require_secure_transport ON,
    otherwise no connections will be allowed on Windows:
  */
  if (!var->save_result.ulonglong_value)
    return false;
  if (opt_use_ssl || opt_enable_named_pipe)
    return false;
  /* reject if SSL is disabled: */
  my_error(ER_NO_SECURE_TRANSPORTS_CONFIGURED, MYF(0));
  return true;
#endif
}

static Sys_var_mybool Sys_require_secure_transport(
  "require_secure_transport",
  "When this option is enabled, connections attempted using insecure "
  "transport will be rejected. Secure transports are SSL/TLS, "
  "Unix sockets or named pipes",
  GLOBAL_VAR(opt_require_secure_transport),
  CMD_LINE(OPT_ARG),
  DEFAULT(FALSE),
  NO_MUTEX_GUARD, NOT_IN_BINLOG,
  ON_CHECK(check_require_secure_transport), ON_UPDATE(0));

static Sys_var_charptr_fscs Sys_secure_file_priv(
       "secure_file_priv",
       "Limit LOAD DATA, SELECT ... OUTFILE, and LOAD_FILE() to files "
       "within specified directory",
       PREALLOCATED READ_ONLY GLOBAL_VAR(opt_secure_file_priv),
       CMD_LINE(REQUIRED_ARG, OPT_SEQURE_FILE_PRIV), DEFAULT(0));

static bool check_server_id(sys_var *self, THD *thd, set_var *var)
{
#ifdef WITH_WSREP
  if (WSREP_ON && WSREP_PROVIDER_EXISTS && !wsrep_new_cluster && wsrep_gtid_mode)
  {
    push_warning(thd, Sql_condition::WARN_LEVEL_WARN,
                 ER_WRONG_VALUE_FOR_VAR,
                 "Can't change server_id because wsrep and wsrep_gtid_mode is set."
                 " You can set server_id only with wsrep_new_cluster. ");
    return true;
  }
#endif /* WITH_WSREP */
  return false;
}

static bool fix_server_id(sys_var *self, THD *thd, enum_var_type type)
{
  if (type == OPT_GLOBAL)
  {
    thd->variables.server_id= global_system_variables.server_id;
    /*
      Historically, server_id was a global variable that is exported to
      plugins. Now it is a session variable, and lives in the
      global_system_variables struct, but we still need to export the
      value for reading to plugins for backwards compatibility reasons.
    */
    ::server_id= global_system_variables.server_id;
  }
  return false;
}
static Sys_var_on_access<Sys_var_ulong,
                         PRIV_SET_SYSTEM_GLOBAL_VAR_SERVER_ID,
                         PRIV_SET_SYSTEM_SESSION_VAR_SERVER_ID>
Sys_server_id(
       "server_id",
       "Uniquely identifies the server instance in the community of "
       "replication partners",
       SESSION_VAR(server_id), CMD_LINE(REQUIRED_ARG, OPT_SERVER_ID),
       VALID_RANGE(1, UINT_MAX32), DEFAULT(1), BLOCK_SIZE(1), NO_MUTEX_GUARD,
       NOT_IN_BINLOG, ON_CHECK(check_server_id), ON_UPDATE(fix_server_id));

char *server_uid_ptr= &server_uid[0];

static Sys_var_charptr Sys_server_uid(
      "server_uid", "Automatically calculated server unique id hash",
       READ_ONLY GLOBAL_VAR(server_uid_ptr),
       CMD_LINE_HELP_ONLY,
       DEFAULT(server_uid));

static Sys_var_on_access_global<Sys_var_mybool,
                          PRIV_SET_SYSTEM_GLOBAL_VAR_SLAVE_COMPRESSED_PROTOCOL>
Sys_slave_compressed_protocol(
       "slave_compressed_protocol",
       "Use compression on master/slave protocol",
       GLOBAL_VAR(opt_slave_compressed_protocol), CMD_LINE(OPT_ARG),
       DEFAULT(FALSE));

#ifdef HAVE_REPLICATION
static const char *slave_exec_mode_names[]= {"STRICT", "IDEMPOTENT", 0};
static Sys_var_on_access_global<Sys_var_enum,
                                PRIV_SET_SYSTEM_GLOBAL_VAR_SLAVE_EXEC_MODE>
Slave_exec_mode(
       "slave_exec_mode",
       "How replication events should be executed. Legal values "
       "are STRICT (default) and IDEMPOTENT. In IDEMPOTENT mode, "
       "replication will not stop for operations that are idempotent. "
       "For example, in row based replication attempts to delete rows that "
       "doesn't exist will be ignored. "
       "In STRICT mode, replication will stop on any unexpected difference "
       "between the master and the slave",
       GLOBAL_VAR(slave_exec_mode_options), CMD_LINE(REQUIRED_ARG),
       slave_exec_mode_names, DEFAULT(SLAVE_EXEC_MODE_STRICT));

static Sys_var_on_access_global<Sys_var_enum,
                                PRIV_SET_SYSTEM_GLOBAL_VAR_SLAVE_DDL_EXEC_MODE>
Slave_ddl_exec_mode(
       "slave_ddl_exec_mode",
       "How replication events should be executed. Legal values "
       "are STRICT and IDEMPOTENT (default). In IDEMPOTENT mode, "
       "replication will not stop for DDL operations that are idempotent. "
       "This means that CREATE TABLE is treated as CREATE TABLE OR REPLACE and "
       "DROP TABLE is treated as DROP TABLE IF EXISTS",
       GLOBAL_VAR(slave_ddl_exec_mode_options), CMD_LINE(REQUIRED_ARG),
       slave_exec_mode_names, DEFAULT(SLAVE_EXEC_MODE_IDEMPOTENT));

static const char *slave_run_triggers_for_rbr_names[]=
  {"NO", "YES", "LOGGING", "ENFORCE", 0};
static Sys_var_on_access_global<Sys_var_enum,
                          PRIV_SET_SYSTEM_GLOBAL_VAR_SLAVE_RUN_TRIGGERS_FOR_RBR>
Slave_run_triggers_for_rbr(
       "slave_run_triggers_for_rbr",
       "Modes for how triggers in row-base replication on slave side will be "
       "executed. Legal values are NO (default), YES, LOGGING and ENFORCE. NO means "
       "that trigger for RBR will not be running on slave. YES and LOGGING "
       "means that triggers will be running on slave, if there was not "
       "triggers running on the master for the statement. LOGGING also means "
       "results of that the executed triggers work will be written to "
       "the binlog. ENFORCE means that triggers will always be run on the slave, "
       "even if there are triggers on the master. ENFORCE implies LOGGING",
       GLOBAL_VAR(slave_run_triggers_for_rbr), CMD_LINE(REQUIRED_ARG),
       slave_run_triggers_for_rbr_names,
       DEFAULT(SLAVE_RUN_TRIGGERS_FOR_RBR_NO));

static const char *slave_type_conversions_name[]= {"ALL_LOSSY", "ALL_NON_LOSSY", 0};
static Sys_var_on_access_global<Sys_var_set,
                              PRIV_SET_SYSTEM_GLOBAL_VAR_SLAVE_TYPE_CONVERSIONS>
Slave_type_conversions(
       "slave_type_conversions",
       "Set of slave type conversions that are enabled."
       " If the variable is empty, no conversions are"
       " allowed and it is expected that the types match exactly",
       GLOBAL_VAR(slave_type_conversions_options), CMD_LINE(REQUIRED_ARG),
       slave_type_conversions_name,
       DEFAULT(0));

static Sys_var_on_access_global<Sys_var_mybool,
                           PRIV_SET_SYSTEM_GLOBAL_VAR_SLAVE_SQL_VERIFY_CHECKSUM>
Sys_slave_sql_verify_checksum(
       "slave_sql_verify_checksum",
       "Force checksum verification of replication events after reading them "
       "from relay log. Note: Events are always checksum-verified by slave on "
       "receiving them from the network before writing them to the relay log",
       GLOBAL_VAR(opt_slave_sql_verify_checksum), CMD_LINE(OPT_ARG),
       DEFAULT(TRUE));

static Sys_var_on_access_global<Sys_var_mybool,
                              PRIV_SET_SYSTEM_GLOBAL_VAR_MASTER_VERIFY_CHECKSUM>
Sys_master_verify_checksum(
       "master_verify_checksum",
       "Force checksum verification of logged events in the binary log before "
       "sending them to slaves or printing them in the output of "
       "SHOW BINLOG EVENTS",
       GLOBAL_VAR(opt_master_verify_checksum), CMD_LINE(OPT_ARG),
       DEFAULT(FALSE));


static Sys_var_on_access_global<Sys_var_mybool,
                           PRIV_SET_SYSTEM_GLOBAL_VAR_BINLOG_LEGACY_EVENT_POS>
Sys_binlog_legacy_event_pos(
       "binlog_legacy_event_pos",
       "Fill in the end_log_pos field of _all_ events in the binlog, even when "
       "doing so costs performance. Can be used in case some old application needs "
       "it for backwards compatibility. Setting this option can hurt binlog "
<<<<<<< HEAD
       "scalability",
=======
       "scalability.",
>>>>>>> aa6a2e6b
       GLOBAL_VAR(opt_binlog_legacy_event_pos), CMD_LINE(OPT_ARG),
       DEFAULT(FALSE));


/* These names must match RPL_SKIP_XXX #defines in slave.h. */
static const char *replicate_events_marked_for_skip_names[]= {
  "REPLICATE", "FILTER_ON_SLAVE", "FILTER_ON_MASTER", 0
};

bool
Sys_var_replicate_events_marked_for_skip::global_update(THD *thd, set_var *var)
{
  bool result= true;                            // Assume error
  DBUG_ENTER("Sys_var_replicate_events_marked_for_skip::global_update");

  mysql_mutex_unlock(&LOCK_global_system_variables);
  if (!give_error_if_slave_running(0))
    result= Sys_var_enum::global_update(thd, var);
  mysql_mutex_lock(&LOCK_global_system_variables);
  DBUG_RETURN(result);
}

static Sys_var_on_access_global<Sys_var_replicate_events_marked_for_skip,
                   PRIV_SET_SYSTEM_GLOBAL_VAR_REPLICATE_EVENTS_MARKED_FOR_SKIP>
Replicate_events_marked_for_skip
   ("replicate_events_marked_for_skip",
   "Whether the slave should replicate events that were created with "
   "@@skip_replication=1 on the master. Default REPLICATE (no events are "
   "skipped). Other values are FILTER_ON_SLAVE (events will be sent by the "
   "master but ignored by the slave) and FILTER_ON_MASTER (events marked with "
   "@@skip_replication=1 will be filtered on the master and never be sent to "
   "the slave)",
   GLOBAL_VAR(opt_replicate_events_marked_for_skip), CMD_LINE(REQUIRED_ARG),
   replicate_events_marked_for_skip_names, DEFAULT(RPL_SKIP_REPLICATE));

/* new options for semisync */

static bool fix_rpl_semi_sync_master_enabled(sys_var *self, THD *thd,
                                             enum_var_type type)
{
  mysql_mutex_unlock(&LOCK_global_system_variables);
  mysql_mutex_lock(&repl_semisync_master.LOCK_rpl_semi_sync_master_enabled);
  if (rpl_semi_sync_master_enabled)
  {
    if (repl_semisync_master.enable_master() != 0)
      rpl_semi_sync_master_enabled= false;
    else if (ack_receiver.start())
    {
      repl_semisync_master.disable_master();
      rpl_semi_sync_master_enabled= false;
    }
  }
  else
  {
    repl_semisync_master.disable_master();
    ack_receiver.stop();
  }
  mysql_mutex_unlock(&repl_semisync_master.LOCK_rpl_semi_sync_master_enabled);
  mysql_mutex_lock(&LOCK_global_system_variables);
  return false;
}

static bool fix_rpl_semi_sync_master_timeout(sys_var *self, THD *thd,
                                             enum_var_type type)
{
  repl_semisync_master.set_wait_timeout(rpl_semi_sync_master_timeout);
  return false;
}

static bool fix_rpl_semi_sync_master_trace_level(sys_var *self, THD *thd,
                                                 enum_var_type type)
{
  repl_semisync_master.set_trace_level(rpl_semi_sync_master_trace_level);
  ack_receiver.set_trace_level(rpl_semi_sync_master_trace_level);
  return false;
}

static bool fix_rpl_semi_sync_master_wait_point(sys_var *self, THD *thd,
                                                enum_var_type type)
{
  repl_semisync_master.set_wait_point(rpl_semi_sync_master_wait_point);
  return false;
}

static Sys_var_on_access_global<Sys_var_mybool,
                        PRIV_SET_SYSTEM_GLOBAL_VAR_RPL_SEMI_SYNC_MASTER_ENABLED>
Sys_semisync_master_enabled(
       "rpl_semi_sync_master_enabled",
       "Enable semi-synchronous replication master (disabled by default)",
       GLOBAL_VAR(rpl_semi_sync_master_enabled),
       CMD_LINE(OPT_ARG), DEFAULT(FALSE),
       NO_MUTEX_GUARD, NOT_IN_BINLOG, ON_CHECK(0),
       ON_UPDATE(fix_rpl_semi_sync_master_enabled));

static Sys_var_on_access_global<Sys_var_ulong,
                        PRIV_SET_SYSTEM_GLOBAL_VAR_RPL_SEMI_SYNC_MASTER_TIMEOUT>
Sys_semisync_master_timeout(
       "rpl_semi_sync_master_timeout",
       "The timeout value (in ms) for semi-synchronous replication in the "
       "master",
       GLOBAL_VAR(rpl_semi_sync_master_timeout),
       CMD_LINE(REQUIRED_ARG),
       VALID_RANGE(0,~0L),DEFAULT(10000),BLOCK_SIZE(1),
       NO_MUTEX_GUARD, NOT_IN_BINLOG, ON_CHECK(0),
       ON_UPDATE(fix_rpl_semi_sync_master_timeout));

static Sys_var_on_access_global<Sys_var_mybool,
                  PRIV_SET_SYSTEM_GLOBAL_VAR_RPL_SEMI_SYNC_MASTER_WAIT_NO_SLAVE>
Sys_semisync_master_wait_no_slave(
       "rpl_semi_sync_master_wait_no_slave",
       "Wait until timeout when no semi-synchronous replication slave is "
       "available",
       GLOBAL_VAR(rpl_semi_sync_master_wait_no_slave),
       CMD_LINE(OPT_ARG), DEFAULT(TRUE),
       NO_MUTEX_GUARD, NOT_IN_BINLOG, ON_CHECK(0));

static Sys_var_on_access_global<Sys_var_ulong,
                    PRIV_SET_SYSTEM_GLOBAL_VAR_RPL_SEMI_SYNC_MASTER_TRACE_LEVEL>
Sys_semisync_master_trace_level(
       "rpl_semi_sync_master_trace_level",
       "The tracing level for semi-sync replication",
       GLOBAL_VAR(rpl_semi_sync_master_trace_level),
       CMD_LINE(REQUIRED_ARG),
       VALID_RANGE(0,~0L),DEFAULT(32),BLOCK_SIZE(1),
       NO_MUTEX_GUARD, NOT_IN_BINLOG, ON_CHECK(0),
       ON_UPDATE(fix_rpl_semi_sync_master_trace_level));

static const char *repl_semisync_wait_point[]=
{"AFTER_SYNC", "AFTER_COMMIT", NullS};

static Sys_var_on_access_global<Sys_var_enum,
                     PRIV_SET_SYSTEM_GLOBAL_VAR_RPL_SEMI_SYNC_MASTER_WAIT_POINT>
Sys_semisync_master_wait_point(
       "rpl_semi_sync_master_wait_point",
       "Should transaction wait for semi-sync ack after having synced binlog, "
       "or after having committed in storage engine",
       GLOBAL_VAR(rpl_semi_sync_master_wait_point), CMD_LINE(REQUIRED_ARG),
       repl_semisync_wait_point, DEFAULT(1),
       NO_MUTEX_GUARD, NOT_IN_BINLOG,ON_CHECK(0),
       ON_UPDATE(fix_rpl_semi_sync_master_wait_point));

static bool fix_rpl_semi_sync_slave_trace_level(sys_var *self, THD *thd,
                                                enum_var_type type)
{
  repl_semisync_slave.set_trace_level(rpl_semi_sync_slave_trace_level);
  return false;
}

static bool fix_rpl_semi_sync_slave_delay_master(sys_var *self, THD *thd,
                                                 enum_var_type type)
{
  repl_semisync_slave.set_delay_master(rpl_semi_sync_slave_delay_master);
  return false;
}

static bool fix_rpl_semi_sync_slave_kill_conn_timeout(sys_var *self, THD *thd,
                                                      enum_var_type type)
{
  repl_semisync_slave.
    set_kill_conn_timeout(rpl_semi_sync_slave_kill_conn_timeout);
  return false;
}

static Sys_var_on_access_global<Sys_var_mybool,
                         PRIV_SET_SYSTEM_GLOBAL_VAR_RPL_SEMI_SYNC_SLAVE_ENABLED>
Sys_semisync_slave_enabled(
       "rpl_semi_sync_slave_enabled",
       "Enable semi-synchronous replication slave (disabled by default)",
       GLOBAL_VAR(global_rpl_semi_sync_slave_enabled),
       CMD_LINE(OPT_ARG), DEFAULT(FALSE),
       NO_MUTEX_GUARD, NOT_IN_BINLOG, ON_CHECK(0));

static Sys_var_on_access_global<Sys_var_ulong,
                    PRIV_SET_SYSTEM_GLOBAL_VAR_RPL_SEMI_SYNC_SLAVE_TRACE_LEVEL>
Sys_semisync_slave_trace_level(
       "rpl_semi_sync_slave_trace_level",
       "The tracing level for semi-sync replication",
       GLOBAL_VAR(rpl_semi_sync_slave_trace_level),
       CMD_LINE(REQUIRED_ARG),
       VALID_RANGE(0,~0L),DEFAULT(32),BLOCK_SIZE(1),
       NO_MUTEX_GUARD, NOT_IN_BINLOG, ON_CHECK(0),
       ON_UPDATE(fix_rpl_semi_sync_slave_trace_level));

static Sys_var_on_access_global<Sys_var_mybool,
                    PRIV_SET_SYSTEM_GLOBAL_VAR_RPL_SEMI_SYNC_SLAVE_DELAY_MASTER>
Sys_semisync_slave_delay_master(
       "rpl_semi_sync_slave_delay_master",
       "Only write master info file when ack is needed",
       GLOBAL_VAR(rpl_semi_sync_slave_delay_master),
       CMD_LINE(OPT_ARG), DEFAULT(FALSE),
       NO_MUTEX_GUARD, NOT_IN_BINLOG, ON_CHECK(0),
       ON_UPDATE(fix_rpl_semi_sync_slave_delay_master));

static Sys_var_on_access_global<Sys_var_uint,
               PRIV_SET_SYSTEM_GLOBAL_VAR_RPL_SEMI_SYNC_SLAVE_KILL_CONN_TIMEOUT>
Sys_semisync_slave_kill_conn_timeout(
       "rpl_semi_sync_slave_kill_conn_timeout",
       "Timeout for the MariaDB connection used to kill the slave io_thread's "
       "connection on master. This timeout comes into play when stop slave "
       "is executed",
       GLOBAL_VAR(rpl_semi_sync_slave_kill_conn_timeout),
       CMD_LINE(OPT_ARG),
       VALID_RANGE(0, UINT_MAX), DEFAULT(5), BLOCK_SIZE(1),
       NO_MUTEX_GUARD, NOT_IN_BINLOG, ON_CHECK(0),
       ON_UPDATE(fix_rpl_semi_sync_slave_kill_conn_timeout));
#endif /* HAVE_REPLICATION */

static Sys_var_on_access_global<Sys_var_ulong,
                                PRIV_SET_SYSTEM_GLOBAL_VAR_SLOW_LAUNCH_TIME>
Sys_slow_launch_time(
       "slow_launch_time",
       "If creating the thread takes longer than this value (in seconds), "
       "the Slow_launch_threads counter will be incremented",
       GLOBAL_VAR(slow_launch_time), CMD_LINE(REQUIRED_ARG),
       VALID_RANGE(0, LONG_TIMEOUT), DEFAULT(2), BLOCK_SIZE(1));

static Sys_var_ulonglong Sys_sort_buffer(
       "sort_buffer_size",
       "Each thread that needs to do a sort allocates a buffer of this size",
       SESSION_VAR(sortbuff_size), CMD_LINE(REQUIRED_ARG),
       VALID_RANGE(MIN_SORT_MEMORY, SIZE_T_MAX), DEFAULT(MAX_SORT_MEMORY),
       BLOCK_SIZE(1));

export sql_mode_t expand_sql_mode(sql_mode_t sql_mode)
{
  if (sql_mode & MODE_ANSI)
  {
    /*
      Note that we don't set
      MODE_NO_KEY_OPTIONS | MODE_NO_TABLE_OPTIONS | MODE_NO_FIELD_OPTIONS
      to allow one to get full use of MySQL in this mode.

      MODE_ONLY_FULL_GROUP_BY was removed from ANSI mode because it is
      currently overly restrictive (see BUG#8510).
    */
    sql_mode|= (MODE_REAL_AS_FLOAT | MODE_PIPES_AS_CONCAT | MODE_ANSI_QUOTES |
                MODE_IGNORE_SPACE);
  }
  if (sql_mode & MODE_ORACLE)
    sql_mode|= (MODE_PIPES_AS_CONCAT | MODE_ANSI_QUOTES |
                MODE_IGNORE_SPACE |
                MODE_NO_KEY_OPTIONS | MODE_NO_TABLE_OPTIONS |
                MODE_NO_FIELD_OPTIONS | MODE_NO_AUTO_CREATE_USER |
                MODE_SIMULTANEOUS_ASSIGNMENT);
  if (sql_mode & MODE_MSSQL)
    sql_mode|= (MODE_PIPES_AS_CONCAT | MODE_ANSI_QUOTES |
                MODE_IGNORE_SPACE |
                MODE_NO_KEY_OPTIONS | MODE_NO_TABLE_OPTIONS |
                MODE_NO_FIELD_OPTIONS);
  if (sql_mode & MODE_POSTGRESQL)
    sql_mode|= (MODE_PIPES_AS_CONCAT | MODE_ANSI_QUOTES |
                MODE_IGNORE_SPACE |
                MODE_NO_KEY_OPTIONS | MODE_NO_TABLE_OPTIONS |
                MODE_NO_FIELD_OPTIONS);
  if (sql_mode & MODE_DB2)
    sql_mode|= (MODE_PIPES_AS_CONCAT | MODE_ANSI_QUOTES |
                MODE_IGNORE_SPACE |
                MODE_NO_KEY_OPTIONS | MODE_NO_TABLE_OPTIONS |
                MODE_NO_FIELD_OPTIONS);
  if (sql_mode & MODE_MAXDB)
    sql_mode|= (MODE_PIPES_AS_CONCAT | MODE_ANSI_QUOTES |
                MODE_IGNORE_SPACE |
                MODE_NO_KEY_OPTIONS | MODE_NO_TABLE_OPTIONS |
                MODE_NO_FIELD_OPTIONS | MODE_NO_AUTO_CREATE_USER);
  if (sql_mode & MODE_MYSQL40)
    sql_mode|= MODE_HIGH_NOT_PRECEDENCE;
  if (sql_mode & MODE_MYSQL323)
    sql_mode|= MODE_HIGH_NOT_PRECEDENCE;
  if (sql_mode & MODE_TRADITIONAL)
    sql_mode|= (MODE_STRICT_TRANS_TABLES | MODE_STRICT_ALL_TABLES |
                MODE_NO_ZERO_IN_DATE | MODE_NO_ZERO_DATE |
                MODE_ERROR_FOR_DIVISION_BY_ZERO | MODE_NO_AUTO_CREATE_USER |
                MODE_NO_ENGINE_SUBSTITUTION);
  return sql_mode;
}
static bool check_sql_mode(sys_var *self, THD *thd, set_var *var)
{
  var->save_result.ulonglong_value=
    (ulonglong) expand_sql_mode(var->save_result.ulonglong_value);
  return false;
}
static bool fix_sql_mode(sys_var *self, THD *thd, enum_var_type type)
{
  if (type != OPT_GLOBAL)
  {
    /* Update thd->server_status */
    if (thd->variables.sql_mode & MODE_NO_BACKSLASH_ESCAPES)
      thd->server_status|= SERVER_STATUS_NO_BACKSLASH_ESCAPES;
    else
      thd->server_status&= ~SERVER_STATUS_NO_BACKSLASH_ESCAPES;
    if (thd->variables.sql_mode & MODE_ANSI_QUOTES)
      thd->server_status|= SERVER_STATUS_ANSI_QUOTES;
    else
      thd->server_status&= ~SERVER_STATUS_ANSI_QUOTES;
  }
  return false;
}
/*
  WARNING: When adding new SQL modes don't forget to update the
  tables definitions that stores it's value (ie: mysql.event, mysql.proc)
*/
static const char *sql_mode_names[]=
{
  "REAL_AS_FLOAT", "PIPES_AS_CONCAT", "ANSI_QUOTES", "IGNORE_SPACE",
  "IGNORE_BAD_TABLE_OPTIONS",
  "ONLY_FULL_GROUP_BY", "NO_UNSIGNED_SUBTRACTION", "NO_DIR_IN_CREATE",
  "POSTGRESQL", "ORACLE", "MSSQL", "DB2", "MAXDB", "NO_KEY_OPTIONS",
  "NO_TABLE_OPTIONS", "NO_FIELD_OPTIONS", "MYSQL323", "MYSQL40", "ANSI",
  "NO_AUTO_VALUE_ON_ZERO", "NO_BACKSLASH_ESCAPES", "STRICT_TRANS_TABLES",
  "STRICT_ALL_TABLES", "NO_ZERO_IN_DATE", "NO_ZERO_DATE",
  "ALLOW_INVALID_DATES", "ERROR_FOR_DIVISION_BY_ZERO", "TRADITIONAL",
  "NO_AUTO_CREATE_USER", "HIGH_NOT_PRECEDENCE", "NO_ENGINE_SUBSTITUTION",
  "PAD_CHAR_TO_FULL_LENGTH", "EMPTY_STRING_IS_NULL", "SIMULTANEOUS_ASSIGNMENT",
  "TIME_ROUND_FRACTIONAL",
  0
};


const char *sql_mode_string_representation(uint bit_number)
{
  DBUG_ASSERT(bit_number < array_elements(sql_mode_names));
  return sql_mode_names[bit_number];
}


export bool sql_mode_string_representation(THD *thd, sql_mode_t sql_mode,
                                           LEX_CSTRING *ls)
{
  set_to_string(thd, ls, sql_mode, sql_mode_names);
  return ls->str == 0;
}
/*
  sql_mode should *not* be IN_BINLOG: even though it is written to the binlog,
  the slave ignores the MODE_NO_DIR_IN_CREATE variable, so slave's value
  differs from master's (see log_event.cc: Query_log_event::do_apply_event()).
*/
static Sys_var_set Sys_sql_mode(
       "sql_mode",
       "Sets the sql mode",
       SESSION_VAR(sql_mode), CMD_LINE(REQUIRED_ARG),
       sql_mode_names,
       DEFAULT(MODE_STRICT_TRANS_TABLES |
               MODE_ERROR_FOR_DIVISION_BY_ZERO |
               MODE_NO_ENGINE_SUBSTITUTION |
               MODE_NO_AUTO_CREATE_USER),
       NO_MUTEX_GUARD, NOT_IN_BINLOG,
       ON_CHECK(check_sql_mode), ON_UPDATE(fix_sql_mode));

static const char *old_mode_names[]=
{
<<<<<<< HEAD
  "NO_DUP_KEY_WARNINGS_WITH_IGNORE",    // 0: deprecated since 11.3
  "NO_PROGRESS_INFO",                   // 1: deprecated since 11.3
  "ZERO_DATE_TIME_CAST",                // 2: deprecated since 11.3
  "UTF8_IS_UTF8MB3",                    // 3: on by default
  "IGNORE_INDEX_ONLY_FOR_JOIN",         // 4: deprecated since 11.3
  "COMPAT_5_1_CHECKSUM",                // 5: deprecated since 11.3
  "NO_NULL_COLLATION_IDS",              // 6: deprecated since 11.3
  "LOCK_ALTER_TABLE_COPY",              // 7: deprecated since 11.3
  "OLD_FLUSH_STATUS",                   // 8: deprecated since 11.5
  "SESSION_USER_IS_USER",               // 9: deprecated since 11.7
  0
};

void old_mode_deprecated_warnings(ulonglong v)
=======
  "NO_DUP_KEY_WARNINGS_WITH_IGNORE",    // deprecated since 11.3
  "NO_PROGRESS_INFO",                   // deprecated since 11.3
  "ZERO_DATE_TIME_CAST",                // deprecated since 11.3
  "UTF8_IS_UTF8MB3",
  "IGNORE_INDEX_ONLY_FOR_JOIN",         // deprecated since 11.3
  "COMPAT_5_1_CHECKSUM",                // deprecated since 11.3
  "NO_NULL_COLLATION_IDS",              // deprecated since 11.3
  "LOCK_ALTER_TABLE_COPY",              // deprecated since 11.3
  0
};

void old_mode_deprecated_warnings(THD *thd, ulonglong v)
>>>>>>> aa6a2e6b
{
  v &= ~OLD_MODE_DEFAULT_VALUE;
  for (uint i=0; old_mode_names[i]; i++)
    if ((1ULL<<i) & v)
<<<<<<< HEAD
      sql_print_warning("--old-mode='%s' is deprecated and will be "
                        "removed in a future release", old_mode_names[i]);
=======
    {
      if (thd)
        warn_deprecated<1103>(thd, old_mode_names[i]);
      else
        sql_print_warning("--old-mode='%s' is deprecated and will be "
                          "removed in a future release", old_mode_names[i]);
    }
>>>>>>> aa6a2e6b
}

static bool old_mode_deprecated(sys_var *self, THD *thd, set_var *var)
{
<<<<<<< HEAD
  ulonglong v= var->save_result.ulonglong_value & ~OLD_MODE_DEFAULT_VALUE;
  uint i= 0;
  for (; i <= 7; i++)
    if ((1ULL<<i) & v)
      warn_deprecated<1103>(thd, old_mode_names[i]);
  for (; i <= 8; i++)
    if ((1ULL<<i) & v)
      warn_deprecated<1105>(thd, old_mode_names[i]);
  for (; i <= 9; i++)
    if ((1ULL<<i) & v)
      warn_deprecated<1107>(thd, old_mode_names[i]);
=======
  old_mode_deprecated_warnings(thd, var->save_result.ulonglong_value);
>>>>>>> aa6a2e6b
  return false;
}

static Sys_var_set Sys_old_behavior(
       "old_mode",
       "Used to emulate old behavior from earlier MariaDB or MySQL versions",
       SESSION_VAR(old_behavior), CMD_LINE(REQUIRED_ARG),
       old_mode_names, DEFAULT(OLD_MODE_DEFAULT_VALUE),
       NO_MUTEX_GUARD, NOT_IN_BINLOG, ON_CHECK(old_mode_deprecated));


/*
  Current 'not yet default' @@new_mode flag names see sql_class.h /NEW_MODE_ 
  These need to be be kept in the same order as the value of definitions above
*/
static const char *new_mode_all_names[]=
{
<<<<<<< HEAD
  "FIX_DISK_TMPTABLE_COSTS",
=======
  "FIX_INDEX_STATS_FOR_ALL_NULLS",
>>>>>>> aa6a2e6b
  "TEST_WARNING1",                       // Default from here, See NEW_MODE_MAX
  "TEST_WARNING2",
  0
};

static int new_mode_hidden_names[] =
{
  1,  // TEST_WARNING1
  2,  // TEST_WARNING2
  -1  // End of list
};

/*
  @@new_mode flag names that are now default and thus not configurable
  see previous comment
*/
const char **new_mode_default_names= &new_mode_all_names[NEW_MODE_MAX];


/*
  @brief
    Emit warnings if the value of @@new_mode in *v contains flags that are
    already included in the default behavior.

  @param v INOUT  Bitmap where bits represent indexes in new_mode_all_names
                  array.
                  Bits representing obsolete elements will be cleared.
*/

void check_new_mode_value(THD *thd, ulonglong *v)
{
  ulonglong vl= *v >> NEW_MODE_MAX;
  for (uint i=0; new_mode_default_names[i]; i++)
  {
    if ((1ULL<<i) & vl)
    {
      char buf1[NAME_CHAR_LEN*2 + 3];
      strxnmov(buf1, sizeof(buf1)-1, "new_mode=", new_mode_default_names[i], 0);
      my_error(ER_VARIABLE_IGNORED, MYF(ME_WARNING), buf1);
      (*v)&= ~(1ULL << (i+NEW_MODE_MAX));
    }
  }
}

static bool check_new_mode_var_value(sys_var *self, THD *thd, set_var *var)
{
  check_new_mode_value(thd, &var->save_result.ulonglong_value);
  return false;
}

static Sys_var_set Sys_new_behavior(
       "new_mode",
       "Used to introduce new behavior to existing MariaDB versions",
       SESSION_VAR(new_behavior), CMD_LINE(REQUIRED_ARG),
       new_mode_all_names, DEFAULT(0),
       NO_MUTEX_GUARD, NOT_IN_BINLOG, ON_CHECK(check_new_mode_var_value), 0, 0,
       new_mode_hidden_names);

#if defined(HAVE_OPENSSL) && !defined(EMBEDDED_LIBRARY)
#define SSL_OPT(X) CMD_LINE(REQUIRED_ARG,X)
#else
#define SSL_OPT(X) NO_CMD_LINE
#endif

static Sys_var_charptr_fscs Sys_ssl_ca(
       "ssl_ca",
       "CA file in PEM format (check OpenSSL docs, implies --ssl)",
       READ_ONLY GLOBAL_VAR(opt_ssl_ca), SSL_OPT(OPT_SSL_CA),
       DEFAULT(0));

static Sys_var_charptr_fscs Sys_ssl_capath(
       "ssl_capath",
       "CA directory (check OpenSSL docs, implies --ssl)",
       READ_ONLY GLOBAL_VAR(opt_ssl_capath), SSL_OPT(OPT_SSL_CAPATH),
       DEFAULT(0));

static Sys_var_charptr_fscs Sys_ssl_cert(
       "ssl_cert", "X509 cert in PEM format (implies --ssl)",
       READ_ONLY GLOBAL_VAR(opt_ssl_cert), SSL_OPT(OPT_SSL_CERT),
       DEFAULT(0));

static Sys_var_charptr_fscs Sys_ssl_cipher(
       "ssl_cipher", "SSL cipher to use (implies --ssl)",
       READ_ONLY GLOBAL_VAR(opt_ssl_cipher), SSL_OPT(OPT_SSL_CIPHER),
       DEFAULT(0));

static Sys_var_charptr_fscs Sys_ssl_key(
       "ssl_key", "X509 key in PEM format (implies --ssl)",
       READ_ONLY GLOBAL_VAR(opt_ssl_key), SSL_OPT(OPT_SSL_KEY),
       DEFAULT(0));

static Sys_var_charptr_fscs Sys_ssl_crl(
       "ssl_crl",
       "CRL file in PEM format (check OpenSSL docs, implies --ssl)",
       READ_ONLY GLOBAL_VAR(opt_ssl_crl), SSL_OPT(OPT_SSL_CRL),
       DEFAULT(0));

static Sys_var_charptr_fscs Sys_ssl_crlpath(
       "ssl_crlpath",
       "CRL directory (check OpenSSL docs, implies --ssl)",
       READ_ONLY GLOBAL_VAR(opt_ssl_crlpath), SSL_OPT(OPT_SSL_CRLPATH),
       DEFAULT(0));

static const char *tls_version_names[]=
{
  "TLSv1.0",
  "TLSv1.1",
  "TLSv1.2",
  "TLSv1.3",
  0
};

export bool tls_version_string_representation(THD *thd, sql_mode_t sql_mode,
                                              LEX_CSTRING *ls)
{
  set_to_string(thd, ls, tls_version, tls_version_names);
  return ls->str == 0;
}

static Sys_var_set Sys_tls_version(
       "tls_version",
       "TLS protocol version for secure connections",
       READ_ONLY GLOBAL_VAR(tls_version), CMD_LINE(REQUIRED_ARG),
       tls_version_names,
       DEFAULT(VIO_TLSv1_2 | VIO_TLSv1_3));

static Sys_var_mybool Sys_standard_compliant_cte(
       "standard_compliant_cte",
       "Allow only CTEs compliant to SQL standard",
       SESSION_VAR(only_standard_compliant_cte), CMD_LINE(OPT_ARG),
       DEFAULT(TRUE));


// why ENUM and not BOOL ?
static const char *updatable_views_with_limit_names[]= {"NO", "YES", 0};
static Sys_var_enum Sys_updatable_views_with_limit(
       "updatable_views_with_limit",
       "YES = Don't issue an error message (warning only) if a VIEW without "
       "presence of a key of the underlying table is used in queries with a "
       "LIMIT clause for updating. NO = Prohibit update of a VIEW, which "
       "does not contain a key of the underlying table and the query uses "
       "a LIMIT clause (usually get from GUI tools)",
       SESSION_VAR(updatable_views_with_limit), CMD_LINE(REQUIRED_ARG),
       updatable_views_with_limit_names, DEFAULT(TRUE));

static Sys_var_mybool Sys_sync_frm(
       "sync_frm", "Sync .frm files to disk on creation",
       GLOBAL_VAR(opt_sync_frm), CMD_LINE(OPT_ARG),
       DEFAULT(TRUE));

static char *system_time_zone_ptr;
static Sys_var_charptr Sys_system_time_zone(
       "system_time_zone", "The server system time zone",
       READ_ONLY GLOBAL_VAR(system_time_zone_ptr),
       CMD_LINE_HELP_ONLY,
       DEFAULT(system_time_zone));

/*
  If One use views with prepared statements this should be bigger than
  table_open_cache (now we allow 2 times bigger value)
*/
static Sys_var_ulong Sys_table_def_size(
       "table_definition_cache",
       "The number of cached table definitions",
       GLOBAL_VAR(tdc_size), CMD_LINE(REQUIRED_ARG),
       VALID_RANGE(TABLE_DEF_CACHE_MIN, 2*1024*1024),
       DEFAULT(TABLE_DEF_CACHE_DEFAULT), BLOCK_SIZE(1));


static bool fix_table_open_cache(sys_var *, THD *, enum_var_type)
{
  mysql_mutex_unlock(&LOCK_global_system_variables);
  tc_purge();
  mysql_mutex_lock(&LOCK_global_system_variables);
  return false;
}

/* Check the table_definition_cache comment if makes changes */
static Sys_var_ulong Sys_table_cache_size(
       "table_open_cache", "The number of cached open tables",
       GLOBAL_VAR(tc_size), CMD_LINE(REQUIRED_ARG),
       VALID_RANGE(10, 1024*1024), DEFAULT(TABLE_OPEN_CACHE_DEFAULT),
       BLOCK_SIZE(1), NO_MUTEX_GUARD, NOT_IN_BINLOG, ON_CHECK(0),
       ON_UPDATE(fix_table_open_cache));

static Sys_var_uint Sys_table_cache_instances(
       "table_open_cache_instances", "Maximum number of table cache instances",
       READ_ONLY GLOBAL_VAR(tc_instances), CMD_LINE(REQUIRED_ARG),
       VALID_RANGE(1, 64), DEFAULT(8), BLOCK_SIZE(1));

static Sys_var_ulong Sys_thread_cache_size(
       "thread_cache_size",
       "How many threads we should keep in a cache for reuse. These are freed after 5 minutes of idle time",
       GLOBAL_VAR(thread_cache_size), CMD_LINE(REQUIRED_ARG),
       VALID_RANGE(0, 16384), DEFAULT(256), BLOCK_SIZE(1));

#ifdef HAVE_POOL_OF_THREADS
static bool fix_tp_max_threads(sys_var *, THD *, enum_var_type)
{
  tp_set_max_threads(threadpool_max_threads);
  return false;
}


#ifdef _WIN32
static bool fix_tp_min_threads(sys_var *, THD *, enum_var_type)
{
  tp_set_min_threads(threadpool_min_threads);
  return false;
}
#endif

static bool check_threadpool_size(sys_var *self, THD *thd, set_var *var)
{

#ifdef _WIN32
  if (threadpool_mode != TP_MODE_GENERIC)
    return false;
#endif

  ulonglong v= var->save_result.ulonglong_value;
  if (v > threadpool_max_size)
  {
    var->save_result.ulonglong_value= threadpool_max_size;
    return throw_bounds_warning(thd, self->name.str, true, true, v);
  }
  return false;
}


static bool fix_threadpool_size(sys_var*, THD*, enum_var_type)
{
  tp_set_threadpool_size(threadpool_size);
  return false;
}


static bool fix_threadpool_stall_limit(sys_var*, THD*, enum_var_type)
{
  tp_set_threadpool_stall_limit(threadpool_stall_limit);
  return false;
}

#ifdef _WIN32
static Sys_var_on_access_global<Sys_var_uint,
                                PRIV_SET_SYSTEM_GLOBAL_VAR_THREAD_POOL>
Sys_threadpool_min_threads(
  "thread_pool_min_threads",
  "Minimum number of threads in the thread pool",
  GLOBAL_VAR(threadpool_min_threads), CMD_LINE(REQUIRED_ARG),
  VALID_RANGE(1, 256), DEFAULT(1), BLOCK_SIZE(1),
  NO_MUTEX_GUARD, NOT_IN_BINLOG, ON_CHECK(0),
  ON_UPDATE(fix_tp_min_threads)
  );

static const char *threadpool_mode_names[]={ "windows", "generic", 0 };
static Sys_var_on_access_global<Sys_var_enum,
                                PRIV_SET_SYSTEM_GLOBAL_VAR_THREAD_POOL>
Sys_threadpool_mode(
  "thread_pool_mode",
  "Chose implementation of the threadpool. Use 'windows' unless you have a "
  "workload with a lot of concurrent connections and minimal contention",
  READ_ONLY GLOBAL_VAR(threadpool_mode), CMD_LINE(REQUIRED_ARG),
  threadpool_mode_names, DEFAULT(TP_MODE_WINDOWS)
  );
#endif

static const char *threadpool_priority_names[]={ "high", "low", "auto", 0 };
static Sys_var_on_access_global<Sys_var_enum,
                                PRIV_SET_SYSTEM_GLOBAL_VAR_THREAD_POOL>
Sys_thread_pool_priority(
  "thread_pool_priority",
  "Threadpool priority. High priority connections usually start executing "
  "earlier than low priority. If priority set to 'auto', the the actual "
  "priority(low or high) is determined based on whether or not connection "
  "is inside transaction",
  SESSION_VAR(threadpool_priority), CMD_LINE(REQUIRED_ARG),
  threadpool_priority_names, DEFAULT(TP_PRIORITY_AUTO));

static Sys_var_on_access_global<Sys_var_uint,
                                PRIV_SET_SYSTEM_GLOBAL_VAR_THREAD_POOL>
Sys_threadpool_idle_thread_timeout(
  "thread_pool_idle_timeout",
  "Timeout in seconds for an idle thread in the thread pool. "
  "Worker thread will be shut down after timeout",
  GLOBAL_VAR(threadpool_idle_timeout), CMD_LINE(REQUIRED_ARG),
  VALID_RANGE(1, UINT_MAX), DEFAULT(60), BLOCK_SIZE(1)
);
static Sys_var_on_access_global<Sys_var_uint,
                                PRIV_SET_SYSTEM_GLOBAL_VAR_THREAD_POOL>
Sys_threadpool_oversubscribe(
  "thread_pool_oversubscribe",
  "How many additional active worker threads in a group are allowed",
  GLOBAL_VAR(threadpool_oversubscribe), CMD_LINE(REQUIRED_ARG),
  VALID_RANGE(1, 1000), DEFAULT(3), BLOCK_SIZE(1)
);
static Sys_var_on_access_global<Sys_var_uint,
                                PRIV_SET_SYSTEM_GLOBAL_VAR_THREAD_POOL>
Sys_threadpool_size(
 "thread_pool_size",
 "Number of thread groups in the pool. "
 "This parameter is roughly equivalent to maximum number of concurrently "
 "executing threads (threads in a waiting state do not count as executing)",
  GLOBAL_VAR(threadpool_size), CMD_LINE(REQUIRED_ARG),
  VALID_RANGE(1, MAX_THREAD_GROUPS), DEFAULT(8), BLOCK_SIZE(1),
  NO_MUTEX_GUARD, NOT_IN_BINLOG, ON_CHECK(check_threadpool_size),
  ON_UPDATE(fix_threadpool_size)
);
static Sys_var_on_access_global<Sys_var_uint,
                                PRIV_SET_SYSTEM_GLOBAL_VAR_THREAD_POOL>
Sys_threadpool_stall_limit(
 "thread_pool_stall_limit",
 "Maximum query execution time in milliseconds, "
 "before an executing non-yielding thread is considered stalled. "
 "If a worker thread is stalled, additional worker thread "
 "may be created to handle remaining clients",
  GLOBAL_VAR(threadpool_stall_limit), CMD_LINE(REQUIRED_ARG),
  VALID_RANGE(1, UINT_MAX), DEFAULT(DEFAULT_THREADPOOL_STALL_LIMIT), BLOCK_SIZE(1),
  NO_MUTEX_GUARD, NOT_IN_BINLOG, ON_CHECK(0), 
  ON_UPDATE(fix_threadpool_stall_limit)
);

static Sys_var_on_access_global<Sys_var_uint,
                                PRIV_SET_SYSTEM_GLOBAL_VAR_THREAD_POOL>
Sys_threadpool_max_threads(
  "thread_pool_max_threads",
  "Maximum allowed number of worker threads in the thread pool",
   GLOBAL_VAR(threadpool_max_threads), CMD_LINE(REQUIRED_ARG),
   VALID_RANGE(1, 65536), DEFAULT(65536), BLOCK_SIZE(1),
   NO_MUTEX_GUARD, NOT_IN_BINLOG, ON_CHECK(0), 
   ON_UPDATE(fix_tp_max_threads)
);

static Sys_var_on_access_global<Sys_var_uint,
                                PRIV_SET_SYSTEM_GLOBAL_VAR_THREAD_POOL>
Sys_threadpool_threadpool_prio_kickup_timer(
 "thread_pool_prio_kickup_timer",
 "The number of milliseconds before a dequeued low-priority statement is moved to the high-priority queue",
  GLOBAL_VAR(threadpool_prio_kickup_timer), CMD_LINE(REQUIRED_ARG),
  VALID_RANGE(0, UINT_MAX), DEFAULT(1000), BLOCK_SIZE(1)
);

static Sys_var_on_access_global<Sys_var_mybool,
                                PRIV_SET_SYSTEM_GLOBAL_VAR_THREAD_POOL>
Sys_threadpool_exact_stats(
  "thread_pool_exact_stats",
  "If set to 1, provides better statistics in information_schema threadpool tables",
  GLOBAL_VAR(threadpool_exact_stats), CMD_LINE(OPT_ARG), DEFAULT(FALSE),
    NO_MUTEX_GUARD, NOT_IN_BINLOG
);

static Sys_var_on_access_global<Sys_var_mybool,
                                PRIV_SET_SYSTEM_GLOBAL_VAR_THREAD_POOL>
Sys_threadpool_dedicated_listener(
  "thread_pool_dedicated_listener",
  "If set to 1,listener thread will not pick up queries",
  GLOBAL_VAR(threadpool_dedicated_listener), CMD_LINE(OPT_ARG), DEFAULT(FALSE),
  NO_MUTEX_GUARD, NOT_IN_BINLOG
);
#endif /* HAVE_POOL_OF_THREADS */

/**
  Can't change the 'next' transaction_isolation if we are already in a
  transaction.
*/

static bool check_tx_isolation(sys_var *self, THD *thd, set_var *var)
{
  if (var->type == OPT_DEFAULT && thd->in_active_multi_stmt_transaction())
  {
    DBUG_ASSERT(thd->in_multi_stmt_transaction_mode());
    my_error(ER_CANT_CHANGE_TX_CHARACTERISTICS, MYF(0));
    return TRUE;
  }
  return FALSE;
}

// NO_CMD_LINE - different name of the option
static Sys_var_tx_isolation Sys_tx_isolation(
<<<<<<< HEAD
       "tx_isolation", "Default transaction isolation level",
       SESSION_VAR(tx_isolation), NO_CMD_LINE,
       tx_isolation_names, DEFAULT(ISO_REPEATABLE_READ),
       NO_MUTEX_GUARD, NOT_IN_BINLOG, ON_CHECK(check_tx_isolation),
       ON_UPDATE(0), DEPRECATED(1101, "transaction_isolation"));
=======
       "tx_isolation", "Default transaction isolation level."
       "This variable is deprecated and will be removed in a future release.",
       SESSION_VAR(tx_isolation), NO_CMD_LINE,
       tx_isolation_names, DEFAULT(ISO_REPEATABLE_READ),
       NO_MUTEX_GUARD, NOT_IN_BINLOG, ON_CHECK(check_tx_isolation),
       ON_UPDATE(0), DEPRECATED(1101, "'@@transaction_isolation'"));
>>>>>>> aa6a2e6b

static Sys_var_tx_isolation Sys_transaction_isolation(
       "transaction_isolation", "Default transaction isolation level",
       SESSION_VAR(tx_isolation), NO_CMD_LINE,
       tx_isolation_names, DEFAULT(ISO_REPEATABLE_READ),
       NO_MUTEX_GUARD, NOT_IN_BINLOG, ON_CHECK(check_tx_isolation));


/**
  Can't change the transaction_read_only state if we are already in a
  transaction.
*/

static bool check_tx_read_only(sys_var *self, THD *thd, set_var *var)
{
  if (var->type == OPT_DEFAULT && thd->in_active_multi_stmt_transaction())
  {
    DBUG_ASSERT(thd->in_multi_stmt_transaction_mode());
    my_error(ER_CANT_CHANGE_TX_CHARACTERISTICS, MYF(0));
    return true;
  }
  return false;
}


bool Sys_var_tx_read_only::session_update(THD *thd, set_var *var)
{
  if (var->type == OPT_SESSION && Sys_var_mybool::session_update(thd, var))
    return true;
  if (var->type == OPT_DEFAULT || !thd->in_active_multi_stmt_transaction())
  {
    // @see Sys_var_tx_isolation::session_update() above for the rules.
    thd->tx_read_only= var->save_result.ulonglong_value;

#ifndef EMBEDDED_LIBRARY
    if (thd->variables.session_track_transaction_info > TX_TRACK_NONE)
    {
      if (var->type == OPT_DEFAULT)
        thd->session_tracker.transaction_info.set_read_flags(thd,
                            thd->tx_read_only ? TX_READ_ONLY : TX_READ_WRITE);
      else
        thd->session_tracker.transaction_info.set_read_flags(thd,
                            TX_READ_INHERIT);
    }
#endif //EMBEDDED_LIBRARY
  }
  return false;
}

// NO_CMD_LINE - different name of the option
static Sys_var_tx_read_only Sys_tx_read_only(
       "tx_read_only", "Default transaction access mode. If set to OFF, "
       "the default, access is read/write. If set to ON, access is read-only. "
       "The SET TRANSACTION statement can also change the value of this variable. "
<<<<<<< HEAD
       "See SET TRANSACTION and START TRANSACTION",
       SESSION_VAR(tx_read_only), NO_CMD_LINE, DEFAULT(0),
       NO_MUTEX_GUARD, NOT_IN_BINLOG, ON_CHECK(check_tx_read_only),
       ON_UPDATE(0), DEPRECATED(1101, "transaction_read_only"));
=======
       "See SET TRANSACTION and START TRANSACTION."
       "This variable is deprecated and will be removed in a future release.",
       SESSION_VAR(tx_read_only), NO_CMD_LINE, DEFAULT(0),
       NO_MUTEX_GUARD, NOT_IN_BINLOG, ON_CHECK(check_tx_read_only),
       ON_UPDATE(0), DEPRECATED(1101, "'@@transaction_read_only'"));
>>>>>>> aa6a2e6b

static Sys_var_tx_read_only Sys_transaction_read_only(
       "transaction_read_only", "Default transaction access mode. If set to OFF, "
       "the default, access is read/write. If set to ON, access is read-only. "
       "The SET TRANSACTION statement can also change the value of this variable. "
<<<<<<< HEAD
       "See SET TRANSACTION and START TRANSACTION",
=======
       "See SET TRANSACTION and START TRANSACTION.",
>>>>>>> aa6a2e6b
       SESSION_VAR(tx_read_only), NO_CMD_LINE, DEFAULT(0),
       NO_MUTEX_GUARD, NOT_IN_BINLOG, ON_CHECK(check_tx_read_only));

static Sys_var_ulonglong Sys_tmp_table_size(
       "tmp_table_size",
       "Alias for tmp_memory_table_size. "
       "If an internal in-memory temporary table exceeds this size, MariaDB "
       "will automatically convert it to an on-disk MyISAM or Aria table",
       SESSION_VAR(tmp_memory_table_size), CMD_LINE(REQUIRED_ARG),
       VALID_RANGE(0, (ulonglong)~(intptr)0), DEFAULT(16*1024*1024),
       BLOCK_SIZE(16384));

static Sys_var_ulonglong Sys_tmp_memory_table_size(
       "tmp_memory_table_size",
       "If an internal in-memory temporary table exceeds this size, MariaDB "
       "will automatically convert it to an on-disk MyISAM or Aria table. "
       "Same as tmp_table_size",
       SESSION_VAR(tmp_memory_table_size), CMD_LINE(REQUIRED_ARG),
       VALID_RANGE(0, (ulonglong)~(intptr)0), DEFAULT(16*1024*1024),
       BLOCK_SIZE(16384));

static Sys_var_ulonglong Sys_tmp_disk_table_size(
       "tmp_disk_table_size",
       "Max size for data for an internal temporary on-disk MyISAM or Aria table",
       SESSION_VAR(tmp_disk_table_size), CMD_LINE(REQUIRED_ARG),
       VALID_RANGE(1024, (ulonglong)~(intptr)0),
       DEFAULT((ulonglong)~(intptr)0), BLOCK_SIZE(1));

static Sys_var_charptr Sys_version(
       "version", "Server version number. It may also include a suffix "
       "with configuration or build information. -debug indicates "
       "debugging support was enabled on the server, and -log indicates "
       "at least one of the binary log, general log or slow query log are "
       "enabled, for example 10.1.1-MariaDB-mariadb1precise-log",
       READ_ONLY GLOBAL_VAR(server_version_ptr),
       CMD_LINE_HELP_ONLY,
       DEFAULT(server_version));

static char *server_version_comment_ptr;
static Sys_var_charptr Sys_version_comment(
       "version_comment", "Value of the COMPILATION_COMMENT option "
       "specified by CMake when building MariaDB, for example "
       "mariadb.org binary distribution",
       READ_ONLY GLOBAL_VAR(server_version_comment_ptr),
       CMD_LINE_HELP_ONLY,
       DEFAULT(MYSQL_COMPILATION_COMMENT));

static char *server_version_compile_machine_ptr;
static Sys_var_charptr Sys_version_compile_machine(
       "version_compile_machine", "The machine type or architecture "
       "MariaDB was built on, for example i686",
       READ_ONLY GLOBAL_VAR(server_version_compile_machine_ptr),
       CMD_LINE_HELP_ONLY, DEFAULT(DEFAULT_MACHINE));

static char *server_version_compile_os_ptr;
static Sys_var_charptr Sys_version_compile_os(
       "version_compile_os", "Operating system that MariaDB was built "
       "on, for example debian-linux-gnu",
       READ_ONLY GLOBAL_VAR(server_version_compile_os_ptr),
       CMD_LINE_HELP_ONLY,
       DEFAULT(SYSTEM_TYPE));

#include <source_revision.h>
static char *server_version_source_revision;
static Sys_var_charptr Sys_version_source_revision(
       "version_source_revision", "Source control revision id for MariaDB source code",
       READ_ONLY GLOBAL_VAR(server_version_source_revision),
       CMD_LINE_HELP_ONLY,
       DEFAULT(SOURCE_REVISION));

static char *malloc_library;
static Sys_var_charptr Sys_malloc_library(
       "version_malloc_library", "Version of the used malloc library",
       READ_ONLY GLOBAL_VAR(malloc_library), CMD_LINE_HELP_ONLY,
       DEFAULT(guess_malloc_library()));

static char *ssl_library;
static Sys_var_charptr Sys_ssl_library(
       "version_ssl_library", "Version of the used SSL library",
       READ_ONLY GLOBAL_VAR(ssl_library), CMD_LINE_HELP_ONLY,
       DEFAULT(SSL_LIBRARY));

static Sys_var_ulong Sys_net_wait_timeout(
       "wait_timeout",
       "The number of seconds the server waits for activity on a "
       "connection before closing it",
       NO_SET_STMT SESSION_VAR(net_wait_timeout), CMD_LINE(REQUIRED_ARG),
       VALID_RANGE(1, IF_WIN(INT_MAX32/1000, LONG_TIMEOUT)),
       DEFAULT(NET_WAIT_TIMEOUT), BLOCK_SIZE(1));

static Sys_var_uint Sys_idle_transaction_timeout(
       "idle_transaction_timeout",
       "The number of seconds the server waits for idle transaction",
       SESSION_VAR(idle_transaction_timeout), CMD_LINE(REQUIRED_ARG),
       VALID_RANGE(0, IF_WIN(INT_MAX32/1000, LONG_TIMEOUT)),
       DEFAULT(0), BLOCK_SIZE(1));

static Sys_var_uint Sys_idle_readonly_transaction_timeout(
       "idle_readonly_transaction_timeout",
       "The number of seconds the server waits for read-only idle transaction",
       SESSION_VAR(idle_readonly_transaction_timeout), CMD_LINE(REQUIRED_ARG),
       VALID_RANGE(0, IF_WIN(INT_MAX32/1000, LONG_TIMEOUT)),
       DEFAULT(0), BLOCK_SIZE(1));

static Sys_var_uint Sys_idle_write_transaction_timeout(
       "idle_write_transaction_timeout",
       "The number of seconds the server waits for write idle transaction",
       SESSION_VAR(idle_write_transaction_timeout), CMD_LINE(REQUIRED_ARG),
       VALID_RANGE(0, IF_WIN(INT_MAX32/1000, LONG_TIMEOUT)),
       DEFAULT(0), BLOCK_SIZE(1));

static Sys_var_plugin Sys_default_storage_engine(
       "default_storage_engine", "The default storage engine for new tables",
       SESSION_VAR(table_plugin), NO_CMD_LINE,
       MYSQL_STORAGE_ENGINE_PLUGIN, DEFAULT(&default_storage_engine),
       NO_MUTEX_GUARD, NOT_IN_BINLOG, ON_CHECK(check_not_null));

static Sys_var_plugin Sys_storage_engine(
       "storage_engine", "Alias for @@default_storage_engine. Deprecated",
       SESSION_VAR(table_plugin), NO_CMD_LINE,
       MYSQL_STORAGE_ENGINE_PLUGIN, DEFAULT(&default_storage_engine),
       NO_MUTEX_GUARD, NOT_IN_BINLOG, ON_CHECK(check_not_null), ON_UPDATE(0),
<<<<<<< HEAD
       DEPRECATED(1005, "default_storage_engine"));
=======
       DEPRECATED(1005, "'@@default_storage_engine'"));
>>>>>>> aa6a2e6b

static Sys_var_plugin Sys_default_tmp_storage_engine(
       "default_tmp_storage_engine", "The default storage engine for user-created temporary tables",
       SESSION_VAR(tmp_table_plugin), NO_CMD_LINE,
       MYSQL_STORAGE_ENGINE_PLUGIN, DEFAULT(&default_tmp_storage_engine),
       NO_MUTEX_GUARD, NOT_IN_BINLOG, ON_CHECK(check_engine_supports_temporary));

static Sys_var_plugin Sys_enforce_storage_engine(
       "enforce_storage_engine", "Force the use of a storage engine for new tables",
       SESSION_VAR(enforced_table_plugin),
       NO_CMD_LINE, MYSQL_STORAGE_ENGINE_PLUGIN,
       DEFAULT(&enforced_storage_engine), NO_MUTEX_GUARD, NOT_IN_BINLOG,
       ON_CHECK(check_has_super));


#ifdef HAVE_REPLICATION
/*
  Check
   1. Value for gtid_pos_auto_engines is not NULL.
   2. No slave SQL thread is running.
*/
static bool
check_gtid_pos_auto_engines(sys_var *self, THD *thd, set_var *var)
{
  bool running;
  bool err= false;

  DBUG_ASSERT(var->type == OPT_GLOBAL);
  if (var->value && var->value->is_null())
    err= true;
  else
  {
    running= give_error_if_slave_running(false);
    if (running)
      err= true;
  }
  return err;
}


static Sys_var_on_access_global<Sys_var_pluginlist,
                               PRIV_SET_SYSTEM_GLOBAL_VAR_GTID_POS_AUTO_ENGINES>
Sys_gtid_pos_auto_engines(
       "gtid_pos_auto_engines",
       "List of engines for which a dedicated mysql.gtid_slave_pos_ENGINE "
       "table is created automatically, if a transaction using that engine "
       "is replicated. This helps to avoid cross-engine "
       "transactions, as would be the case when user tables and "
       "mysql.gtid_slave_pos were created in different transactional engines",
       GLOBAL_VAR(opt_gtid_pos_auto_plugins), NO_CMD_LINE,
       DEFAULT(&gtid_pos_auto_engines),
       NO_MUTEX_GUARD, NOT_IN_BINLOG, ON_CHECK(check_gtid_pos_auto_engines));
#endif


#if defined(ENABLED_DEBUG_SYNC)
/*
  Variable can be set for the session only.

  This could be changed later. Then we need to have a global array of
  actions in addition to the thread local ones. SET GLOBAL would
  manage the global array, SET [SESSION] the local array. A sync point
  would need to look for a local and a global action. Setting and
  executing of global actions need to be protected by a mutex.

  The purpose of global actions could be to allow synchronizing with
  connectionless threads that cannot execute SET statements.
*/
static Sys_var_debug_sync Sys_debug_sync(
       "debug_sync", "Debug Sync Facility",
       NO_SET_STMT sys_var::ONLY_SESSION, NO_CMD_LINE,
       DEFAULT(0), NO_MUTEX_GUARD, NOT_IN_BINLOG, ON_CHECK(check_has_super));
#endif /* defined(ENABLED_DEBUG_SYNC) */

static bool fix_autocommit(sys_var *self, THD *thd, enum_var_type type)
{
  if (type == OPT_GLOBAL)
  {
    if (global_system_variables.option_bits & OPTION_AUTOCOMMIT)
      global_system_variables.option_bits&= ~OPTION_NOT_AUTOCOMMIT;
    else
      global_system_variables.option_bits|= OPTION_NOT_AUTOCOMMIT;
    return false;
  }

  if (test_all_bits(thd->variables.option_bits,
                    (OPTION_AUTOCOMMIT | OPTION_NOT_AUTOCOMMIT)))
  {
    // activating autocommit
    if (trans_commit_stmt(thd) || trans_commit(thd))
    {
      thd->variables.option_bits&= ~OPTION_AUTOCOMMIT;
      thd->release_transactional_locks();
      WSREP_DEBUG("autocommit, MDL TRX lock released: %lld",
                  (longlong) thd->thread_id);
      return true;
    }
    /*
      Don't close thread tables or release metadata locks: if we do so, we
      risk releasing locks/closing tables of expressions used to assign
      other variables, as in:
      set @var=my_stored_function1(), @@autocommit=1, @var2=(select MY_MAX(a)
      from my_table), ...
      The locks will be released at statement end anyway, as SET
      statement that assigns autocommit is marked to commit
      transaction implicitly at the end (@sa stmt_causes_implicitcommit()).
    */
    thd->variables.option_bits&=
                 ~(OPTION_BEGIN | OPTION_BINLOG_THIS_TRX | OPTION_NOT_AUTOCOMMIT |
                   OPTION_GTID_BEGIN);
    thd->transaction->all.modified_non_trans_table= false;
    thd->transaction->all.m_unsafe_rollback_flags&= ~THD_TRANS::DID_WAIT;
    thd->server_status|= SERVER_STATUS_AUTOCOMMIT;
    return false;
  }

  if ((thd->variables.option_bits &
       (OPTION_AUTOCOMMIT |OPTION_NOT_AUTOCOMMIT)) == 0)
  {
    // disabling autocommit
    thd->transaction->all.modified_non_trans_table= false;
    thd->transaction->all.m_unsafe_rollback_flags&= ~THD_TRANS::DID_WAIT;
    thd->server_status&= ~SERVER_STATUS_AUTOCOMMIT;
    thd->variables.option_bits|= OPTION_NOT_AUTOCOMMIT;
    return false;
  }

  return false; // autocommit value wasn't changed
}

static Sys_var_bit Sys_autocommit(
       "autocommit", "If set to 1, the default, all queries are committed "
       "immediately. If set to 0, they are only committed upon a COMMIT "
       "statement, or rolled back with a ROLLBACK statement. If autocommit is "
       "set to 0, and then changed to 1, all open transactions are immediately "
       "committed",
       NO_SET_STMT SESSION_VAR(option_bits), NO_CMD_LINE,
       OPTION_AUTOCOMMIT, DEFAULT(TRUE),
       NO_MUTEX_GUARD, NOT_IN_BINLOG, ON_CHECK(0), ON_UPDATE(fix_autocommit));
export sys_var *Sys_autocommit_ptr= &Sys_autocommit; // for sql_yacc.yy

static Sys_var_mybool Sys_big_tables(
       "big_tables", "Old variable, which if set to 1, allows large result sets "
       "by saving all temporary sets to disk, avoiding 'table full' errors. No "
       "longer needed, as the server now handles this automatically",
       SESSION_VAR(big_tables), CMD_LINE(OPT_ARG), DEFAULT(FALSE),
       NO_MUTEX_GUARD, NOT_IN_BINLOG, ON_CHECK(0), ON_UPDATE(0),
<<<<<<< HEAD
       DEPRECATED_NO_REPLACEMENT(1005));
=======
       DEPRECATED(1005, ""));
>>>>>>> aa6a2e6b

static Sys_var_bit Sys_big_selects(
       "sql_big_selects", "If set to 0, MariaDB will not perform large SELECTs."
       " See max_join_size for details. If max_join_size is set to anything but "
       "DEFAULT, sql_big_selects is automatically set to 0. If sql_big_selects "
       "is again set, max_join_size will be ignored",
       SESSION_VAR(option_bits), NO_CMD_LINE, OPTION_BIG_SELECTS,
       DEFAULT(FALSE));

static Sys_var_bit Sys_log_off(
       "sql_log_off", "If set to 1 (0 is the default), no logging to the general "
       "query log is done for the client. Only clients with the SUPER privilege "
       "can update this variable",
       NO_SET_STMT SESSION_VAR(option_bits), NO_CMD_LINE, OPTION_LOG_OFF,
       DEFAULT(FALSE), NO_MUTEX_GUARD, NOT_IN_BINLOG,
       ON_CHECK(check_has_super));

/**
  This function sets the session variable thd->variables.sql_log_bin 
  to reflect changes to @@session.sql_log_bin.

  @param[IN] self   A pointer to the sys_var, i.e. Sys_log_binlog.
  @param[IN] type   The type either session or global.

  @return @c FALSE.
*/
static bool fix_sql_log_bin_after_update(sys_var *self, THD *thd,
                                         enum_var_type type)
{
  DBUG_ASSERT(type == OPT_SESSION);

  thd->set_binlog_bit();

  return FALSE;
}

static bool check_session_only_variable(sys_var *self, THD *,set_var *var)
{
  if (unlikely(var->type == OPT_GLOBAL))
  {
    my_error(ER_INCORRECT_GLOBAL_LOCAL_VAR, MYF(0), self->name.str, "SESSION");
    return true;
  }
  return false;
}

/**
  This function checks if the sql_log_bin can be changed,
  what is possible if:
    - the user is a super user;
    - the set is not called from within a function/trigger;
    - there is no on-going transaction.

  @param[IN] self   A pointer to the sys_var, i.e. Sys_log_binlog.
  @param[IN] var    A pointer to the set_var created by the parser.

  @return @c FALSE if the change is allowed, otherwise @c TRUE.
*/
static bool check_sql_log_bin(sys_var *self, THD *thd, set_var *var)
{
  if (check_session_only_variable(self, thd, var))
    return true;

  if (unlikely(error_if_in_trans_or_substatement(thd,
                                                 ER_STORED_FUNCTION_PREVENTS_SWITCH_SQL_LOG_BIN,
                                                 ER_INSIDE_TRANSACTION_PREVENTS_SWITCH_SQL_LOG_BIN)))
    return true;

  return false;
}

static Sys_var_on_access<Sys_var_mybool,
                         PRIV_SET_SYSTEM_VAR_SQL_LOG_BIN,
                         PRIV_SET_SYSTEM_VAR_SQL_LOG_BIN>
Sys_sql_log_bin(
       "sql_log_bin", "If set to 0 (1 is the default), no logging to the binary "
       "log is done for the client. Only clients with the SUPER privilege can "
       "update this variable. Can have unintended consequences if set globally, "
       "see SET SQL_LOG_BIN. Starting MariaDB 10.1.7, this variable does not "
       "affect the replication of events in a Galera cluster",
       SESSION_VAR(sql_log_bin), NO_CMD_LINE, DEFAULT(TRUE),
       NO_MUTEX_GUARD, NOT_IN_BINLOG, ON_CHECK(check_sql_log_bin),
       ON_UPDATE(fix_sql_log_bin_after_update));

static Sys_var_bit Sys_sql_warnings(
       "sql_warnings", "If set to 1, single-row INSERTs will produce a string "
       "containing warning information if a warning occurs",
       SESSION_VAR(option_bits), NO_CMD_LINE, OPTION_WARNINGS,
       DEFAULT(FALSE));

static Sys_var_bit Sys_sql_notes(
       "sql_notes",
       "If set to 1, the default, warning_count is incremented "
       "each time a Note warning is encountered. If set to 0, Note warnings "
       "are not recorded. mysqldump has outputs to set this variable to 0 so "
       "that no unnecessary increments occur when data is reloaded. "
       "See also note_verbosity, which allows one to define with notes are "
       "sent",
       SESSION_VAR(option_bits), NO_CMD_LINE, OPTION_SQL_NOTES,
       DEFAULT(TRUE),
       NO_MUTEX_GUARD, NOT_IN_BINLOG, ON_CHECK(0), ON_UPDATE(0),
<<<<<<< HEAD
       DEPRECATED(1103, "note_verbosity"));
=======
       DEPRECATED(1103, "'@@note_verbosity'"));
>>>>>>> aa6a2e6b

static Sys_var_bit Sys_auto_is_null(
       "sql_auto_is_null", "If set to 1, the query SELECT * FROM table_name WHERE "
       "auto_increment_column IS NULL will return an auto-increment that has just "
       "been successfully inserted, the same as the LAST_INSERT_ID() function. Some"
       " ODBC programs make use of this IS NULL comparison",
       SESSION_VAR(option_bits), NO_CMD_LINE, OPTION_AUTO_IS_NULL,
       DEFAULT(FALSE), NO_MUTEX_GUARD, IN_BINLOG);

static Sys_var_bit Sys_if_exists(
      "sql_if_exists", "If set to 1 adds an implicate IF EXISTS to ALTER, RENAME and DROP of TABLES, VIEWS, FUNCTIONS and PACKAGES",
       SESSION_VAR(option_bits), NO_CMD_LINE, OPTION_IF_EXISTS,
       DEFAULT(FALSE), NO_MUTEX_GUARD, IN_BINLOG);

static Sys_var_bit Sys_safe_updates(
       "sql_safe_updates", "If set to 1, UPDATEs and DELETEs need either a key in "
       "the WHERE clause, or a LIMIT clause, or else they will aborted. Prevents "
       "the common mistake of accidentally deleting or updating every row in a table",
       SESSION_VAR(option_bits), CMD_LINE(OPT_ARG), OPTION_SAFE_UPDATES,
       DEFAULT(FALSE));

static Sys_var_bit Sys_buffer_results(
       "sql_buffer_result", "If set to 1 (0 is default), results from SELECT "
       "statements are always placed into temporary tables. This can help the "
       "server when it takes a long time to send the results to the client by "
       "allowing the table locks to be freed early",
       SESSION_VAR(option_bits), NO_CMD_LINE, OPTION_BUFFER_RESULT,
       DEFAULT(FALSE));

static Sys_var_bit Sys_quote_show_create(
       "sql_quote_show_create", "If set to 1, the default, the server will "
       "quote identifiers for SHOW CREATE DATABASE, SHOW CREATE TABLE and "
       "SHOW CREATE VIEW statements. Quoting is disabled if set to 0. Enable "
       "to ensure replications works when identifiers require quoting",
       SESSION_VAR(option_bits), NO_CMD_LINE, OPTION_QUOTE_SHOW_CREATE,
       DEFAULT(TRUE));

static Sys_var_bit Sys_foreign_key_checks(
       "foreign_key_checks", "If set to 1 (the default) foreign key constraints"
       " (including ON UPDATE and ON DELETE behavior) InnoDB tables are checked,"
       " while if set to 0, they are not checked. 0 is not recommended for normal "
       "use, though it can be useful in situations where you know the data is "
       "consistent, but want to reload data in a different order from that "
       "specified by parent/child relationships. Setting this variable to 1 does "
       "not retrospectively check for inconsistencies introduced while set to 0",
       SESSION_VAR(option_bits), NO_CMD_LINE,
       REVERSE(OPTION_NO_FOREIGN_KEY_CHECKS),
       DEFAULT(TRUE), NO_MUTEX_GUARD, IN_BINLOG);

static Sys_var_bit Sys_unique_checks(
       "unique_checks", "If set to 1, the default, secondary indexes in InnoDB "
       "tables are performed. If set to 0, storage engines can (but are not "
       "required to) assume that duplicate keys are not present in input data. "
       "Set to 0 to speed up imports of large tables to InnoDB. The storage "
       "engine will still issue a duplicate key error if it detects one, even "
       "if set to 0",
       SESSION_VAR(option_bits), NO_CMD_LINE,
       REVERSE(OPTION_RELAXED_UNIQUE_CHECKS),
       DEFAULT(TRUE), NO_MUTEX_GUARD, IN_BINLOG);

static Sys_var_bit Sys_no_check_constraint(
       "check_constraint_checks", "check_constraint_checks",
       SESSION_VAR(option_bits), NO_CMD_LINE,
       REVERSE(OPTION_NO_CHECK_CONSTRAINT_CHECKS),
       DEFAULT(TRUE), NO_MUTEX_GUARD, IN_BINLOG);

#ifdef ENABLED_PROFILING
static bool update_profiling(sys_var *self, THD *thd, enum_var_type type)
{
  if (type == OPT_SESSION)
    thd->profiling.reset();
  return false;
}

static Sys_var_bit Sys_profiling(
       "profiling", "If set to 1 (0 is default), statement profiling will be "
       "enabled. See SHOW PROFILES and SHOW PROFILE",
       NO_SET_STMT SESSION_VAR(option_bits), NO_CMD_LINE, OPTION_PROFILING,
       DEFAULT(FALSE), NO_MUTEX_GUARD, NOT_IN_BINLOG, ON_CHECK(0),
       ON_UPDATE(update_profiling));

static Sys_var_ulong Sys_profiling_history_size(
       "profiling_history_size", "Number of statements about which profiling "
       "information is maintained. If set to 0, no profiles are stored. "
       "See SHOW PROFILES",
       NO_SET_STMT SESSION_VAR(profiling_history_size), CMD_LINE(REQUIRED_ARG),
       VALID_RANGE(0, 100), DEFAULT(15), BLOCK_SIZE(1));
#endif

/*
  When this is set by a connection, binlogged events will be marked with a
  corresponding flag. The slave can be configured to not replicate events
  so marked.
  In the binlog dump thread on the master, this variable is re-used for a
  related purpose: The slave sets this flag when connecting to the master to
  request that the master filter out (ie. not send) any events with the flag
  set, thus saving network traffic on events that would be ignored by the
  slave anyway.
*/
static bool check_skip_replication(sys_var *self, THD *thd, set_var *var)
{
  /*
    We must not change @@skip_replication in the middle of a transaction or
    statement, as that could result in only part of the transaction / statement
    being replicated.
    (This would be particularly serious if we were to replicate eg.
    Rows_log_event without Table_map_log_event or transactional updates without
    the COMMIT).
  */
  if (unlikely(error_if_in_trans_or_substatement(thd,
                                                 ER_STORED_FUNCTION_PREVENTS_SWITCH_SKIP_REPLICATION,
                                                 ER_INSIDE_TRANSACTION_PREVENTS_SWITCH_SKIP_REPLICATION)))
    return 1;

  return 0;
}

static Sys_var_bit Sys_skip_replication(
       "skip_replication", "Changes are logged into the binary log with the "
       "@@skip_replication flag set. Such events will not be replicated by "
       "slaves that run with --replicate-events-marked-for-skip set different "
       "from its default of REPLICATE. See Selectively skipping replication "
       "of binlog events for more information",
       NO_SET_STMT SESSION_ONLY(option_bits),
       NO_CMD_LINE, OPTION_SKIP_REPLICATION,
       DEFAULT(FALSE), NO_MUTEX_GUARD, NOT_IN_BINLOG,
       ON_CHECK(check_skip_replication));

static Sys_var_harows Sys_select_limit(
       "sql_select_limit",
       "The maximum number of rows to return from SELECT statements",
       SESSION_VAR(select_limit), NO_CMD_LINE,
       VALID_RANGE(0, HA_POS_ERROR), DEFAULT(HA_POS_ERROR), BLOCK_SIZE(1));

static const char *secure_timestamp_levels[]= {"NO", "SUPER", "REPLICATION", "YES", 0};

bool is_set_timestamp_forbidden(THD *thd)
{
  switch (opt_secure_timestamp) {
  case SECTIME_NO:
    return false;
  case SECTIME_SUPER:
    return check_global_access(thd, SUPER_ACL | BINLOG_REPLAY_ACL);
  case SECTIME_REPL:
    return check_global_access(thd, BINLOG_REPLAY_ACL);
  case SECTIME_YES:
    break;
  }
  char buf[1024];
  strxnmov(buf, sizeof(buf)-1, "--secure-timestamp=",
           secure_timestamp_levels[opt_secure_timestamp], NULL);
  my_error(ER_OPTION_PREVENTS_STATEMENT, MYF(0), buf);
  return true;
}

bool Sys_var_timestamp::on_check_access_session(THD *thd) const
{
  return is_set_timestamp_forbidden(thd);
}
static Sys_var_timestamp Sys_timestamp(
       "timestamp", "Set the time for this client",
       sys_var::ONLY_SESSION, NO_CMD_LINE,
       VALID_RANGE(0, TIMESTAMP_MAX_VALUE),
       NO_MUTEX_GUARD, IN_BINLOG);

static bool update_last_insert_id(THD *thd, set_var *var)
{
  if (!var->value)
  {
    my_error(ER_NO_DEFAULT, MYF(0), var->var->name.str);
    return true;
  }
  thd->first_successful_insert_id_in_prev_stmt=
    var->save_result.ulonglong_value;
  return false;
}
static ulonglong read_last_insert_id(THD *thd)
{
  return (ulonglong) thd->read_first_successful_insert_id_in_prev_stmt();
}
static Sys_var_session_special Sys_last_insert_id(
       "last_insert_id", "The value to be returned from LAST_INSERT_ID()",
       sys_var::ONLY_SESSION, NO_CMD_LINE,
       VALID_RANGE(0, ULONGLONG_MAX), BLOCK_SIZE(1),
       NO_MUTEX_GUARD, IN_BINLOG, ON_CHECK(0),
       ON_UPDATE(update_last_insert_id), ON_READ(read_last_insert_id));

// alias for last_insert_id(), Sybase-style
static Sys_var_session_special Sys_identity(
       "identity", "Synonym for the last_insert_id variable",
       sys_var::ONLY_SESSION, NO_CMD_LINE,
       VALID_RANGE(0, ULONGLONG_MAX), BLOCK_SIZE(1),
       NO_MUTEX_GUARD, IN_BINLOG, ON_CHECK(0),
       ON_UPDATE(update_last_insert_id), ON_READ(read_last_insert_id));

/*
  insert_id should *not* be marked as written to the binlog (i.e., it
  should *not* be IN_BINLOG), because we want any statement that
  refers to insert_id explicitly to be unsafe.  (By "explicitly", we
  mean using @@session.insert_id, whereas insert_id is used
  "implicitly" when NULL value is inserted into an auto_increment
  column).

  We want statements referring explicitly to @@session.insert_id to be
  unsafe, because insert_id is modified internally by the slave sql
  thread when NULL values are inserted in an AUTO_INCREMENT column.
  This modification interfers with the value of the
  @@session.insert_id variable if @@session.insert_id is referred
  explicitly by an insert statement (as is seen by executing "SET
  @@session.insert_id=0; CREATE TABLE t (a INT, b INT KEY
  AUTO_INCREMENT); INSERT INTO t(a) VALUES (@@session.insert_id);" in
  statement-based logging mode: t will be different on master and
  slave).
*/
static bool update_insert_id(THD *thd, set_var *var)
{
  /*
    If we set the insert_id to the DEFAULT or 0
    it means we 'reset' it so it's value doesn't
    affect the INSERT.
  */
  if (!var->value ||
      var->save_result.ulonglong_value == 0)
    thd->auto_inc_intervals_forced.empty();
  else
    thd->force_one_auto_inc_interval(var->save_result.ulonglong_value);
  return false;
}

static ulonglong read_insert_id(THD *thd)
{
  return thd->auto_inc_intervals_forced.minimum();
}


static Sys_var_session_special Sys_insert_id(
       "insert_id", "The value to be used by the following INSERT "
       "or ALTER TABLE statement when inserting an AUTO_INCREMENT value",
       sys_var::ONLY_SESSION, NO_CMD_LINE,
       VALID_RANGE(0, ULONGLONG_MAX), BLOCK_SIZE(1),
       NO_MUTEX_GUARD, NOT_IN_BINLOG, ON_CHECK(0),
       ON_UPDATE(update_insert_id), ON_READ(read_insert_id));

static bool update_rand_seed1(THD *thd, set_var *var)
{
  if (!var->value)
  {
    my_error(ER_NO_DEFAULT, MYF(0), var->var->name.str);
    return true;
  }
  thd->rand.seed1= (ulong) var->save_result.ulonglong_value;
  return false;
}
static ulonglong read_rand_seed1(THD *thd)
{
  return thd->rand.seed1;
}
static Sys_var_session_special Sys_rand_seed1(
       "rand_seed1", "Sets the internal state of the RAND() "
       "generator for replication purposes",
       sys_var::ONLY_SESSION, NO_CMD_LINE,
       VALID_RANGE(0, ULONG_MAX), BLOCK_SIZE(1),
       NO_MUTEX_GUARD, IN_BINLOG, ON_CHECK(0),
       ON_UPDATE(update_rand_seed1), ON_READ(read_rand_seed1));

static bool update_rand_seed2(THD *thd, set_var *var)
{
  if (!var->value)
  {
    my_error(ER_NO_DEFAULT, MYF(0), var->var->name.str);
    return true;
  }
  thd->rand.seed2= (ulong) var->save_result.ulonglong_value;
  return false;
}
static ulonglong read_rand_seed2(THD *thd)
{
  return thd->rand.seed2;
}
static Sys_var_session_special Sys_rand_seed2(
       "rand_seed2", "Sets the internal state of the RAND() "
       "generator for replication purposes",
       sys_var::ONLY_SESSION, NO_CMD_LINE,
       VALID_RANGE(0, ULONG_MAX), BLOCK_SIZE(1),
       NO_MUTEX_GUARD, IN_BINLOG, ON_CHECK(0),
       ON_UPDATE(update_rand_seed2), ON_READ(read_rand_seed2));

static ulonglong read_error_count(THD *thd)
{
  return thd->get_stmt_da()->error_count();
}
// this really belongs to the SHOW STATUS
static Sys_var_session_special Sys_error_count(
       "error_count", "The number of errors that resulted from the "
       "last statement that generated messages",
       READ_ONLY sys_var::ONLY_SESSION, NO_CMD_LINE,
       VALID_RANGE(0, ULONGLONG_MAX), BLOCK_SIZE(1), NO_MUTEX_GUARD,
       NOT_IN_BINLOG, ON_CHECK(0), ON_UPDATE(0), ON_READ(read_error_count));

static ulonglong read_warning_count(THD *thd)
{
  return thd->get_stmt_da()->warn_count();
}
// this really belongs to the SHOW STATUS
static Sys_var_session_special Sys_warning_count(
       "warning_count", "The number of errors, warnings, and notes "
       "that resulted from the last statement that generated messages",
       READ_ONLY sys_var::ONLY_SESSION, NO_CMD_LINE,
       VALID_RANGE(0, ULONGLONG_MAX), BLOCK_SIZE(1), NO_MUTEX_GUARD,
       NOT_IN_BINLOG, ON_CHECK(0), ON_UPDATE(0), ON_READ(read_warning_count));

static Sys_var_ulong Sys_default_week_format(
       "default_week_format",
       "The default week format used by WEEK() functions",
       SESSION_VAR(default_week_format), CMD_LINE(REQUIRED_ARG),
       VALID_RANGE(0, 7), DEFAULT(0), BLOCK_SIZE(1));

static Sys_var_uint Sys_group_concat_max_len(
       "group_concat_max_len",
       "The maximum length of the result of function GROUP_CONCAT()",
       SESSION_VAR(group_concat_max_len), CMD_LINE(REQUIRED_ARG),
       VALID_RANGE(4, UINT_MAX32), DEFAULT(1024*1024), BLOCK_SIZE(1));

static char *glob_hostname_ptr;
static Sys_var_charptr Sys_hostname(
       "hostname", "Server host name",
       READ_ONLY GLOBAL_VAR(glob_hostname_ptr), NO_CMD_LINE,
       DEFAULT(glob_hostname));

#ifndef EMBEDDED_LIBRARY
static Sys_var_charptr Sys_repl_report_host(
       "report_host",
       "Hostname or IP of the slave to be reported to the master during "
       "slave registration. Will appear in the output of SHOW SLAVE HOSTS. "
       "Leave unset if you do not want the slave to register itself with the "
       "master. Note that it is not sufficient for the master to simply read "
       "the IP of the slave off the socket once the slave connects. Due to "
       "NAT and other routing issues, that IP may not be valid for connecting "
       "to the slave from the master or other hosts",
       READ_ONLY GLOBAL_VAR(report_host), CMD_LINE(REQUIRED_ARG),
       DEFAULT(0));

static Sys_var_charptr Sys_repl_report_user(
       "report_user",
       "The account user name of the slave to be reported to the master "
       "during slave registration",
       READ_ONLY GLOBAL_VAR(report_user), CMD_LINE(REQUIRED_ARG),
       DEFAULT(0));

static Sys_var_charptr Sys_repl_report_password(
       "report_password",
       "The account password of the slave to be reported to the master "
       "during slave registration",
       READ_ONLY GLOBAL_VAR(report_password), CMD_LINE(REQUIRED_ARG),
       DEFAULT(0));

static Sys_var_uint Sys_repl_report_port(
       "report_port",
       "Port for connecting to slave reported to the master during slave "
       "registration. Set it only if the slave is listening on a non-default "
       "port or if you have a special tunnel from the master or other clients "
       "to the slave. If not sure, leave this option unset",
       READ_ONLY GLOBAL_VAR(report_port), CMD_LINE(REQUIRED_ARG),
       VALID_RANGE(0, UINT_MAX), DEFAULT(0), BLOCK_SIZE(1));
#endif

static Sys_var_mybool Sys_keep_files_on_create(
       "keep_files_on_create",
       "Don't overwrite stale .MYD and .MYI even if no directory is specified",
       SESSION_VAR(keep_files_on_create), CMD_LINE(OPT_ARG),
       DEFAULT(FALSE),
       NO_MUTEX_GUARD, NOT_IN_BINLOG, ON_CHECK(0), ON_UPDATE(0),
<<<<<<< HEAD
       DEPRECATED_NO_REPLACEMENT(1008));
=======
       DEPRECATED(1008, ""));
>>>>>>> aa6a2e6b

static char *license;
static Sys_var_charptr Sys_license(
       "license", "The type of license the server has",
       READ_ONLY GLOBAL_VAR(license), NO_CMD_LINE,
       DEFAULT(STRINGIFY_ARG(LICENSE)));

#include <proxy_protocol.h>
char *my_proxy_protocol_networks;
static bool check_proxy_protocol_networks(sys_var *, THD *, set_var *var)
{
  if (!var->value)
    return false;
  return !proxy_protocol_networks_valid(var->save_result.string_value.str);
}


static bool fix_proxy_protocol_networks(sys_var *, THD *, enum_var_type)
{
  return (bool)set_proxy_protocol_networks(my_proxy_protocol_networks);
}


static Sys_var_on_access_global<Sys_var_charptr_fscs,
                            PRIV_SET_SYSTEM_GLOBAL_VAR_PROXY_PROTOCOL_NETWORKS>
Sys_proxy_protocol_networks(
    "proxy_protocol_networks", "Enable proxy protocol for these source "
    "networks. The syntax is a comma separated list of IPv4 and IPv6 "
    "networks. If the network doesn't contain mask, it is considered to be "
    "a single host. \"*\" represents all networks and must be the only "
    "directive on the line. String \"localhost\" represents non-TCP local "
    "connections (Unix domain socket, Windows named pipe or shared memory)",
    GLOBAL_VAR(my_proxy_protocol_networks), CMD_LINE(REQUIRED_ARG),
    DEFAULT(""), NO_MUTEX_GUARD, NOT_IN_BINLOG,
    ON_CHECK(check_proxy_protocol_networks), ON_UPDATE(fix_proxy_protocol_networks));


static bool check_log_path(sys_var *self, THD *thd, set_var *var)
{
  if (!var->value)
    return false; // DEFAULT is ok

  if (!var->save_result.string_value.str)
    return true;

  LEX_STRING *val= &var->save_result.string_value;

  if (val->length > FN_REFLEN)
  { // path is too long
    my_error(ER_PATH_LENGTH, MYF(0), self->name.str);
    return true;
  }

  char path[FN_REFLEN];
  size_t path_length= unpack_filename(path, val->str);

  if (!path_length)
    return true;

  if (!is_filename_allowed(var->save_result.string_value.str, 
                           var->save_result.string_value.length, TRUE))
  {
     my_error(ER_WRONG_VALUE_FOR_VAR, MYF(0), 
              self->name.str, var->save_result.string_value.str);
     return true;
  }

  static const LEX_CSTRING my_cnf= { STRING_WITH_LEN("my.cnf") };
  static const LEX_CSTRING my_ini= { STRING_WITH_LEN("my.ini") };
  if (path_length >= my_cnf.length)
  {
    if (strcasecmp(path + path_length - my_cnf.length, my_cnf.str) == 0)
      return true; // log file name ends with "my.cnf"
    DBUG_ASSERT(my_cnf.length == my_ini.length);
    if (strcasecmp(path + path_length - my_ini.length, my_ini.str) == 0)
      return true; // log file name ends with "my.ini"
  }

  MY_STAT f_stat;

  if (my_stat(path, &f_stat, MYF(0)))
  {
    if (!MY_S_ISREG(f_stat.st_mode) || !(f_stat.st_mode & MY_S_IWRITE))
      return true; // not a regular writable file
    return false;
  }

  (void) dirname_part(path, val->str, &path_length);

  if (val->length - path_length >= FN_LEN)
  { // filename is too long
      my_error(ER_PATH_LENGTH, MYF(0), self->name.str);
      return true;
  }

  if (!path_length) // no path is good path (remember, relative to datadir)
    return false;

  if (my_access(path, (F_OK|W_OK)))
    return true; // directory is not writable

  return false;
}
static bool fix_log(char** logname, const char* default_logname,
                    const char*ext, bool enabled, void (*reopen)(char*))
{
  if (!*logname) // SET ... = DEFAULT
  {
    make_default_log_name(logname, ext, false);
    if (!*logname)
      return true;
  }
  logger.lock_exclusive();
  mysql_mutex_unlock(&LOCK_global_system_variables);
  if (enabled)
    reopen(*logname);
  logger.unlock();
  mysql_mutex_lock(&LOCK_global_system_variables);
  return false;
}
static void reopen_general_log(char* name)
{
  logger.get_log_file_handler()->close(0);
  logger.get_log_file_handler()->open_query_log(name);
}
static bool fix_general_log_file(sys_var *self, THD *thd, enum_var_type type)
{
  return fix_log(&opt_logname,  opt_log_basename, ".log", opt_log,
                 reopen_general_log);
}
static Sys_var_charptr_fscs Sys_general_log_path(
       "general_log_file", "Log connections and queries to given file",
       PREALLOCATED GLOBAL_VAR(opt_logname), CMD_LINE(REQUIRED_ARG),
       DEFAULT(0), NO_MUTEX_GUARD, NOT_IN_BINLOG,
       ON_CHECK(check_log_path), ON_UPDATE(fix_general_log_file));

static void reopen_slow_log(char* name)
{
  logger.get_slow_log_file_handler()->close(0);
  logger.get_slow_log_file_handler()->open_slow_log(name);
}
static bool fix_slow_log_file(sys_var *self, THD *thd, enum_var_type type)
{
  return fix_log(&opt_slow_logname, opt_log_basename, "-slow.log",
                 global_system_variables.sql_log_slow, reopen_slow_log);
}

static Sys_var_charptr_fscs Sys_slow_log_path(
       "slow_query_log_file",
       "Alias for log_slow_query_file. "
       "Log slow queries to given log file. "
       "Defaults logging to 'hostname'-slow.log. Must be enabled to activate "
       "other slow log options",
       PREALLOCATED GLOBAL_VAR(opt_slow_logname), CMD_LINE(REQUIRED_ARG),
       DEFAULT(0), NO_MUTEX_GUARD, NOT_IN_BINLOG,
       ON_CHECK(check_log_path), ON_UPDATE(fix_slow_log_file));

static Sys_var_charptr_fscs Sys_log_slow_query_file_name(
       "log_slow_query_file", "Log slow queries to given log file. "
       "Defaults logging to 'hostname'-slow.log. Must be enabled to activate "
       "other slow log options",
       PREALLOCATED GLOBAL_VAR(opt_slow_logname), CMD_LINE(REQUIRED_ARG),
       DEFAULT(0), NO_MUTEX_GUARD, NOT_IN_BINLOG,
       ON_CHECK(check_log_path), ON_UPDATE(fix_slow_log_file));

static Sys_var_have Sys_have_compress(
       "have_compress", "If the zlib compression library is accessible to the "
       "server, this will be set to YES, otherwise it will be NO. The COMPRESS() "
       "and UNCOMPRESS() functions will only be available if set to YES",
       READ_ONLY GLOBAL_VAR(have_compress), NO_CMD_LINE);

static Sys_var_have Sys_have_crypt(
       "have_crypt", "If the crypt() system call is available this variable will "
       "be set to YES, otherwise it will be set to NO. If set to NO, the "
       "ENCRYPT() function cannot be used",
       READ_ONLY GLOBAL_VAR(have_crypt), NO_CMD_LINE);

static Sys_var_have Sys_have_dlopen(
       "have_dynamic_loading", "If the server supports dynamic loading of plugins, "
       "will be set to YES, otherwise will be set to NO",
       READ_ONLY GLOBAL_VAR(have_dlopen), NO_CMD_LINE);

static Sys_var_have Sys_have_geometry(
       "have_geometry", "If the server supports spatial data types, will be set to "
       "YES, otherwise will be set to NO",
       READ_ONLY GLOBAL_VAR(have_geometry), NO_CMD_LINE);

static Sys_var_have Sys_have_openssl(
       "have_openssl", "Comparing have_openssl with have_ssl will indicate whether "
       "YaSSL or openssl was used. If YaSSL, have_ssl will be YES, but have_openssl "
       "will be NO",
       READ_ONLY GLOBAL_VAR(have_openssl), NO_CMD_LINE);

static Sys_var_have Sys_have_profiling(
       "have_profiling", "If statement profiling is available, will be set to YES, "
       "otherwise will be set to NO. See SHOW PROFILES and SHOW PROFILE",
       READ_ONLY GLOBAL_VAR(have_profiling), NO_CMD_LINE);

static Sys_var_have Sys_have_query_cache(
       "have_query_cache", "If the server supports the query cache, will be set to "
       "YES, otherwise will be set to NO",
       READ_ONLY GLOBAL_VAR(have_query_cache), NO_CMD_LINE);

static Sys_var_have Sys_have_rtree_keys(
       "have_rtree_keys", "If RTREE indexes (used for spatial indexes) "
       "are available, will be set to YES, otherwise will be set to NO",
       READ_ONLY GLOBAL_VAR(have_rtree_keys), NO_CMD_LINE);

static Sys_var_have Sys_have_ssl(
       "have_ssl", "If the server supports secure connections, will be set to YES, "
       "otherwise will be set to NO. If set to DISABLED, the server was compiled with "
       "TLS support, but was not started with TLS support (see the mariadbd options). "
       "See also have_openssl",
       READ_ONLY GLOBAL_VAR(have_ssl), NO_CMD_LINE);

static Sys_var_have Sys_have_symlink(
       "have_symlink", "If symbolic link support is enabled, will be set to YES, "
       "otherwise will be set to NO. Required for the INDEX DIRECTORY and DATA "
       "DIRECTORY table options (see CREATE TABLE) and Windows symlink support. "
       "Will be set to DISABLED if the server is started with the "
       "--skip-symbolic-links option",
       READ_ONLY GLOBAL_VAR(have_symlink), NO_CMD_LINE);

#if defined __SANITIZE_ADDRESS__ || defined WITH_UBSAN || __has_feature(memory_sanitizer)

# ifdef __SANITIZE_ADDRESS__
#  ifdef WITH_UBSAN
#   define SANITIZER_MODE "ASAN,UBSAN"
#  else
#   define SANITIZER_MODE "ASAN"
#  endif
# elif defined WITH_UBSAN
#  define SANITIZER_MODE "UBSAN"
# else
#  define SANITIZER_MODE "MSAN"
# endif

static char *have_sanitizer;
static Sys_var_charptr Sys_have_santitizer(
       "have_sanitizer",
       "If the server is compiled with sanitize (compiler option), this "
       "variable is set to the sanitizer mode used. Possible values are "
       "ASAN (Address sanitizer) and/or UBSAN (Undefined Behavior Sanitizer),"
       " or MSAN (memory sanitizer)",
        READ_ONLY GLOBAL_VAR(have_sanitizer), NO_CMD_LINE,
       DEFAULT(SANITIZER_MODE));
#endif /* defined(__SANITIZE_ADDRESS__) || defined(WITH_UBSAN) */

static bool fix_log_state(sys_var *self, THD *thd, enum_var_type type);

static Sys_var_mybool Sys_general_log(
       "general_log", "Log connections and queries to a table or log file. "
       "Defaults logging to a file 'hostname'.log or a table mysql.general_log"
       " if --log-output=TABLE is used",
       GLOBAL_VAR(opt_log), CMD_LINE(OPT_ARG),
       DEFAULT(FALSE), NO_MUTEX_GUARD, NOT_IN_BINLOG, ON_CHECK(0),
       ON_UPDATE(fix_log_state));

static Sys_var_mybool Sys_slow_query_log(
       "slow_query_log",
       "Alias for log_slow_query. "
       "Log slow queries to a table or log file. Defaults logging to a file "
       "'hostname'-slow.log or a table mysql.slow_log if --log-output=TABLE is "
       "used. Must be enabled to activate other slow log options",
       SESSION_VAR(sql_log_slow), CMD_LINE(OPT_ARG),
       DEFAULT(FALSE), NO_MUTEX_GUARD, NOT_IN_BINLOG,
       ON_CHECK(0), ON_UPDATE(fix_log_state));

static Sys_var_mybool Sys_log_slow_query(
       "log_slow_query",
       "Log slow queries to a table or log file. Defaults logging to a file "
       "'hostname'-slow.log or a table mysql.slow_log if --log-output=TABLE is "
       "used. Must be enabled to activate other slow log options",
       SESSION_VAR(sql_log_slow), CMD_LINE(OPT_ARG),
       DEFAULT(FALSE), NO_MUTEX_GUARD, NOT_IN_BINLOG,
       ON_CHECK(0), ON_UPDATE(fix_log_state));

static bool fix_log_state(sys_var *self, THD *thd, enum_var_type type)
{
  bool res;
  my_bool *UNINIT_VAR(newvalptr), newval, UNINIT_VAR(oldval);
  uint UNINIT_VAR(log_type);

  if (type != OPT_GLOBAL)
    return 0;

  if (self == &Sys_general_log)
  {
    newvalptr= &opt_log;
    oldval=    logger.get_log_file_handler()->is_open();
    log_type=  QUERY_LOG_GENERAL;
  }
  else
  {
    DBUG_ASSERT(self == &Sys_slow_query_log || self == &Sys_log_slow_query);
    newvalptr= &global_system_variables.sql_log_slow;
    oldval=    logger.get_slow_log_file_handler()->is_open();
    log_type=  QUERY_LOG_SLOW;
  }

  newval= *newvalptr;
  if (oldval == newval)
    return false;

  *newvalptr= oldval; // [de]activate_log_handler works that way (sigh)

  mysql_mutex_unlock(&LOCK_global_system_variables);
  if (!newval)
  {
    logger.deactivate_log_handler(thd, log_type);
    res= false;
  }
  else
    res= logger.activate_log_handler(thd, log_type);
  mysql_mutex_lock(&LOCK_global_system_variables);
  return res;
}


static bool check_not_empty_set(sys_var *self, THD *thd, set_var *var)
{
  return var->save_result.ulonglong_value == 0;
}
static bool fix_log_output(sys_var *self, THD *thd, enum_var_type type)
{
  logger.lock_exclusive();
  logger.init_slow_log(log_output_options);
  logger.init_general_log(log_output_options);
  logger.unlock();
  return false;
}

static const char *log_output_names[] = { "NONE", "FILE", "TABLE", NULL};

static Sys_var_set Sys_log_output(
       "log_output", "How logs should be written",
       GLOBAL_VAR(log_output_options), CMD_LINE(REQUIRED_ARG),
       log_output_names, DEFAULT(LOG_FILE), NO_MUTEX_GUARD, NOT_IN_BINLOG,
       ON_CHECK(check_not_empty_set), ON_UPDATE(fix_log_output));

#ifdef HAVE_REPLICATION
static Sys_var_mybool Sys_log_slave_updates(
       "log_slave_updates", "Tells the slave to log the updates from "
       "the slave thread to the binary log. You will need to turn it on if "
       "you plan to daisy-chain the slaves",
       READ_ONLY GLOBAL_VAR(opt_log_slave_updates), CMD_LINE(OPT_ARG),
       DEFAULT(0));

static Sys_var_charptr_fscs Sys_relay_log(
       "relay_log", "The location and name to use for relay logs",
       READ_ONLY GLOBAL_VAR(opt_relay_logname), CMD_LINE(REQUIRED_ARG),
       DEFAULT(0));

/*
  Uses NO_CMD_LINE since the --relay-log-index option set
  opt_relaylog_index_name variable and computes a value for the
  relay_log_index variable.
*/
static Sys_var_charptr_fscs Sys_relay_log_index(
       "relay_log_index", "The location and name to use for the file "
       "that keeps a list of the last relay logs",
       READ_ONLY GLOBAL_VAR(relay_log_index), NO_CMD_LINE,
       DEFAULT(0));

/*
  Uses NO_CMD_LINE since the --log-bin-index option set
  opt_binlog_index_name variable and computes a value for the
  log_bin_index variable.
*/
static Sys_var_charptr_fscs Sys_binlog_index(
       "log_bin_index", "File that holds the names for last binary log files",
       READ_ONLY GLOBAL_VAR(log_bin_index), NO_CMD_LINE,
       DEFAULT(0));

static Sys_var_charptr_fscs Sys_relay_log_basename(
       "relay_log_basename",
       "The full path of the relay log file names, excluding the extension",
       READ_ONLY GLOBAL_VAR(relay_log_basename), NO_CMD_LINE,
       DEFAULT(0));

static Sys_var_charptr_fscs Sys_log_bin_basename(
       "log_bin_basename",
       "The full path of the binary log file names, excluding the extension",
       READ_ONLY GLOBAL_VAR(log_bin_basename), NO_CMD_LINE,
       DEFAULT(0));

static Sys_var_charptr_fscs Sys_relay_log_info_file(
       "relay_log_info_file", "The location and name of the file that "
       "remembers where the SQL replication thread is in the relay logs",
       READ_ONLY GLOBAL_VAR(relay_log_info_file), CMD_LINE(REQUIRED_ARG),
       DEFAULT(0));

static Sys_var_on_access_global<Sys_var_mybool,
                                PRIV_SET_SYSTEM_GLOBAL_VAR_RELAY_LOG_PURGE>
Sys_relay_log_purge(
       "relay_log_purge", "if disabled - do not purge relay logs. "
       "if enabled - purge them as soon as they are no more needed",
       GLOBAL_VAR(relay_log_purge), CMD_LINE(OPT_ARG), DEFAULT(TRUE));

static Sys_var_on_access_global<Sys_var_mybool,
                                PRIV_SET_SYSTEM_GLOBAL_VAR_RELAY_LOG_RECOVERY>
Sys_relay_log_recovery(
       "relay_log_recovery", "Enables automatic relay log recovery "
       "right after the database startup, which means that the IO Thread "
       "starts re-fetching from the master right after the last transaction "
       "processed",
       GLOBAL_VAR(relay_log_recovery), CMD_LINE(OPT_ARG), DEFAULT(FALSE));


bool Sys_var_rpl_filter::global_update(THD *thd, set_var *var)
{
  bool result= true;                            // Assume error
  LEX_CSTRING *base_name= &var->base;

  if (!base_name->length)
    base_name= &thd->variables.default_master_connection;

  mysql_mutex_unlock(&LOCK_global_system_variables);

  if (Master_info *mi= get_master_info(base_name, !var->base.length ?
                                       Sql_condition::WARN_LEVEL_ERROR :
                                       Sql_condition::WARN_LEVEL_WARN))
  {
    if (mi->rli.slave_running)
    {
      my_error(ER_SLAVE_MUST_STOP, MYF(0), 
               (int) mi->connection_name.length,
               mi->connection_name.str);
      result= true;
    }
    else
    {
      result= set_filter_value(var->save_result.string_value.str, mi);
    }
    mi->release();
  }

  mysql_mutex_lock(&LOCK_global_system_variables);
  return result;
}

bool Sys_var_rpl_filter::set_filter_value(const char *value, Master_info *mi)
{
  bool status= true;
  Rpl_filter* rpl_filter= mi->rpl_filter;

  /* Proctect against other threads */
  mysql_mutex_lock(&LOCK_active_mi);
  switch (opt_id) {
  case OPT_REPLICATE_REWRITE_DB:
    status= rpl_filter->set_rewrite_db(value);
    break;
  case OPT_REPLICATE_DO_DB:
    status= rpl_filter->set_do_db(value);
    break;
  case OPT_REPLICATE_DO_TABLE:
    status= rpl_filter->set_do_table(value);
    break;
  case OPT_REPLICATE_IGNORE_DB:
    status= rpl_filter->set_ignore_db(value);
    break;
  case OPT_REPLICATE_IGNORE_TABLE:
    status= rpl_filter->set_ignore_table(value);
    break;
  case OPT_REPLICATE_WILD_DO_TABLE:
    status= rpl_filter->set_wild_do_table(value);
    break;
  case OPT_REPLICATE_WILD_IGNORE_TABLE:
    status= rpl_filter->set_wild_ignore_table(value);
    break;
  }
  mysql_mutex_unlock(&LOCK_active_mi);
  return status;
}

const uchar *
Sys_var_rpl_filter::global_value_ptr(THD *thd,
                                     const LEX_CSTRING *base_name) const
{
  char buf[256];
  String tmp(buf, sizeof(buf), &my_charset_bin);
  uchar *ret;
  Master_info *mi;
  Rpl_filter *rpl_filter;

  mysql_mutex_unlock(&LOCK_global_system_variables);
  mi= get_master_info(base_name, !base_name->length ?
                      Sql_condition::WARN_LEVEL_ERROR :
                      Sql_condition::WARN_LEVEL_WARN);

  if (!mi)
  {
    mysql_mutex_lock(&LOCK_global_system_variables);
    return 0;
  }

  rpl_filter= mi->rpl_filter;

  mysql_mutex_lock(&LOCK_active_mi);
  switch (opt_id) {
  case OPT_REPLICATE_REWRITE_DB:
    rpl_filter->get_rewrite_db(&tmp);
    break;
  case OPT_REPLICATE_DO_DB:
    rpl_filter->get_do_db(&tmp);
    break;
  case OPT_REPLICATE_DO_TABLE:
    rpl_filter->get_do_table(&tmp);
    break;
  case OPT_REPLICATE_IGNORE_DB:
    rpl_filter->get_ignore_db(&tmp);
    break;
  case OPT_REPLICATE_IGNORE_TABLE:
    rpl_filter->get_ignore_table(&tmp);
    break;
  case OPT_REPLICATE_WILD_DO_TABLE:
    rpl_filter->get_wild_do_table(&tmp);
    break;
  case OPT_REPLICATE_WILD_IGNORE_TABLE:
    rpl_filter->get_wild_ignore_table(&tmp);
    break;
  }
  mysql_mutex_unlock(&LOCK_active_mi);
  mysql_mutex_lock(&LOCK_global_system_variables);

  mi->release();

  ret= (uchar *) thd->strmake(tmp.ptr(), tmp.length());

  return ret;
}

const uchar *
Sys_var_binlog_filter::global_value_ptr(THD *thd,
                                        const LEX_CSTRING *base_name) const
{
  char buf[256];
  String tmp(buf, sizeof(buf), &my_charset_bin);
  uchar *ret;

  tmp.length(0);

  switch (opt_id) {
  case OPT_BINLOG_DO_DB:
    binlog_filter->get_do_db(&tmp);
    break;
  case OPT_BINLOG_IGNORE_DB:
    binlog_filter->get_ignore_db(&tmp);
    break;
  }

  ret= (uchar *) thd->strmake(tmp.ptr(), tmp.length());

  return ret;
}

static Sys_var_rpl_filter Sys_replicate_do_db(
       "replicate_do_db", OPT_REPLICATE_DO_DB,
       "Tell the slave to restrict replication to updates of tables "
       "whose names appear in the comma-separated list. For "
       "statement-based replication, only the default database (that "
       "is, the one selected by USE) is considered, not any explicitly "
       "mentioned tables in the query. For row-based replication, the "
       "actual names of table(s) being updated are checked",
       PRIV_SET_SYSTEM_GLOBAL_VAR_REPLICATE_DO_DB);

static Sys_var_binlog_filter Sys_binlog_do_db(
      "binlog_do_db", OPT_BINLOG_DO_DB,
      "Tells the primary it should log updates for the specified database, "
<<<<<<< HEAD
      "and exclude all others not explicitly mentioned",
=======
      "and exclude all others not explicitly mentioned.",
>>>>>>> aa6a2e6b
      PRIV_SET_SYSTEM_GLOBAL_VAR_BINLOG_DO_DB);

static Sys_var_rpl_filter Sys_replicate_rewrite_db(
       "replicate_rewrite_db", OPT_REPLICATE_REWRITE_DB,
       "Tells the slave to replicate binlog events "
       "into a different database than their original target on the master. "
       "Example: replicate-rewrite-db=master_db_name->slave_db_name",
       PRIV_SET_SYSTEM_GLOBAL_VAR_REPLICATE_REWRITE_DB);

static Sys_var_rpl_filter Sys_replicate_do_table(
       "replicate_do_table", OPT_REPLICATE_DO_TABLE,
       "Tells the slave to restrict replication to tables in the "
       "comma-separated list",
       PRIV_SET_SYSTEM_GLOBAL_VAR_REPLICATE_DO_TABLE);

static Sys_var_rpl_filter Sys_replicate_ignore_db(
       "replicate_ignore_db", OPT_REPLICATE_IGNORE_DB,
       "Tell the slave to restrict replication to updates of tables "
       "whose names do not appear in the comma-separated list. For "
       "statement-based replication, only the default database (that "
       "is, the one selected by USE) is considered, not any explicitly "
       "mentioned tables in the query. For row-based replication, the "
       "actual names of table(s) being updated are checked",
       PRIV_SET_SYSTEM_GLOBAL_VAR_REPLICATE_IGNORE_DB);

static Sys_var_binlog_filter Sys_binlog_ignore_db(
      "binlog_ignore_db", OPT_BINLOG_IGNORE_DB,
<<<<<<< HEAD
      "Tells the primary that updates to the given database should not be logged to the binary log",
=======
      "Tells the primary that updates to the given database should not be logged to the binary log.",
>>>>>>> aa6a2e6b
      PRIV_SET_SYSTEM_GLOBAL_VAR_BINLOG_IGNORE_DB);

static Sys_var_rpl_filter Sys_replicate_ignore_table(
       "replicate_ignore_table", OPT_REPLICATE_IGNORE_TABLE,
       "Tells the slave thread not to replicate any statement that "
       "updates the specified table, even if any other tables might be "
       "updated by the same statement",
       PRIV_SET_SYSTEM_GLOBAL_VAR_REPLICATE_IGNORE_TABLE);

static Sys_var_rpl_filter Sys_replicate_wild_do_table(
       "replicate_wild_do_table", OPT_REPLICATE_WILD_DO_TABLE,
       "Tells the slave thread to restrict replication to statements "
       "where any of the updated tables match the specified database "
       "and table name patterns",
       PRIV_SET_SYSTEM_GLOBAL_VAR_REPLICATE_WILD_DO_TABLE);

static Sys_var_rpl_filter Sys_replicate_wild_ignore_table(
       "replicate_wild_ignore_table", OPT_REPLICATE_WILD_IGNORE_TABLE,
       "Tells the slave thread to not replicate to the tables that "
       "match the given wildcard pattern",
       PRIV_SET_SYSTEM_GLOBAL_VAR_REPLICATE_WILD_IGNORE_TABLE);

static Sys_var_charptr_fscs Sys_slave_load_tmpdir(
       "slave_load_tmpdir", "The location where the slave should put "
       "its temporary files when replicating a LOAD DATA INFILE command",
       READ_ONLY GLOBAL_VAR(slave_load_tmpdir), CMD_LINE(REQUIRED_ARG),
       DEFAULT(0));

static Sys_var_ulong Sys_opt_binlog_rows_event_max_size(
      "binlog_row_event_max_size",
      "The maximum size of a row-based binary log event in bytes. Rows will be "
      "grouped into events smaller than this size if possible. "
<<<<<<< HEAD
      "The value has to be a multiple of 256",
=======
      "The value has to be a multiple of 256.",
>>>>>>> aa6a2e6b
      READ_ONLY GLOBAL_VAR(opt_binlog_rows_event_max_size), CMD_LINE(REQUIRED_ARG),
      VALID_RANGE(256, UINT_MAX32 - (UINT_MAX32 % 256)), DEFAULT(8192),
      BLOCK_SIZE(256));

static Sys_var_on_access_global<Sys_var_uint,
                                PRIV_SET_SYSTEM_GLOBAL_VAR_SLAVE_NET_TIMEOUT>
Sys_slave_net_timeout(
       "slave_net_timeout", "Number of seconds to wait for more data "
       "from any master/slave connection before aborting the read",
       GLOBAL_VAR(slave_net_timeout), CMD_LINE(REQUIRED_ARG),
       VALID_RANGE(1, LONG_TIMEOUT), DEFAULT(SLAVE_NET_TIMEOUT), BLOCK_SIZE(1));


/*
  Access a multi_source variable
  Return 0 + warning if it doesn't exist
*/

ulonglong Sys_var_multi_source_ulonglong::
get_master_info_ulonglong_value(THD *thd) const
{
  Master_info *mi;
  ulonglong res= 0;                                  // Default value
  mysql_mutex_unlock(&LOCK_global_system_variables);
  if ((mi= get_master_info(&thd->variables.default_master_connection,
                           Sql_condition::WARN_LEVEL_WARN)))
  {
    res= (mi->*mi_accessor_func)();
    mi->release();
  }
  mysql_mutex_lock(&LOCK_global_system_variables);
  return res;
}
  

bool update_multi_source_variable(sys_var *self_var, THD *thd,
                                  enum_var_type type)
{
  Sys_var_multi_source_ulonglong *self= (Sys_var_multi_source_ulonglong*) self_var;
  bool result= true;
  Master_info *mi;

  if (type == OPT_GLOBAL)
    mysql_mutex_unlock(&LOCK_global_system_variables);
  if ((mi= (get_master_info(&thd->variables.default_master_connection,
                            Sql_condition::WARN_LEVEL_ERROR))))
  {
    mysql_mutex_lock(&mi->rli.run_lock);
    mysql_mutex_lock(&mi->rli.data_lock);
    result= self->update_variable(thd, mi);
    mysql_mutex_unlock(&mi->rli.data_lock);
    mysql_mutex_unlock(&mi->rli.run_lock);
    mi->release();
  }
  if (type == OPT_GLOBAL)
    mysql_mutex_lock(&LOCK_global_system_variables);
  return result;
}

static bool update_slave_skip_counter(sys_var *self, THD *thd, Master_info *mi)
{
  if (mi->rli.slave_running)
  {
    my_error(ER_SLAVE_MUST_STOP, MYF(0), (int) mi->connection_name.length,
             mi->connection_name.str);
    return true;
  }
  if (mi->using_gtid != Master_info::USE_GTID_NO && mi->using_parallel())
  {
    ulong domain_count;
    mysql_mutex_lock(&rpl_global_gtid_slave_state->LOCK_slave_state);
    domain_count= rpl_global_gtid_slave_state->count();
    mysql_mutex_unlock(&rpl_global_gtid_slave_state->LOCK_slave_state);
    if (domain_count > 1)
    {
      /*
        With domain-based parallel replication, the slave position is
        multi-dimensional, so the relay log position is not very meaningful.
        It might not even correspond to the next GTID to execute in _any_
        domain (the case after error stop). So slave_skip_counter will most
        likely not do what the user intends. Instead give an error, with a
        suggestion to instead set @@gtid_slave_pos past the point of error;
        this works reliably also in the case of multiple domains.
      */
      my_error(ER_SLAVE_SKIP_NOT_IN_GTID, MYF(0));
      return true;
    }
  }

  /* The value was stored temporarily in thd */
  mi->rli.slave_skip_counter= thd->variables.slave_skip_counter;
  return false;
}

static Sys_var_multi_source_ulonglong Sys_slave_skip_counter(
       "sql_slave_skip_counter", "Skip the next N events from the master log",
       SESSION_VAR(slave_skip_counter), NO_CMD_LINE,
       &Master_info::get_slave_skip_counter,
       VALID_RANGE(0, UINT_MAX), DEFAULT(0), BLOCK_SIZE(1),
       ON_UPDATE(update_slave_skip_counter));

static bool update_max_relay_log_size(sys_var *self, THD *thd, Master_info *mi)
{
  mi->rli.max_relay_log_size= thd->variables.max_relay_log_size;
  mi->rli.relay_log.set_max_size((ulong)mi->rli.max_relay_log_size);
  return false;
}

static Sys_var_multi_source_ulonglong Sys_max_relay_log_size(
       "max_relay_log_size",
       "relay log will be rotated automatically when the size exceeds this "
       "value.  If 0 at startup, it's set to max_binlog_size",
       SESSION_VAR(max_relay_log_size), CMD_LINE(REQUIRED_ARG),
       &Master_info::get_max_relay_log_size,
       VALID_RANGE(0, 1024L*1024*1024), DEFAULT(0), BLOCK_SIZE(IO_SIZE),
       ON_UPDATE(update_max_relay_log_size));

static Sys_var_charptr Sys_slave_skip_errors(
       "slave_skip_errors", "Tells the slave thread to continue "
       "replication when a query event returns an error from the "
       "provided list",
       READ_ONLY GLOBAL_VAR(opt_slave_skip_errors), CMD_LINE(REQUIRED_ARG),
       DEFAULT(0));

static Sys_var_on_access_global<Sys_var_ulonglong,
                            PRIV_SET_SYSTEM_GLOBAL_VAR_READ_BINLOG_SPEED_LIMIT>
Sys_read_binlog_speed_limit(
       "read_binlog_speed_limit", "Maximum speed(KB/s) to read binlog from"
       " master (0 = no limit)",
       GLOBAL_VAR(opt_read_binlog_speed_limit), CMD_LINE(REQUIRED_ARG),
       VALID_RANGE(0, ULONG_MAX), DEFAULT(0), BLOCK_SIZE(1));

static Sys_var_charptr Sys_slave_transaction_retry_errors(
       "slave_transaction_retry_errors", "Tells the slave thread to retry "
       "transaction for replication when a query event returns an error from "
       "the provided list. Deadlock error, elapsed lock wait timeout, "
       "net read error, net read timeout, net write error, net write timeout, "
       "connect error and 2 types of lost connection error are automatically "
       "added to this list",
       READ_ONLY GLOBAL_VAR(opt_slave_transaction_retry_errors), CMD_LINE(REQUIRED_ARG),
       DEFAULT(0));

static Sys_var_ulonglong Sys_relay_log_space_limit(
       "relay_log_space_limit", "Maximum space to use for all relay logs",
       READ_ONLY GLOBAL_VAR(relay_log_space_limit), CMD_LINE(REQUIRED_ARG),
       VALID_RANGE(0, ULONGLONG_MAX), DEFAULT(0), BLOCK_SIZE(1));

static Sys_var_on_access_global<Sys_var_uint,
                                PRIV_SET_SYSTEM_GLOBAL_VAR_SYNC_RELAY_LOG>
Sys_sync_relaylog_period(
       "sync_relay_log", "Synchronously flush relay log to disk after "
       "every #th event. Use 0 to disable synchronous flushing",
       GLOBAL_VAR(sync_relaylog_period), CMD_LINE(REQUIRED_ARG),
       VALID_RANGE(0, UINT_MAX), DEFAULT(10000), BLOCK_SIZE(1));

static Sys_var_on_access_global<Sys_var_uint,
                                PRIV_SET_SYSTEM_GLOBAL_VAR_SYNC_RELAY_LOG_INFO>
Sys_sync_relayloginfo_period(
       "sync_relay_log_info", "Synchronously flush relay log info "
       "to disk after every #th transaction. Use 0 to disable "
       "synchronous flushing",
       GLOBAL_VAR(sync_relayloginfo_period), CMD_LINE(REQUIRED_ARG),
       VALID_RANGE(0, UINT_MAX), DEFAULT(10000), BLOCK_SIZE(1));
#endif

static Sys_var_on_access_global<Sys_var_uint,
                                PRIV_SET_SYSTEM_GLOBAL_VAR_SYNC_BINLOG>
Sys_sync_binlog_period(
       "sync_binlog", "Synchronously flush binary log to disk after "
       "every #th event. Use 0 (default) to disable synchronous flushing",
       GLOBAL_VAR(sync_binlog_period), CMD_LINE(REQUIRED_ARG),
       VALID_RANGE(0, UINT_MAX), DEFAULT(0), BLOCK_SIZE(1));

static Sys_var_on_access_global<Sys_var_uint,
                                PRIV_SET_SYSTEM_GLOBAL_VAR_SYNC_MASTER_INFO>
Sys_sync_masterinfo_period(
       "sync_master_info", "Synchronously flush master info to disk "
       "after every #th event. Use 0 to disable synchronous flushing",
       GLOBAL_VAR(sync_masterinfo_period), CMD_LINE(REQUIRED_ARG),
       VALID_RANGE(0, UINT_MAX), DEFAULT(10000), BLOCK_SIZE(1));

#ifdef HAVE_REPLICATION
static Sys_var_ulong Sys_slave_trans_retries(
       "slave_transaction_retries", "Number of times the slave SQL "
       "thread will retry a transaction in case it failed with a deadlock, "
       "elapsed lock wait timeout or listed in "
       "slave_transaction_retry_errors, before giving up and stopping",
       GLOBAL_VAR(slave_trans_retries), CMD_LINE(REQUIRED_ARG),
       VALID_RANGE(0, UINT_MAX), DEFAULT(10), BLOCK_SIZE(1));

static Sys_var_on_access_global<Sys_var_ulong,
                    PRIV_SET_SYSTEM_GLOBAL_VAR_SLAVE_TRANSACTION_RETRY_INTERVAL>
Sys_slave_trans_retry_interval(
       "slave_transaction_retry_interval", "Interval of the slave SQL "
       "thread will retry a transaction in case it failed with a deadlock "
       "or elapsed lock wait timeout or listed in "
       "slave_transaction_retry_errors",
       GLOBAL_VAR(slave_trans_retry_interval), CMD_LINE(REQUIRED_ARG),
       VALID_RANGE(0, 3600), DEFAULT(0), BLOCK_SIZE(1));
#endif

static bool check_locale(sys_var *self, THD *thd, set_var *var)
{
  if (!var->value)
    return false;

  MY_LOCALE *locale;
  char buff[STRING_BUFFER_USUAL_SIZE];
  if (var->value->result_type() == INT_RESULT)
  {
    int lcno= (int)var->value->val_int();
    if (!(locale= my_locale_by_number(lcno)))
    {
      my_error(ER_UNKNOWN_LOCALE, MYF(0), llstr(lcno, buff));
      return true;
    }
    if (check_not_null(self, thd, var))
      return true;
  }
  else // STRING_RESULT
  {
    String str(buff, sizeof(buff), system_charset_info), *res;
    if (!(res=var->value->val_str(&str)))
      return true;
    else if (!(locale= my_locale_by_name(res->to_lex_cstring())))
    {
      ErrConvString err(res);
      my_error(ER_UNKNOWN_LOCALE, MYF(0), err.ptr());
      return true;
    }
  }

  var->save_result.ptr= locale;

  if (!locale->errmsgs->errmsgs)
  {
    bool res;
    mysql_mutex_lock(&LOCK_error_messages);
    res= (!locale->errmsgs->errmsgs &&
          read_texts(ERRMSG_FILE, locale->errmsgs->language,
                     &locale->errmsgs->errmsgs));
    mysql_mutex_unlock(&LOCK_error_messages);
    if (res)
    {
      push_warning_printf(thd, Sql_condition::WARN_LEVEL_WARN, ER_UNKNOWN_ERROR,
                          "Can't process error message file for locale '%s'",
                          locale->name.str);
      return true;
    }
  }
  status_var_increment(thd->status_var.feature_locale);
  return false;
}

static bool update_locale(sys_var *self, THD* thd, enum_var_type type)
{
  /* Cache pointer to error messages */
  if (type == OPT_SESSION)
    thd->variables.errmsgs= thd->variables.lc_messages->errmsgs->errmsgs;
  else
    global_system_variables.errmsgs=
      global_system_variables.lc_messages->errmsgs->errmsgs;
  return false;
}
  
static Sys_var_struct Sys_lc_messages(
       "lc_messages", "Set the language used for the error messages",
       SESSION_VAR(lc_messages), NO_CMD_LINE,
       offsetof(MY_LOCALE, name), DEFAULT(&my_default_lc_messages),
       NO_MUTEX_GUARD, NOT_IN_BINLOG, ON_CHECK(check_locale), ON_UPDATE(update_locale));

static Sys_var_struct Sys_lc_time_names(
       "lc_time_names", "Set the language used for the month "
       "names and the days of the week",
       SESSION_VAR(lc_time_names), NO_CMD_LINE,
       offsetof(MY_LOCALE, name), DEFAULT(&my_default_lc_time_names),
       NO_MUTEX_GUARD, IN_BINLOG, ON_CHECK(check_locale));

static Sys_var_tz Sys_time_zone(
       "time_zone", "The current time zone, used to initialize the time "
       "zone for a client when it connects. Set to SYSTEM by default, in "
       "which the client uses the system time zone value",
       SESSION_VAR(time_zone), NO_CMD_LINE,
       DEFAULT(&default_tz), NO_MUTEX_GUARD, IN_BINLOG);

#ifdef WITH_WSREP
#include "wsrep_var.h"
#include "wsrep_sst.h"
#include "wsrep_binlog.h"

static Sys_var_charptr_fscs Sys_wsrep_provider(
       "wsrep_provider", "Path to replication provider library",
       PREALLOCATED READ_ONLY GLOBAL_VAR(wsrep_provider), CMD_LINE(REQUIRED_ARG),
       DEFAULT(WSREP_NONE),
       NO_MUTEX_GUARD, NOT_IN_BINLOG,
       ON_CHECK(wsrep_provider_check), ON_UPDATE(wsrep_provider_update));

static Sys_var_charptr Sys_wsrep_provider_options(
       "wsrep_provider_options", "Semicolon (;) separated list of wsrep "
       "options (see wsrep_provider_options documentation)",
       PREALLOCATED GLOBAL_VAR(wsrep_provider_options), 
       CMD_LINE(REQUIRED_ARG),
       DEFAULT(""), NO_MUTEX_GUARD, NOT_IN_BINLOG,
       ON_CHECK(wsrep_provider_options_check), 
       ON_UPDATE(wsrep_provider_options_update));

static Sys_var_charptr_fscs Sys_wsrep_data_home_dir(
       "wsrep_data_home_dir", "home directory for wsrep provider",
       READ_ONLY GLOBAL_VAR(wsrep_data_home_dir), CMD_LINE(REQUIRED_ARG),
       DEFAULT(mysql_real_data_home));

static Sys_var_charptr Sys_wsrep_cluster_name(
       "wsrep_cluster_name", "Name for the cluster",
       PREALLOCATED GLOBAL_VAR(wsrep_cluster_name), CMD_LINE(REQUIRED_ARG),
       DEFAULT(WSREP_CLUSTER_NAME),
       NO_MUTEX_GUARD, NOT_IN_BINLOG,
       ON_CHECK(wsrep_cluster_name_check),
       ON_UPDATE(wsrep_cluster_name_update));

static Sys_var_charptr Sys_wsrep_cluster_address (
       "wsrep_cluster_address", "Address to initially connect to cluster",
       PREALLOCATED GLOBAL_VAR(wsrep_cluster_address), 
       CMD_LINE(REQUIRED_ARG),
       DEFAULT(""),
       NO_MUTEX_GUARD, NOT_IN_BINLOG,
       ON_CHECK(wsrep_cluster_address_check), 
       ON_UPDATE(wsrep_cluster_address_update));

static Sys_var_charptr Sys_wsrep_node_name (
       "wsrep_node_name", "Name of this node. This name can be used in "
       "wsrep_sst_donor as a preferred donor. Note that multiple nodes "
       "in a cluster can have the same name",
       PREALLOCATED GLOBAL_VAR(wsrep_node_name), CMD_LINE(REQUIRED_ARG),
       DEFAULT(glob_hostname), NO_MUTEX_GUARD, NOT_IN_BINLOG,
       wsrep_node_name_check, wsrep_node_name_update);

static Sys_var_charptr Sys_wsrep_node_address (
       "wsrep_node_address", "Specifies the node's network address, in "
       "the format ip address[:port]. Used in situations where autoguessing "
       "is not reliable. As of MariaDB 10.1.8, supports IPv6",
       PREALLOCATED GLOBAL_VAR(wsrep_node_address), CMD_LINE(REQUIRED_ARG),
       DEFAULT(""),
       NO_MUTEX_GUARD, NOT_IN_BINLOG,
       ON_CHECK(wsrep_node_address_check),
       ON_UPDATE(wsrep_node_address_update));

static Sys_var_charptr Sys_wsrep_node_incoming_address(
       "wsrep_node_incoming_address", "Client connection address",
       PREALLOCATED GLOBAL_VAR(wsrep_node_incoming_address),CMD_LINE(REQUIRED_ARG),
       DEFAULT(WSREP_NODE_INCOMING_AUTO));

static Sys_var_ulong Sys_wsrep_slave_threads(
       "wsrep_slave_threads", "Number of slave appliers to launch",
       GLOBAL_VAR(wsrep_slave_threads), CMD_LINE(REQUIRED_ARG),
       VALID_RANGE(1, 512), DEFAULT(1), BLOCK_SIZE(1),
       NO_MUTEX_GUARD, NOT_IN_BINLOG,
       ON_CHECK(wsrep_slave_threads_check),
       ON_UPDATE(wsrep_slave_threads_update));

static Sys_var_charptr Sys_wsrep_dbug_option(
       "wsrep_dbug_option", "DBUG options to provider library",
       GLOBAL_VAR(wsrep_dbug_option),CMD_LINE(REQUIRED_ARG),
       DEFAULT(""));

static const char *wsrep_debug_names[]=
{ "NONE", "SERVER", "TRANSACTION", "STREAMING", "CLIENT", NullS };
static Sys_var_enum Sys_wsrep_debug(
       "wsrep_debug", "WSREP debug level logging",
       GLOBAL_VAR(wsrep_debug), CMD_LINE(REQUIRED_ARG),
       wsrep_debug_names, DEFAULT(0),
       NO_MUTEX_GUARD, NOT_IN_BINLOG,
       ON_CHECK(0), ON_UPDATE(wsrep_debug_update));

static Sys_var_mybool Sys_wsrep_convert_LOCK_to_trx(
       "wsrep_convert_LOCK_to_trx", "To convert locking sessions "
       "into transactions",
       GLOBAL_VAR(wsrep_convert_LOCK_to_trx), 
       CMD_LINE(OPT_ARG), DEFAULT(FALSE));

static Sys_var_ulong Sys_wsrep_retry_autocommit(
      "wsrep_retry_autocommit", "Max number of times to retry "
      "a failed autocommit statement",
       SESSION_VAR(wsrep_retry_autocommit), CMD_LINE(REQUIRED_ARG),
       VALID_RANGE(0, 10000), DEFAULT(1), BLOCK_SIZE(1));

static bool update_wsrep_auto_increment_control (sys_var *self, THD *thd, enum_var_type type)
{
  if (wsrep_auto_increment_control)
  {
    /*
      The variables that control auto increment shall be calculated
      automatically based on the size of the cluster. This usually done
      within the wsrep_view_handler_cb callback. However, if the user
      manually sets the value of wsrep_auto_increment_control to 'ON',
      then we should to re-calculate these variables again (because
      these values may be required before wsrep_view_handler_cb will
      be re-invoked, which is rarely invoked if the cluster stays in
      the stable state):
    */
    global_system_variables.auto_increment_increment=
       wsrep_cluster_size ? wsrep_cluster_size : 1;
    global_system_variables.auto_increment_offset=
       wsrep_local_index >= 0 ? wsrep_local_index + 1 : 1;
    thd->variables.auto_increment_increment=
      global_system_variables.auto_increment_increment;
    thd->variables.auto_increment_offset=
      global_system_variables.auto_increment_offset;
  }
  else
  {
    /*
      We must restore the last values of the variables that
      are explicitly specified by the user:
    */
    global_system_variables.auto_increment_increment=
      global_system_variables.saved_auto_increment_increment;
    global_system_variables.auto_increment_offset=
      global_system_variables.saved_auto_increment_offset;
    thd->variables.auto_increment_increment=
      thd->variables.saved_auto_increment_increment;
    thd->variables.auto_increment_offset=
      thd->variables.saved_auto_increment_offset;
  }
  return false;
}

static Sys_var_mybool Sys_wsrep_auto_increment_control(
       "wsrep_auto_increment_control", "To automatically control the "
       "assignment of autoincrement variables",
       GLOBAL_VAR(wsrep_auto_increment_control), 
       CMD_LINE(OPT_ARG), DEFAULT(TRUE),
       NO_MUTEX_GUARD, NOT_IN_BINLOG, ON_CHECK(0),
       ON_UPDATE(update_wsrep_auto_increment_control));

static Sys_var_mybool Sys_wsrep_drupal_282555_workaround(
       "wsrep_drupal_282555_workaround", "Enable a workaround to handle the "
       "cases where inserting a DEFAULT value into an auto-increment column "
       "could fail with duplicate key error",
       GLOBAL_VAR(wsrep_drupal_282555_workaround),
       CMD_LINE(OPT_ARG), DEFAULT(FALSE));

static Sys_var_charptr sys_wsrep_sst_method(
       "wsrep_sst_method", "State snapshot transfer method",
       GLOBAL_VAR(wsrep_sst_method),CMD_LINE(REQUIRED_ARG),
       DEFAULT(WSREP_SST_DEFAULT), NO_MUTEX_GUARD, NOT_IN_BINLOG,
       ON_CHECK(wsrep_sst_method_check));

static Sys_var_charptr Sys_wsrep_sst_receive_address( 
       "wsrep_sst_receive_address", "Address where node is waiting for "
       "SST contact", 
       GLOBAL_VAR(wsrep_sst_receive_address),CMD_LINE(REQUIRED_ARG),
       DEFAULT(WSREP_SST_ADDRESS_AUTO), NO_MUTEX_GUARD,
       NOT_IN_BINLOG,
       ON_CHECK(wsrep_sst_receive_address_check),
       ON_UPDATE(wsrep_sst_receive_address_update)); 

static Sys_var_charptr Sys_wsrep_sst_auth(
       "wsrep_sst_auth", "Authentication for SST connection",
       PREALLOCATED GLOBAL_VAR(wsrep_sst_auth), CMD_LINE(REQUIRED_ARG),
       DEFAULT(WSREP_SST_AUTH_DEFAULT), NO_MUTEX_GUARD,
       NOT_IN_BINLOG,
       ON_CHECK(wsrep_sst_auth_check),
       ON_UPDATE(wsrep_sst_auth_update)); 

static Sys_var_charptr Sys_wsrep_sst_donor(
       "wsrep_sst_donor", "preferred donor node for the SST",
       GLOBAL_VAR(wsrep_sst_donor),CMD_LINE(REQUIRED_ARG),
       DEFAULT(""), NO_MUTEX_GUARD, NOT_IN_BINLOG,
       ON_CHECK(wsrep_sst_donor_check),
       ON_UPDATE(wsrep_sst_donor_update)); 

static Sys_var_mybool Sys_wsrep_sst_donor_rejects_queries(
       "wsrep_sst_donor_rejects_queries", "Reject client queries "
       "when donating state snapshot transfer", 
       GLOBAL_VAR(wsrep_sst_donor_rejects_queries), 
       CMD_LINE(OPT_ARG), DEFAULT(FALSE));

static Sys_var_mybool Sys_wsrep_on (
       "wsrep_on", "To enable wsrep replication",
       SESSION_VAR(wsrep_on), 
       CMD_LINE(OPT_ARG), DEFAULT(FALSE),
       NO_MUTEX_GUARD, NOT_IN_BINLOG,
       ON_CHECK(wsrep_on_check),
       ON_UPDATE(wsrep_on_update));

static Sys_var_charptr Sys_wsrep_start_position (
       "wsrep_start_position", "global transaction position to start from",
       PREALLOCATED GLOBAL_VAR(wsrep_start_position), 
       CMD_LINE(REQUIRED_ARG),
       DEFAULT(WSREP_START_POSITION_ZERO),
       NO_MUTEX_GUARD, NOT_IN_BINLOG,
       ON_CHECK(wsrep_start_position_check), 
       ON_UPDATE(wsrep_start_position_update));

static Sys_var_ulong Sys_wsrep_max_ws_size (
       "wsrep_max_ws_size", "Max write set size (bytes)",
       GLOBAL_VAR(wsrep_max_ws_size), CMD_LINE(REQUIRED_ARG),
       VALID_RANGE(1024, WSREP_MAX_WS_SIZE), DEFAULT(WSREP_MAX_WS_SIZE),
       BLOCK_SIZE(1), NO_MUTEX_GUARD, NOT_IN_BINLOG,
       ON_CHECK(wsrep_max_ws_size_check), ON_UPDATE(wsrep_max_ws_size_update));

static Sys_var_ulong Sys_wsrep_max_ws_rows (
       "wsrep_max_ws_rows", "Max number of rows in write set",
       GLOBAL_VAR(wsrep_max_ws_rows), CMD_LINE(REQUIRED_ARG),
       VALID_RANGE(0, 1048576), DEFAULT(0), BLOCK_SIZE(1));

static Sys_var_charptr Sys_wsrep_notify_cmd(
       "wsrep_notify_cmd", "",
       READ_ONLY GLOBAL_VAR(wsrep_notify_cmd), CMD_LINE(REQUIRED_ARG),
       DEFAULT(""));

static Sys_var_charptr_fscs Sys_wsrep_status_file(
       "wsrep_status_file", "wsrep status output filename",
       READ_ONLY GLOBAL_VAR(wsrep_status_file), CMD_LINE(REQUIRED_ARG),
       DEFAULT(""));

static Sys_var_mybool Sys_wsrep_certify_nonPK(
       "wsrep_certify_nonPK", "Certify tables with no primary key",
       GLOBAL_VAR(wsrep_certify_nonPK), 
       CMD_LINE(OPT_ARG), DEFAULT(TRUE));

static const char *wsrep_certification_rules_names[]= { "strict", "optimized", NullS };
static Sys_var_enum Sys_wsrep_certification_rules(
       "wsrep_certification_rules",
       "Certification rules to use in the cluster. Possible values are: "
       "\"strict\": stricter rules that could result in more certification "
       "failures. "
       "\"optimized\": relaxed rules that allow more concurrency and "
       "cause less certification failures",
       GLOBAL_VAR(wsrep_certification_rules), CMD_LINE(REQUIRED_ARG),
       wsrep_certification_rules_names, DEFAULT(WSREP_CERTIFICATION_RULES_STRICT),
       NO_MUTEX_GUARD, NOT_IN_BINLOG, ON_CHECK(0),
       ON_UPDATE(0));

static Sys_var_uint Sys_wsrep_sync_wait(
       "wsrep_sync_wait", "Ensure \"synchronous\" read view before executing "
       "an operation of the type specified by bitmask: 1 - READ(includes "
       "SELECT, SHOW and BEGIN/START TRANSACTION); 2 - UPDATE and DELETE; 4 - "
       "INSERT and REPLACE",
       SESSION_VAR(wsrep_sync_wait), CMD_LINE(OPT_ARG),
       VALID_RANGE(WSREP_SYNC_WAIT_NONE, WSREP_SYNC_WAIT_MAX),
       DEFAULT(WSREP_SYNC_WAIT_NONE), BLOCK_SIZE(1),
       NO_MUTEX_GUARD, NOT_IN_BINLOG);

static const char *wsrep_mode_names[]=
{
  "STRICT_REPLICATION",
  "BINLOG_ROW_FORMAT_ONLY",
  "REQUIRED_PRIMARY_KEY",
  "REPLICATE_MYISAM",
  "REPLICATE_ARIA",
  "DISALLOW_LOCAL_GTID",
  "BF_ABORT_MARIABACKUP",
  NullS
};
static Sys_var_set Sys_wsrep_mode(
       "wsrep_mode",
       "Set of WSREP features that are enabled",
       GLOBAL_VAR(wsrep_mode), CMD_LINE(REQUIRED_ARG),
       wsrep_mode_names,
       DEFAULT(0),
       NO_MUTEX_GUARD, NOT_IN_BINLOG,
       ON_CHECK(wsrep_mode_check));

static const char *wsrep_OSU_method_names[]= { "TOI", "RSU", NullS };
static Sys_var_enum Sys_wsrep_OSU_method(
       "wsrep_OSU_method", "Method for Online Schema Upgrade",
       SESSION_VAR(wsrep_OSU_method), CMD_LINE(OPT_ARG),
       wsrep_OSU_method_names, DEFAULT(WSREP_OSU_TOI));

static PolyLock_mutex PLock_wsrep_desync(&LOCK_wsrep_desync);
static Sys_var_mybool Sys_wsrep_desync (
       "wsrep_desync", "To desynchronize the node from the cluster",
       GLOBAL_VAR(wsrep_desync),
       CMD_LINE(OPT_ARG), DEFAULT(FALSE),
       &PLock_wsrep_desync, NOT_IN_BINLOG,
       ON_CHECK(wsrep_desync_check),
       ON_UPDATE(wsrep_desync_update));

static const char *wsrep_reject_queries_names[]= { "NONE", "ALL", "ALL_KILL", NullS };
static Sys_var_enum Sys_wsrep_reject_queries(
       "wsrep_reject_queries", "Variable to set to reject queries",
       GLOBAL_VAR(wsrep_reject_queries), CMD_LINE(OPT_ARG),
       wsrep_reject_queries_names, DEFAULT(WSREP_REJECT_NONE),
       NO_MUTEX_GUARD, NOT_IN_BINLOG, ON_CHECK(0),
       ON_UPDATE(wsrep_reject_queries_update));

static const char *wsrep_binlog_format_names[]=
       {"MIXED", "STATEMENT", "ROW", "NONE", NullS};
static Sys_var_enum Sys_wsrep_forced_binlog_format(
       "wsrep_forced_binlog_format", "binlog format to take effect over user's choice",
       GLOBAL_VAR(wsrep_forced_binlog_format), CMD_LINE(REQUIRED_ARG),
       wsrep_binlog_format_names, DEFAULT(BINLOG_FORMAT_UNSPEC),
       NO_MUTEX_GUARD, NOT_IN_BINLOG,
       ON_CHECK(wsrep_forced_binlog_format_check));

static Sys_var_mybool Sys_wsrep_recover_datadir(
       "wsrep_recover", "Recover database state after crash and exit",
       READ_ONLY GLOBAL_VAR(wsrep_recovery),
       CMD_LINE(OPT_ARG), DEFAULT(FALSE));

static Sys_var_mybool Sys_wsrep_log_conflicts(
       "wsrep_log_conflicts", "To log multi-master conflicts",
       GLOBAL_VAR(wsrep_log_conflicts), CMD_LINE(OPT_ARG), DEFAULT(FALSE));

static Sys_var_ulong Sys_wsrep_mysql_replication_bundle(
      "wsrep_mysql_replication_bundle",
      "Number of replication events that are grouped together",
       GLOBAL_VAR(wsrep_mysql_replication_bundle), CMD_LINE(REQUIRED_ARG),
       VALID_RANGE(0, 1000), DEFAULT(0), BLOCK_SIZE(1));

<<<<<<< HEAD
=======
static Sys_var_mybool Sys_wsrep_load_data_splitting(
       "wsrep_load_data_splitting", "To commit LOAD DATA "
       "transaction after every 10K rows inserted (deprecated)",
       GLOBAL_VAR(wsrep_load_data_splitting), 
       CMD_LINE(OPT_ARG), DEFAULT(0), NO_MUTEX_GUARD, NOT_IN_BINLOG,
       ON_CHECK(0), ON_UPDATE(0), DEPRECATED(1004, ""));

>>>>>>> aa6a2e6b
static Sys_var_mybool Sys_wsrep_slave_FK_checks(
       "wsrep_slave_FK_checks", "Should slave thread do "
       "foreign key constraint checks",
       GLOBAL_VAR(wsrep_slave_FK_checks), 
       CMD_LINE(OPT_ARG), DEFAULT(TRUE));

static Sys_var_mybool Sys_wsrep_slave_UK_checks(
       "wsrep_slave_UK_checks", "Should slave thread do "
       "secondary index uniqueness checks",
       GLOBAL_VAR(wsrep_slave_UK_checks), 
       CMD_LINE(OPT_ARG), DEFAULT(FALSE));

static Sys_var_mybool Sys_wsrep_restart_slave(
       "wsrep_restart_slave", "Should MariaDB slave be restarted automatically, when node joins back to cluster",
       GLOBAL_VAR(wsrep_restart_slave), CMD_LINE(OPT_ARG), DEFAULT(FALSE));

static Sys_var_ulonglong Sys_wsrep_trx_fragment_size(
      "wsrep_trx_fragment_size",
      "Size of transaction fragments for streaming replication (measured in "
      "units of 'wsrep_trx_fragment_unit')",
      SESSION_VAR(wsrep_trx_fragment_size), CMD_LINE(REQUIRED_ARG),
      VALID_RANGE(0, WSREP_MAX_WS_SIZE), DEFAULT(0), BLOCK_SIZE(1),
      NO_MUTEX_GUARD, NOT_IN_BINLOG,
      ON_CHECK(wsrep_trx_fragment_size_check),
      ON_UPDATE(wsrep_trx_fragment_size_update));

extern const char *wsrep_fragment_units[];

static Sys_var_enum Sys_wsrep_trx_fragment_unit(
      "wsrep_trx_fragment_unit",
      "Unit for streaming replication transaction fragments' size: bytes, "
      "rows, statements",
      SESSION_VAR(wsrep_trx_fragment_unit), CMD_LINE(REQUIRED_ARG),
      wsrep_fragment_units,
      DEFAULT(WSREP_FRAG_BYTES),
      NO_MUTEX_GUARD, NOT_IN_BINLOG,
      ON_CHECK(0),
      ON_UPDATE(wsrep_trx_fragment_unit_update));

extern const char *wsrep_SR_store_types[];
static Sys_var_enum Sys_wsrep_SR_store(
       "wsrep_SR_store", "Storage for streaming replication fragments",
       READ_ONLY GLOBAL_VAR(wsrep_SR_store_type), CMD_LINE(REQUIRED_ARG),
       wsrep_SR_store_types, DEFAULT(WSREP_SR_STORE_TABLE));

static Sys_var_mybool Sys_wsrep_dirty_reads(
       "wsrep_dirty_reads",
       "Allow reads even when the node is not in the primary component",
       SESSION_VAR(wsrep_dirty_reads), CMD_LINE(OPT_ARG),
       DEFAULT(FALSE));

static Sys_var_uint Sys_wsrep_ignore_apply_errors (
       "wsrep_ignore_apply_errors", "Ignore replication errors",
       GLOBAL_VAR(wsrep_ignore_apply_errors), CMD_LINE(REQUIRED_ARG),
       VALID_RANGE(WSREP_IGNORE_ERRORS_NONE, WSREP_IGNORE_ERRORS_MAX),
       DEFAULT(7), BLOCK_SIZE(1));

static Sys_var_uint Sys_wsrep_gtid_domain_id(
       "wsrep_gtid_domain_id", "When wsrep_gtid_mode is set, this value is "
       "used as gtid_domain_id for galera transactions and also copied to the "
       "joiner nodes during state transfer. It is ignored, otherwise",
       GLOBAL_VAR(wsrep_gtid_domain_id), CMD_LINE(REQUIRED_ARG),
       VALID_RANGE(0, UINT_MAX32), DEFAULT(0), BLOCK_SIZE(1),
       NO_MUTEX_GUARD, NOT_IN_BINLOG, ON_CHECK(0),
       ON_UPDATE(wsrep_gtid_domain_id_update));

static Sys_var_ulonglong Sys_wsrep_gtid_seq_no(
       "wsrep_gtid_seq_no",
       "Internal server usage, manually set WSREP GTID seqno",
       SESSION_ONLY(wsrep_gtid_seq_no),
       NO_CMD_LINE, VALID_RANGE(0, ULONGLONG_MAX), DEFAULT(0),
       BLOCK_SIZE(1), NO_MUTEX_GUARD, NOT_IN_BINLOG,
       ON_CHECK(wsrep_gtid_seq_no_check));

static Sys_var_mybool Sys_wsrep_gtid_mode(
       "wsrep_gtid_mode", "Automatically update the (joiner) node's "
       "wsrep_gtid_domain_id value with that of donor's (received during "
       "state transfer) and use it in place of gtid_domain_id for all galera "
       "transactions. When OFF (default), wsrep_gtid_domain_id is simply "
       "ignored (backward compatibility)",
       GLOBAL_VAR(wsrep_gtid_mode), CMD_LINE(OPT_ARG), DEFAULT(FALSE));

static char *wsrep_patch_version_ptr;
static Sys_var_charptr Sys_wsrep_patch_version(
       "wsrep_patch_version", "Wsrep patch version, for example wsrep_25.10",
       READ_ONLY GLOBAL_VAR(wsrep_patch_version_ptr), CMD_LINE_HELP_ONLY,
       DEFAULT(WSREP_PATCH_VERSION));


static Sys_var_charptr Sys_wsrep_allowlist(
       "wsrep_allowlist", "Allowed IP addresses split by comma delimiter",
       READ_ONLY GLOBAL_VAR(wsrep_allowlist), CMD_LINE(REQUIRED_ARG),
       DEFAULT(""));

#endif /* WITH_WSREP */

static bool fix_host_cache_size(sys_var *, THD *, enum_var_type)
{
  hostname_cache_resize((uint) host_cache_size);
  return false;
}

static Sys_var_ulong Sys_host_cache_size(
       "host_cache_size",
       "How many host names should be cached to avoid resolving",
       AUTO_SET GLOBAL_VAR(host_cache_size),
       CMD_LINE(REQUIRED_ARG), VALID_RANGE(0, 65536),
       DEFAULT(HOST_CACHE_SIZE), BLOCK_SIZE(1),
       NO_MUTEX_GUARD, NOT_IN_BINLOG, ON_CHECK(0),
       ON_UPDATE(fix_host_cache_size));

vio_keepalive_opts opt_vio_keepalive;

static Sys_var_int Sys_keepalive_time(
       "tcp_keepalive_time",
       "Timeout, in seconds, with no activity until the first TCP keep-alive "
       "packet is sent. If set to 0, system dependent default is used",
       AUTO_SET GLOBAL_VAR(opt_vio_keepalive.idle),
       CMD_LINE(REQUIRED_ARG), VALID_RANGE(0, INT_MAX32/1000), DEFAULT(0),
       BLOCK_SIZE(1));

static Sys_var_int Sys_keepalive_interval(
       "tcp_keepalive_interval",
       "The interval, in seconds, between when successive keep-alive packets "
       "are sent if no acknowledgement is received. If set to 0, system "
       "dependent default is used",
       AUTO_SET GLOBAL_VAR(opt_vio_keepalive.interval),
       CMD_LINE(REQUIRED_ARG), VALID_RANGE(0, INT_MAX32/1000), DEFAULT(0),
       BLOCK_SIZE(1));

static Sys_var_int Sys_keepalive_probes(
       "tcp_keepalive_probes",
       "The number of unacknowledged probes to send before considering the "
       "connection dead and notifying the application layer. "
       "If set to 0, system dependent default is used",
       AUTO_SET GLOBAL_VAR(opt_vio_keepalive.probes),
       CMD_LINE(REQUIRED_ARG), VALID_RANGE(0, INT_MAX32/1000), DEFAULT(0),
       BLOCK_SIZE(1));


static bool update_tcp_nodelay(sys_var *self, THD *thd,
  enum_var_type type)
{
  DBUG_ASSERT(thd);

  Vio *vio = thd->net.vio;
  if (vio)
    return (MY_TEST(vio_nodelay(vio, thd->variables.tcp_nodelay)));

  return false;
}

static Sys_var_mybool Sys_tcp_nodelay(
       "tcp_nodelay",
       "Set option TCP_NODELAY (disable Nagle's algorithm) on socket",
       SESSION_VAR(tcp_nodelay), CMD_LINE(OPT_ARG),
       DEFAULT(TRUE),NO_MUTEX_GUARD, NOT_IN_BINLOG,
       ON_CHECK(check_session_only_variable),
       ON_UPDATE(update_tcp_nodelay));

static Sys_var_charptr_fscs Sys_ignore_db_dirs(
       "ignore_db_dirs",
       "Specifies a directory to add to the ignore list when collecting "
       "database names from the datadir. Put a blank argument to reset "
       "the list accumulated so far",
       READ_ONLY GLOBAL_VAR(opt_ignore_db_dirs), 
       CMD_LINE(REQUIRED_ARG, OPT_IGNORE_DB_DIRECTORY),
       DEFAULT(0));

static Sys_var_ulong Sys_sp_cache_size(
       "stored_program_cache",
       "The soft upper limit for number of cached stored routines for "
       "one connection",
       GLOBAL_VAR(stored_program_cache_size), CMD_LINE(REQUIRED_ARG),
       VALID_RANGE(0, 512 * 1024), DEFAULT(256), BLOCK_SIZE(1));

export const char *plugin_maturity_names[]=
{ "unknown", "experimental", "alpha", "beta", "gamma", "stable", 0 };
static Sys_var_enum Sys_plugin_maturity(
       "plugin_maturity",
       "The lowest desirable plugin maturity. "
       "Plugins less mature than that will not be installed or loaded",
       READ_ONLY GLOBAL_VAR(plugin_maturity), CMD_LINE(REQUIRED_ARG),
       plugin_maturity_names,
       DEFAULT(SERVER_MATURITY_LEVEL > 0 ?
               SERVER_MATURITY_LEVEL - 1 : SERVER_MATURITY_LEVEL));

static Sys_var_ulong Sys_deadlock_search_depth_short(
       "deadlock_search_depth_short",
       "Short search depth for the two-step deadlock detection",
       SESSION_VAR(wt_deadlock_search_depth_short), CMD_LINE(REQUIRED_ARG),
       VALID_RANGE(0, 32), DEFAULT(4), BLOCK_SIZE(1));

static Sys_var_ulong Sys_deadlock_search_depth_long(
       "deadlock_search_depth_long",
       "Long search depth for the two-step deadlock detection",
       SESSION_VAR(wt_deadlock_search_depth_long), CMD_LINE(REQUIRED_ARG),
       VALID_RANGE(0, 33), DEFAULT(15), BLOCK_SIZE(1));

static Sys_var_ulong Sys_deadlock_timeout_depth_short(
       "deadlock_timeout_short",
       "Short timeout for the two-step deadlock detection (in microseconds)",
       SESSION_VAR(wt_timeout_short), CMD_LINE(REQUIRED_ARG),
       VALID_RANGE(0, UINT_MAX), DEFAULT(10000), BLOCK_SIZE(1));

static Sys_var_ulong Sys_deadlock_timeout_depth_long(
       "deadlock_timeout_long",
       "Long timeout for the two-step deadlock detection (in microseconds)",
       SESSION_VAR(wt_timeout_long), CMD_LINE(REQUIRED_ARG),
       VALID_RANGE(0, UINT_MAX), DEFAULT(50000000), BLOCK_SIZE(1));

static Sys_var_uint Sys_extra_port(
       "extra_port",
       "Extra port number to use for tcp connections in a "
       "one-thread-per-connection manner. 0 means don't use another port",
       READ_ONLY GLOBAL_VAR(mysqld_extra_port), CMD_LINE(REQUIRED_ARG),
       VALID_RANGE(0, UINT_MAX16), DEFAULT(0), BLOCK_SIZE(1));

static Sys_var_on_access_global<Sys_var_ulong,
                              PRIV_SET_SYSTEM_GLOBAL_VAR_EXTRA_MAX_CONNECTIONS>
Sys_extra_max_connections(
       "extra_max_connections", "The number of connections on extra-port",
       GLOBAL_VAR(extra_max_connections), CMD_LINE(REQUIRED_ARG),
       VALID_RANGE(1, 100000), DEFAULT(1), BLOCK_SIZE(1), NO_MUTEX_GUARD,
       NOT_IN_BINLOG, ON_CHECK(0), ON_UPDATE(fix_max_connections));

#ifdef SAFE_MUTEX
static Sys_var_mybool Sys_mutex_deadlock_detector(
       "debug_mutex_deadlock_detector", "Enable checking of wrong mutex usage",
       READ_ONLY GLOBAL_VAR(safe_mutex_deadlock_detector),
       CMD_LINE(OPT_ARG), DEFAULT(TRUE));
#endif

static Sys_var_keycache Sys_key_cache_segments(
       "key_cache_segments", "The number of segments in a key cache",
       KEYCACHE_VAR(param_partitions),
       CMD_LINE(REQUIRED_ARG, OPT_KEY_CACHE_PARTITIONS),
       VALID_RANGE(0, MAX_KEY_CACHE_PARTITIONS),
       DEFAULT(DEFAULT_KEY_CACHE_PARTITIONS),
       BLOCK_SIZE(1), NO_MUTEX_GUARD, NOT_IN_BINLOG, ON_CHECK(0),
       ON_UPDATE(repartition_keycache));

static const char *log_slow_filter_names[]= 
{
  "admin", "filesort", "filesort_on_disk", "filesort_priority_queue",
  "full_join", "full_scan", "not_using_index", "query_cache",
  "query_cache_miss", "tmp_table", "tmp_table_on_disk", 0
};


static Sys_var_set Sys_log_slow_filter(
       "log_slow_filter",
       "Log only certain types of queries to the slow log. If variable "
       "is empty all kinds of queries are logged.  All types are bound by "
       "slow_query_time, except 'not_using_index' which is always logged "
       "if enabled",
       SESSION_VAR(log_slow_filter), CMD_LINE(REQUIRED_ARG,
                                              OPT_LOG_SLOW_FILTER),
       log_slow_filter_names,
       /* by default we log all queries except 'not_using_index' */
       DEFAULT(my_set_bits(array_elements(log_slow_filter_names)-1) &
               ~QPLAN_NOT_USING_INDEX));

static const char *log_slow_disabled_statements_names[]=
{ "admin", "call", "slave", "sp", 0 };

static const char *log_disabled_statements_names[]=
{ "slave", "sp", 0 };

static Sys_var_set Sys_log_slow_disabled_statements(
       "log_slow_disabled_statements",
       "Don't log certain types of statements to slow log",
       SESSION_VAR(log_slow_disabled_statements), CMD_LINE(REQUIRED_ARG),
       log_slow_disabled_statements_names,
       DEFAULT(LOG_SLOW_DISABLE_SP));

static Sys_var_set Sys_log_disabled_statements(
       "log_disabled_statements",
       "Don't log certain types of statements to general log",
       SESSION_VAR(log_disabled_statements), CMD_LINE(REQUIRED_ARG),
       log_disabled_statements_names,
       DEFAULT(LOG_DISABLE_SP),
       NO_MUTEX_GUARD, NOT_IN_BINLOG, ON_CHECK(check_has_super));

#define NOT_SUPPORTED_YET -2
#ifndef PCRE2_EXTENDED_MORE
#define PCRE2_EXTENDED_MORE NOT_SUPPORTED_YET
#endif

static const char *default_regex_flags_names[]= 
{
  "DOTALL",    // (?s)  . matches anything including NL
  "DUPNAMES",  // (?J)  Allow duplicate names for subpatterns
  "EXTENDED",  // (?x)  Ignore white space and # comments
  "EXTENDED_MORE",//(?xx)  Ignore white space and # comments inside cheracter
  "EXTRA",     // means nothing since PCRE2
  "MULTILINE", // (?m)  ^ and $ match newlines within data
  "UNGREEDY",  // (?U)  Invert greediness of quantifiers
  0
};
static const int default_regex_flags_to_pcre[]=
{
  PCRE2_DOTALL,
  PCRE2_DUPNAMES,
  PCRE2_EXTENDED,
  PCRE2_EXTENDED_MORE,
  -1, /* EXTRA flag not available since PCRE2 */
  PCRE2_MULTILINE,
  PCRE2_UNGREEDY,
  0
};
int default_regex_flags_pcre(THD *thd)
{
  ulonglong src= thd->variables.default_regex_flags;
  int i, res;
  for (i= res= 0; default_regex_flags_to_pcre[i]; i++)
  {
    if (src & (1ULL << i))
    {
      if (default_regex_flags_to_pcre[i] < 0)
      {
        const char *msg= default_regex_flags_to_pcre[i] == NOT_SUPPORTED_YET
          ? "Your version of PCRE2 does not support the %s flag. Ignored."
          : "PCRE2 doesn't support the %s flag. Ignored.";
        push_warning_printf(thd, Sql_condition::WARN_LEVEL_WARN,
                          ER_UNKNOWN_ERROR, msg, default_regex_flags_names[i]);
        continue;
      }
      res|= default_regex_flags_to_pcre[i];
    }
  }
  return res;
}
static Sys_var_set Sys_default_regex_flags(
       "default_regex_flags",
       "Default flags for the regex library",
       SESSION_VAR(default_regex_flags), CMD_LINE(REQUIRED_ARG),
       default_regex_flags_names,
       DEFAULT(0));

static Sys_var_ulong Sys_log_slow_rate_limit(
       "log_slow_rate_limit",
       "Write to slow log every #th slow query. Set to 1 to log everything. "
       "Increase it to reduce the size of the slow or the performance impact "
       "of slow logging",
       SESSION_VAR(log_slow_rate_limit), CMD_LINE(REQUIRED_ARG),
       VALID_RANGE(1, UINT_MAX), DEFAULT(1), BLOCK_SIZE(1));

/*
  Full is not needed below anymore as one can set all bits with '= ALL', but
  we need it for compatiblity with earlier versions.
*/
static const char *log_slow_verbosity_names[]=
{ "innodb", "query_plan", "explain", "engine", "warnings", "full", 0};

static Sys_var_set Sys_log_slow_verbosity(
       "log_slow_verbosity",
       "Verbosity level for the slow log",
       SESSION_VAR(log_slow_verbosity), CMD_LINE(REQUIRED_ARG),
       log_slow_verbosity_names, DEFAULT(LOG_SLOW_VERBOSITY_INIT));

static Sys_var_ulong Sys_log_slow_max_warnings(
       "log_slow_max_warnings",
       "Max numbers of warnings printed to slow query log per statement",
       SESSION_VAR(log_slow_max_warnings), CMD_LINE(REQUIRED_ARG),
       VALID_RANGE(0, 1000), DEFAULT(10), BLOCK_SIZE(1));

static const char *note_verbosity_names[]=
{ "basic", "unusable_keys", "explain", 0};

static Sys_var_set Sys_note_verbosity(
       "note_verbosity",
       "Verbosity level for note-warnings given to the user. "
       "See also @@sql_notes",
       SESSION_VAR(note_verbosity), CMD_LINE(REQUIRED_ARG),
       note_verbosity_names, DEFAULT(NOTE_VERBOSITY_NORMAL |
                                     NOTE_VERBOSITY_EXPLAIN));

static Sys_var_ulong Sys_join_cache_level(
       "join_cache_level",
       "Controls what join operations can be executed with join buffers. Odd "
       "numbers are used for plain join buffers while even numbers are used "
       "for linked buffers",
       SESSION_VAR(join_cache_level), CMD_LINE(REQUIRED_ARG),
       VALID_RANGE(0, 8), DEFAULT(2), BLOCK_SIZE(1));

static Sys_var_ulong Sys_mrr_buffer_size(
       "mrr_buffer_size",
       "Size of buffer to use when using MRR with range access",
       SESSION_VAR(mrr_buff_size), CMD_LINE(REQUIRED_ARG),
       VALID_RANGE(IO_SIZE*2, INT_MAX32), DEFAULT(256*1024), BLOCK_SIZE(1));

static Sys_var_ulong Sys_rowid_merge_buff_size(
       "rowid_merge_buff_size",
       "The size of the buffers used [NOT] IN evaluation via partial matching",
       SESSION_VAR(rowid_merge_buff_size), CMD_LINE(REQUIRED_ARG),
       VALID_RANGE(0, LONG_MAX), DEFAULT(8*1024*1024),
       BLOCK_SIZE(1));

static Sys_var_mybool Sys_userstat(
       "userstat",
       "Enables statistics gathering for USER_STATISTICS, CLIENT_STATISTICS, "
       "INDEX_STATISTICS and TABLE_STATISTICS tables in the INFORMATION_SCHEMA",
       GLOBAL_VAR(opt_userstat_running),
       CMD_LINE(OPT_ARG), DEFAULT(FALSE));

static Sys_var_on_access<Sys_var_mybool,
                         PRIV_SET_SYSTEM_VAR_BINLOG_ANNOTATE_ROW_EVENTS,
                         PRIV_SET_SYSTEM_VAR_BINLOG_ANNOTATE_ROW_EVENTS>
Sys_binlog_annotate_row_events(
       "binlog_annotate_row_events",
       "Tells the master to annotate RBR events with the statement that "
       "caused these events",
       SESSION_VAR(binlog_annotate_row_events), CMD_LINE(OPT_ARG),
       DEFAULT(TRUE));

#ifdef HAVE_REPLICATION
static Sys_var_mybool Sys_replicate_annotate_row_events(
       "replicate_annotate_row_events",
       "Tells the slave to write annotate rows events received from the master "
       "to its own binary log. Ignored if log_slave_updates is not set",
       READ_ONLY GLOBAL_VAR(opt_replicate_annotate_row_events),
       CMD_LINE(OPT_ARG), DEFAULT(TRUE));
#endif

static Sys_var_ulonglong Sys_join_buffer_space_limit(
       "join_buffer_space_limit",
       "The limit of the space for all join buffers used by a query",
       SESSION_VAR(join_buff_space_limit), CMD_LINE(REQUIRED_ARG),
       VALID_RANGE(2048, ULONGLONG_MAX), DEFAULT(16*128*1024),
       BLOCK_SIZE(2048));

static Sys_var_ulong Sys_progress_report_time(
       "progress_report_time",
       "Seconds between sending progress reports to the client for "
       "time-consuming statements. Set to 0 to disable progress reporting",
       SESSION_VAR(progress_report_time), CMD_LINE(REQUIRED_ARG),
       VALID_RANGE(0, UINT_MAX), DEFAULT(5), BLOCK_SIZE(1));

const char *use_stat_tables_modes[] =
           {"NEVER", "COMPLEMENTARY", "PREFERABLY",
           "COMPLEMENTARY_FOR_QUERIES", "PREFERABLY_FOR_QUERIES", 0};
static Sys_var_enum Sys_optimizer_use_stat_tables(
       "use_stat_tables",
       "Specifies how to use system statistics tables",
       SESSION_VAR(use_stat_tables), CMD_LINE(REQUIRED_ARG),
       use_stat_tables_modes, DEFAULT(4));

static Sys_var_ulong Sys_histogram_size(
       "histogram_size",
       "Number of bytes used for a histogram. "
       "If set to 0, no histograms are created by ANALYZE",
       SESSION_VAR(histogram_size), CMD_LINE(REQUIRED_ARG),
       VALID_RANGE(0, 255), DEFAULT(254), BLOCK_SIZE(1));

extern const char *histogram_types[];
static Sys_var_enum Sys_histogram_type(
       "histogram_type",
       "Specifies type of the histograms created by ANALYZE. "
       "Possible values are: "
       "SINGLE_PREC_HB - single precision height-balanced, "
       "DOUBLE_PREC_HB - double precision height-balanced, "
       "JSON_HB - height-balanced, stored as JSON",
       SESSION_VAR(histogram_type), CMD_LINE(REQUIRED_ARG),
       histogram_types, DEFAULT(2));

static Sys_var_mybool Sys_query_cache_strip_comments(
       "query_cache_strip_comments",
       "Strip all comments from a query before storing it "
       "in the query cache",
       SESSION_VAR(query_cache_strip_comments), CMD_LINE(OPT_ARG),
       DEFAULT(FALSE));

static ulonglong in_transaction(THD *thd)
{
  return MY_TEST(thd->in_active_multi_stmt_transaction());
}
static Sys_var_session_special Sys_in_transaction(
       "in_transaction", "Whether there is an active transaction",
       READ_ONLY sys_var::ONLY_SESSION, NO_CMD_LINE,
       VALID_RANGE(0, 1), BLOCK_SIZE(1), NO_MUTEX_GUARD,
       NOT_IN_BINLOG, ON_CHECK(0), ON_UPDATE(0), ON_READ(in_transaction));

#ifndef DBUG_OFF
static Sys_var_ulong Sys_debug_binlog_fsync_sleep(
       "debug_binlog_fsync_sleep",
       "Extra sleep (in microseconds) to add to binlog fsync(), for debugging",
       GLOBAL_VAR(opt_binlog_dbug_fsync_sleep),
       CMD_LINE(REQUIRED_ARG),
       VALID_RANGE(0, UINT_MAX), DEFAULT(0), BLOCK_SIZE(1));
#endif

static Sys_var_harows Sys_expensive_subquery_limit(
       "expensive_subquery_limit",
       "The maximum number of rows a subquery may examine in order to be "
       "executed during optimization and used for constant optimization",
       SESSION_VAR(expensive_subquery_limit), CMD_LINE(REQUIRED_ARG),
       VALID_RANGE(0, HA_POS_ERROR), DEFAULT(100), BLOCK_SIZE(1));

static Sys_var_mybool Sys_encrypt_tmp_disk_tables(
       "encrypt_tmp_disk_tables",
       "Encrypt temporary on-disk tables (created as part of query execution)",
       GLOBAL_VAR(encrypt_tmp_disk_tables),
       CMD_LINE(OPT_ARG), DEFAULT(FALSE));

static Sys_var_mybool Sys_encrypt_tmp_files(
       "encrypt_tmp_files",
       "Encrypt temporary files (created for filesort, binary log cache, etc)",
       READ_ONLY GLOBAL_VAR(encrypt_tmp_files),
       CMD_LINE(OPT_ARG), DEFAULT(FALSE));

static Sys_var_mybool Sys_binlog_encryption(
       "encrypt_binlog", "Encrypt binary logs (including relay logs)",
       READ_ONLY GLOBAL_VAR(encrypt_binlog), CMD_LINE(OPT_ARG),
       DEFAULT(FALSE));

static const char *binlog_row_image_names[]=
{
  "MINIMAL", "NOBLOB", "FULL", "FULL_NODUP", NullS
};
static Sys_var_on_access<Sys_var_enum,
                         PRIV_SET_SYSTEM_VAR_BINLOG_ROW_IMAGE,
                         PRIV_SET_SYSTEM_VAR_BINLOG_ROW_IMAGE>
Sys_binlog_row_image(
       "binlog_row_image",
       "Controls whether rows should be logged in 'FULL', 'FULL_NODUP', "
       "'NOBLOB' or 'MINIMAL' formats. 'FULL', means that all columns in the "
       "before and after image are logged. 'FULL_NODUP', means that all "
       "columns are logged in before image, but only changed columns or all "
       "columns of inserted record are logged in after image, "
<<<<<<< HEAD
       "'NOBLOB', means that MariaDB avoids logging "
=======
       "'NOBLOB', means that mysqld avoids logging "
>>>>>>> aa6a2e6b
       "blob columns whenever possible (eg, blob column was not changed or "
       "is not part of primary key). 'MINIMAL', means that a PK equivalent (PK "
       "columns or full row if there is no PK in the table) is logged in the "
       "before image, and only changed columns are logged in the after image",
       SESSION_VAR(binlog_row_image), CMD_LINE(REQUIRED_ARG),
       binlog_row_image_names, DEFAULT(BINLOG_ROW_IMAGE_FULL));

static const char *binlog_row_metadata_names[]= {"NO_LOG", "MINIMAL", "FULL", NullS};
static Sys_var_on_access_global<Sys_var_enum,
                                PRIV_SET_SYSTEM_GLOBAL_VAR_BINLOG_ROW_METADATA>
Sys_binlog_row_metadata(
       "binlog_row_metadata",
       "Controls whether metadata is logged using FULL , MINIMAL format and "
       "NO_LOG. FULL causes all metadata to be logged; MINIMAL means that only "
       "metadata actually required by slave is logged; NO_LOG NO metadata will "
       "be logged",
       GLOBAL_VAR(binlog_row_metadata), CMD_LINE(REQUIRED_ARG),
       binlog_row_metadata_names, DEFAULT(Table_map_log_event::BINLOG_ROW_METADATA_NO_LOG),
       NO_MUTEX_GUARD, NOT_IN_BINLOG, ON_CHECK(NULL),
       ON_UPDATE(NULL));


static Sys_var_on_access_global<Sys_var_mybool,
                           PRIV_SET_SYSTEM_GLOBAL_VAR_BINLOG_GTID_INDEX>
Sys_binlog_gtid_index(
       "binlog_gtid_index",
       "Enable the creation of a GTID index for every binlog file, and the use "
<<<<<<< HEAD
       "of such index for speeding up GTID lookup in the binlog",
=======
       "of such index for speeding up GTID lookup in the binlog.",
>>>>>>> aa6a2e6b
       GLOBAL_VAR(opt_binlog_gtid_index), CMD_LINE(OPT_ARG),
       DEFAULT(TRUE));


static Sys_var_on_access_global<Sys_var_uint,
                        PRIV_SET_SYSTEM_GLOBAL_VAR_BINLOG_GTID_INDEX_PAGE_SIZE>
Sys_binlog_gtid_index_page_size(
       "binlog_gtid_index_page_size",
<<<<<<< HEAD
       "Page size to use for the binlog GTID index",
=======
       "Page size to use for the binlog GTID index.",
>>>>>>> aa6a2e6b
       GLOBAL_VAR(opt_binlog_gtid_index_page_size), CMD_LINE(REQUIRED_ARG),
       VALID_RANGE(64, 1<<24), DEFAULT(4096), BLOCK_SIZE(1));


static Sys_var_on_access_global<Sys_var_uint,
                        PRIV_SET_SYSTEM_GLOBAL_VAR_BINLOG_GTID_INDEX_SPAN_MIN>
Sys_binlog_gtid_index_span_min(
       "binlog_gtid_index_span_min",
       "Control sparseness of the binlog GTID index. If set to N, at most one "
       "index record will be added for every N bytes of binlog file written, "
<<<<<<< HEAD
       "to reduce the size of the index. Normally does not need tuning",
=======
       "to reduce the size of the index. Normally does not need tuning.",
>>>>>>> aa6a2e6b
       GLOBAL_VAR(opt_binlog_gtid_index_span_min), CMD_LINE(REQUIRED_ARG),
       VALID_RANGE(1, 1024*1024L*1024L), DEFAULT(65536), BLOCK_SIZE(1));


static bool check_pseudo_slave_mode(sys_var *self, THD *thd, set_var *var)
{
  longlong previous_val= thd->variables.pseudo_slave_mode;
  longlong val= (longlong) var->save_result.ulonglong_value;
  bool rli_fake= false;

#ifndef EMBEDDED_LIBRARY
  rli_fake= thd->rli_fake ? true : false;
#endif

  if (rli_fake)
  {
    if (!val)
    {
#ifndef EMBEDDED_LIBRARY
      delete thd->rli_fake;
      thd->rli_fake= NULL;
      delete thd->rgi_fake;
      thd->rgi_fake= NULL;
#endif
    }
    else if (previous_val && val)
      goto ineffective;
    else if (!previous_val && val)
      push_warning(thd, Sql_condition::WARN_LEVEL_WARN,
                   ER_WRONG_VALUE_FOR_VAR,
                   "'pseudo_slave_mode' is already ON.");
  }
  else
  {
    if (!previous_val && !val)
      goto ineffective;
    else if (previous_val && !val)
      push_warning(thd, Sql_condition::WARN_LEVEL_WARN,
                   ER_WRONG_VALUE_FOR_VAR,
                   "Slave applier execution mode not active, "
                   "statement ineffective.");
  }
  goto end;

ineffective:
  push_warning(thd, Sql_condition::WARN_LEVEL_WARN,
               ER_WRONG_VALUE_FOR_VAR,
               "'pseudo_slave_mode' change was ineffective.");

end:
  return FALSE;
}
static Sys_var_mybool Sys_pseudo_slave_mode(
       "pseudo_slave_mode",
       "SET pseudo_slave_mode= 0,1 are commands that mysqlbinlog "
       "adds to beginning and end of binary log dumps. While zero "
       "value indeed disables, the actual enabling of the slave "
       "applier execution mode is done implicitly when a "
       "Format_description_event is sent through the session",
       SESSION_ONLY(pseudo_slave_mode), NO_CMD_LINE, DEFAULT(FALSE),
       NO_MUTEX_GUARD, NOT_IN_BINLOG, ON_CHECK(check_pseudo_slave_mode));

static Sys_var_mybool Sys_mysql56_temporal_format(
       "mysql56_temporal_format",
       "Use MySQL-5.6 (instead of MariaDB-5.3) format for TIME, DATETIME, TIMESTAMP columns",
       GLOBAL_VAR(opt_mysql56_temporal_format),
       CMD_LINE(OPT_ARG), DEFAULT(TRUE));

static Sys_var_mybool Sys_strict_password_validation(
       "strict_password_validation",
       "When password validation plugins are enabled, reject passwords "
       "that cannot be validated (passwords specified as a hash)",
       GLOBAL_VAR(strict_password_validation),
       CMD_LINE(OPT_ARG), DEFAULT(TRUE));

#ifdef HAVE_MMAP
static Sys_var_ulong Sys_log_tc_size(
       "log_tc_size",
       "Size of transaction coordinator log",
       READ_ONLY GLOBAL_VAR(opt_tc_log_size),
       CMD_LINE(REQUIRED_ARG),
       VALID_RANGE(my_getpagesize() * 3, ULONG_MAX),
       DEFAULT(my_getpagesize() * 6), BLOCK_SIZE(my_getpagesize()));
#endif

static Sys_var_ulonglong Sys_max_session_mem_used(
       "max_session_mem_used", "Amount of memory a single user session "
       "is allowed to allocate. This limits the value of the "
       "session variable MEM_USED", SESSION_VAR(max_mem_used),
       CMD_LINE(REQUIRED_ARG), VALID_RANGE(8192,  ULONGLONG_MAX),
       DEFAULT(LONGLONG_MAX), BLOCK_SIZE(1));

#ifndef EMBEDDED_LIBRARY
/**
 Validate a redirect_url string.

 A valid string is either empty, or of the format mysql://host[:port],
 where host is an arbitrary string without any colon ':'.

 @param  str    A string to validate
 @param  len    Length of the string
 @retval false  The string is valid
 @retval true   The string is invalid
*/
export bool validate_redirect_url(char *str, size_t len)
{
  LEX_CSTRING mysql_prefix= {STRING_WITH_LEN("mysql://")};
  LEX_CSTRING maria_prefix= {STRING_WITH_LEN("mariadb://")};
  /* Empty string is valid */
  if (len == 0)
    return false;
  const char* end= str + len;
  if (!strncmp(str, mysql_prefix.str, mysql_prefix.length))
    str+= mysql_prefix.length;
  else if (!strncmp(str, maria_prefix.str, maria_prefix.length))
    str+= maria_prefix.length;
  else
    return true;
  /* Host name cannot be empty */
  if (str == end)
    return true;
  /* Find the colon, if any */
  while (str < end && *str != ':')
    str++;
  /* Found colon */
  if (str < end)
  {
    /* Should have at least one number after the colon */
    if (str + 1 == end)
      return true;
    int p= 0;
    while (str < end && isdigit(*++str))
      if ((p= p * 10 + (*str - '0')) > 65535)
        return true;
    /* Should be all numbers after the colon */
    if (str < end)
      return true;
  }
  return false;
}

static bool sysvar_validate_redirect_url(sys_var *self, THD *thd,
                                         set_var *var)
{
  /* NULL is invalid. */
  if (check_not_null(self, thd, var))
    return true;
  char *str= var->save_result.string_value.str;
  size_t len= var->save_result.string_value.length;
  return validate_redirect_url(str, len);
}

static Sys_var_charptr Sys_redirect_url(
       "redirect_url",
       "URL of another server to redirect clients to. "
       "Empty string means no redirection",
       SESSION_VAR(redirect_url), CMD_LINE(REQUIRED_ARG), DEFAULT(""),
       NO_MUTEX_GUARD, NOT_IN_BINLOG, ON_CHECK(sysvar_validate_redirect_url));

static Sys_var_sesvartrack Sys_track_session_sys_vars(
       "session_track_system_variables",
       "Track changes in registered system variables",
       CMD_LINE(REQUIRED_ARG),
       DEFAULT("autocommit,character_set_client,character_set_connection,"
       "character_set_results,redirect_url,time_zone"));

static bool update_session_track_schema(sys_var *self, THD *thd,
                                        enum_var_type type)
{
  DBUG_ENTER("update_session_track_schema");
  DBUG_RETURN(thd->session_tracker.current_schema.update(thd, NULL));
}

static Sys_var_mybool Sys_session_track_schema(
       "session_track_schema",
       "Track changes to the default schema",
       SESSION_VAR(session_track_schema),
       CMD_LINE(OPT_ARG), DEFAULT(TRUE),
       NO_MUTEX_GUARD, NOT_IN_BINLOG,
       ON_CHECK(0),
       ON_UPDATE(update_session_track_schema));


static bool update_session_track_tx_info(sys_var *self, THD *thd,
                                         enum_var_type type)
{
  DBUG_ENTER("update_session_track_tx_info");
  DBUG_RETURN(thd->session_tracker.transaction_info.update(thd, NULL));
}

static const char *session_track_transaction_info_names[]=
  { "OFF", "STATE", "CHARACTERISTICS", NullS };

static Sys_var_enum Sys_session_track_transaction_info(
       "session_track_transaction_info",
       "Track changes to the transaction attributes. OFF to disable; "
       "STATE to track just transaction state (Is there an active transaction? "
       "Does it have any data? etc.); CHARACTERISTICS to track transaction "
       "state and report all statements needed to start a transaction with "
       "the same characteristics (isolation level, read only/read write, "
       "snapshot - but not any work done / data modified within the "
       "transaction)",
       SESSION_VAR(session_track_transaction_info),
       CMD_LINE(REQUIRED_ARG), session_track_transaction_info_names,
       DEFAULT(0), NO_MUTEX_GUARD, NOT_IN_BINLOG, ON_CHECK(0),
       ON_UPDATE(update_session_track_tx_info));


static bool update_session_track_state_change(sys_var *self, THD *thd,
                                              enum_var_type type)
{
  DBUG_ENTER("update_session_track_state_change");
  DBUG_RETURN(thd->session_tracker.state_change.update(thd, NULL));
}

static Sys_var_mybool Sys_session_track_state_change(
       "session_track_state_change",
       "Track changes to the session state",
       SESSION_VAR(session_track_state_change),
       CMD_LINE(OPT_ARG), DEFAULT(FALSE),
       NO_MUTEX_GUARD, NOT_IN_BINLOG,
       ON_CHECK(0),
       ON_UPDATE(update_session_track_state_change));


#ifdef USER_VAR_TRACKING
static bool update_session_track_user_variables(sys_var *self, THD *thd,
                                                enum_var_type type)
{
  return thd->session_tracker.user_variables.update(thd, 0);
}

static Sys_var_mybool Sys_session_track_user_variables(
       "session_track_user_variables",
       "Track changes to user variables",
       SESSION_VAR(session_track_user_variables),
       CMD_LINE(OPT_ARG), DEFAULT(FALSE),
       NO_MUTEX_GUARD, NOT_IN_BINLOG,
       ON_CHECK(0),
       ON_UPDATE(update_session_track_user_variables));
#endif // USER_VAR_TRACKING

#endif //EMBEDDED_LIBRARY

static Sys_var_enum Sys_secure_timestamp(
       "secure_timestamp", "Restricts direct setting of a session "
       "timestamp. Possible levels are: YES - timestamp cannot deviate from "
       "the system clock, REPLICATION - replication thread can adjust "
       "timestamp to match the master's, SUPER - a user with this "
       "privilege and a replication thread can adjust timestamp, NO - "
       "historical behavior, anyone can modify session timestamp",
       READ_ONLY GLOBAL_VAR(opt_secure_timestamp), CMD_LINE(REQUIRED_ARG),
       secure_timestamp_levels, DEFAULT(SECTIME_NO));

static Sys_var_ulonglong Sys_max_rowid_filter_size(
       "max_rowid_filter_size",
       "The maximum size of the container of a rowid filter",
       SESSION_VAR(max_rowid_filter_size), CMD_LINE(REQUIRED_ARG),
       VALID_RANGE(1024, (ulonglong)~(intptr)0), DEFAULT(128*1024),
       BLOCK_SIZE(1));

static Sys_var_bit Sys_system_versioning_insert_history(
       "system_versioning_insert_history",
       "Allows direct inserts into ROW_START and ROW_END columns if "
       "secure_timestamp allows changing @@timestamp",
       SESSION_VAR(option_bits), CMD_LINE(OPT_ARG),
       OPTION_INSERT_HISTORY, DEFAULT(FALSE),
       NO_MUTEX_GUARD, IN_BINLOG);

<<<<<<< HEAD
/* Default limit 1T */
static Sys_var_ulonglong Sys_max_tmp_space_usage(
       "max_tmp_session_space_usage",
       "The maximum total size of temporary file and temporary table usage. "
       "A value of 0 disables this feature",
       SESSION_VAR(max_tmp_space_usage), CMD_LINE(REQUIRED_ARG),
       VALID_RANGE(0, ULONGLONG_MAX), DEFAULT(1ULL << 40),
       BLOCK_SIZE(65536));

static Sys_var_ulonglong Sys_max_total_tmp_space_usage(
       "max_tmp_total_space_usage",
       "The maximum total size of all temporary file and temporary table "
       "usage over all connections. "
       "A value of 0 disables this feature",
       GLOBAL_VAR(global_max_tmp_space_usage), CMD_LINE(REQUIRED_ARG),
       VALID_RANGE(0, ULONGLONG_MAX), DEFAULT(1ULL << 40),
       BLOCK_SIZE(65536));

=======
>>>>>>> aa6a2e6b
/* Optimizer variables */

static Sys_var_uint Sys_in_subquery_conversion_threshold(
       "in_predicate_conversion_threshold",
       "The minimum number of scalar elements in the value list of "
       "IN predicate that triggers its conversion to IN subquery. Set to "
<<<<<<< HEAD
       "0 to disable the conversion",
=======
       "0 to disable the conversion.",
>>>>>>> aa6a2e6b
       SESSION_VAR(in_subquery_conversion_threshold), CMD_LINE(REQUIRED_ARG),
       VALID_RANGE(0, UINT_MAX), DEFAULT(IN_SUBQUERY_CONVERSION_THRESHOLD),
       BLOCK_SIZE(1));

static Sys_var_ulong Sys_optimizer_max_sel_arg_weight(
       "optimizer_max_sel_arg_weight",
       "The maximum weight of the SEL_ARG graph. Set to 0 for no limit",
       SESSION_VAR(optimizer_max_sel_arg_weight), CMD_LINE(REQUIRED_ARG),
       VALID_RANGE(0, UINT_MAX), DEFAULT(SEL_ARG::MAX_WEIGHT), BLOCK_SIZE(1));

static Sys_var_ulong Sys_optimizer_max_sel_args(
       "optimizer_max_sel_args",
       "The maximum number of SEL_ARG objects created when optimizing a range. "
       "If more objects would be needed, the range will not be used by the "
<<<<<<< HEAD
       "optimizer",
=======
       "optimizer.",
>>>>>>> aa6a2e6b
       SESSION_VAR(optimizer_max_sel_args), CMD_LINE(REQUIRED_ARG),
       VALID_RANGE(0, UINT_MAX), DEFAULT(SEL_ARG::DEFAULT_MAX_SEL_ARGS), BLOCK_SIZE(1));

static Sys_var_engine_optimizer_cost Sys_optimizer_disk_read_ratio(
  "optimizer_disk_read_ratio",
  "Chance that we have to do a disk read to find a row or index entry from "
  "the engine cache (cache_misses/total_cache_requests).  0.0 means that "
  "everything is cached and 1.0 means that nothing is expected to be in the "
<<<<<<< HEAD
  "engine cache",
=======
  "engine cache.",
>>>>>>> aa6a2e6b
  COST_VAR(disk_read_ratio),
  CMD_LINE(REQUIRED_ARG, OPT_COSTS_DISK_READ_RATIO),
  VALID_RANGE(0.0, 1.0), DEFAULT(DEFAULT_DISK_READ_RATIO), COST_ADJUST(1));

static Sys_var_engine_optimizer_cost Sys_optimizer_key_lookup_cost(
  "optimizer_key_lookup_cost",
  "Cost for finding a key based on a key value",
  COST_VAR(key_lookup_cost),
  CMD_LINE(REQUIRED_ARG, OPT_COSTS_KEY_LOOKUP_COST),
  VALID_RANGE(0, 1000), DEFAULT(DEFAULT_KEY_LOOKUP_COST), COST_ADJUST(1000));

static Sys_var_engine_optimizer_cost Sys_optimizer_row_lookup_cost(
  "optimizer_row_lookup_cost",
<<<<<<< HEAD
  "Cost of finding a row based on a rowid or a clustered key",
=======
  "Cost of finding a row based on a rowid or a clustered key.",
>>>>>>> aa6a2e6b
  COST_VAR(row_lookup_cost),
  CMD_LINE(REQUIRED_ARG, OPT_COSTS_ROW_LOOKUP_COST),
  VALID_RANGE(0, 1000), DEFAULT(DEFAULT_ROW_LOOKUP_COST), COST_ADJUST(1000));

static Sys_var_engine_optimizer_cost Sys_optimizer_disk_read_cost(
  "optimizer_disk_read_cost",
<<<<<<< HEAD
  "Cost of reading a block of IO_SIZE (4096) from a disk (in usec)",
=======
  "Cost of reading a block of IO_SIZE (4096) from a disk (in usec).",
>>>>>>> aa6a2e6b
  COST_VAR(disk_read_cost),
  CMD_LINE(REQUIRED_ARG, OPT_COSTS_DISK_READ_COST),
  VALID_RANGE(0, 10000), DEFAULT(DEFAULT_DISK_READ_COST), COST_ADJUST(1000));

static Sys_var_engine_optimizer_cost Sys_optimizer_key_copy_cost(
  "optimizer_key_copy_cost",
  "Cost of finding the next key in the engine and copying it to the SQL "
<<<<<<< HEAD
  "layer",
=======
  "layer.",
>>>>>>> aa6a2e6b
  COST_VAR(key_copy_cost),
  CMD_LINE(REQUIRED_ARG, OPT_COSTS_KEY_COPY_COST),
  VALID_RANGE(0, 1000), DEFAULT(DEFAULT_KEY_COPY_COST), COST_ADJUST(1000));

static Sys_var_engine_optimizer_cost Sys_optimizer_index_block_copy_cost(
  "optimizer_index_block_copy_cost",
<<<<<<< HEAD
  "Cost of copying a key block from the cache to internal storage as part of "
  "an index scan",
=======
  "Cost of copying a key block from the cache to intern storage as part of "
  "an index scan.",
>>>>>>> aa6a2e6b
  COST_VAR(index_block_copy_cost),
  CMD_LINE(REQUIRED_ARG, OPT_COSTS_INDEX_BLOCK_COPY_COST),
  VALID_RANGE(0, 1000), DEFAULT(DEFAULT_INDEX_BLOCK_COPY_COST), COST_ADJUST(1000));

static Sys_var_engine_optimizer_cost Sys_optimizer_row_next_find_cost(
  "optimizer_row_next_find_cost",
<<<<<<< HEAD
  "Cost of finding the next row when scanning the table",
=======
  "Cost of finding the next row when scanning the table.",
>>>>>>> aa6a2e6b
  COST_VAR(row_next_find_cost),
  CMD_LINE(REQUIRED_ARG, OPT_COSTS_ROW_NEXT_FIND_COST),
  VALID_RANGE(0, 1000), DEFAULT(DEFAULT_ROW_NEXT_FIND_COST), COST_ADJUST(1000));

static Sys_var_engine_optimizer_cost Sys_optimizer_key_next_find_cost(
  "optimizer_key_next_find_cost",
<<<<<<< HEAD
  "Cost of finding the next key and rowid when using filters",
=======
  "Cost of finding the next key and rowid when using filters.",
>>>>>>> aa6a2e6b
  COST_VAR(key_next_find_cost),
  CMD_LINE(REQUIRED_ARG, OPT_COSTS_KEY_NEXT_FIND_COST),
  VALID_RANGE(0, 1000), DEFAULT(DEFAULT_KEY_NEXT_FIND_COST), COST_ADJUST(1000));

static Sys_var_engine_optimizer_cost Sys_optimizer_row_copy_cost(
  "optimizer_row_copy_cost",
<<<<<<< HEAD
  "Cost of copying a row from the engine or the join cache to the SQL layer",
=======
  "Cost of copying a row from the engine or the join cache to the SQL layer.",
>>>>>>> aa6a2e6b
  COST_VAR(row_copy_cost),
  CMD_LINE(REQUIRED_ARG, OPT_COSTS_ROW_COPY_COST),
  VALID_RANGE(0, 1000), DEFAULT(DEFAULT_ROW_COPY_COST), COST_ADJUST(1000));

static Sys_var_engine_optimizer_cost Sys_optimizer_key_cmp_cost(
  "optimizer_key_compare_cost",
<<<<<<< HEAD
  "Cost of checking a key against the end key condition",
=======
  "Cost of checking a key against the end key condition.",
>>>>>>> aa6a2e6b
  COST_VAR(key_cmp_cost),
  CMD_LINE(REQUIRED_ARG, OPT_COSTS_KEY_CMP_COST),
  VALID_RANGE(0, 1000), DEFAULT(DEFAULT_KEY_COMPARE_COST), COST_ADJUST(1000));

static Sys_var_engine_optimizer_cost Sys_optimizer_rowid_cmp_cost(
  "optimizer_rowid_compare_cost",
  "Cost of comparing two rowid's",
  COST_VAR(rowid_cmp_cost),
  CMD_LINE(REQUIRED_ARG, OPT_COSTS_ROWID_CMP_COST),
  VALID_RANGE(0, 1000), DEFAULT(DEFAULT_ROWID_COMPARE_COST), COST_ADJUST(1000));

static Sys_var_engine_optimizer_cost Sys_optimizer_rowid_copy_cost(
  "optimizer_rowid_copy_cost",
  "Cost of copying a rowid",
  COST_VAR(rowid_copy_cost),
  CMD_LINE(REQUIRED_ARG, OPT_COSTS_ROWID_COPY_COST),
  VALID_RANGE(0, 1000), DEFAULT(DEFAULT_ROWID_COPY_COST), COST_ADJUST(1000));

/* The following costs are stored in THD and handler */

static Sys_var_optimizer_cost Sys_optimizer_where_cost(
  "optimizer_where_cost",
  "Cost of checking the row against the WHERE clause. Increasing this will "
<<<<<<< HEAD
  "have the optimizer to prefer plans with less row combinations",
=======
  "have the optimizer to prefer plans with less row combinations.",
>>>>>>> aa6a2e6b
  SESSION_VAR(optimizer_where_cost),
  CMD_LINE(REQUIRED_ARG),
  VALID_RANGE(0, 100000), DEFAULT(DEFAULT_WHERE_COST), COST_ADJUST(1000));

static Sys_var_optimizer_cost Sys_optimizer_scan_cost(
  "optimizer_scan_setup_cost",
  "Extra cost added to TABLE and INDEX scans to get optimizer to prefer "
<<<<<<< HEAD
  "index lookups",
=======
  "index lookups.",
>>>>>>> aa6a2e6b
  SESSION_VAR(optimizer_scan_setup_cost),
  CMD_LINE(REQUIRED_ARG),
  VALID_RANGE(0, 100000000), DEFAULT(DEFAULT_TABLE_SCAN_SETUP_COST),
  COST_ADJUST(1000));

extern const char *block_encryption_mode_values[];
static Sys_var_enum Sys_block_encryption_mode(
  "block_encryption_mode", "Default block encryption mode for "
  "AES_ENCRYPT() and AES_DECRYPT() functions",
  SESSION_VAR(block_encryption_mode), CMD_LINE(REQUIRED_ARG),
<<<<<<< HEAD
  block_encryption_mode_values, DEFAULT(0));

extern ulonglong opt_binlog_commit_by_rotate_threshold;
static Sys_var_ulonglong Sys_binlog_large_commit_threshold(
  "binlog_large_commit_threshold",
  "Increases transaction concurrency for large transactions (i.e. "
  "those with sizes larger than this value) by using the large "
  "transaction's cache file as a new binary log, and rotating the "
  "active binary log to the large transaction's cache file at commit "
  "time. This avoids the default commit logic that copies the "
  "transaction cache data to the end of the active binary log file "
  "while holding a lock that prevents other transactions from "
  "binlogging",
  GLOBAL_VAR(opt_binlog_commit_by_rotate_threshold),
  CMD_LINE(REQUIRED_ARG),
  // Allow a smaller minimum value for debug builds to help with testing
  VALID_RANGE(IF_DBUG(100, 10240) * 1024, ULLONG_MAX),
  DEFAULT(128 * 1024 * 1024), BLOCK_SIZE(1));
=======
  block_encryption_mode_values, DEFAULT(0));
>>>>>>> aa6a2e6b
<|MERGE_RESOLUTION|>--- conflicted
+++ resolved
@@ -55,10 +55,7 @@
 #include "opt_trace_context.h"
 #include "log_event.h"
 #include "optimizer_defaults.h"
-<<<<<<< HEAD
 #include "vector_mhnsw.h"
-=======
->>>>>>> aa6a2e6b
 
 #ifdef WITH_PERFSCHEMA_STORAGE_ENGINE
 #include "../storage/perfschema/pfs_server.h"
@@ -1318,11 +1315,7 @@
                                 PRIV_SET_SYSTEM_GLOBAL_VAR_MAX_BINLOG_CACHE_SIZE>
 Sys_binlog_space_limit(
       "binlog_space_limit",
-<<<<<<< HEAD
       "Alias for max_binlog_total_size. Compatibility with Percona server",
-=======
-      "Alias for max_binlog_total_size. Compatibility with Percona server.",
->>>>>>> aa6a2e6b
       GLOBAL_VAR(internal_binlog_space_limit), CMD_LINE(REQUIRED_ARG),
       VALID_RANGE(0, ULONGLONG_MAX), DEFAULT(0), BLOCK_SIZE(1),
       NO_MUTEX_GUARD, NOT_IN_BINLOG, ON_CHECK(0),
@@ -1335,11 +1328,7 @@
       "Minimum number of connected slaves required for automatic binary "
       "log purge with max_binlog_total_size, binlog_expire_logs_seconds "
       "or binlog_expire_logs_days. Default is 0 when Galera is enabled and 1 "
-<<<<<<< HEAD
       "otherwise",
-=======
-      "otherwise.",
->>>>>>> aa6a2e6b
        GLOBAL_VAR(internal_slave_connections_needed_for_purge),
        CMD_LINE(REQUIRED_ARG),
        VALID_RANGE(0, UINT_MAX), DEFAULT(1), BLOCK_SIZE(1),
@@ -1551,11 +1540,7 @@
        READ_ONLY GLOBAL_VAR(opt_large_page_size), NO_CMD_LINE,
        VALID_RANGE(0, UINT_MAX), DEFAULT(0), BLOCK_SIZE(1),
        NO_MUTEX_GUARD, NOT_IN_BINLOG, ON_CHECK(0), ON_UPDATE(0),
-<<<<<<< HEAD
        DEPRECATED_NO_REPLACEMENT(1005));
-=======
-       DEPRECATED(1005, ""));
->>>>>>> aa6a2e6b
 
 static Sys_var_mybool Sys_large_pages(
        "large_pages", "Enable support for large pages",
@@ -1639,20 +1624,11 @@
        "log_slow_admin_statements",
        "Log slow OPTIMIZE, ANALYZE, ALTER and other administrative statements "
        "to the slow log if it is open.  Resets or sets the option 'admin' in "
-<<<<<<< HEAD
        "log_slow_filter",
        SESSION_VAR(log_slow_disabled_statements),
        CMD_LINE(OPT_ARG), REVERSE(LOG_SLOW_DISABLE_ADMIN), DEFAULT(TRUE),
        0, NOT_IN_BINLOG, ON_CHECK(0), ON_UPDATE(0),
        DEPRECATED(1100, "log_slow_filter"));
-=======
-       "log_slow_filter. "
-       "Deprecated, use log_slow_filter without 'admin'.",
-       SESSION_VAR(log_slow_disabled_statements),
-       CMD_LINE(OPT_ARG), REVERSE(LOG_SLOW_DISABLE_ADMIN), DEFAULT(TRUE),
-       0, NOT_IN_BINLOG, ON_CHECK(0), ON_UPDATE(0),
-       DEPRECATED(1100, "'@@log_slow_filter'"));
->>>>>>> aa6a2e6b
 
 static Sys_var_bit Sys_log_slow_slave_statements(
        "log_slow_slave_statements",
@@ -2917,11 +2893,7 @@
 static Sys_var_mybool Sys_old_mode(
        "old", "Use compatible behavior from previous MariaDB version",
        SESSION_VAR(old_mode), CMD_LINE(OPT_ARG), DEFAULT(FALSE), 0, NOT_IN_BINLOG, ON_CHECK(0),
-<<<<<<< HEAD
        ON_UPDATE(set_old_mode), DEPRECATED(1009, "old_mode"));
-=======
-       ON_UPDATE(set_old_mode), DEPRECATED(1009, "'@@old_mode'"));
->>>>>>> aa6a2e6b
 
 static Sys_var_mybool Sys_opt_allow_suspicious_udfs(
        "allow_suspicious_udfs",
@@ -2948,7 +2920,6 @@
 }
 
 static Sys_var_enum Sys_alter_algorithm(
-<<<<<<< HEAD
 	"alter_algorithm",
         UNUSED_HELP,
 	SESSION_VAR(alter_algorithm_unused),
@@ -2958,11 +2929,6 @@
         ON_CHECK(variable_is_ignored), ON_UPDATE(0),
         DEPRECATED(1105,""));
 
-=======
-	"alter_algorithm", "Specify the alter table algorithm",
-	SESSION_VAR(alter_algorithm), CMD_LINE(OPT_ARG),
-	alter_algorithm_modes, DEFAULT(0));
->>>>>>> aa6a2e6b
 
 static bool check_old_passwords(sys_var *self, THD *thd, set_var *var)
 {
@@ -3130,11 +3096,7 @@
 
 static Sys_var_ulong Sys_optimizer_adjust_secondary_key_costs(
     "optimizer_adjust_secondary_key_costs",
-<<<<<<< HEAD
     UNUSED_HELP,
-=======
-    "Unused, will be removed.",
->>>>>>> aa6a2e6b
     SESSION_VAR(optimizer_adjust_secondary_key_costs), CMD_LINE(REQUIRED_ARG),
     VALID_RANGE(0, 2), DEFAULT(0), BLOCK_SIZE(1),
     NO_MUTEX_GUARD, NOT_IN_BINLOG, ON_CHECK(0), ON_UPDATE(0),
@@ -3747,11 +3709,7 @@
        "Fill in the end_log_pos field of _all_ events in the binlog, even when "
        "doing so costs performance. Can be used in case some old application needs "
        "it for backwards compatibility. Setting this option can hurt binlog "
-<<<<<<< HEAD
        "scalability",
-=======
-       "scalability.",
->>>>>>> aa6a2e6b
        GLOBAL_VAR(opt_binlog_legacy_event_pos), CMD_LINE(OPT_ARG),
        DEFAULT(FALSE));
 
@@ -4102,7 +4060,6 @@
 
 static const char *old_mode_names[]=
 {
-<<<<<<< HEAD
   "NO_DUP_KEY_WARNINGS_WITH_IGNORE",    // 0: deprecated since 11.3
   "NO_PROGRESS_INFO",                   // 1: deprecated since 11.3
   "ZERO_DATE_TIME_CAST",                // 2: deprecated since 11.3
@@ -4117,41 +4074,16 @@
 };
 
 void old_mode_deprecated_warnings(ulonglong v)
-=======
-  "NO_DUP_KEY_WARNINGS_WITH_IGNORE",    // deprecated since 11.3
-  "NO_PROGRESS_INFO",                   // deprecated since 11.3
-  "ZERO_DATE_TIME_CAST",                // deprecated since 11.3
-  "UTF8_IS_UTF8MB3",
-  "IGNORE_INDEX_ONLY_FOR_JOIN",         // deprecated since 11.3
-  "COMPAT_5_1_CHECKSUM",                // deprecated since 11.3
-  "NO_NULL_COLLATION_IDS",              // deprecated since 11.3
-  "LOCK_ALTER_TABLE_COPY",              // deprecated since 11.3
-  0
-};
-
-void old_mode_deprecated_warnings(THD *thd, ulonglong v)
->>>>>>> aa6a2e6b
 {
   v &= ~OLD_MODE_DEFAULT_VALUE;
   for (uint i=0; old_mode_names[i]; i++)
     if ((1ULL<<i) & v)
-<<<<<<< HEAD
       sql_print_warning("--old-mode='%s' is deprecated and will be "
                         "removed in a future release", old_mode_names[i]);
-=======
-    {
-      if (thd)
-        warn_deprecated<1103>(thd, old_mode_names[i]);
-      else
-        sql_print_warning("--old-mode='%s' is deprecated and will be "
-                          "removed in a future release", old_mode_names[i]);
-    }
->>>>>>> aa6a2e6b
 }
 
 static bool old_mode_deprecated(sys_var *self, THD *thd, set_var *var)
 {
-<<<<<<< HEAD
   ulonglong v= var->save_result.ulonglong_value & ~OLD_MODE_DEFAULT_VALUE;
   uint i= 0;
   for (; i <= 7; i++)
@@ -4163,9 +4095,6 @@
   for (; i <= 9; i++)
     if ((1ULL<<i) & v)
       warn_deprecated<1107>(thd, old_mode_names[i]);
-=======
-  old_mode_deprecated_warnings(thd, var->save_result.ulonglong_value);
->>>>>>> aa6a2e6b
   return false;
 }
 
@@ -4183,11 +4112,8 @@
 */
 static const char *new_mode_all_names[]=
 {
-<<<<<<< HEAD
   "FIX_DISK_TMPTABLE_COSTS",
-=======
   "FIX_INDEX_STATS_FOR_ALL_NULLS",
->>>>>>> aa6a2e6b
   "TEST_WARNING1",                       // Default from here, See NEW_MODE_MAX
   "TEST_WARNING2",
   0
@@ -4195,8 +4121,8 @@
 
 static int new_mode_hidden_names[] =
 {
-  1,  // TEST_WARNING1
-  2,  // TEST_WARNING2
+  2,  // TEST_WARNING1
+  3,  // TEST_WARNING2
   -1  // End of list
 };
 
@@ -4567,20 +4493,11 @@
 
 // NO_CMD_LINE - different name of the option
 static Sys_var_tx_isolation Sys_tx_isolation(
-<<<<<<< HEAD
        "tx_isolation", "Default transaction isolation level",
        SESSION_VAR(tx_isolation), NO_CMD_LINE,
        tx_isolation_names, DEFAULT(ISO_REPEATABLE_READ),
        NO_MUTEX_GUARD, NOT_IN_BINLOG, ON_CHECK(check_tx_isolation),
        ON_UPDATE(0), DEPRECATED(1101, "transaction_isolation"));
-=======
-       "tx_isolation", "Default transaction isolation level."
-       "This variable is deprecated and will be removed in a future release.",
-       SESSION_VAR(tx_isolation), NO_CMD_LINE,
-       tx_isolation_names, DEFAULT(ISO_REPEATABLE_READ),
-       NO_MUTEX_GUARD, NOT_IN_BINLOG, ON_CHECK(check_tx_isolation),
-       ON_UPDATE(0), DEPRECATED(1101, "'@@transaction_isolation'"));
->>>>>>> aa6a2e6b
 
 static Sys_var_tx_isolation Sys_transaction_isolation(
        "transaction_isolation", "Default transaction isolation level",
@@ -4635,28 +4552,16 @@
        "tx_read_only", "Default transaction access mode. If set to OFF, "
        "the default, access is read/write. If set to ON, access is read-only. "
        "The SET TRANSACTION statement can also change the value of this variable. "
-<<<<<<< HEAD
        "See SET TRANSACTION and START TRANSACTION",
        SESSION_VAR(tx_read_only), NO_CMD_LINE, DEFAULT(0),
        NO_MUTEX_GUARD, NOT_IN_BINLOG, ON_CHECK(check_tx_read_only),
        ON_UPDATE(0), DEPRECATED(1101, "transaction_read_only"));
-=======
-       "See SET TRANSACTION and START TRANSACTION."
-       "This variable is deprecated and will be removed in a future release.",
-       SESSION_VAR(tx_read_only), NO_CMD_LINE, DEFAULT(0),
-       NO_MUTEX_GUARD, NOT_IN_BINLOG, ON_CHECK(check_tx_read_only),
-       ON_UPDATE(0), DEPRECATED(1101, "'@@transaction_read_only'"));
->>>>>>> aa6a2e6b
 
 static Sys_var_tx_read_only Sys_transaction_read_only(
        "transaction_read_only", "Default transaction access mode. If set to OFF, "
        "the default, access is read/write. If set to ON, access is read-only. "
        "The SET TRANSACTION statement can also change the value of this variable. "
-<<<<<<< HEAD
        "See SET TRANSACTION and START TRANSACTION",
-=======
-       "See SET TRANSACTION and START TRANSACTION.",
->>>>>>> aa6a2e6b
        SESSION_VAR(tx_read_only), NO_CMD_LINE, DEFAULT(0),
        NO_MUTEX_GUARD, NOT_IN_BINLOG, ON_CHECK(check_tx_read_only));
 
@@ -4779,11 +4684,7 @@
        SESSION_VAR(table_plugin), NO_CMD_LINE,
        MYSQL_STORAGE_ENGINE_PLUGIN, DEFAULT(&default_storage_engine),
        NO_MUTEX_GUARD, NOT_IN_BINLOG, ON_CHECK(check_not_null), ON_UPDATE(0),
-<<<<<<< HEAD
        DEPRECATED(1005, "default_storage_engine"));
-=======
-       DEPRECATED(1005, "'@@default_storage_engine'"));
->>>>>>> aa6a2e6b
 
 static Sys_var_plugin Sys_default_tmp_storage_engine(
        "default_tmp_storage_engine", "The default storage engine for user-created temporary tables",
@@ -4931,11 +4832,7 @@
        "longer needed, as the server now handles this automatically",
        SESSION_VAR(big_tables), CMD_LINE(OPT_ARG), DEFAULT(FALSE),
        NO_MUTEX_GUARD, NOT_IN_BINLOG, ON_CHECK(0), ON_UPDATE(0),
-<<<<<<< HEAD
        DEPRECATED_NO_REPLACEMENT(1005));
-=======
-       DEPRECATED(1005, ""));
->>>>>>> aa6a2e6b
 
 static Sys_var_bit Sys_big_selects(
        "sql_big_selects", "If set to 0, MariaDB will not perform large SELECTs."
@@ -5037,11 +4934,7 @@
        SESSION_VAR(option_bits), NO_CMD_LINE, OPTION_SQL_NOTES,
        DEFAULT(TRUE),
        NO_MUTEX_GUARD, NOT_IN_BINLOG, ON_CHECK(0), ON_UPDATE(0),
-<<<<<<< HEAD
        DEPRECATED(1103, "note_verbosity"));
-=======
-       DEPRECATED(1103, "'@@note_verbosity'"));
->>>>>>> aa6a2e6b
 
 static Sys_var_bit Sys_auto_is_null(
        "sql_auto_is_null", "If set to 1, the query SELECT * FROM table_name WHERE "
@@ -5414,11 +5307,7 @@
        SESSION_VAR(keep_files_on_create), CMD_LINE(OPT_ARG),
        DEFAULT(FALSE),
        NO_MUTEX_GUARD, NOT_IN_BINLOG, ON_CHECK(0), ON_UPDATE(0),
-<<<<<<< HEAD
        DEPRECATED_NO_REPLACEMENT(1008));
-=======
-       DEPRECATED(1008, ""));
->>>>>>> aa6a2e6b
 
 static char *license;
 static Sys_var_charptr Sys_license(
@@ -5988,11 +5877,7 @@
 static Sys_var_binlog_filter Sys_binlog_do_db(
       "binlog_do_db", OPT_BINLOG_DO_DB,
       "Tells the primary it should log updates for the specified database, "
-<<<<<<< HEAD
       "and exclude all others not explicitly mentioned",
-=======
-      "and exclude all others not explicitly mentioned.",
->>>>>>> aa6a2e6b
       PRIV_SET_SYSTEM_GLOBAL_VAR_BINLOG_DO_DB);
 
 static Sys_var_rpl_filter Sys_replicate_rewrite_db(
@@ -6020,11 +5905,7 @@
 
 static Sys_var_binlog_filter Sys_binlog_ignore_db(
       "binlog_ignore_db", OPT_BINLOG_IGNORE_DB,
-<<<<<<< HEAD
       "Tells the primary that updates to the given database should not be logged to the binary log",
-=======
-      "Tells the primary that updates to the given database should not be logged to the binary log.",
->>>>>>> aa6a2e6b
       PRIV_SET_SYSTEM_GLOBAL_VAR_BINLOG_IGNORE_DB);
 
 static Sys_var_rpl_filter Sys_replicate_ignore_table(
@@ -6057,11 +5938,7 @@
       "binlog_row_event_max_size",
       "The maximum size of a row-based binary log event in bytes. Rows will be "
       "grouped into events smaller than this size if possible. "
-<<<<<<< HEAD
       "The value has to be a multiple of 256",
-=======
-      "The value has to be a multiple of 256.",
->>>>>>> aa6a2e6b
       READ_ONLY GLOBAL_VAR(opt_binlog_rows_event_max_size), CMD_LINE(REQUIRED_ARG),
       VALID_RANGE(256, UINT_MAX32 - (UINT_MAX32 % 256)), DEFAULT(8192),
       BLOCK_SIZE(256));
@@ -6673,16 +6550,6 @@
        GLOBAL_VAR(wsrep_mysql_replication_bundle), CMD_LINE(REQUIRED_ARG),
        VALID_RANGE(0, 1000), DEFAULT(0), BLOCK_SIZE(1));
 
-<<<<<<< HEAD
-=======
-static Sys_var_mybool Sys_wsrep_load_data_splitting(
-       "wsrep_load_data_splitting", "To commit LOAD DATA "
-       "transaction after every 10K rows inserted (deprecated)",
-       GLOBAL_VAR(wsrep_load_data_splitting), 
-       CMD_LINE(OPT_ARG), DEFAULT(0), NO_MUTEX_GUARD, NOT_IN_BINLOG,
-       ON_CHECK(0), ON_UPDATE(0), DEPRECATED(1004, ""));
-
->>>>>>> aa6a2e6b
 static Sys_var_mybool Sys_wsrep_slave_FK_checks(
        "wsrep_slave_FK_checks", "Should slave thread do "
        "foreign key constraint checks",
@@ -7213,11 +7080,7 @@
        "before and after image are logged. 'FULL_NODUP', means that all "
        "columns are logged in before image, but only changed columns or all "
        "columns of inserted record are logged in after image, "
-<<<<<<< HEAD
        "'NOBLOB', means that MariaDB avoids logging "
-=======
-       "'NOBLOB', means that mysqld avoids logging "
->>>>>>> aa6a2e6b
        "blob columns whenever possible (eg, blob column was not changed or "
        "is not part of primary key). 'MINIMAL', means that a PK equivalent (PK "
        "columns or full row if there is no PK in the table) is logged in the "
@@ -7245,11 +7108,7 @@
 Sys_binlog_gtid_index(
        "binlog_gtid_index",
        "Enable the creation of a GTID index for every binlog file, and the use "
-<<<<<<< HEAD
        "of such index for speeding up GTID lookup in the binlog",
-=======
-       "of such index for speeding up GTID lookup in the binlog.",
->>>>>>> aa6a2e6b
        GLOBAL_VAR(opt_binlog_gtid_index), CMD_LINE(OPT_ARG),
        DEFAULT(TRUE));
 
@@ -7258,11 +7117,7 @@
                         PRIV_SET_SYSTEM_GLOBAL_VAR_BINLOG_GTID_INDEX_PAGE_SIZE>
 Sys_binlog_gtid_index_page_size(
        "binlog_gtid_index_page_size",
-<<<<<<< HEAD
        "Page size to use for the binlog GTID index",
-=======
-       "Page size to use for the binlog GTID index.",
->>>>>>> aa6a2e6b
        GLOBAL_VAR(opt_binlog_gtid_index_page_size), CMD_LINE(REQUIRED_ARG),
        VALID_RANGE(64, 1<<24), DEFAULT(4096), BLOCK_SIZE(1));
 
@@ -7273,11 +7128,7 @@
        "binlog_gtid_index_span_min",
        "Control sparseness of the binlog GTID index. If set to N, at most one "
        "index record will be added for every N bytes of binlog file written, "
-<<<<<<< HEAD
        "to reduce the size of the index. Normally does not need tuning",
-=======
-       "to reduce the size of the index. Normally does not need tuning.",
->>>>>>> aa6a2e6b
        GLOBAL_VAR(opt_binlog_gtid_index_span_min), CMD_LINE(REQUIRED_ARG),
        VALID_RANGE(1, 1024*1024L*1024L), DEFAULT(65536), BLOCK_SIZE(1));
 
@@ -7547,7 +7398,6 @@
        OPTION_INSERT_HISTORY, DEFAULT(FALSE),
        NO_MUTEX_GUARD, IN_BINLOG);
 
-<<<<<<< HEAD
 /* Default limit 1T */
 static Sys_var_ulonglong Sys_max_tmp_space_usage(
        "max_tmp_session_space_usage",
@@ -7566,19 +7416,13 @@
        VALID_RANGE(0, ULONGLONG_MAX), DEFAULT(1ULL << 40),
        BLOCK_SIZE(65536));
 
-=======
->>>>>>> aa6a2e6b
 /* Optimizer variables */
 
 static Sys_var_uint Sys_in_subquery_conversion_threshold(
        "in_predicate_conversion_threshold",
        "The minimum number of scalar elements in the value list of "
        "IN predicate that triggers its conversion to IN subquery. Set to "
-<<<<<<< HEAD
        "0 to disable the conversion",
-=======
-       "0 to disable the conversion.",
->>>>>>> aa6a2e6b
        SESSION_VAR(in_subquery_conversion_threshold), CMD_LINE(REQUIRED_ARG),
        VALID_RANGE(0, UINT_MAX), DEFAULT(IN_SUBQUERY_CONVERSION_THRESHOLD),
        BLOCK_SIZE(1));
@@ -7593,11 +7437,7 @@
        "optimizer_max_sel_args",
        "The maximum number of SEL_ARG objects created when optimizing a range. "
        "If more objects would be needed, the range will not be used by the "
-<<<<<<< HEAD
        "optimizer",
-=======
-       "optimizer.",
->>>>>>> aa6a2e6b
        SESSION_VAR(optimizer_max_sel_args), CMD_LINE(REQUIRED_ARG),
        VALID_RANGE(0, UINT_MAX), DEFAULT(SEL_ARG::DEFAULT_MAX_SEL_ARGS), BLOCK_SIZE(1));
 
@@ -7606,11 +7446,7 @@
   "Chance that we have to do a disk read to find a row or index entry from "
   "the engine cache (cache_misses/total_cache_requests).  0.0 means that "
   "everything is cached and 1.0 means that nothing is expected to be in the "
-<<<<<<< HEAD
   "engine cache",
-=======
-  "engine cache.",
->>>>>>> aa6a2e6b
   COST_VAR(disk_read_ratio),
   CMD_LINE(REQUIRED_ARG, OPT_COSTS_DISK_READ_RATIO),
   VALID_RANGE(0.0, 1.0), DEFAULT(DEFAULT_DISK_READ_RATIO), COST_ADJUST(1));
@@ -7624,22 +7460,14 @@
 
 static Sys_var_engine_optimizer_cost Sys_optimizer_row_lookup_cost(
   "optimizer_row_lookup_cost",
-<<<<<<< HEAD
   "Cost of finding a row based on a rowid or a clustered key",
-=======
-  "Cost of finding a row based on a rowid or a clustered key.",
->>>>>>> aa6a2e6b
   COST_VAR(row_lookup_cost),
   CMD_LINE(REQUIRED_ARG, OPT_COSTS_ROW_LOOKUP_COST),
   VALID_RANGE(0, 1000), DEFAULT(DEFAULT_ROW_LOOKUP_COST), COST_ADJUST(1000));
 
 static Sys_var_engine_optimizer_cost Sys_optimizer_disk_read_cost(
   "optimizer_disk_read_cost",
-<<<<<<< HEAD
   "Cost of reading a block of IO_SIZE (4096) from a disk (in usec)",
-=======
-  "Cost of reading a block of IO_SIZE (4096) from a disk (in usec).",
->>>>>>> aa6a2e6b
   COST_VAR(disk_read_cost),
   CMD_LINE(REQUIRED_ARG, OPT_COSTS_DISK_READ_COST),
   VALID_RANGE(0, 10000), DEFAULT(DEFAULT_DISK_READ_COST), COST_ADJUST(1000));
@@ -7647,68 +7475,43 @@
 static Sys_var_engine_optimizer_cost Sys_optimizer_key_copy_cost(
   "optimizer_key_copy_cost",
   "Cost of finding the next key in the engine and copying it to the SQL "
-<<<<<<< HEAD
   "layer",
-=======
-  "layer.",
->>>>>>> aa6a2e6b
   COST_VAR(key_copy_cost),
   CMD_LINE(REQUIRED_ARG, OPT_COSTS_KEY_COPY_COST),
   VALID_RANGE(0, 1000), DEFAULT(DEFAULT_KEY_COPY_COST), COST_ADJUST(1000));
 
 static Sys_var_engine_optimizer_cost Sys_optimizer_index_block_copy_cost(
   "optimizer_index_block_copy_cost",
-<<<<<<< HEAD
   "Cost of copying a key block from the cache to internal storage as part of "
   "an index scan",
-=======
-  "Cost of copying a key block from the cache to intern storage as part of "
-  "an index scan.",
->>>>>>> aa6a2e6b
   COST_VAR(index_block_copy_cost),
   CMD_LINE(REQUIRED_ARG, OPT_COSTS_INDEX_BLOCK_COPY_COST),
   VALID_RANGE(0, 1000), DEFAULT(DEFAULT_INDEX_BLOCK_COPY_COST), COST_ADJUST(1000));
 
 static Sys_var_engine_optimizer_cost Sys_optimizer_row_next_find_cost(
   "optimizer_row_next_find_cost",
-<<<<<<< HEAD
   "Cost of finding the next row when scanning the table",
-=======
-  "Cost of finding the next row when scanning the table.",
->>>>>>> aa6a2e6b
   COST_VAR(row_next_find_cost),
   CMD_LINE(REQUIRED_ARG, OPT_COSTS_ROW_NEXT_FIND_COST),
   VALID_RANGE(0, 1000), DEFAULT(DEFAULT_ROW_NEXT_FIND_COST), COST_ADJUST(1000));
 
 static Sys_var_engine_optimizer_cost Sys_optimizer_key_next_find_cost(
   "optimizer_key_next_find_cost",
-<<<<<<< HEAD
   "Cost of finding the next key and rowid when using filters",
-=======
-  "Cost of finding the next key and rowid when using filters.",
->>>>>>> aa6a2e6b
   COST_VAR(key_next_find_cost),
   CMD_LINE(REQUIRED_ARG, OPT_COSTS_KEY_NEXT_FIND_COST),
   VALID_RANGE(0, 1000), DEFAULT(DEFAULT_KEY_NEXT_FIND_COST), COST_ADJUST(1000));
 
 static Sys_var_engine_optimizer_cost Sys_optimizer_row_copy_cost(
   "optimizer_row_copy_cost",
-<<<<<<< HEAD
   "Cost of copying a row from the engine or the join cache to the SQL layer",
-=======
-  "Cost of copying a row from the engine or the join cache to the SQL layer.",
->>>>>>> aa6a2e6b
   COST_VAR(row_copy_cost),
   CMD_LINE(REQUIRED_ARG, OPT_COSTS_ROW_COPY_COST),
   VALID_RANGE(0, 1000), DEFAULT(DEFAULT_ROW_COPY_COST), COST_ADJUST(1000));
 
 static Sys_var_engine_optimizer_cost Sys_optimizer_key_cmp_cost(
   "optimizer_key_compare_cost",
-<<<<<<< HEAD
   "Cost of checking a key against the end key condition",
-=======
-  "Cost of checking a key against the end key condition.",
->>>>>>> aa6a2e6b
   COST_VAR(key_cmp_cost),
   CMD_LINE(REQUIRED_ARG, OPT_COSTS_KEY_CMP_COST),
   VALID_RANGE(0, 1000), DEFAULT(DEFAULT_KEY_COMPARE_COST), COST_ADJUST(1000));
@@ -7732,11 +7535,7 @@
 static Sys_var_optimizer_cost Sys_optimizer_where_cost(
   "optimizer_where_cost",
   "Cost of checking the row against the WHERE clause. Increasing this will "
-<<<<<<< HEAD
   "have the optimizer to prefer plans with less row combinations",
-=======
-  "have the optimizer to prefer plans with less row combinations.",
->>>>>>> aa6a2e6b
   SESSION_VAR(optimizer_where_cost),
   CMD_LINE(REQUIRED_ARG),
   VALID_RANGE(0, 100000), DEFAULT(DEFAULT_WHERE_COST), COST_ADJUST(1000));
@@ -7744,11 +7543,7 @@
 static Sys_var_optimizer_cost Sys_optimizer_scan_cost(
   "optimizer_scan_setup_cost",
   "Extra cost added to TABLE and INDEX scans to get optimizer to prefer "
-<<<<<<< HEAD
   "index lookups",
-=======
-  "index lookups.",
->>>>>>> aa6a2e6b
   SESSION_VAR(optimizer_scan_setup_cost),
   CMD_LINE(REQUIRED_ARG),
   VALID_RANGE(0, 100000000), DEFAULT(DEFAULT_TABLE_SCAN_SETUP_COST),
@@ -7759,7 +7554,6 @@
   "block_encryption_mode", "Default block encryption mode for "
   "AES_ENCRYPT() and AES_DECRYPT() functions",
   SESSION_VAR(block_encryption_mode), CMD_LINE(REQUIRED_ARG),
-<<<<<<< HEAD
   block_encryption_mode_values, DEFAULT(0));
 
 extern ulonglong opt_binlog_commit_by_rotate_threshold;
@@ -7777,7 +7571,4 @@
   CMD_LINE(REQUIRED_ARG),
   // Allow a smaller minimum value for debug builds to help with testing
   VALID_RANGE(IF_DBUG(100, 10240) * 1024, ULLONG_MAX),
-  DEFAULT(128 * 1024 * 1024), BLOCK_SIZE(1));
-=======
-  block_encryption_mode_values, DEFAULT(0));
->>>>>>> aa6a2e6b
+  DEFAULT(128 * 1024 * 1024), BLOCK_SIZE(1));