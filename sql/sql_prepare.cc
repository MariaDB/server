--- conflicted
+++ resolved
@@ -132,11 +132,8 @@
 #include "wsrep_mysqld.h"
 #include "wsrep_trans_observer.h"
 #endif /* WITH_WSREP */
-<<<<<<< HEAD
+#include "sql_audit.h"    // mysql_audit_release
 #include "xa.h"           // xa_recover_get_fields
-=======
-#include "sql_audit.h"    // mysql_audit_release
->>>>>>> c33ca17c
 
 /**
   A result class used to send cursor rows using the binary protocol.
@@ -6499,11 +6496,7 @@
   mysql->thd= p;
   mysql->server_status= SERVER_STATUS_AUTOCOMMIT;
 
-<<<<<<< HEAD
-#endif /*!EMBEDDED_LIBRARY*/
-=======
 
   DBUG_PRINT("exit",("Mysql handler: %p", mysql));
   DBUG_RETURN(mysql);
-}
->>>>>>> c33ca17c
+}