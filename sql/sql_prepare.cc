--- conflicted
+++ resolved
@@ -71,14 +71,11 @@
 #include "sql_acl.h"
 #include "sql_select.h" // for JOIN
 #include <m_ctype.h>  // for isspace()
-<<<<<<< HEAD
 #include "sp_head.h"
-=======
 #ifdef EMBEDDED_LIBRARY
 /* include MYSQL_BIND headers */
 #include <mysql.h>
 #endif
->>>>>>> 6b16bae7
 
 const String my_null_string("NULL", 4, default_charset_info);
 
@@ -178,12 +175,6 @@
   return 0;
 }
 #endif /*!EMBEDDED_LIBRARY*/
-<<<<<<< HEAD
-
-/*
-  Send information about all item parameters
-=======
->>>>>>> 6b16bae7
 
 
 /*
@@ -856,41 +847,6 @@
 }
 
 /*
-<<<<<<< HEAD
-  Parse the prepare query                                    
-*/
-
-static bool parse_prepare_query(PREP_STMT *stmt,
-		char *packet, uint length)
-{
-  bool error= 1;
-  THD *thd= stmt->thd;
-  DBUG_ENTER("parse_prepare_query");
-
-  mysql_log.write(thd,COM_PREPARE,"%s",packet);       
-  mysql_init_query(thd);   
-  LEX *lex=lex_start(thd, (uchar*) packet, length);
-  lex->safe_to_cache_query= 0;
-  thd->lex->param_count= 0;
-  if (!yyparse((void *)thd) && !thd->is_fatal_error) 
-    error= send_prepare_results(stmt);
-  else
-  {
-    if (thd->lex->sphead)
-    {
-      if (lex != thd->lex)
-	thd->lex->sphead->restore_lex(thd);
-      delete thd->lex->sphead;
-      thd->lex->sphead= NULL;
-    }
-  }
-  lex_end(lex);
-  DBUG_RETURN(error);
-}
-
-/*
-=======
->>>>>>> 6b16bae7
   Initialize parameter items in statement
 */
 
@@ -898,27 +854,6 @@
 {
   Item_param **to;
  
-<<<<<<< HEAD
-  stmt->lex=  thd->main_lex;
-
-  if (mysql_bin_log.is_open())
-  {
-    stmt->log_full_query= 1;
-#ifndef EMBEDDED_LIBRARY
-    stmt->setup_params= insert_params_withlog;
-#else
-    stmt->setup_params_data= setup_params_data_withlog;
-#endif
-  }
-  else
-#ifndef EMBEDDED_LIBRARY
-    stmt->setup_params= insert_params; // not fully qualified query
-#else
-    stmt->setup_params_data= setup_params_data;
-#endif
-   
-=======
->>>>>>> 6b16bae7
   if (!stmt->param_count)
     stmt->param= (Item_param **)0;
   else
@@ -956,23 +891,11 @@
 
   DBUG_ENTER("mysql_stmt_prepare");
 
-<<<<<<< HEAD
-  bzero((char*) &stmt, sizeof(stmt));
-  
-  stmt.stmt_id= ++thd->statement_id_counter;
-  init_sql_alloc(&stmt.mem_root,
-		 thd->variables.query_alloc_block_size,
-		 thd->variables.query_prealloc_size);
-  
-  stmt.thd= thd;
-  stmt.thd->mem_root= stmt.mem_root;
-=======
   if (stmt == 0)
     DBUG_RETURN(0);
 
   if (thd->stmt_map.insert(stmt))
     goto insert_stmt_err;
->>>>>>> 6b16bae7
 
   thd->stmt_backup.set_statement(thd);
   thd->set_statement(stmt);
