--- conflicted
+++ resolved
@@ -2202,11 +2202,7 @@
 
 void mysql_stmt_execute(THD *thd, char *packet_arg, uint packet_length)
 {
-<<<<<<< HEAD
-  uchar *packet= (uchar*)packet_arg; // GCC 4.0.1 workaround
-=======
   uchar* packet= (uchar*)packet_arg; // gcc 4.0 stgrict-aliasing
->>>>>>> e34793eb
   ulong stmt_id= uint4korr(packet);
   ulong flags= (ulong) ((uchar) packet[4]);
   /* Query text for binary, general or slow log, if any of them is open */
