--- conflicted
+++ resolved
@@ -6175,14 +6175,6 @@
   }
   DBUG_ASSERT(((uchar) buf[FLAGS_OFFSET] & LOG_EVENT_ACCEPT_OWN_F) == 0);
 
-<<<<<<< HEAD
-=======
-  if (mi->rli.relay_log.description_event_for_queue->binlog_version < 4 &&
-      buf[EVENT_TYPE_OFFSET] != FORMAT_DESCRIPTION_EVENT /* a way to escape */
-      && buf[EVENT_TYPE_OFFSET] != HEARTBEAT_LOG_EVENT)
-    DBUG_RETURN(queue_old_event(mi,buf,event_len));
-
->>>>>>> a3042827
 #ifdef ENABLED_DEBUG_SYNC
   /*
     A (+d,dbug.rows_events_to_delay_relay_logging)-test is supposed to
