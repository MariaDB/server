--- conflicted
+++ resolved
@@ -5705,7 +5705,6 @@
     trigger automatic restart of slave when node joins back to cluster.
   */
   if (WSREP_ON && wsrep_node_dropped && wsrep_restart_slave)
-<<<<<<< HEAD
    {
      if (wsrep_ready_get())
      {
@@ -5721,27 +5720,8 @@
        wsrep_restart_slave_activated= TRUE;
      }
    }
-  wsrep_close(thd);
-=======
-  {
-    if (wsrep_ready_get())
-    {
-      WSREP_INFO("Slave error due to node temporarily non-primary"
-                 "SQL slave will continue");
-      wsrep_node_dropped= FALSE;
-      mysql_mutex_unlock(&rli->run_lock);
-      WSREP_DEBUG("wsrep_conflict_state now: %d", thd->wsrep_conflict_state);
-      WSREP_INFO("slave restart: %d", thd->wsrep_conflict_state);
-      thd->wsrep_conflict_state= NO_CONFLICT;
-      goto wsrep_restart_point;
-    } else {
-      WSREP_INFO("Slave error due to node going non-primary");
-      WSREP_INFO("wsrep_restart_slave was set and therefore slave will be "
-                 "automatically restarted when node joins back to cluster.");
-      wsrep_restart_slave_activated= TRUE;
-    }
-  }
->>>>>>> 55dd0776
+  // TODO 10.4 has deleted following line:
+  //wsrep_close(thd);
 #endif /* WITH_WSREP */
 
  /*
