--- conflicted
+++ resolved
@@ -6142,15 +6142,11 @@
 
        Slave can have lower coordinates, if some event from master was omitted.
 
-<<<<<<< HEAD
        TODO: handling `when' for SHOW SLAVE STATUS' seconds behind
-=======
-       TODO: handling `when' for SHOW SLAVE STATUS' snds behind
 
        TODO: Extend heartbeat events to use GTIDs instead of binlog
          coordinates. This would alleviate the strange exceptions during log
          rotation.
->>>>>>> 5eeccca5
     */
     if (mi->master_log_pos &&
         !memcmp(mi->master_log_name, hb.get_log_ident(), hb.get_ident_len()) &&
@@ -6948,14 +6944,9 @@
                              bool reconnect, bool suppress_warnings)
 {
   int slave_was_killed;
-<<<<<<< HEAD
   unsigned int last_errno= 0; // initialize with not-error
   mi->connects_tried= 0; // reset retry counter
-=======
-  int last_errno= -2;                           // impossible error
-  ulong err_count=0;
-  DBUG_EXECUTE_IF("set_slave_err_count_near_overflow", err_count = ULONG_MAX - 2;);
->>>>>>> 5eeccca5
+  DBUG_EXECUTE_IF("set_slave_err_count_near_overflow", mi->connects_tried = ULONG_MAX - 2;);
   my_bool my_true= 1;
   DBUG_ENTER("connect_to_master");
   set_slave_max_allowed_packet(thd, mysql);
@@ -6997,17 +6988,7 @@
                  mi->connect_retry, mi->retry_count,
                  mysql_error(mysql));
     }
-<<<<<<< HEAD
-    if (++(mi->connects_tried) == mi->retry_count)
-=======
-    /*
-      By default we try forever. The reason is that failure will trigger
-      master election, so if the user did not set master_retry_count we
-      do not want to have election triggered on the first failure to
-      connect
-    */
-    if ((++err_count == master_retry_count) && master_retry_count )
->>>>>>> 5eeccca5
+    if ((++(mi->connects_tried) == mi->retry_count) && mi->retry_count)
     {
       slave_was_killed=1;
       if (reconnect)
