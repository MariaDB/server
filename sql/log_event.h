--- conflicted
+++ resolved
@@ -2315,415 +2315,6 @@
 };
 
 /**
-<<<<<<< HEAD
-=======
-  @class Load_log_event
-
-  This log event corresponds to a "LOAD DATA INFILE" SQL query on the
-  following form:
-
-  @verbatim
-   (1)    USE db;
-   (2)    LOAD DATA [CONCURRENT] [LOCAL] INFILE 'file_name'
-   (3)    [REPLACE | IGNORE]
-   (4)    INTO TABLE 'table_name'
-   (5)    [FIELDS
-   (6)      [TERMINATED BY 'field_term']
-   (7)      [[OPTIONALLY] ENCLOSED BY 'enclosed']
-   (8)      [ESCAPED BY 'escaped']
-   (9)    ]
-  (10)    [LINES
-  (11)      [TERMINATED BY 'line_term']
-  (12)      [LINES STARTING BY 'line_start']
-  (13)    ]
-  (14)    [IGNORE skip_lines LINES]
-  (15)    (field_1, field_2, ..., field_n)@endverbatim
-
-  @section Load_log_event_binary_format Binary Format
-
-  The Post-Header consists of the following six components.
-
-  <table>
-  <caption>Post-Header for Load_log_event</caption>
-
-  <tr>
-    <th>Name</th>
-    <th>Format</th>
-    <th>Description</th>
-  </tr>
-
-  <tr>
-    <td>slave_proxy_id</td>
-    <td>4 byte unsigned integer</td>
-    <td>An integer identifying the client thread that issued the
-    query.  The id is unique per server.  (Note, however, that two
-    threads on different servers may have the same slave_proxy_id.)
-    This is used when a client thread creates a temporary table local
-    to the client.  The slave_proxy_id is used to distinguish
-    temporary tables that belong to different clients.
-    </td>
-  </tr>
-
-  <tr>
-    <td>exec_time</td>
-    <td>4 byte unsigned integer</td>
-    <td>The time from when the query started to when it was logged in
-    the binlog, in seconds.</td>
-  </tr>
-
-  <tr>
-    <td>skip_lines</td>
-    <td>4 byte unsigned integer</td>
-    <td>The number on line (14) above, if present, or 0 if line (14)
-    is left out.
-    </td>
-  </tr>
-
-  <tr>
-    <td>table_name_len</td>
-    <td>1 byte unsigned integer</td>
-    <td>The length of 'table_name' on line (4) above.</td>
-  </tr>
-
-  <tr>
-    <td>db_len</td>
-    <td>1 byte unsigned integer</td>
-    <td>The length of 'db' on line (1) above.</td>
-  </tr>
-
-  <tr>
-    <td>num_fields</td>
-    <td>4 byte unsigned integer</td>
-    <td>The number n of fields on line (15) above.</td>
-  </tr>
-  </table>    
-
-  The Body contains the following components.
-
-  <table>
-  <caption>Body of Load_log_event</caption>
-
-  <tr>
-    <th>Name</th>
-    <th>Format</th>
-    <th>Description</th>
-  </tr>
-
-  <tr>
-    <td>sql_ex</td>
-    <td>variable length</td>
-
-    <td>Describes the part of the query on lines (3) and
-    (5)&ndash;(13) above.  More precisely, it stores the five strings
-    (on lines) field_term (6), enclosed (7), escaped (8), line_term
-    (11), and line_start (12); as well as a bitfield indicating the
-    presence of the keywords REPLACE (3), IGNORE (3), and OPTIONALLY
-    (7).
-
-    The data is stored in one of two formats, called "old" and "new".
-    The type field of Common-Header determines which of these two
-    formats is used: type LOAD_EVENT means that the old format is
-    used, and type NEW_LOAD_EVENT means that the new format is used.
-    When MySQL writes a Load_log_event, it uses the new format if at
-    least one of the five strings is two or more bytes long.
-    Otherwise (i.e., if all strings are 0 or 1 bytes long), the old
-    format is used.
-
-    The new and old format differ in the way the five strings are
-    stored.
-
-    <ul>
-    <li> In the new format, the strings are stored in the order
-    field_term, enclosed, escaped, line_term, line_start. Each string
-    consists of a length (1 byte), followed by a sequence of
-    characters (0-255 bytes).  Finally, a boolean combination of the
-    following flags is stored in 1 byte: REPLACE_FLAG==0x4,
-    IGNORE_FLAG==0x8, and OPT_ENCLOSED_FLAG==0x2.  If a flag is set,
-    it indicates the presence of the corresponding keyword in the SQL
-    query.
-
-    <li> In the old format, we know that each string has length 0 or
-    1.  Therefore, only the first byte of each string is stored.  The
-    order of the strings is the same as in the new format.  These five
-    bytes are followed by the same 1 byte bitfield as in the new
-    format.  Finally, a 1 byte bitfield called empty_flags is stored.
-    The low 5 bits of empty_flags indicate which of the five strings
-    have length 0.  For each of the following flags that is set, the
-    corresponding string has length 0; for the flags that are not set,
-    the string has length 1: FIELD_TERM_EMPTY==0x1,
-    ENCLOSED_EMPTY==0x2, LINE_TERM_EMPTY==0x4, LINE_START_EMPTY==0x8,
-    ESCAPED_EMPTY==0x10.
-    </ul>
-
-    Thus, the size of the new format is 6 bytes + the sum of the sizes
-    of the five strings.  The size of the old format is always 7
-    bytes.
-    </td>
-  </tr>
-
-  <tr>
-    <td>field_lens</td>
-    <td>num_fields 1 byte unsigned integers</td>
-    <td>An array of num_fields integers representing the length of
-    each field in the query.  (num_fields is from the Post-Header).
-    </td>
-  </tr>
-
-  <tr>
-    <td>fields</td>
-    <td>num_fields null-terminated strings</td>
-    <td>An array of num_fields null-terminated strings, each
-    representing a field in the query.  (The trailing zero is
-    redundant, since the length are stored in the num_fields array.)
-    The total length of all strings equals to the sum of all
-    field_lens, plus num_fields bytes for all the trailing zeros.
-    </td>
-  </tr>
-
-  <tr>
-    <td>table_name</td>
-    <td>null-terminated string of length table_len+1 bytes</td>
-    <td>The 'table_name' from the query, as a null-terminated string.
-    (The trailing zero is actually redundant since the table_len is
-    known from Post-Header.)
-    </td>
-  </tr>
-
-  <tr>
-    <td>db</td>
-    <td>null-terminated string of length db_len+1 bytes</td>
-    <td>The 'db' from the query, as a null-terminated string.
-    (The trailing zero is actually redundant since the db_len is known
-    from Post-Header.)
-    </td>
-  </tr>
-
-  <tr>
-    <td>file_name</td>
-    <td>variable length string without trailing zero, extending to the
-    end of the event (determined by the length field of the
-    Common-Header)
-    </td>
-    <td>The 'file_name' from the query.
-    </td>
-  </tr>
-
-  </table>
-
-  @subsection Load_log_event_notes_on_previous_versions Notes on Previous Versions
-
-  This event type is understood by current versions, but only
-  generated by MySQL 3.23 and earlier.
-*/
-class Load_log_event: public Log_event
-{
-private:
-protected:
-  int copy_log_event(const uchar *buf, ulong event_len,
-                     int body_offset,
-                     const Format_description_log_event* description_event);
-
-public:
-  bool print_query(THD *thd, bool need_db, const char *cs, String *buf,
-                   my_off_t *fn_start, my_off_t *fn_end,
-                   const char *qualify_db);
-  my_thread_id thread_id;
-  ulong slave_proxy_id;
-  uint32 table_name_len;
-  /*
-    No need to have a catalog, as these events can only come from 4.x.
-    TODO: this may become false if Dmitri pushes his new LOAD DATA INFILE in
-    5.0 only (not in 4.x).
-  */
-  uint32 db_len;
-  uint32 fname_len;
-  uint32 num_fields;
-  const char* fields;
-  const uchar* field_lens;
-  uint32 field_block_len;
-
-  const char* table_name;
-  const char* db;
-  const char* fname;
-  uint32 skip_lines;
-  sql_ex_info sql_ex;
-  bool local_fname;
-  /**
-    Indicates that this event corresponds to LOAD DATA CONCURRENT,
-
-    @note Since Load_log_event event coming from the binary log
-          lacks information whether LOAD DATA on master was concurrent
-          or not, this flag is only set to TRUE for an auxiliary
-          Load_log_event object which is used in mysql_load() to
-          re-construct LOAD DATA statement from function parameters,
-          for logging.
-  */
-  bool is_concurrent;
-
-  /* fname doesn't point to memory inside Log_event::temp_buf  */
-  void set_fname_outside_temp_buf(const char *afname, size_t alen)
-  {
-    fname= afname;
-    fname_len= (uint)alen;
-    local_fname= TRUE;
-  }
-  /* fname doesn't point to memory inside Log_event::temp_buf  */
-  int  check_fname_outside_temp_buf()
-  {
-    return local_fname;
-  }
-
-#ifdef MYSQL_SERVER
-  String field_lens_buf;
-  String fields_buf;
-
-  Load_log_event(THD* thd, const sql_exchange* ex, const char* db_arg,
-		 const char* table_name_arg,
-		 List<Item>& fields_arg,
-                 bool is_concurrent_arg,
-                 enum enum_duplicates handle_dup, bool ignore,
-		 bool using_trans);
-  void set_fields(const char* db, List<Item> &fields_arg,
-                  Name_resolution_context *context);
-  const char* get_db() override { return db; }
-#ifdef HAVE_REPLICATION
-  void pack_info(Protocol* protocol) override;
-#endif /* HAVE_REPLICATION */
-#else
-  bool print(FILE* file, PRINT_EVENT_INFO* print_event_info) override;
-  bool print(FILE* file, PRINT_EVENT_INFO* print_event_info, bool commented);
-#endif
-
-  /*
-    Note that for all the events related to LOAD DATA (Load_log_event,
-    Create_file/Append/Exec/Delete, we pass description_event; however as
-    logging of LOAD DATA is going to be changed in 4.1 or 5.0, this is only used
-    for the common_header_len (post_header_len will not be changed).
-  */
-  Load_log_event(const uchar *buf, uint event_len,
-                 const Format_description_log_event* description_event);
-  ~Load_log_event() = default;
-  Log_event_type get_type_code() override
-  {
-    return sql_ex.new_format() ? NEW_LOAD_EVENT: LOAD_EVENT;
-  }
-#ifdef MYSQL_SERVER
-  bool write_data_header() override;
-  bool write_data_body() override;
-#endif
-  bool is_valid() const override { return table_name != 0; }
-  int get_data_size() override
-  {
-    return (table_name_len + db_len + 2 + fname_len
-	    + LOAD_HEADER_LEN
-	    + sql_ex.data_size() + field_block_len + num_fields);
-  }
-
-public:        /* !!! Public in this patch to allow old usage */
-#if defined(MYSQL_SERVER) && defined(HAVE_REPLICATION)
-  int do_apply_event(rpl_group_info *rgi) override
-  {
-    return do_apply_event(thd->slave_net,rgi,0);
-  }
-
-  int do_apply_event(NET *net, rpl_group_info *rgi,
-                     bool use_rli_only_for_errors);
-#endif
-};
-
-/**
-  @class Start_log_event_v3
-
-  Start_log_event_v3 is the Start_log_event of binlog format 3 (MySQL 3.23 and
-  4.x).
-
-  Format_description_log_event derives from Start_log_event_v3; it is
-  the Start_log_event of binlog format 4 (MySQL 5.0), that is, the
-  event that describes the other events' Common-Header/Post-Header
-  lengths. This event is sent by MySQL 5.0 whenever it starts sending
-  a new binlog if the requested position is >4 (otherwise if ==4 the
-  event will be sent naturally).
-
-  @section Start_log_event_v3_binary_format Binary Format
-*/
-class Start_log_event_v3: public Log_event
-{
-public:
-  /*
-    If this event is at the start of the first binary log since server
-    startup 'created' should be the timestamp when the event (and the
-    binary log) was created.  In the other case (i.e. this event is at
-    the start of a binary log created by FLUSH LOGS or automatic
-    rotation), 'created' should be 0.  This "trick" is used by MySQL
-    >=4.0.14 slaves to know whether they must drop stale temporary
-    tables and whether they should abort unfinished transaction.
-
-    Note that when 'created'!=0, it is always equal to the event's
-    timestamp; indeed Start_log_event is written only in log.cc where
-    the first constructor below is called, in which 'created' is set
-    to 'when'.  So in fact 'created' is a useless variable. When it is
-    0 we can read the actual value from timestamp ('when') and when it
-    is non-zero we can read the same value from timestamp
-    ('when'). Conclusion:
-     - we use timestamp to print when the binlog was created.
-     - we use 'created' only to know if this is a first binlog or not.
-     In 3.23.57 we did not pay attention to this identity, so mysqlbinlog in
-     3.23.57 does not print 'created the_date' if created was zero. This is now
-     fixed.
-  */
-  time_t created;
-  uint16 binlog_version;
-  char server_version[ST_SERVER_VER_LEN];
-  /*
-    We set this to 1 if we don't want to have the created time in the log,
-    which is the case when we rollover to a new log.
-  */
-  bool dont_set_created;
-
-#ifdef MYSQL_SERVER
-  Start_log_event_v3();
-#ifdef HAVE_REPLICATION
-  void pack_info(Protocol* protocol) override;
-#endif /* HAVE_REPLICATION */
-#else
-  Start_log_event_v3() = default;
-  bool print(FILE* file, PRINT_EVENT_INFO* print_event_info) override;
-#endif
-
-  Start_log_event_v3(const uchar *buf, uint event_len,
-                     const Format_description_log_event* description_event);
-  ~Start_log_event_v3() = default;
-  Log_event_type get_type_code() override { return START_EVENT_V3;}
-  my_off_t get_header_len(my_off_t l __attribute__((unused))) override
-  { return LOG_EVENT_MINIMAL_HEADER_LEN; }
-#ifdef MYSQL_SERVER
-  bool write() override;
-#endif
-  bool is_valid() const override { return server_version[0] != 0; }
-  int get_data_size() override
-  {
-    return START_V3_HEADER_LEN; //no variable-sized part
-  }
-
-protected:
-#if defined(MYSQL_SERVER) && defined(HAVE_REPLICATION)
-  int do_apply_event(rpl_group_info *rgi) override;
-  enum_skip_reason do_shall_skip(rpl_group_info*) override
-  {
-    /*
-      Events from ourself should be skipped, but they should not
-      decrease the slave skip counter.
-     */
-    if (this->server_id == global_system_variables.server_id)
-      return Log_event::EVENT_SKIP_IGNORE;
-    else
-      return Log_event::EVENT_SKIP_NOT;
-  }
-#endif
-};
-
-/**
->>>>>>> 034a1759
   @class Start_encryption_log_event
 
   Start_encryption_log_event marks the beginning of encrypted data (all events
@@ -2904,21 +2495,16 @@
   {
     my_free(post_header_len);
   }
-<<<<<<< HEAD
-  Log_event_type get_type_code() { return FORMAT_DESCRIPTION_EVENT;}
-  my_off_t get_header_len(my_off_t) { return LOG_EVENT_MINIMAL_HEADER_LEN; }
+  Log_event_type get_type_code() override { return FORMAT_DESCRIPTION_EVENT;}
+  my_off_t get_header_len(my_off_t) override
+    { return LOG_EVENT_MINIMAL_HEADER_LEN; }
 #ifdef MYSQL_SERVER
-  bool write();
+  bool write() override;
 #ifdef HAVE_REPLICATION
-  void pack_info(Protocol* protocol);
+  void pack_info(Protocol* protocol) override;
 #endif /* HAVE_REPLICATION */
 #else
-  bool print(FILE* file, PRINT_EVENT_INFO* print_event_info);
-=======
-  Log_event_type get_type_code() override { return FORMAT_DESCRIPTION_EVENT;}
-#ifdef MYSQL_SERVER
-  bool write() override;
->>>>>>> 034a1759
+  bool print(FILE* file, PRINT_EVENT_INFO* print_event_info) override;
 #endif
   bool header_is_valid() const
   {
@@ -3138,13 +2724,8 @@
                 const Format_description_log_event *description_event):
    Log_event(buf, description_event) {}
 
-<<<<<<< HEAD
   ~Xid_apply_log_event() = default;
-  bool is_valid() const { return 1; }
-=======
-  ~Xid_apply_log_event() {}
   bool is_valid() const override { return 1; }
->>>>>>> 034a1759
 private:
 #if defined(MYSQL_SERVER) && defined(HAVE_REPLICATION)
   virtual int do_commit()= 0;
@@ -3339,17 +2920,10 @@
 #endif
   XA_prepare_log_event(const uchar *buf,
                        const Format_description_log_event *description_event);
-<<<<<<< HEAD
   ~XA_prepare_log_event() = default;
-  Log_event_type get_type_code() { return XA_PREPARE_LOG_EVENT; }
-  bool is_valid() const { return m_xid.formatID != -1; }
-  int get_data_size()
-=======
-  ~XA_prepare_log_event() {}
   Log_event_type get_type_code() override { return XA_PREPARE_LOG_EVENT; }
   bool is_valid() const override { return m_xid.formatID != -1; }
   int get_data_size() override
->>>>>>> 034a1759
   {
     return xid_subheader_no_data + m_xid.gtrid_length + m_xid.bqual_length;
   }
@@ -3914,85 +3488,6 @@
 };
 
 
-<<<<<<< HEAD
-=======
-/* the classes below are for the new LOAD DATA INFILE logging */
-
-/**
-  @class Create_file_log_event
-
-  @section Create_file_log_event_binary_format Binary Format
-*/
-
-class Create_file_log_event: public Load_log_event
-{
-protected:
-  /*
-    Pretend we are Load event, so we can write out just
-    our Load part - used on the slave when writing event out to
-    SQL_LOAD-*.info file
-  */
-  bool fake_base;
-public:
-  uchar *block;
-  const uchar *event_buf;
-  uint block_len;
-  uint file_id;
-  bool inited_from_old;
-
-#ifdef MYSQL_SERVER
-  Create_file_log_event(THD* thd, sql_exchange* ex, const char* db_arg,
-			const char* table_name_arg,
-			List<Item>& fields_arg,
-                        bool is_concurrent_arg,
-			enum enum_duplicates handle_dup, bool ignore,
-			uchar* block_arg, uint block_len_arg,
-			bool using_trans);
-#ifdef HAVE_REPLICATION
-  void pack_info(Protocol* protocol) override;
-#endif /* HAVE_REPLICATION */
-#else
-  bool print(FILE* file, PRINT_EVENT_INFO* print_event_info) override;
-  bool print(FILE* file, PRINT_EVENT_INFO* print_event_info,
-             bool enable_local);
-#endif
-
-  Create_file_log_event(const uchar *buf, uint event_len,
-                        const Format_description_log_event* description_event);
-  ~Create_file_log_event()
-  {
-    my_free((void*) event_buf);
-  }
-
-  Log_event_type get_type_code() override
-  {
-    return fake_base ? Load_log_event::get_type_code() : CREATE_FILE_EVENT;
-  }
-  int get_data_size() override
-  {
-    return (fake_base ? Load_log_event::get_data_size() :
-	    Load_log_event::get_data_size() +
-	    4 + 1 + block_len);
-  }
-  bool is_valid() const override { return inited_from_old || block != 0; }
-#ifdef MYSQL_SERVER
-  bool write_data_header() override;
-  bool write_data_body() override;
-  /*
-    Cut out Create_file extensions and
-    write it as Load event - used on the slave
-  */
-  bool write_base();
-#endif
-
-private:
-#if defined(MYSQL_SERVER) && defined(HAVE_REPLICATION)
-  int do_apply_event(rpl_group_info *rgi) override;
-#endif
-};
-
-
->>>>>>> 034a1759
 /**
   @class Append_block_log_event
 
@@ -4088,49 +3583,6 @@
 
 
 /**
-<<<<<<< HEAD
-=======
-  @class Execute_load_log_event
-
-  @section Delete_file_log_event_binary_format Binary Format
-*/
-
-class Execute_load_log_event: public Log_event
-{
-public:
-  uint file_id;
-  const char* db; /* see comment in Append_block_log_event */
-
-#ifdef MYSQL_SERVER
-  Execute_load_log_event(THD* thd, const char* db_arg, bool using_trans);
-#ifdef HAVE_REPLICATION
-  void pack_info(Protocol* protocol) override;
-#endif /* HAVE_REPLICATION */
-#else
-  bool print(FILE* file, PRINT_EVENT_INFO* print_event_info) override;
-#endif
-
-  Execute_load_log_event(const uchar *buf, uint event_len,
-                         const Format_description_log_event
-                         *description_event);
-  ~Execute_load_log_event() = default;
-  Log_event_type get_type_code() override { return EXEC_LOAD_EVENT;}
-  int get_data_size() override { return  EXEC_LOAD_HEADER_LEN ;}
-  bool is_valid() const override { return file_id != 0; }
-#ifdef MYSQL_SERVER
-  bool write() override;
-  const char* get_db() override { return db; }
-#endif
-
-private:
-#if defined(MYSQL_SERVER) && defined(HAVE_REPLICATION)
-  int do_apply_event(rpl_group_info *rgi) override;
-#endif
-};
-
-
-/**
->>>>>>> 034a1759
   @class Begin_load_query_log_event
 
   Event for the first block of file to be loaded, its only difference from
