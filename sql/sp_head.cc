/*
   Copyright (c) 2002, 2016, Oracle and/or its affiliates.
   Copyright (c) 2011, 2020, MariaDB

   This program is free software; you can redistribute it and/or modify
   it under the terms of the GNU General Public License as published by
   the Free Software Foundation; version 2 of the License.

   This program is distributed in the hope that it will be useful,
   but WITHOUT ANY WARRANTY; without even the implied warranty of
   MERCHANTABILITY or FITNESS FOR A PARTICULAR PURPOSE.  See the
   GNU General Public License for more details.

   You should have received a copy of the GNU General Public License
   along with this program; if not, write to the Free Software
   Foundation, Inc., 51 Franklin St, Fifth Floor, Boston, MA 02110-1335  USA */

#include "mariadb.h"                          /* NO_EMBEDDED_ACCESS_CHECKS */
#include "sql_priv.h"
#include "unireg.h"
#include "sql_prepare.h"
#include "sql_cache.h"                          // query_cache_*
#include "probes_mysql.h"
#include "sql_show.h"                           // append_identifier
#include "sql_db.h"            // mysql_opt_change_db, mysql_change_db
#include "sql_array.h"         // Dynamic_array
#include "log_event.h"         // Query_log_event
#include "sql_derived.h"       // mysql_handle_derived
#include "sql_cte.h"
#include "sql_select.h"        // Virtual_tmp_table
#include "opt_trace.h"
#include "my_json_writer.h"

#ifdef USE_PRAGMA_IMPLEMENTATION
#pragma implementation
#endif
#include "sp_head.h"
#include "sp.h"
#include "sp_pcontext.h"
#include "sp_rcontext.h"
#include "sp_cache.h"
#include "set_var.h"
#include "sql_parse.h"                          // cleanup_items
#include "sql_base.h"                           // close_thread_tables
#include "transaction.h"       // trans_commit_stmt
#include "sql_audit.h"
#include "debug_sync.h"
#ifdef WITH_WSREP
#include "wsrep.h"
#include "wsrep_trans_observer.h"
#endif /* WITH_WSREP */

/*
  Sufficient max length of printed destinations and frame offsets (all uints).
*/
#define SP_INSTR_UINT_MAXLEN  8
#define SP_STMT_PRINT_MAXLEN 40

#include <my_user.h>
#include "mysql/psi/mysql_statement.h"
#include "mysql/psi/mysql_sp.h"

#ifdef HAVE_PSI_INTERFACE
void init_sp_psi_keys()
{
  const char *category= "sp";
  const int num __attribute__((unused)) = __LINE__ + 3;

  PSI_server->register_statement(category, & sp_instr_stmt::psi_info, 1);
  PSI_server->register_statement(category, & sp_instr_set::psi_info, 1);
  PSI_server->register_statement(category, & sp_instr_set_trigger_field::psi_info, 1);
  PSI_server->register_statement(category, & sp_instr_jump::psi_info, 1);
  PSI_server->register_statement(category, & sp_instr_jump_if_not::psi_info, 1);
  PSI_server->register_statement(category, & sp_instr_freturn::psi_info, 1);
  PSI_server->register_statement(category, & sp_instr_preturn::psi_info, 1);
  PSI_server->register_statement(category, & sp_instr_hpush_jump::psi_info, 1);
  PSI_server->register_statement(category, & sp_instr_hpop::psi_info, 1);
  PSI_server->register_statement(category, & sp_instr_hreturn::psi_info, 1);
  PSI_server->register_statement(category, & sp_instr_cpush::psi_info, 1);
  PSI_server->register_statement(category, & sp_instr_cpop::psi_info, 1);
  PSI_server->register_statement(category, & sp_instr_copen::psi_info, 1);
  PSI_server->register_statement(category, & sp_instr_cclose::psi_info, 1);
  PSI_server->register_statement(category, & sp_instr_cfetch::psi_info, 1);
  PSI_server->register_statement(category, & sp_instr_agg_cfetch::psi_info, 1);
  PSI_server->register_statement(category, & sp_instr_cursor_copy_struct::psi_info, 1);
  PSI_server->register_statement(category, & sp_instr_error::psi_info, 1);
  PSI_server->register_statement(category, & sp_instr_set_case_expr::psi_info, 1);

  DBUG_ASSERT(SP_PSI_STATEMENT_INFO_COUNT == __LINE__ - num);
}
#endif

#ifdef HAVE_PSI_SP_INTERFACE
#define MYSQL_RUN_SP(SP,CODE)                                           \
  do {                                                                  \
       PSI_sp_locker_state psi_state;                                   \
       PSI_sp_locker *locker= MYSQL_START_SP(&psi_state, (SP)->m_sp_share); \
       CODE;                                                            \
       MYSQL_END_SP(locker);                                            \
  } while(0)
#else
#define MYSQL_RUN_SP(SP, CODE) do { CODE; } while(0)
#endif

extern "C" const uchar *sp_table_key(const void *ptr, size_t *plen, my_bool);

/**
  Helper function which operates on a THD object to set the query start_time to
  the current time.

  @param[in, out] thd The session object

*/

static void reset_start_time_for_sp(THD *thd)
{
  if (!thd->in_sub_stmt)
    thd->set_start_time();
}


bool Item_splocal::append_for_log(THD *thd, String *str)
{
  if (fix_fields_if_needed(thd, NULL))
    return true;

  if (limit_clause_param)
    return str->append_ulonglong(val_uint());

  /*
    ROW variables are currently not allowed in select_list, e.g.:
      SELECT row_variable;
    ROW variables can appear in query parts where name is not important, e.g.:
      SELECT ROW(1,2)=row_variable FROM t1;
    So we can skip using NAME_CONST() and use ROW() constants directly.
  */
  if (type_handler() == &type_handler_row)
    return append_value_for_log(thd, str);

  if (str->append(STRING_WITH_LEN(" NAME_CONST('")) ||
      str->append(&m_name) ||
      str->append(STRING_WITH_LEN("',")))
    return true;
  return append_value_for_log(thd, str) || str->append(')');
}


bool Item_splocal::append_value_for_log(THD *thd, String *str)
{
  StringBuffer<STRING_BUFFER_USUAL_SIZE> str_value_holder(&my_charset_latin1);
  Item *item= this_item();
  String *str_value= item->type_handler()->print_item_value(thd, item,
                                                            &str_value_holder);
  return (str_value ?
          str->append(*str_value) :
          str->append(NULL_clex_str));
}


bool Item_splocal_row_field::append_for_log(THD *thd, String *str)
{
  if (fix_fields_if_needed(thd, NULL))
    return true;

  if (limit_clause_param)
    return str->append_ulonglong(val_uint());

  if (str->append(STRING_WITH_LEN(" NAME_CONST('")) ||
      str->append(&m_name) ||
      str->append('.') ||
      str->append(&m_field_name) ||
      str->append(STRING_WITH_LEN("',")))
    return true;
  return append_value_for_log(thd, str) || str->append(')');
}


/**
   Returns a combination of:
   - sp_head::MULTI_RESULTS: added if the 'cmd' is a command that might
     result in multiple result sets being sent back.
   - sp_head::CONTAINS_DYNAMIC_SQL: added if 'cmd' is one of PREPARE,
     EXECUTE, DEALLOCATE.
*/

uint
sp_get_flags_for_command(LEX *lex)
{
  uint flags;

  switch (lex->sql_command) {
  case SQLCOM_SELECT:
    if (lex->result && !lex->analyze_stmt)
    {
      flags= 0;                      /* This is a SELECT with INTO clause */
      break;
    }
    /* fallthrough */
  case SQLCOM_ANALYZE:
  case SQLCOM_OPTIMIZE:
  case SQLCOM_PRELOAD_KEYS:
  case SQLCOM_ASSIGN_TO_KEYCACHE:
  case SQLCOM_CHECKSUM:
  case SQLCOM_CHECK:
  case SQLCOM_HA_READ:
  case SQLCOM_SHOW_AUTHORS:
  case SQLCOM_SHOW_BINLOGS:
  case SQLCOM_SHOW_BINLOG_EVENTS:
  case SQLCOM_SHOW_RELAYLOG_EVENTS:
  case SQLCOM_SHOW_CHARSETS:
  case SQLCOM_SHOW_COLLATIONS:
  case SQLCOM_SHOW_CONTRIBUTORS:
  case SQLCOM_SHOW_CREATE:
  case SQLCOM_SHOW_CREATE_DB:
  case SQLCOM_SHOW_CREATE_FUNC:
  case SQLCOM_SHOW_CREATE_PROC:
  case SQLCOM_SHOW_CREATE_PACKAGE:
  case SQLCOM_SHOW_CREATE_PACKAGE_BODY:
  case SQLCOM_SHOW_CREATE_EVENT:
  case SQLCOM_SHOW_CREATE_TRIGGER:
  case SQLCOM_SHOW_CREATE_USER:
  case SQLCOM_SHOW_DATABASES:
  case SQLCOM_SHOW_ERRORS:
  case SQLCOM_SHOW_EXPLAIN:
  case SQLCOM_SHOW_ANALYZE:
  case SQLCOM_SHOW_FIELDS:
  case SQLCOM_SHOW_FUNC_CODE:
  case SQLCOM_SHOW_GENERIC:
  case SQLCOM_SHOW_GRANTS:
  case SQLCOM_SHOW_ENGINE_STATUS:
  case SQLCOM_SHOW_ENGINE_LOGS:
  case SQLCOM_SHOW_ENGINE_MUTEX:
  case SQLCOM_SHOW_EVENTS:
  case SQLCOM_SHOW_KEYS:
  case SQLCOM_SHOW_BINLOG_STAT:
  case SQLCOM_SHOW_OPEN_TABLES:
  case SQLCOM_SHOW_PRIVILEGES:
  case SQLCOM_SHOW_PROCESSLIST:
  case SQLCOM_SHOW_PROC_CODE:
  case SQLCOM_SHOW_PACKAGE_BODY_CODE:
  case SQLCOM_SHOW_SLAVE_HOSTS:
  case SQLCOM_SHOW_SLAVE_STAT:
  case SQLCOM_SHOW_STATUS:
  case SQLCOM_SHOW_STATUS_FUNC:
  case SQLCOM_SHOW_STATUS_PROC:
  case SQLCOM_SHOW_STATUS_PACKAGE:
  case SQLCOM_SHOW_STATUS_PACKAGE_BODY:
  case SQLCOM_SHOW_STORAGE_ENGINES:
  case SQLCOM_SHOW_TABLES:
  case SQLCOM_SHOW_TABLE_STATUS:
  case SQLCOM_SHOW_VARIABLES:
  case SQLCOM_SHOW_WARNS:
  case SQLCOM_REPAIR:
    flags= sp_head::MULTI_RESULTS;
    break;
  /*
    EXECUTE statement may return a result set, but doesn't have to.
    We can't, however, know it in advance, and therefore must add
    this statement here. This is ok, as is equivalent to a result-set
    statement within an IF condition.
  */
  case SQLCOM_EXECUTE:
  case SQLCOM_EXECUTE_IMMEDIATE:
    flags= sp_head::MULTI_RESULTS | sp_head::CONTAINS_DYNAMIC_SQL;
    break;
  case SQLCOM_PREPARE:
  case SQLCOM_DEALLOCATE_PREPARE:
    flags= sp_head::CONTAINS_DYNAMIC_SQL;
    break;
  case SQLCOM_CREATE_TABLE:
  case SQLCOM_CREATE_SEQUENCE:
    if (lex->tmp_table())
      flags= 0;
    else
      flags= sp_head::HAS_COMMIT_OR_ROLLBACK;
    break;
  case SQLCOM_DROP_TABLE:
  case SQLCOM_DROP_SEQUENCE:
    if (lex->tmp_table())
      flags= 0;
    else
      flags= sp_head::HAS_COMMIT_OR_ROLLBACK;
    break;
  case SQLCOM_FLUSH:
    flags= sp_head::HAS_SQLCOM_FLUSH;
    break;
  case SQLCOM_RESET:
    flags= sp_head::HAS_SQLCOM_RESET;
    break;
  case SQLCOM_CREATE_INDEX:
  case SQLCOM_CREATE_DB:
  case SQLCOM_CREATE_PACKAGE:
  case SQLCOM_CREATE_PACKAGE_BODY:
  case SQLCOM_CREATE_VIEW:
  case SQLCOM_CREATE_TRIGGER:
  case SQLCOM_CREATE_USER:
  case SQLCOM_CREATE_ROLE:
  case SQLCOM_ALTER_TABLE:
  case SQLCOM_ALTER_SEQUENCE:
  case SQLCOM_ALTER_USER:
  case SQLCOM_GRANT:
  case SQLCOM_GRANT_ROLE:
  case SQLCOM_REVOKE:
  case SQLCOM_REVOKE_ROLE:
  case SQLCOM_BEGIN:
  case SQLCOM_RENAME_TABLE:
  case SQLCOM_RENAME_USER:
  case SQLCOM_DROP_INDEX:
  case SQLCOM_DROP_DB:
  case SQLCOM_DROP_PACKAGE:
  case SQLCOM_DROP_PACKAGE_BODY:
  case SQLCOM_REVOKE_ALL:
  case SQLCOM_DROP_USER:
  case SQLCOM_DROP_ROLE:
  case SQLCOM_DROP_VIEW:
  case SQLCOM_DROP_TRIGGER:
  case SQLCOM_TRUNCATE:
  case SQLCOM_COMMIT:
  case SQLCOM_ROLLBACK:
  case SQLCOM_LOAD:
  case SQLCOM_LOCK_TABLES:
  case SQLCOM_CREATE_PROCEDURE:
  case SQLCOM_CREATE_SPFUNCTION:
  case SQLCOM_ALTER_PROCEDURE:
  case SQLCOM_ALTER_FUNCTION:
  case SQLCOM_DROP_PROCEDURE:
  case SQLCOM_DROP_FUNCTION:
  case SQLCOM_CREATE_EVENT:
  case SQLCOM_ALTER_EVENT:
  case SQLCOM_DROP_EVENT:
  case SQLCOM_INSTALL_PLUGIN:
  case SQLCOM_UNINSTALL_PLUGIN:
    flags= sp_head::HAS_COMMIT_OR_ROLLBACK;
    break;
  case SQLCOM_DELETE:
  case SQLCOM_DELETE_MULTI:
  case SQLCOM_INSERT:
  case SQLCOM_REPLACE:
  case SQLCOM_REPLACE_SELECT:
  case SQLCOM_INSERT_SELECT:
  {
    /* 
      DELETE normally doesn't return resultset, but there are 3 exceptions:
       - DELETE ... RETURNING
       - EXPLAIN DELETE ...
       - ANALYZE DELETE ...
    */
    if (!lex->has_returning() && !lex->describe && !lex->analyze_stmt)
      flags= 0;
    else
      flags= sp_head::MULTI_RESULTS; 
    break;
  }
  case SQLCOM_UPDATE:
  case SQLCOM_UPDATE_MULTI:
  {
    if (!lex->describe && !lex->analyze_stmt)
      flags= 0;
    else
      flags= sp_head::MULTI_RESULTS; 
    break;
  }
  default:
    flags= 0;
    break;
  }
  return flags;
}

/**
  Prepare an Item for evaluation (call of fix_fields).

  @param it_addr   pointer on item refernce
  @param cols      expected number of elements (1 for scalar, >=1 for ROWs)

  @retval
    NULL      error
  @retval
    non-NULL  prepared item
*/

Item *THD::sp_prepare_func_item(Item **it_addr, uint cols)
{
  DBUG_ENTER("THD::sp_prepare_func_item");
  Item *res= sp_fix_func_item(it_addr);
  if (res && res->check_cols(cols))
    DBUG_RETURN(NULL);
  DBUG_RETURN(res);
}


/**
  Fix an Item for evaluation for SP.
*/

Item *THD::sp_fix_func_item(Item **it_addr)
{
  DBUG_ENTER("THD::sp_fix_func_item");
  if ((*it_addr)->fix_fields_if_needed(this, it_addr))
  {
    DBUG_PRINT("info", ("fix_fields() failed"));
    DBUG_RETURN(NULL);
  }
  it_addr= (*it_addr)->this_item_addr(this, it_addr);

  if ((*it_addr)->fix_fields_if_needed(this, it_addr))
  {
    DBUG_PRINT("info", ("fix_fields() failed"));
    DBUG_RETURN(NULL);
  }
  DBUG_RETURN(*it_addr);
}


/**
  Prepare an Item for evaluation as an assignment source,
  for assignment to the given target.

  @param to        - the assignment target
  @param it_addr   - a pointer on item refernce

  @retval          -  NULL on error
  @retval          -  a prepared item pointer on success
*/
Item *THD::sp_fix_func_item_for_assignment(const Field *to, Item **it_addr)
{
  DBUG_ENTER("THD::sp_fix_func_item_for_assignment");
  Item *res= sp_fix_func_item(it_addr);
  if (res && (!res->check_assignability_to(to, false)))
    DBUG_RETURN(res);
  DBUG_RETURN(NULL);
}


/**
  Evaluate an expression and store the result in the field.

  @param result_field           the field to store the result
  @param expr_item_ptr          the root item of the expression

  @retval
    FALSE  on success
  @retval
    TRUE   on error
*/

bool THD::sp_eval_expr(Field *result_field, Item **expr_item_ptr)
{
  DBUG_ENTER("THD::sp_eval_expr");
  DBUG_ASSERT(*expr_item_ptr);
  Sp_eval_expr_state state(this);
  /* Save the value in the field. Convert the value if needed. */
  DBUG_RETURN(result_field->sp_prepare_and_store_item(this, expr_item_ptr));
}


/**
  Create temporary sp_name object from MDL key.

  @note The lifetime of this object is bound to the lifetime of the MDL_key.
        This should be fine as sp_name objects created by this constructor
        are mainly used for SP-cache lookups.

  @param key         MDL key containing database and routine name.
  @param qname_buff  Buffer to be used for storing quoted routine name
                     (should be at least 2*NAME_LEN+1+1 bytes).
*/

sp_name::sp_name(const MDL_key *key, char *qname_buff)
 :Database_qualified_name(key->db_name(), key->db_name_length(),
                          key->name(),  key->name_length()),
  m_explicit_name(false)
{
  if (m_db.length)
    strxmov(qname_buff, m_db.str, ".", m_name.str, NullS);
  else
    strmov(qname_buff, m_name.str);
}


/**
  Check that the name 'ident' is ok.  It's assumed to be an 'ident'
  from the parser, so we only have to check length and trailing spaces.
  The former is a standard requirement (and 'show status' assumes a
  non-empty name), the latter is a mysql:ism as trailing spaces are
  removed by get_field().

  @retval
    TRUE    bad name
  @retval
    FALSE   name is ok
*/

bool
check_routine_name(const LEX_CSTRING *ident)
{
  DBUG_ASSERT(ident);
  DBUG_ASSERT(ident->str);

  if (!ident->str[0] || ident->str[ident->length-1] == ' ')
  {
    my_error(ER_SP_WRONG_NAME, MYF(0), ident->str);
    return TRUE;
  }
  if (check_ident_length(ident))
    return TRUE;

  return FALSE;
}


/*
 *
 *  sp_head
 *
 */
 
sp_head *sp_head::create(sp_package *parent, const Sp_handler *handler,
                         enum_sp_aggregate_type agg_type)
{
  MEM_ROOT own_root;
  init_sql_alloc(key_memory_sp_head_main_root, &own_root, MEM_ROOT_BLOCK_SIZE,
                 MEM_ROOT_PREALLOC, MYF(0));
  sp_head *sp;
  if (!(sp= new (&own_root) sp_head(&own_root, parent, handler, agg_type)))
    free_root(&own_root, MYF(0));

  return sp;
}


void sp_head::destroy(sp_head *sp)
{
  if (sp)
  {
    /* Make a copy of main_mem_root as free_root will free the sp */
    MEM_ROOT own_root= sp->main_mem_root;
    DBUG_PRINT("info", ("mem_root %p moved to %p",
                        &sp->mem_root, &own_root));
    delete sp;

 
    free_root(&own_root, MYF(0));
  }
}

/*
 *
 *  sp_head
 *
 */

sp_head::sp_head(MEM_ROOT *mem_root_arg, sp_package *parent,
                 const Sp_handler *sph, enum_sp_aggregate_type agg_type)
  :Query_arena(NULL, STMT_INITIALIZED_FOR_SP),
   Database_qualified_name(&null_clex_str, &null_clex_str),
   main_mem_root(*mem_root_arg),
#ifdef PROTECT_STATEMENT_MEMROOT
   executed_counter(0),
#endif
   m_parent(parent),
   m_handler(sph),
   m_flags(0),
   m_tmp_query(NULL),
   m_explicit_name(false),
   /*
     FIXME: the only use case when name is NULL is events, and it should
     be rewritten soon. Remove the else part and replace 'if' with
     an assert when this is done.
   */
   m_qname(null_clex_str),
   m_params(null_clex_str),
   m_body(null_clex_str),
   m_body_utf8(null_clex_str),
   m_defstr(null_clex_str),
   m_sp_cache_version(0),
   m_creation_ctx(0),
   unsafe_flags(0),
   m_created(0),
   m_modified(0),
   m_recursion_level(0),
   m_next_cached_sp(0),
   m_param_begin(NULL),
   m_param_end(NULL),
   m_cpp_body_begin(NULL),
   m_thd_root(NULL),
   m_thd(NULL),
   m_pcont(new (&main_mem_root) sp_pcontext()),
   m_cont_level(0)
{
  mem_root= &main_mem_root;

  set_chistics_agg_type(agg_type);
  m_first_instance= this;
  m_first_free_instance= this;
  m_last_cached_sp= this;

  m_return_field_def.charset = NULL;

  DBUG_ENTER("sp_head::sp_head");

  m_security_ctx.init();
  m_backpatch.empty();
  m_backpatch_goto.empty();
  m_cont_backpatch.empty();
  m_lex.empty();
  my_init_dynamic_array(key_memory_sp_head_main_root, &m_instr,
                        sizeof(sp_instr *), 16, 8, MYF(0));
  my_hash_init(key_memory_sp_head_main_root, &m_sptabs, system_charset_info, 0,
               0, 0, sp_table_key, 0, 0);
  my_hash_init(key_memory_sp_head_main_root, &m_sroutines, system_charset_info,
               0, 0, 0, sp_sroutine_key, 0, 0);

  DBUG_VOID_RETURN;
}


sp_package *sp_package::create(LEX *top_level_lex, const sp_name *name,
                               const Sp_handler *sph)
{
  MEM_ROOT own_root;
  init_sql_alloc(key_memory_sp_head_main_root, &own_root, MEM_ROOT_BLOCK_SIZE,
                 MEM_ROOT_PREALLOC, MYF(0));
  sp_package *sp;
  if (!(sp= new (&own_root) sp_package(&own_root, top_level_lex, name, sph)))
    free_root(&own_root, MYF(0));

  return sp;
}


sp_package::sp_package(MEM_ROOT *mem_root_arg,
                       LEX *top_level_lex,
                       const sp_name *name,
                       const Sp_handler *sph)
 :sp_head(mem_root_arg, NULL, sph, DEFAULT_AGGREGATE),
  m_current_routine(NULL),
  m_top_level_lex(top_level_lex),
  m_rcontext(NULL),
  m_invoked_subroutine_count(0),
  m_is_instantiated(false),
  m_is_cloning_routine(false)
{
  init_sp_name(name);
}


sp_package::~sp_package()
{
  m_routine_implementations.cleanup();
  m_routine_declarations.cleanup();
  m_body= null_clex_str;
  if (m_current_routine)
    sp_head::destroy(m_current_routine->sphead);
  delete m_rcontext;
}


/*
  Test if two routines have equal specifications
*/

bool sp_head::eq_routine_spec(const sp_head *sp) const
{
  // TODO: Add tests for equal return data types (in case of FUNCTION)
  // TODO: Add tests for equal argument data types
  return
    m_handler->type() == sp->m_handler->type() &&
    m_pcont->context_var_count() == sp->m_pcont->context_var_count();
}


bool sp_package::validate_after_parser(THD *thd)
{
  if (m_handler->type() != SP_TYPE_PACKAGE_BODY)
    return false;
  sp_head *sp= sp_cache_lookup(&thd->sp_package_spec_cache, this);
  sp_package *spec= sp ? sp->get_package() : NULL;
  DBUG_ASSERT(spec); // CREATE PACKAGE must already be cached
  return validate_public_routines(thd, spec) ||
         validate_private_routines(thd);
}


bool sp_package::validate_public_routines(THD *thd, sp_package *spec)
{
  /*
    Check that all routines declared in CREATE PACKAGE
    have implementations in CREATE PACKAGE BODY.
  */
  List_iterator<LEX> it(spec->m_routine_declarations);
  for (LEX *lex; (lex= it++); )
  {
    bool found= false;
    DBUG_ASSERT(lex->sphead);
    List_iterator<LEX> it2(m_routine_implementations);
    for (LEX *lex2; (lex2= it2++); )
    {
      DBUG_ASSERT(lex2->sphead);
      if (Sp_handler::eq_routine_name(lex2->sphead->m_name,
                                      lex->sphead->m_name) &&
          lex2->sphead->eq_routine_spec(lex->sphead))
      {
        found= true;
        break;
      }
    }
    if (!found)
    {
      my_error(ER_PACKAGE_ROUTINE_IN_SPEC_NOT_DEFINED_IN_BODY, MYF(0),
               ErrConvDQName(lex->sphead).ptr());
      return true;
    }
  }
  return false;
}


bool sp_package::validate_private_routines(THD *thd)
{
  /*
    Check that all forwad declarations in
    CREATE PACKAGE BODY have implementations.
  */
  List_iterator<LEX> it(m_routine_declarations);
  for (LEX *lex; (lex= it++); )
  {
    bool found= false;
    DBUG_ASSERT(lex->sphead);
    List_iterator<LEX> it2(m_routine_implementations);
    for (LEX *lex2; (lex2= it2++); )
    {
      DBUG_ASSERT(lex2->sphead);
      if (Sp_handler::eq_routine_name(lex2->sphead->m_name,
                                      lex->sphead->m_name) &&
          lex2->sphead->eq_routine_spec(lex->sphead))
      {
        found= true;
        break;
      }
    }
    if (!found)
    {
      my_error(ER_PACKAGE_ROUTINE_FORWARD_DECLARATION_NOT_DEFINED, MYF(0),
               ErrConvDQName(lex->sphead).ptr());
      return true;
    }
  }
  return false;
}


LEX *sp_package::LexList::find(const LEX_CSTRING &name,
                               enum_sp_type type)
{
  List_iterator<LEX> it(*this);
  for (LEX *lex; (lex= it++); )
  {
    DBUG_ASSERT(lex->sphead);
    const char *dot;
    if (lex->sphead->m_handler->type() == type &&
        (dot= strrchr(lex->sphead->m_name.str, '.')))
    {
      size_t ofs= dot + 1 - lex->sphead->m_name.str;
      LEX_CSTRING non_qualified_sphead_name= lex->sphead->m_name;
      non_qualified_sphead_name.str+= ofs;
      non_qualified_sphead_name.length-= ofs;
      if (Sp_handler::eq_routine_name(non_qualified_sphead_name, name))
        return lex;
    }
  }
  return NULL;
}


LEX *sp_package::LexList::find_qualified(const LEX_CSTRING &name,
                                         enum_sp_type type)
{
  List_iterator<LEX> it(*this);
  for (LEX *lex; (lex= it++); )
  {
    DBUG_ASSERT(lex->sphead);
    if (lex->sphead->m_handler->type() == type &&
        Sp_handler::eq_routine_name(lex->sphead->m_name, name))
      return lex;
  }
  return NULL;
}


void sp_package::init_psi_share()
{
  List_iterator<LEX> it(m_routine_implementations);
  for (LEX *lex; (lex= it++); )
  {
    DBUG_ASSERT(lex->sphead);
    lex->sphead->init_psi_share();
  }
  sp_head::init_psi_share();
}

void
sp_head::init(LEX *lex)
{
  DBUG_ENTER("sp_head::init");

  lex->spcont= m_pcont;

  if (!lex->spcont)
    DBUG_VOID_RETURN;

  /*
    Altough trg_table_fields list is used only in triggers we init for all
    types of stored procedures to simplify reset_lex()/restore_lex() code.
  */
  lex->trg_table_fields.empty();

#ifdef PROTECT_STATEMENT_MEMROOT
  executed_counter= 0;
#endif

  DBUG_VOID_RETURN;
}


void
sp_head::init_sp_name(const sp_name *spname)
{
  DBUG_ENTER("sp_head::init_sp_name");

  /* Must be initialized in the parser. */

  DBUG_ASSERT(spname && spname->m_db.str && spname->m_db.length);

  /* We have to copy strings to get them into the right memroot. */
  Database_qualified_name::copy(&main_mem_root, spname->m_db, spname->m_name);
  m_explicit_name= spname->m_explicit_name;
  DBUG_VOID_RETURN;
}

void
sp_head::init_psi_share()
{
  m_sp_share= MYSQL_GET_SP_SHARE(m_handler->type(), m_db.str, static_cast<uint>(m_db.length),
                                 m_name.str, static_cast<uint>(m_name.length));
}


void
sp_head::set_body_start(THD *thd, const char *cpp_body_start)
{
  m_cpp_body_begin= cpp_body_start;
  if (!m_parent)
    thd->m_parser_state->m_lip.body_utf8_start(thd, cpp_body_start);
}


void
sp_head::set_stmt_end(THD *thd, const char *cpp_body_end)
{
  Lex_input_stream *lip= & thd->m_parser_state->m_lip; /* shortcut */

  /* Make the string of parameters. */

  if (m_param_begin && m_param_end)
  {
    m_params.length= m_param_end - m_param_begin;
    m_params.str= thd->strmake(m_param_begin, m_params.length);
  }

  /* Remember end pointer for further dumping of whole statement. */

  thd->lex->stmt_definition_end= cpp_body_end;

  /* Make the string of body (in the original character set). */

  m_body= thd->strmake_lex_cstring_trim_whitespace(
                 Lex_cstring(m_cpp_body_begin, cpp_body_end));

  /* Make the string of UTF-body. */

  lip->body_utf8_append(cpp_body_end);

  if (!m_parent)
    m_body_utf8= thd->strmake_lex_cstring_trim_whitespace(lip->body_utf8());

  /*
    Make the string of whole stored-program-definition query (in the
    original character set).
  */

  m_defstr= thd->strmake_lex_cstring_trim_whitespace(
                   Lex_cstring(lip->get_cpp_buf(), cpp_body_end));
}


sp_head::~sp_head()
{
  LEX *lex;
  sp_instr *i;
  DBUG_ENTER("sp_head::~sp_head");

  /* sp_head::restore_thd_mem_root() must already have been called. */
  DBUG_ASSERT(m_thd == NULL);

  for (uint ip = 0 ; (i = get_instr(ip)) ; ip++)
    delete i;
  delete_dynamic(&m_instr);
  delete m_pcont;
  free_items();

  /*
    If we have non-empty LEX stack then we just came out of parser with
    error. Now we should delete all auxilary LEXes and restore original
    THD::lex. It is safe to not update LEX::ptr because further query
    string parsing and execution will be stopped anyway.
  */
  while ((lex= (LEX *)m_lex.pop()))
  {
    THD *thd= lex->thd;
    thd->lex->sphead= NULL;
    lex_end(thd->lex);
    delete thd->lex;
    thd->lex= lex;
  }

  my_hash_free(&m_sptabs);
  my_hash_free(&m_sroutines);

  sp_head::destroy(m_next_cached_sp);

  DBUG_VOID_RETURN;
}


void sp_package::LexList::cleanup()
{
  List_iterator<LEX> it(*this);
  for (LEX *lex; (lex= it++); )
  {
    lex_end(lex);
    delete lex;
  }
}


/**
  This is only used for result fields from functions (both during
  fix_length_and_dec() and evaluation).
*/

Field *
sp_head::create_result_field(uint field_max_length, const LEX_CSTRING *field_name,
                             TABLE *table) const
{
  Field *field;
  LEX_CSTRING name;

  DBUG_ENTER("sp_head::create_result_field");

  /*
    m_return_field_def.length is always set to the field length calculated
    by the parser, according to the RETURNS clause. See prepare_create_field()
    in sql_table.cc. Value examples, depending on data type:
    - 11 for INT                          (character representation length)
    - 20 for BIGINT                       (character representation length)
    - 22 for DOUBLE                       (character representation length)
    - N for CHAR(N) CHARACTER SET latin1  (octet length)
    - 3*N for CHAR(N) CHARACTER SET utf8  (octet length)
    - 8 for blob-alike data types         (packed length !!!)

    field_max_length is also set according to the data type in the RETURNS
    clause but can have different values depending on the execution stage:

    1. During direct execution:
    field_max_length is 0, because Item_func_sp::fix_length_and_dec() has
    not been called yet, so Item_func_sp::max_length is 0 by default.

    2a. During PREPARE:
    field_max_length is 0, because Item_func_sp::fix_length_and_dec()
    has not been called yet. It's called after create_result_field().

    2b. During EXEC:
    field_max_length is set to the maximum possible octet length of the
    RETURNS data type.
    - N for CHAR(N) CHARACTER SET latin1  (octet length)
    - 3*N for CHAR(N) CHARACTER SET utf8  (octet length)
    - 255 for TINYBLOB                    (octet length, not packed length !!!)

    Perhaps we should refactor prepare_create_field() to set
    Create_field::length to maximum octet length for BLOBs,
    instead of packed length).

    Note, for integer data types, field_max_length can be bigger
    than the user specified length, e.g. a field of the INT(1) data type
    is translated to the item with max_length=11.
  */
  DBUG_ASSERT(field_max_length <= m_return_field_def.length ||
              m_return_field_def.type_handler()->cmp_type() == INT_RESULT ||
              (current_thd->stmt_arena->is_stmt_execute() &&
               m_return_field_def.length == 8 &&
               (m_return_field_def.pack_flag &
                (FIELDFLAG_BLOB|FIELDFLAG_GEOM))));

  if (field_name)
    name= *field_name;
  else
    name= m_name;
  field= m_return_field_def.make_field(table->s, /* TABLE_SHARE ptr */
                                       table->in_use->mem_root,
                                       &name);

  field->vcol_info= m_return_field_def.vcol_info;
  if (field)
    field->init(table);

  DBUG_RETURN(field);
}


int cmp_rqp_locations(const void *a_, const void *b_)
{
  auto a= static_cast<const Rewritable_query_parameter *const *>(a_);
  auto b= static_cast<const Rewritable_query_parameter *const *>(b_);
  return (int)((*a)->pos_in_query - (*b)->pos_in_query);
}


/*
  StoredRoutinesBinlogging
  This paragraph applies only to statement-based binlogging. Row-based
  binlogging does not need anything special like this.

  Top-down overview:

  1. Statements

  Statements that have is_update_query(stmt) == TRUE are written into the
  binary log verbatim.
  Examples:
    UPDATE tbl SET tbl.x = spfunc_w_side_effects()
    UPDATE tbl SET tbl.x=1 WHERE spfunc_w_side_effect_that_returns_false(tbl.y)

  Statements that have is_update_query(stmt) == FALSE (e.g. SELECTs) are not
  written into binary log. Instead we catch function calls the statement
  makes and write it into binary log separately (see #3).

  2. PROCEDURE calls

  CALL statements are not written into binary log. Instead
  * Any FUNCTION invocation (in SET, IF, WHILE, OPEN CURSOR and other SP
    instructions) is written into binlog separately.

  * Each statement executed in SP is binlogged separately, according to rules
    in #1, with the exception that we modify query string: we replace uses
    of SP local variables with NAME_CONST('spvar_name', <spvar-value>) calls.
    This substitution is done in subst_spvars().

  3. FUNCTION calls

  In sp_head::execute_function(), we check
   * If this function invocation is done from a statement that is written
     into the binary log.
   * If there were any attempts to write events to the binary log during
     function execution (grep for start_union_events and stop_union_events)

   If the answers are No and Yes, we write the function call into the binary
   log as "SELECT spfunc(<param1value>, <param2value>, ...)"


  4. Miscellaneous issues.

  4.1 User variables.

  When we call mysql_bin_log.write() for an SP statement, thd->user_var_events
  must hold set<{var_name, value}> pairs for all user variables used during
  the statement execution.
  This set is produced by tracking user variable reads during statement
  execution.

  For SPs, this has the following implications:
  1) thd->user_var_events may contain events from several SP statements and
     needs to be valid after exection of these statements was finished. In
     order to achieve that, we
     * Allocate user_var_events array elements on appropriate mem_root (grep
       for user_var_events_alloc).
     * Use is_query_in_union() to determine if user_var_event is created.

  2) We need to empty thd->user_var_events after we have wrote a function
     call. This is currently done by making
     reset_dynamic(&thd->user_var_events);
     calls in several different places. (TODO cosider moving this into
     mysql_bin_log.write() function)

  4.2 Auto_increment storage in binlog

  As we may write two statements to binlog from one single logical statement
  (case of "SELECT func1(),func2()": it is binlogged as "SELECT func1()" and
  then "SELECT func2()"), we need to reset auto_increment binlog variables
  after each binlogged SELECT. Otherwise, the auto_increment value of the
  first SELECT would be used for the second too.
*/


/**
  Replace thd->query{_length} with a string that one can write to
  the binlog.

  The binlog-suitable string is produced by replacing references to SP local
  variables with NAME_CONST('sp_var_name', value) calls.

  @param thd        Current thread.
  @param instr      Instruction (we look for Item_splocal instances in
                    instr->free_list)
  @param query_str  Original query string

  @return
    - FALSE  on success.
    thd->query{_length} either has been appropriately replaced or there
    is no need for replacements.
    - TRUE   out of memory error.
*/

static bool
subst_spvars(THD *thd, sp_instr *instr, LEX_STRING *query_str)
{
  DBUG_ENTER("subst_spvars");

  Dynamic_array<Rewritable_query_parameter*> rewritables(PSI_INSTRUMENT_MEM);
  char *pbuf;
  StringBuffer<512> qbuf;
  Copy_query_with_rewrite acc(thd, query_str->str, query_str->length, &qbuf);

  /* Find rewritable Items used in this statement */
  for (Item *item= instr->free_list; item; item= item->next)
  {
    Rewritable_query_parameter *rqp= item->get_rewritable_query_parameter();
    if (rqp && rqp->pos_in_query)
      rewritables.append(rqp);
  }
  if (!rewritables.elements())
    DBUG_RETURN(FALSE);

  rewritables.sort(cmp_rqp_locations);

  thd->query_name_consts= (uint)rewritables.elements();

  for (Rewritable_query_parameter **rqp= rewritables.front();
       rqp <= rewritables.back(); rqp++)
  {
    if (acc.append(*rqp))
      DBUG_RETURN(TRUE);
  }
  if (acc.finalize())
    DBUG_RETURN(TRUE);

  /*
    Allocate additional space at the end of the new query string for the
    query_cache_send_result_to_client function.

    The query buffer layout is:
       buffer :==
            <statement>   The input statement(s)
            '\0'          Terminating null char
            <length>      Length of following current database name 2
            <db_name>     Name of current database
            <flags>       Flags struct
  */
  size_t buf_len= (qbuf.length() + 1 + QUERY_CACHE_DB_LENGTH_SIZE +
                thd->db.length + QUERY_CACHE_FLAGS_SIZE + 1);
  if ((pbuf= (char *) alloc_root(thd->mem_root, buf_len)))
  {
    char *ptr= pbuf + qbuf.length();
    memcpy(pbuf, qbuf.ptr(), qbuf.length());
    *ptr= 0;
    int2store(ptr+1, thd->db.length);
  }
  else
    DBUG_RETURN(TRUE);

  thd->set_query(pbuf, qbuf.length());

  DBUG_RETURN(FALSE);
}


void Sp_handler_procedure::recursion_level_error(THD *thd,
                                                 const sp_head *sp) const
{
  my_error(ER_SP_RECURSION_LIMIT, MYF(0),
           static_cast<int>(thd->variables.max_sp_recursion_depth),
           sp->m_name.str);
}


/**
  Execute the routine. The main instruction jump loop is there.
  Assume the parameters already set.

  @param thd                  Thread context.
  @param merge_da_on_success  Flag specifying if Warning Info should be
                              propagated to the caller on Completion
                              Condition or not.

  @todo
    - Will write this SP statement into binlog separately
    (TODO: consider changing the condition to "not inside event union")

  @return Error status.
  @retval
    FALSE  on success
  @retval
    TRUE   on error
*/

bool
sp_head::execute(THD *thd, bool merge_da_on_success)
{
  DBUG_ENTER("sp_head::execute");
  char saved_cur_db_name_buf[SAFE_NAME_LEN+1];
  LEX_STRING saved_cur_db_name=
    { saved_cur_db_name_buf, sizeof(saved_cur_db_name_buf) };
  bool cur_db_changed= FALSE;
  sp_rcontext *ctx= thd->spcont;
  bool err_status= FALSE;
  uint ip= 0;
  sql_mode_t save_sql_mode;

  // TODO(cvicentiu) See if you can drop this bit. This is used to resume
  // execution from where we left off.
  if (m_chistics.agg_type == GROUP_AGGREGATE)
    ip= thd->spcont->instr_ptr;

  bool save_abort_on_warning;
  Query_arena *old_arena;
  /* per-instruction arena */
  MEM_ROOT execute_mem_root;
  Query_arena execute_arena(&execute_mem_root, STMT_INITIALIZED_FOR_SP),
              backup_arena;
  query_id_t old_query_id;
  CSET_STRING old_query;
  TABLE *old_derived_tables;
  TABLE *old_rec_tables;
  LEX *old_lex;
  Item_change_list old_change_list;
  String old_packet;
  uint old_server_status;
  const uint status_backup_mask= SERVER_STATUS_CURSOR_EXISTS |
                                 SERVER_STATUS_LAST_ROW_SENT;
  MEM_ROOT *user_var_events_alloc_saved= 0;
  Reprepare_observer *save_reprepare_observer= thd->m_reprepare_observer;
  Object_creation_ctx *UNINIT_VAR(saved_creation_ctx);
  Diagnostics_area *da= thd->get_stmt_da();
  Warning_info sp_wi(da->warning_info_id(), false, true);

  /* this 7*STACK_MIN_SIZE is a complex matter with a long history (see it!) */
  if (check_stack_overrun(thd, 7 * STACK_MIN_SIZE, (uchar*)&old_packet))
    DBUG_RETURN(TRUE);

  opt_trace_disable_if_no_security_context_access(thd);

  /* init per-instruction memroot */
  init_sql_alloc(key_memory_sp_head_execute_root, &execute_mem_root,
                 MEM_ROOT_BLOCK_SIZE, 0, MYF(0));

  DBUG_ASSERT(!(m_flags & IS_INVOKED));
  m_flags|= IS_INVOKED;
  if (m_parent)
    m_parent->m_invoked_subroutine_count++;
  m_first_instance->m_first_free_instance= m_next_cached_sp;
  if (m_next_cached_sp)
  {
    DBUG_PRINT("info",
               ("first free for %p ++: %p->%p  level: %lu  flags %x",
               m_first_instance, this,
                m_next_cached_sp,
                m_next_cached_sp->m_recursion_level,
                m_next_cached_sp->m_flags));
  }
  /*
    Check that if there are not any instances after this one then
    pointer to the last instance points on this instance or if there are
    some instances after this one then recursion level of next instance
    greater then recursion level of current instance on 1
  */
  DBUG_ASSERT((m_next_cached_sp == 0 &&
               m_first_instance->m_last_cached_sp == this) ||
              (m_recursion_level + 1 == m_next_cached_sp->m_recursion_level));

  /*
    NOTE: The SQL Standard does not specify the context that should be
    preserved for stored routines. However, at SAP/Walldorf meeting it was
    decided that current database should be preserved.
  */

  if (m_db.length &&
      (err_status= mysql_opt_change_db(thd, &m_db, &saved_cur_db_name, FALSE,
                                       &cur_db_changed)))
  {
    goto done;
  }

  thd->is_slave_error= 0;
  old_arena= thd->stmt_arena;

  /* Push a new warning information area. */
  da->copy_sql_conditions_to_wi(thd, &sp_wi);
  da->push_warning_info(&sp_wi);

  /*
    Switch query context. This has to be done early as this is sometimes
    allocated on THD::mem_root
  */
  if (m_creation_ctx)
    saved_creation_ctx= m_creation_ctx->set_n_backup(thd);

  /*
    We have to save/restore this info when we are changing call level to
    be able properly do close_thread_tables() in instructions.
  */
  old_query_id= thd->query_id;
  old_query= thd->query_string;
  old_derived_tables= thd->derived_tables;
  thd->derived_tables= 0;
  old_rec_tables= thd->rec_tables;
  thd->rec_tables= 0;
  save_sql_mode= thd->variables.sql_mode;
  thd->variables.sql_mode= m_sql_mode;
  save_abort_on_warning= thd->abort_on_warning;
  thd->abort_on_warning= 0;
  /**
    When inside a substatement (a stored function or trigger
    statement), clear the metadata observer in THD, if any.
    Remember the value of the observer here, to be able
    to restore it when leaving the substatement.

    We reset the observer to suppress errors when a substatement
    uses temporary tables. If a temporary table does not exist
    at start of the main statement, it's not prelocked
    and thus is not validated with other prelocked tables.

    Later on, when the temporary table is opened, metadata
    versions mismatch, expectedly.

    The proper solution for the problem is to re-validate tables
    of substatements (Bug#12257, Bug#27011, Bug#32868, Bug#33000),
    but it's not implemented yet.
  */
  thd->m_reprepare_observer= 0;

  /*
    It is also more efficient to save/restore current thd->lex once when
    do it in each instruction
  */
  old_lex= thd->lex;
  /*
    We should also save Item tree change list to avoid rollback something
    too early in the calling query.
  */
  thd->Item_change_list::move_elements_to(&old_change_list);
  /*
    Cursors will use thd->packet, so they may corrupt data which was prepared
    for sending by upper level. OTOH cursors in the same routine can share this
    buffer safely so let use routine-local packet instead of having own
    packet buffer for each cursor.

    It is probably safe to use same thd->convert_buff everywhere.
  */
  old_packet.swap(thd->packet);
  old_server_status= thd->server_status & status_backup_mask;

  /*
    Switch to per-instruction arena here. We can do it since we cleanup
    arena after every instruction.
  */
  thd->set_n_backup_active_arena(&execute_arena, &backup_arena);

  /*
    Save callers arena in order to store instruction results and out
    parameters in it later during sp_eval_func_item()
  */
  thd->spcont->callers_arena= &backup_arena;

#if defined(ENABLED_PROFILING)
  /* Discard the initial part of executing routines. */
  thd->profiling.discard_current_query();
#endif
  sp_instr *i;
  DEBUG_SYNC(thd, "sp_head_execute_before_loop");
  do
  {
#if defined(ENABLED_PROFILING)
    /*
     Treat each "instr" of a routine as discrete unit that could be profiled.
     Profiling only records information for segments of code that set the
     source of the query, and almost all kinds of instructions in s-p do not.
    */
    thd->profiling.finish_current_query();
    thd->profiling.start_new_query("continuing inside routine");
#endif

    /* get_instr returns NULL when we're done. */
    i = get_instr(ip);
    if (i == NULL)
    {
#if defined(ENABLED_PROFILING)
      thd->profiling.discard_current_query();
#endif
      thd->spcont->quit_func= TRUE;
      break;
    }

    /* Reset number of warnings for this query. */
    thd->get_stmt_da()->reset_for_next_command();

    DBUG_PRINT("execute", ("Instruction %u", ip));

    /*
      We need to reset start_time to allow for time to flow inside a stored
      procedure. This is only done for SP since time is suppose to be constant
      during execution of triggers and functions.
    */
    reset_start_time_for_sp(thd);

    /*
      We have to set thd->stmt_arena before executing the instruction
      to store in the instruction free_list all new items, created
      during the first execution (for example expanding of '*' or the
      items made during other permanent subquery transformations).
    */
    thd->stmt_arena= i;

    /*
      Will write this SP statement into binlog separately.
      TODO: consider changing the condition to "not inside event union".
    */
    if (thd->locked_tables_mode <= LTM_LOCK_TABLES)
    {
      user_var_events_alloc_saved= thd->user_var_events_alloc;
      thd->user_var_events_alloc= thd->mem_root;
    }

    sql_digest_state *parent_digest= thd->m_digest;
    thd->m_digest= NULL;

#ifdef WITH_WSREP
    if (WSREP(thd) && thd->wsrep_next_trx_id() == WSREP_UNDEFINED_TRX_ID)
    {
      thd->set_wsrep_next_trx_id(thd->query_id);
      WSREP_DEBUG("assigned new next trx ID for SP,  trx id: %" PRIu64, thd->wsrep_next_trx_id());
    }
#endif /* WITH_WSREP */

#ifdef HAVE_PSI_STATEMENT_INTERFACE
    PSI_statement_locker_state state;
    PSI_statement_locker *parent_locker;
    PSI_statement_info *psi_info = i->get_psi_info();

    parent_locker= thd->m_statement_psi;
    thd->m_statement_psi= MYSQL_START_STATEMENT(& state, psi_info->m_key,
      thd->db.str, thd->db.length, thd->charset(), m_sp_share);
#endif

    err_status= i->execute(thd, &ip);

#ifdef PROTECT_STATEMENT_MEMROOT
    if (!err_status)
      i->mark_as_run();
#endif

#ifdef HAVE_PSI_STATEMENT_INTERFACE
    MYSQL_END_STATEMENT(thd->m_statement_psi, thd->get_stmt_da());
    thd->m_statement_psi= parent_locker;
#endif

#ifdef WITH_WSREP
    if (WSREP(thd))
    {
      if (((thd->wsrep_trx().state() == wsrep::transaction::s_executing || thd->in_sub_stmt) &&
           (thd->is_fatal_error || thd->killed)))
      {
        WSREP_DEBUG("SP abort err status %d in sub %d trx state %d",
                    err_status, thd->in_sub_stmt, thd->wsrep_trx().state());
        err_status= 1;
        thd->is_fatal_error= 1;
        /*
          SP was killed, and it is not due to a wsrep conflict.
          We skip after_command hook at this point because
          otherwise it clears the error, and cleans up the
          whole transaction. For now we just return and finish
          our handling once we are back to mysql_parse.

          Same applies to a SP execution, which was aborted due
          to wsrep related conflict, but which is executing as sub statement.
          SP in sub statement level should not commit not rollback,
          we have to call for rollback is up-most SP level.
        */
        WSREP_DEBUG("Skipping after_command hook for killed SP");
      }
      else
      {
        const bool must_replay= wsrep_must_replay(thd);
        if (must_replay)
        {
          WSREP_DEBUG("MUST_REPLAY set after SP, err_status %d trx state: %d",
                      err_status, thd->wsrep_trx().state());
        }

        if (wsrep_thd_is_local(thd))
          (void) wsrep_after_statement(thd);

        /*
          Reset the return code to zero if the transaction was
          replayed successfully.
        */
        if (must_replay && !wsrep_current_error(thd))
        {
          err_status= 0;
          thd->get_stmt_da()->reset_diagnostics_area();
        }
        /*
          Final wsrep error status for statement is known only after
          wsrep_after_statement() call. If the error is set, override
          error in thd diagnostics area and reset wsrep client_state error
          so that the error does not get propagated via client-server protocol.
        */
        if (wsrep_current_error(thd))
        {
          wsrep_override_error(thd, wsrep_current_error(thd),
                               wsrep_current_error_status(thd));
          thd->wsrep_cs().reset_error();
          /* Reset also thd->killed if it has been set during BF abort. */
          if (killed_mask_hard(thd->killed) == KILL_QUERY)
            thd->killed= NOT_KILLED;
          /* if failed transaction was not replayed, must return with error from here */
          if (!must_replay) err_status = 1;
        }
      }
    }
#endif /* WITH_WSREP */
    thd->m_digest= parent_digest;

    if (i->free_list)
      cleanup_items(i->free_list);

    /*
      If we've set thd->user_var_events_alloc to mem_root of this SP
      statement, clean all the events allocated in it.
    */
    if (thd->locked_tables_mode <= LTM_LOCK_TABLES)
    {
      reset_dynamic(&thd->user_var_events);
      thd->user_var_events_alloc= user_var_events_alloc_saved;
    }

    /* we should cleanup free_list and memroot, used by instruction */
    thd->cleanup_after_query();
    free_root(&execute_mem_root, MYF(0));

    /*
      Find and process SQL handlers unless it is a fatal error (fatal
      errors are not catchable by SQL handlers) or the connection has been
      killed during execution.
    */
    if (likely(!thd->is_fatal_error) && likely(!thd->killed_errno()) &&
        ctx->handle_sql_condition(thd, &ip, i))
    {
      err_status= FALSE;
    }

    /* Reset sp_rcontext::end_partial_result_set flag. */
    ctx->end_partial_result_set= FALSE;

#ifdef PROTECT_STATEMENT_MEMROOT
    if (thd->is_error())
    {
      // Don't count a call ended with an error as normal run
      executed_counter= 0;
      main_mem_root.flags &= ~ROOT_FLAG_READ_ONLY;
      reset_instrs_executed_counter();
    }
#endif

  } while (!err_status && likely(!thd->killed) &&
           likely(!thd->is_fatal_error) &&
           !thd->spcont->pause_state);

#if defined(ENABLED_PROFILING)
  thd->profiling.finish_current_query();
  thd->profiling.start_new_query("tail end of routine");
#endif

  /* Restore query context. */

  if (m_creation_ctx)
    m_creation_ctx->restore_env(thd, saved_creation_ctx);

  /* Restore arena. */

  thd->restore_active_arena(&execute_arena, &backup_arena);

  /* Only pop cursors when we're done with group aggregate running. */
  if (m_chistics.agg_type != GROUP_AGGREGATE ||
      (m_chistics.agg_type == GROUP_AGGREGATE && thd->spcont->quit_func))
    thd->spcont->pop_all_cursors(thd); // To avoid memory leaks after an error

  /* Restore all saved */
  if (m_chistics.agg_type == GROUP_AGGREGATE)
    thd->spcont->instr_ptr= ip;
  thd->server_status= (thd->server_status & ~status_backup_mask) | old_server_status;
  old_packet.swap(thd->packet);
  DBUG_ASSERT(thd->Item_change_list::is_empty());
  old_change_list.move_elements_to(thd);
  thd->lex= old_lex;
  thd->set_query_id(old_query_id);
  thd->set_query_inner(old_query);
  DBUG_ASSERT(!thd->derived_tables);
  thd->derived_tables= old_derived_tables;
  thd->rec_tables= old_rec_tables;
  thd->variables.sql_mode= save_sql_mode;
  thd->abort_on_warning= save_abort_on_warning;
  thd->m_reprepare_observer= save_reprepare_observer;

  thd->stmt_arena= old_arena;
  state= STMT_EXECUTED;

  /*
    Restore the caller's original warning information area:
      - warnings generated during trigger execution should not be
        propagated to the caller on success;
      - if there was an exception during execution, warning info should be
        propagated to the caller in any case.
  */
  da->pop_warning_info();

  if (err_status || merge_da_on_success)
  {
    /*
      If a routine body is empty or if a routine did not generate any warnings,
      do not duplicate our own contents by appending the contents of the called
      routine. We know that the called routine did not change its warning info.

      On the other hand, if the routine body is not empty and some statement in
      the routine generates a warning or uses tables, warning info is guaranteed
      to have changed. In this case we know that the routine warning info
      contains only new warnings, and thus we perform a copy.
    */
    if (da->warning_info_changed(&sp_wi))
    {
      /*
        If the invocation of the routine was a standalone statement,
        rather than a sub-statement, in other words, if it's a CALL
        of a procedure, rather than invocation of a function or a
        trigger, we need to clear the current contents of the caller's
        warning info.

        This is per MySQL rules: if a statement generates a warning,
        warnings from the previous statement are flushed.  Normally
        it's done in push_warning(). However, here we don't use
        push_warning() to avoid invocation of condition handlers or
        escalation of warnings to errors.
      */
      da->opt_clear_warning_info(thd->query_id);
      da->copy_sql_conditions_from_wi(thd, &sp_wi);
      da->remove_marked_sql_conditions();
      if (i != NULL)
        push_warning_printf(thd, Sql_condition::WARN_LEVEL_NOTE,
                            ER_SP_STACK_TRACE,
                            ER_THD(thd, ER_SP_STACK_TRACE),
                            i->m_lineno,
                            m_qname.str != NULL ? m_qname.str :
                                                  "anonymous block");
    }
  }

 done:
  DBUG_PRINT("info", ("err_status: %d  killed: %d  is_slave_error: %d  report_error: %d",
                      err_status, thd->killed, thd->is_slave_error,
                      thd->is_error()));

  if (thd->killed)
    err_status= TRUE;
  /*
    If the DB has changed, the pointer has changed too, but the
    original thd->db will then have been freed
  */
  if (cur_db_changed && thd->killed != KILL_CONNECTION)
  {
    /*
      Force switching back to the saved current database, because it may be
      NULL. In this case, mysql_change_db() would generate an error.
    */

    err_status|= mysql_change_db(thd, (LEX_CSTRING*)&saved_cur_db_name, TRUE) != 0;
  }

#ifdef PROTECT_STATEMENT_MEMROOT
  if (!err_status)
  {
    if (!(main_mem_root.flags & ROOT_FLAG_READ_ONLY) &&
        has_all_instrs_executed())
    {
      main_mem_root.flags |= ROOT_FLAG_READ_ONLY;
    }
    ++executed_counter;
    DBUG_PRINT("info", ("execute counter: %lu", executed_counter));
  }
#endif

  m_flags&= ~IS_INVOKED;
  if (m_parent)
    m_parent->m_invoked_subroutine_count--;
  DBUG_PRINT("info",
             ("first free for %p --: %p->%p, level: %lu, flags %x",
              m_first_instance,
              m_first_instance->m_first_free_instance,
              this, m_recursion_level, m_flags));
  /*
    Check that we have one of following:

    1) there are not free instances which means that this instance is last
    in the list of instances (pointer to the last instance point on it and
    ther are not other instances after this one in the list)

    2) There are some free instances which mean that first free instance
    should go just after this one and recursion level of that free instance
    should be on 1 more then recursion level of this instance.
  */
  DBUG_ASSERT((m_first_instance->m_first_free_instance == 0 &&
               this == m_first_instance->m_last_cached_sp &&
               m_next_cached_sp == 0) ||
              (m_first_instance->m_first_free_instance != 0 &&
               m_first_instance->m_first_free_instance == m_next_cached_sp &&
               m_first_instance->m_first_free_instance->m_recursion_level ==
               m_recursion_level + 1));
  m_first_instance->m_first_free_instance= this;

  DBUG_RETURN(err_status);
}


#ifndef NO_EMBEDDED_ACCESS_CHECKS
/**
  set_routine_security_ctx() changes routine security context, and
  checks if there is an EXECUTE privilege in new context.  If there is
  no EXECUTE privilege, it changes the context back and returns a
  error.

  @param thd         thread handle
  @param sp          stored routine to change the context for
  @param save_ctx    pointer to an old security context

  @todo
    - Cache if the definer has the right to use the object on the
    first usage and only reset the cache if someone does a GRANT
    statement that 'may' affect this.

  @retval
    TRUE   if there was a error, and the context wasn't changed.
  @retval
    FALSE  if the context was changed.
*/

bool
set_routine_security_ctx(THD *thd, sp_head *sp, Security_context **save_ctx)
{
  *save_ctx= 0;
  if (sp->suid() != SP_IS_NOT_SUID &&
      sp->m_security_ctx.change_security_context(thd, &sp->m_definer.user,
                                                 &sp->m_definer.host,
                                                 &sp->m_db,
                                                 save_ctx))
    return TRUE;

  /*
    If we changed context to run as another user, we need to check the
    access right for the new context again as someone may have revoked
    the right to use the procedure from this user.

    TODO:
      Cache if the definer has the right to use the object on the
      first usage and only reset the cache if someone does a GRANT
      statement that 'may' affect this.
  */
  if (*save_ctx &&
      sp->check_execute_access(thd))
  {
    sp->m_security_ctx.restore_security_context(thd, *save_ctx);
    *save_ctx= 0;
    return TRUE;
  }

  return FALSE;
}
#endif // ! NO_EMBEDDED_ACCESS_CHECKS


bool sp_head::check_execute_access(THD *thd) const
{
  return m_parent ? m_parent->check_execute_access(thd) :
                    check_routine_access(thd, EXECUTE_ACL,
                                         &m_db, &m_name,
                                         m_handler, false);
}


/**
  Create rcontext optionally using the routine security.
  This is important for sql_mode=ORACLE to make sure that the invoker has
  access to the tables mentioned in the %TYPE references.

  In non-Oracle sql_modes we do not need access to any tables,
  so we can omit the security context switch for performance purposes.

  @param thd
  @param ret_value
  @retval           NULL - error (access denided or EOM)
  @retval          !NULL - success (the invoker has rights to all %TYPE tables)
*/

sp_rcontext *sp_head::rcontext_create(THD *thd, Field *ret_value,
                                      Row_definition_list *defs,
                                      bool switch_security_ctx)
{
  if (!(m_flags & HAS_COLUMN_TYPE_REFS))
    return sp_rcontext::create(thd, this, m_pcont, ret_value, *defs);
  sp_rcontext *res= NULL;
#ifndef NO_EMBEDDED_ACCESS_CHECKS
  Security_context *save_security_ctx;
  if (switch_security_ctx &&
      set_routine_security_ctx(thd, this, &save_security_ctx))
    return NULL;
#endif
  if (!defs->resolve_type_refs(thd))
    res= sp_rcontext::create(thd, this, m_pcont, ret_value, *defs);
#ifndef NO_EMBEDDED_ACCESS_CHECKS
  if (switch_security_ctx)
    m_security_ctx.restore_security_context(thd, save_security_ctx);
#endif
  return res;
}


sp_rcontext *sp_head::rcontext_create(THD *thd, Field *ret_value,
                                      List<Item> *args)
{
  DBUG_ASSERT(args);
  Row_definition_list defs;
  m_pcont->retrieve_field_definitions(&defs);
  if (defs.adjust_formal_params_to_actual_params(thd, args))
    return NULL;
  return rcontext_create(thd, ret_value, &defs, true);
}


sp_rcontext *sp_head::rcontext_create(THD *thd, Field *ret_value,
                                      Item **args, uint arg_count)
{
  Row_definition_list defs;
  m_pcont->retrieve_field_definitions(&defs);
  if (defs.adjust_formal_params_to_actual_params(thd, args, arg_count))
    return NULL;
  return rcontext_create(thd, ret_value, &defs, true);
}


/**
  Execute trigger stored program.

  - changes security context for triggers
  - switch to new memroot
  - call sp_head::execute
  - restore old memroot
  - restores security context

  @param thd               Thread handle
  @param db                database name
  @param table             table name
  @param grant_info        GRANT_INFO structure to be filled with
                           information about definer's privileges
                           on subject table

  @todo
    - TODO: we should create sp_rcontext once per command and reuse it
    on subsequent executions of a trigger.

  @retval
    FALSE  on success
  @retval
    TRUE   on error
*/

bool
sp_head::execute_trigger(THD *thd,
                         const LEX_CSTRING *db_name,
                         const LEX_CSTRING *table_name,
                         GRANT_INFO *grant_info)
{
  sp_rcontext *octx = thd->spcont;
  sp_rcontext *nctx = NULL;
  bool err_status= FALSE;
  MEM_ROOT call_mem_root;
  Query_arena call_arena(&call_mem_root, Query_arena::STMT_INITIALIZED_FOR_SP);
  Query_arena backup_arena;
  DBUG_ENTER("sp_head::execute_trigger");
  DBUG_PRINT("info", ("trigger %s", m_name.str));

#ifndef NO_EMBEDDED_ACCESS_CHECKS
  Security_context *save_ctx= NULL;


  if (suid() != SP_IS_NOT_SUID &&
      m_security_ctx.change_security_context(thd,
                                             &m_definer.user,
                                             &m_definer.host,
                                             &m_db,
                                             &save_ctx))
    DBUG_RETURN(TRUE);

  /*
    Fetch information about table-level privileges for subject table into
    GRANT_INFO instance. The access check itself will happen in
    Item_trigger_field, where this information will be used along with
    information about column-level privileges.
  */

  fill_effective_table_privileges(thd,
                                  grant_info,
                                  db_name->str,
                                  table_name->str);

  /* Check that the definer has TRIGGER privilege on the subject table. */

  if (!(grant_info->privilege & TRIGGER_ACL))
  {
    char priv_desc[128];
    get_privilege_desc(priv_desc, sizeof(priv_desc), TRIGGER_ACL);

    my_error(ER_TABLEACCESS_DENIED_ERROR, MYF(0), priv_desc,
             thd->security_ctx->priv_user, thd->security_ctx->host_or_ip,
             db_name->str, table_name->str);

    m_security_ctx.restore_security_context(thd, save_ctx);
    DBUG_RETURN(TRUE);
  }
#endif // NO_EMBEDDED_ACCESS_CHECKS

  /*
    Prepare arena and memroot for objects which lifetime is whole
    duration of trigger call (sp_rcontext, it's tables and items,
    sp_cursor and Item_cache holders for case expressions).  We can't
    use caller's arena/memroot for those objects because in this case
    some fixed amount of memory will be consumed for each trigger
    invocation and so statements which involve lot of them will hog
    memory.

    TODO: we should create sp_rcontext once per command and reuse it
    on subsequent executions of a trigger.
  */
  init_sql_alloc(key_memory_sp_head_call_root,
                 &call_mem_root, MEM_ROOT_BLOCK_SIZE, 0, MYF(0));
  thd->set_n_backup_active_arena(&call_arena, &backup_arena);

  Row_definition_list defs;
  m_pcont->retrieve_field_definitions(&defs);
  if (!(nctx= rcontext_create(thd, NULL, &defs, false)))
  {
    err_status= TRUE;
    goto err_with_cleanup;
  }

  thd->spcont= nctx;

  MYSQL_RUN_SP(this, err_status= execute(thd, FALSE));

err_with_cleanup:
  thd->restore_active_arena(&call_arena, &backup_arena);

#ifndef NO_EMBEDDED_ACCESS_CHECKS
  m_security_ctx.restore_security_context(thd, save_ctx);
#endif // NO_EMBEDDED_ACCESS_CHECKS

  delete nctx;
  call_arena.free_items();
  free_root(&call_mem_root, MYF(0));
  thd->spcont= octx;

  if (thd->killed)
    thd->send_kill_message();

  DBUG_RETURN(err_status);
}


/*
  Execute the package initialization section.
*/

bool sp_package::instantiate_if_needed(THD *thd)
{
  List<Item> args;
  if (m_is_instantiated)
    return false;
  /*
    Set m_is_instantiated to true early, to avoid recursion in case if
    the package initialization section calls routines from the same package.
  */
  m_is_instantiated= true;
  /*
    Check that the initialization section doesn't contain Dynamic SQL
    and doesn't return result sets: such stored procedures can't
    be called from a function or trigger.
  */
  if (thd->in_sub_stmt)
  {
    const char *where= (thd->in_sub_stmt & SUB_STMT_TRIGGER ?
                        "trigger" : "function");
    if (is_not_allowed_in_function(where))
      goto err;
  }

  args.elements= 0;
  if (execute_procedure(thd, &args))
    goto err;
  return false;
err:
  m_is_instantiated= false;
  return true;
}


/**
  Execute a function.

   - evaluate parameters
   - changes security context for SUID routines
   - switch to new memroot
   - call sp_head::execute
   - restore old memroot
   - evaluate the return value
   - restores security context

  @param thd               Thread handle
  @param argp              Passed arguments (these are items from containing
                           statement?)
  @param argcount          Number of passed arguments. We need to check if
                           this is correct.
  @param return_value_fld  Save result here.

  @todo
    We should create sp_rcontext once per command and reuse
    it on subsequent executions of a function/trigger.

  @todo
    In future we should associate call arena/mem_root with
    sp_rcontext and allocate all these objects (and sp_rcontext
    itself) on it directly rather than juggle with arenas.

  @retval
    FALSE  on success
  @retval
    TRUE   on error
*/

bool
sp_head::execute_function(THD *thd, Item **argp, uint argcount,
                          Field *return_value_fld, sp_rcontext **func_ctx,
                          Query_arena *call_arena)
{
  ulonglong UNINIT_VAR(binlog_save_options);
  bool need_binlog_call= FALSE;
  uint arg_no;
  sp_rcontext *octx = thd->spcont;
  char buf[STRING_BUFFER_USUAL_SIZE];
  String binlog_buf(buf, sizeof(buf), &my_charset_bin);
  bool err_status= FALSE;
  Query_arena backup_arena;
  DBUG_ENTER("sp_head::execute_function");
  DBUG_PRINT("info", ("function %s", m_name.str));

  if (m_parent && m_parent->instantiate_if_needed(thd))
    DBUG_RETURN(true);

  /*
    Check that the function is called with all specified arguments.

    If it is not, use my_error() to report an error, or it will not terminate
    the invoking query properly.
  */
  if (argcount != m_pcont->context_var_count())
  {
    /*
      Need to use my_error here, or it will not terminate the
      invoking query properly.
    */
    my_error(ER_SP_WRONG_NO_OF_ARGS, MYF(0),
             "FUNCTION", ErrConvDQName(this).ptr(),
             m_pcont->context_var_count(), argcount);
    DBUG_RETURN(TRUE);
  }
  /*
    Prepare arena and memroot for objects which lifetime is whole
    duration of function call (sp_rcontext, it's tables and items,
    sp_cursor and Item_cache holders for case expressions).
    We can't use caller's arena/memroot for those objects because
    in this case some fixed amount of memory will be consumed for
    each function/trigger invocation and so statements which involve
    lot of them will hog memory.
    TODO: we should create sp_rcontext once per command and reuse
    it on subsequent executions of a function/trigger.
  */
  if (!(*func_ctx))
  {
    thd->set_n_backup_active_arena(call_arena, &backup_arena);

    if (!(*func_ctx= rcontext_create(thd, return_value_fld, argp, argcount)))
    {
      thd->restore_active_arena(call_arena, &backup_arena);
      err_status= TRUE;
      goto err_with_cleanup;
    }

    /*
      We have to switch temporarily back to callers arena/memroot.
      Function arguments belong to the caller and so the may reference
      memory which they will allocate during calculation long after
      this function call will be finished (e.g. in Item::cleanup()).
    */
    thd->restore_active_arena(call_arena, &backup_arena);
  }

  /* Pass arguments. */
  for (arg_no= 0; arg_no < argcount; arg_no++)
  {
    /* Arguments must be fixed in Item_func_sp::fix_fields */
    DBUG_ASSERT(argp[arg_no]->fixed());

<<<<<<< HEAD
    err_status= bind_input_param(thd, argp[arg_no], arg_no, *func_ctx, TRUE);
    if (err_status)
=======
    sp_variable *spvar= m_pcont->find_variable(arg_no);

    if (!spvar)
      continue;

    /*
      When you get a merge conflict, please move this code
      into bind_input_param(). This also applies to the similar
      code in execute_procedure().
    */
    if (!spvar->field_def.type_handler()->is_scalar_type() &&
        dynamic_cast<Item_param*>(argp[arg_no]))
    {
      // Item_param cannot store values of non-scalar data types yet
      my_error(ER_ILLEGAL_PARAMETER_DATA_TYPE_FOR_OPERATION, MYF(0),
               spvar->field_def.type_handler()->name().ptr(),
               "EXECUTE ... USING ?");
      err_status= true;
      goto err_with_cleanup;
    }

    if ((err_status= (*func_ctx)->set_parameter(thd, arg_no, &(argp[arg_no]))))
>>>>>>> 191209d8
      goto err_with_cleanup;
  }

  /*
    If row-based binlogging, we don't need to binlog the function's call, let
    each substatement be binlogged its way.
  */
  need_binlog_call= mysql_bin_log.is_open() &&
                    (thd->variables.option_bits & OPTION_BIN_LOG) &&
                    !thd->is_current_stmt_binlog_format_row();

  /*
    Remember the original arguments for unrolled replication of functions
    before they are changed by execution.
  */
  if (need_binlog_call)
  {
    binlog_buf.length(0);
    binlog_buf.append(STRING_WITH_LEN("SELECT "));
    append_identifier(thd, &binlog_buf, &m_db);
    binlog_buf.append('.');
    append_identifier(thd, &binlog_buf, &m_name);
    binlog_buf.append('(');
    for (arg_no= 0; arg_no < argcount; arg_no++)
    {
      String str_value_holder;
      String *str_value;

      if (arg_no)
        binlog_buf.append(',');

      Item_field *item= (*func_ctx)->get_parameter(arg_no);
      str_value= item->type_handler()->print_item_value(thd, item,
                                                        &str_value_holder);
      if (str_value)
        binlog_buf.append(*str_value);
      else
        binlog_buf.append(NULL_clex_str);
    }
    binlog_buf.append(')');
  }
  thd->spcont= *func_ctx;

#ifndef NO_EMBEDDED_ACCESS_CHECKS
  Security_context *save_security_ctx;
  if (set_routine_security_ctx(thd, this, &save_security_ctx))
  {
    err_status= TRUE;
    goto err_with_cleanup;
  }
#endif

  if (need_binlog_call)
  {
    query_id_t q;
    reset_dynamic(&thd->user_var_events);
    /*
      In case of artificially constructed events for function calls
      we have separate union for each such event and hence can't use
      query_id of real calling statement as the start of all these
      unions (this will break logic of replication of user-defined
      variables). So we use artifical value which is guaranteed to
      be greater than all query_id's of all statements belonging
      to previous events/unions.
      Possible alternative to this is logging of all function invocations
      as one select and not resetting THD::user_var_events before
      each invocation.
    */
    q= get_query_id();
    mysql_bin_log.start_union_events(thd, q + 1);
    binlog_save_options= thd->variables.option_bits;
    thd->variables.option_bits&= ~OPTION_BIN_LOG;
  }

  opt_trace_disable_if_no_stored_proc_func_access(thd, this);
  /*
    Switch to call arena/mem_root so objects like sp_cursor or
    Item_cache holders for case expressions can be allocated on it.

    TODO: In future we should associate call arena/mem_root with
          sp_rcontext and allocate all these objects (and sp_rcontext
          itself) on it directly rather than juggle with arenas.
  */
  thd->set_n_backup_active_arena(call_arena, &backup_arena);

  MYSQL_RUN_SP(this, err_status= execute(thd, TRUE));

  thd->restore_active_arena(call_arena, &backup_arena);

  if (need_binlog_call)
  {
    mysql_bin_log.stop_union_events(thd);
    thd->variables.option_bits= binlog_save_options;
    if (thd->binlog_evt_union.unioned_events)
    {
      int errcode = query_error_code(thd, thd->killed == NOT_KILLED);
      Query_log_event qinfo(thd, binlog_buf.ptr(), binlog_buf.length(),
                            thd->binlog_evt_union.unioned_events_trans, FALSE, FALSE, errcode);
      if (mysql_bin_log.write(&qinfo) &&
          thd->binlog_evt_union.unioned_events_trans)
      {
        push_warning(thd, Sql_condition::WARN_LEVEL_WARN, ER_UNKNOWN_ERROR,
                     "Invoked ROUTINE modified a transactional table but MySQL "
                     "failed to reflect this change in the binary log");
        err_status= TRUE;
      }
      reset_dynamic(&thd->user_var_events);
      /* Forget those values, in case more function calls are binlogged: */
      thd->stmt_depends_on_first_successful_insert_id_in_prev_stmt= 0;
      thd->auto_inc_intervals_in_cur_stmt_for_binlog.empty();
    }
  }

  if (!err_status && thd->spcont->quit_func)
  {
    /* We need result only in function but not in trigger */

    if (!(*func_ctx)->is_return_value_set())
    {
      my_error(ER_SP_NORETURNEND, MYF(0), m_name.str);
      err_status= TRUE;
    }
    else
    {
      /*
        Copy back all OUT or INOUT values to the previous frame, or
        set global user variables
      */
      for (arg_no= 0; arg_no < argcount; arg_no++)
      {
        err_status= bind_output_param(thd, argp[arg_no], arg_no, octx, *func_ctx);
        if (err_status)
          break;
      }
    }
  }

#ifndef NO_EMBEDDED_ACCESS_CHECKS
  m_security_ctx.restore_security_context(thd, save_security_ctx);
#endif

err_with_cleanup:
  thd->spcont= octx;

  /*
    If not insided a procedure and a function printing warning
    messsages.
  */
  if (need_binlog_call && 
      thd->spcont == NULL && !thd->binlog_evt_union.do_union)
    thd->issue_unsafe_warnings();

  DBUG_RETURN(err_status);
}


/**
  Execute a procedure.

  The function does the following steps:
   - Set all parameters
   - changes security context for SUID routines
   - call sp_head::execute
   - copy back values of INOUT and OUT parameters
   - restores security context

  @param thd    Thread handle
  @param args   List of values passed as arguments.

  @retval
    FALSE  on success
  @retval
    TRUE   on error
*/

bool
sp_head::execute_procedure(THD *thd, List<Item> *args)
{
  bool err_status= FALSE;
  uint params = m_pcont->context_var_count();
  /* Query start time may be reset in a multi-stmt SP; keep this for later. */
  ulonglong utime_before_sp_exec= thd->utime_after_lock;
  sp_rcontext *save_spcont, *octx;
  sp_rcontext *nctx = NULL;
  bool save_enable_slow_log;
  bool save_log_general= false;
  sp_package *pkg= get_package();
  DBUG_ENTER("sp_head::execute_procedure");
  DBUG_PRINT("info", ("procedure %s", m_name.str));

  if (m_parent && m_parent->instantiate_if_needed(thd))
    DBUG_RETURN(true);

  if (args->elements != params)
  {
    my_error(ER_SP_WRONG_NO_OF_ARGS, MYF(0), "PROCEDURE",
             ErrConvDQName(this).ptr(), params, args->elements);
    DBUG_RETURN(TRUE);
  }

  save_spcont= octx= thd->spcont;
  if (! octx)
  {
    /* Create a temporary old context. */
    if (!(octx= rcontext_create(thd, NULL, args)))
    {
      DBUG_PRINT("error", ("Could not create octx"));
      DBUG_RETURN(TRUE);
    }

    thd->spcont= octx;

    /* set callers_arena to thd, for upper-level function to work */
    thd->spcont->callers_arena= thd;
  }

  if (!pkg)
  {
    if (!(nctx= rcontext_create(thd, NULL, args)))
    {
      delete nctx; /* Delete nctx if it was init() that failed. */
      thd->spcont= save_spcont;
      DBUG_RETURN(TRUE);
    }
  }
  else
  {
    if (!pkg->m_rcontext)
    {
      Query_arena backup_arena;
      thd->set_n_backup_active_arena(this, &backup_arena);
      nctx= pkg->rcontext_create(thd, NULL, args);
      thd->restore_active_arena(this, &backup_arena);
      if (!nctx)
      {
        thd->spcont= save_spcont;
        DBUG_RETURN(TRUE);
      }
      pkg->m_rcontext= nctx;
    }
    else
      nctx= pkg->m_rcontext;
  }

  if (params > 0)
  {
    List_iterator<Item> it_args(*args);

    DBUG_PRINT("info",(" %.*s: eval args", (int) m_name.length, m_name.str));

    for (uint i= 0 ; i < params ; i++)
    {
      Item *arg_item= it_args++;

      if (!arg_item)
        break;

<<<<<<< HEAD
      err_status= bind_input_param(thd, arg_item, i, nctx, FALSE);
      if (err_status)
        break;
=======
      /*
        When you get a merge conflict, please move this code
        into bind_input_param(). This also applies to the similar
        code in execute_function().
      */
      sp_variable *spvar= m_pcont->find_variable(i);

      if (!spvar)
        continue;

      if (!spvar->field_def.type_handler()->is_scalar_type() &&
          dynamic_cast<Item_param*>(arg_item))
      {
        // Item_param cannot store values of non-scalar data types yet
        my_error(ER_ILLEGAL_PARAMETER_DATA_TYPE_FOR_OPERATION, MYF(0),
                 spvar->field_def.type_handler()->name().ptr(),
                 "EXECUTE ... USING ?");
        err_status= true;
        break;
      }

      if (spvar->mode != sp_variable::MODE_IN)
      {
        Settable_routine_parameter *srp=
          arg_item->get_settable_routine_parameter();

        if (!srp)
        {
          my_error(ER_SP_NOT_VAR_ARG, MYF(0), i+1, ErrConvDQName(this).ptr());
          err_status= TRUE;
          break;
        }

        srp->set_required_privilege(spvar->mode == sp_variable::MODE_INOUT);
      }

      if (spvar->mode == sp_variable::MODE_OUT)
      {
        Item_null *null_item= new (thd->mem_root) Item_null(thd);
        Item *tmp_item= null_item;

        if (!null_item ||
            nctx->set_parameter(thd, i, &tmp_item))
        {
          DBUG_PRINT("error", ("set variable failed"));
          err_status= TRUE;
          break;
        }
      }
      else
      {
        if (nctx->set_parameter(thd, i, it_args.ref()))
        {
          DBUG_PRINT("error", ("set variable 2 failed"));
          err_status= TRUE;
          break;
        }
      }

      TRANSACT_TRACKER(add_trx_state_from_thd(thd));
>>>>>>> 191209d8
    }

    /*
      Okay, got values for all arguments. Close tables that might be used by
      arguments evaluation. If arguments evaluation required prelocking mode,
      we'll leave it here.
    */
    thd->lex->unit.cleanup();

    if (!thd->in_sub_stmt)
    {
      thd->get_stmt_da()->set_overwrite_status(true);
      thd->is_error() ? trans_rollback_stmt(thd) : trans_commit_stmt(thd);
      thd->get_stmt_da()->set_overwrite_status(false);
    }

    close_thread_tables(thd);
    thd_proc_info(thd, 0);

    if (! thd->in_sub_stmt)
    {
      if (thd->transaction_rollback_request)
      {
        trans_rollback_implicit(thd);
        thd->release_transactional_locks();
      }
      else if (! thd->in_multi_stmt_transaction_mode())
        thd->release_transactional_locks();
      else
        thd->mdl_context.release_statement_locks();
    }

    thd->rollback_item_tree_changes();

    DBUG_PRINT("info",(" %.*s: eval args done", (int) m_name.length, 
                       m_name.str));
  }

  save_enable_slow_log= thd->enable_slow_log;

  /*
    Disable slow log if:
    - Slow logging is enabled (no change needed)
    - This is a normal SP (not event log)
    - If we have not explicitly disabled logging of SP
  */
  if (save_enable_slow_log &&
      ((!(m_flags & LOG_SLOW_STATEMENTS) &&
        (thd->variables.log_slow_disabled_statements & LOG_SLOW_DISABLE_SP))))
  {
    DBUG_PRINT("info", ("Disabling slow log for the execution"));
    thd->enable_slow_log= FALSE;
  }

  /*
    Disable general log if:
    - If general log is enabled (no change needed)
    - This is a normal SP (not event log)
    - If we have not explicitly disabled logging of SP
  */
  if (!(thd->variables.option_bits & OPTION_LOG_OFF) &&
      (!(m_flags & LOG_GENERAL_LOG) &&
       (thd->variables.log_disabled_statements & LOG_DISABLE_SP)))
  {
    DBUG_PRINT("info", ("Disabling general log for the execution"));
    save_log_general= true;
    /* disable this bit */
    thd->variables.option_bits |= OPTION_LOG_OFF;
  }
  thd->spcont= nctx;

#ifndef NO_EMBEDDED_ACCESS_CHECKS
  Security_context *save_security_ctx= 0;
  if (!err_status)
    err_status= set_routine_security_ctx(thd, this, &save_security_ctx);
#endif

  opt_trace_disable_if_no_stored_proc_func_access(thd, this);

  if (!err_status)
    MYSQL_RUN_SP(this, err_status= execute(thd, TRUE));

  if (save_log_general)
    thd->variables.option_bits &= ~OPTION_LOG_OFF;
  thd->enable_slow_log= save_enable_slow_log;

  /*
    In the case when we weren't able to employ reuse mechanism for
    OUT/INOUT paranmeters, we should reallocate memory. This
    allocation should be done on the arena which will live through
    all execution of calling routine.
  */
  thd->spcont->callers_arena= octx->callers_arena;

  if (!err_status && params > 0)
  {
    List_iterator<Item> it_args(*args);

    /*
      Copy back all OUT or INOUT values to the previous frame, or
      set global user variables
    */
    for (uint i= 0 ; i < params ; i++)
    {
      Item *arg_item= it_args++;

      if (!arg_item)
        break;

      err_status= bind_output_param(thd, arg_item, i, octx, nctx);
      if (err_status)
        break;
    }
  }

#ifndef NO_EMBEDDED_ACCESS_CHECKS
  if (save_security_ctx)
    m_security_ctx.restore_security_context(thd, save_security_ctx);
#endif

  if (!save_spcont)
    delete octx;

  if (!pkg)
    delete nctx;
  thd->spcont= save_spcont;
  thd->utime_after_lock= utime_before_sp_exec;

  /*
    If not insided a procedure and a function printing warning
    messsages.
  */ 
  bool need_binlog_call= mysql_bin_log.is_open() &&
                         (thd->variables.option_bits & OPTION_BIN_LOG) &&
                         !thd->is_current_stmt_binlog_format_row();
  if (need_binlog_call && thd->spcont == NULL &&
      !thd->binlog_evt_union.do_union)
    thd->issue_unsafe_warnings();

  DBUG_RETURN(err_status);
}

bool
sp_head::bind_input_param(THD *thd,
                          Item *arg_item,
                          uint arg_no,
                          sp_rcontext *nctx,
                          bool is_function)
{
  DBUG_ENTER("sp_head::bind_input_param");

  sp_variable *spvar= m_pcont->find_variable(arg_no);
  if (!spvar)
    DBUG_RETURN(FALSE);

  if (spvar->mode != sp_variable::MODE_IN)
  {
    Settable_routine_parameter *srp=
      arg_item->get_settable_routine_parameter();

    if (!srp)
    {
      my_error(ER_SP_NOT_VAR_ARG, MYF(0), arg_no+1, ErrConvDQName(this).ptr());
      DBUG_RETURN(TRUE);
    }

    if (is_function)
    {
      /*
        Check if the function is called from SELECT/INSERT/UPDATE/DELETE query
        and parameter is OUT or INOUT.
        If yes, it is an invalid call - throw error.
      */
      if (thd->lex->sql_command == SQLCOM_SELECT || 
          thd->lex->sql_command == SQLCOM_INSERT ||
          thd->lex->sql_command == SQLCOM_INSERT_SELECT ||
          thd->lex->sql_command == SQLCOM_UPDATE ||
          thd->lex->sql_command == SQLCOM_DELETE)
      {
        my_error(ER_SF_OUT_INOUT_ARG_NOT_ALLOWED, MYF(0), arg_no+1, m_name.str);
        DBUG_RETURN(TRUE);
      }
    }

    srp->set_required_privilege(spvar->mode == sp_variable::MODE_INOUT);
  }

  if (spvar->mode == sp_variable::MODE_OUT)
  {
    Item_null *null_item= new (thd->mem_root) Item_null(thd);
    Item *tmp_item= null_item;

    if (!null_item ||
        nctx->set_parameter(thd, arg_no, &tmp_item))
    {
      DBUG_PRINT("error", ("set variable failed"));
      DBUG_RETURN(TRUE);
    }
  }
  else
  {
    if (nctx->set_parameter(thd, arg_no, &arg_item))
    {
      DBUG_PRINT("error", ("set variable 2 failed"));
      DBUG_RETURN(TRUE);
    }
  }

  TRANSACT_TRACKER(add_trx_state_from_thd(thd));

  DBUG_RETURN(FALSE);
}

bool
sp_head::bind_output_param(THD *thd,
                           Item *arg_item,
                           uint arg_no,
                           sp_rcontext *octx,
                           sp_rcontext *nctx)
{
  DBUG_ENTER("sp_head::bind_output_param");

  sp_variable *spvar= m_pcont->find_variable(arg_no);
  if (spvar->mode == sp_variable::MODE_IN)
    DBUG_RETURN(FALSE);

  Settable_routine_parameter *srp=
    arg_item->get_settable_routine_parameter();

  DBUG_ASSERT(srp);

  if (srp->set_value(thd, octx, nctx->get_variable_addr(arg_no)))
  {
    DBUG_PRINT("error", ("set value failed"));
    DBUG_RETURN(TRUE);
  }

  Send_field *out_param_info= new (thd->mem_root) Send_field(thd, nctx->get_parameter(arg_no));
  out_param_info->db_name= m_db;
  out_param_info->table_name= m_name;
  out_param_info->org_table_name= m_name;
  out_param_info->col_name= spvar->name;
  out_param_info->org_col_name= spvar->name;

  srp->set_out_param_info(out_param_info);

  DBUG_RETURN(FALSE);
}

/**
  Reset lex during parsing, before we parse a sub statement.

  @param thd Thread handler.

  @return Error state
    @retval true An error occurred.
    @retval false Success.
*/

bool
sp_head::reset_lex(THD *thd, sp_lex_local *sublex)
{
  DBUG_ENTER("sp_head::reset_lex");
  LEX *oldlex= thd->lex;

  thd->set_local_lex(sublex);

  DBUG_RETURN(m_lex.push_front(oldlex));
}


bool
sp_head::reset_lex(THD *thd)
{
  DBUG_ENTER("sp_head::reset_lex");
  sp_lex_local *sublex= new (thd->mem_root) sp_lex_local(thd, thd->lex);
  DBUG_RETURN(sublex ? reset_lex(thd, sublex) : true);
}


/**
  Restore lex during parsing, after we have parsed a sub statement.

  @param thd Thread handle
  @param oldlex The upper level lex we're near to restore to
  @param sublex The local lex we're near to restore from

  @return
    @retval TRUE failure
    @retval FALSE success
*/

bool
sp_head::merge_lex(THD *thd, LEX *oldlex, LEX *sublex)
{
  DBUG_ENTER("sp_head::merge_lex");

  sublex->set_trg_event_type_for_tables();

  oldlex->trg_table_fields.push_back(&sublex->trg_table_fields);

  /* If this substatement is unsafe, the entire routine is too. */
  DBUG_PRINT("info", ("sublex->get_stmt_unsafe_flags: 0x%x",
                      sublex->get_stmt_unsafe_flags()));
  unsafe_flags|= sublex->get_stmt_unsafe_flags();

  /*
    Add routines which are used by statement to respective set for
    this routine.
  */
  if (sp_update_sp_used_routines(&m_sroutines, &sublex->sroutines))
    DBUG_RETURN(TRUE);

  /* If this substatement is a update query, then mark MODIFIES_DATA */
  if (is_update_query(sublex->sql_command))
    m_flags|= MODIFIES_DATA;

  /*
    Merge tables used by this statement (but not by its functions or
    procedures) to multiset of tables used by this routine.
  */
  merge_table_list(thd, sublex->query_tables, sublex);
  /* Merge lists of PS parameters. */
  oldlex->param_list.append(&sublex->param_list);

  DBUG_RETURN(FALSE);
}

/**
  Put the instruction on the backpatch list, associated with the label.
*/

int
sp_head::push_backpatch(THD *thd, sp_instr *i, sp_label *lab,
                        List<bp_t> *list, backpatch_instr_type itype)
{
  bp_t *bp= (bp_t *) thd->alloc(sizeof(bp_t));

  if (!bp)
    return 1;
  bp->lab= lab;
  bp->instr= i;
  bp->instr_type= itype;
  return list->push_front(bp);
}

int
sp_head::push_backpatch(THD *thd, sp_instr *i, sp_label *lab)
{
  return push_backpatch(thd, i, lab, &m_backpatch, GOTO);
}

int
sp_head::push_backpatch_goto(THD *thd, sp_pcontext *ctx, sp_label *lab)
{
  uint ip= instructions();

  /*
    Add cpop/hpop : they will be removed or updated later if target is in
    the same block or not
  */
  sp_instr_hpop *hpop= new (thd->mem_root) sp_instr_hpop(ip++, ctx, 0);
  if (hpop == NULL || add_instr(hpop))
    return true;
  if (push_backpatch(thd, hpop, lab, &m_backpatch_goto, HPOP))
    return true;

  sp_instr_cpop *cpop= new (thd->mem_root) sp_instr_cpop(ip++, ctx, 0);
  if (cpop == NULL || add_instr(cpop))
    return true;
  if (push_backpatch(thd, cpop, lab, &m_backpatch_goto, CPOP))
    return true;

  // Add jump with ip=0. IP will be updated when label is found.
  sp_instr_jump *i= new (thd->mem_root) sp_instr_jump(ip, ctx);
  if (i == NULL || add_instr(i))
    return true;
  if (push_backpatch(thd, i, lab, &m_backpatch_goto, GOTO))
    return true;

  return false;
}

/**
  Update all instruction with this label in the backpatch list to
  the current position.
*/

void
sp_head::backpatch(sp_label *lab)
{
  bp_t *bp;
  uint dest= instructions();
  List_iterator_fast<bp_t> li(m_backpatch);

  DBUG_ENTER("sp_head::backpatch");
  while ((bp= li++))
  {
    if (bp->lab == lab)
    {
      DBUG_PRINT("info", ("backpatch: (m_ip %d, label %p <%s>) to dest %d",
                          bp->instr->m_ip, lab, lab->name.str, dest));
      bp->instr->backpatch(dest, lab->ctx);
    }
  }
  DBUG_VOID_RETURN;
}

void
sp_head::backpatch_goto(THD *thd, sp_label *lab,sp_label *lab_begin_block)
{
  bp_t *bp;
  uint dest= instructions();
  List_iterator<bp_t> li(m_backpatch_goto);

  DBUG_ENTER("sp_head::backpatch_goto");
  while ((bp= li++))
  {
    if (bp->instr->m_ip < lab_begin_block->ip || bp->instr->m_ip > lab->ip)
    {
      /*
        Update only jump target from the beginning of the block where the
        label is defined.
      */
      continue;
    }
    if (lex_string_cmp(system_charset_info, &bp->lab->name, &lab->name) == 0)
    {
      if (bp->instr_type == GOTO)
      {
        DBUG_PRINT("info",
                   ("backpatch_goto: (m_ip %d, label %p <%s>) to dest %d",
                    bp->instr->m_ip, lab, lab->name.str, dest));
        bp->instr->backpatch(dest, lab->ctx);
        // Jump resolved, remove from the list
        li.remove();
        continue;
      }
      if (bp->instr_type == CPOP)
      {
        uint n= bp->instr->m_ctx->diff_cursors(lab_begin_block->ctx, true);
        if (n == 0)
        {
          // Remove cpop instr
          replace_instr_to_nop(thd,bp->instr->m_ip);
        }
        else
        {
          // update count of cpop
          static_cast<sp_instr_cpop*>(bp->instr)->update_count(n);
          n= 1;
        }
        li.remove();
        continue;
      }
      if (bp->instr_type == HPOP)
      {
        uint n= bp->instr->m_ctx->diff_handlers(lab_begin_block->ctx, true);
        if (n == 0)
        {
          // Remove hpop instr
          replace_instr_to_nop(thd,bp->instr->m_ip);
        }
        else
        {
          // update count of cpop
          static_cast<sp_instr_hpop*>(bp->instr)->update_count(n);
          n= 1;
        }
        li.remove();
        continue;
      }
    }
  }
  DBUG_VOID_RETURN;
}

bool
sp_head::check_unresolved_goto()
{
  DBUG_ENTER("sp_head::check_unresolved_goto");
  bool has_unresolved_label=false;
  if (m_backpatch_goto.elements > 0)
  {
    List_iterator_fast<bp_t> li(m_backpatch_goto);
    while (bp_t* bp= li++)
    {
      if (bp->instr_type == GOTO)
      {
        my_error(ER_SP_LILABEL_MISMATCH, MYF(0), "GOTO", bp->lab->name.str);
        has_unresolved_label=true;
      }
    }
  }
  DBUG_RETURN(has_unresolved_label);
}

int
sp_head::new_cont_backpatch(sp_instr_opt_meta *i)
{
  m_cont_level+= 1;
  if (i)
  {
    /* Use the cont. destination slot to store the level */
    i->m_cont_dest= m_cont_level;
    if (m_cont_backpatch.push_front(i))
      return 1;
  }
  return 0;
}

int
sp_head::add_cont_backpatch(sp_instr_opt_meta *i)
{
  i->m_cont_dest= m_cont_level;
  return m_cont_backpatch.push_front(i);
}

void
sp_head::do_cont_backpatch()
{
  uint dest= instructions();
  uint lev= m_cont_level--;
  sp_instr_opt_meta *i;

  while ((i= m_cont_backpatch.head()) && i->m_cont_dest == lev)
  {
    i->m_cont_dest= dest;
    (void)m_cont_backpatch.pop();
  }
}


bool
sp_head::sp_add_instr_cpush_for_cursors(THD *thd, sp_pcontext *pcontext)
{
  for (uint i= 0; i < pcontext->frame_cursor_count(); i++)
  {
    const sp_pcursor *c= pcontext->get_cursor_by_local_frame_offset(i);
    sp_instr_cpush *instr= new (thd->mem_root)
                             sp_instr_cpush(instructions(), pcontext, c->lex(),
                                            pcontext->cursor_offset() + i);
    if (instr == NULL || add_instr(instr))
      return true;
  }
  return false;
}


void
sp_head::set_chistics(const st_sp_chistics &chistics)
{
  m_chistics.set(chistics);
  if (m_chistics.comment.length == 0)
    m_chistics.comment.str= 0;
  else
    m_chistics.comment.str= strmake_root(mem_root,
                                         m_chistics.comment.str,
                                         m_chistics.comment.length);
}


void
sp_head::set_c_chistics(const st_sp_chistics &chistics)
{
  // Set all chistics but preserve agg_type.
  enum_sp_aggregate_type save_agg_type= agg_type();
  set_chistics(chistics);
  set_chistics_agg_type(save_agg_type);
}


void
sp_head::set_info(longlong created, longlong modified,
                  const st_sp_chistics &chistics, sql_mode_t sql_mode)
{
  m_created= created;
  m_modified= modified;
  set_chistics(chistics);
  m_sql_mode= sql_mode;
}


void
sp_head::reset_thd_mem_root(THD *thd)
{
  DBUG_ENTER("sp_head::reset_thd_mem_root");
  m_thd_root= thd->mem_root;
  thd->mem_root= &main_mem_root;
  DBUG_PRINT("info", ("mem_root %p moved to thd mem root %p",
                      &mem_root, &thd->mem_root));
  free_list= thd->free_list; // Keep the old list
  thd->free_list= NULL; // Start a new one
  m_thd= thd;
  DBUG_VOID_RETURN;
}

void
sp_head::restore_thd_mem_root(THD *thd)
{
  DBUG_ENTER("sp_head::restore_thd_mem_root");

  /*
   In some cases our parser detects a syntax error and calls
   LEX::cleanup_lex_after_parse_error() method only after
   finishing parsing the whole routine. In such a situation
   sp_head::restore_thd_mem_root() will be called twice - the
   first time as part of normal parsing process and the second
   time by cleanup_lex_after_parse_error().
   To avoid ruining active arena/mem_root state in this case we
   skip restoration of old arena/mem_root if this method has been
   already called for this routine.
  */
  if (!m_thd)
    DBUG_VOID_RETURN;

  Item *flist= free_list;	// The old list
  set_query_arena(thd);         // Get new free_list and mem_root
  state= STMT_INITIALIZED_FOR_SP;

  DBUG_PRINT("info", ("mem_root %p returned from thd mem root %p",
                      &mem_root, &thd->mem_root));
  thd->free_list= flist;        // Restore the old one
  thd->mem_root= m_thd_root;
  m_thd= NULL;
  DBUG_VOID_RETURN;
}


/**
  Check if a user has access right to a routine.

  @param thd          Thread handler
  @param sp           SP
  @param full_access  Set to 1 if the user has SELECT right to the
                      'mysql.proc' able or is the owner of the routine
  @retval
    false ok
  @retval
    true  error
*/

bool check_show_routine_access(THD *thd, sp_head *sp, bool *full_access)
{
  TABLE_LIST tables;
  bzero((char*) &tables,sizeof(tables));
  tables.db= MYSQL_SCHEMA_NAME;
  tables.table_name= MYSQL_PROC_NAME;
  tables.alias= MYSQL_PROC_NAME;

  *full_access= ((!check_table_access(thd, SELECT_ACL, &tables, FALSE,
                                     1, TRUE) &&
                  (tables.grant.privilege & SELECT_ACL) != NO_ACL) ||
                 /* Check if user owns the routine. */
                 (!strcmp(sp->m_definer.user.str,
                          thd->security_ctx->priv_user) &&
                  !strcmp(sp->m_definer.host.str,
                          thd->security_ctx->priv_host)) ||
                 /* Check if current role or any of the sub-granted roles
                    own the routine. */
                 (sp->m_definer.host.length == 0 &&
                  (!strcmp(sp->m_definer.user.str,
                           thd->security_ctx->priv_role) ||
                   check_role_is_granted(thd->security_ctx->priv_role, NULL,
                                         sp->m_definer.user.str))));
  if (!*full_access)
    return check_some_routine_access(thd, sp->m_db.str, sp->m_name.str,
                                     sp->m_handler);
  return 0;
}


/**
  Collect metadata for SHOW CREATE statement for stored routines.

  @param thd  Thread context.
  @param sph          Stored routine handler
  @param fields       Item list to populate

  @return Error status.
    @retval FALSE on success
    @retval TRUE on error
*/

void
sp_head::show_create_routine_get_fields(THD *thd, const Sp_handler *sph,
                                                  List<Item> *fields)
{
  const char *col1_caption= sph->show_create_routine_col1_caption();
  const char *col3_caption= sph->show_create_routine_col3_caption();

  MEM_ROOT *mem_root= thd->mem_root;

  /* Send header. */

  fields->push_back(new (mem_root)
                    Item_empty_string(thd, col1_caption, NAME_CHAR_LEN),
                    mem_root);
  fields->push_back(new (mem_root)
                    Item_empty_string(thd, "sql_mode", 256),
                    mem_root);

  {
    /*
      NOTE: SQL statement field must be not less than 1024 in order not to
      confuse old clients.
    */

    Item_empty_string *stmt_fld=
      new (mem_root) Item_empty_string(thd, col3_caption, 1024);
    stmt_fld->set_maybe_null();

    fields->push_back(stmt_fld, mem_root);
  }

  fields->push_back(new (mem_root)
                   Item_empty_string(thd, "character_set_client",
                                     MY_CS_CHARACTER_SET_NAME_SIZE),
                   mem_root);

  fields->push_back(new (mem_root)
                   Item_empty_string(thd, "collation_connection",
                                     MY_CS_COLLATION_NAME_SIZE),
                   mem_root);

  fields->push_back(new (mem_root)
                   Item_empty_string(thd, "Database Collation",
                                     MY_CS_COLLATION_NAME_SIZE),
                   mem_root);
}


/**
  Implement SHOW CREATE statement for stored routines.

  @param thd  Thread context.
  @param sph  Stored routine handler

  @return Error status.
    @retval FALSE on success
    @retval TRUE on error
*/

bool
sp_head::show_create_routine(THD *thd, const Sp_handler *sph)
{
  const char *col1_caption= sph->show_create_routine_col1_caption();
  const char *col3_caption= sph->show_create_routine_col3_caption();

  bool err_status;

  Protocol *protocol= thd->protocol;
  List<Item> fields;

  LEX_CSTRING sql_mode;

  bool full_access;
  MEM_ROOT *mem_root= thd->mem_root;

  DBUG_ENTER("sp_head::show_create_routine");
  DBUG_PRINT("info", ("routine %s", m_name.str));

  if (check_show_routine_access(thd, this, &full_access))
    DBUG_RETURN(TRUE);

  sql_mode_string_representation(thd, m_sql_mode, &sql_mode);

  /* Send header. */

  fields.push_back(new (mem_root)
                   Item_empty_string(thd, col1_caption, NAME_CHAR_LEN),
                   thd->mem_root);
  fields.push_back(new (mem_root)
                   Item_empty_string(thd, "sql_mode", (uint)sql_mode.length),
                   thd->mem_root);

  {
    /*
      NOTE: SQL statement field must be not less than 1024 in order not to
      confuse old clients.
    */

    Item_empty_string *stmt_fld=
      new (mem_root) Item_empty_string(thd, col3_caption,
                            (uint)MY_MAX(m_defstr.length, 1024));

    stmt_fld->set_maybe_null();

    fields.push_back(stmt_fld, thd->mem_root);
  }

  fields.push_back(new (mem_root)
                   Item_empty_string(thd, "character_set_client",
                                     MY_CS_CHARACTER_SET_NAME_SIZE),
                   thd->mem_root);

  fields.push_back(new (mem_root)
                   Item_empty_string(thd, "collation_connection",
                                     MY_CS_COLLATION_NAME_SIZE),
                   thd->mem_root);

  fields.push_back(new (mem_root)
                   Item_empty_string(thd, "Database Collation",
                                     MY_CS_CHARACTER_SET_NAME_SIZE),
                   thd->mem_root);

  if (protocol->send_result_set_metadata(&fields,
                            Protocol::SEND_NUM_ROWS | Protocol::SEND_EOF))
  {
    DBUG_RETURN(TRUE);
  }

  /* Send data. */

  protocol->prepare_for_resend();

  protocol->store(m_name.str, m_name.length, system_charset_info);
  protocol->store(sql_mode.str, sql_mode.length, system_charset_info);

  if (full_access)
    protocol->store(m_defstr.str, m_defstr.length,
                    m_creation_ctx->get_client_cs());
  else
    protocol->store_null();


  protocol->store(&m_creation_ctx->get_client_cs()->cs_name,
                  system_charset_info);
  protocol->store(&m_creation_ctx->get_connection_cl()->coll_name,
                  system_charset_info);
  protocol->store(&m_creation_ctx->get_db_cl()->coll_name,
                  system_charset_info);

  err_status= protocol->write();

  if (!err_status)
    my_eof(thd);

  DBUG_RETURN(err_status);
}


/**
  Add instruction to SP.

  @param instr   Instruction
*/

int sp_head::add_instr(sp_instr *instr)
{
  instr->free_list= m_thd->free_list;
  m_thd->free_list= 0;
  /*
    Memory root of every instruction is designated for permanent
    transformations (optimizations) made on the parsed tree during
    the first execution. It points to the memory root of the
    entire stored procedure, as their life span is equal.
  */
  instr->mem_root= &main_mem_root;
  instr->m_lineno= m_thd->m_parser_state->m_lip.yylineno;
  return insert_dynamic(&m_instr, (uchar*)&instr);
}


bool sp_head::add_instr_jump(THD *thd, sp_pcontext *spcont)
{
  sp_instr_jump *i= new (thd->mem_root) sp_instr_jump(instructions(), spcont);
  return i == NULL || add_instr(i);
}


bool sp_head::add_instr_jump(THD *thd, sp_pcontext *spcont, uint dest)
{
  sp_instr_jump *i= new (thd->mem_root) sp_instr_jump(instructions(),
                                                      spcont, dest);
  return i == NULL || add_instr(i);
}


bool sp_head::add_instr_jump_forward_with_backpatch(THD *thd,
                                                    sp_pcontext *spcont,
                                                    sp_label *lab)
{
  sp_instr_jump  *i= new (thd->mem_root) sp_instr_jump(instructions(), spcont);
  if (i == NULL || add_instr(i))
    return true;
  push_backpatch(thd, i, lab);
  return false;
}


bool sp_head::add_instr_freturn(THD *thd, sp_pcontext *spcont,
                                Item *item, LEX *lex)
{
  sp_instr_freturn *i= new (thd->mem_root)
                       sp_instr_freturn(instructions(), spcont, item,
                       m_return_field_def.type_handler(), lex);
  if (i == NULL || add_instr(i))
    return true;
  m_flags|= sp_head::HAS_RETURN;
  return false;
}


bool sp_head::add_instr_preturn(THD *thd, sp_pcontext *spcont)
{
  sp_instr_preturn *i= new (thd->mem_root)
                       sp_instr_preturn(instructions(), spcont);
  if (i == NULL || add_instr(i))
    return true;
  return false;
}


/*
  Replace an instruction at position to "no operation".

  @param thd - use mem_root of this THD for "new".
  @param ip  - position of the operation
  @returns   - true on error, false on success

  When we need to remove an instruction that during compilation
  appeared to be useless (typically as useless jump), we replace
  it to a jump to exactly the next instruction.
  Such jumps are later removed during sp_head::optimize().

  QQ: Perhaps we need a dedicated sp_instr_nop for this purpose.
*/

bool sp_head::replace_instr_to_nop(THD *thd, uint ip)
{
  sp_instr *instr= get_instr(ip);
  sp_instr_jump *nop= new (thd->mem_root) sp_instr_jump(instr->m_ip,
                                                        instr->m_ctx,
                                                        instr->m_ip + 1);
  if (!nop)
    return true;
  delete instr;
  set_dynamic(&m_instr, (uchar *) &nop, ip);
  return false;
}


/**
  Do some minimal optimization of the code:
    -# Mark used instructions
    -# While doing this, shortcut jumps to jump instructions
    -# Compact the code, removing unused instructions.

  This is the main mark and move loop; it relies on the following methods
  in sp_instr and its subclasses:

    - opt_mark()         :  Mark instruction as reachable
    - opt_shortcut_jump():  Shortcut jumps to the final destination;
                           used by opt_mark().
    - opt_move()         :  Update moved instruction
    - set_destination()  :  Set the new destination (jump instructions only)
*/

void sp_head::optimize()
{
  List<sp_instr> bp;
  sp_instr *i;
  uint src, dst;

  DBUG_EXECUTE_IF("sp_head_optimize_disable", return; );

  opt_mark();

  bp.empty();
  src= dst= 0;
  while ((i= get_instr(src)))
  {
    if (! i->marked)
    {
      delete i;
      src+= 1;
    }
    else
    {
      if (src != dst)
      {
        /* Move the instruction and update prev. jumps */
        sp_instr *ibp;
        List_iterator_fast<sp_instr> li(bp);

        set_dynamic(&m_instr, (uchar*)&i, dst);
        while ((ibp= li++))
        {
          sp_instr_opt_meta *im= static_cast<sp_instr_opt_meta *>(ibp);
          im->set_destination(src, dst);
        }
      }
      i->opt_move(dst, &bp);
      src+= 1;
      dst+= 1;
    }
  }
  m_instr.elements= dst;
  bp.empty();
}

void sp_head::add_mark_lead(uint ip, List<sp_instr> *leads)
{
  sp_instr *i= get_instr(ip);

  if (i && ! i->marked)
    leads->push_front(i);
}

#ifdef PROTECT_STATEMENT_MEMROOT

int sp_head::has_all_instrs_executed()
{
  sp_instr *ip;
  uint count= 0;

  for (uint i= 0; i < m_instr.elements; ++i)
  {
    get_dynamic(&m_instr, (uchar*)&ip, i);
    if (ip->has_been_run())
      ++count;
  }

  return count == m_instr.elements;
}


void sp_head::reset_instrs_executed_counter()
{
  sp_instr *ip;

  for (uint i= 0; i < m_instr.elements; ++i)
  {
    get_dynamic(&m_instr, (uchar*)&ip, i);
    ip->mark_as_not_run();
  }
}

#endif

void
sp_head::opt_mark()
{
  uint ip;
  sp_instr *i;
  List<sp_instr> leads;

  /*
    Forward flow analysis algorithm in the instruction graph:
    - first, add the entry point in the graph (the first instruction) to the
      'leads' list of paths to explore.
    - while there are still leads to explore:
      - pick one lead, and follow the path forward. Mark instruction reached.
        Stop only if the end of the routine is reached, or the path converge
        to code already explored (marked).
      - while following a path, collect in the 'leads' list any fork to
        another path (caused by conditional jumps instructions), so that these
        paths can be explored as well.
  */

  /* Add the entry point */
  i= get_instr(0);
  leads.push_front(i);

  /* For each path of code ... */
  while (leads.elements != 0)
  {
    i= leads.pop();

    /* Mark the entire path, collecting new leads. */
    while (i && ! i->marked)
    {
      ip= i->opt_mark(this, & leads);
      i= get_instr(ip);
    }
  }
}


#ifndef DBUG_OFF
/**
  Return the routine instructions as a result set.
  @return
    0 if ok, !=0 on error.
*/

int
sp_head::show_routine_code(THD *thd)
{
  Protocol *protocol= thd->protocol;
  char buff[2048];
  String buffer(buff, sizeof(buff), system_charset_info);
  List<Item> field_list;
  sp_instr *i;
  bool full_access;
  int res= 0;
  uint ip;
  DBUG_ENTER("sp_head::show_routine_code");
  DBUG_PRINT("info", ("procedure: %s", m_name.str));

  if (check_show_routine_access(thd, this, &full_access) || !full_access)
    DBUG_RETURN(1);

  field_list.push_back(new (thd->mem_root) Item_uint(thd, "Pos", 9),
                       thd->mem_root);
  // 1024 is for not to confuse old clients
  field_list.push_back(new (thd->mem_root)
                       Item_empty_string(thd, "Instruction",
                                         MY_MAX(buffer.length(), 1024)),
                       thd->mem_root);
  if (protocol->send_result_set_metadata(&field_list, Protocol::SEND_NUM_ROWS |
                                         Protocol::SEND_EOF))
    DBUG_RETURN(1);

  for (ip= 0; (i = get_instr(ip)) ; ip++)
  {
    /*
      Consistency check. If these are different something went wrong
      during optimization.
    */
    if (ip != i->m_ip)
    {
      const char *format= "Instruction at position %u has m_ip=%u";
      char tmp[sizeof(format) + 2*SP_INSTR_UINT_MAXLEN + 1];

      my_snprintf(tmp, sizeof(tmp), format, ip, i->m_ip);
      /*
        Since this is for debugging purposes only, we don't bother to
        introduce a special error code for it.
      */
      push_warning(thd, Sql_condition::WARN_LEVEL_WARN, ER_UNKNOWN_ERROR, tmp);
    }
    protocol->prepare_for_resend();
    protocol->store_long(ip);

    buffer.set("", 0, system_charset_info);
    i->print(&buffer);
    protocol->store(buffer.ptr(), buffer.length(), system_charset_info);
    if ((res= protocol->write()))
      break;
  }

  if (!res)
    my_eof(thd);

  DBUG_RETURN(res);
}
#endif // ifndef DBUG_OFF


/**
  Prepare LEX and thread for execution of instruction, if requested open
  and lock LEX's tables, execute instruction's core function, perform
  cleanup afterwards.

  @param thd           thread context
  @param nextp         out - next instruction
  @param open_tables   if TRUE then check read access to tables in LEX's table
                       list and open and lock them (used in instructions which
                       need to calculate some expression and don't execute
                       complete statement).
  @param sp_instr      instruction for which we prepare context, and which core
                       function execute by calling its exec_core() method.

  @note
    We are not saving/restoring some parts of THD which may need this because
    we do this once for whole routine execution in sp_head::execute().

  @return
    0/non-0 - Success/Failure
*/

int
sp_lex_keeper::reset_lex_and_exec_core(THD *thd, uint *nextp,
                                       bool open_tables, sp_instr* instr)
{
  int res= 0;
  DBUG_ENTER("reset_lex_and_exec_core");

  /*
    The flag is saved at the entry to the following substatement.
    It's reset further in the common code part.
    It's merged with the saved parent's value at the exit of this func.
  */
  bool parent_modified_non_trans_table=
    thd->transaction->stmt.modified_non_trans_table;
  unsigned int parent_unsafe_rollback_flags=
    thd->transaction->stmt.m_unsafe_rollback_flags;
  thd->transaction->stmt.modified_non_trans_table= FALSE;
  thd->transaction->stmt.m_unsafe_rollback_flags= 0;

  DBUG_ASSERT(!thd->derived_tables);
  DBUG_ASSERT(thd->Item_change_list::is_empty());
  /*
    Use our own lex.
    We should not save old value since it is saved/restored in
    sp_head::execute() when we are entering/leaving routine.
  */
  thd->lex= m_lex;

  thd->set_query_id(next_query_id());

  if (thd->locked_tables_mode <= LTM_LOCK_TABLES)
  {
    /*
      This statement will enter/leave prelocked mode on its own.
      Entering prelocked mode changes table list and related members
      of LEX, so we'll need to restore them.
    */
    if (lex_query_tables_own_last)
    {
      /*
        We've already entered/left prelocked mode with this statement.
        Attach the list of tables that need to be prelocked and mark m_lex
        as having such list attached.
      */
      *lex_query_tables_own_last= prelocking_tables;
      m_lex->mark_as_requiring_prelocking(lex_query_tables_own_last);
    }
  }

  reinit_stmt_before_use(thd, m_lex);

#ifndef EMBEDDED_LIBRARY
  /*
    If there was instruction which changed tracking state,
    the result of changed tracking state send to client in OK packed.
    So it changes result sent to client and probably can be different
    independent on query text. So we can't cache such results.
  */
  if ((thd->client_capabilities & CLIENT_SESSION_TRACK) &&
      (thd->server_status & SERVER_SESSION_STATE_CHANGED))
    thd->lex->safe_to_cache_query= 0;
#endif

  Opt_trace_start ots(thd);
  ots.init(thd, m_lex->query_tables, SQLCOM_SELECT, &m_lex->var_list,
           NULL, 0, thd->variables.character_set_client);

  Json_writer_object trace_command(thd);
  Json_writer_array trace_command_steps(thd, "steps");
  if (open_tables)
    res= instr->exec_open_and_lock_tables(thd, m_lex->query_tables);

  if (likely(!res))
  {
    res= instr->exec_core(thd, nextp);
    DBUG_PRINT("info",("exec_core returned: %d", res));
  }

  /*
    Call after unit->cleanup() to close open table
    key read.
  */
  if (open_tables)
  {
    m_lex->unit.cleanup();
    /* Here we also commit or rollback the current statement. */
    if (! thd->in_sub_stmt)
    {
      thd->get_stmt_da()->set_overwrite_status(true);
      thd->is_error() ? trans_rollback_stmt(thd) : trans_commit_stmt(thd);
      thd->get_stmt_da()->set_overwrite_status(false);
    }
    close_thread_tables(thd);
    thd_proc_info(thd, 0);

    if (! thd->in_sub_stmt)
    {
      if (thd->transaction_rollback_request)
      {
        trans_rollback_implicit(thd);
        thd->release_transactional_locks();
      }
      else if (! thd->in_multi_stmt_transaction_mode())
        thd->release_transactional_locks();
      else
        thd->mdl_context.release_statement_locks();
    }
  }
  //TODO: why is this here if log_slow_query is in sp_instr_stmt::execute?
  delete_explain_query(m_lex);

  if (m_lex->query_tables_own_last)
  {
    /*
      We've entered and left prelocking mode when executing statement
      stored in m_lex. 
      m_lex->query_tables(->next_global)* list now has a 'tail' - a list
      of tables that are added for prelocking. (If this is the first
      execution, the 'tail' was added by open_tables(), otherwise we've
      attached it above in this function).
      Now we'll save the 'tail', and detach it.
    */
    lex_query_tables_own_last= m_lex->query_tables_own_last;
    prelocking_tables= *lex_query_tables_own_last;
    *lex_query_tables_own_last= NULL;
    m_lex->query_tables_last= m_lex->query_tables_own_last;
    m_lex->mark_as_requiring_prelocking(NULL);
  }
  thd->rollback_item_tree_changes();
  /*
    Update the state of the active arena if no errors on
    open_tables stage.
  */
  if (likely(!res) || likely(!thd->is_error()))
    thd->stmt_arena->state= Query_arena::STMT_EXECUTED;

  /*
    Merge here with the saved parent's values
    what is needed from the substatement gained
  */
  thd->transaction->stmt.modified_non_trans_table |= parent_modified_non_trans_table;
  thd->transaction->stmt.m_unsafe_rollback_flags |= parent_unsafe_rollback_flags;

  TRANSACT_TRACKER(add_trx_state_from_thd(thd));

  /*
    Unlike for PS we should not call Item's destructors for newly created
    items after execution of each instruction in stored routine. This is
    because SP often create Item (like Item_int, Item_string etc...) when
    they want to store some value in local variable, pass return value and
    etc... So their life time should be longer than one instruction.

    cleanup_items() is called in sp_head::execute()
  */
  thd->lex->restore_set_statement_var();
  DBUG_RETURN(res || thd->is_error());
}


int sp_lex_keeper::cursor_reset_lex_and_exec_core(THD *thd, uint *nextp,
                                                  bool open_tables,
                                                  sp_instr *instr)
{
  Query_arena *old_arena= thd->stmt_arena;
  /*
    Get the Query_arena from the cursor statement LEX, which contains
    the free_list of the query, so new items (if any) are stored in
    the right free_list, and we can cleanup after each cursor operation,
    e.g. open or cursor_copy_struct (for cursor%ROWTYPE variables).
  */
  thd->stmt_arena= m_lex->query_arena();
  int res= reset_lex_and_exec_core(thd, nextp, open_tables, instr);
  cleanup_items(thd->stmt_arena->free_list);
  thd->stmt_arena= old_arena;
  return res;
}

sp_lex_keeper::~sp_lex_keeper()
{
  if (m_lex_resp)
  {
    /* Prevent endless recursion. */
    m_lex->sphead= NULL;
    delete m_lex->result;
    lex_end(m_lex);
    delete m_lex;
  }
}

/*
  sp_instr class functions
*/

int sp_instr::exec_open_and_lock_tables(THD *thd, TABLE_LIST *tables)
{
  int result;

  /*
    Check whenever we have access to tables for this statement
    and open and lock them before executing instructions core function.
  */
  if (thd->open_temporary_tables(tables) ||
      check_table_access(thd, SELECT_ACL, tables, FALSE, UINT_MAX, FALSE)
      || open_and_lock_tables(thd, tables, TRUE, 0))
    result= -1;
  else
    result= 0;
  /* Prepare all derived tables/views to catch possible errors. */
  if (!result)
    result= mysql_handle_derived(thd->lex, DT_PREPARE) ? -1 : 0;

  return result;
}

uint sp_instr::get_cont_dest() const
{
  return (m_ip+1);
}


int sp_instr::exec_core(THD *thd, uint *nextp)
{
  DBUG_ASSERT(0);
  return 0;
}

/*
  sp_instr_stmt class functions
*/

PSI_statement_info sp_instr_stmt::psi_info=
{ 0, "stmt", 0};

int
sp_instr_stmt::execute(THD *thd, uint *nextp)
{
  int res;
  bool save_enable_slow_log;
  const CSET_STRING query_backup= thd->query_string;
  Sub_statement_state backup_state;
  DBUG_ENTER("sp_instr_stmt::execute");
  DBUG_PRINT("info", ("command: %d", m_lex_keeper.sql_command()));

  MYSQL_SET_STATEMENT_TEXT(thd->m_statement_psi, m_query.str, static_cast<uint>(m_query.length));

#if defined(ENABLED_PROFILING)
  /* This s-p instr is profilable and will be captured. */
  thd->profiling.set_query_source(m_query.str, m_query.length);
#endif

  save_enable_slow_log= thd->enable_slow_log;
  thd->store_slow_query_state(&backup_state);

  if (!(res= alloc_query(thd, m_query.str, m_query.length)) &&
      !(res=subst_spvars(thd, this, &m_query)))
  {
    /*
      (the order of query cache and subst_spvars calls is irrelevant because
      queries with SP vars can't be cached)
    */
    general_log_write(thd, COM_QUERY, thd->query(), thd->query_length());

    if (query_cache_send_result_to_client(thd, thd->query(),
                                          thd->query_length()) <= 0)
    {
      thd->reset_slow_query_state();
      res= m_lex_keeper.reset_lex_and_exec_core(thd, nextp, FALSE, this);
      bool log_slow= !res && thd->enable_slow_log;

      /* Finalize server status flags after executing a statement. */
      if (log_slow || thd->get_stmt_da()->is_eof())
        thd->update_server_status();

      if (thd->get_stmt_da()->is_eof())
        thd->protocol->end_statement();

      query_cache_end_of_result(thd);

      mysql_audit_general(thd, MYSQL_AUDIT_GENERAL_STATUS,
                          thd->get_stmt_da()->is_error() ?
                                 thd->get_stmt_da()->sql_errno() : 0,
                          command_name[COM_QUERY].str);

      if (log_slow)
        log_slow_statement(thd);

      /*
        Restore enable_slow_log, that can be changed by a admin or call
        command
      */
      thd->enable_slow_log= save_enable_slow_log;

      /* Add the number of rows to thd for the 'call' statistics */
      thd->add_slow_query_state(&backup_state);
    }
    else
    {
      /* change statistics */
      enum_sql_command save_sql_command= thd->lex->sql_command;
      thd->lex->sql_command= SQLCOM_SELECT;
      status_var_increment(thd->status_var.com_stat[SQLCOM_SELECT]);
      thd->update_stats();
      thd->lex->sql_command= save_sql_command;
      *nextp= m_ip+1;
#ifdef PROTECT_STATEMENT_MEMROOT
      mark_as_qc_used();
#endif
    }
    thd->set_query(query_backup);
    thd->query_name_consts= 0;

    if (likely(!thd->is_error()))
    {
      res= 0;
      thd->get_stmt_da()->reset_diagnostics_area();
    }
  }

  DBUG_RETURN(res || thd->is_error());
}


void
sp_instr_stmt::print(String *str)
{
  size_t i, len;

  /* stmt CMD "..." */
  if (str->reserve(SP_STMT_PRINT_MAXLEN+SP_INSTR_UINT_MAXLEN+8))
    return;
  str->qs_append(STRING_WITH_LEN("stmt "));
  str->qs_append((uint)m_lex_keeper.sql_command());
  str->qs_append(STRING_WITH_LEN(" \""));
  len= m_query.length;
  /*
    Print the query string (but not too much of it), just to indicate which
    statement it is.
  */
  if (len > SP_STMT_PRINT_MAXLEN)
    len= SP_STMT_PRINT_MAXLEN-3;
  /* Copy the query string and replace '\n' with ' ' in the process */
  for (i= 0 ; i < len ; i++)
  {
    char c= m_query.str[i];
    if (c == '\n')
      c= ' ';
    str->qs_append(c);
  }
  if (m_query.length > SP_STMT_PRINT_MAXLEN)
    str->qs_append(STRING_WITH_LEN("...")); /* Indicate truncated string */
  str->qs_append('"');
}


int
sp_instr_stmt::exec_core(THD *thd, uint *nextp)
{
  MYSQL_QUERY_EXEC_START(thd->query(),
                         thd->thread_id,
                         thd->get_db(),
                         &thd->security_ctx->priv_user[0],
                         (char *)thd->security_ctx->host_or_ip,
                         3);
  int res= mysql_execute_command(thd);
  MYSQL_QUERY_EXEC_DONE(res);
  *nextp= m_ip+1;
  return res;
}


/*
  sp_instr_set class functions
*/

PSI_statement_info sp_instr_set::psi_info=
{ 0, "set", 0};

int
sp_instr_set::execute(THD *thd, uint *nextp)
{
  DBUG_ENTER("sp_instr_set::execute");
  DBUG_PRINT("info", ("offset: %u", m_offset));

  DBUG_RETURN(m_lex_keeper.reset_lex_and_exec_core(thd, nextp, TRUE, this));
}


sp_rcontext *sp_instr_set::get_rcontext(THD *thd) const
{
  return m_rcontext_handler->get_rcontext(thd->spcont);
}


int
sp_instr_set::exec_core(THD *thd, uint *nextp)
{
  int res= get_rcontext(thd)->set_variable(thd, m_offset, &m_value);
  *nextp = m_ip+1;
  return res;
}

void
sp_instr_set::print(String *str)
{
  /* set name@offset ... */
  size_t rsrv = SP_INSTR_UINT_MAXLEN+6;
  sp_variable *var = m_ctx->find_variable(m_offset);
  const LEX_CSTRING *prefix= m_rcontext_handler->get_name_prefix();

  /* 'var' should always be non-null, but just in case... */
  if (var)
    rsrv+= var->name.length + prefix->length;
  if (str->reserve(rsrv))
    return;
  str->qs_append(STRING_WITH_LEN("set "));
  str->qs_append(prefix->str, prefix->length);
  if (var)
  {
    str->qs_append(&var->name);
    str->qs_append('@');
  }
  str->qs_append(m_offset);
  str->qs_append(' ');
  m_value->print(str, enum_query_type(QT_ORDINARY |
                                      QT_ITEM_ORIGINAL_FUNC_NULLIF));
}


/*
  sp_instr_set_field class functions
*/

int
sp_instr_set_row_field::exec_core(THD *thd, uint *nextp)
{
  int res= get_rcontext(thd)->set_variable_row_field(thd, m_offset,
                                                     m_field_offset,
                                                     &m_value);
  *nextp= m_ip + 1;
  return res;
}


void
sp_instr_set_row_field::print(String *str)
{
  /* set name@offset[field_offset] ... */
  size_t rsrv= SP_INSTR_UINT_MAXLEN + 6 + 6 + 3;
  sp_variable *var= m_ctx->find_variable(m_offset);
  const LEX_CSTRING *prefix= m_rcontext_handler->get_name_prefix();
  DBUG_ASSERT(var);
  DBUG_ASSERT(var->field_def.is_row());
  const Column_definition *def=
    var->field_def.row_field_definitions()->elem(m_field_offset);
  DBUG_ASSERT(def);

  rsrv+= var->name.length + def->field_name.length + prefix->length;
  if (str->reserve(rsrv))
    return;
  str->qs_append(STRING_WITH_LEN("set "));
  str->qs_append(prefix);
  str->qs_append(&var->name);
  str->qs_append('.');
  str->qs_append(&def->field_name);
  str->qs_append('@');
  str->qs_append(m_offset);
  str->qs_append('[');
  str->qs_append(m_field_offset);
  str->qs_append(']');
  str->qs_append(' ');
  m_value->print(str, enum_query_type(QT_ORDINARY |
                                      QT_ITEM_ORIGINAL_FUNC_NULLIF));
}


/*
  sp_instr_set_field_by_name class functions
*/

int
sp_instr_set_row_field_by_name::exec_core(THD *thd, uint *nextp)
{
  int res= get_rcontext(thd)->set_variable_row_field_by_name(thd, m_offset,
                                                             m_field_name,
                                                             &m_value);
  *nextp= m_ip + 1;
  return res;
}


void
sp_instr_set_row_field_by_name::print(String *str)
{
  /* set name.field@offset["field"] ... */
  size_t rsrv= SP_INSTR_UINT_MAXLEN + 6 + 6 + 3 + 2;
  sp_variable *var= m_ctx->find_variable(m_offset);
  const LEX_CSTRING *prefix= m_rcontext_handler->get_name_prefix();
  DBUG_ASSERT(var);
  DBUG_ASSERT(var->field_def.is_table_rowtype_ref() ||
              var->field_def.is_cursor_rowtype_ref());

  rsrv+= var->name.length + 2 * m_field_name.length + prefix->length;
  if (str->reserve(rsrv))
    return;
  str->qs_append(STRING_WITH_LEN("set "));
  str->qs_append(prefix);
  str->qs_append(&var->name);
  str->qs_append('.');
  str->qs_append(&m_field_name);
  str->qs_append('@');
  str->qs_append(m_offset);
  str->qs_append("[\"",2);
  str->qs_append(&m_field_name);
  str->qs_append("\"]",2);
  str->qs_append(' ');
  m_value->print(str, enum_query_type(QT_ORDINARY |
                                      QT_ITEM_ORIGINAL_FUNC_NULLIF));
}


/*
  sp_instr_set_trigger_field class functions
*/

PSI_statement_info sp_instr_set_trigger_field::psi_info=
{ 0, "set_trigger_field", 0};

int
sp_instr_set_trigger_field::execute(THD *thd, uint *nextp)
{
  DBUG_ENTER("sp_instr_set_trigger_field::execute");
  thd->count_cuted_fields= CHECK_FIELD_ERROR_FOR_NULL;
  DBUG_RETURN(m_lex_keeper.reset_lex_and_exec_core(thd, nextp, TRUE, this));
}


int
sp_instr_set_trigger_field::exec_core(THD *thd, uint *nextp)
{
  Abort_on_warning_instant_set aws(thd, thd->is_strict_mode() && !thd->lex->ignore);
  const int res= (trigger_field->set_value(thd, &value) ? -1 : 0);
  *nextp = m_ip+1;
  return res;
}

void
sp_instr_set_trigger_field::print(String *str)
{
  str->append(STRING_WITH_LEN("set_trigger_field "));
  trigger_field->print(str, enum_query_type(QT_ORDINARY |
                                            QT_ITEM_ORIGINAL_FUNC_NULLIF));
  str->append(STRING_WITH_LEN(":="));
  value->print(str, enum_query_type(QT_ORDINARY |
                                    QT_ITEM_ORIGINAL_FUNC_NULLIF));
}

/*
  sp_instr_opt_meta
*/

uint sp_instr_opt_meta::get_cont_dest() const
{
  return m_cont_dest;
}


/*
 sp_instr_jump class functions
*/

PSI_statement_info sp_instr_jump::psi_info=
{ 0, "jump", 0};

int
sp_instr_jump::execute(THD *thd, uint *nextp)
{
  DBUG_ENTER("sp_instr_jump::execute");
  DBUG_PRINT("info", ("destination: %u", m_dest));

  *nextp= m_dest;
  DBUG_RETURN(0);
}

void
sp_instr_jump::print(String *str)
{
  /* jump dest */
  if (str->reserve(SP_INSTR_UINT_MAXLEN+5))
    return;
  str->qs_append(STRING_WITH_LEN("jump "));
  str->qs_append(m_dest);
}

uint
sp_instr_jump::opt_mark(sp_head *sp, List<sp_instr> *leads)
{
  m_dest= opt_shortcut_jump(sp, this);
  if (m_dest != m_ip+1)   /* Jumping to following instruction? */
    marked= 1;
  m_optdest= sp->get_instr(m_dest);
  return m_dest;
}

uint
sp_instr_jump::opt_shortcut_jump(sp_head *sp, sp_instr *start)
{
  uint dest= m_dest;
  sp_instr *i;

  while ((i= sp->get_instr(dest)))
  {
    uint ndest;

    if (start == i || this == i)
      break;
    ndest= i->opt_shortcut_jump(sp, start);
    if (ndest == dest)
      break;
    dest= ndest;
  }
  return dest;
}

void
sp_instr_jump::opt_move(uint dst, List<sp_instr> *bp)
{
  if (m_dest > m_ip)
    bp->push_back(this);      // Forward
  else if (m_optdest)
    m_dest= m_optdest->m_ip;  // Backward
  m_ip= dst;
}


/*
  sp_instr_jump_if_not class functions
*/

PSI_statement_info sp_instr_jump_if_not::psi_info=
{ 0, "jump_if_not", 0};

int
sp_instr_jump_if_not::execute(THD *thd, uint *nextp)
{
  DBUG_ENTER("sp_instr_jump_if_not::execute");
  DBUG_PRINT("info", ("destination: %u", m_dest));
  DBUG_RETURN(m_lex_keeper.reset_lex_and_exec_core(thd, nextp, TRUE, this));
}


int
sp_instr_jump_if_not::exec_core(THD *thd, uint *nextp)
{
  Item *it;
  int res;

  it= thd->sp_prepare_func_item(&m_expr, 1);
  if (! it)
  {
    res= -1;
  }
  else
  {
    res= 0;
    if (! it->val_bool())
      *nextp = m_dest;
    else
      *nextp = m_ip+1;
  }

  return res;
}


void
sp_instr_jump_if_not::print(String *str)
{
  /* jump_if_not dest(cont) ... */
  if (str->reserve(2*SP_INSTR_UINT_MAXLEN+14+32)) // Add some for the expr. too
    return;
  str->qs_append(STRING_WITH_LEN("jump_if_not "));
  str->qs_append(m_dest);
  str->qs_append('(');
  str->qs_append(m_cont_dest);
  str->qs_append(STRING_WITH_LEN(") "));
  m_expr->print(str, enum_query_type(QT_ORDINARY |
                                     QT_ITEM_ORIGINAL_FUNC_NULLIF));
}


uint
sp_instr_jump_if_not::opt_mark(sp_head *sp, List<sp_instr> *leads)
{
  sp_instr *i;

  marked= 1;
  if ((i= sp->get_instr(m_dest)))
  {
    m_dest= i->opt_shortcut_jump(sp, this);
    m_optdest= sp->get_instr(m_dest);
  }
  sp->add_mark_lead(m_dest, leads);
  if ((i= sp->get_instr(m_cont_dest)))
  {
    m_cont_dest= i->opt_shortcut_jump(sp, this);
    m_cont_optdest= sp->get_instr(m_cont_dest);
  }
  sp->add_mark_lead(m_cont_dest, leads);
  return m_ip+1;
}

void
sp_instr_jump_if_not::opt_move(uint dst, List<sp_instr> *bp)
{
  /*
    cont. destinations may point backwards after shortcutting jumps
    during the mark phase. If it's still pointing forwards, only
    push this for backpatching if sp_instr_jump::opt_move() will not
    do it (i.e. if the m_dest points backwards).
   */
  if (m_cont_dest > m_ip)
  {                             // Forward
    if (m_dest < m_ip)
      bp->push_back(this);
  }
  else if (m_cont_optdest)
    m_cont_dest= m_cont_optdest->m_ip; // Backward
  /* This will take care of m_dest and m_ip */
  sp_instr_jump::opt_move(dst, bp);
}


/*
  sp_instr_freturn class functions
*/

PSI_statement_info sp_instr_freturn::psi_info=
{ 0, "freturn", 0};

int
sp_instr_freturn::execute(THD *thd, uint *nextp)
{
  DBUG_ENTER("sp_instr_freturn::execute");
  DBUG_RETURN(m_lex_keeper.reset_lex_and_exec_core(thd, nextp, TRUE, this));
}


int
sp_instr_freturn::exec_core(THD *thd, uint *nextp)
{
  /*
    RETURN is a "procedure statement" (in terms of the SQL standard).
    That means, Diagnostics Area should be clean before its execution.
  */

  if (!(thd->variables.sql_mode & MODE_ORACLE))
  {
    /*
      Don't clean warnings in ORACLE mode,
      as they are needed for SQLCODE and SQLERRM:
        BEGIN
          SELECT a INTO a FROM t1;
          RETURN 'No exception ' || SQLCODE || ' ' || SQLERRM;
        EXCEPTION WHEN NO_DATA_FOUND THEN
          RETURN 'Exception ' || SQLCODE || ' ' || SQLERRM;
        END;
    */
    Diagnostics_area *da= thd->get_stmt_da();
    da->clear_warning_info(da->warning_info_id());
  }

  /*
    Change <next instruction pointer>, so that this will be the last
    instruction in the stored function.
  */

  *nextp= UINT_MAX;

  /*
    Evaluate the value of return expression and store it in current runtime
    context.

    NOTE: It's necessary to evaluate result item right here, because we must
    do it in scope of execution the current context/block.
  */

  return thd->spcont->set_return_value(thd, &m_value);
}

void
sp_instr_freturn::print(String *str)
{
  /* freturn type expr... */
  if (str->reserve(1024+8+32)) // Add some for the expr. too
    return;
  str->qs_append(STRING_WITH_LEN("freturn "));
  LEX_CSTRING name= m_type_handler->name().lex_cstring();
  str->qs_append(&name);
  str->qs_append(' ');
  m_value->print(str, enum_query_type(QT_ORDINARY |
                                      QT_ITEM_ORIGINAL_FUNC_NULLIF));
}

/*
  sp_instr_preturn class functions
*/

PSI_statement_info sp_instr_preturn::psi_info=
{ 0, "preturn", 0};

int
sp_instr_preturn::execute(THD *thd, uint *nextp)
{
  DBUG_ENTER("sp_instr_preturn::execute");
  *nextp= UINT_MAX;
  DBUG_RETURN(0);
}

void
sp_instr_preturn::print(String *str)
{
  str->append(STRING_WITH_LEN("preturn"));
}

/*
  sp_instr_hpush_jump class functions
*/

PSI_statement_info sp_instr_hpush_jump::psi_info=
{ 0, "hpush_jump", 0};

int
sp_instr_hpush_jump::execute(THD *thd, uint *nextp)
{
  DBUG_ENTER("sp_instr_hpush_jump::execute");

  int ret= thd->spcont->push_handler(this);

  *nextp= m_dest;

  DBUG_RETURN(ret);
}


void
sp_instr_hpush_jump::print(String *str)
{
  /* hpush_jump dest fsize type */
  if (str->reserve(SP_INSTR_UINT_MAXLEN*2 + 21))
    return;

  str->qs_append(STRING_WITH_LEN("hpush_jump "));
  str->qs_append(m_dest);
  str->qs_append(' ');
  str->qs_append(m_frame);

  switch (m_handler->type) {
  case sp_handler::EXIT:
    str->qs_append(STRING_WITH_LEN(" EXIT"));
    break;
  case sp_handler::CONTINUE:
    str->qs_append(STRING_WITH_LEN(" CONTINUE"));
    break;
  default:
    // The handler type must be either CONTINUE or EXIT.
    DBUG_ASSERT(0);
  }
}


uint
sp_instr_hpush_jump::opt_mark(sp_head *sp, List<sp_instr> *leads)
{
  sp_instr *i;

  marked= 1;
  if ((i= sp->get_instr(m_dest)))
  {
    m_dest= i->opt_shortcut_jump(sp, this);
    m_optdest= sp->get_instr(m_dest);
  }
  sp->add_mark_lead(m_dest, leads);

  /*
    For continue handlers, all instructions in the scope of the handler
    are possible leads. For example, the instruction after freturn might
    be executed if the freturn triggers the condition handled by the
    continue handler.

    m_dest marks the start of the handler scope. It's added as a lead
    above, so we start on m_dest+1 here.
    m_opt_hpop is the hpop marking the end of the handler scope.
  */
  if (m_handler->type == sp_handler::CONTINUE)
  {
    for (uint scope_ip= m_dest+1; scope_ip <= m_opt_hpop; scope_ip++)
      sp->add_mark_lead(scope_ip, leads);
  }

  return m_ip+1;
}


/*
  sp_instr_hpop class functions
*/

PSI_statement_info sp_instr_hpop::psi_info=
{ 0, "hpop", 0};

int
sp_instr_hpop::execute(THD *thd, uint *nextp)
{
  DBUG_ENTER("sp_instr_hpop::execute");
  thd->spcont->pop_handlers(m_count);
  *nextp= m_ip+1;
  DBUG_RETURN(0);
}

void
sp_instr_hpop::print(String *str)
{
  /* hpop count */
  if (str->reserve(SP_INSTR_UINT_MAXLEN+5))
    return;
  str->qs_append(STRING_WITH_LEN("hpop "));
  str->qs_append(m_count);
}


/*
  sp_instr_hreturn class functions
*/

PSI_statement_info sp_instr_hreturn::psi_info=
{ 0, "hreturn", 0};

int
sp_instr_hreturn::execute(THD *thd, uint *nextp)
{
  DBUG_ENTER("sp_instr_hreturn::execute");

  uint continue_ip= thd->spcont->exit_handler(thd->get_stmt_da());

  *nextp= m_dest ? m_dest : continue_ip;

  DBUG_RETURN(0);
}


void
sp_instr_hreturn::print(String *str)
{
  /* hreturn framesize dest */
  if (str->reserve(SP_INSTR_UINT_MAXLEN*2 + 9))
    return;
  str->qs_append(STRING_WITH_LEN("hreturn "));
  if (m_dest)
  {
    // NOTE: this is legacy: hreturn instruction for EXIT handler
    // should print out 0 as frame index.
    str->qs_append(STRING_WITH_LEN("0 "));
    str->qs_append(m_dest);
  }
  else
  {
    str->qs_append(m_frame);
  }
}


uint
sp_instr_hreturn::opt_mark(sp_head *sp, List<sp_instr> *leads)
{
  marked= 1;

  if (m_dest)
  {
    /*
      This is an EXIT handler; next instruction step is in m_dest.
     */
    return m_dest;
  }

  /*
    This is a CONTINUE handler; next instruction step will come from
    the handler stack and not from opt_mark.
   */
  return UINT_MAX;
}


/*
  sp_instr_cpush class functions
*/

PSI_statement_info sp_instr_cpush::psi_info=
{ 0, "cpush", 0};

int
sp_instr_cpush::execute(THD *thd, uint *nextp)
{
  DBUG_ENTER("sp_instr_cpush::execute");

  sp_cursor::reset(thd, &m_lex_keeper);
  m_lex_keeper.disable_query_cache();
  thd->spcont->push_cursor(this);

  *nextp= m_ip+1;

  DBUG_RETURN(false);
}


void
sp_instr_cpush::print(String *str)
{
  const LEX_CSTRING *cursor_name= m_ctx->find_cursor(m_cursor);

  /* cpush name@offset */
  size_t rsrv= SP_INSTR_UINT_MAXLEN+7;

  if (cursor_name)
    rsrv+= cursor_name->length;
  if (str->reserve(rsrv))
    return;
  str->qs_append(STRING_WITH_LEN("cpush "));
  if (cursor_name)
  {
    str->qs_append(cursor_name->str, cursor_name->length);
    str->qs_append('@');
  }
  str->qs_append(m_cursor);
}


/*
  sp_instr_cpop class functions
*/

PSI_statement_info sp_instr_cpop::psi_info=
{ 0, "cpop", 0};

int
sp_instr_cpop::execute(THD *thd, uint *nextp)
{
  DBUG_ENTER("sp_instr_cpop::execute");
  thd->spcont->pop_cursors(thd, m_count);
  *nextp= m_ip+1;
  DBUG_RETURN(0);
}


void
sp_instr_cpop::print(String *str)
{
  /* cpop count */
  if (str->reserve(SP_INSTR_UINT_MAXLEN+5))
    return;
  str->qs_append(STRING_WITH_LEN("cpop "));
  str->qs_append(m_count);
}


/*
  sp_instr_copen class functions
*/

/**
  @todo
    Assert that we either have an error or a cursor
*/

PSI_statement_info sp_instr_copen::psi_info=
{ 0, "copen", 0};

int
sp_instr_copen::execute(THD *thd, uint *nextp)
{
  /*
    We don't store a pointer to the cursor in the instruction to be
    able to reuse the same instruction among different threads in future.
  */
  sp_cursor *c= thd->spcont->get_cursor(m_cursor);
  int res;
  DBUG_ENTER("sp_instr_copen::execute");

  if (! c)
    res= -1;
  else
  {
    sp_lex_keeper *lex_keeper= c->get_lex_keeper();
    res= lex_keeper->cursor_reset_lex_and_exec_core(thd, nextp, FALSE, this);
    /* TODO: Assert here that we either have an error or a cursor */
  }
  DBUG_RETURN(res);
}


int
sp_instr_copen::exec_core(THD *thd, uint *nextp)
{
  sp_cursor *c= thd->spcont->get_cursor(m_cursor);
  int res= c->open(thd);
  *nextp= m_ip+1;
  return res;
}

void
sp_instr_copen::print(String *str)
{
  const LEX_CSTRING *cursor_name= m_ctx->find_cursor(m_cursor);

  /* copen name@offset */
  size_t rsrv= SP_INSTR_UINT_MAXLEN+7;

  if (cursor_name)
    rsrv+= cursor_name->length;
  if (str->reserve(rsrv))
    return;
  str->qs_append(STRING_WITH_LEN("copen "));
  if (cursor_name)
  {
    str->qs_append(cursor_name->str, cursor_name->length);
    str->qs_append('@');
  }
  str->qs_append(m_cursor);
}


/*
  sp_instr_cclose class functions
*/

PSI_statement_info sp_instr_cclose::psi_info=
{ 0, "cclose", 0};

int
sp_instr_cclose::execute(THD *thd, uint *nextp)
{
  sp_cursor *c= thd->spcont->get_cursor(m_cursor);
  int res;
  DBUG_ENTER("sp_instr_cclose::execute");

  if (! c)
    res= -1;
  else
    res= c->close(thd);
  *nextp= m_ip+1;
  DBUG_RETURN(res);
}


void
sp_instr_cclose::print(String *str)
{
  const LEX_CSTRING *cursor_name= m_ctx->find_cursor(m_cursor);

  /* cclose name@offset */
  size_t rsrv= SP_INSTR_UINT_MAXLEN+8;

  if (cursor_name)
    rsrv+= cursor_name->length;
  if (str->reserve(rsrv))
    return;
  str->qs_append(STRING_WITH_LEN("cclose "));
  if (cursor_name)
  {
    str->qs_append(cursor_name->str, cursor_name->length);
    str->qs_append('@');
  }
  str->qs_append(m_cursor);
}


/*
  sp_instr_cfetch class functions
*/

PSI_statement_info sp_instr_cfetch::psi_info=
{ 0, "cfetch", 0};

int
sp_instr_cfetch::execute(THD *thd, uint *nextp)
{
  sp_cursor *c= thd->spcont->get_cursor(m_cursor);
  int res;
  Query_arena backup_arena;
  DBUG_ENTER("sp_instr_cfetch::execute");

  res= c ? c->fetch(thd, &m_varlist, m_error_on_no_data) : -1;

  *nextp= m_ip+1;
  DBUG_RETURN(res);
}


void
sp_instr_cfetch::print(String *str)
{
  List_iterator_fast<sp_variable> li(m_varlist);
  sp_variable *pv;
  const LEX_CSTRING *cursor_name= m_ctx->find_cursor(m_cursor);

  /* cfetch name@offset vars... */
  size_t rsrv= SP_INSTR_UINT_MAXLEN+8;

  if (cursor_name)
    rsrv+= cursor_name->length;
  if (str->reserve(rsrv))
    return;
  str->qs_append(STRING_WITH_LEN("cfetch "));
  if (cursor_name)
  {
    str->qs_append(cursor_name->str, cursor_name->length);
    str->qs_append('@');
  }
  str->qs_append(m_cursor);
  while ((pv= li++))
  {
    if (str->reserve(pv->name.length+SP_INSTR_UINT_MAXLEN+2))
      return;
    str->qs_append(' ');
    str->qs_append(&pv->name);
    str->qs_append('@');
    str->qs_append(pv->offset);
  }
}

/*
  sp_instr_agg_cfetch class functions
*/

PSI_statement_info sp_instr_agg_cfetch::psi_info=
{ 0, "agg_cfetch", 0};

int
sp_instr_agg_cfetch::execute(THD *thd, uint *nextp)
{
  DBUG_ENTER("sp_instr_agg_cfetch::execute");
  int res= 0;
  if (!thd->spcont->instr_ptr)
  {
    *nextp= m_ip+1;
    thd->spcont->instr_ptr= m_ip + 1;
  }
  else if (!thd->spcont->pause_state)
    thd->spcont->pause_state= TRUE;
  else
  {
    thd->spcont->pause_state= FALSE;
    if (thd->server_status & SERVER_STATUS_LAST_ROW_SENT)
    {
      my_message(ER_SP_FETCH_NO_DATA,
                 ER_THD(thd, ER_SP_FETCH_NO_DATA), MYF(0));
      res= -1;
      thd->spcont->quit_func= TRUE;
    }
    else
      *nextp= m_ip + 1;
  }
  DBUG_RETURN(res);
}

void
sp_instr_agg_cfetch::print(String *str)
{

  uint rsrv= SP_INSTR_UINT_MAXLEN+11;

  if (str->reserve(rsrv))
    return;
  str->qs_append(STRING_WITH_LEN("agg_cfetch"));
}

/*
  sp_instr_cursor_copy_struct class functions
*/

/**
  This methods processes cursor %ROWTYPE declarations, e.g.:
    CURSOR cur IS SELECT * FROM t1;
    rec cur%ROWTYPE;
  and does the following:
  - opens the cursor without copying data (materialization).
  - copies the cursor structure to the associated %ROWTYPE variable.
*/

PSI_statement_info sp_instr_cursor_copy_struct::psi_info=
{ 0, "cursor_copy_struct", 0};

int
sp_instr_cursor_copy_struct::exec_core(THD *thd, uint *nextp)
{
  DBUG_ENTER("sp_instr_cursor_copy_struct::exec_core");
  int ret= 0;
  Item_field_row *row= (Item_field_row*) thd->spcont->get_variable(m_var);
  DBUG_ASSERT(row->type_handler() == &type_handler_row);

  /*
    Copy structure only once. If the cursor%ROWTYPE variable is declared
    inside a LOOP block, it gets its structure on the first loop interation
    and remembers the structure for all consequent loop iterations.
    It we recreated the structure on every iteration, we would get
    potential memory leaks, and it would be less efficient.
  */
  if (!row->arguments())
  {
    sp_cursor tmp(thd, &m_lex_keeper, true);
    // Open the cursor without copying data
    if (!(ret= tmp.open(thd)))
    {
      Row_definition_list defs;
      /*
        Create row elements on the caller arena.
        It's the same arena that was used during sp_rcontext::create().
        This puts cursor%ROWTYPE elements on the same mem_root
        where explicit ROW elements and table%ROWTYPE reside:
        - tmp.export_structure() allocates new Spvar_definition instances
          and their components (such as TYPELIBs).
        - row->row_create_items() creates new Item_field instances.
        They all are created on the same mem_root.
      */
      Query_arena current_arena;
      thd->set_n_backup_active_arena(thd->spcont->callers_arena, &current_arena);
      if (!(ret= tmp.export_structure(thd, &defs)))
        row->row_create_items(thd, &defs);
      thd->restore_active_arena(thd->spcont->callers_arena, &current_arena);
      tmp.close(thd);
    }
  }
  *nextp= m_ip + 1;
  DBUG_RETURN(ret);
}


int
sp_instr_cursor_copy_struct::execute(THD *thd, uint *nextp)
{
  DBUG_ENTER("sp_instr_cursor_copy_struct::execute");
  int ret= m_lex_keeper.cursor_reset_lex_and_exec_core(thd, nextp, FALSE, this);
  DBUG_RETURN(ret);
}


void
sp_instr_cursor_copy_struct::print(String *str)
{
  sp_variable *var= m_ctx->find_variable(m_var);
  const LEX_CSTRING *name= m_ctx->find_cursor(m_cursor);
  str->append(STRING_WITH_LEN("cursor_copy_struct "));
  str->append(name);
  str->append(' ');
  str->append(&var->name);
  str->append('@');
  str->append_ulonglong(m_var);
}


/*
  sp_instr_error class functions
*/

PSI_statement_info sp_instr_error::psi_info=
{ 0, "error", 0};

int
sp_instr_error::execute(THD *thd, uint *nextp)
{
  DBUG_ENTER("sp_instr_error::execute");
  my_message(m_errcode, ER_THD(thd, m_errcode), MYF(0));
  WSREP_DEBUG("sp_instr_error: %s %d", ER_THD(thd, m_errcode), thd->is_error());
  *nextp= m_ip+1;
  DBUG_RETURN(-1);
}


void
sp_instr_error::print(String *str)
{
  /* error code */
  if (str->reserve(SP_INSTR_UINT_MAXLEN+6))
    return;
  str->qs_append(STRING_WITH_LEN("error "));
  str->qs_append(m_errcode);
}


/**************************************************************************
  sp_instr_set_case_expr class implementation
**************************************************************************/

PSI_statement_info sp_instr_set_case_expr::psi_info=
{ 0, "set_case_expr", 0};

int
sp_instr_set_case_expr::execute(THD *thd, uint *nextp)
{
  DBUG_ENTER("sp_instr_set_case_expr::execute");

  DBUG_RETURN(m_lex_keeper.reset_lex_and_exec_core(thd, nextp, TRUE, this));
}


int
sp_instr_set_case_expr::exec_core(THD *thd, uint *nextp)
{
  int res= thd->spcont->set_case_expr(thd, m_case_expr_id, &m_case_expr);

  if (res && !thd->spcont->get_case_expr(m_case_expr_id))
  {
    /*
      Failed to evaluate the value, the case expression is still not
      initialized. Set to NULL so we can continue.
    */

    Item *null_item= new (thd->mem_root) Item_null(thd);

    if (!null_item ||
        thd->spcont->set_case_expr(thd, m_case_expr_id, &null_item))
    {
      /* If this also failed, we have to abort. */
      my_error(ER_OUT_OF_RESOURCES, MYF(ME_FATAL));
    }
  }
  else
    *nextp= m_ip+1;

  return res;
}


void
sp_instr_set_case_expr::print(String *str)
{
  /* set_case_expr (cont) id ... */
  str->reserve(2*SP_INSTR_UINT_MAXLEN+18+32); // Add some extra for expr too
  str->qs_append(STRING_WITH_LEN("set_case_expr ("));
  str->qs_append(m_cont_dest);
  str->qs_append(STRING_WITH_LEN(") "));
  str->qs_append(m_case_expr_id);
  str->qs_append(' ');
  m_case_expr->print(str, enum_query_type(QT_ORDINARY |
                                          QT_ITEM_ORIGINAL_FUNC_NULLIF));
}

uint
sp_instr_set_case_expr::opt_mark(sp_head *sp, List<sp_instr> *leads)
{
  sp_instr *i;

  marked= 1;
  if ((i= sp->get_instr(m_cont_dest)))
  {
    m_cont_dest= i->opt_shortcut_jump(sp, this);
    m_cont_optdest= sp->get_instr(m_cont_dest);
  }
  sp->add_mark_lead(m_cont_dest, leads);
  return m_ip+1;
}

void
sp_instr_set_case_expr::opt_move(uint dst, List<sp_instr> *bp)
{
  if (m_cont_dest > m_ip)
    bp->push_back(this);        // Forward
  else if (m_cont_optdest)
    m_cont_dest= m_cont_optdest->m_ip; // Backward
  m_ip= dst;
}


/* ------------------------------------------------------------------ */


/*
  Structure that represent all instances of one table
  in optimized multi-set of tables used by routine.
*/

typedef struct st_sp_table
{
  /*
    Multi-set key:
      db_name\0table_name\0alias\0 - for normal tables
      db_name\0table_name\0        - for temporary tables
  */
  LEX_STRING qname;
  size_t db_length, table_name_length;
  bool temp;               /* true if corresponds to a temporary table */
  thr_lock_type lock_type; /* lock type used for prelocking */
  uint lock_count;
  uint query_lock_count;
  uint8 trg_event_map;
  my_bool for_insert_data;
} SP_TABLE;


const uchar *sp_table_key(const void *ptr, size_t *plen, my_bool)
{
  auto tab= static_cast<const SP_TABLE *>(ptr);
  *plen= tab->qname.length;
  return reinterpret_cast<const uchar *>(tab->qname.str);
}


/**
  Merge the list of tables used by some query into the multi-set of
  tables used by routine.

  @param thd                 thread context
  @param table               table list
  @param lex_for_tmp_check   LEX of the query for which we are merging
                             table list.

  @note
    This method will use LEX provided to check whenever we are creating
    temporary table and mark it as such in target multi-set.

  @retval
    TRUE    Success
  @retval
    FALSE   Error
*/

bool
sp_head::merge_table_list(THD *thd, TABLE_LIST *table, LEX *lex_for_tmp_check)
{
  SP_TABLE *tab;

  if ((lex_for_tmp_check->sql_command == SQLCOM_DROP_TABLE ||
      lex_for_tmp_check->sql_command == SQLCOM_DROP_SEQUENCE) &&
      lex_for_tmp_check->tmp_table())
    return TRUE;

  for (uint i= 0 ; i < m_sptabs.records ; i++)
  {
    tab= (SP_TABLE*) my_hash_element(&m_sptabs, i);
    tab->query_lock_count= 0;
  }

  for (; table ; table= table->next_global)
    if (!table->derived && !table->schema_table && !table->table_function)
    {
      /*
        Structure of key for the multi-set is "db\0table\0alias\0".
        Since "alias" part can have arbitrary length we use String
        object to construct the key. By default String will use
        buffer allocated on stack with NAME_LEN bytes reserved for
        alias, since in most cases it is going to be smaller than
        NAME_LEN bytes.
      */
      char tname_buff[(SAFE_NAME_LEN + 1) * 3];
      String tname(tname_buff, sizeof(tname_buff), &my_charset_bin);
      uint temp_table_key_length;

      tname.length(0);
      tname.append(&table->db);
      tname.append('\0');
      tname.append(&table->table_name);
      tname.append('\0');
      temp_table_key_length= tname.length();
      tname.append(&table->alias);
      tname.append('\0');

      /*
        Upgrade the lock type because this table list will be used
        only in pre-locked mode, in which DELAYED inserts are always
        converted to normal inserts.
      */
      if (table->lock_type == TL_WRITE_DELAYED)
        table->lock_type= TL_WRITE;

      /*
        We ignore alias when we check if table was already marked as temporary
        (and therefore should not be prelocked). Otherwise we will erroneously
        treat table with same name but with different alias as non-temporary.
      */
      if ((tab= (SP_TABLE*) my_hash_search(&m_sptabs, (uchar *)tname.ptr(),
                                           tname.length())) ||
          ((tab= (SP_TABLE*) my_hash_search(&m_sptabs, (uchar *)tname.ptr(),
                                            temp_table_key_length)) &&
           tab->temp))
      {
        if (tab->lock_type < table->lock_type)
          tab->lock_type= table->lock_type; // Use the table with the highest lock type
        tab->query_lock_count++;
        if (tab->query_lock_count > tab->lock_count)
          tab->lock_count++;
        tab->trg_event_map|= table->trg_event_map;
        tab->for_insert_data|= table->for_insert_data;
      }
      else
      {
        if (!(tab= (SP_TABLE *)thd->calloc(sizeof(SP_TABLE))))
          return FALSE;
        if ((lex_for_tmp_check->sql_command == SQLCOM_CREATE_TABLE ||
             lex_for_tmp_check->sql_command == SQLCOM_CREATE_SEQUENCE) &&
            lex_for_tmp_check->query_tables == table &&
            lex_for_tmp_check->tmp_table())
        {
          tab->temp= TRUE;
          tab->qname.length= temp_table_key_length;
        }
        else
          tab->qname.length= tname.length();
        tab->qname.str= (char*) thd->memdup(tname.ptr(), tab->qname.length);
        if (!tab->qname.str)
          return FALSE;
        tab->table_name_length= table->table_name.length;
        tab->db_length= table->db.length;
        tab->lock_type= table->lock_type;
        tab->lock_count= tab->query_lock_count= 1;
        tab->trg_event_map= table->trg_event_map;
        tab->for_insert_data= table->for_insert_data;
        if (my_hash_insert(&m_sptabs, (uchar *)tab))
          return FALSE;
      }
    }
  return TRUE;
}


/**
  Add tables used by routine to the table list.

    Converts multi-set of tables used by this routine to table list and adds
    this list to the end of table list specified by 'query_tables_last_ptr'.

    Elements of list will be allocated in PS memroot, so this list will be
    persistent between PS executions.

  @param[in] thd                        Thread context
  @param[in,out] query_tables_last_ptr  Pointer to the next_global member of
    last element of the list where tables
    will be added (or to its root).
  @param[in] belong_to_view             Uppermost view which uses this routine,
    0 if none.

  @retval
    TRUE    if some elements were added
  @retval
    FALSE   otherwise.
*/

bool
sp_head::add_used_tables_to_table_list(THD *thd,
                                       TABLE_LIST ***query_tables_last_ptr,
                                       TABLE_LIST *belong_to_view)
{
  uint i;
  Query_arena *arena, backup;
  bool result= FALSE;
  DBUG_ENTER("sp_head::add_used_tables_to_table_list");

  /*
    Use persistent arena for table list allocation to be PS/SP friendly.
    Note that we also have to copy database/table names and alias to PS/SP
    memory since current instance of sp_head object can pass away before
    next execution of PS/SP for which tables are added to prelocking list.
    This will be fixed by introducing of proper invalidation mechanism
    once new TDC is ready.
  */
  arena= thd->activate_stmt_arena_if_needed(&backup);

  for (i=0 ; i < m_sptabs.records ; i++)
  {
    char *tab_buff, *key_buff;
    SP_TABLE *stab= (SP_TABLE*) my_hash_element(&m_sptabs, i);
    LEX_CSTRING db_name;
    if (stab->temp)
      continue;

    if (!(tab_buff= (char *)thd->alloc(ALIGN_SIZE(sizeof(TABLE_LIST)) *
                                        stab->lock_count)) ||
        !(key_buff= (char*)thd->memdup(stab->qname.str,
                                       stab->qname.length)))
      DBUG_RETURN(FALSE);

    db_name.str=    key_buff;
    db_name.length= stab->db_length;


    for (uint j= 0; j < stab->lock_count; j++)
    {
      TABLE_LIST *table= (TABLE_LIST *)tab_buff;
      LEX_CSTRING table_name= { key_buff + stab->db_length + 1,
                                stab->table_name_length };
      LEX_CSTRING alias= { table_name.str + table_name.length + 1,
                           strlen(table_name.str + table_name.length + 1) };

      table->init_one_table_for_prelocking(&db_name,
                                           &table_name,
                                           &alias,
                                           stab->lock_type,
                                           TABLE_LIST::PRELOCK_ROUTINE,
                                           belong_to_view,
                                           stab->trg_event_map,
                                           query_tables_last_ptr,
                                           stab->for_insert_data);
      tab_buff+= ALIGN_SIZE(sizeof(TABLE_LIST));
      result= TRUE;
    }
  }

  if (arena)
    thd->restore_active_arena(arena, &backup);

  DBUG_RETURN(result);
}


/**
  Simple function for adding an explicitly named (systems) table to
  the global table list, e.g. "mysql", "proc".
*/

TABLE_LIST *
sp_add_to_query_tables(THD *thd, LEX *lex,
		       const LEX_CSTRING *db, const LEX_CSTRING *name,
                       thr_lock_type locktype,
                       enum_mdl_type mdl_type)
{
  TABLE_LIST *table;

  if (!(table= (TABLE_LIST *)thd->calloc(sizeof(TABLE_LIST))))
    return NULL;
  if (!thd->make_lex_string(&table->db, db->str, db->length) ||
      !thd->make_lex_string(&table->table_name, name->str, name->length) ||
      !thd->make_lex_string(&table->alias, name->str, name->length))
    return NULL;

  table->lock_type= locktype;
  table->select_lex= lex->current_select;
  table->cacheable_table= 1;
  MDL_REQUEST_INIT(&table->mdl_request, MDL_key::TABLE, table->db.str,
                   table->table_name.str, mdl_type, MDL_TRANSACTION);

  lex->add_to_query_tables(table);
  return table;
}


Item *sp_head::adjust_assignment_source(THD *thd, Item *val, Item *val2)
{
  return val ? val : val2 ? val2 : new (thd->mem_root) Item_null(thd);
}

/**
  Helper action for a SET statement.
  Used to push a SP local variable into the assignment list.

  @param var_type the SP local variable
  @param val      the value being assigned to the variable

  @return TRUE if error, FALSE otherwise.
*/

bool
sp_head::set_local_variable(THD *thd, sp_pcontext *spcont,
                            const Sp_rcontext_handler *rh,
                            sp_variable *spv, Item *val, LEX *lex,
                            bool responsible_to_free_lex)
{
  if (!(val= adjust_assignment_source(thd, val, spv->default_value)))
    return true;

  if (val->walk(&Item::unknown_splocal_processor, false, NULL))
    return true;

  sp_instr_set *sp_set= new (thd->mem_root)
                        sp_instr_set(instructions(), spcont, rh,
                                     spv->offset, val, lex,
                                     responsible_to_free_lex);

  return sp_set == NULL || add_instr(sp_set);
}


/**
  Similar to set_local_variable(), but for ROW variable fields.
*/

bool
sp_head::set_local_variable_row_field(THD *thd, sp_pcontext *spcont,
                                      const Sp_rcontext_handler *rh,
                                      sp_variable *spv, uint field_idx,
                                      Item *val, LEX *lex)
{
  if (!(val= adjust_assignment_source(thd, val, NULL)))
    return true;

  sp_instr_set_row_field *sp_set= new (thd->mem_root)
                                  sp_instr_set_row_field(instructions(),
                                                         spcont, rh,
                                                         spv->offset,
                                                         field_idx, val,
                                                         lex, true);
  return sp_set == NULL || add_instr(sp_set);
}


bool
sp_head::set_local_variable_row_field_by_name(THD *thd, sp_pcontext *spcont,
                                              const Sp_rcontext_handler *rh,
                                              sp_variable *spv,
                                              const LEX_CSTRING *field_name,
                                              Item *val, LEX *lex)
{
  if (!(val= adjust_assignment_source(thd, val, NULL)))
    return true;

  sp_instr_set_row_field_by_name *sp_set=
    new (thd->mem_root) sp_instr_set_row_field_by_name(instructions(),
                                                       spcont, rh,
                                                       spv->offset,
                                                       *field_name,
                                                       val,
                                                       lex, true);
  return sp_set == NULL || add_instr(sp_set);
}


bool sp_head::add_open_cursor(THD *thd, sp_pcontext *spcont, uint offset,
                              sp_pcontext *param_spcont,
                              List<sp_assignment_lex> *parameters)
{
  /*
    The caller must make sure that the number of formal parameters matches
    the number of actual parameters.
  */
  DBUG_ASSERT((param_spcont ? param_spcont->context_var_count() :  0) ==
              (parameters ? parameters->elements : 0));

  if (parameters &&
      add_set_cursor_param_variables(thd, param_spcont, parameters))
    return true;

  sp_instr_copen *i= new (thd->mem_root)
                     sp_instr_copen(instructions(), spcont, offset);
  return i == NULL || add_instr(i);
}


bool sp_head::add_for_loop_open_cursor(THD *thd, sp_pcontext *spcont,
                                       sp_variable *index,
                                       const sp_pcursor *pcursor, uint coffset,
                                       sp_assignment_lex *param_lex,
                                       Item_args *parameters)
{
  if (parameters &&
      add_set_for_loop_cursor_param_variables(thd, pcursor->param_context(),
                                              param_lex, parameters))
    return true;

  sp_instr *instr_copy_struct=
    new (thd->mem_root) sp_instr_cursor_copy_struct(instructions(),
                                                    spcont, coffset,
                                                    pcursor->lex(),
                                                    index->offset);
  if (instr_copy_struct == NULL || add_instr(instr_copy_struct))
    return true;

  sp_instr_copen *instr_copen=
    new (thd->mem_root) sp_instr_copen(instructions(), spcont, coffset);
  if (instr_copen == NULL || add_instr(instr_copen))
    return true;

  sp_instr_cfetch *instr_cfetch=
    new (thd->mem_root) sp_instr_cfetch(instructions(),
                                        spcont, coffset, false);
  if (instr_cfetch == NULL || add_instr(instr_cfetch))
    return true;
  instr_cfetch->add_to_varlist(index);
  return false;
}


bool
sp_head::add_set_for_loop_cursor_param_variables(THD *thd,
                                                 sp_pcontext *param_spcont,
                                                 sp_assignment_lex *param_lex,
                                                 Item_args *parameters)
{
  DBUG_ASSERT(param_spcont->context_var_count() == parameters->argument_count());
  for (uint idx= 0; idx < parameters->argument_count(); idx ++)
  {
    /*
      param_lex is shared between multiple items (cursor parameters).
      Only the last sp_instr_set is responsible for freeing param_lex.
      See more comments in LEX::sp_for_loop_cursor_declarations in sql_lex.cc.
    */
    bool last= idx + 1 == parameters->argument_count();
    sp_variable *spvar= param_spcont->get_context_variable(idx);
    if (set_local_variable(thd, param_spcont,
                           &sp_rcontext_handler_local,
                           spvar, parameters->arguments()[idx],
                           param_lex, last))
      return true;
  }
  return false;
}


bool sp_head::spvar_fill_row(THD *thd,
                             sp_variable *spvar,
                             Row_definition_list *defs)
{
  spvar->field_def.set_row_field_definitions(defs);
  spvar->field_def.field_name= spvar->name;
  if (fill_spvar_definition(thd, &spvar->field_def))
    return true;
  row_fill_field_definitions(thd, defs);
  return false;
}


bool sp_head::spvar_fill_type_reference(THD *thd,
                                        sp_variable *spvar,
                                        const LEX_CSTRING &table,
                                        const LEX_CSTRING &col)
{
  Qualified_column_ident *ref;
  if (!(ref= new (thd->mem_root) Qualified_column_ident(&table, &col)))
    return true;
  fill_spvar_using_type_reference(spvar, ref);
  return false;
}


bool sp_head::spvar_fill_type_reference(THD *thd,
                                        sp_variable *spvar,
                                        const LEX_CSTRING &db,
                                        const LEX_CSTRING &table,
                                        const LEX_CSTRING &col)
{
  Qualified_column_ident *ref;
  if (!(ref= new (thd->mem_root) Qualified_column_ident(thd, &db, &table, &col)))
    return true;
  fill_spvar_using_type_reference(spvar, ref);
  return false;
}


bool sp_head::spvar_fill_table_rowtype_reference(THD *thd,
                                                 sp_variable *spvar,
                                                 const LEX_CSTRING &table)
{
  Table_ident *ref;
  if (!(ref= new (thd->mem_root) Table_ident(&table)))
    return true;
  fill_spvar_using_table_rowtype_reference(thd, spvar, ref);
  return false;
}


bool sp_head::spvar_fill_table_rowtype_reference(THD *thd,
                                                 sp_variable *spvar,
                                                 const LEX_CSTRING &db,
                                                 const LEX_CSTRING &table)
{
  Table_ident *ref;
  if (!(ref= new (thd->mem_root) Table_ident(thd, &db, &table, false)))
    return true;
  fill_spvar_using_table_rowtype_reference(thd, spvar, ref);
  return false;
}


bool sp_head::check_group_aggregate_instructions_forbid() const
{
  if (unlikely(m_flags & sp_head::HAS_AGGREGATE_INSTR))
  {
    my_error(ER_NOT_AGGREGATE_FUNCTION, MYF(0));
    return true;
  }
  return false;
}


bool sp_head::check_group_aggregate_instructions_require() const
{
  if (unlikely(!(m_flags & HAS_AGGREGATE_INSTR)))
  {
    my_error(ER_INVALID_AGGREGATE_FUNCTION, MYF(0));
    return true;
  }
  return false;
}


bool sp_head::check_group_aggregate_instructions_function() const
{
  return agg_type() == GROUP_AGGREGATE ?
         check_group_aggregate_instructions_require() :
         check_group_aggregate_instructions_forbid();
}


/*
  In Oracle mode stored routines have an optional name
  at the end of a declaration:
    PROCEDURE p1 AS
    BEGIN
      NULL
    END p1;
  Check that the first p1 and the last p1 match.
*/

bool sp_head::check_package_routine_end_name(const LEX_CSTRING &end_name) const
{
  LEX_CSTRING non_qualified_name= m_name;
  const char *errpos;
  size_t ofs;
  if (!end_name.length)
    return false; // No end name
  if (!(errpos= strrchr(m_name.str, '.')))
  {
    errpos= m_name.str;
    goto err;
  }
  errpos++;
  ofs= errpos - m_name.str;
  non_qualified_name.str+= ofs;
  non_qualified_name.length-= ofs;
  if (Sp_handler::eq_routine_name(end_name, non_qualified_name))
    return false;
err:
  my_error(ER_END_IDENTIFIER_DOES_NOT_MATCH, MYF(0), end_name.str, errpos);
  return true;
}


bool
sp_head::check_standalone_routine_end_name(const sp_name *end_name) const
{
  if (end_name && !end_name->eq(this))
  {
    my_error(ER_END_IDENTIFIER_DOES_NOT_MATCH, MYF(0),
             ErrConvDQName(end_name).ptr(), ErrConvDQName(this).ptr());
    return true;
  }
  return false;
}


ulong sp_head::sp_cache_version() const
{
  return m_parent ? m_parent->sp_cache_version() : m_sp_cache_version;
}<|MERGE_RESOLUTION|>--- conflicted
+++ resolved
@@ -2135,33 +2135,8 @@
     /* Arguments must be fixed in Item_func_sp::fix_fields */
     DBUG_ASSERT(argp[arg_no]->fixed());
 
-<<<<<<< HEAD
     err_status= bind_input_param(thd, argp[arg_no], arg_no, *func_ctx, TRUE);
     if (err_status)
-=======
-    sp_variable *spvar= m_pcont->find_variable(arg_no);
-
-    if (!spvar)
-      continue;
-
-    /*
-      When you get a merge conflict, please move this code
-      into bind_input_param(). This also applies to the similar
-      code in execute_procedure().
-    */
-    if (!spvar->field_def.type_handler()->is_scalar_type() &&
-        dynamic_cast<Item_param*>(argp[arg_no]))
-    {
-      // Item_param cannot store values of non-scalar data types yet
-      my_error(ER_ILLEGAL_PARAMETER_DATA_TYPE_FOR_OPERATION, MYF(0),
-               spvar->field_def.type_handler()->name().ptr(),
-               "EXECUTE ... USING ?");
-      err_status= true;
-      goto err_with_cleanup;
-    }
-
-    if ((err_status= (*func_ctx)->set_parameter(thd, arg_no, &(argp[arg_no]))))
->>>>>>> 191209d8
       goto err_with_cleanup;
   }
 
@@ -2419,72 +2394,9 @@
       if (!arg_item)
         break;
 
-<<<<<<< HEAD
       err_status= bind_input_param(thd, arg_item, i, nctx, FALSE);
       if (err_status)
         break;
-=======
-      /*
-        When you get a merge conflict, please move this code
-        into bind_input_param(). This also applies to the similar
-        code in execute_function().
-      */
-      sp_variable *spvar= m_pcont->find_variable(i);
-
-      if (!spvar)
-        continue;
-
-      if (!spvar->field_def.type_handler()->is_scalar_type() &&
-          dynamic_cast<Item_param*>(arg_item))
-      {
-        // Item_param cannot store values of non-scalar data types yet
-        my_error(ER_ILLEGAL_PARAMETER_DATA_TYPE_FOR_OPERATION, MYF(0),
-                 spvar->field_def.type_handler()->name().ptr(),
-                 "EXECUTE ... USING ?");
-        err_status= true;
-        break;
-      }
-
-      if (spvar->mode != sp_variable::MODE_IN)
-      {
-        Settable_routine_parameter *srp=
-          arg_item->get_settable_routine_parameter();
-
-        if (!srp)
-        {
-          my_error(ER_SP_NOT_VAR_ARG, MYF(0), i+1, ErrConvDQName(this).ptr());
-          err_status= TRUE;
-          break;
-        }
-
-        srp->set_required_privilege(spvar->mode == sp_variable::MODE_INOUT);
-      }
-
-      if (spvar->mode == sp_variable::MODE_OUT)
-      {
-        Item_null *null_item= new (thd->mem_root) Item_null(thd);
-        Item *tmp_item= null_item;
-
-        if (!null_item ||
-            nctx->set_parameter(thd, i, &tmp_item))
-        {
-          DBUG_PRINT("error", ("set variable failed"));
-          err_status= TRUE;
-          break;
-        }
-      }
-      else
-      {
-        if (nctx->set_parameter(thd, i, it_args.ref()))
-        {
-          DBUG_PRINT("error", ("set variable 2 failed"));
-          err_status= TRUE;
-          break;
-        }
-      }
-
-      TRANSACT_TRACKER(add_trx_state_from_thd(thd));
->>>>>>> 191209d8
     }
 
     /*
@@ -2639,6 +2551,16 @@
   sp_variable *spvar= m_pcont->find_variable(arg_no);
   if (!spvar)
     DBUG_RETURN(FALSE);
+
+  if (!spvar->field_def.type_handler()->is_scalar_type() &&
+      dynamic_cast<Item_param*>(arg_item))
+  {
+    // Item_param cannot store values of non-scalar data types yet
+    my_error(ER_ILLEGAL_PARAMETER_DATA_TYPE_FOR_OPERATION, MYF(0),
+             spvar->field_def.type_handler()->name().ptr(),
+             "EXECUTE ... USING ?");
+    DBUG_RETURN(true);
+  }
 
   if (spvar->mode != sp_variable::MODE_IN)
   {
