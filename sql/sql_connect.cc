--- conflicted
+++ resolved
@@ -1108,27 +1108,13 @@
 
 void setup_connection_thread_globals(THD *thd)
 {
-<<<<<<< HEAD
-  thd->store_globals();
-=======
-
   DBUG_EXECUTE_IF("CONNECT_wait", {
     extern MYSQL_SOCKET unix_sock;
     DBUG_ASSERT(unix_sock.fd >= 0);
     while (unix_sock.fd >= 0)
       my_sleep(1000);
   });
-
-  if (thd->store_globals())
-  {
-    close_connection(thd, ER_OUT_OF_RESOURCES);
-    statistic_increment(aborted_connects,&LOCK_status);
-    statistic_increment(connection_errors_internal, &LOCK_status);
-    thd->scheduler->end_thread(thd, 0);
-    return 1;                                   // Error
-  }
-  return 0;
->>>>>>> 9a8faeea
+  thd->store_globals();
 }
 
 
