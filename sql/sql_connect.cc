/*
   Copyright (c) 2007, 2013, Oracle and/or its affiliates.
   Copyright (c) 2008, 2020, MariaDB

   This program is free software; you can redistribute it and/or modify
   it under the terms of the GNU General Public License as published by
   the Free Software Foundation; version 2 of the License.

   This program is distributed in the hope that it will be useful,
   but WITHOUT ANY WARRANTY; without even the implied warranty of
   MERCHANTABILITY or FITNESS FOR A PARTICULAR PURPOSE.  See the
   GNU General Public License for more details.

   You should have received a copy of the GNU General Public License
   along with this program; if not, write to the Free Software
   Foundation, Inc., 51 Franklin St, Fifth Floor, Boston, MA 02110-1335  USA
*/

/*
  Functions to autenticate and handle reqests for a connection
*/

#include "mariadb.h"
#include "mysqld.h"
#include "sql_priv.h"
#ifndef _WIN32
#include <netdb.h>        // getservbyname, servent
#endif
#include "sql_audit.h"
#include "sql_connect.h"
#include "thread_cache.h"
#include "probes_mysql.h"
#include "sql_parse.h"                          // sql_command_flags,
                                                // execute_init_command,
                                                // do_command
#include "sql_db.h"                             // mysql_change_db
#include "hostname.h" // inc_host_errors, ip_to_hostname,
                      // reset_host_errors
#include "sql_callback.h"

#ifdef WITH_WSREP
#include "wsrep_trans_observer.h" /* wsrep open/close */
#include "wsrep_mysqld.h"
#endif /* WITH_WSREP */
#include "proxy_protocol.h"
#include <ssl_compat.h>

HASH global_user_stats, global_client_stats, global_table_stats;
HASH global_index_stats;
/* Protects the above global stats */
extern mysql_mutex_t LOCK_global_user_client_stats;
extern mysql_mutex_t LOCK_global_table_stats;
extern mysql_mutex_t LOCK_global_index_stats;
extern vio_keepalive_opts opt_vio_keepalive;

/*
  Get structure for logging connection data for the current user
*/

#ifndef NO_EMBEDDED_ACCESS_CHECKS
static HASH hash_user_connections;

int get_or_create_user_conn(THD *thd, const char *user,
                            const char *host,
                            const USER_RESOURCES *mqh)
{
  int return_val= 0;
  size_t temp_len, user_len;
  char temp_user[USER_HOST_BUFF_SIZE];
  struct  user_conn *uc;

  DBUG_ASSERT(user != 0);
  DBUG_ASSERT(host != 0);
  DBUG_ASSERT(thd->user_connect == 0);

  user_len= strlen(user);
  temp_len= (strmov(strmov(temp_user, user)+1, host) - temp_user)+1;
  mysql_mutex_lock(&LOCK_user_conn);
  if (!(uc = (struct  user_conn *) my_hash_search(&hash_user_connections,
					       (uchar*) temp_user, temp_len)))
  {
    /* First connection for user; Create a user connection object */
    if (!(uc= ((struct user_conn*)
	       my_malloc(key_memory_user_conn,
                         sizeof(struct user_conn) + temp_len+1, MYF(MY_WME)))))
    {
      /* MY_WME ensures an error is set in THD. */
      return_val= 1;
      goto end;
    }
    uc->user=(char*) (uc+1);
    memcpy(uc->user,temp_user,temp_len+1);
    uc->host= uc->user + user_len +  1;
    uc->len= (uint)temp_len;
    uc->connections= uc->questions= uc->updates= uc->conn_per_hour= 0;
    uc->reset_utime= thd->thr_create_utime;
    if (my_hash_insert(&hash_user_connections, (uchar*) uc))
    {
      /* The only possible error is out of memory, MY_WME sets an error. */
      my_free(uc);
      return_val= 1;
      goto end;
    }
  }
  uc->user_resources= *mqh;
  thd->user_connect=uc;
  uc->connections++;
end:
  mysql_mutex_unlock(&LOCK_user_conn);
  return return_val;
}


/*
  check if user has already too many connections
  
  SYNOPSIS
  check_for_max_user_connections()
  thd			Thread handle
  uc			User connect object

  NOTES
    If check fails, we decrease user connection count, which means one
    shouldn't call decrease_user_connections() after this function.

  RETURN
    0	ok
    1	error
*/

int check_for_max_user_connections(THD *thd, USER_CONN *uc)
{
  int error= 1;
  Host_errors errors;
  DBUG_ENTER("check_for_max_user_connections");

  mysql_mutex_lock(&LOCK_user_conn);

  /* Root is not affected by the value of max_user_connections */
  if (global_system_variables.max_user_connections &&
      !uc->user_resources.user_conn &&
      global_system_variables.max_user_connections < uc->connections &&
      !(thd->security_ctx->master_access & PRIV_IGNORE_MAX_USER_CONNECTIONS))
  {
    my_error(ER_TOO_MANY_USER_CONNECTIONS, MYF(0), uc->user);
    error=1;
    errors.m_max_user_connection= 1;
    goto end;
  }
  time_out_user_resource_limits(thd, uc);
  if (uc->user_resources.user_conn &&
      uc->user_resources.user_conn < uc->connections)
  {
    my_error(ER_USER_LIMIT_REACHED, MYF(0), uc->user,
             "max_user_connections",
             (long) uc->user_resources.user_conn);
    error= 1;
    errors.m_max_user_connection= 1;
    goto end;
  }
  if (uc->user_resources.conn_per_hour &&
      uc->user_resources.conn_per_hour <= uc->conn_per_hour)
  {
    my_error(ER_USER_LIMIT_REACHED, MYF(0), uc->user,
             "max_connections_per_hour",
             (long) uc->user_resources.conn_per_hour);
    error=1;
    errors.m_max_user_connection_per_hour= 1;
    goto end;
  }
  uc->conn_per_hour++;
  error= 0;

end:
  if (unlikely(error))
  {
    uc->connections--; // no need for decrease_user_connections() here
    /*
      The thread may returned back to the pool and assigned to a user
      that doesn't have a limit. Ensure the user is not using resources
      of someone else.
    */
    thd->user_connect= NULL;
  }
  mysql_mutex_unlock(&LOCK_user_conn);
  if (unlikely(error))
  {
    inc_host_errors(thd->main_security_ctx.ip, &errors);
  }
  DBUG_RETURN(error);
}


/*
  Decrease user connection count

  SYNOPSIS
    decrease_user_connections()
    uc			User connection object

  NOTES
    If there is a n user connection object for a connection
    (which only happens if 'max_user_connections' is defined or
    if someone has created a resource grant for a user), then
    the connection count is always incremented on connect.

    The user connect object is not freed if some users has
    'max connections per hour' defined as we need to be able to hold
    count over the lifetime of the connection.
*/

void decrease_user_connections(USER_CONN *uc)
{
  DBUG_ENTER("decrease_user_connections");
  mysql_mutex_lock(&LOCK_user_conn);
  DBUG_ASSERT(uc->connections);
  if (!--uc->connections && !mqh_used)
  {
    /* Last connection for user; Delete it */
    (void) my_hash_delete(&hash_user_connections,(uchar*) uc);
  }
  mysql_mutex_unlock(&LOCK_user_conn);
  DBUG_VOID_RETURN;
}


/*
  Reset per-hour user resource limits when it has been more than
  an hour since they were last checked

  SYNOPSIS:
    time_out_user_resource_limits()
    thd			Thread handler
    uc			User connection details

  NOTE:
    This assumes that the LOCK_user_conn mutex has been acquired, so it is
    safe to test and modify members of the USER_CONN structure.
*/

void time_out_user_resource_limits(THD *thd, USER_CONN *uc)
{
  ulonglong check_time= thd->start_utime;
  DBUG_ENTER("time_out_user_resource_limits");

  /* If more than a hour since last check, reset resource checking */
  if (check_time  - uc->reset_utime >= 3600000000ULL)
  {
    uc->questions=0;
    uc->updates=0;
    uc->conn_per_hour=0;
    uc->reset_utime= check_time;
  }

  DBUG_VOID_RETURN;
}

/*
  Check if maximum queries per hour limit has been reached
  returns 0 if OK.
*/

bool check_mqh(THD *thd, uint check_command)
{
  bool error= 0;
  USER_CONN *uc=thd->user_connect;
  DBUG_ENTER("check_mqh");
  DBUG_ASSERT(uc != 0);

  mysql_mutex_lock(&LOCK_user_conn);

  time_out_user_resource_limits(thd, uc);

  /* Check that we have not done too many questions / hour */
  if (uc->user_resources.questions &&
      uc->questions++ >= uc->user_resources.questions)
  {
    my_error(ER_USER_LIMIT_REACHED, MYF(0), uc->user, "max_queries_per_hour",
             (long) uc->user_resources.questions);
    error=1;
    goto end;
  }
  if (check_command < (uint) SQLCOM_END)
  {
    /* Check that we have not done too many updates / hour */
    if (uc->user_resources.updates &&
        (sql_command_flags[check_command] & CF_CHANGES_DATA) &&
	uc->updates++ >= uc->user_resources.updates)
    {
      my_error(ER_USER_LIMIT_REACHED, MYF(0), uc->user, "max_updates_per_hour",
               (long) uc->user_resources.updates);
      error=1;
      goto end;
    }
  }
end:
  mysql_mutex_unlock(&LOCK_user_conn);
  DBUG_RETURN(error);
}

#endif /* NO_EMBEDDED_ACCESS_CHECKS */

/*
  Check for maximum allowable user connections, if the mysqld server is
  started with corresponding variable that is greater then 0.
*/

extern "C" uchar *get_key_conn(user_conn *buff, size_t *length,
			      my_bool not_used __attribute__((unused)))
{
  *length= buff->len;
  return (uchar*) buff->user;
}


extern "C" void free_user(struct user_conn *uc)
{
  my_free(uc);
}


void init_max_user_conn(void)
{
#ifndef NO_EMBEDDED_ACCESS_CHECKS
  my_hash_init(key_memory_user_conn, &hash_user_connections,
               system_charset_info, max_connections, 0, 0, (my_hash_get_key)
               get_key_conn, (my_hash_free_key) free_user, 0);
#endif
}


void free_max_user_conn(void)
{
#ifndef NO_EMBEDDED_ACCESS_CHECKS
  my_hash_free(&hash_user_connections);
#endif /* NO_EMBEDDED_ACCESS_CHECKS */
}


void reset_mqh(LEX_USER *lu, bool get_them= 0)
{
#ifndef NO_EMBEDDED_ACCESS_CHECKS
  mysql_mutex_lock(&LOCK_user_conn);
  if (lu)  // for GRANT
  {
    USER_CONN *uc;
    size_t temp_len=lu->user.length+lu->host.length+2;
    char temp_user[USER_HOST_BUFF_SIZE];

    memcpy(temp_user,lu->user.str,lu->user.length);
    memcpy(temp_user+lu->user.length+1,lu->host.str,lu->host.length);
    temp_user[lu->user.length]='\0'; temp_user[temp_len-1]=0;
    if ((uc = (struct  user_conn *) my_hash_search(&hash_user_connections,
                                                   (uchar*) temp_user,
                                                   temp_len)))
    {
      uc->questions=0;
      get_mqh(temp_user,&temp_user[lu->user.length+1],uc);
      uc->updates=0;
      uc->conn_per_hour=0;
    }
  }
  else
  {
    /* for FLUSH PRIVILEGES and FLUSH USER_RESOURCES */
    for (uint idx=0;idx < hash_user_connections.records; idx++)
    {
      USER_CONN *uc=(struct user_conn *)
        my_hash_element(&hash_user_connections, idx);
      if (get_them)
	get_mqh(uc->user,uc->host,uc);
      uc->questions=0;
      uc->updates=0;
      uc->conn_per_hour=0;
    }
  }
  mysql_mutex_unlock(&LOCK_user_conn);
#endif /* NO_EMBEDDED_ACCESS_CHECKS */
}

/*****************************************************************************
 Handle users statistics
*****************************************************************************/

/* 'mysql_system_user' is used for when the user is not defined for a THD. */
static const char mysql_system_user[]= "#mysql_system#";

// Returns 'user' if it's not NULL.  Returns 'mysql_system_user' otherwise.
static const char * get_valid_user_string(const char* user)
{
  return user ? user : mysql_system_user;
}

/*
  Returns string as 'IP' for the client-side of the connection represented by
  'client'. Does not allocate memory. May return "".
*/

static const char *get_client_host(THD *client)
{
  return client->security_ctx->host_or_ip[0] ?
    client->security_ctx->host_or_ip :
    client->security_ctx->host ? client->security_ctx->host : "";
}

extern "C" uchar *get_key_user_stats(USER_STATS *user_stats, size_t *length,
                                     my_bool not_used __attribute__((unused)))
{
  *length= user_stats->user_name_length;
  return (uchar*) user_stats->user;
}

void free_user_stats(USER_STATS* user_stats)
{
  my_free(user_stats);
}

void init_user_stats(USER_STATS *user_stats,
                     const char *user,
                     size_t user_length,
                     const char *priv_user,
                     uint total_connections,
                     uint total_ssl_connections,
                     uint concurrent_connections,
                     time_t connected_time,
                     double busy_time,
                     double cpu_time,
                     ulonglong bytes_received,
                     ulonglong bytes_sent,
                     ulonglong binlog_bytes_written,
                     ha_rows rows_sent,
                     ha_rows rows_read,
                     ha_rows rows_inserted,
                     ha_rows rows_deleted,
                     ha_rows rows_updated,
                     ulonglong select_commands,
                     ulonglong update_commands,
                     ulonglong other_commands,
                     ulonglong commit_trans,
                     ulonglong rollback_trans,
                     ulonglong denied_connections,
                     ulonglong lost_connections,
                     ulonglong max_statement_time_exceeded,
                     ulonglong access_denied_errors,
                     ulonglong empty_queries)
{
  DBUG_ENTER("init_user_stats");
  DBUG_PRINT("enter", ("user: %s  priv_user: %s", user, priv_user));

  user_length= MY_MIN(user_length, sizeof(user_stats->user)-1);
  memcpy(user_stats->user, user, user_length);
  user_stats->user[user_length]= 0;
  user_stats->user_name_length= (uint)user_length;
  strmake_buf(user_stats->priv_user, priv_user);

  user_stats->total_connections= total_connections;
  user_stats->total_ssl_connections=  total_ssl_connections;
  user_stats->concurrent_connections= concurrent_connections;
  user_stats->connected_time= connected_time;
  user_stats->busy_time= busy_time;
  user_stats->cpu_time= cpu_time;
  user_stats->bytes_received= bytes_received;
  user_stats->bytes_sent= bytes_sent;
  user_stats->binlog_bytes_written= binlog_bytes_written;
  user_stats->rows_sent= rows_sent;
  user_stats->rows_read= rows_read;
  user_stats->rows_inserted= rows_inserted;
  user_stats->rows_deleted= rows_deleted;
  user_stats->rows_updated= rows_updated;
  user_stats->select_commands= select_commands;
  user_stats->update_commands= update_commands;
  user_stats->other_commands= other_commands;
  user_stats->commit_trans= commit_trans;
  user_stats->rollback_trans= rollback_trans;
  user_stats->denied_connections= denied_connections;
  user_stats->lost_connections= lost_connections;
  user_stats->max_statement_time_exceeded= max_statement_time_exceeded;
  user_stats->access_denied_errors= access_denied_errors;
  user_stats->empty_queries= empty_queries;
  DBUG_VOID_RETURN;
}


void init_global_user_stats(void)
{
  my_hash_init(PSI_INSTRUMENT_ME, &global_user_stats, system_charset_info, max_connections,
               0, 0, (my_hash_get_key) get_key_user_stats,
               (my_hash_free_key) free_user_stats, 0);
}

void init_global_client_stats(void)
{
  my_hash_init(PSI_INSTRUMENT_ME, &global_client_stats, system_charset_info, max_connections,
               0, 0, (my_hash_get_key) get_key_user_stats,
               (my_hash_free_key) free_user_stats, 0);
}

extern "C" uchar *get_key_table_stats(TABLE_STATS *table_stats, size_t *length,
                                      my_bool not_used __attribute__((unused)))
{
  *length= table_stats->table_name_length;
  return (uchar*) table_stats->table;
}

extern "C" void free_table_stats(TABLE_STATS* table_stats)
{
  my_free(table_stats);
}

void init_global_table_stats(void)
{
  my_hash_init(PSI_INSTRUMENT_ME, &global_table_stats, system_charset_info,
               max_connections, 0, 0, (my_hash_get_key) get_key_table_stats,
               (my_hash_free_key) free_table_stats, 0);
}

extern "C" uchar *get_key_index_stats(INDEX_STATS *index_stats, size_t *length,
                                     my_bool not_used __attribute__((unused)))
{
  *length= index_stats->index_name_length;
  return (uchar*) index_stats->index;
}

extern "C" void free_index_stats(INDEX_STATS* index_stats)
{
  my_free(index_stats);
}

void init_global_index_stats(void)
{
  my_hash_init(PSI_INSTRUMENT_ME, &global_index_stats, system_charset_info,
               max_connections, 0, 0, (my_hash_get_key) get_key_index_stats,
               (my_hash_free_key) free_index_stats, 0);
}


void free_global_user_stats(void)
{
  my_hash_free(&global_user_stats);
}

void free_global_table_stats(void)
{
  my_hash_free(&global_table_stats);
}

void free_global_index_stats(void)
{
  my_hash_free(&global_index_stats);
}

void free_global_client_stats(void)
{
  my_hash_free(&global_client_stats);
}

/*
  Increments the global stats connection count for an entry from
  global_client_stats or global_user_stats. Returns 0 on success
  and 1 on error.
*/

static bool increment_count_by_name(const char *name, size_t name_length,
                                   const char *role_name,
                                   HASH *users_or_clients, THD *thd)
{
  USER_STATS *user_stats;

  if (!(user_stats= (USER_STATS*) my_hash_search(users_or_clients, (uchar*) name,
                                              name_length)))
  {
    /* First connection for this user or client */
    if (!(user_stats= ((USER_STATS*)
                       my_malloc(PSI_INSTRUMENT_ME, sizeof(USER_STATS),
                                 MYF(MY_WME | MY_ZEROFILL)))))
      return TRUE;                              // Out of memory

    init_user_stats(user_stats, name, name_length, role_name,
                    0, 0, 0,   // connections
                    0, 0, 0,   // time
                    0, 0, 0,   // bytes sent, received and written
                    0, 0,      // rows sent and read
                    0, 0, 0,   // rows inserted, deleted and updated
                    0, 0, 0,   // select, update and other commands
                    0, 0,      // commit and rollback trans
                    thd->status_var.access_denied_errors,
                    0,         // lost connections
                    0,         // max query timeouts
                    0,         // access denied errors
                    0);        // empty queries

    if (my_hash_insert(users_or_clients, (uchar*)user_stats))
    {
      my_free(user_stats);
      return TRUE;                              // Out of memory
    }
  }
  user_stats->total_connections++;
  if (thd->net.vio && thd->net.vio->type == VIO_TYPE_SSL)
    user_stats->total_ssl_connections++;
  return FALSE;
}


/*
  Increments the global user and client stats connection count.

  @param use_lock  if true, LOCK_global_user_client_stats will be locked

  @retval 0 ok
  @retval 1 error.
*/

#ifndef EMBEDDED_LIBRARY
static bool increment_connection_count(THD* thd, bool use_lock)
{
  const char *user_string= get_valid_user_string(thd->main_security_ctx.user);
  const char *client_string= get_client_host(thd);
  bool return_value= FALSE;

  if (!thd->userstat_running)
    return FALSE;

  if (use_lock)
    mysql_mutex_lock(&LOCK_global_user_client_stats);

  if (increment_count_by_name(user_string, strlen(user_string), user_string,
                              &global_user_stats, thd))
  {
    return_value= TRUE;
    goto end;
  }
  if (increment_count_by_name(client_string, strlen(client_string),
                              user_string, &global_client_stats, thd))
  {
    return_value= TRUE;
    goto end;
  }

end:
  if (use_lock)
    mysql_mutex_unlock(&LOCK_global_user_client_stats);
  return return_value;
}
#endif

/*
  Used to update the global user and client stats
*/

static void update_global_user_stats_with_user(THD *thd,
                                               USER_STATS *user_stats,
                                               time_t now)
{
  DBUG_ASSERT(thd->userstat_running);

  user_stats->connected_time+= now - thd->last_global_update_time;
  user_stats->busy_time+=  (thd->status_var.busy_time -
                            thd->org_status_var.busy_time);
  user_stats->cpu_time+=   (thd->status_var.cpu_time -
                            thd->org_status_var.cpu_time); 
  /*
    This is handle specially as bytes_received is incremented BEFORE
    org_status_var is copied.
  */
  user_stats->bytes_received+= (thd->org_status_var.bytes_received-
                                thd->start_bytes_received);
  user_stats->bytes_sent+= (thd->status_var.bytes_sent -
                            thd->org_status_var.bytes_sent);
  user_stats->binlog_bytes_written+=
    (thd->status_var.binlog_bytes_written -
     thd->org_status_var.binlog_bytes_written);
  /* We are not counting rows in internal temporary tables here ! */
  user_stats->rows_read+=      (thd->status_var.rows_read -
                                thd->org_status_var.rows_read);
  user_stats->rows_sent+=      (thd->status_var.rows_sent -
                                thd->org_status_var.rows_sent);
  user_stats->rows_inserted+=  (thd->status_var.ha_write_count -
                                thd->org_status_var.ha_write_count);
  user_stats->rows_deleted+=   (thd->status_var.ha_delete_count -
                                thd->org_status_var.ha_delete_count);
  user_stats->rows_updated+=   (thd->status_var.ha_update_count -
                                thd->org_status_var.ha_update_count);
  user_stats->select_commands+= thd->select_commands;
  user_stats->update_commands+= thd->update_commands;
  user_stats->other_commands+=  thd->other_commands;
  user_stats->commit_trans+=   (thd->status_var.ha_commit_count -
                                thd->org_status_var.ha_commit_count);
  user_stats->rollback_trans+= (thd->status_var.ha_rollback_count +
                                thd->status_var.ha_savepoint_rollback_count -
                                thd->org_status_var.ha_rollback_count -
                                thd->org_status_var.
                                ha_savepoint_rollback_count);
  user_stats->access_denied_errors+=
    (thd->status_var.access_denied_errors -
     thd->org_status_var.access_denied_errors);
  user_stats->empty_queries+=   (thd->status_var.empty_queries -
                                 thd->org_status_var.empty_queries);

  /* The following can only contain 0 or 1 and then connection ends */
  user_stats->denied_connections+= thd->status_var.access_denied_errors;
  user_stats->lost_connections+=   thd->status_var.lost_connections;
  user_stats->max_statement_time_exceeded+= thd->status_var.max_statement_time_exceeded;
}


/*  Updates the global stats of a user or client */
void update_global_user_stats(THD *thd, bool create_user, time_t now)
{
  const char *user_string, *client_string;
  USER_STATS *user_stats;
  size_t user_string_length, client_string_length;
  DBUG_ASSERT(thd->userstat_running);

  user_string= get_valid_user_string(thd->main_security_ctx.user);
  user_string_length= strlen(user_string);
  client_string= get_client_host(thd);
  client_string_length= strlen(client_string);

  mysql_mutex_lock(&LOCK_global_user_client_stats);

  // Update by user name
  if ((user_stats= (USER_STATS*) my_hash_search(&global_user_stats,
                                             (uchar*) user_string,
                                             user_string_length)))
  {
    /* Found user. */
    update_global_user_stats_with_user(thd, user_stats, now);
  }
  else
  {
    /* Create the entry */
    if (create_user)
    {
      increment_count_by_name(user_string, user_string_length, user_string,
                              &global_user_stats, thd);
    }
  }

  /* Update by client IP */
  if ((user_stats= (USER_STATS*)my_hash_search(&global_client_stats,
                                            (uchar*) client_string,
                                            client_string_length)))
  {
    // Found by client IP
    update_global_user_stats_with_user(thd, user_stats, now);
  }
  else
  {
    // Create the entry
    if (create_user)
    {
      increment_count_by_name(client_string, client_string_length,
                              user_string, &global_client_stats, thd);
    }
  }
  /* Reset variables only used for counting */
  thd->select_commands= thd->update_commands= thd->other_commands= 0;
  thd->last_global_update_time= now;

  mysql_mutex_unlock(&LOCK_global_user_client_stats);
}


/**
  Set thread character set variables from the given ID

  @param  thd         thread handle
  @param  cs_number   character set and collation ID

  @retval  0  OK; character_set_client, collation_connection and
              character_set_results are set to the new value,
              or to the default global values.

  @retval  1  error, e.g. the given ID is not supported by parser.
              Corresponding SQL error is sent.
*/

bool thd_init_client_charset(THD *thd, uint cs_number)
{
  CHARSET_INFO *cs;
  /*
   Use server character set and collation if
   - opt_character_set_client_handshake is not set
   - client has not specified a character set
   - client character set doesn't exists in server
  */
  if (!opt_character_set_client_handshake ||
      !(cs= get_charset(cs_number, MYF(0))))
  {
    thd->update_charset(global_system_variables.character_set_client,
                        global_system_variables.collation_connection,
                        global_system_variables.character_set_results);
  }
  else
  {
    if (!is_supported_parser_charset(cs))
    {
      /* Disallow non-supported parser character sets: UCS2, UTF16, UTF32 */
      my_error(ER_WRONG_VALUE_FOR_VAR, MYF(0), "character_set_client",
               cs->cs_name.str);
      return true;
    }
    thd->org_charset= cs;
    thd->update_charset(cs,cs,cs);
  }
  return false;
}


/*
  Initialize connection threads
*/

#ifndef EMBEDDED_LIBRARY
bool init_new_connection_handler_thread()
{
  pthread_detach_this_thread();
  if (my_thread_init())
  {
    statistic_increment(aborted_connects,&LOCK_status);
    statistic_increment(connection_errors_internal, &LOCK_status);
    return 1;
  }
  DBUG_EXECUTE_IF("simulate_failed_connection_1", return(1); );
  return 0;
}

/**
  Set client address during authentication.

  Initializes THD::main_security_ctx and THD::peer_port.
  Optionally does ip to hostname translation.

  @param thd   current THD handle
  @param addr  peer address (can be NULL, if 'ip' is set)
  @param ip    peer address as string (can be NULL if 'addr' is set)
  @param port  peer port
  @param check_proxy_networks if true, and host is in
               'proxy_protocol_networks' list, skip
               "host not privileged" check
  @param[out] host_errors - number of connect
              errors for this host

  @retval 0 ok, 1 error
*/
int thd_set_peer_addr(THD *thd,
  sockaddr_storage *addr,
  const char *ip,
  uint port,
  bool check_proxy_networks,
  uint *host_errors)
{
  *host_errors= 0;

  thd->peer_port= port;

  char ip_string[128];
  if (!ip)
  {
    void *addr_data;
    if (addr->ss_family == AF_UNIX)
    {
        /* local connection */
        my_free((void *)thd->main_security_ctx.ip);
        thd->main_security_ctx.host_or_ip= thd->main_security_ctx.host = my_localhost;
        thd->main_security_ctx.ip= 0;
        return 0;
    }
    else if (addr->ss_family == AF_INET)
      addr_data= &((struct sockaddr_in *)addr)->sin_addr;
    else
      addr_data= &((struct sockaddr_in6 *)addr)->sin6_addr;
    if (!inet_ntop(addr->ss_family,addr_data, ip_string, sizeof(ip_string)))
    {
      DBUG_ASSERT(0);
      return 1;
    }
    ip= ip_string;
  }

  my_free((void *)thd->main_security_ctx.ip);
  if (!(thd->main_security_ctx.ip = my_strdup(PSI_INSTRUMENT_ME, ip, MYF(MY_WME))))
  {
    /*
    No error accounting per IP in host_cache,
    this is treated as a global server OOM error.
    TODO: remove the need for my_strdup.
    */
    statistic_increment(aborted_connects, &LOCK_status);
    statistic_increment(connection_errors_internal, &LOCK_status);
    return 1; /* The error is set by my_strdup(). */
  }
  thd->main_security_ctx.host_or_ip = thd->main_security_ctx.ip;
  if (!(specialflag & SPECIAL_NO_RESOLVE))
  {
    int rc;

    rc = ip_to_hostname(addr,
      thd->main_security_ctx.ip,
      &thd->main_security_ctx.host,
      host_errors);

    /* Cut very long hostnames to avoid possible overflows */
    if (thd->main_security_ctx.host)
    {
      if (thd->main_security_ctx.host != my_localhost)
        ((char*)thd->main_security_ctx.host)[MY_MIN(strlen(thd->main_security_ctx.host),
          HOSTNAME_LENGTH)] = 0;
      thd->main_security_ctx.host_or_ip = thd->main_security_ctx.host;
    }

    if (rc == RC_BLOCKED_HOST)
    {
      /* HOST_CACHE stats updated by ip_to_hostname(). */
      my_error(ER_HOST_IS_BLOCKED, MYF(0), thd->main_security_ctx.host_or_ip);
      return 1;
    }
  }
  DBUG_PRINT("info", ("Host: %s  ip: %s",
    (thd->main_security_ctx.host ?
      thd->main_security_ctx.host : "unknown host"),
      (thd->main_security_ctx.ip ?
        thd->main_security_ctx.ip : "unknown ip")));
  if ((!check_proxy_networks || !is_proxy_protocol_allowed((struct sockaddr *) addr)) 
      && acl_check_host(thd->main_security_ctx.host, thd->main_security_ctx.ip))
  {
    /* HOST_CACHE stats updated by acl_check_host(). */
    my_error(ER_HOST_NOT_PRIVILEGED, MYF(0),
      thd->main_security_ctx.host_or_ip);
    return 1;
  }
  return 0;
}

/*
  Perform handshake, authorize client and update thd ACL variables.

  SYNOPSIS
    check_connection()
    thd  thread handle

  RETURN
     0  success, thd is updated.
     1  error
*/

static int check_connection(THD *thd)
{
  uint connect_errors= 0;
  int auth_rc;
  NET *net= &thd->net;

  DBUG_PRINT("info",
             ("New connection received on %s", vio_description(net->vio)));

#ifdef SIGNAL_WITH_VIO_CLOSE
  thd->set_active_vio(net->vio);
#endif

  if (!thd->main_security_ctx.host)         // If TCP/IP connection
  {
    my_bool peer_rc;
    char ip[NI_MAXHOST];
    uint16 peer_port;

    peer_rc= vio_peer_addr(net->vio, ip, &peer_port, NI_MAXHOST);

    /*
    ===========================================================================
    DEBUG code only (begin)
    Simulate various output from vio_peer_addr().
    ===========================================================================
    */

    DBUG_EXECUTE_IF("vio_peer_addr_error",
                    {
                      peer_rc= 1;
                    }
                    );
    DBUG_EXECUTE_IF("vio_peer_addr_fake_ipv4",
                    {
                      struct sockaddr *sa= (sockaddr *) &net->vio->remote;
                      sa->sa_family= AF_INET;
                      struct in_addr *ip4= &((struct sockaddr_in *) sa)->sin_addr;
                      /* See RFC 5737, 192.0.2.0/24 is reserved. */
                      const char* fake= "192.0.2.4";
                      inet_pton(AF_INET,fake, ip4);
                      strcpy(ip, fake);
                      peer_rc= 0;
                    }
                    );

#ifdef HAVE_IPV6
    DBUG_EXECUTE_IF("vio_peer_addr_fake_ipv6",
                    {
                      struct sockaddr_in6 *sa= (sockaddr_in6 *) &net->vio->remote;
                      sa->sin6_family= AF_INET6;
                      struct in6_addr *ip6= & sa->sin6_addr;
                      /* See RFC 3849, ipv6 2001:DB8::/32 is reserved. */
                      const char* fake= "2001:db8::6:6";
                      /* inet_pton(AF_INET6, fake, ip6); not available on Windows XP. */
                      ip6->s6_addr[ 0] = 0x20;
                      ip6->s6_addr[ 1] = 0x01;
                      ip6->s6_addr[ 2] = 0x0d;
                      ip6->s6_addr[ 3] = 0xb8;
                      ip6->s6_addr[ 4] = 0x00;
                      ip6->s6_addr[ 5] = 0x00;
                      ip6->s6_addr[ 6] = 0x00;
                      ip6->s6_addr[ 7] = 0x00;
                      ip6->s6_addr[ 8] = 0x00;
                      ip6->s6_addr[ 9] = 0x00;
                      ip6->s6_addr[10] = 0x00;
                      ip6->s6_addr[11] = 0x00;
                      ip6->s6_addr[12] = 0x00;
                      ip6->s6_addr[13] = 0x06;
                      ip6->s6_addr[14] = 0x00;
                      ip6->s6_addr[15] = 0x06;
                      strcpy(ip, fake);
                      peer_rc= 0;
                    }
                    );
#endif /* HAVE_IPV6 */

    /*
    ===========================================================================
    DEBUG code only (end)
    ===========================================================================
    */

    if (peer_rc)
    {
      /*
        Since we can not even get the peer IP address,
        there is nothing to show in the host_cache,
        so increment the global status variable for peer address errors.
      */
      statistic_increment(connection_errors_peer_addr, &LOCK_status);
      my_error(ER_BAD_HOST_ERROR, MYF(0));
      statistic_increment(aborted_connects_preauth, &LOCK_status);
      return 1;
    }

    if (thd_set_peer_addr(thd, &net->vio->remote, ip, peer_port,
                          true, &connect_errors))
    {
      statistic_increment(aborted_connects_preauth, &LOCK_status);
      return 1;
    }
  }
  else /* Hostname given means that the connection was on a socket */
  {
    DBUG_PRINT("info",("Host: %s", thd->main_security_ctx.host));
    thd->main_security_ctx.host_or_ip= thd->main_security_ctx.host;
    thd->main_security_ctx.ip= 0;
    /* Reset sin_addr */
    bzero((char*) &net->vio->remote, sizeof(net->vio->remote));
  }
  vio_keepalive(net->vio, TRUE);
  vio_set_keepalive_options(net->vio, &opt_vio_keepalive);

  if (unlikely(thd->packet.alloc(thd->variables.net_buffer_length)))
  {
    /*
      Important note:
      net_buffer_length is a SESSION variable,
      so it may be tempting to account OOM conditions per IP in the HOST_CACHE,
      in case some clients are more demanding than others ...
      However, this session variable is *not* initialized with a per client
      value during the initial connection, it is initialized from the
      GLOBAL net_buffer_length variable from the server.
      Hence, there is no reason to account on OOM conditions per client IP,
      we count failures in the global server status instead.
    */
    statistic_increment(aborted_connects,&LOCK_status);
    statistic_increment(connection_errors_internal, &LOCK_status);
    statistic_increment(aborted_connects_preauth, &LOCK_status);
    return 1; /* The error is set by alloc(). */
  }

  auth_rc= acl_authenticate(thd, 0);
  if (auth_rc == 0 && connect_errors != 0)
  {
    /*
      A client connection from this IP was successful,
      after some previous failures.
      Reset the connection error counter.
    */
    reset_host_connect_errors(thd->main_security_ctx.ip);
  }

  return auth_rc;
}


/*
  Setup thread to be used with the current thread

  SYNOPSIS
    bool setup_connection_thread_globals()
    thd    Thread/connection handler

  RETURN
    0   ok
    1   Error (out of memory)
        In this case we will close the connection and increment status
*/

void setup_connection_thread_globals(THD *thd)
{
  DBUG_EXECUTE_IF("CONNECT_wait", {
<<<<<<< HEAD
    extern MYSQL_SOCKET unix_sock;
    while (unix_sock.fd >= 0)
=======
    extern Dynamic_array<MYSQL_SOCKET> listen_sockets;
    while (listen_sockets.size())
>>>>>>> 71dedd0e
      my_sleep(1000);
  });
  thd->store_globals();
}


/*
  Autenticate user, with error reporting

  SYNOPSIS
   login_connection()
   thd        Thread handler

  NOTES
    Connection is not closed in case of errors

  RETURN
    0    ok
    1    error
*/

bool login_connection(THD *thd)
{
  NET *net= &thd->net;
  int error= 0;
  DBUG_ENTER("login_connection");
  DBUG_PRINT("info", ("login_connection called by thread %lu",
                      (ulong) thd->thread_id));

  /* Use "connect_timeout" value during connection phase */
  my_net_set_read_timeout(net, connect_timeout);
  my_net_set_write_timeout(net, connect_timeout);

  error= check_connection(thd);
  thd->protocol->end_statement();

  if (unlikely(error))
  {						// Wrong permissions
#ifdef _WIN32
    if (vio_type(net->vio) == VIO_TYPE_NAMEDPIPE)
      my_sleep(1000);				/* must wait after eof() */
#endif
    statistic_increment(aborted_connects,&LOCK_status);
    error=1;
    goto exit;
  }
  /* Connect completed, set read/write timeouts back to default */
  my_net_set_read_timeout(net, thd->variables.net_read_timeout);
  my_net_set_write_timeout(net, thd->variables.net_write_timeout);

  /*  Updates global user connection stats. */
  if (increment_connection_count(thd, TRUE))
  {
    my_error(ER_OUTOFMEMORY, MYF(0), (int) (2*sizeof(USER_STATS)));
    error= 1;
    goto exit;
  }

exit:
  mysql_audit_notify_connection_connect(thd);
  DBUG_RETURN(error);
}


/*
  Close an established connection

  NOTES
    This mainly updates status variables
*/

void end_connection(THD *thd)
{
  NET *net= &thd->net;

#ifdef WITH_WSREP
  if (thd->wsrep_cs().state() == wsrep::client_state::s_exec)
  {
    /* Error happened after the thread acquired ownership to wsrep
       client state, but before command was processed. Clean up the
       state before wsrep_close(). */
    wsrep_after_command_ignore_result(thd);
  }
  wsrep_close(thd);
#endif /* WITH_WSREP */
  if (thd->user_connect)
  {
    /*
      We decrease this variable early to make it easy to log again quickly.
      This code is not critical as we will in any case do this test
      again in thd->cleanup()
    */
    decrease_user_connections(thd->user_connect);
    /*
      The thread may returned back to the pool and assigned to a user
      that doesn't have a limit. Ensure the user is not using resources
      of someone else.
    */
    thd->user_connect= NULL;
  }

  if (unlikely(thd->killed) || (net->error && net->vio != 0))
  {
    statistic_increment(aborted_threads,&LOCK_status);
    status_var_increment(thd->status_var.lost_connections);
  }

  if (likely(!thd->killed) && (net->error && net->vio != 0))
    thd->print_aborted_warning(1, thd->get_stmt_da()->is_error()
             ? thd->get_stmt_da()->message() : ER_THD(thd, ER_UNKNOWN_ERROR));
}


/*
  Initialize THD to handle queries
*/

void prepare_new_connection_state(THD* thd)
{
  Security_context *sctx= thd->security_ctx;

  if (thd->client_capabilities & CLIENT_COMPRESS)
    thd->net.compress=1;				// Use compression

  /*
    Much of this is duplicated in create_embedded_thd() for the
    embedded server library.
    TODO: refactor this to avoid code duplication there
  */
  thd->proc_info= 0;
  thd->set_command(COM_SLEEP);
  thd->init_for_queries();

  if (opt_init_connect.length &&
      !(sctx->master_access & PRIV_IGNORE_INIT_CONNECT))
  {
    execute_init_command(thd, &opt_init_connect, &LOCK_sys_init_connect);
    if (unlikely(thd->is_error()))
    {
      Host_errors errors;
      thd->set_killed(KILL_CONNECTION);
      thd->print_aborted_warning(0, "init_connect command failed");
      sql_print_warning("%s", thd->get_stmt_da()->message());

      /*
        now let client to send its first command,
        to be able to send the error back
      */
      NET *net= &thd->net;
      thd->lex->current_select= 0;
      my_net_set_read_timeout(net, thd->variables.net_wait_timeout);
      thd->clear_error();
      net_new_transaction(net);
      ulong packet_length= my_net_read(net);
      /*
        If my_net_read() failed, my_error() has been already called,
        and the main Diagnostics Area contains an error condition.
      */
      if (packet_length != packet_error)
        my_error(ER_NEW_ABORTING_CONNECTION, MYF(0),
                 thd->thread_id,
                 thd->db.str ? thd->db.str : "unconnected",
                 sctx->user ? sctx->user : "unauthenticated",
                 sctx->host_or_ip, "init_connect command failed");
      thd->server_status&= ~SERVER_STATUS_CLEAR_SET;
      thd->protocol->end_statement();
      thd->killed = KILL_CONNECTION;
      errors.m_init_connect= 1;
      inc_host_errors(thd->main_security_ctx.ip, &errors);
      return;
    }

    thd->proc_info=0;
  }
}


/*
  Thread handler for a connection

  SYNOPSIS
    handle_one_connection()
    arg		Connection object (THD)

  IMPLEMENTATION
    This function (normally) does the following:
    - Initialize thread
    - Initialize THD to be used with this thread
    - Authenticate user
    - Execute all queries sent on the connection
    - Take connection down
    - End thread  / Handle next connection using thread from thread cache
*/

pthread_handler_t handle_one_connection(void *arg)
{
  CONNECT *connect= (CONNECT*) arg;

  mysql_thread_set_psi_id(connect->thread_id);

  if (init_new_connection_handler_thread())
    connect->close_with_error(0, 0, ER_OUT_OF_RESOURCES);
  else
    do_handle_one_connection(connect, true);

  DBUG_PRINT("info", ("killing thread"));
#if defined(HAVE_OPENSSL) && !defined(EMBEDDED_LIBRARY)
  ERR_remove_state(0);
#endif
  my_thread_end();
  return 0;
}

bool thd_prepare_connection(THD *thd)
{
  bool rc;
  lex_start(thd);
  rc= login_connection(thd);
  if (rc)
    return rc;

  MYSQL_CONNECTION_START(thd->thread_id, &thd->security_ctx->priv_user[0],
                         (char *) thd->security_ctx->host_or_ip);

  prepare_new_connection_state(thd);
#ifdef WITH_WSREP
  thd->wsrep_client_thread= true;
  wsrep_open(thd);
#endif /* WITH_WSREP */
  return FALSE;
}

bool thd_is_connection_alive(THD *thd)
{
  NET *net= &thd->net;
  if (likely(!net->error &&
             net->vio != 0 &&
             thd->killed < KILL_CONNECTION))
    return TRUE;
  return FALSE;
}


void do_handle_one_connection(CONNECT *connect, bool put_in_cache)
{
  ulonglong thr_create_utime= microsecond_interval_timer();
  THD *thd;
  if (!(thd= connect->create_thd(NULL)))
  {
    connect->close_and_delete();
    return;
  }

  /*
    If a thread was created to handle this connection:
    increment slow_launch_threads counter if it took more than
    slow_launch_time seconds to create the thread.
  */

  if (connect->prior_thr_create_utime)
  {
    ulong launch_time= (ulong) (thr_create_utime -
                                connect->prior_thr_create_utime);
    if (launch_time >= slow_launch_time*1000000L)
      statistic_increment(slow_launch_threads, &LOCK_status);
  }

  server_threads.insert(thd); // Make THD visible in show processlist

  delete connect; // must be after server_threads.insert, see close_connections()
  
  thd->thr_create_utime= thr_create_utime;
  /* We need to set this because of time_out_user_resource_limits */
  thd->start_utime= thr_create_utime;

  /*
    handle_one_connection() is normally the only way a thread would
    start and would always be on the very high end of the stack ,
    therefore, the thread stack always starts at the address of the
    first local variable of handle_one_connection, which is thd. We
    need to know the start of the stack so that we could check for
    stack overruns.
  */
  thd->thread_stack= (char*) &thd;
  setup_connection_thread_globals(thd);

  for (;;)
  {
    bool create_user= TRUE;

    mysql_socket_set_thread_owner(thd->net.vio->mysql_socket);
    if (thd_prepare_connection(thd))
    {
      create_user= FALSE;
      goto end_thread;
    }      

    while (thd_is_connection_alive(thd))
    {
      if (mysql_audit_release_required(thd))
        mysql_audit_release(thd);
      if (do_command(thd))
	break;
    }
    end_connection(thd);

end_thread:
    close_connection(thd);

    if (thd->userstat_running)
      update_global_user_stats(thd, create_user, time(NULL));

    unlink_thd(thd);
    if (IF_WSREP(thd->wsrep_applier, false) || !put_in_cache ||
        !(connect= thread_cache.park()))
      break;

    /* Create new instrumentation for the new THD job */
    PSI_CALL_set_thread(PSI_CALL_new_thread(key_thread_one_connection, thd,
                                            thd->thread_id));

    if (!(connect->create_thd(thd)))
    {
      /* Out of resources. Free thread to get more resources */
      connect->close_and_delete();
      break;
    }
    delete connect;

    /*
      We have to call store_globals to update mysys_var->id and lock_info
      with the new thread_id
    */
    thd->store_globals();

    /* reset abort flag for the thread */
    thd->mysys_var->abort= 0;
    thd->thr_create_utime= microsecond_interval_timer();
    thd->start_utime= thd->thr_create_utime;

    server_threads.insert(thd);
  }
  delete thd;
}
#endif /* EMBEDDED_LIBRARY */


/* Handling of CONNECT objects */

/*
  Close connection without error and delete the connect object
  This and close_with_error are only called if we didn't manage to
  create a new thd object.
*/

void CONNECT::close_and_delete()
{
  DBUG_ENTER("close_and_delete");

#if _WIN32
  if (vio_type == VIO_TYPE_NAMEDPIPE)
    CloseHandle(pipe);
  else
#endif
  if (vio_type != VIO_CLOSED)
    mysql_socket_close(sock);
  vio_type= VIO_CLOSED;

  --*scheduler->connection_count;
  statistic_increment(connection_errors_internal, &LOCK_status);
  statistic_increment(aborted_connects,&LOCK_status);

  delete this;
  DBUG_VOID_RETURN;
}

/*
  Close a connection with a possible error to the end user
  Alse deletes the connection object, like close_and_delete()
*/

void CONNECT::close_with_error(uint sql_errno,
                               const char *message, uint close_error)
{
  THD *thd= create_thd(NULL);
  if (thd)
  {
    if (sql_errno)
      thd->protocol->net_send_error(thd, sql_errno, message, NULL);
    close_connection(thd, close_error);
    delete thd;
    set_current_thd(0);
  }
  close_and_delete();
}


/* Reuse or create a THD based on a CONNECT object */

THD *CONNECT::create_thd(THD *thd)
{
  bool res, thd_reused= thd != 0;
  Vio *vio;
  DBUG_ENTER("create_thd");

  DBUG_EXECUTE_IF("simulate_failed_connection_2", DBUG_RETURN(0); );

  if (thd)
  {
    /* reuse old thd */
    thd->reset_for_reuse();
    /*
      reset tread_id's, but not thread_dbug_id's as the later isn't allowed
      to change as there is already structures in thd marked with the old
      value.
    */
    thd->thread_id= thd->variables.pseudo_thread_id= thread_id;
  }
  else if (!(thd= new THD(thread_id)))
    DBUG_RETURN(0);

#if _WIN32
  if (vio_type == VIO_TYPE_NAMEDPIPE)
    vio= vio_new_win32pipe(pipe);
  else
#endif
  vio= mysql_socket_vio_new(sock, vio_type, vio_type == VIO_TYPE_SOCKET ?
                                                        VIO_LOCALHOST : 0);
  if (!vio)
  {
    if (!thd_reused)
      delete thd;
    DBUG_RETURN(0);
  }

  set_current_thd(thd);
  res= my_net_init(&thd->net, vio, thd, MYF(MY_THREAD_SPECIFIC));
  vio_type= VIO_CLOSED;                // Vio now handled by thd

  if (unlikely(res || thd->is_error()))
  {
    if (!thd_reused)
      delete thd;
    set_current_thd(0);
    DBUG_RETURN(0);
  }

  init_net_server_extension(thd);

  thd->security_ctx->host= thd->net.vio->type == VIO_TYPE_NAMEDPIPE ||
                           thd->net.vio->type == VIO_TYPE_SOCKET ?
                           my_localhost : 0;

  thd->scheduler=          scheduler;
  thd->real_id= pthread_self(); /* Duplicates THD::store_globals() setting. */

  /* Attach PSI instrumentation to the new THD */

  PSI_thread *psi= PSI_CALL_get_thread();
  PSI_CALL_set_thread_os_id(psi);
  PSI_CALL_set_thread_THD(psi, thd);
  PSI_CALL_set_thread_id(psi, thd->thread_id);
  thd->set_psi(psi);

  DBUG_RETURN(thd);
}<|MERGE_RESOLUTION|>--- conflicted
+++ resolved
@@ -1109,13 +1109,8 @@
 void setup_connection_thread_globals(THD *thd)
 {
   DBUG_EXECUTE_IF("CONNECT_wait", {
-<<<<<<< HEAD
-    extern MYSQL_SOCKET unix_sock;
-    while (unix_sock.fd >= 0)
-=======
     extern Dynamic_array<MYSQL_SOCKET> listen_sockets;
     while (listen_sockets.size())
->>>>>>> 71dedd0e
       my_sleep(1000);
   });
   thd->store_globals();
