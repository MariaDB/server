--- conflicted
+++ resolved
@@ -469,7 +469,6 @@
   */
   virtual void update_field()=0;
   bool fix_length_and_dec() override
-<<<<<<< HEAD
   {
     set_maybe_null();
     null_value=1;
@@ -478,12 +477,6 @@
   virtual Item *result_item(THD *thd, Field *field);
 
   void update_used_tables() override;
-=======
-  { maybe_null=1; null_value=1; return FALSE; }
-  virtual Item *result_item(THD *thd, Field *field);
-
-  void update_used_tables () override;
->>>>>>> d9dd673f
   COND *build_equal_items(THD *thd, COND_EQUAL *inherited,
                           bool link_item_fields,
                           COND_EQUAL **cond_equal_ref) override
@@ -605,11 +598,6 @@
   void mark_as_window_func_sum_expr() { window_func_sum_expr_flag= true; }
   bool is_window_func_sum_expr() { return window_func_sum_expr_flag; }
   virtual void setup_caches(THD *thd) {};
-<<<<<<< HEAD
-=======
-
-  bool with_sum_func() const override { return true; }
->>>>>>> d9dd673f
   virtual void set_partition_row_count(ulonglong count) { DBUG_ASSERT(0); }
 
   /*
@@ -794,12 +782,8 @@
   {
     return get_date_from_real(thd, ltime, fuzzydate);
   }
-<<<<<<< HEAD
   const Type_handler *type_handler() const override
   { return &type_handler_double; }
-=======
-  const Type_handler *type_handler() const override { return &type_handler_double; }
->>>>>>> d9dd673f
 };
 
 
@@ -810,11 +794,7 @@
   Item_sum_int(THD *thd, Item *item_par): Item_sum_num(thd, item_par) {}
   Item_sum_int(THD *thd, List<Item> &list): Item_sum_num(thd, list) {}
   Item_sum_int(THD *thd, Item_sum_int *item) :Item_sum_num(thd, item) {}
-<<<<<<< HEAD
   double val_real() override { DBUG_ASSERT(fixed()); return (double) val_int(); }
-=======
-  double val_real() override { DBUG_ASSERT(fixed == 1); return (double) val_int(); }
->>>>>>> d9dd673f
   String *val_str(String*str) override;
   my_decimal *val_decimal(my_decimal *) override;
   bool get_date(THD *thd, MYSQL_TIME *ltime, date_mode_t fuzzydate) override
@@ -822,16 +802,13 @@
     return get_date_from_int(thd, ltime, fuzzydate);
   }
   bool fix_length_and_dec() override
-<<<<<<< HEAD
   {
     decimals=0;
     max_length=21;
     base_flags&= ~item_base_t::MAYBE_NULL;
     null_value=0;
-    return FALSE; }
-=======
-  { decimals=0; max_length=21; maybe_null=null_value=0; return FALSE; }
->>>>>>> d9dd673f
+    return false;
+  }
 };
 
 
@@ -857,13 +834,9 @@
     set_distinct(distinct);
   }
   Item_sum_sum(THD *thd, Item_sum_sum *item);
-<<<<<<< HEAD
   enum Sumfunctype sum_func() const override
-=======
-  enum Sumfunctype sum_func () const override 
->>>>>>> d9dd673f
-  { 
-    return has_with_distinct() ? SUM_DISTINCT_FUNC : SUM_FUNC; 
+  {
+    return has_with_distinct() ? SUM_DISTINCT_FUNC : SUM_FUNC;
   }
   void cleanup() override;
   void direct_add(my_decimal *add_sum_decimal);
@@ -885,11 +858,7 @@
   void reset_field() override;
   void update_field() override;
   void no_rows_in_result() override {}
-<<<<<<< HEAD
   LEX_CSTRING func_name_cstring() const override
-=======
-  const char *func_name() const override 
->>>>>>> d9dd673f
   { 
     static LEX_CSTRING name_distinct= { STRING_WITH_LEN("sum(distinct ")};
     static LEX_CSTRING name_normal=   { STRING_WITH_LEN("sum(") };
@@ -949,11 +918,7 @@
     Item_sum_int(thd, item), direct_counted(FALSE),
     direct_reseted_field(FALSE), count(item->count)
   {}
-<<<<<<< HEAD
   enum Sumfunctype sum_func () const override
-=======
-  enum Sumfunctype sum_func () const override 
->>>>>>> d9dd673f
   { 
     return has_with_distinct() ? COUNT_DISTINCT_FUNC : COUNT_FUNC; 
   }
@@ -963,21 +928,13 @@
     count=count_arg;
     Item_sum::make_const();
   }
-<<<<<<< HEAD
   const Type_handler *type_handler() const override
   { return &type_handler_slonglong; }
-=======
-  const Type_handler *type_handler() const override { return &type_handler_slonglong; }
->>>>>>> d9dd673f
   longlong val_int() override;
   void reset_field() override;
   void update_field() override;
   void direct_add(longlong add_count);
-<<<<<<< HEAD
   LEX_CSTRING func_name_cstring() const override
-=======
-  const char *func_name() const override 
->>>>>>> d9dd673f
   { 
     static LEX_CSTRING name_distinct= { STRING_WITH_LEN("count(distinct ")};
     static LEX_CSTRING name_normal=   { STRING_WITH_LEN("count(") };
@@ -1013,11 +970,7 @@
   void fix_length_and_dec_double();
   void fix_length_and_dec_decimal();
   bool fix_length_and_dec() override;
-<<<<<<< HEAD
   enum Sumfunctype sum_func () const override
-=======
-  enum Sumfunctype sum_func () const override 
->>>>>>> d9dd673f
   {
     return has_with_distinct() ? AVG_DISTINCT_FUNC : AVG_FUNC;
   }
@@ -1033,11 +986,7 @@
   void update_field() override;
   Item *result_item(THD *thd, Field *field) override;
   void no_rows_in_result() override {}
-<<<<<<< HEAD
   LEX_CSTRING func_name_cstring() const override
-=======
-  const char *func_name() const override 
->>>>>>> d9dd673f
   { 
     static LEX_CSTRING name_distinct= { STRING_WITH_LEN("avg(distinct ")};
     static LEX_CSTRING name_normal=   { STRING_WITH_LEN("avg(") };
@@ -1236,11 +1185,8 @@
   {
     return get_arg(0)->real_type_handler();
   }
-<<<<<<< HEAD
-  const TYPELIB *get_typelib() const  override { return args[0]->get_typelib(); }
-=======
-  const TYPELIB *get_typelib() const override { return args[0]->get_typelib(); }
->>>>>>> d9dd673f
+  const TYPELIB *get_typelib() const override
+  { return args[0]->get_typelib(); }
   void update_field() override;
   void min_max_update_str_field();
   void min_max_update_real_field();
@@ -1252,12 +1198,8 @@
   void no_rows_in_result() override;
   void restore_to_before_no_rows_in_result() override;
   Field *create_tmp_field(MEM_ROOT *root, bool group, TABLE *table) override;
-<<<<<<< HEAD
   void setup_caches(THD *thd) override
   { setup_hybrid(thd, arguments()[0], NULL); }
-=======
-  void setup_caches(THD *thd) override { setup_hybrid(thd, arguments()[0], NULL); }
->>>>>>> d9dd673f
 };
 
 
@@ -1269,15 +1211,11 @@
   enum Sumfunctype sum_func () const override {return MIN_FUNC;}
 
   bool add() override;
-<<<<<<< HEAD
   LEX_CSTRING func_name_cstring() const override
   {
     static LEX_CSTRING sum_name= {STRING_WITH_LEN("min(") };
     return sum_name;
   }
-=======
-  const char *func_name() const override { return "min("; }
->>>>>>> d9dd673f
   Item *copy_or_same(THD* thd) override;
   Item *get_copy(THD *thd) override
   { return get_item_copy<Item_sum_min>(thd, this); }
@@ -1289,8 +1227,7 @@
 public:
   Item_sum_max(THD *thd, Item *item_par): Item_sum_min_max(thd, item_par, -1) {}
   Item_sum_max(THD *thd, Item_sum_max *item) :Item_sum_min_max(thd, item) {}
-<<<<<<< HEAD
-  enum Sumfunctype sum_func () const  override {return MAX_FUNC;}
+  enum Sumfunctype sum_func() const override {return MAX_FUNC;}
 
   bool add() override;
   LEX_CSTRING func_name_cstring() const override
@@ -1298,12 +1235,6 @@
     static LEX_CSTRING sum_name= {STRING_WITH_LEN("max(") };
     return sum_name;
   }
-=======
-  enum Sumfunctype sum_func () const override {return MAX_FUNC;}
-
-  bool add() override;
-  const char *func_name() const override { return "max("; }
->>>>>>> d9dd673f
   Item *copy_or_same(THD* thd) override;
   Item *get_copy(THD *thd) override
   { return get_item_copy<Item_sum_max>(thd, this); }
@@ -1324,21 +1255,13 @@
     if (as_window_function)
       memcpy(bit_counters, item->bit_counters, sizeof(bit_counters));
   }
-<<<<<<< HEAD
   enum Sumfunctype sum_func () const override { return SUM_BIT_FUNC;}
-=======
-  enum Sumfunctype sum_func () const override {return SUM_BIT_FUNC;}
->>>>>>> d9dd673f
   void clear() override;
   longlong val_int() override;
   void reset_field() override;
   void update_field() override;
-<<<<<<< HEAD
   const Type_handler *type_handler() const override
   { return &type_handler_ulonglong; }
-=======
-  const Type_handler *type_handler() const override { return &type_handler_ulonglong; }
->>>>>>> d9dd673f
   bool fix_length_and_dec() override
   {
     if (args[0]->check_type_can_return_int(func_name_cstring()))
@@ -1355,13 +1278,7 @@
       clear_as_window();
     Item_sum_int::cleanup();
   }
-  void setup_window_func(THD *thd __attribute__((unused)),
-<<<<<<< HEAD
-                         Window_spec *window_spec __attribute__((unused)))
-    override
-=======
-                         Window_spec *window_spec __attribute__((unused))) override
->>>>>>> d9dd673f
+  void setup_window_func(THD *, Window_spec *) override
   {
     as_window_function= TRUE;
     clear_as_window();
@@ -1406,15 +1323,11 @@
   Item_sum_or(THD *thd, Item *item_par): Item_sum_bit(thd, item_par, 0) {}
   Item_sum_or(THD *thd, Item_sum_or *item) :Item_sum_bit(thd, item) {}
   bool add() override;
-<<<<<<< HEAD
   LEX_CSTRING func_name_cstring() const override
   {
     static LEX_CSTRING sum_name= {STRING_WITH_LEN("bit_or(") };
     return sum_name;
   }
-=======
-  const char *func_name() const override { return "bit_or("; }
->>>>>>> d9dd673f
   Item *copy_or_same(THD* thd) override;
   Item *get_copy(THD *thd) override
   { return get_item_copy<Item_sum_or>(thd, this); }
@@ -1431,15 +1344,11 @@
     Item_sum_bit(thd, item_par, ULONGLONG_MAX) {}
   Item_sum_and(THD *thd, Item_sum_and *item) :Item_sum_bit(thd, item) {}
   bool add() override;
-<<<<<<< HEAD
   LEX_CSTRING func_name_cstring() const override
   {
     static LEX_CSTRING sum_min_name= {STRING_WITH_LEN("bit_and(") };
     return sum_min_name;
   }
-=======
-  const char *func_name() const override { return "bit_and("; }
->>>>>>> d9dd673f
   Item *copy_or_same(THD* thd) override;
   Item *get_copy(THD *thd) override
   { return get_item_copy<Item_sum_and>(thd, this); }
@@ -1454,15 +1363,11 @@
   Item_sum_xor(THD *thd, Item *item_par): Item_sum_bit(thd, item_par, 0) {}
   Item_sum_xor(THD *thd, Item_sum_xor *item) :Item_sum_bit(thd, item) {}
   bool add() override;
-<<<<<<< HEAD
   LEX_CSTRING func_name_cstring() const override
   {
     static LEX_CSTRING sum_min_name= {STRING_WITH_LEN("bit_xor(") };
     return sum_min_name;
   }
-=======
-  const char *func_name() const override { return "bit_xor("; }
->>>>>>> d9dd673f
   Item *copy_or_same(THD* thd) override;
   Item *get_copy(THD *thd) override
   { return get_item_copy<Item_sum_xor>(thd, this); }
@@ -1547,11 +1452,7 @@
   }
   bool fix_length_and_dec() override;
   bool fix_fields(THD *thd, Item **ref) override;
-<<<<<<< HEAD
   LEX_CSTRING func_name_cstring() const override;
-=======
-  const char *func_name() const override;
->>>>>>> d9dd673f
   const Type_handler *type_handler() const override;
   bool add() override;
 
@@ -1670,7 +1571,6 @@
   Item_avg_field_double(THD *thd, Item_sum_avg *item)
    :Item_avg_field(thd, item)
   { }
-<<<<<<< HEAD
   const Type_handler *type_handler() const override
   { return &type_handler_double; }
   longlong val_int() override { return val_int_from_real(); }
@@ -1678,12 +1578,6 @@
   { return val_decimal_from_real(dec); }
   String *val_str(String *str) override
   { return val_string_from_real(str); }
-=======
-  const Type_handler *type_handler() const override { return &type_handler_double; }
-  longlong val_int() override { return val_int_from_real(); }
-  my_decimal *val_decimal(my_decimal *dec) override { return val_decimal_from_real(dec); }
-  String *val_str(String *str) override { return val_string_from_real(str); }
->>>>>>> d9dd673f
   double val_real() override;
   Item *get_copy(THD *thd) override
   { return get_item_copy<Item_avg_field_double>(thd, this); }
@@ -1700,12 +1594,8 @@
     f_scale(item->f_scale),
     dec_bin_size(item->dec_bin_size)
   { }
-<<<<<<< HEAD
   const Type_handler *type_handler() const override
   { return &type_handler_newdecimal; }
-=======
-  const Type_handler *type_handler() const override { return &type_handler_newdecimal; }
->>>>>>> d9dd673f
   double val_real() override
   {
     return VDec(this).to_double();
@@ -1739,12 +1629,8 @@
   my_decimal *val_decimal(my_decimal *dec_buf) override
   { return val_decimal_from_real(dec_buf); }
   bool is_null() override { update_null_value(); return null_value; }
-<<<<<<< HEAD
   const Type_handler *type_handler() const override
   { return &type_handler_double; }
-=======
-  const Type_handler *type_handler() const override { return &type_handler_double; }
->>>>>>> d9dd673f
   Item *get_copy(THD *thd) override
   { return get_item_copy<Item_variance_field>(thd, this); }
 };
@@ -1784,15 +1670,11 @@
   Item_udf_sum(THD *thd, Item_udf_sum *item)
     :Item_sum(thd, item), udf(item->udf)
   { udf.not_original= TRUE; }
-<<<<<<< HEAD
   LEX_CSTRING func_name_cstring() const override
   {
     const char *tmp= udf.name();
     return {tmp, strlen(tmp) };
   }
-=======
-  const char *func_name() const override { return udf.name(); }
->>>>>>> d9dd673f
   bool fix_fields(THD *thd, Item **ref) override
   {
     DBUG_ASSERT(fixed() == 0);
@@ -1833,11 +1715,7 @@
   bool supports_removal() const override;
   void remove() override;
   void reset_field() override {};
-<<<<<<< HEAD
   void update_field() override {}
-=======
-  void update_field() override {};
->>>>>>> d9dd673f
   void cleanup() override;
   void print(String *str, enum_query_type query_type) override;
   bool get_date(THD *thd, MYSQL_TIME *ltime, date_mode_t fuzzydate) override
@@ -1860,15 +1738,10 @@
   double val_real() override;
   String *val_str(String*str) override;
   my_decimal *val_decimal(my_decimal *) override;
-<<<<<<< HEAD
   const Type_handler *type_handler() const override
   { return &type_handler_double; }
   bool fix_length_and_dec() override
   { fix_num_length_and_dec(); return FALSE; }
-=======
-  const Type_handler *type_handler() const override { return &type_handler_double; }
-  bool fix_length_and_dec() override { fix_num_length_and_dec(); return FALSE; }
->>>>>>> d9dd673f
   Item *copy_or_same(THD* thd) override;
   Item *get_copy(THD *thd) override
   { return get_item_copy<Item_sum_udf_float>(thd, this); }
@@ -1886,11 +1759,7 @@
     :Item_udf_sum(thd, item) {}
   longlong val_int() override;
   double val_real() override
-<<<<<<< HEAD
   { DBUG_ASSERT(fixed()); return (double) Item_sum_udf_int::val_int(); }
-=======
-    { DBUG_ASSERT(fixed == 1); return (double) Item_sum_udf_int::val_int(); }
->>>>>>> d9dd673f
   String *val_str(String*str) override;
   my_decimal *val_decimal(my_decimal *) override;
   const Type_handler *type_handler() const override
@@ -1939,12 +1808,8 @@
     return cs->strtoll10(res->ptr(), &end, &err_not_used);
   }
   my_decimal *val_decimal(my_decimal *dec) override;
-<<<<<<< HEAD
   const Type_handler *type_handler() const override
   { return string_type_handler(); }
-=======
-  const Type_handler *type_handler() const override { return string_type_handler(); }
->>>>>>> d9dd673f
   bool fix_length_and_dec() override;
   Item *copy_or_same(THD* thd) override;
   Item *get_copy(THD *thd) override
@@ -1974,15 +1839,10 @@
     return VDec(this).to_longlong(unsigned_flag);
   }
   my_decimal *val_decimal(my_decimal *) override;
-<<<<<<< HEAD
   const Type_handler *type_handler() const override
   { return &type_handler_newdecimal; }
   bool fix_length_and_dec() override
   { fix_num_length_and_dec(); return FALSE; }
-=======
-  const Type_handler *type_handler() const override { return &type_handler_newdecimal; }
-  bool fix_length_and_dec() override { fix_num_length_and_dec(); return FALSE; }
->>>>>>> d9dd673f
   Item *copy_or_same(THD* thd) override;
   Item *get_copy(THD *thd) override
   { return get_item_copy<Item_sum_udf_decimal>(thd, this); }
