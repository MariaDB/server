--- conflicted
+++ resolved
@@ -1123,1098 +1123,6 @@
 };
 
 
-<<<<<<< HEAD
-=======
-class sp_lex_cursor: public sp_lex_local, public Query_arena
-{
-public:
-  sp_lex_cursor(THD *thd, const LEX *oldlex, MEM_ROOT *mem_root_arg)
-   :sp_lex_local(thd, oldlex),
-    Query_arena(mem_root_arg, STMT_INITIALIZED_FOR_SP)
-  { }
-  sp_lex_cursor(THD *thd, const LEX *oldlex)
-   :sp_lex_local(thd, oldlex),
-    Query_arena(thd->lex->sphead->get_main_mem_root(), STMT_INITIALIZED_FOR_SP)
-  { }
-  ~sp_lex_cursor() { free_items(); }
-  bool cleanup_stmt(bool /*restore_set_statement_vars*/) override
-  { return false; }
-  Query_arena *query_arena() override { return this; }
-  bool validate()
-  {
-    DBUG_ASSERT(sql_command == SQLCOM_SELECT);
-    if (result)
-    {
-      my_error(ER_SP_BAD_CURSOR_SELECT, MYF(0));
-      return true;
-    }
-    return false;
-  }
-  bool stmt_finalize(THD *thd)
-  {
-    if (validate())
-      return true;
-    sp_lex_in_use= true;
-    free_list= thd->free_list;
-    thd->free_list= NULL;
-    return false;
-  }
-};
-
-
-//
-// "Instructions"...
-//
-
-class sp_instr :public Query_arena, public Sql_alloc
-{
-  sp_instr(const sp_instr &);	/**< Prevent use of these */
-  void operator=(sp_instr &);
-
-public:
-
-  uint marked;
-  uint m_ip;			///< My index
-  sp_pcontext *m_ctx;		///< My parse context
-  uint m_lineno;
-
-  /// Should give each a name or type code for debugging purposes?
-  sp_instr(uint ip, sp_pcontext *ctx)
-    :Query_arena(0, STMT_INITIALIZED_FOR_SP), marked(0), m_ip(ip), m_ctx(ctx)
-#ifdef PROTECT_STATEMENT_MEMROOT
-  , m_has_been_run(NON_RUN)
-#endif
-  {}
-
-  virtual ~sp_instr()
-  { free_items(); }
-
-
-  /**
-    Execute this instruction
-
-   
-    @param thd         Thread handle
-    @param[out] nextp  index of the next instruction to execute. (For most
-                       instructions this will be the instruction following this
-                       one). Note that this parameter is undefined in case of
-                       errors, use get_cont_dest() to find the continuation
-                       instruction for CONTINUE error handlers.
-   
-    @retval 0      on success, 
-    @retval other  if some error occurred
-  */
-
-  virtual int execute(THD *thd, uint *nextp) = 0;
-
-  /**
-    Execute <code>open_and_lock_tables()</code> for this statement.
-    Open and lock the tables used by this statement, as a pre-requisite
-    to execute the core logic of this instruction with
-    <code>exec_core()</code>.
-    @param thd the current thread
-    @param tables the list of tables to open and lock
-    @return zero on success, non zero on failure.
-  */
-  int exec_open_and_lock_tables(THD *thd, TABLE_LIST *tables);
-
-  /**
-    Get the continuation destination of this instruction.
-    @return the continuation destination
-  */
-  virtual uint get_cont_dest() const;
-
-  /*
-    Execute core function of instruction after all preparations (e.g.
-    setting of proper LEX, saving part of the thread context have been
-    done).
-
-    Should be implemented for instructions using expressions or whole
-    statements (thus having to have own LEX). Used in concert with
-    sp_lex_keeper class and its descendants (there are none currently).
-  */
-  virtual int exec_core(THD *thd, uint *nextp);
-
-  virtual void print(String *str) = 0;
-
-  virtual void backpatch(uint dest, sp_pcontext *dst_ctx)
-  {}
-
-  /**
-    Mark this instruction as reachable during optimization and return the
-    index to the next instruction. Jump instruction will add their
-    destination to the leads list.
-  */
-  virtual uint opt_mark(sp_head *sp, List<sp_instr> *leads)
-  {
-    marked= 1;
-    return m_ip+1;
-  }
-
-  /**
-    Short-cut jumps to jumps during optimization. This is used by the
-    jump instructions' opt_mark() methods. 'start' is the starting point,
-    used to prevent the mark sweep from looping for ever. Return the
-    end destination.
-  */
-  virtual uint opt_shortcut_jump(sp_head *sp, sp_instr *start)
-  {
-    return m_ip;
-  }
-
-  /**
-    Inform the instruction that it has been moved during optimization.
-    Most instructions will simply update its index, but jump instructions
-    must also take care of their destination pointers. Forward jumps get
-    pushed to the backpatch list 'ibp'.
-  */
-  virtual void opt_move(uint dst, List<sp_instr> *ibp)
-  {
-    m_ip= dst;
-  }
-  virtual PSI_statement_info* get_psi_info() = 0;
-
-#ifdef PROTECT_STATEMENT_MEMROOT
-  bool has_been_run() const
-  {
-    return m_has_been_run == RUN;
-  }
-
-  void mark_as_qc_used()
-  {
-    m_has_been_run= QC;
-  }
-
-  void mark_as_run()
-  {
-    if (m_has_been_run == QC)
-      m_has_been_run= NON_RUN; // answer was from WC => not really executed
-    else
-      m_has_been_run= RUN;
-  }
-
-  void mark_as_not_run()
-  {
-    m_has_been_run= NON_RUN;
-  }
-
-private:
-  enum {NON_RUN, QC, RUN} m_has_been_run;
-#endif
-}; // class sp_instr : public Sql_alloc
-
-
-/**
-  Auxilary class to which instructions delegate responsibility
-  for handling LEX and preparations before executing statement
-  or calculating complex expression.
-
-  Exist mainly to avoid having double hierarchy between instruction
-  classes.
-
-  @todo
-    Add ability to not store LEX and do any preparations if
-    expression used is simple.
-*/
-
-class sp_lex_keeper
-{
-  /** Prevent use of these */
-  sp_lex_keeper(const sp_lex_keeper &);
-  void operator=(sp_lex_keeper &);
-public:
-
-  sp_lex_keeper(LEX *lex, bool lex_resp)
-    : m_lex(lex), m_lex_resp(lex_resp), 
-      lex_query_tables_own_last(NULL)
-  {
-    lex->sp_lex_in_use= TRUE;
-  }
-  virtual ~sp_lex_keeper()
-  {
-    if (m_lex_resp)
-    {
-      /* Prevent endless recursion. */
-      m_lex->sphead= NULL;
-      lex_end(m_lex);
-      delete m_lex;
-    }
-  }
-
-  /**
-    Prepare execution of instruction using LEX, if requested check whenever
-    we have read access to tables used and open/lock them, call instruction's
-    exec_core() method, perform cleanup afterwards.
-   
-    @todo Conflicting comment in sp_head.cc
-  */
-  int reset_lex_and_exec_core(THD *thd, uint *nextp, bool open_tables,
-                              sp_instr* instr);
-
-  int cursor_reset_lex_and_exec_core(THD *thd, uint *nextp, bool open_tables,
-                                     sp_instr *instr);
-
-  inline uint sql_command() const
-  {
-    return (uint)m_lex->sql_command;
-  }
-
-  void disable_query_cache()
-  {
-    m_lex->safe_to_cache_query= 0;
-  }
-
-private:
-
-  LEX *m_lex;
-  /**
-    Indicates whenever this sp_lex_keeper instance responsible
-    for LEX deletion.
-  */
-  bool m_lex_resp;
-
-  /*
-    Support for being able to execute this statement in two modes:
-    a) inside prelocked mode set by the calling procedure or its ancestor.
-    b) outside of prelocked mode, when this statement enters/leaves
-       prelocked mode itself.
-  */
-  
-  /**
-    List of additional tables this statement needs to lock when it
-    enters/leaves prelocked mode on its own.
-  */
-  TABLE_LIST *prelocking_tables;
-
-  /**
-    The value m_lex->query_tables_own_last should be set to this when the
-    statement enters/leaves prelocked mode on its own.
-  */
-  TABLE_LIST **lex_query_tables_own_last;
-};
-
-
-/**
-  Call out to some prepared SQL statement.
-*/
-class sp_instr_stmt : public sp_instr
-{
-  sp_instr_stmt(const sp_instr_stmt &);	/**< Prevent use of these */
-  void operator=(sp_instr_stmt &);
-
-public:
-
-  LEX_STRING m_query;		///< For thd->query
-
-  sp_instr_stmt(uint ip, sp_pcontext *ctx, LEX *lex)
-    : sp_instr(ip, ctx), m_lex_keeper(lex, TRUE)
-  {
-    m_query.str= 0;
-    m_query.length= 0;
-  }
-
-  virtual ~sp_instr_stmt() = default;
-
-  int execute(THD *thd, uint *nextp) override;
-
-  int exec_core(THD *thd, uint *nextp) override;
-
-  void print(String *str) override;
-
-private:
-
-  sp_lex_keeper m_lex_keeper;
-
-public:
-  PSI_statement_info* get_psi_info() override { return & psi_info; }
-  static PSI_statement_info psi_info;
-
-}; // class sp_instr_stmt : public sp_instr
-
-
-class sp_instr_set : public sp_instr
-{
-  sp_instr_set(const sp_instr_set &);	/**< Prevent use of these */
-  void operator=(sp_instr_set &);
-
-public:
-
-  sp_instr_set(uint ip, sp_pcontext *ctx,
-               const Sp_rcontext_handler *rh,
-	       uint offset, Item *val,
-               LEX *lex, bool lex_resp)
-    : sp_instr(ip, ctx),
-      m_rcontext_handler(rh), m_offset(offset), m_value(val),
-      m_lex_keeper(lex, lex_resp)
-  {}
-
-  virtual ~sp_instr_set() = default;
-
-  int execute(THD *thd, uint *nextp) override;
-
-  int exec_core(THD *thd, uint *nextp) override;
-
-  void print(String *str) override;
-
-protected:
-  sp_rcontext *get_rcontext(THD *thd) const;
-  const Sp_rcontext_handler *m_rcontext_handler;
-  uint m_offset;		///< Frame offset
-  Item *m_value;
-  sp_lex_keeper m_lex_keeper;
-
-public:
-  PSI_statement_info* get_psi_info() override { return & psi_info; }
-  static PSI_statement_info psi_info;
-}; // class sp_instr_set : public sp_instr
-
-
-/*
-  This class handles assignments of a ROW fields:
-    DECLARE rec ROW (a INT,b INT);
-    SET rec.a= 10;
-*/
-class sp_instr_set_row_field : public sp_instr_set
-{
-  sp_instr_set_row_field(const sp_instr_set_row_field &); // Prevent use of this
-  void operator=(sp_instr_set_row_field &);
-  uint m_field_offset;
-
-public:
-
-  sp_instr_set_row_field(uint ip, sp_pcontext *ctx,
-                         const Sp_rcontext_handler *rh,
-                         uint offset, uint field_offset,
-                         Item *val,
-                         LEX *lex, bool lex_resp)
-    : sp_instr_set(ip, ctx, rh, offset, val, lex, lex_resp),
-      m_field_offset(field_offset)
-  {}
-
-  virtual ~sp_instr_set_row_field() = default;
-
-  int exec_core(THD *thd, uint *nextp) override;
-
-  void print(String *str) override;
-}; // class sp_instr_set_field : public sp_instr_set
-
-
-/**
-  This class handles assignment instructions like this:
-  DECLARE
-    CURSOR cur IS SELECT * FROM t1;
-    rec cur%ROWTYPE;
-  BEGIN
-    rec.column1:= 10; -- This instruction
-  END;
-
-  The idea is that during sp_rcontext::create() we do not know the extact
-  structure of "rec". It gets resolved at run time, during the corresponding
-  sp_instr_cursor_copy_struct::exec_core().
-
-  So sp_instr_set_row_field_by_name searches for ROW fields by name,
-  while sp_instr_set_row_field (see above) searches for ROW fields by index.
-*/
-class sp_instr_set_row_field_by_name : public sp_instr_set
-{
-  // Prevent use of this
-  sp_instr_set_row_field_by_name(const sp_instr_set_row_field &);
-  void operator=(sp_instr_set_row_field_by_name &);
-  const LEX_CSTRING m_field_name;
-
-public:
-
-  sp_instr_set_row_field_by_name(uint ip, sp_pcontext *ctx,
-                                 const Sp_rcontext_handler *rh,
-                                 uint offset, const LEX_CSTRING &field_name,
-                                 Item *val,
-                                 LEX *lex, bool lex_resp)
-    : sp_instr_set(ip, ctx, rh, offset, val, lex, lex_resp),
-      m_field_name(field_name)
-  {}
-
-  virtual ~sp_instr_set_row_field_by_name() = default;
-
-  int exec_core(THD *thd, uint *nextp) override;
-
-  void print(String *str) override;
-}; // class sp_instr_set_field_by_name : public sp_instr_set
-
-
-/**
-  Set NEW/OLD row field value instruction. Used in triggers.
-*/
-class sp_instr_set_trigger_field : public sp_instr
-{
-  sp_instr_set_trigger_field(const sp_instr_set_trigger_field &);
-  void operator=(sp_instr_set_trigger_field &);
-
-public:
-
-  sp_instr_set_trigger_field(uint ip, sp_pcontext *ctx,
-                             Item_trigger_field *trg_fld,
-                             Item *val, LEX *lex)
-    : sp_instr(ip, ctx),
-      trigger_field(trg_fld),
-      value(val), m_lex_keeper(lex, TRUE)
-  {}
-
-  virtual ~sp_instr_set_trigger_field() = default;
-
-  int execute(THD *thd, uint *nextp) override;
-
-  int exec_core(THD *thd, uint *nextp) override;
-
-  void print(String *str) override;
-
-private:
-  Item_trigger_field *trigger_field;
-  Item *value;
-  sp_lex_keeper m_lex_keeper;
-
-public:
-  PSI_statement_info* get_psi_info() override { return & psi_info; }
-  static PSI_statement_info psi_info;
-}; // class sp_instr_trigger_field : public sp_instr
-
-
-/**
-  An abstract class for all instructions with destinations that
-  needs to be updated by the optimizer.
-
-  Even if not all subclasses will use both the normal destination and
-  the continuation destination, we put them both here for simplicity.
-*/
-class sp_instr_opt_meta : public sp_instr
-{
-public:
-
-  uint m_dest;			///< Where we will go
-  uint m_cont_dest;             ///< Where continue handlers will go
-
-  sp_instr_opt_meta(uint ip, sp_pcontext *ctx)
-    : sp_instr(ip, ctx),
-      m_dest(0), m_cont_dest(0), m_optdest(0), m_cont_optdest(0)
-  {}
-
-  sp_instr_opt_meta(uint ip, sp_pcontext *ctx, uint dest)
-    : sp_instr(ip, ctx),
-      m_dest(dest), m_cont_dest(0), m_optdest(0), m_cont_optdest(0)
-  {}
-
-  virtual ~sp_instr_opt_meta() = default;
-
-  virtual void set_destination(uint old_dest, uint new_dest)
-    = 0;
-
-  uint get_cont_dest() const override;
-
-protected:
-
-  sp_instr *m_optdest;		///< Used during optimization
-  sp_instr *m_cont_optdest;     ///< Used during optimization
-
-}; // class sp_instr_opt_meta : public sp_instr
-
-class sp_instr_jump : public sp_instr_opt_meta
-{
-  sp_instr_jump(const sp_instr_jump &);	/**< Prevent use of these */
-  void operator=(sp_instr_jump &);
-
-public:
-
-  sp_instr_jump(uint ip, sp_pcontext *ctx)
-    : sp_instr_opt_meta(ip, ctx)
-  {}
-
-  sp_instr_jump(uint ip, sp_pcontext *ctx, uint dest)
-    : sp_instr_opt_meta(ip, ctx, dest)
-  {}
-
-  virtual ~sp_instr_jump() = default;
-
-  int execute(THD *thd, uint *nextp) override;
-
-  void print(String *str) override;
-
-  uint opt_mark(sp_head *sp, List<sp_instr> *leads) override;
-
-  uint opt_shortcut_jump(sp_head *sp, sp_instr *start) override;
-
-  void opt_move(uint dst, List<sp_instr> *ibp) override;
-
-  void backpatch(uint dest, sp_pcontext *dst_ctx) override
-  {
-    /* Calling backpatch twice is a logic flaw in jump resolution. */
-    DBUG_ASSERT(m_dest == 0);
-    m_dest= dest;
-  }
-
-  /**
-    Update the destination; used by the optimizer.
-  */
-  void set_destination(uint old_dest, uint new_dest) override
-  {
-    if (m_dest == old_dest)
-      m_dest= new_dest;
-  }
-
-public:
-  PSI_statement_info* get_psi_info() override { return & psi_info; }
-  static PSI_statement_info psi_info;
-}; // class sp_instr_jump : public sp_instr_opt_meta
-
-
-class sp_instr_jump_if_not : public sp_instr_jump
-{
-  sp_instr_jump_if_not(const sp_instr_jump_if_not &); /**< Prevent use of these */
-  void operator=(sp_instr_jump_if_not &);
-
-public:
-
-  sp_instr_jump_if_not(uint ip, sp_pcontext *ctx, Item *i, LEX *lex)
-    : sp_instr_jump(ip, ctx), m_expr(i),
-      m_lex_keeper(lex, TRUE)
-  {}
-
-  sp_instr_jump_if_not(uint ip, sp_pcontext *ctx, Item *i, uint dest, LEX *lex)
-    : sp_instr_jump(ip, ctx, dest), m_expr(i),
-      m_lex_keeper(lex, TRUE)
-  {}
-
-  virtual ~sp_instr_jump_if_not() = default;
-
-  int execute(THD *thd, uint *nextp) override;
-
-  int exec_core(THD *thd, uint *nextp) override;
-
-  void print(String *str) override;
-
-  uint opt_mark(sp_head *sp, List<sp_instr> *leads) override;
-
-  /** Override sp_instr_jump's shortcut; we stop here */
-  uint opt_shortcut_jump(sp_head *sp, sp_instr *start) override
-  {
-    return m_ip;
-  }
-
-  void opt_move(uint dst, List<sp_instr> *ibp) override;
-
-  void set_destination(uint old_dest, uint new_dest) override
-  {
-    sp_instr_jump::set_destination(old_dest, new_dest);
-    if (m_cont_dest == old_dest)
-      m_cont_dest= new_dest;
-  }
-
-private:
-
-  Item *m_expr;			///< The condition
-  sp_lex_keeper m_lex_keeper;
-
-public:
-  PSI_statement_info* get_psi_info() override { return & psi_info; }
-  static PSI_statement_info psi_info;
-}; // class sp_instr_jump_if_not : public sp_instr_jump
-
-
-class sp_instr_preturn : public sp_instr
-{
-  sp_instr_preturn(const sp_instr_preturn &);	/**< Prevent use of these */
-  void operator=(sp_instr_preturn &);
-
-public:
-
-  sp_instr_preturn(uint ip, sp_pcontext *ctx)
-    : sp_instr(ip, ctx)
-  {}
-
-  virtual ~sp_instr_preturn() = default;
-
-  int execute(THD *thd, uint *nextp) override;
-
-  void print(String *str) override;
-
-  uint opt_mark(sp_head *sp, List<sp_instr> *leads) override
-  {
-    marked= 1;
-    return UINT_MAX;
-  }
-
-public:
-  PSI_statement_info* get_psi_info() override { return & psi_info; }
-  static PSI_statement_info psi_info;
-}; // class sp_instr_preturn : public sp_instr
-
-
-class sp_instr_freturn : public sp_instr
-{
-  sp_instr_freturn(const sp_instr_freturn &);	/**< Prevent use of these */
-  void operator=(sp_instr_freturn &);
-
-public:
-
-  sp_instr_freturn(uint ip, sp_pcontext *ctx,
-		   Item *val, const Type_handler *handler, LEX *lex)
-    : sp_instr(ip, ctx), m_value(val), m_type_handler(handler),
-      m_lex_keeper(lex, TRUE)
-  {}
-
-  virtual ~sp_instr_freturn() = default;
-
-  int execute(THD *thd, uint *nextp) override;
-
-  int exec_core(THD *thd, uint *nextp) override;
-
-  void print(String *str) override;
-
-  uint opt_mark(sp_head *sp, List<sp_instr> *leads) override
-  {
-    marked= 1;
-    return UINT_MAX;
-  }
-
-protected:
-
-  Item *m_value;
-  const Type_handler *m_type_handler;
-  sp_lex_keeper m_lex_keeper;
-
-public:
-  PSI_statement_info* get_psi_info() override { return & psi_info; }
-  static PSI_statement_info psi_info;
-}; // class sp_instr_freturn : public sp_instr
-
-
-class sp_instr_hpush_jump : public sp_instr_jump
-{
-  sp_instr_hpush_jump(const sp_instr_hpush_jump &); /**< Prevent use of these */
-  void operator=(sp_instr_hpush_jump &);
-
-public:
-
-  sp_instr_hpush_jump(uint ip,
-                      sp_pcontext *ctx,
-                      sp_handler *handler)
-   :sp_instr_jump(ip, ctx),
-    m_handler(handler),
-    m_opt_hpop(0),
-    m_frame(ctx->current_var_count())
-  {
-    DBUG_ASSERT(m_handler->condition_values.elements == 0);
-  }
-
-  virtual ~sp_instr_hpush_jump()
-  {
-    m_handler->condition_values.empty();
-    m_handler= NULL;
-  }
-
-  int execute(THD *thd, uint *nextp) override;
-
-  void print(String *str) override;
-
-  uint opt_mark(sp_head *sp, List<sp_instr> *leads) override;
-
-  /** Override sp_instr_jump's shortcut; we stop here. */
-  uint opt_shortcut_jump(sp_head *sp, sp_instr *start) override
-  {
-    return m_ip;
-  }
-
-  void backpatch(uint dest, sp_pcontext *dst_ctx) override
-  {
-    DBUG_ASSERT(!m_dest || !m_opt_hpop);
-    if (!m_dest)
-      m_dest= dest;
-    else
-      m_opt_hpop= dest;
-  }
-
-  void add_condition(sp_condition_value *condition_value)
-  { m_handler->condition_values.push_back(condition_value); }
-
-  sp_handler *get_handler()
-  { return m_handler; }
-
-private:
-  /// Handler.
-  sp_handler *m_handler;
-
-  /// hpop marking end of handler scope.
-  uint m_opt_hpop;
-
-  // This attribute is needed for SHOW PROCEDURE CODE only (i.e. it's needed in
-  // debug version only). It's used in print().
-  uint m_frame;
-
-public:
-  PSI_statement_info* get_psi_info() override { return & psi_info; }
-  static PSI_statement_info psi_info;
-}; // class sp_instr_hpush_jump : public sp_instr_jump
-
-
-class sp_instr_hpop : public sp_instr
-{
-  sp_instr_hpop(const sp_instr_hpop &);	/**< Prevent use of these */
-  void operator=(sp_instr_hpop &);
-
-public:
-
-  sp_instr_hpop(uint ip, sp_pcontext *ctx, uint count)
-    : sp_instr(ip, ctx), m_count(count)
-  {}
-
-  virtual ~sp_instr_hpop() = default;
-
-  void update_count(uint count)
-  {
-    m_count= count;
-  }
-
-  int execute(THD *thd, uint *nextp) override;
-
-  void print(String *str) override;
-
-private:
-
-  uint m_count;
-
-public:
-  PSI_statement_info* get_psi_info() override { return & psi_info; }
-  static PSI_statement_info psi_info;
-}; // class sp_instr_hpop : public sp_instr
-
-
-class sp_instr_hreturn : public sp_instr_jump
-{
-  sp_instr_hreturn(const sp_instr_hreturn &);	/**< Prevent use of these */
-  void operator=(sp_instr_hreturn &);
-
-public:
-
-  sp_instr_hreturn(uint ip, sp_pcontext *ctx)
-   :sp_instr_jump(ip, ctx),
-    m_frame(ctx->current_var_count())
-  {}
-
-  virtual ~sp_instr_hreturn() = default;
-
-  int execute(THD *thd, uint *nextp) override;
-
-  void print(String *str) override;
-
-  /* This instruction will not be short cut optimized. */
-  uint opt_shortcut_jump(sp_head *sp, sp_instr *start) override
-  {
-    return m_ip;
-  }
-
-  uint opt_mark(sp_head *sp, List<sp_instr> *leads) override;
-
-private:
-
-  uint m_frame;
-
-public:
-  PSI_statement_info* get_psi_info() override { return & psi_info; }
-  static PSI_statement_info psi_info;
-}; // class sp_instr_hreturn : public sp_instr_jump
-
-
-/** This is DECLARE CURSOR */
-class sp_instr_cpush : public sp_instr, public sp_cursor
-{
-  sp_instr_cpush(const sp_instr_cpush &); /**< Prevent use of these */
-  void operator=(sp_instr_cpush &);
-
-public:
-
-  sp_instr_cpush(uint ip, sp_pcontext *ctx, LEX *lex, uint offset)
-    : sp_instr(ip, ctx), m_lex_keeper(lex, TRUE), m_cursor(offset)
-  {}
-
-  virtual ~sp_instr_cpush() = default;
-
-  int execute(THD *thd, uint *nextp) override;
-
-  void print(String *str) override;
-
-  /**
-    This call is used to cleanup the instruction when a sensitive
-    cursor is closed. For now stored procedures always use materialized
-    cursors and the call is not used.
-  */
-  bool cleanup_stmt(bool /*restore_set_statement_vars*/) override
-  { return false; }
-private:
-
-  sp_lex_keeper m_lex_keeper;
-  uint m_cursor;                /**< Frame offset (for debugging) */
-
-public:
-  PSI_statement_info* get_psi_info() override { return & psi_info; }
-  static PSI_statement_info psi_info;
-}; // class sp_instr_cpush : public sp_instr
-
-
-class sp_instr_cpop : public sp_instr
-{
-  sp_instr_cpop(const sp_instr_cpop &); /**< Prevent use of these */
-  void operator=(sp_instr_cpop &);
-
-public:
-
-  sp_instr_cpop(uint ip, sp_pcontext *ctx, uint count)
-    : sp_instr(ip, ctx), m_count(count)
-  {}
-
-  virtual ~sp_instr_cpop() = default;
-
-  void update_count(uint count)
-  {
-    m_count= count;
-  }
-
-  int execute(THD *thd, uint *nextp) override;
-
-  void print(String *str) override;
-
-private:
-
-  uint m_count;
-
-public:
-  PSI_statement_info* get_psi_info() override { return & psi_info; }
-  static PSI_statement_info psi_info;
-}; // class sp_instr_cpop : public sp_instr
-
-
-class sp_instr_copen : public sp_instr
-{
-  sp_instr_copen(const sp_instr_copen &); /**< Prevent use of these */
-  void operator=(sp_instr_copen &);
-
-public:
-
-  sp_instr_copen(uint ip, sp_pcontext *ctx, uint c)
-    : sp_instr(ip, ctx), m_cursor(c)
-  {}
-
-  virtual ~sp_instr_copen() = default;
-
-  int execute(THD *thd, uint *nextp) override;
-
-  int exec_core(THD *thd, uint *nextp) override;
-
-  void print(String *str) override;
-
-private:
-
-  uint m_cursor;		///< Stack index
-
-public:
-  PSI_statement_info* get_psi_info() override { return & psi_info; }
-  static PSI_statement_info psi_info;
-}; // class sp_instr_copen : public sp_instr_stmt
-
-
-/**
-  Initialize the structure of a cursor%ROWTYPE variable
-  from the LEX containing the cursor SELECT statement.
-*/
-class sp_instr_cursor_copy_struct: public sp_instr
-{
-  /**< Prevent use of these */
-  sp_instr_cursor_copy_struct(const sp_instr_cursor_copy_struct &);
-  void operator=(sp_instr_cursor_copy_struct &);
-  sp_lex_keeper m_lex_keeper;
-  uint m_cursor;
-  uint m_var;
-public:
-  sp_instr_cursor_copy_struct(uint ip, sp_pcontext *ctx, uint coffs,
-                              sp_lex_cursor *lex, uint voffs)
-    : sp_instr(ip, ctx), m_lex_keeper(lex, FALSE),
-      m_cursor(coffs),
-      m_var(voffs)
-  {}
-  virtual ~sp_instr_cursor_copy_struct() = default;
-  int execute(THD *thd, uint *nextp) override;
-  int exec_core(THD *thd, uint *nextp) override;
-  void print(String *str) override;
-
-public:
-  PSI_statement_info* get_psi_info() override { return & psi_info; }
-  static PSI_statement_info psi_info;
-};
-
-
-class sp_instr_cclose : public sp_instr
-{
-  sp_instr_cclose(const sp_instr_cclose &); /**< Prevent use of these */
-  void operator=(sp_instr_cclose &);
-
-public:
-
-  sp_instr_cclose(uint ip, sp_pcontext *ctx, uint c)
-    : sp_instr(ip, ctx), m_cursor(c)
-  {}
-
-  virtual ~sp_instr_cclose() = default;
-
-  int execute(THD *thd, uint *nextp) override;
-
-  void print(String *str) override;
-
-private:
-
-  uint m_cursor;
-
-public:
-  PSI_statement_info* get_psi_info() override { return & psi_info; }
-  static PSI_statement_info psi_info;
-}; // class sp_instr_cclose : public sp_instr
-
-
-class sp_instr_cfetch : public sp_instr
-{
-  sp_instr_cfetch(const sp_instr_cfetch &); /**< Prevent use of these */
-  void operator=(sp_instr_cfetch &);
-
-public:
-
-  sp_instr_cfetch(uint ip, sp_pcontext *ctx, uint c, bool error_on_no_data)
-    : sp_instr(ip, ctx), m_cursor(c), m_error_on_no_data(error_on_no_data)
-  {
-    m_varlist.empty();
-  }
-
-  virtual ~sp_instr_cfetch() = default;
-
-  int execute(THD *thd, uint *nextp) override;
-
-  void print(String *str) override;
-
-  void add_to_varlist(sp_variable *var)
-  {
-    m_varlist.push_back(var);
-  }
-
-private:
-
-  uint m_cursor;
-  List<sp_variable> m_varlist;
-  bool m_error_on_no_data;
-
-public:
-  PSI_statement_info* get_psi_info() override { return & psi_info; }
-  static PSI_statement_info psi_info;
-}; // class sp_instr_cfetch : public sp_instr
-
-/*
-This class is created for the special fetch instruction
-FETCH GROUP NEXT ROW, used in the user-defined aggregate
-functions
-*/
-
-class sp_instr_agg_cfetch : public sp_instr
-{
-  sp_instr_agg_cfetch(const sp_instr_cfetch &); /**< Prevent use of these */
-  void operator=(sp_instr_cfetch &);
-
-public:
-
-  sp_instr_agg_cfetch(uint ip, sp_pcontext *ctx)
-    : sp_instr(ip, ctx){}
-
-  virtual ~sp_instr_agg_cfetch() = default;
-
-  int execute(THD *thd, uint *nextp) override;
-
-  void print(String *str) override;
-
-public:
-  PSI_statement_info* get_psi_info() override { return & psi_info; }
-  static PSI_statement_info psi_info;
-}; // class sp_instr_agg_cfetch : public sp_instr
-
-
-
-
-class sp_instr_error : public sp_instr
-{
-  sp_instr_error(const sp_instr_error &); /**< Prevent use of these */
-  void operator=(sp_instr_error &);
-
-public:
-
-  sp_instr_error(uint ip, sp_pcontext *ctx, int errcode)
-    : sp_instr(ip, ctx), m_errcode(errcode)
-  {}
-
-  virtual ~sp_instr_error() = default;
-
-  int execute(THD *thd, uint *nextp) override;
-
-  void print(String *str) override;
-
-  uint opt_mark(sp_head *sp, List<sp_instr> *leads) override
-  {
-    marked= 1;
-    return UINT_MAX;
-  }
-
-private:
-
-  int m_errcode;
-
-public:
-  PSI_statement_info* get_psi_info() override { return & psi_info; }
-  static PSI_statement_info psi_info;
-}; // class sp_instr_error : public sp_instr
-
-
-class sp_instr_set_case_expr : public sp_instr_opt_meta
-{
-public:
-
-  sp_instr_set_case_expr(uint ip, sp_pcontext *ctx, uint case_expr_id,
-                         Item *case_expr, LEX *lex)
-    : sp_instr_opt_meta(ip, ctx),
-      m_case_expr_id(case_expr_id), m_case_expr(case_expr),
-      m_lex_keeper(lex, TRUE)
-  {}
-
-  virtual ~sp_instr_set_case_expr() = default;
-
-  int execute(THD *thd, uint *nextp) override;
-
-  int exec_core(THD *thd, uint *nextp) override;
-
-  void print(String *str) override;
-
-  uint opt_mark(sp_head *sp, List<sp_instr> *leads) override;
-
-  void opt_move(uint dst, List<sp_instr> *ibp) override;
-
-  void set_destination(uint old_dest, uint new_dest) override
-  {
-    if (m_cont_dest == old_dest)
-      m_cont_dest= new_dest;
-  }
-
-private:
-
-  uint m_case_expr_id;
-  Item *m_case_expr;
-  sp_lex_keeper m_lex_keeper;
-
-public:
-  PSI_statement_info* get_psi_info() override { return & psi_info; }
-  static PSI_statement_info psi_info;
-}; // class sp_instr_set_case_expr : public sp_instr_opt_meta
-
->>>>>>> 44af9bfc
 bool check_show_routine_access(THD *thd, sp_head *sp, bool *full_access);
 
 #ifndef NO_EMBEDDED_ACCESS_CHECKS
