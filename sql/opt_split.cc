--- conflicted
+++ resolved
@@ -610,7 +610,11 @@
     right_item->walk(&Item::set_fields_as_dependent_processor,
                      false, join->select_lex);
     right_item->update_used_tables();
-<<<<<<< HEAD
+    /*
+      We've just pushed right_item down into the child select. It may only
+      have references to outside.
+    */
+    DBUG_ASSERT(!(right_item->used_tables() & ~PSEUDO_TABLE_BITS));
 
     //  Item_func::EQUAL_FUNC is null-safe, others can use Item_func_eq()
     if (key_field->cond->type() == Item::FUNC_ITEM &&
@@ -618,14 +622,6 @@
       eq_item= new (thd->mem_root) Item_func_equal(thd, left_item, right_item);
     else
       eq_item= new (thd->mem_root) Item_func_eq(thd, left_item, right_item);
-=======
-    /*
-      We've just pushed right_item down into the child select. It may only
-      have references to outside.
-    */
-    DBUG_ASSERT(!(right_item->used_tables() & ~PSEUDO_TABLE_BITS));
-    eq_item= new (thd->mem_root) Item_func_eq(thd, left_item, right_item);
->>>>>>> 053f9bcb
   }
   if (!eq_item)
     return;
