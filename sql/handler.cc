--- conflicted
+++ resolved
@@ -7980,21 +7980,7 @@
 
 
 /** @brief
-<<<<<<< HEAD
-    check whether updated records breaks the
-    unique constraint on long columns.
-    In the case of update we just need to check the specific key
-    reason for that is consider case
-    create table t1(a blob , b blob , x blob , y blob ,unique(a,b)
-                                                    ,unique(x,y))
-    and update statement like this
-    update t1 set a=23+a; in this case if we try to scan for
-    whole keys in table then index scan on x_y will return 0
-    because data is same so in the case of update we take
-    key as a parameter in normal insert key should be -1
-=======
     check whether inserted records breaks the unique constraint on long columns.
->>>>>>> b565b3e7
     @returns 0 if no duplicate else returns error
   */
 int handler::ha_check_long_uniques(const uchar *old_rec, const uchar *new_rec)
