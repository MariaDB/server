/* Copyright (c) 2000, 2016, Oracle and/or its affiliates.
   Copyright (c) 2009, 2022, MariaDB Corporation.

   This program is free software; you can redistribute it and/or modify
   it under the terms of the GNU General Public License as published by
   the Free Software Foundation; version 2 of the License.

   This program is distributed in the hope that it will be useful,
   but WITHOUT ANY WARRANTY; without even the implied warranty of
   MERCHANTABILITY or FITNESS FOR A PARTICULAR PURPOSE.  See the
   GNU General Public License for more details.

   You should have received a copy of the GNU General Public License
   along with this program; if not, write to the Free Software Foundation,
   Inc., 51 Franklin Street, Fifth Floor, Boston, MA 02110-1335 USA */

/** @file handler.cc

    @brief
  Handler-calling-functions
*/

#include "mariadb.h"
#include <inttypes.h>
#include "sql_priv.h"
#include "unireg.h"
#include "rpl_rli.h"
#include "sql_cache.h"                   // query_cache, query_cache_*
#include "sql_connect.h"                 // global_table_stats
#include "key.h"     // key_copy, key_unpack, key_cmp_if_same, key_cmp
#include "sql_table.h"                   // build_table_filename
#include "sql_parse.h"                          // check_stack_overrun
#include "sql_base.h"           // TDC_element
#include "discover.h"           // extension_based_table_discovery, etc
#include "log_event.h"          // *_rows_log_event
#include "create_options.h"
#include <myisampack.h>
#include "transaction.h"
#include "myisam.h"
#include "probes_mysql.h"
#include <mysql/psi/mysql_table.h>
#include <pfs_transaction_provider.h>
#include <mysql/psi/mysql_transaction.h>
#include "debug_sync.h"         // DEBUG_SYNC
#include "sql_audit.h"
#include "ha_sequence.h"
#include "rowid_filter.h"
#include "mysys_err.h"

#ifdef WITH_PARTITION_STORAGE_ENGINE
#include "ha_partition.h"
#endif

#ifdef WITH_ARIA_STORAGE_ENGINE
#include "../storage/maria/ha_maria.h"
#endif
#include "semisync_master.h"

#include "wsrep_mysqld.h"
#ifdef WITH_WSREP
#include "wsrep_binlog.h"
#include "wsrep_xid.h"
#include "wsrep_thd.h"
#include "wsrep_trans_observer.h" /* wsrep transaction hooks */
#include "wsrep_var.h"            /* wsrep_hton_check() */
#endif /* WITH_WSREP */

/**
  @def MYSQL_TABLE_LOCK_WAIT
  Instrumentation helper for table io_waits.
  @param OP the table operation to be performed
  @param FLAGS per table operation flags.
  @param PAYLOAD the code to instrument.
  @sa MYSQL_END_TABLE_WAIT.
*/
#ifdef HAVE_PSI_TABLE_INTERFACE
  #define MYSQL_TABLE_LOCK_WAIT(OP, FLAGS, PAYLOAD)    \
    {                                                  \
      if (m_psi != NULL)                               \
      {                                                \
        PSI_table_locker *locker;                      \
        PSI_table_locker_state state;                  \
        locker= PSI_TABLE_CALL(start_table_lock_wait)  \
          (& state, m_psi, OP, FLAGS,                  \
          __FILE__, __LINE__);                         \
        PAYLOAD                                        \
        if (locker != NULL)                            \
          PSI_TABLE_CALL(end_table_lock_wait)(locker); \
      }                                                \
      else                                             \
      {                                                \
        PAYLOAD                                        \
      }                                                \
    }
#else
  #define MYSQL_TABLE_LOCK_WAIT(OP, FLAGS, PAYLOAD) \
    PAYLOAD
#endif


/*
  While we have legacy_db_type, we have this array to
  check for dups and to find handlerton from legacy_db_type.
  Remove when legacy_db_type is finally gone
*/
st_plugin_int *hton2plugin[MAX_HA];

static handlerton *installed_htons[128];

#define BITMAP_STACKBUF_SIZE (128/8)

KEY_CREATE_INFO default_key_create_info=
{ HA_KEY_ALG_UNDEF, 0, 0, {NullS, 0}, {NullS, 0}, true, false };

/* number of entries in handlertons[] */
ulong total_ha= 0;
/* number of storage engines (from handlertons[]) that support 2pc */
ulong total_ha_2pc= 0;
#ifdef DBUG_ASSERT_EXISTS
/*
  Number of non-mandatory 2pc handlertons whose initialization failed
  to estimate total_ha_2pc value under supposition of the failures
  have not occcured.
*/
ulong failed_ha_2pc= 0;
#endif
/* size of savepoint storage area (see ha_init) */
ulong savepoint_alloc_size= 0;

static const LEX_CSTRING sys_table_aliases[]=
{
  { STRING_WITH_LEN("INNOBASE") },  { STRING_WITH_LEN("INNODB") },
  { STRING_WITH_LEN("HEAP") },      { STRING_WITH_LEN("MEMORY") },
  { STRING_WITH_LEN("MERGE") },     { STRING_WITH_LEN("MRG_MYISAM") },
  { STRING_WITH_LEN("Maria") },     { STRING_WITH_LEN("Aria") },
  {NullS, 0}
};

const LEX_CSTRING ha_row_type[]=
{
  { STRING_WITH_LEN("") },
  { STRING_WITH_LEN("FIXED") },
  { STRING_WITH_LEN("DYNAMIC") },
  { STRING_WITH_LEN("COMPRESSED") },
  { STRING_WITH_LEN("REDUNDANT") },
  { STRING_WITH_LEN("COMPACT") },
  { STRING_WITH_LEN("PAGE") }
};

const char *tx_isolation_names[]=
{ "READ-UNCOMMITTED", "READ-COMMITTED", "REPEATABLE-READ", "SERIALIZABLE",
  NullS};
TYPELIB tx_isolation_typelib= {array_elements(tx_isolation_names)-1,"",
			       tx_isolation_names, NULL};

static TYPELIB known_extensions= {0,"known_exts", NULL, NULL};
uint known_extensions_id= 0;


class Table_exists_error_handler : public Internal_error_handler
{
public:
  Table_exists_error_handler()
    : m_handled_errors(0), m_unhandled_errors(0)
  {}

  bool handle_condition(THD *thd,
                        uint sql_errno,
                        const char* sqlstate,
                        Sql_condition::enum_warning_level *level,
                        const char* msg,
                        Sql_condition ** cond_hdl)
  {
    *cond_hdl= NULL;
    if (non_existing_table_error(sql_errno))
    {
      m_handled_errors++;
      return TRUE;
    }

    if (*level == Sql_condition::WARN_LEVEL_ERROR)
      m_unhandled_errors++;
    return FALSE;
  }

  bool safely_trapped_errors()
  {
    return ((m_handled_errors > 0) && (m_unhandled_errors == 0));
  }

private:
  int m_handled_errors;
  int m_unhandled_errors;
};


static int commit_one_phase_2(THD *thd, bool all, THD_TRANS *trans,
                              bool is_real_trans);


static plugin_ref ha_default_plugin(THD *thd)
{
  if (thd->variables.table_plugin)
    return thd->variables.table_plugin;
  return my_plugin_lock(thd, global_system_variables.table_plugin);
}

static plugin_ref ha_default_tmp_plugin(THD *thd)
{
  if (thd->variables.tmp_table_plugin)
    return thd->variables.tmp_table_plugin;
  if (global_system_variables.tmp_table_plugin)
    return my_plugin_lock(thd, global_system_variables.tmp_table_plugin);
  return ha_default_plugin(thd);
}


/** @brief
  Return the default storage engine handlerton for thread

  SYNOPSIS
    ha_default_handlerton(thd)
    thd         current thread

  RETURN
    pointer to handlerton
*/
handlerton *ha_default_handlerton(THD *thd)
{
  plugin_ref plugin= ha_default_plugin(thd);
  DBUG_ASSERT(plugin);
  handlerton *hton= plugin_hton(plugin);
  DBUG_ASSERT(hton);
  return hton;
}


handlerton *ha_default_tmp_handlerton(THD *thd)
{
  plugin_ref plugin= ha_default_tmp_plugin(thd);
  DBUG_ASSERT(plugin);
  handlerton *hton= plugin_hton(plugin);
  DBUG_ASSERT(hton);
  return hton;
}


/** @brief
  Return the storage engine handlerton for the supplied name
  
  SYNOPSIS
    ha_resolve_by_name(thd, name)
    thd         current thread
    name        name of storage engine
  
  RETURN
    pointer to storage engine plugin handle
*/
plugin_ref ha_resolve_by_name(THD *thd, const LEX_CSTRING *name,
                              bool tmp_table)
{
  const LEX_CSTRING *table_alias;
  plugin_ref plugin;

redo:
  if (thd && !my_charset_latin1.strnncoll(
                           (const uchar *)name->str, name->length,
                           (const uchar *)STRING_WITH_LEN("DEFAULT"), 0))
    return tmp_table ?  ha_default_tmp_plugin(thd) : ha_default_plugin(thd);

  if ((plugin= my_plugin_lock_by_name(thd, name, MYSQL_STORAGE_ENGINE_PLUGIN)))
  {
    handlerton *hton= plugin_hton(plugin);
    if (hton && !(hton->flags & HTON_NOT_USER_SELECTABLE))
      return plugin;
      
    /*
      unlocking plugin immediately after locking is relatively low cost.
    */
    plugin_unlock(thd, plugin);
  }

  /*
    We check for the historical aliases.
  */
  for (table_alias= sys_table_aliases; table_alias->str; table_alias+= 2)
  {
    if (!my_charset_latin1.strnncoll(
                      (const uchar *)name->str, name->length,
                      (const uchar *)table_alias->str, table_alias->length))
    {
      name= table_alias + 1;
      goto redo;
    }
  }

  return NULL;
}


bool
Storage_engine_name::resolve_storage_engine_with_error(THD *thd,
                                                       handlerton **ha,
                                                       bool tmp_table)
{
  if (plugin_ref plugin= ha_resolve_by_name(thd, &m_storage_engine_name,
                                            tmp_table))
  {
    *ha= plugin_hton(plugin);
    return false;
  }

  *ha= NULL;
  if (thd->variables.sql_mode & MODE_NO_ENGINE_SUBSTITUTION)
  {
    my_error(ER_UNKNOWN_STORAGE_ENGINE, MYF(0), m_storage_engine_name.str);
    return true;
  }
  push_warning_printf(thd, Sql_condition::WARN_LEVEL_WARN,
                      ER_UNKNOWN_STORAGE_ENGINE,
                      ER_THD(thd, ER_UNKNOWN_STORAGE_ENGINE),
                      m_storage_engine_name.str);
  return false;
}


plugin_ref ha_lock_engine(THD *thd, const handlerton *hton)
{
  if (hton)
  {
    st_plugin_int *plugin= hton2plugin[hton->slot];
    return my_plugin_lock(thd, plugin_int_to_ref(plugin));
  }
  return NULL;
}


handlerton *ha_resolve_by_legacy_type(THD *thd, enum legacy_db_type db_type)
{
  plugin_ref plugin;
  switch (db_type) {
  case DB_TYPE_DEFAULT:
    return ha_default_handlerton(thd);
  default:
    if (db_type > DB_TYPE_UNKNOWN && db_type < DB_TYPE_DEFAULT &&
        (plugin= ha_lock_engine(thd, installed_htons[db_type])))
      return plugin_hton(plugin);
    /* fall through */
  case DB_TYPE_UNKNOWN:
    return NULL;
  }
}


/**
  Use other database handler if databasehandler is not compiled in.
*/
handlerton *ha_checktype(THD *thd, handlerton *hton, bool no_substitute)
{
  if (ha_storage_engine_is_enabled(hton))
    return hton;

  if (no_substitute)
    return NULL;
#ifdef WITH_WSREP
  (void)wsrep_after_rollback(thd, false);
#endif /* WITH_WSREP */

  return ha_default_handlerton(thd);
} /* ha_checktype */


handler *get_new_handler(TABLE_SHARE *share, MEM_ROOT *alloc,
                         handlerton *db_type)
{
  handler *file;
  DBUG_ENTER("get_new_handler");
  DBUG_PRINT("enter", ("alloc: %p", alloc));

  if (ha_storage_engine_is_enabled(db_type))
  {
    if ((file= db_type->create(db_type, share, alloc)))
      file->init();
    DBUG_RETURN(file);
  }
  /*
    Try the default table type
    Here the call to current_thd() is ok as we call this function a lot of
    times but we enter this branch very seldom.
  */
  file= get_new_handler(share, alloc, ha_default_handlerton(current_thd));
  DBUG_RETURN(file);
}


#ifdef WITH_PARTITION_STORAGE_ENGINE
handler *get_ha_partition(partition_info *part_info)
{
  ha_partition *partition;
  DBUG_ENTER("get_ha_partition");
  if ((partition= new ha_partition(partition_hton, part_info)))
  {
    if (partition->initialize_partition(current_thd->mem_root))
    {
      delete partition;
      partition= 0;
    }
    else
      partition->init();
  }
  else
  {
    my_error(ER_OUTOFMEMORY, MYF(ME_FATAL), 
             static_cast<int>(sizeof(ha_partition)));
  }
  DBUG_RETURN(((handler*) partition));
}
#endif

static const char **handler_errmsgs;

C_MODE_START
static const char **get_handler_errmsgs(int nr)
{
  return handler_errmsgs;
}
C_MODE_END


/**
  Register handler error messages for use with my_error().

  @retval
    0           OK
  @retval
    !=0         Error
*/

int ha_init_errors(void)
{
#define SETMSG(nr, msg) handler_errmsgs[(nr) - HA_ERR_FIRST]= (msg)

  /* Allocate a pointer array for the error message strings. */
  /* Zerofill it to avoid uninitialized gaps. */
  if (! (handler_errmsgs= (const char**) my_malloc(key_memory_handler_errmsgs,
                                                   HA_ERR_ERRORS * sizeof(char*),
                                                   MYF(MY_WME | MY_ZEROFILL))))
    return 1;

  /* Set the dedicated error messages. */
  SETMSG(HA_ERR_KEY_NOT_FOUND,          ER_DEFAULT(ER_KEY_NOT_FOUND));
  SETMSG(HA_ERR_FOUND_DUPP_KEY,         ER_DEFAULT(ER_DUP_KEY));
  SETMSG(HA_ERR_RECORD_CHANGED,         "Update which is recoverable");
  SETMSG(HA_ERR_WRONG_INDEX,            "Wrong index given to function");
  SETMSG(HA_ERR_CRASHED,                ER_DEFAULT(ER_NOT_KEYFILE));
  SETMSG(HA_ERR_WRONG_IN_RECORD,        ER_DEFAULT(ER_CRASHED_ON_USAGE));
  SETMSG(HA_ERR_OUT_OF_MEM,             "Table handler out of memory");
  SETMSG(HA_ERR_NOT_A_TABLE,            "Incorrect file format '%.64s'");
  SETMSG(HA_ERR_WRONG_COMMAND,          "Command not supported");
  SETMSG(HA_ERR_OLD_FILE,               ER_DEFAULT(ER_OLD_KEYFILE));
  SETMSG(HA_ERR_NO_ACTIVE_RECORD,       "No record read in update");
  SETMSG(HA_ERR_RECORD_DELETED,         "Intern record deleted");
  SETMSG(HA_ERR_RECORD_FILE_FULL,       ER_DEFAULT(ER_RECORD_FILE_FULL));
  SETMSG(HA_ERR_INDEX_FILE_FULL,        "No more room in index file '%.64s'");
  SETMSG(HA_ERR_END_OF_FILE,            "End in next/prev/first/last");
  SETMSG(HA_ERR_UNSUPPORTED,            ER_DEFAULT(ER_ILLEGAL_HA));
  SETMSG(HA_ERR_TO_BIG_ROW,             "Too big row");
  SETMSG(HA_WRONG_CREATE_OPTION,        "Wrong create option");
  SETMSG(HA_ERR_FOUND_DUPP_UNIQUE,      ER_DEFAULT(ER_DUP_UNIQUE));
  SETMSG(HA_ERR_UNKNOWN_CHARSET,        "Can't open charset");
  SETMSG(HA_ERR_WRONG_MRG_TABLE_DEF,    ER_DEFAULT(ER_WRONG_MRG_TABLE));
  SETMSG(HA_ERR_CRASHED_ON_REPAIR,      ER_DEFAULT(ER_CRASHED_ON_REPAIR));
  SETMSG(HA_ERR_CRASHED_ON_USAGE,       ER_DEFAULT(ER_CRASHED_ON_USAGE));
  SETMSG(HA_ERR_LOCK_WAIT_TIMEOUT,      ER_DEFAULT(ER_LOCK_WAIT_TIMEOUT));
  SETMSG(HA_ERR_LOCK_TABLE_FULL,        ER_DEFAULT(ER_LOCK_TABLE_FULL));
  SETMSG(HA_ERR_READ_ONLY_TRANSACTION,  ER_DEFAULT(ER_READ_ONLY_TRANSACTION));
  SETMSG(HA_ERR_LOCK_DEADLOCK,          ER_DEFAULT(ER_LOCK_DEADLOCK));
  SETMSG(HA_ERR_CANNOT_ADD_FOREIGN,     ER_DEFAULT(ER_CANNOT_ADD_FOREIGN));
  SETMSG(HA_ERR_NO_REFERENCED_ROW,      ER_DEFAULT(ER_NO_REFERENCED_ROW_2));
  SETMSG(HA_ERR_ROW_IS_REFERENCED,      ER_DEFAULT(ER_ROW_IS_REFERENCED_2));
  SETMSG(HA_ERR_NO_SAVEPOINT,           "No savepoint with that name");
  SETMSG(HA_ERR_NON_UNIQUE_BLOCK_SIZE,  "Non unique key block size");
  SETMSG(HA_ERR_NO_SUCH_TABLE,          "No such table: '%.64s'");
  SETMSG(HA_ERR_TABLE_EXIST,            ER_DEFAULT(ER_TABLE_EXISTS_ERROR));
  SETMSG(HA_ERR_NO_CONNECTION,          "Could not connect to storage engine");
  SETMSG(HA_ERR_TABLE_DEF_CHANGED,      ER_DEFAULT(ER_TABLE_DEF_CHANGED));
  SETMSG(HA_ERR_FOREIGN_DUPLICATE_KEY,  "FK constraint would lead to duplicate key");
  SETMSG(HA_ERR_TABLE_NEEDS_UPGRADE,    ER_DEFAULT(ER_TABLE_NEEDS_UPGRADE));
  SETMSG(HA_ERR_TABLE_READONLY,         ER_DEFAULT(ER_OPEN_AS_READONLY));
  SETMSG(HA_ERR_AUTOINC_READ_FAILED,    ER_DEFAULT(ER_AUTOINC_READ_FAILED));
  SETMSG(HA_ERR_AUTOINC_ERANGE,         ER_DEFAULT(ER_WARN_DATA_OUT_OF_RANGE));
  SETMSG(HA_ERR_TOO_MANY_CONCURRENT_TRXS, ER_DEFAULT(ER_TOO_MANY_CONCURRENT_TRXS));
  SETMSG(HA_ERR_INDEX_COL_TOO_LONG,	ER_DEFAULT(ER_INDEX_COLUMN_TOO_LONG));
  SETMSG(HA_ERR_INDEX_CORRUPT,		ER_DEFAULT(ER_INDEX_CORRUPT));
  SETMSG(HA_FTS_INVALID_DOCID,		"Invalid InnoDB FTS Doc ID");
  SETMSG(HA_ERR_DISK_FULL,              ER_DEFAULT(ER_DISK_FULL));
  SETMSG(HA_ERR_FTS_TOO_MANY_WORDS_IN_PHRASE,  "Too many words in a FTS phrase or proximity search");
  SETMSG(HA_ERR_FK_DEPTH_EXCEEDED,      "Foreign key cascade delete/update exceeds");
  SETMSG(HA_ERR_TABLESPACE_MISSING,     ER_DEFAULT(ER_TABLESPACE_MISSING));

  /* Register the error messages for use with my_error(). */
  return my_error_register(get_handler_errmsgs, HA_ERR_FIRST, HA_ERR_LAST);
}


/**
  Unregister handler error messages.

  @retval
    0           OK
  @retval
    !=0         Error
*/
static int ha_finish_errors(void)
{
  /* Allocate a pointer array for the error message strings. */
  my_error_unregister(HA_ERR_FIRST, HA_ERR_LAST);
  my_free(handler_errmsgs);
  handler_errmsgs= 0;
  return 0;
}

static Atomic_counter<int32> need_full_discover_for_existence(0);
static Atomic_counter<int32> engines_with_discover_file_names(0);
static Atomic_counter<int32> engines_with_discover(0);

static int full_discover_for_existence(handlerton *, const char *, const char *)
{ return 0; }

static int ext_based_existence(handlerton *, const char *, const char *)
{ return 0; }

static int hton_ext_based_table_discovery(handlerton *hton, LEX_CSTRING *db,
                             MY_DIR *dir, handlerton::discovered_list *result)
{
  /*
    tablefile_extensions[0] is the metadata file, see
    the comment above tablefile_extensions declaration
  */
  return extension_based_table_discovery(dir, hton->tablefile_extensions[0],
                                         result);
}

static void update_discovery_counters(handlerton *hton, int val)
{
  if (hton->discover_table_existence == full_discover_for_existence)
    need_full_discover_for_existence+= val;

  if (hton->discover_table_names && hton->tablefile_extensions[0])
    engines_with_discover_file_names+= val;

  if (hton->discover_table)
    engines_with_discover+= val;
}

int ha_drop_table(THD *thd, handlerton *hton, const char *path)
{
  if (ha_check_if_updates_are_ignored(thd, hton, "DROP"))
    return 0;                                   // Simulate dropped
  return hton->drop_table(hton, path);
}

static int hton_drop_table(handlerton *hton, const char *path)
{
  char tmp_path[FN_REFLEN];
  handler *file= get_new_handler(nullptr, current_thd->mem_root, hton);
  if (!file)
  {
    /*
      If file is not defined it means that the engine can't create a
      handler if share is not set or we got an out of memory error
    */
    return my_errno == ENOMEM ? ENOMEM : ENOENT;
  }
  path= get_canonical_filename(file, path, tmp_path);
  int error= file->delete_table(path);
  delete file;
  return error;
}


int ha_finalize_handlerton(st_plugin_int *plugin)
{
  handlerton *hton= (handlerton *)plugin->data;
  DBUG_ENTER("ha_finalize_handlerton");

  /* hton can be NULL here, if ha_initialize_handlerton() failed. */
  if (!hton)
    goto end;

  if (installed_htons[hton->db_type] == hton)
    installed_htons[hton->db_type]= NULL;

  if (hton->panic)
    hton->panic(hton, HA_PANIC_CLOSE);

  if (plugin->plugin->deinit)
  {
    /*
      Today we have no defined/special behavior for uninstalling
      engine plugins.
    */
    DBUG_PRINT("info", ("Deinitializing plugin: '%s'", plugin->name.str));
    if (plugin->plugin->deinit(NULL))
    {
      DBUG_PRINT("warning", ("Plugin '%s' deinit function returned error.",
                             plugin->name.str));
    }
  }

  free_sysvar_table_options(hton);
  update_discovery_counters(hton, -1);

  /*
    In case a plugin is uninstalled and re-installed later, it should
    reuse an array slot. Otherwise the number of uninstall/install
    cycles would be limited.
  */
  if (hton->slot != HA_SLOT_UNDEF)
  {
    /* Make sure we are not unpluging another plugin */
    DBUG_ASSERT(hton2plugin[hton->slot] == plugin);
    DBUG_ASSERT(hton->slot < MAX_HA);
    hton2plugin[hton->slot]= NULL;
  }

  my_free(hton);

 end:
  DBUG_RETURN(0);
}


const char *hton_no_exts[]= { 0 };


int ha_initialize_handlerton(st_plugin_int *plugin)
{
  handlerton *hton;
  DBUG_ENTER("ha_initialize_handlerton");
  DBUG_PRINT("plugin", ("initialize plugin: '%s'", plugin->name.str));

  hton= (handlerton *)my_malloc(key_memory_handlerton, sizeof(handlerton),
                                MYF(MY_WME | MY_ZEROFILL));
  if (hton == NULL)
  {
    sql_print_error("Unable to allocate memory for plugin '%s' handlerton.",
                    plugin->name.str);
    goto err_no_hton_memory;
  }

  hton->tablefile_extensions= hton_no_exts;
  hton->discover_table_names= hton_ext_based_table_discovery;
  hton->drop_table= hton_drop_table;

  hton->slot= HA_SLOT_UNDEF;
  /* Historical Requirement */
  plugin->data= hton; // shortcut for the future
  if (plugin->plugin->init && plugin->plugin->init(hton))
  {
    sql_print_error("Plugin '%s' init function returned error.",
                    plugin->name.str);
    goto err;
  }

  // hton_ext_based_table_discovery() works only when discovery
  // is supported and the engine if file-based.
  if (hton->discover_table_names == hton_ext_based_table_discovery &&
      (!hton->discover_table || !hton->tablefile_extensions[0]))
    hton->discover_table_names= NULL;

  // default discover_table_existence implementation
  if (!hton->discover_table_existence && hton->discover_table)
  {
    if (hton->tablefile_extensions[0])
      hton->discover_table_existence= ext_based_existence;
    else
      hton->discover_table_existence= full_discover_for_existence;
  }

  uint tmp;
  ulong fslot;

  DBUG_EXECUTE_IF("unstable_db_type", {
                    static int i= (int) DB_TYPE_FIRST_DYNAMIC;
                    hton->db_type= (enum legacy_db_type)++i;
                  });

  /* now check the db_type for conflict */
  if (hton->db_type <= DB_TYPE_UNKNOWN ||
      hton->db_type >= DB_TYPE_DEFAULT ||
      installed_htons[hton->db_type])
  {
    int idx= (int) DB_TYPE_FIRST_DYNAMIC;

    while (idx < (int) DB_TYPE_DEFAULT && installed_htons[idx])
      idx++;

    if (idx == (int) DB_TYPE_DEFAULT)
    {
      sql_print_warning("Too many storage engines!");
      goto err_deinit;
    }
    if (hton->db_type != DB_TYPE_UNKNOWN)
      sql_print_warning("Storage engine '%s' has conflicting typecode. "
                        "Assigning value %d.", plugin->plugin->name, idx);
    hton->db_type= (enum legacy_db_type) idx;
  }

  /*
    In case a plugin is uninstalled and re-installed later, it should
    reuse an array slot. Otherwise the number of uninstall/install
    cycles would be limited. So look for a free slot.
  */
  DBUG_PRINT("plugin", ("total_ha: %lu", total_ha));
  for (fslot= 0; fslot < total_ha; fslot++)
  {
    if (!hton2plugin[fslot])
      break;
  }
  if (fslot < total_ha)
    hton->slot= fslot;
  else
  {
    if (total_ha >= MAX_HA)
    {
      sql_print_error("Too many plugins loaded. Limit is %lu. "
                      "Failed on '%s'", (ulong) MAX_HA, plugin->name.str);
      goto err_deinit;
    }
    hton->slot= total_ha++;
  }
  installed_htons[hton->db_type]= hton;
  tmp= hton->savepoint_offset;
  hton->savepoint_offset= savepoint_alloc_size;
  savepoint_alloc_size+= tmp;
  hton2plugin[hton->slot]=plugin;
  if (hton->prepare)
  {
    total_ha_2pc++;
    if (tc_log && tc_log != get_tc_log_implementation())
    {
      total_ha_2pc--;
      hton->prepare= 0;
      push_warning_printf(current_thd, Sql_condition::WARN_LEVEL_WARN,
                          ER_UNKNOWN_ERROR,
                          "Cannot enable tc-log at run-time. "
                          "XA features of %s are disabled",
                          plugin->name.str);
    }
  }

  /* 
    This is entirely for legacy. We will create a new "disk based" hton and a 
    "memory" hton which will be configurable longterm. We should be able to 
    remove partition.
  */
  switch (hton->db_type) {
  case DB_TYPE_HEAP:
    heap_hton= hton;
    break;
  case DB_TYPE_MYISAM:
    myisam_hton= hton;
    break;
  case DB_TYPE_PARTITION_DB:
    partition_hton= hton;
    break;
  case DB_TYPE_SEQUENCE:
    sql_sequence_hton= hton;
    break;
  default:
    break;
  };

  resolve_sysvar_table_options(hton);
  update_discovery_counters(hton, 1);

  DBUG_RETURN(0);

err_deinit:
  /* 
    Let plugin do its inner deinitialization as plugin->init() 
    was successfully called before.
  */
  if (plugin->plugin->deinit)
    (void) plugin->plugin->deinit(NULL);

err:
#ifdef DBUG_ASSERT_EXISTS
  if (hton->prepare)
    failed_ha_2pc++;
#endif
  my_free(hton);
err_no_hton_memory:
  plugin->data= NULL;
  DBUG_RETURN(1);
}

int ha_init()
{
  int error= 0;
  DBUG_ENTER("ha_init");

  DBUG_ASSERT(total_ha < MAX_HA);
  /*
    Check if there is a transaction-capable storage engine besides the
    binary log (which is considered a transaction-capable storage engine in
    counting total_ha)
  */
  opt_using_transactions= total_ha > (ulong) opt_bin_log;
  savepoint_alloc_size+= sizeof(SAVEPOINT);
  DBUG_RETURN(error);
}

int ha_end()
{
  int error= 0;
  DBUG_ENTER("ha_end");

  /* 
    This should be eventually based on the graceful shutdown flag.
    So if flag is equal to HA_PANIC_CLOSE, the deallocate
    the errors.
  */
  if (unlikely(ha_finish_errors()))
    error= 1;

  DBUG_RETURN(error);
}

static my_bool dropdb_handlerton(THD *unused1, plugin_ref plugin,
                                 void *path)
{
  handlerton *hton= plugin_hton(plugin);
  if (hton->drop_database)
    hton->drop_database(hton, (char *)path);
  return FALSE;
}


void ha_drop_database(const char* path)
{
  plugin_foreach(NULL, dropdb_handlerton, MYSQL_STORAGE_ENGINE_PLUGIN,
                 (char*) path);
}


static my_bool checkpoint_state_handlerton(THD *unused1, plugin_ref plugin,
                                           void *disable)
{
  handlerton *hton= plugin_hton(plugin);
  if (hton->checkpoint_state)
    hton->checkpoint_state(hton, (int) *(bool*) disable);
  return FALSE;
}


void ha_checkpoint_state(bool disable)
{
  plugin_foreach(NULL, checkpoint_state_handlerton, MYSQL_STORAGE_ENGINE_PLUGIN, &disable);
}


struct st_commit_checkpoint_request {
  void *cookie;
  void (*pre_hook)(void *);
};

static my_bool commit_checkpoint_request_handlerton(THD *unused1, plugin_ref plugin,
                                           void *data)
{
  st_commit_checkpoint_request *st= (st_commit_checkpoint_request *)data;
  handlerton *hton= plugin_hton(plugin);
  if (hton->commit_checkpoint_request)
  {
    void *cookie= st->cookie;
    if (st->pre_hook)
      (*st->pre_hook)(cookie);
    (*hton->commit_checkpoint_request)(cookie);
  }
  return FALSE;
}


/*
  Invoke commit_checkpoint_request() in all storage engines that implement it.

  If pre_hook is non-NULL, the hook will be called prior to each invocation.
*/
void
ha_commit_checkpoint_request(void *cookie, void (*pre_hook)(void *))
{
  st_commit_checkpoint_request st;
  st.cookie= cookie;
  st.pre_hook= pre_hook;
  plugin_foreach(NULL, commit_checkpoint_request_handlerton,
                 MYSQL_STORAGE_ENGINE_PLUGIN, &st);
}


/**
  @note
    don't bother to rollback here, it's done already

  there's no need to rollback here as all transactions must
  be rolled back already
*/
void ha_close_connection(THD* thd)
{
  for (auto i= 0; i < MAX_HA; i++)
  {
    if (thd->ha_data[i].lock)
    {
      handlerton *hton= plugin_hton(thd->ha_data[i].lock);
      if (hton->close_connection)
        hton->close_connection(hton, thd);
      /* make sure SE didn't reset ha_data in close_connection() */
      DBUG_ASSERT(thd->ha_data[i].lock);
      /* make sure ha_data is reset and ha_data_lock is released */
      thd_set_ha_data(thd, hton, 0);
    }
    DBUG_ASSERT(!thd->ha_data[i].ha_ptr);
  }
}

static my_bool kill_handlerton(THD *thd, plugin_ref plugin,
                               void *level)
{
  handlerton *hton= plugin_hton(plugin);

  mysql_mutex_assert_owner(&thd->LOCK_thd_data);
  if (hton->kill_query && thd_get_ha_data(thd, hton))
    hton->kill_query(hton, thd, *(enum thd_kill_levels *) level);
  return FALSE;
}

void ha_kill_query(THD* thd, enum thd_kill_levels level)
{
  DBUG_ENTER("ha_kill_query");
  plugin_foreach(thd, kill_handlerton, MYSQL_STORAGE_ENGINE_PLUGIN, &level);
  DBUG_VOID_RETURN;
}


<<<<<<< HEAD
static my_bool signal_ddl_recovery_done(THD *, plugin_ref plugin, void *)
{
  handlerton *hton= plugin_hton(plugin);
  if (hton->signal_ddl_recovery_done)
    (hton->signal_ddl_recovery_done)(hton);
  return 0;
}


void ha_signal_ddl_recovery_done()
{
  DBUG_ENTER("ha_signal_ddl_recovery_done");
  plugin_foreach(NULL, signal_ddl_recovery_done, MYSQL_STORAGE_ENGINE_PLUGIN,
                 NULL);
  DBUG_VOID_RETURN;
=======
static my_bool plugin_disable_internal_writes(THD *, plugin_ref plugin,
                                              void *disable)
{
  if (void(*diw)(bool)= plugin_hton(plugin)->disable_internal_writes)
    diw(*static_cast<bool*>(disable));
  return FALSE;
}


void ha_disable_internal_writes(bool disable)
{
  plugin_foreach(NULL, plugin_disable_internal_writes,
                 MYSQL_STORAGE_ENGINE_PLUGIN, &disable);
>>>>>>> fd6a464a
}


/*****************************************************************************
  Backup functions
******************************************************************************/

static my_bool plugin_prepare_for_backup(THD *unused1, plugin_ref plugin,
                                         void *not_used)
{
  handlerton *hton= plugin_hton(plugin);
  if (hton->prepare_for_backup)
    hton->prepare_for_backup();
  return FALSE;
}

void ha_prepare_for_backup()
{
  plugin_foreach_with_mask(0, plugin_prepare_for_backup,
                           MYSQL_STORAGE_ENGINE_PLUGIN,
                           PLUGIN_IS_DELETED|PLUGIN_IS_READY, 0);
}

static my_bool plugin_end_backup(THD *unused1, plugin_ref plugin,
                                 void *not_used)
{
  handlerton *hton= plugin_hton(plugin);
  if (hton->end_backup)
    hton->end_backup();
  return FALSE;
}

void ha_end_backup()
{
  plugin_foreach_with_mask(0, plugin_end_backup,
                           MYSQL_STORAGE_ENGINE_PLUGIN,
                           PLUGIN_IS_DELETED|PLUGIN_IS_READY, 0);
}

void handler::log_not_redoable_operation(const char *operation)
{
  DBUG_ENTER("log_not_redoable_operation");
  if (table->s->tmp_table == NO_TMP_TABLE)
  {
    backup_log_info ddl_log;
    bzero(&ddl_log, sizeof(ddl_log));
    lex_string_set(&ddl_log.query, operation);
    /*
      We can't use partition_engine() here as this function is called
      directly by the handler for the underlaying partition table
    */
#ifdef WITH_PARTITION_STORAGE_ENGINE
    ddl_log.org_partitioned= table->s->partition_info_str != 0;
#endif
    lex_string_set(&ddl_log.org_storage_engine_name, table_type());
    ddl_log.org_database=     table->s->db;
    ddl_log.org_table=        table->s->table_name;
    ddl_log.org_table_id=     table->s->tabledef_version;
    backup_log_ddl(&ddl_log);
  }
  DBUG_VOID_RETURN;
}

/*
  Inform plugin of the server shutdown.
  Called after all connections are down.

  Under some circumstances, storage engine might need to
  so some work, before deinit() can be safely called.
  (an example is Innodb purge that might call into server
   to calculate virtual columns, which might potentially also
  invoke other plugins, such as audit
*/
static my_bool plugin_pre_shutdown(THD *, plugin_ref plugin, void *)
{
  handlerton *hton= plugin_hton(plugin);
  if (hton->pre_shutdown)
    hton->pre_shutdown();
  return FALSE;
}


void ha_pre_shutdown()
{
  plugin_foreach_with_mask(0, plugin_pre_shutdown,
    MYSQL_STORAGE_ENGINE_PLUGIN,
    PLUGIN_IS_DELETED | PLUGIN_IS_READY, 0);
}


/* ========================================================================
 ======================= TRANSACTIONS ===================================*/

/**
  Transaction handling in the server
  ==================================

  In each client connection, MySQL maintains two transactional
  states:
  - a statement transaction,
  - a standard, also called normal transaction.

  Historical note
  ---------------
  "Statement transaction" is a non-standard term that comes
  from the times when MySQL supported BerkeleyDB storage engine.

  First of all, it should be said that in BerkeleyDB auto-commit
  mode auto-commits operations that are atomic to the storage
  engine itself, such as a write of a record, and are too
  high-granular to be atomic from the application perspective
  (MySQL). One SQL statement could involve many BerkeleyDB
  auto-committed operations and thus BerkeleyDB auto-commit was of
  little use to MySQL.

  Secondly, instead of SQL standard savepoints, BerkeleyDB
  provided the concept of "nested transactions". In a nutshell,
  transactions could be arbitrarily nested, but when the parent
  transaction was committed or aborted, all its child (nested)
  transactions were handled committed or aborted as well.
  Commit of a nested transaction, in turn, made its changes
  visible, but not durable: it destroyed the nested transaction,
  all its changes would become available to the parent and
  currently active nested transactions of this parent.

  So the mechanism of nested transactions was employed to
  provide "all or nothing" guarantee of SQL statements
  required by the standard.
  A nested transaction would be created at start of each SQL
  statement, and destroyed (committed or aborted) at statement
  end. Such nested transaction was internally referred to as
  a "statement transaction" and gave birth to the term.

  (Historical note ends)

  Since then a statement transaction is started for each statement
  that accesses transactional tables or uses the binary log.  If
  the statement succeeds, the statement transaction is committed.
  If the statement fails, the transaction is rolled back. Commits
  of statement transactions are not durable -- each such
  transaction is nested in the normal transaction, and if the
  normal transaction is rolled back, the effects of all enclosed
  statement transactions are undone as well.  Technically,
  a statement transaction can be viewed as a savepoint which is
  maintained automatically in order to make effects of one
  statement atomic.

  The normal transaction is started by the user and is ended
  usually upon a user request as well. The normal transaction
  encloses transactions of all statements issued between
  its beginning and its end.
  In autocommit mode, the normal transaction is equivalent
  to the statement transaction.

  Since MySQL supports PSEA (pluggable storage engine
  architecture), more than one transactional engine can be
  active at a time. Hence transactions, from the server
  point of view, are always distributed. In particular,
  transactional state is maintained independently for each
  engine. In order to commit a transaction the two phase
  commit protocol is employed.

  Not all statements are executed in context of a transaction.
  Administrative and status information statements do not modify
  engine data, and thus do not start a statement transaction and
  also have no effect on the normal transaction. Examples of such
  statements are SHOW STATUS and RESET SLAVE.

  Similarly DDL statements are not transactional,
  and therefore a transaction is [almost] never started for a DDL
  statement. The difference between a DDL statement and a purely
  administrative statement though is that a DDL statement always
  commits the current transaction before proceeding, if there is
  any.

  At last, SQL statements that work with non-transactional
  engines also have no effect on the transaction state of the
  connection. Even though they are written to the binary log,
  and the binary log is, overall, transactional, the writes
  are done in "write-through" mode, directly to the binlog
  file, followed with a OS cache sync, in other words,
  bypassing the binlog undo log (translog).
  They do not commit the current normal transaction.
  A failure of a statement that uses non-transactional tables
  would cause a rollback of the statement transaction, but
  in case there no non-transactional tables are used,
  no statement transaction is started.

  Data layout
  -----------

  The server stores its transaction-related data in
  thd->transaction. This structure has two members of type
  THD_TRANS. These members correspond to the statement and
  normal transactions respectively:

  - thd->transaction.stmt contains a list of engines
  that are participating in the given statement
  - thd->transaction.all contains a list of engines that
  have participated in any of the statement transactions started
  within the context of the normal transaction.
  Each element of the list contains a pointer to the storage
  engine, engine-specific transactional data, and engine-specific
  transaction flags.

  In autocommit mode thd->transaction.all is empty.
  Instead, data of thd->transaction.stmt is
  used to commit/rollback the normal transaction.

  The list of registered engines has a few important properties:
  - no engine is registered in the list twice
  - engines are present in the list a reverse temporal order --
  new participants are always added to the beginning of the list.

  Transaction life cycle
  ----------------------

  When a new connection is established, thd->transaction
  members are initialized to an empty state.
  If a statement uses any tables, all affected engines
  are registered in the statement engine list. In
  non-autocommit mode, the same engines are registered in
  the normal transaction list.
  At the end of the statement, the server issues a commit
  or a roll back for all engines in the statement list.
  At this point transaction flags of an engine, if any, are
  propagated from the statement list to the list of the normal
  transaction.
  When commit/rollback is finished, the statement list is
  cleared. It will be filled in again by the next statement,
  and emptied again at the next statement's end.

  The normal transaction is committed in a similar way
  (by going over all engines in thd->transaction.all list)
  but at different times:
  - upon COMMIT SQL statement is issued by the user
  - implicitly, by the server, at the beginning of a DDL statement
  or SET AUTOCOMMIT={0|1} statement.

  The normal transaction can be rolled back as well:
  - if the user has requested so, by issuing ROLLBACK SQL
  statement
  - if one of the storage engines requested a rollback
  by setting thd->transaction_rollback_request. This may
  happen in case, e.g., when the transaction in the engine was
  chosen a victim of the internal deadlock resolution algorithm
  and rolled back internally. When such a situation happens, there
  is little the server can do and the only option is to rollback
  transactions in all other participating engines.  In this case
  the rollback is accompanied by an error sent to the user.

  As follows from the use cases above, the normal transaction
  is never committed when there is an outstanding statement
  transaction. In most cases there is no conflict, since
  commits of the normal transaction are issued by a stand-alone
  administrative or DDL statement, thus no outstanding statement
  transaction of the previous statement exists. Besides,
  all statements that manipulate with the normal transaction
  are prohibited in stored functions and triggers, therefore
  no conflicting situation can occur in a sub-statement either.
  The remaining rare cases when the server explicitly has
  to commit the statement transaction prior to committing the normal
  one cover error-handling scenarios (see for example
  SQLCOM_LOCK_TABLES).

  When committing a statement or a normal transaction, the server
  either uses the two-phase commit protocol, or issues a commit
  in each engine independently. The two-phase commit protocol
  is used only if:
  - all participating engines support two-phase commit (provide
    handlerton::prepare PSEA API call) and
  - transactions in at least two engines modify data (i.e. are
  not read-only).

  Note that the two phase commit is used for
  statement transactions, even though they are not durable anyway.
  This is done to ensure logical consistency of data in a multiple-
  engine transaction.
  For example, imagine that some day MySQL supports unique
  constraint checks deferred till the end of statement. In such
  case a commit in one of the engines may yield ER_DUP_KEY,
  and MySQL should be able to gracefully abort statement
  transactions of other participants.

  After the normal transaction has been committed,
  thd->transaction.all list is cleared.

  When a connection is closed, the current normal transaction, if
  any, is rolled back.

  Roles and responsibilities
  --------------------------

  The server has no way to know that an engine participates in
  the statement and a transaction has been started
  in it unless the engine says so. Thus, in order to be
  a part of a transaction, the engine must "register" itself.
  This is done by invoking trans_register_ha() server call.
  Normally the engine registers itself whenever handler::external_lock()
  is called. trans_register_ha() can be invoked many times: if
  an engine is already registered, the call does nothing.
  In case autocommit is not set, the engine must register itself
  twice -- both in the statement list and in the normal transaction
  list.
  In which list to register is a parameter of trans_register_ha().

  Note, that although the registration interface in itself is
  fairly clear, the current usage practice often leads to undesired
  effects. E.g. since a call to trans_register_ha() in most engines
  is embedded into implementation of handler::external_lock(), some
  DDL statements start a transaction (at least from the server
  point of view) even though they are not expected to. E.g.
  CREATE TABLE does not start a transaction, since
  handler::external_lock() is never called during CREATE TABLE. But
  CREATE TABLE ... SELECT does, since handler::external_lock() is
  called for the table that is being selected from. This has no
  practical effects currently, but must be kept in mind
  nevertheless.

  Once an engine is registered, the server will do the rest
  of the work.

  During statement execution, whenever any of data-modifying
  PSEA API methods is used, e.g. handler::write_row() or
  handler::update_row(), the read-write flag is raised in the
  statement transaction for the involved engine.
  Currently All PSEA calls are "traced", and the data can not be
  changed in a way other than issuing a PSEA call. Important:
  unless this invariant is preserved the server will not know that
  a transaction in a given engine is read-write and will not
  involve the two-phase commit protocol!

  At the end of a statement, server call trans_commit_stmt is
  invoked. This call in turn invokes handlerton::prepare()
  for every involved engine. Prepare is followed by a call
  to handlerton::commit_one_phase() If a one-phase commit
  will suffice, handlerton::prepare() is not invoked and
  the server only calls handlerton::commit_one_phase().
  At statement commit, the statement-related read-write
  engine flag is propagated to the corresponding flag in the
  normal transaction.  When the commit is complete, the list
  of registered engines is cleared.

  Rollback is handled in a similar fashion.

  Additional notes on DDL and the normal transaction.
  ---------------------------------------------------

  DDLs and operations with non-transactional engines
  do not "register" in thd->transaction lists, and thus do not
  modify the transaction state. Besides, each DDL in
  MySQL is prefixed with an implicit normal transaction commit
  (a call to trans_commit_implicit()), and thus leaves nothing
  to modify.
  However, as it has been pointed out with CREATE TABLE .. SELECT,
  some DDL statements can start a *new* transaction.

  Behaviour of the server in this case is currently badly
  defined.
  DDL statements use a form of "semantic" logging
  to maintain atomicity: if CREATE TABLE .. SELECT failed,
  the newly created table is deleted.
  In addition, some DDL statements issue interim transaction
  commits: e.g. ALTER TABLE issues a commit after data is copied
  from the original table to the internal temporary table. Other
  statements, e.g. CREATE TABLE ... SELECT do not always commit
  after itself.
  And finally there is a group of DDL statements such as
  RENAME/DROP TABLE that doesn't start a new transaction
  and doesn't commit.

  This diversity makes it hard to say what will happen if
  by chance a stored function is invoked during a DDL --
  whether any modifications it makes will be committed or not
  is not clear. Fortunately, SQL grammar of few DDLs allows
  invocation of a stored function.

  A consistent behaviour is perhaps to always commit the normal
  transaction after all DDLs, just like the statement transaction
  is always committed at the end of all statements.
*/

/**
  Register a storage engine for a transaction.

  Every storage engine MUST call this function when it starts
  a transaction or a statement (that is it must be called both for the
  "beginning of transaction" and "beginning of statement").
  Only storage engines registered for the transaction/statement
  will know when to commit/rollback it.

  @note
    trans_register_ha is idempotent - storage engine may register many
    times per transaction.

*/
void trans_register_ha(THD *thd, bool all, handlerton *ht_arg, ulonglong trxid)
{
  THD_TRANS *trans;
  Ha_trx_info *ha_info;
  DBUG_ENTER("trans_register_ha");
  DBUG_PRINT("enter",("%s", all ? "all" : "stmt"));

  if (all)
  {
    trans= &thd->transaction->all;
    thd->server_status|= SERVER_STATUS_IN_TRANS;
    if (thd->tx_read_only)
      thd->server_status|= SERVER_STATUS_IN_TRANS_READONLY;
    DBUG_PRINT("info", ("setting SERVER_STATUS_IN_TRANS"));
  }
  else
    trans= &thd->transaction->stmt;

  ha_info= thd->ha_data[ht_arg->slot].ha_info + (all ? 1 : 0);

  if (ha_info->is_started())
    DBUG_VOID_RETURN; /* already registered, return */

  ha_info->register_ha(trans, ht_arg);

  trans->no_2pc|=(ht_arg->prepare==0);

  /* Set implicit xid even if there's explicit XA, it will be ignored anyway. */
  if (thd->transaction->implicit_xid.is_null())
    thd->transaction->implicit_xid.set(thd->query_id);

/*
  Register transaction start in performance schema if not done already.
  By doing this, we handle cases when the transaction is started implicitly in
  autocommit=0 mode, and cases when we are in normal autocommit=1 mode and the
  executed statement is a single-statement transaction.

  Explicitly started transactions are handled in trans_begin().

  Do not register transactions in which binary log is the only participating
  transactional storage engine.
*/
  if (thd->m_transaction_psi == NULL && ht_arg->db_type != DB_TYPE_BINLOG)
  {
    thd->m_transaction_psi= MYSQL_START_TRANSACTION(&thd->m_transaction_state,
          thd->get_xid(), trxid, thd->tx_isolation, thd->tx_read_only,
          !thd->in_multi_stmt_transaction_mode());
    DEBUG_SYNC(thd, "after_set_transaction_psi_before_set_transaction_gtid");
    //gtid_set_performance_schema_values(thd);
  }
  DBUG_VOID_RETURN;
}


static int prepare_or_error(handlerton *ht, THD *thd, bool all)
{
#ifdef WITH_WSREP
  const bool run_wsrep_hooks= wsrep_run_commit_hook(thd, all);
  if (run_wsrep_hooks && ht->flags & HTON_WSREP_REPLICATION &&
      wsrep_before_prepare(thd, all))
  {
    return(1);
  }
#endif /* WITH_WSREP */

  int err= ht->prepare(ht, thd, all);
  status_var_increment(thd->status_var.ha_prepare_count);
  if (err)
  {
      my_error(ER_ERROR_DURING_COMMIT, MYF(0), err);
  }
#ifdef WITH_WSREP
  if (run_wsrep_hooks && !err && ht->flags & HTON_WSREP_REPLICATION &&
      wsrep_after_prepare(thd, all))
  {
    err= 1;
  }
#endif /* WITH_WSREP */

  return err;
}


/**
  @retval
    0   ok
  @retval
    1   error, transaction was rolled back
*/
int ha_prepare(THD *thd)
{
  int error=0, all=1;
  THD_TRANS *trans=all ? &thd->transaction->all : &thd->transaction->stmt;
  Ha_trx_info *ha_info= trans->ha_list;
  DBUG_ENTER("ha_prepare");

  if (ha_info)
  {
    for (; ha_info; ha_info= ha_info->next())
    {
      handlerton *ht= ha_info->ht();
      if (ht->prepare)
      {
        if (unlikely(prepare_or_error(ht, thd, all)))
        {
          ha_rollback_trans(thd, all);
          error=1;
          break;
        }
      }
      else
      {
        push_warning_printf(thd, Sql_condition::WARN_LEVEL_WARN,
                            ER_GET_ERRNO, ER_THD(thd, ER_GET_ERRNO),
                            HA_ERR_WRONG_COMMAND,
                            ha_resolve_storage_engine_name(ht));

      }
    }

    DEBUG_SYNC(thd, "at_unlog_xa_prepare");

    if (tc_log->unlog_xa_prepare(thd, all))
    {
      ha_rollback_trans(thd, all);
      error=1;
    }
  }

  DBUG_RETURN(error);
}

/*
  Like ha_check_and_coalesce_trx_read_only to return counted number of
  read-write transaction participants limited to two, but works in the 'all'
  context.
  Also returns the last found rw ha_info through the 2nd argument.
*/
uint ha_count_rw_all(THD *thd, Ha_trx_info **ptr_ha_info)
{
  unsigned rw_ha_count= 0;

  for (auto ha_info= thd->transaction->all.ha_list; ha_info;
       ha_info= ha_info->next())
  {
    if (ha_info->is_trx_read_write())
    {
      *ptr_ha_info= ha_info;
      if (++rw_ha_count > 1)
        break;
    }
  }
  return rw_ha_count;
}

/*
  Returns counted number of
  read-write recoverable transaction participants.
*/
uint ha_count_rw_2pc(THD *thd, bool all)
{
  unsigned rw_ha_count= 0;
  THD_TRANS *trans=all ? &thd->transaction->all : &thd->transaction->stmt;

  for (Ha_trx_info * ha_info= trans->ha_list; ha_info;
       ha_info= ha_info->next())
  {
    if (ha_info->is_trx_read_write() && ha_info->ht()->recover)
      ++rw_ha_count;
  }
  return rw_ha_count;
}

/**
  Check if we can skip the two-phase commit.

  A helper function to evaluate if two-phase commit is mandatory.
  As a side effect, propagates the read-only/read-write flags
  of the statement transaction to its enclosing normal transaction.
  
  If we have at least two engines with read-write changes we must
  run a two-phase commit. Otherwise we can run several independent
  commits as the only transactional engine has read-write changes
  and others are read-only.

  @retval   0   All engines are read-only.
  @retval   1   We have the only engine with read-write changes.
  @retval   >1  More than one engine have read-write changes.
                Note: return value might NOT be the exact number of
                engines with read-write changes.
*/

uint
ha_check_and_coalesce_trx_read_only(THD *thd, Ha_trx_info *ha_list,
                                    bool all)
{
  /* The number of storage engines that have actual changes. */
  unsigned rw_ha_count= 0;
  Ha_trx_info *ha_info;

  for (ha_info= ha_list; ha_info; ha_info= ha_info->next())
  {
    if (ha_info->is_trx_read_write())
      ++rw_ha_count;

    if (! all)
    {
      Ha_trx_info *ha_info_all= &thd->ha_data[ha_info->ht()->slot].ha_info[1];
      DBUG_ASSERT(ha_info != ha_info_all);
      /*
        Merge read-only/read-write information about statement
        transaction to its enclosing normal transaction. Do this
        only if in a real transaction -- that is, if we know
        that ha_info_all is registered in thd->transaction.all.
        Since otherwise we only clutter the normal transaction flags.
      */
      if (ha_info_all->is_started()) /* FALSE if autocommit. */
        ha_info_all->coalesce_trx_with(ha_info);
    }
    else if (rw_ha_count > 1)
    {
      /*
        It is a normal transaction, so we don't need to merge read/write
        information up, and the need for two-phase commit has been
        already established. Break the loop prematurely.
      */
      break;
    }
  }
  return rw_ha_count;
}


/**
  @retval
    0   ok
  @retval
    1   transaction was rolled back
  @retval
    2   error during commit, data may be inconsistent

  @todo
    Since we don't support nested statement transactions in 5.0,
    we can't commit or rollback stmt transactions while we are inside
    stored functions or triggers. So we simply do nothing now.
    TODO: This should be fixed in later ( >= 5.1) releases.
*/
int ha_commit_trans(THD *thd, bool all)
{
  int error= 0, cookie;
  /*
    'all' means that this is either an explicit commit issued by
    user, or an implicit commit issued by a DDL.
  */
  THD_TRANS *trans= all ? &thd->transaction->all : &thd->transaction->stmt;
  /*
    "real" is a nick name for a transaction for which a commit will
    make persistent changes. E.g. a 'stmt' transaction inside an 'all'
    transaction is not 'real': even though it's possible to commit it,
    the changes are not durable as they might be rolled back if the
    enclosing 'all' transaction is rolled back.
  */
  bool is_real_trans= ((all || thd->transaction->all.ha_list == 0) &&
                       !(thd->variables.option_bits & OPTION_GTID_BEGIN));
  Ha_trx_info *ha_info= trans->ha_list;
  bool need_prepare_ordered, need_commit_ordered;
  my_xid xid;
#ifdef WITH_WSREP
  const bool run_wsrep_hooks= wsrep_run_commit_hook(thd, all);
#endif /* WITH_WSREP */
  DBUG_ENTER("ha_commit_trans");
  DBUG_PRINT("info",("thd: %p  option_bits: %lu  all: %d",
                     thd, (ulong) thd->variables.option_bits, all));

  /* Just a random warning to test warnings pushed during autocommit. */
  DBUG_EXECUTE_IF("warn_during_ha_commit_trans",
    push_warning(thd, Sql_condition::WARN_LEVEL_WARN,
                 ER_WARNING_NOT_COMPLETE_ROLLBACK,
                 ER_THD(thd, ER_WARNING_NOT_COMPLETE_ROLLBACK)););

  DBUG_PRINT("info",
             ("all: %d  thd->in_sub_stmt: %d  ha_info: %p  is_real_trans: %d",
              all, thd->in_sub_stmt, ha_info, is_real_trans));
  /*
    We must not commit the normal transaction if a statement
    transaction is pending. Otherwise statement transaction
    flags will not get propagated to its normal transaction's
    counterpart.
  */
  DBUG_ASSERT(thd->transaction->stmt.ha_list == NULL ||
              trans == &thd->transaction->stmt);

  if (thd->in_sub_stmt)
  {
    DBUG_ASSERT(0);
    /*
      Since we don't support nested statement transactions in 5.0,
      we can't commit or rollback stmt transactions while we are inside
      stored functions or triggers. So we simply do nothing now.
      TODO: This should be fixed in later ( >= 5.1) releases.
    */
    if (!all)
      DBUG_RETURN(0);
    /*
      We assume that all statements which commit or rollback main transaction
      are prohibited inside of stored functions or triggers. So they should
      bail out with error even before ha_commit_trans() call. To be 100% safe
      let us throw error in non-debug builds.
    */
    my_error(ER_COMMIT_NOT_ALLOWED_IN_SF_OR_TRG, MYF(0));
    DBUG_RETURN(2);
  }

  if (!ha_info)
  {
    /*
      Free resources and perform other cleanup even for 'empty' transactions.
    */
    if (is_real_trans)
    {
      thd->transaction->cleanup();
      MYSQL_COMMIT_TRANSACTION(thd->m_transaction_psi);
      thd->m_transaction_psi= NULL;
    }
#ifdef WITH_WSREP
    if (wsrep_is_active(thd) && is_real_trans && !error)
      wsrep_commit_empty(thd, all);
#endif /* WITH_WSREP */

    DBUG_RETURN(0);
  }

  DBUG_EXECUTE_IF("crash_commit_before", DBUG_SUICIDE(););

  /* Close all cursors that can not survive COMMIT */
  if (is_real_trans)                          /* not a statement commit */
    thd->stmt_map.close_transient_cursors();

  uint rw_ha_count= ha_check_and_coalesce_trx_read_only(thd, ha_info, all);
  /* rw_trans is TRUE when we in a transaction changing data */
  bool rw_trans= is_real_trans &&
                 (rw_ha_count > (thd->is_current_stmt_binlog_disabled()?0U:1U));
  MDL_request mdl_backup;
  DBUG_PRINT("info", ("is_real_trans: %d  rw_trans:  %d  rw_ha_count: %d",
                      is_real_trans, rw_trans, rw_ha_count));

  if (rw_trans)
  {
    /*
      Acquire a metadata lock which will ensure that COMMIT is blocked
      by an active FLUSH TABLES WITH READ LOCK (and vice versa:
      COMMIT in progress blocks FTWRL).

      We allow the owner of FTWRL to COMMIT; we assume that it knows
      what it does.
    */
    MDL_REQUEST_INIT(&mdl_backup, MDL_key::BACKUP, "", "", MDL_BACKUP_COMMIT,
                     MDL_EXPLICIT);

    if (!WSREP(thd))
    {
      if (thd->mdl_context.acquire_lock(&mdl_backup,
                                        thd->variables.lock_wait_timeout))
      {
        my_error(ER_ERROR_DURING_COMMIT, MYF(0), 1);
        ha_rollback_trans(thd, all);
        DBUG_RETURN(1);
      }
      thd->backup_commit_lock= &mdl_backup;
    }
    DEBUG_SYNC(thd, "ha_commit_trans_after_acquire_commit_lock");
  }

  if (rw_trans &&
      opt_readonly &&
      !(thd->security_ctx->master_access & PRIV_IGNORE_READ_ONLY) &&
      !thd->slave_thread)
  {
    my_error(ER_OPTION_PREVENTS_STATEMENT, MYF(0), "--read-only");
    goto err;
  }

#if 1 // FIXME: This should be done in ha_prepare().
  if (rw_trans || (thd->lex->sql_command == SQLCOM_ALTER_TABLE &&
                   thd->lex->alter_info.flags & ALTER_ADD_SYSTEM_VERSIONING &&
                   is_real_trans))
  {
    ulonglong trx_start_id= 0, trx_end_id= 0;
    for (Ha_trx_info *ha_info= trans->ha_list; ha_info; ha_info= ha_info->next())
    {
      if (ha_info->ht()->prepare_commit_versioned)
      {
        trx_end_id= ha_info->ht()->prepare_commit_versioned(thd, &trx_start_id);
        if (trx_end_id)
          break; // FIXME: use a common ID for cross-engine transactions
      }
    }

    if (trx_end_id)
    {
      if (!TR_table::use_transaction_registry)
      {
        my_error(ER_VERS_TRT_IS_DISABLED, MYF(0));
        goto err;
      }
      DBUG_ASSERT(trx_start_id);
#ifdef WITH_WSREP
      bool saved_wsrep_on= thd->variables.wsrep_on;
      thd->variables.wsrep_on= false;
#endif
      TR_table trt(thd, true);
      if (trt.update(trx_start_id, trx_end_id))
      {
#ifdef WITH_WSREP
        thd->variables.wsrep_on= saved_wsrep_on;
#endif
        (void) trans_rollback_stmt(thd);
        goto err;
      }
      // Here, the call will not commit inside InnoDB. It is only working
      // around closing thd->transaction.stmt open by TR_table::open().
      if (all)
        commit_one_phase_2(thd, false, &thd->transaction->stmt, false);
#ifdef WITH_WSREP
      thd->variables.wsrep_on= saved_wsrep_on;
#endif
    }
  }
#endif

  if (trans->no_2pc || (rw_ha_count <= 1))
  {
#ifdef WITH_WSREP
    /*
      This commit will not go through log_and_order() where wsrep commit
      ordering is normally done. Commit ordering must be done here.
    */
    if (run_wsrep_hooks)
      error= wsrep_before_commit(thd, all);
    if (error)
    {
      ha_rollback_trans(thd, FALSE);
      goto wsrep_err;
    }
#endif /* WITH_WSREP */
    error= ha_commit_one_phase(thd, all);
#ifdef WITH_WSREP
    // Here in case of error we must return 2 for inconsistency
    if (run_wsrep_hooks && !error)
      error= wsrep_after_commit(thd, all) ? 2 : 0;
#endif /* WITH_WSREP */
    goto done;
  }

  need_prepare_ordered= FALSE;
  need_commit_ordered= FALSE;

  for (Ha_trx_info *hi= ha_info; hi; hi= hi->next())
  {
    handlerton *ht= hi->ht();
    /*
      Do not call two-phase commit if this particular
      transaction is read-only. This allows for simpler
      implementation in engines that are always read-only.
    */
    if (! hi->is_trx_read_write())
      continue;
    /*
      Sic: we know that prepare() is not NULL since otherwise
      trans->no_2pc would have been set.
    */
    if (unlikely(prepare_or_error(ht, thd, all)))
      goto err;

    need_prepare_ordered|= (ht->prepare_ordered != NULL);
    need_commit_ordered|= (ht->commit_ordered != NULL);
  }
  DEBUG_SYNC(thd, "ha_commit_trans_after_prepare");
  DBUG_EXECUTE_IF("crash_commit_after_prepare", DBUG_SUICIDE(););

  if (!is_real_trans)
  {
    error= commit_one_phase_2(thd, all, trans, is_real_trans);
    goto done;
  }

  DBUG_ASSERT(thd->transaction->implicit_xid.get_my_xid() ==
              thd->transaction->implicit_xid.quick_get_my_xid());
  DBUG_ASSERT(!thd->transaction->xid_state.is_explicit_XA() ||
              thd->lex->xa_opt == XA_ONE_PHASE);
  xid= thd->transaction->implicit_xid.quick_get_my_xid();

#ifdef WITH_WSREP
  if (run_wsrep_hooks && !error)
  {
    wsrep::seqno const s= wsrep_xid_seqno(thd->wsrep_xid);
    if (!s.is_undefined())
    {
      // xid was rewritten by wsrep
      xid= s.get();
    }
  }
  if (run_wsrep_hooks && (error = wsrep_before_commit(thd, all)))
    goto wsrep_err;
#endif /* WITH_WSREP */
  DEBUG_SYNC(thd, "ha_commit_trans_before_log_and_order");
  cookie= tc_log->log_and_order(thd, xid, all, need_prepare_ordered,
                                need_commit_ordered);
  if (!cookie)
  {
    WSREP_DEBUG("log_and_order has failed %llu %d", thd->thread_id, cookie);
    goto err;
  }
  DEBUG_SYNC(thd, "ha_commit_trans_after_log_and_order");
  DBUG_EXECUTE_IF("crash_commit_after_log", DBUG_SUICIDE(););

  error= commit_one_phase_2(thd, all, trans, is_real_trans) ? 2 : 0;
#ifdef WITH_WSREP
  if (run_wsrep_hooks &&
      (error || (error = wsrep_after_commit(thd, all))))
  {
    error = 2;
    mysql_mutex_lock(&thd->LOCK_thd_data);
    if (wsrep_must_abort(thd))
    {
      mysql_mutex_unlock(&thd->LOCK_thd_data);
      (void)tc_log->unlog(cookie, xid);
      goto wsrep_err;
    }
    mysql_mutex_unlock(&thd->LOCK_thd_data);
  }
#endif /* WITH_WSREP */
  DBUG_EXECUTE_IF("crash_commit_before_unlog", DBUG_SUICIDE(););
  if (tc_log->unlog(cookie, xid))
    error= 2;                                /* Error during commit */

done:
  if (is_real_trans)
  {
    MYSQL_COMMIT_TRANSACTION(thd->m_transaction_psi);
    thd->m_transaction_psi= NULL;
  }

  DBUG_EXECUTE_IF("crash_commit_after", DBUG_SUICIDE(););

  mysql_mutex_assert_not_owner(&LOCK_prepare_ordered);
  mysql_mutex_assert_not_owner(mysql_bin_log.get_log_lock());
  mysql_mutex_assert_not_owner(&LOCK_after_binlog_sync);
  mysql_mutex_assert_not_owner(&LOCK_commit_ordered);
#ifdef HAVE_REPLICATION
  repl_semisync_master.wait_after_commit(thd, all);
  DEBUG_SYNC(thd, "after_group_after_commit");
#endif
  goto end;

  /* Come here if error and we need to rollback. */
#ifdef WITH_WSREP
wsrep_err:
  mysql_mutex_lock(&thd->LOCK_thd_data);
  if (run_wsrep_hooks && wsrep_must_abort(thd))
  {
    WSREP_DEBUG("BF abort has happened after prepare & certify");
    mysql_mutex_unlock(&thd->LOCK_thd_data);
    ha_rollback_trans(thd, TRUE);
  }
  else
    mysql_mutex_unlock(&thd->LOCK_thd_data);

#endif /* WITH_WSREP */
err:
  error= 1;                                  /* Transaction was rolled back */
  /*
    In parallel replication, rollback is delayed, as there is extra replication
    book-keeping to be done before rolling back and allowing a conflicting
    transaction to continue (MDEV-7458).
  */
  if (!(thd->rgi_slave && thd->rgi_slave->is_parallel_exec))
    ha_rollback_trans(thd, all);
  else
  {
    /*
      We are not really doing a rollback here, but the code in trans_commit()
      requres that m_transaction_psi is 0 when we return from this function.
    */
    MYSQL_ROLLBACK_TRANSACTION(thd->m_transaction_psi);
    thd->m_transaction_psi= NULL;
    WSREP_DEBUG("rollback skipped %p %d",thd->rgi_slave,
                thd->rgi_slave->is_parallel_exec);
  }
end:
  if (mdl_backup.ticket)
  {
    /*
      We do not always immediately release transactional locks
      after ha_commit_trans() (see uses of ha_enable_transaction()),
      thus we release the commit blocker lock as soon as it's
      not needed.
    */
    thd->mdl_context.release_lock(mdl_backup.ticket);
  }
  thd->backup_commit_lock= 0;
#ifdef WITH_WSREP
  if (wsrep_is_active(thd) && is_real_trans && !error &&
      (rw_ha_count == 0 || all) &&
      wsrep_not_committed(thd))
  {
    wsrep_commit_empty(thd, all);
  }
#endif /* WITH_WSREP */

  DBUG_RETURN(error);
}

/**
  @note
  This function does not care about global read lock or backup locks,
  the caller should.

  @param[in]  all  Is set in case of explicit commit
                   (COMMIT statement), or implicit commit
                   issued by DDL. Is not set when called
                   at the end of statement, even if
                   autocommit=1.
*/

int ha_commit_one_phase(THD *thd, bool all)
{
  THD_TRANS *trans=all ? &thd->transaction->all : &thd->transaction->stmt;
  /*
    "real" is a nick name for a transaction for which a commit will
    make persistent changes. E.g. a 'stmt' transaction inside a 'all'
    transaction is not 'real': even though it's possible to commit it,
    the changes are not durable as they might be rolled back if the
    enclosing 'all' transaction is rolled back.
    We establish the value of 'is_real_trans' by checking
    if it's an explicit COMMIT/BEGIN statement, or implicit
    commit issued by DDL (all == TRUE), or if we're running
    in autocommit mode (it's only in the autocommit mode
    ha_commit_one_phase() can be called with an empty
    transaction.all.ha_list, see why in trans_register_ha()).
  */
  bool is_real_trans= ((all || thd->transaction->all.ha_list == 0) &&
                       !(thd->variables.option_bits & OPTION_GTID_BEGIN));
  int res;
  DBUG_ENTER("ha_commit_one_phase");
  if (is_real_trans)
  {
    DEBUG_SYNC(thd, "ha_commit_one_phase");
    if ((res= thd->wait_for_prior_commit()))
      DBUG_RETURN(res);
  }
  res= commit_one_phase_2(thd, all, trans, is_real_trans);
  DBUG_RETURN(res);
}

static bool is_ro_1pc_trans(THD *thd, Ha_trx_info *ha_info, bool all,
                            bool is_real_trans)
{
  uint rw_ha_count= ha_check_and_coalesce_trx_read_only(thd, ha_info, all);
  bool rw_trans= is_real_trans &&
    (rw_ha_count > (thd->is_current_stmt_binlog_disabled()?0U:1U));

  return !rw_trans;
}

static bool has_binlog_hton(Ha_trx_info *ha_info)
{
  bool rc;
  for (rc= false; ha_info && !rc; ha_info= ha_info->next())
    rc= ha_info->ht() == binlog_hton;

  return rc;
}

static int
commit_one_phase_2(THD *thd, bool all, THD_TRANS *trans, bool is_real_trans)
{
  int error= 0;
  uint count= 0;
  Ha_trx_info *ha_info= trans->ha_list, *ha_info_next;
  DBUG_ENTER("commit_one_phase_2");
  if (is_real_trans)
    DEBUG_SYNC(thd, "commit_one_phase_2");

  if (ha_info)
  {
    int err;

    if (has_binlog_hton(ha_info) &&
        (err= binlog_commit(thd, all,
                            is_ro_1pc_trans(thd, ha_info, all, is_real_trans))))
    {
      my_error(ER_ERROR_DURING_COMMIT, MYF(0), err);
      error= 1;
    }
    for (; ha_info; ha_info= ha_info_next)
    {
      handlerton *ht= ha_info->ht();
      if ((err= ht->commit(ht, thd, all)))
      {
        my_error(ER_ERROR_DURING_COMMIT, MYF(0), err);
        error=1;
      }
      /* Should this be done only if is_real_trans is set ? */
      status_var_increment(thd->status_var.ha_commit_count);
      if (is_real_trans && ht != binlog_hton && ha_info->is_trx_read_write())
        ++count;
      ha_info_next= ha_info->next();
      ha_info->reset(); /* keep it conveniently zero-filled */
    }
    trans->ha_list= 0;
    trans->no_2pc=0;
    if (all)
    {
#ifdef HAVE_QUERY_CACHE
      if (thd->transaction->changed_tables)
        query_cache.invalidate(thd, thd->transaction->changed_tables);
#endif
    }
  }

  /* Free resources and perform other cleanup even for 'empty' transactions. */
  if (is_real_trans)
  {
    thd->has_waiter= false;
    thd->transaction->cleanup();
    if (count >= 2)
      statistic_increment(transactions_multi_engine, LOCK_status);
  }

  DBUG_RETURN(error);
}


int ha_rollback_trans(THD *thd, bool all)
{
  int error=0;
  THD_TRANS *trans=all ? &thd->transaction->all : &thd->transaction->stmt;
  Ha_trx_info *ha_info= trans->ha_list, *ha_info_next;
  /*
    "real" is a nick name for a transaction for which a commit will
    make persistent changes. E.g. a 'stmt' transaction inside a 'all'
    transaction is not 'real': even though it's possible to commit it,
    the changes are not durable as they might be rolled back if the
    enclosing 'all' transaction is rolled back.
    We establish the value of 'is_real_trans' by checking
    if it's an explicit COMMIT or BEGIN statement, or implicit
    commit issued by DDL (in these cases all == TRUE),
    or if we're running in autocommit mode (it's only in the autocommit mode
    ha_commit_one_phase() is called with an empty
    transaction.all.ha_list, see why in trans_register_ha()).
  */
  bool is_real_trans=all || thd->transaction->all.ha_list == 0;
  DBUG_ENTER("ha_rollback_trans");

  /*
    We must not rollback the normal transaction if a statement
    transaction is pending.
  */
  DBUG_ASSERT(thd->transaction->stmt.ha_list == NULL ||
              trans == &thd->transaction->stmt);

#ifdef HAVE_REPLICATION
  if (is_real_trans)
  {
    /*
      In parallel replication, if we need to rollback during commit, we must
      first inform following transactions that we are going to abort our commit
      attempt. Otherwise those following transactions can run too early, and
      possibly cause replication to fail. See comments in retry_event_group().

      There were several bugs with this in the past that were very hard to
      track down (MDEV-7458, MDEV-8302). So we add here an assertion for
      rollback without signalling following transactions. And in release
      builds, we explicitly do the signalling before rolling back.
    */
    DBUG_ASSERT(!(thd->rgi_slave && thd->rgi_slave->did_mark_start_commit) ||
                thd->transaction->xid_state.is_explicit_XA());
    if (thd->rgi_slave && thd->rgi_slave->did_mark_start_commit)
      thd->rgi_slave->unmark_start_commit();
  }
#endif

  if (thd->in_sub_stmt)
  {
    DBUG_ASSERT(0);
    /*
      If we are inside stored function or trigger we should not commit or
      rollback current statement transaction. See comment in ha_commit_trans()
      call for more information.
    */
    if (!all)
      DBUG_RETURN(0);
    my_error(ER_COMMIT_NOT_ALLOWED_IN_SF_OR_TRG, MYF(0));
    DBUG_RETURN(1);
  }

#ifdef WITH_WSREP
  (void) wsrep_before_rollback(thd, all);
#endif /* WITH_WSREP */
  if (ha_info)
  {
    /* Close all cursors that can not survive ROLLBACK */
    if (is_real_trans)                          /* not a statement commit */
      thd->stmt_map.close_transient_cursors();

    for (; ha_info; ha_info= ha_info_next)
    {
      int err;
      handlerton *ht= ha_info->ht();
      if ((err= ht->rollback(ht, thd, all)))
      {
        // cannot happen
        my_error(ER_ERROR_DURING_ROLLBACK, MYF(0), err);
        error=1;
#ifdef WITH_WSREP
        WSREP_WARN("handlerton rollback failed, thd %lld %lld conf %d SQL %s",
                   thd->thread_id, thd->query_id, thd->wsrep_trx().state(),
                   thd->query());
#endif /* WITH_WSREP */
      }
      status_var_increment(thd->status_var.ha_rollback_count);
      ha_info_next= ha_info->next();
      ha_info->reset(); /* keep it conveniently zero-filled */
    }
    trans->ha_list= 0;
    trans->no_2pc=0;
  }

#ifdef WITH_WSREP
  if (thd->is_error())
  {
    WSREP_DEBUG("ha_rollback_trans(%lld, %s) rolled back: %s: %s; is_real %d",
                thd->thread_id, all?"TRUE":"FALSE", wsrep_thd_query(thd),
                thd->get_stmt_da()->message(), is_real_trans);
  }
  (void) wsrep_after_rollback(thd, all);
#endif /* WITH_WSREP */

  if (all || !thd->in_active_multi_stmt_transaction())
  {
    MYSQL_ROLLBACK_TRANSACTION(thd->m_transaction_psi);
    thd->m_transaction_psi= NULL;
  }

  /* Always cleanup. Even if nht==0. There may be savepoints. */
  if (is_real_trans)
  {
    /*
      Thanks to possibility of MDL deadlock rollback request can come even if
      transaction hasn't been started in any transactional storage engine.
    */
    if (thd->transaction_rollback_request &&
        thd->transaction->xid_state.is_explicit_XA())
      thd->transaction->xid_state.set_error(thd->get_stmt_da()->sql_errno());

    thd->has_waiter= false;
    thd->transaction->cleanup();
  }
  if (all)
    thd->transaction_rollback_request= FALSE;

  /*
    If a non-transactional table was updated, warn; don't warn if this is a
    slave thread (because when a slave thread executes a ROLLBACK, it has
    been read from the binary log, so it's 100% sure and normal to produce
    error ER_WARNING_NOT_COMPLETE_ROLLBACK. If we sent the warning to the
    slave SQL thread, it would not stop the thread but just be printed in
    the error log; but we don't want users to wonder why they have this
    message in the error log, so we don't send it.

    We don't have to test for thd->killed == KILL_SYSTEM_THREAD as
    it doesn't matter if a warning is pushed to a system thread or not:
    No one will see it...
  */
  if (is_real_trans && thd->transaction->all.modified_non_trans_table &&
      !thd->slave_thread && thd->killed < KILL_CONNECTION)
    push_warning(thd, Sql_condition::WARN_LEVEL_WARN,
                 ER_WARNING_NOT_COMPLETE_ROLLBACK,
                 ER_THD(thd, ER_WARNING_NOT_COMPLETE_ROLLBACK));
#ifdef HAVE_REPLICATION
  repl_semisync_master.wait_after_rollback(thd, all);
#endif
  DBUG_RETURN(error);
}


struct xahton_st {
  XID *xid;
  int result;
};

static my_bool xacommit_handlerton(THD *unused1, plugin_ref plugin,
                                   void *arg)
{
  handlerton *hton= plugin_hton(plugin);
  if (hton->recover)
  {
    hton->commit_by_xid(hton, ((struct xahton_st *)arg)->xid);
    ((struct xahton_st *)arg)->result= 0;
  }
  return FALSE;
}

static my_bool xarollback_handlerton(THD *unused1, plugin_ref plugin,
                                     void *arg)
{
  handlerton *hton= plugin_hton(plugin);
  if (hton->recover)
  {
    hton->rollback_by_xid(hton, ((struct xahton_st *)arg)->xid);
    ((struct xahton_st *)arg)->result= 0;
  }
  return FALSE;
}


int ha_commit_or_rollback_by_xid(XID *xid, bool commit)
{
  struct xahton_st xaop;
  xaop.xid= xid;
  xaop.result= 1;

  /*
    When the binlogging service is enabled complete the transaction
    by it first.
  */
  if (commit)
    binlog_commit_by_xid(binlog_hton, xid);
  else
    binlog_rollback_by_xid(binlog_hton, xid);

  plugin_foreach(NULL, commit ? xacommit_handlerton : xarollback_handlerton,
                 MYSQL_STORAGE_ENGINE_PLUGIN, &xaop);

  return xaop.result;
}


#ifndef DBUG_OFF
/** Converts XID to string.

@param[out] buf output buffer
@param[in] xid XID to convert

@return pointer to converted string

@note This does not need to be multi-byte safe or anything */
static char *xid_to_str(char *buf, const XID &xid)
{
  int i;
  char *s=buf;
  *s++='\'';
  for (i= 0; i < xid.gtrid_length + xid.bqual_length; i++)
  {
    uchar c= (uchar) xid.data[i];
    /* is_next_dig is set if next character is a number */
    bool is_next_dig= FALSE;
    if (i < XIDDATASIZE)
    {
      char ch= xid.data[i + 1];
      is_next_dig= (ch >= '0' && ch <='9');
    }
    if (i == xid.gtrid_length)
    {
      *s++='\'';
      if (xid.bqual_length)
      {
        *s++='.';
        *s++='\'';
      }
    }
    if (c < 32 || c > 126)
    {
      *s++='\\';
      /*
        If next character is a number, write current character with
        3 octal numbers to ensure that the next number is not seen
        as part of the octal number
      */
      if (c > 077 || is_next_dig)
        *s++=_dig_vec_lower[c >> 6];
      if (c > 007 || is_next_dig)
        *s++=_dig_vec_lower[(c >> 3) & 7];
      *s++=_dig_vec_lower[c & 7];
    }
    else
    {
      if (c == '\'' || c == '\\')
        *s++='\\';
      *s++=c;
    }
  }
  *s++='\'';
  *s=0;
  return buf;
}
#endif

static my_xid wsrep_order_and_check_continuity(XID *list, int len)
{
#ifdef WITH_WSREP
  wsrep_sort_xid_array(list, len);
  wsrep::gtid cur_position= wsrep_get_SE_checkpoint<wsrep::gtid>();
  long long cur_seqno= cur_position.seqno().get();
  for (int i= 0; i < len; ++i)
  {
    if (!wsrep_is_wsrep_xid(list + i) ||
        wsrep_xid_seqno(list + i) != cur_seqno + 1)
    {
      WSREP_WARN("Discovered discontinuity in recovered wsrep "
                 "transaction XIDs. Truncating the recovery list to "
                 "%d entries", i);
      break;
    }
    ++cur_seqno;
  }
  WSREP_INFO("Last wsrep seqno to be recovered %lld", cur_seqno);
  return (cur_seqno < 0 ? 0 : cur_seqno);
#else
  return 0;
#endif /* WITH_WSREP */
}
/**
  recover() step of xa.

  @note
    there are four modes of operation:
    - automatic recover after a crash
    in this case commit_list != 0, tc_heuristic_recover==0
    all xids from commit_list are committed, others are rolled back
    - manual (heuristic) recover
    in this case commit_list==0, tc_heuristic_recover != 0
    DBA has explicitly specified that all prepared transactions should
    be committed (or rolled back).
    - no recovery (MySQL did not detect a crash)
    in this case commit_list==0, tc_heuristic_recover == 0
    there should be no prepared transactions in this case.
    - automatic recovery for the semisync slave server: uncommitted
    transactions are rolled back and when they are in binlog it gets
    truncated to the first uncommitted transaction start offset.
*/
struct xarecover_st
{
  int len, found_foreign_xids, found_my_xids;
  XID *list;
  HASH *commit_list;
  bool dry_run;
  MEM_ROOT *mem_root;
  bool error;
};

/**
  Inserts a new hash member.

  returns a successfully created and inserted @c xid_recovery_member
           into hash @c hash_arg,
           or NULL.
*/
static xid_recovery_member*
xid_member_insert(HASH *hash_arg, my_xid xid_arg, MEM_ROOT *ptr_mem_root,
                  XID *full_xid_arg, decltype(::server_id) server_id_arg)
{
  xid_recovery_member *member= (xid_recovery_member *)
    alloc_root(ptr_mem_root, sizeof(xid_recovery_member));
  XID *xid_full= NULL;

  if (full_xid_arg)
    xid_full= (XID*) alloc_root(ptr_mem_root, sizeof(XID));

  if (!member || (full_xid_arg && !xid_full))
    return NULL;

  if (full_xid_arg)
    *xid_full= *full_xid_arg;
  *member= xid_recovery_member(xid_arg, 1, false, xid_full, server_id_arg);

  return
    my_hash_insert(hash_arg, (uchar*) member) ? NULL : member;
}

/*
  Inserts a new or updates an existing hash member to increment
  the member's prepare counter.

  returns false  on success,
           true   otherwise.
*/
static bool xid_member_replace(HASH *hash_arg, my_xid xid_arg,
                               MEM_ROOT *ptr_mem_root,
                               XID *full_xid_arg,
                               decltype(::server_id) server_id_arg)
{
  xid_recovery_member* member;
  if ((member= (xid_recovery_member *)
       my_hash_search(hash_arg, (uchar *)& xid_arg, sizeof(xid_arg))))
    member->in_engine_prepare++;
  else
    member= xid_member_insert(hash_arg, xid_arg, ptr_mem_root, full_xid_arg,  server_id_arg);

  return member == NULL;
}

/*
  A "transport" type for recovery completion with ha_recover_complete()
*/
struct xarecover_complete_arg
{
  xid_recovery_member* member;
  Binlog_offset *binlog_coord;
  uint count;
};

/*
  Flagged to commit member confirms to get committed.
  Otherwise when
    A. ptr_commit_max is NULL (implies the normal recovery), or
    B. it's not NULL (can only be so in the semisync slave case)
       and the value referenced is not greater than the member's coordinate
       the decision is to rollback.
  When both A,B do not hold - which is the semisync slave recovery
  case - the decision is to commit.

  Returns  true  as commmit decision
           false as rollback one
*/
static bool xarecover_decide_to_commit(xid_recovery_member* member,
                                       Binlog_offset *ptr_commit_max)
{
  return
    member->decided_to_commit ? true :
    !ptr_commit_max ? false :
    (member->binlog_coord < *ptr_commit_max ?  // semisync slave recovery
     true : false);
}

/*
  Helper function for xarecover_do_commit_or_rollback_handlerton.
  For a given hton decides what to do with a xid passed in the 2nd arg
  and carries out the decision.
*/
static void xarecover_do_commit_or_rollback(handlerton *hton,
                                            xarecover_complete_arg *arg)
{
  xid_t x;
  my_bool rc;
  xid_recovery_member *member= arg->member;
  Binlog_offset *ptr_commit_max= arg->binlog_coord;

  if (!member->full_xid)
    // Populate xid using the server_id from original transaction
    x.set(member->xid, member->server_id);
  else
    x= *member->full_xid;

  rc= xarecover_decide_to_commit(member, ptr_commit_max) ?
    hton->commit_by_xid(hton, &x) : hton->rollback_by_xid(hton, &x);

  /*
    It's fine to have non-zero rc which would be from transaction
    non-participant hton:s.
  */
  DBUG_ASSERT(rc || member->in_engine_prepare > 0);

  if (!rc)
  {
    /*
      This block relies on Engine to report XAER_NOTA at
      "complete"_by_xid for unknown xid.
    */
    member->in_engine_prepare--;
    if (global_system_variables.log_warnings > 2)
      sql_print_information("%s transaction with xid %llu",
                            member->decided_to_commit ? "Committed" :
                            "Rolled back", (ulonglong) member->xid);
  }
}

/*
  Per hton recovery decider function.
*/
static my_bool xarecover_do_commit_or_rollback_handlerton(THD *unused,
                                                          plugin_ref plugin,
                                                          void *arg)
{
  handlerton *hton= plugin_hton(plugin);

  if (hton->recover)
  {
    xarecover_do_commit_or_rollback(hton, (xarecover_complete_arg *) arg);
  }

  return FALSE;
}

/*
  Completes binlog recovery for an input xid in the passed
  member_arg to invoke decider functions for each handlerton.

  Returns always FALSE.
*/
static my_bool xarecover_complete_and_count(void *member_arg,
                                            void *param_arg)
{
  xid_recovery_member *member= (xid_recovery_member*) member_arg;
  xarecover_complete_arg *complete_params=
    (xarecover_complete_arg*) param_arg;
  complete_params->member= member;

  (void) plugin_foreach(NULL, xarecover_do_commit_or_rollback_handlerton,
                        MYSQL_STORAGE_ENGINE_PLUGIN, complete_params);

  if (member->in_engine_prepare)
  {
    complete_params->count++;
    if (global_system_variables.log_warnings > 2)
      sql_print_warning("Found prepared transaction with xid %llu",
                        (ulonglong) member->xid);
  }

  return false;
}

/*
  Completes binlog recovery to invoke decider functions for
  each xid.
  Returns the number of transactions remained doubtful.
*/
uint ha_recover_complete(HASH *commit_list, Binlog_offset *coord)
{
  xarecover_complete_arg complete= { NULL, coord, 0 };
  (void) my_hash_iterate(commit_list, xarecover_complete_and_count, &complete);

  return complete.count;
}

static my_bool xarecover_handlerton(THD *unused, plugin_ref plugin,
                                    void *arg)
{
  handlerton *hton= plugin_hton(plugin);
  struct xarecover_st *info= (struct xarecover_st *) arg;
  int got;

  if (hton->recover)
  {
    while ((got= hton->recover(hton, info->list, info->len)) > 0 )
    {
      sql_print_information("Found %d prepared transaction(s) in %s",
                            got, hton_name(hton)->str);
      /* If wsrep_on=ON, XIDs are first ordered and then the range of
         recovered XIDs is checked for continuity. All the XIDs which
         are in continuous range can be safely committed if binlog
         is off since they have already ordered and certified in the
         cluster.

         The discontinuity of wsrep XIDs may happen because the GTID
         is assigned for transaction in wsrep_before_prepare(), but the
         commit order is entered in wsrep_before_commit(). This means that
         transactions may run prepare step out of order and may
         result in gap in wsrep XIDs. This can be the case for example
         if we have T1 with seqno 1 and T2 with seqno 2 and the server
         crashes after T2 finishes prepare step but before T1 starts
         the prepare.
      */
      my_xid wsrep_limit __attribute__((unused))= 0;

      /* Note that we could call this for binlog also that
         will not have WSREP(thd) but global wsrep on might
         be true.
      */
      if (WSREP_ON)
        wsrep_limit= wsrep_order_and_check_continuity(info->list, got);

      for (int i=0; i < got; i ++)
      {
        my_xid x= info->list[i].get_my_xid();
        bool is_server_xid= x > 0;

#ifdef WITH_WSREP
        if (!is_server_xid && wsrep_is_wsrep_xid(&info->list[i]))
          x= wsrep_xid_seqno(&info->list[i]);
#endif
        if (!x) // not "mine" - that is generated by external TM
        {
          DBUG_EXECUTE("info",{
            char buf[XIDDATASIZE*4+6];
            _db_doprnt_("ignore xid %s", xid_to_str(buf, info->list[i]));
            });
          xid_cache_insert(info->list + i);
          info->found_foreign_xids++;
          continue;
        }
        if (IF_WSREP(!(wsrep_emulate_bin_log &&
                       wsrep_is_wsrep_xid(info->list + i) &&
                       x <= wsrep_limit) && info->dry_run,
                     info->dry_run))
        {
          info->found_my_xids++;
          continue;
        }

        /*
          Regular and semisync slave server recovery only collects
          xids to make decisions on them later by the caller.
        */
        if (info->mem_root)
        {
          // remember "full" xid too when it's not in mysql format.
          // Also record the transaction's original server_id. It will be used for
          // populating the input XID to be searched in hash.
          if (xid_member_replace(info->commit_list, x, info->mem_root,
                                 is_server_xid? NULL : &info->list[i],
                                 is_server_xid? info->list[i].get_trx_server_id() : server_id))
          {
            info->error= true;
            sql_print_error("Error in memory allocation at xarecover_handlerton");
            break;
          }
        }
        if (IF_WSREP((wsrep_emulate_bin_log &&
                      wsrep_is_wsrep_xid(info->list + i) &&
                      x <= wsrep_limit), false) ||
            tc_heuristic_recover == TC_HEURISTIC_RECOVER_COMMIT)
        {
          int rc= hton->commit_by_xid(hton, info->list+i);
          if (rc == 0)
          {
            DBUG_EXECUTE("info",{
              char buf[XIDDATASIZE*4+6];
              _db_doprnt_("commit xid %s", xid_to_str(buf, info->list[i]));
              });
          }
        }
        else if (!info->mem_root)
        {
          int rc= hton->rollback_by_xid(hton, info->list+i);
          if (rc == 0)
          {
            DBUG_EXECUTE("info",{
              char buf[XIDDATASIZE*4+6];
              _db_doprnt_("rollback xid %s", xid_to_str(buf, info->list[i]));
              });
          }
        }
      }
      if (got < info->len)
        break;
    }
  }
  return FALSE;
}

int ha_recover(HASH *commit_list, MEM_ROOT *arg_mem_root)
{
  struct xarecover_st info;
  DBUG_ENTER("ha_recover");
  info.found_foreign_xids= info.found_my_xids= 0;
  info.commit_list= commit_list;
  info.dry_run= (info.commit_list==0 && tc_heuristic_recover==0);
  info.list= NULL;
  info.mem_root= arg_mem_root;
  info.error= false;

  /* commit_list and tc_heuristic_recover cannot be set both */
  DBUG_ASSERT(info.commit_list==0 || tc_heuristic_recover==0);
  /* if either is set, total_ha_2pc must be set too */
  DBUG_ASSERT(info.dry_run ||
              (failed_ha_2pc + total_ha_2pc) > (ulong)opt_bin_log);

  if (total_ha_2pc <= (ulong)opt_bin_log)
    DBUG_RETURN(0);

  if (info.commit_list)
    sql_print_information("Starting table crash recovery...");

  for (info.len= MAX_XID_LIST_SIZE ; 
       info.list==0 && info.len > MIN_XID_LIST_SIZE; info.len/=2)
  {
    DBUG_EXECUTE_IF("min_xa_len", info.len = 16;);
    info.list=(XID *)my_malloc(key_memory_XID, info.len*sizeof(XID), MYF(0));
  }
  if (!info.list)
  {
    sql_print_error(ER(ER_OUTOFMEMORY),
                    static_cast<int>(info.len*sizeof(XID)));
    DBUG_RETURN(1);
  }

  plugin_foreach(NULL, xarecover_handlerton, 
                 MYSQL_STORAGE_ENGINE_PLUGIN, &info);

  my_free(info.list);
  if (info.found_foreign_xids)
    sql_print_warning("Found %d prepared XA transactions", 
                      info.found_foreign_xids);
  if (info.dry_run && info.found_my_xids)
  {
    sql_print_error("Found %d prepared transactions! It means that server was "
                    "not shut down properly last time and critical recovery "
                    "information (last binlog or %s file) was manually deleted "
                    "after a crash. You have to start server with "
                    "--tc-heuristic-recover switch to commit or rollback "
                    "pending transactions.",
                    info.found_my_xids, opt_tc_log_file);
    DBUG_RETURN(1);
  }
  if (info.error)
    DBUG_RETURN(1);

  if (info.commit_list)
    sql_print_information("Crash table recovery finished.");
  DBUG_RETURN(0);
}


/*
  Called by engine to notify TC that a new commit checkpoint has been reached.
  See comments on handlerton method commit_checkpoint_request() for details.
*/
void commit_checkpoint_notify_ha(void *cookie)
{
  tc_log->commit_checkpoint_notify(cookie);
}


/**
  Check if all storage engines used in transaction agree that after
  rollback to savepoint it is safe to release MDL locks acquired after
  savepoint creation.

  @param thd   The client thread that executes the transaction.

  @return true  - It is safe to release MDL locks.
          false - If it is not.
*/
bool ha_rollback_to_savepoint_can_release_mdl(THD *thd)
{
  Ha_trx_info *ha_info;
  THD_TRANS *trans= (thd->in_sub_stmt ? &thd->transaction->stmt :
                                        &thd->transaction->all);

  DBUG_ENTER("ha_rollback_to_savepoint_can_release_mdl");

  /**
    Checking whether it is safe to release metadata locks after rollback to
    savepoint in all the storage engines that are part of the transaction.
  */
  for (ha_info= trans->ha_list; ha_info; ha_info= ha_info->next())
  {
    handlerton *ht= ha_info->ht();
    DBUG_ASSERT(ht);

    if (ht->savepoint_rollback_can_release_mdl == 0 ||
        ht->savepoint_rollback_can_release_mdl(ht, thd) == false)
      DBUG_RETURN(false);
  }

  DBUG_RETURN(true);
}

int ha_rollback_to_savepoint(THD *thd, SAVEPOINT *sv)
{
  int error=0;
  THD_TRANS *trans= (thd->in_sub_stmt ? &thd->transaction->stmt :
                                        &thd->transaction->all);
  Ha_trx_info *ha_info, *ha_info_next;

  DBUG_ENTER("ha_rollback_to_savepoint");

  trans->no_2pc=0;
  /*
    rolling back to savepoint in all storage engines that were part of the
    transaction when the savepoint was set
  */
  for (ha_info= sv->ha_list; ha_info; ha_info= ha_info->next())
  {
    int err;
    handlerton *ht= ha_info->ht();
    DBUG_ASSERT(ht);
    DBUG_ASSERT(ht->savepoint_set != 0);
    if ((err= ht->savepoint_rollback(ht, thd,
                                     (uchar *)(sv+1)+ht->savepoint_offset)))
    { // cannot happen
      my_error(ER_ERROR_DURING_ROLLBACK, MYF(0), err);
      error=1;
    }
    status_var_increment(thd->status_var.ha_savepoint_rollback_count);
    trans->no_2pc|= ht->prepare == 0;
  }
  /*
    rolling back the transaction in all storage engines that were not part of
    the transaction when the savepoint was set
  */
  for (ha_info= trans->ha_list; ha_info != sv->ha_list;
       ha_info= ha_info_next)
  {
    int err;
    handlerton *ht= ha_info->ht();
#ifdef WITH_WSREP
    if (WSREP(thd) && ht->flags & HTON_WSREP_REPLICATION)
    {
      WSREP_DEBUG("ha_rollback_to_savepoint: run before_rollbackha_rollback_trans hook");
      (void) wsrep_before_rollback(thd, !thd->in_sub_stmt);

    }
#endif // WITH_WSREP
    if ((err= ht->rollback(ht, thd, !thd->in_sub_stmt)))
    { // cannot happen
      my_error(ER_ERROR_DURING_ROLLBACK, MYF(0), err);
      error=1;
    }
#ifdef WITH_WSREP
    if (WSREP(thd) && ht->flags & HTON_WSREP_REPLICATION)
    {
      WSREP_DEBUG("ha_rollback_to_savepoint: run after_rollback hook");
      (void) wsrep_after_rollback(thd, !thd->in_sub_stmt);
    }
#endif // WITH_WSREP
    status_var_increment(thd->status_var.ha_rollback_count);
    ha_info_next= ha_info->next();
    ha_info->reset(); /* keep it conveniently zero-filled */
  }
  trans->ha_list= sv->ha_list;

  if (thd->m_transaction_psi != NULL)
    MYSQL_INC_TRANSACTION_ROLLBACK_TO_SAVEPOINT(thd->m_transaction_psi, 1);

  DBUG_RETURN(error);
}

/**
  @note
  according to the sql standard (ISO/IEC 9075-2:2003)
  section "4.33.4 SQL-statements and transaction states",
  SAVEPOINT is *not* transaction-initiating SQL-statement
*/
int ha_savepoint(THD *thd, SAVEPOINT *sv)
{
#ifdef WITH_WSREP
  /*
    Register binlog hton for savepoint processing if wsrep binlog
    emulation is on.
   */
  if (WSREP_EMULATE_BINLOG(thd) && wsrep_thd_is_local(thd))
  {
    wsrep_register_binlog_handler(thd, thd->in_multi_stmt_transaction_mode());
  }
#endif /* WITH_WSREP */
  int error=0;
  THD_TRANS *trans= (thd->in_sub_stmt ? &thd->transaction->stmt :
                                        &thd->transaction->all);
  Ha_trx_info *ha_info= trans->ha_list;
  DBUG_ENTER("ha_savepoint");

  for (; ha_info; ha_info= ha_info->next())
  {
    int err;
    handlerton *ht= ha_info->ht();
    DBUG_ASSERT(ht);
    if (! ht->savepoint_set)
    {
      my_error(ER_CHECK_NOT_IMPLEMENTED, MYF(0), "SAVEPOINT");
      error=1;
      break;
    }
    if ((err= ht->savepoint_set(ht, thd, (uchar *)(sv+1)+ht->savepoint_offset)))
    { // cannot happen
      my_error(ER_GET_ERRNO, MYF(0), err, hton_name(ht)->str);
      error=1;
    }
    status_var_increment(thd->status_var.ha_savepoint_count);
  }
  /*
    Remember the list of registered storage engines. All new
    engines are prepended to the beginning of the list.
  */
  sv->ha_list= trans->ha_list;

  if (!error && thd->m_transaction_psi != NULL)
    MYSQL_INC_TRANSACTION_SAVEPOINTS(thd->m_transaction_psi, 1);

  DBUG_RETURN(error);
}

int ha_release_savepoint(THD *thd, SAVEPOINT *sv)
{
  int error=0;
  Ha_trx_info *ha_info= sv->ha_list;
  DBUG_ENTER("ha_release_savepoint");

  for (; ha_info; ha_info= ha_info->next())
  {
    int err;
    handlerton *ht= ha_info->ht();
    /* Savepoint life time is enclosed into transaction life time. */
    DBUG_ASSERT(ht);
    if (!ht->savepoint_release)
      continue;
    if ((err= ht->savepoint_release(ht, thd,
                                    (uchar *)(sv+1) + ht->savepoint_offset)))
    { // cannot happen
      my_error(ER_GET_ERRNO, MYF(0), err, hton_name(ht)->str);
      error=1;
    }
  }

  if (thd->m_transaction_psi != NULL)
    MYSQL_INC_TRANSACTION_RELEASE_SAVEPOINT(thd->m_transaction_psi, 1);

  DBUG_RETURN(error);
}


static my_bool snapshot_handlerton(THD *thd, plugin_ref plugin,
                                   void *arg)
{
  handlerton *hton= plugin_hton(plugin);
  if (hton->start_consistent_snapshot)
  {
    if (hton->start_consistent_snapshot(hton, thd))
      return TRUE;
    *((bool *)arg)= false;
  }
  return FALSE;
}

int ha_start_consistent_snapshot(THD *thd)
{
  bool err, warn= true;

  /*
    Holding the LOCK_commit_ordered mutex ensures that we get the same
    snapshot for all engines (including the binary log).  This allows us
    among other things to do backups with
    START TRANSACTION WITH CONSISTENT SNAPSHOT and
    have a consistent binlog position.
  */
  mysql_mutex_lock(&LOCK_commit_ordered);
  err= plugin_foreach(thd, snapshot_handlerton, MYSQL_STORAGE_ENGINE_PLUGIN, &warn);
  mysql_mutex_unlock(&LOCK_commit_ordered);

  if (err)
  {
    ha_rollback_trans(thd, true);
    return 1;
  }

  /*
    Same idea as when one wants to CREATE TABLE in one engine which does not
    exist:
  */
  if (warn)
    push_warning(thd, Sql_condition::WARN_LEVEL_WARN, ER_UNKNOWN_ERROR,
                 "This MariaDB server does not support any "
                 "consistent-read capable storage engine");
  return 0;
}


static my_bool flush_handlerton(THD *thd, plugin_ref plugin,
                                void *arg)
{
  handlerton *hton= plugin_hton(plugin);
  return hton->flush_logs && hton->flush_logs(hton);
}


bool ha_flush_logs()
{
  return plugin_foreach(NULL, flush_handlerton,
                        MYSQL_STORAGE_ENGINE_PLUGIN, 0);
}


/**
  @brief make canonical filename

  @param[in]  file     table handler
  @param[in]  path     original path
  @param[out] tmp_path buffer for canonized path

  @details Lower case db name and table name path parts for
           non file based tables when lower_case_table_names
           is 2 (store as is, compare in lower case).
           Filesystem path prefix (mysql_data_home or tmpdir)
           is left intact.

  @note tmp_path may be left intact if no conversion was
        performed.

  @retval canonized path

  @todo This may be done more efficiently when table path
        gets built. Convert this function to something like
        ASSERT_CANONICAL_FILENAME.
*/
const char *get_canonical_filename(handler *file, const char *path,
                                   char *tmp_path)
{
  uint i;
  if (!file->needs_lower_case_filenames())
    return path;

  for (i= 0; i <= mysql_tmpdir_list.max; i++)
  {
    if (is_prefix(path, mysql_tmpdir_list.list[i]))
      return path;
  }

  /* Ensure that table handler get path in lower case */
  if (tmp_path != path)
    strmov(tmp_path, path);

  /*
    we only should turn into lowercase database/table part
    so start the process after homedirectory
  */
  my_casedn_str(files_charset_info, tmp_path + mysql_data_home_len);
  return tmp_path;
}


/**
   Delete a table in the engine

   @return 0   Table was deleted
   @return -1  Table didn't exists, no error given
   @return #   Error from table handler

  @note
  ENOENT and HA_ERR_NO_SUCH_TABLE are not considered errors.
  The .frm file should be deleted by the caller only if we return <= 0.
*/

int ha_delete_table(THD *thd, handlerton *hton, const char *path,
                    const LEX_CSTRING *db, const LEX_CSTRING *alias,
                    bool generate_warning)
{
  int error;
  bool is_error= thd->is_error();
  DBUG_ENTER("ha_delete_table");

  /* hton is NULL in ALTER TABLE when renaming only .frm files */
  if (hton == NULL || hton == view_pseudo_hton)
    DBUG_RETURN(0);

  if (ha_check_if_updates_are_ignored(thd, hton, "DROP"))
    DBUG_RETURN(0);

  error= hton->drop_table(hton, path);
  if (error > 0)
  {
    /*
      It's not an error if the table doesn't exist in the engine.
      warn the user, but still report DROP being a success
    */
    bool intercept= non_existing_table_error(error);

    if ((!intercept || generate_warning) && ! thd->is_error())
    {
      TABLE dummy_table;
      TABLE_SHARE dummy_share;
      handler *file= get_new_handler(nullptr, thd->mem_root, hton);
      if (file) {
        bzero((char*) &dummy_table, sizeof(dummy_table));
        bzero((char*) &dummy_share, sizeof(dummy_share));
        dummy_share.path.str= (char*) path;
        dummy_share.path.length= strlen(path);
        dummy_share.normalized_path= dummy_share.path;
        dummy_share.db= *db;
        dummy_share.table_name= *alias;
        dummy_table.s= &dummy_share;
        dummy_table.alias.set(alias->str, alias->length, table_alias_charset);
        file->change_table_ptr(&dummy_table, &dummy_share);
        file->print_error(error, MYF(intercept ? ME_WARNING : 0));
        delete file;
      }
    }
    if (intercept)
    {
      /* Clear error if we got it in this function */
      if (!is_error)
        thd->clear_error();
      error= -1;
    }
  }
  if (error)
    DBUG_PRINT("exit", ("error: %d", error));
  DBUG_RETURN(error);
}

/****************************************************************************
** General handler functions
****************************************************************************/


/**
   Clone a handler

   @param name     name of new table instance
   @param mem_root Where 'this->ref' should be allocated. It can't be
                   in this->table->mem_root as otherwise we will not be
                   able to reclaim that memory when the clone handler
                   object is destroyed.
*/

handler *handler::clone(const char *name, MEM_ROOT *mem_root)
{
  handler *new_handler= get_new_handler(table->s, mem_root, ht);

  if (!new_handler)
    return NULL;
  if (new_handler->set_ha_share_ref(ha_share))
    goto err;

  /*
    TODO: Implement a more efficient way to have more than one index open for
    the same table instance. The ha_open call is not cacheable for clone.

    This is not critical as the engines already have the table open
    and should be able to use the original instance of the table.
  */
  if (new_handler->ha_open(table, name, table->db_stat,
                           HA_OPEN_IGNORE_IF_LOCKED, mem_root))
    goto err;

  return new_handler;

err:
  delete new_handler;
  return NULL;
}


/**
  clone of current handler.

  Creates a clone of handler used for unique hash key and WITHOUT OVERLAPS.
  @return error code
*/
int handler::create_lookup_handler()
{
  handler *tmp;
  if (lookup_handler != this)
    return 0;
  if (!(tmp= clone(table->s->normalized_path.str, table->in_use->mem_root)))
    return 1;
  lookup_handler= tmp;
  return lookup_handler->ha_external_lock(table->in_use, F_RDLCK);
}

LEX_CSTRING *handler::engine_name()
{
  return hton_name(ht);
}


/*
  It is assumed that the value of the parameter 'ranges' can be only 0 or 1.
  If ranges == 1 then the function returns the cost of index only scan
  by index 'keyno' of one range containing 'rows' key entries.
  If ranges == 0 then the function returns only the cost of copying
  those key entries into the engine buffers.
*/

double handler::keyread_time(uint index, uint ranges, ha_rows rows)
{
  DBUG_ASSERT(ranges == 0 || ranges == 1);
  size_t len= table->key_info[index].key_length + ref_length;
  if (table->file->is_clustering_key(index))
    len= table->s->stored_rec_length;
  double cost= (double)rows*len/(stats.block_size+1)*IDX_BLOCK_COPY_COST;
  if (ranges)
  {
    uint keys_per_block= (uint) (stats.block_size*3/4/len+1);
    ulonglong blocks= (rows+ keys_per_block- 1)/keys_per_block;
    cost+= blocks;
  }
  return cost;
}


THD *handler::ha_thd(void) const
{
  DBUG_ASSERT(!table || !table->in_use || table->in_use == current_thd);
  return (table && table->in_use) ? table->in_use : current_thd;
}

void handler::unbind_psi()
{
  /*
    Notify the instrumentation that this table is not owned
    by this thread any more.
  */
  PSI_CALL_unbind_table(m_psi);
}

void handler::rebind_psi()
{
  /*
    Notify the instrumentation that this table is now owned
    by this thread.
  */
  m_psi= PSI_CALL_rebind_table(ha_table_share_psi(), this, m_psi);
}


void handler::start_psi_batch_mode()
{
#ifdef HAVE_PSI_TABLE_INTERFACE
  DBUG_ASSERT(m_psi_batch_mode == PSI_BATCH_MODE_NONE);
  DBUG_ASSERT(m_psi_locker == NULL);
  m_psi_batch_mode= PSI_BATCH_MODE_STARTING;
  m_psi_numrows= 0;
#endif
}

void handler::end_psi_batch_mode()
{
#ifdef HAVE_PSI_TABLE_INTERFACE
  DBUG_ASSERT(m_psi_batch_mode != PSI_BATCH_MODE_NONE);
  if (m_psi_locker != NULL)
  {
    DBUG_ASSERT(m_psi_batch_mode == PSI_BATCH_MODE_STARTED);
    PSI_TABLE_CALL(end_table_io_wait)(m_psi_locker, m_psi_numrows);
    m_psi_locker= NULL;
  }
  m_psi_batch_mode= PSI_BATCH_MODE_NONE;
#endif
}

PSI_table_share *handler::ha_table_share_psi() const
{
  return table_share->m_psi;
}

/** @brief
  Open database-handler.

  IMPLEMENTATION
    Try O_RDONLY if cannot open as O_RDWR
    Don't wait for locks if not HA_OPEN_WAIT_IF_LOCKED is set
*/
int handler::ha_open(TABLE *table_arg, const char *name, int mode,
                     uint test_if_locked, MEM_ROOT *mem_root,
                     List<String> *partitions_to_open)
{
  int error;
  DBUG_ENTER("handler::ha_open");
  DBUG_PRINT("enter",
             ("name: %s  db_type: %d  db_stat: %d  mode: %d  lock_test: %d",
              name, ht->db_type, table_arg->db_stat, mode,
              test_if_locked));

  table= table_arg;
  DBUG_ASSERT(table->s == table_share);
  DBUG_ASSERT(m_lock_type == F_UNLCK);
  DBUG_PRINT("info", ("old m_lock_type: %d F_UNLCK %d", m_lock_type, F_UNLCK));
  DBUG_ASSERT(alloc_root_inited(&table->mem_root));

  set_partitions_to_open(partitions_to_open);

  if (unlikely((error=open(name,mode,test_if_locked))))
  {
    if ((error == EACCES || error == EROFS) && mode == O_RDWR &&
	(table->db_stat & HA_TRY_READ_ONLY))
    {
      table->db_stat|=HA_READ_ONLY;
      error=open(name,O_RDONLY,test_if_locked);
    }
  }
  if (unlikely(error))
  {
    my_errno= error;                            /* Safeguard */
    DBUG_PRINT("error",("error: %d  errno: %d",error,errno));
  }
  else
  {
    DBUG_ASSERT(m_psi == NULL);
    DBUG_ASSERT(table_share != NULL);
    /*
      Do not call this for partitions handlers, since it may take too much
      resources.
      So only use the m_psi on table level, not for individual partitions.
    */
    if (!(test_if_locked & HA_OPEN_NO_PSI_CALL))
    {
      m_psi= PSI_CALL_open_table(ha_table_share_psi(), this);
    }

    if (table->s->db_options_in_use & HA_OPTION_READ_ONLY_DATA)
      table->db_stat|=HA_READ_ONLY;
    (void) extra(HA_EXTRA_NO_READCHECK);	// Not needed in SQL

    /* Allocate ref in thd or on the table's mem_root */
    if (!(ref= (uchar*) alloc_root(mem_root ? mem_root : &table->mem_root, 
                                   ALIGN_SIZE(ref_length)*2)))
    {
      ha_close();
      error=HA_ERR_OUT_OF_MEM;
    }
    else
      dup_ref=ref+ALIGN_SIZE(ref_length);
    cached_table_flags= table_flags();
  }
  reset_statistics();
  internal_tmp_table= MY_TEST(test_if_locked & HA_OPEN_INTERNAL_TABLE);
  DBUG_RETURN(error);
}

int handler::ha_close(void)
{
  DBUG_ENTER("ha_close");
  /*
    Increment global statistics for temporary tables.
    In_use is 0 for tables that was closed from the table cache.
  */
  if (table->in_use)
    status_var_add(table->in_use->status_var.rows_tmp_read, rows_tmp_read);
  PSI_CALL_close_table(table_share, m_psi);
  m_psi= NULL; /* instrumentation handle, invalid after close_table() */
  DBUG_ASSERT(m_psi_batch_mode == PSI_BATCH_MODE_NONE);
  DBUG_ASSERT(m_psi_locker == NULL);

  /* Detach from ANALYZE tracker */
  tracker= NULL;
  /* We use ref as way to check that open succeded */
  ref= 0;
  
  DBUG_ASSERT(m_lock_type == F_UNLCK);
  DBUG_ASSERT(inited == NONE);
  DBUG_RETURN(close());
}


int handler::ha_rnd_next(uchar *buf)
{
  int result;
  DBUG_ENTER("handler::ha_rnd_next");
  DBUG_ASSERT(table_share->tmp_table != NO_TMP_TABLE ||
              m_lock_type != F_UNLCK);
  DBUG_ASSERT(inited == RND);

  do
  {
    TABLE_IO_WAIT(tracker, PSI_TABLE_FETCH_ROW, MAX_KEY, result,
      { result= rnd_next(buf); })
    if (result != HA_ERR_RECORD_DELETED)
      break;
    status_var_increment(table->in_use->status_var.ha_read_rnd_deleted_count);
  } while (!table->in_use->check_killed(1));

  if (result == HA_ERR_RECORD_DELETED)
    result= HA_ERR_ABORTED_BY_USER;
  else
  {
    if (!result)
    {
      update_rows_read();
      if (table->vfield && buf == table->record[0])
        table->update_virtual_fields(this, VCOL_UPDATE_FOR_READ);
    }
    increment_statistics(&SSV::ha_read_rnd_next_count);
  }

  table->status=result ? STATUS_NOT_FOUND: 0;
  DBUG_RETURN(result);
}

int handler::ha_rnd_pos(uchar *buf, uchar *pos)
{
  int result;
  DBUG_ENTER("handler::ha_rnd_pos");
  DBUG_ASSERT(table_share->tmp_table != NO_TMP_TABLE ||
              m_lock_type != F_UNLCK);
  DBUG_ASSERT(inited == RND);

  TABLE_IO_WAIT(tracker, PSI_TABLE_FETCH_ROW, MAX_KEY, result,
    { result= rnd_pos(buf, pos); })
  increment_statistics(&SSV::ha_read_rnd_count);
  if (result == HA_ERR_RECORD_DELETED)
    result= HA_ERR_KEY_NOT_FOUND;
  else if (!result)
  {
    update_rows_read();
    if (table->vfield && buf == table->record[0])
      table->update_virtual_fields(this, VCOL_UPDATE_FOR_READ);
  }
  table->status=result ? STATUS_NOT_FOUND: 0;
  DBUG_RETURN(result);
}

int handler::ha_index_read_map(uchar *buf, const uchar *key,
                                      key_part_map keypart_map,
                                      enum ha_rkey_function find_flag)
{
  int result;
  DBUG_ENTER("handler::ha_index_read_map");
  DBUG_ASSERT(table_share->tmp_table != NO_TMP_TABLE ||
              m_lock_type != F_UNLCK);
  DBUG_ASSERT(inited==INDEX);

  TABLE_IO_WAIT(tracker, PSI_TABLE_FETCH_ROW, active_index, result,
    { result= index_read_map(buf, key, keypart_map, find_flag); })
  increment_statistics(&SSV::ha_read_key_count);
  if (!result)
  {
    update_index_statistics();
    if (table->vfield && buf == table->record[0])
      table->update_virtual_fields(this, VCOL_UPDATE_FOR_READ);
  }
  table->status=result ? STATUS_NOT_FOUND: 0;
  DBUG_RETURN(result);
}

/*
  @note: Other index lookup/navigation functions require prior
  handler->index_init() call. This function is different, it requires
  that the scan is not initialized, and accepts "uint index" as an argument.
*/

int handler::ha_index_read_idx_map(uchar *buf, uint index, const uchar *key,
                                          key_part_map keypart_map,
                                          enum ha_rkey_function find_flag)
{
  int result;
  DBUG_ASSERT(inited==NONE);
  DBUG_ASSERT(table_share->tmp_table != NO_TMP_TABLE ||
              m_lock_type != F_UNLCK);
  DBUG_ASSERT(end_range == NULL);
  TABLE_IO_WAIT(tracker, PSI_TABLE_FETCH_ROW, index, result,
    { result= index_read_idx_map(buf, index, key, keypart_map, find_flag); })
  increment_statistics(&SSV::ha_read_key_count);
  if (!result)
  {
    update_rows_read();
    index_rows_read[index]++;
    if (table->vfield && buf == table->record[0])
      table->update_virtual_fields(this, VCOL_UPDATE_FOR_READ);
  }
  table->status=result ? STATUS_NOT_FOUND: 0;
  return result;
}

int handler::ha_index_next(uchar * buf)
{
  int result;
  DBUG_ENTER("handler::ha_index_next");
 DBUG_ASSERT(table_share->tmp_table != NO_TMP_TABLE ||
              m_lock_type != F_UNLCK);
  DBUG_ASSERT(inited==INDEX);

  TABLE_IO_WAIT(tracker, PSI_TABLE_FETCH_ROW, active_index, result,
    { result= index_next(buf); })
  increment_statistics(&SSV::ha_read_next_count);
  if (!result)
  {
    update_index_statistics();
    if (table->vfield && buf == table->record[0])
      table->update_virtual_fields(this, VCOL_UPDATE_FOR_READ);
  }
  table->status=result ? STATUS_NOT_FOUND: 0;

  DEBUG_SYNC(ha_thd(), "handler_ha_index_next_end");

  DBUG_RETURN(result);
}

int handler::ha_index_prev(uchar * buf)
{
  int result;
  DBUG_ENTER("handler::ha_index_prev");
  DBUG_ASSERT(table_share->tmp_table != NO_TMP_TABLE ||
              m_lock_type != F_UNLCK);
  DBUG_ASSERT(inited==INDEX);

  TABLE_IO_WAIT(tracker, PSI_TABLE_FETCH_ROW, active_index, result,
    { result= index_prev(buf); })
  increment_statistics(&SSV::ha_read_prev_count);
  if (!result)
  {
    update_index_statistics();
    if (table->vfield && buf == table->record[0])
      table->update_virtual_fields(this, VCOL_UPDATE_FOR_READ);
  }
  table->status=result ? STATUS_NOT_FOUND: 0;
  DBUG_RETURN(result);
}

int handler::ha_index_first(uchar * buf)
{
  int result;
  DBUG_ASSERT(table_share->tmp_table != NO_TMP_TABLE ||
              m_lock_type != F_UNLCK);
  DBUG_ASSERT(inited==INDEX);

  TABLE_IO_WAIT(tracker, PSI_TABLE_FETCH_ROW, active_index, result,
    { result= index_first(buf); })
  increment_statistics(&SSV::ha_read_first_count);
  if (!result)
  {
    update_index_statistics();
    if (table->vfield && buf == table->record[0])
      table->update_virtual_fields(this, VCOL_UPDATE_FOR_READ);
  }
  table->status=result ? STATUS_NOT_FOUND: 0;
  return result;
}

int handler::ha_index_last(uchar * buf)
{
  int result;
  DBUG_ASSERT(table_share->tmp_table != NO_TMP_TABLE ||
              m_lock_type != F_UNLCK);
  DBUG_ASSERT(inited==INDEX);

  TABLE_IO_WAIT(tracker, PSI_TABLE_FETCH_ROW, active_index, result,
    { result= index_last(buf); })
  increment_statistics(&SSV::ha_read_last_count);
  if (!result)
  {
    update_index_statistics();
    if (table->vfield && buf == table->record[0])
      table->update_virtual_fields(this, VCOL_UPDATE_FOR_READ);
  }
  table->status=result ? STATUS_NOT_FOUND: 0;
  return result;
}

int handler::ha_index_next_same(uchar *buf, const uchar *key, uint keylen)
{
  int result;
  DBUG_ASSERT(table_share->tmp_table != NO_TMP_TABLE ||
              m_lock_type != F_UNLCK);
  DBUG_ASSERT(inited==INDEX);

  TABLE_IO_WAIT(tracker, PSI_TABLE_FETCH_ROW, active_index, result,
    { result= index_next_same(buf, key, keylen); })
  increment_statistics(&SSV::ha_read_next_count);
  if (!result)
  {
    update_index_statistics();
    if (table->vfield && buf == table->record[0])
      table->update_virtual_fields(this, VCOL_UPDATE_FOR_READ);
  }
  table->status=result ? STATUS_NOT_FOUND: 0;
  return result;
}


bool handler::ha_was_semi_consistent_read()
{
  bool result= was_semi_consistent_read();
  if (result)
    increment_statistics(&SSV::ha_read_retry_count);
  return result;
}

/* Initialize handler for random reading, with error handling */

int handler::ha_rnd_init_with_error(bool scan)
{
  int error;
  if (likely(!(error= ha_rnd_init(scan))))
    return 0;
  table->file->print_error(error, MYF(0));
  return error;
}


/**
  Read first row (only) from a table. Used for reading tables with
  only one row, either based on table statistics or if table is a SEQUENCE.

  This is never called for normal InnoDB tables, as these table types
  does not have HA_STATS_RECORDS_IS_EXACT set.
*/
int handler::read_first_row(uchar * buf, uint primary_key)
{
  int error;
  DBUG_ENTER("handler::read_first_row");

  /*
    If there is very few deleted rows in the table, find the first row by
    scanning the table.
    TODO remove the test for HA_READ_ORDER
  */
  if (stats.deleted < 10 || primary_key >= MAX_KEY ||
      !(index_flags(primary_key, 0, 0) & HA_READ_ORDER))
  {
    if (likely(!(error= ha_rnd_init(1))))
    {
      error= ha_rnd_next(buf);
      const int end_error= ha_rnd_end();
      if (likely(!error))
        error= end_error;
    }
  }
  else
  {
    /* Find the first row through the primary key */
    if (likely(!(error= ha_index_init(primary_key, 0))))
    {
      error= ha_index_first(buf);
      const int end_error= ha_index_end();
      if (likely(!error))
        error= end_error;
    }
  }
  DBUG_RETURN(error);
}

/**
  Generate the next auto-increment number based on increment and offset.
  computes the lowest number
  - strictly greater than "nr"
  - of the form: auto_increment_offset + N * auto_increment_increment
  If overflow happened then return MAX_ULONGLONG value as an
  indication of overflow.
  In most cases increment= offset= 1, in which case we get:
  @verbatim 1,2,3,4,5,... @endverbatim
    If increment=10 and offset=5 and previous number is 1, we get:
  @verbatim 1,5,15,25,35,... @endverbatim
*/
inline ulonglong
compute_next_insert_id(ulonglong nr,struct system_variables *variables)
{
  const ulonglong save_nr= nr;

  if (variables->auto_increment_increment == 1)
    nr= nr + 1; // optimization of the formula below
  else
  {
    /*
       Calculating the number of complete auto_increment_increment extents:
    */
    nr= (nr + variables->auto_increment_increment -
         variables->auto_increment_offset) /
        (ulonglong) variables->auto_increment_increment;
    /*
       Adding an offset to the auto_increment_increment extent boundary:
    */
    nr= nr * (ulonglong) variables->auto_increment_increment +
        variables->auto_increment_offset;
  }

  if (unlikely(nr <= save_nr))
    return ULONGLONG_MAX;

  return nr;
}


void handler::adjust_next_insert_id_after_explicit_value(ulonglong nr)
{
  /*
    If we have set THD::next_insert_id previously and plan to insert an
    explicitly-specified value larger than this, we need to increase
    THD::next_insert_id to be greater than the explicit value.
  */
  if ((next_insert_id > 0) && (nr >= next_insert_id))
    set_next_insert_id(compute_next_insert_id(nr, &table->in_use->variables));
}


/** @brief
  Computes the largest number X:
  - smaller than or equal to "nr"
  - of the form: auto_increment_offset + N * auto_increment_increment
  where N>=0.

  SYNOPSIS
    prev_insert_id
      nr            Number to "round down"
      variables     variables struct containing auto_increment_increment and
                    auto_increment_offset

  RETURN
    The number X if it exists, "nr" otherwise.
*/
inline ulonglong
prev_insert_id(ulonglong nr, struct system_variables *variables)
{
  if (unlikely(nr < variables->auto_increment_offset))
  {
    /*
      There's nothing good we can do here. That is a pathological case, where
      the offset is larger than the column's max possible value, i.e. not even
      the first sequence value may be inserted. User will receive warning.
    */
    DBUG_PRINT("info",("auto_increment: nr: %lu cannot honour "
                       "auto_increment_offset: %lu",
                       (ulong) nr, variables->auto_increment_offset));
    return nr;
  }
  if (variables->auto_increment_increment == 1)
    return nr; // optimization of the formula below
  /*
     Calculating the number of complete auto_increment_increment extents:
  */
  nr= (nr - variables->auto_increment_offset) /
      (ulonglong) variables->auto_increment_increment;
  /*
     Adding an offset to the auto_increment_increment extent boundary:
  */
  return (nr * (ulonglong) variables->auto_increment_increment +
          variables->auto_increment_offset);
}


/**
  Update the auto_increment field if necessary.

  Updates columns with type NEXT_NUMBER if:

  - If column value is set to NULL (in which case
    auto_increment_field_not_null is 0)
  - If column is set to 0 and (sql_mode & MODE_NO_AUTO_VALUE_ON_ZERO) is not
    set. In the future we will only set NEXT_NUMBER fields if one sets them
    to NULL (or they are not included in the insert list).

    In those cases, we check if the currently reserved interval still has
    values we have not used. If yes, we pick the smallest one and use it.
    Otherwise:

  - If a list of intervals has been provided to the statement via SET
    INSERT_ID or via an Intvar_log_event (in a replication slave), we pick the
    first unused interval from this list, consider it as reserved.

  - Otherwise we set the column for the first row to the value
    next_insert_id(get_auto_increment(column))) which is usually
    max-used-column-value+1.
    We call get_auto_increment() for the first row in a multi-row
    statement. get_auto_increment() will tell us the interval of values it
    reserved for us.

  - In both cases, for the following rows we use those reserved values without
    calling the handler again (we just progress in the interval, computing
    each new value from the previous one). Until we have exhausted them, then
    we either take the next provided interval or call get_auto_increment()
    again to reserve a new interval.

  - In both cases, the reserved intervals are remembered in
    thd->auto_inc_intervals_in_cur_stmt_for_binlog if statement-based
    binlogging; the last reserved interval is remembered in
    auto_inc_interval_for_cur_row. The number of reserved intervals is
    remembered in auto_inc_intervals_count. It differs from the number of
    elements in thd->auto_inc_intervals_in_cur_stmt_for_binlog() because the
    latter list is cumulative over all statements forming one binlog event
    (when stored functions and triggers are used), and collapses two
    contiguous intervals in one (see its append() method).

    The idea is that generated auto_increment values are predictable and
    independent of the column values in the table.  This is needed to be
    able to replicate into a table that already has rows with a higher
    auto-increment value than the one that is inserted.

    After we have already generated an auto-increment number and the user
    inserts a column with a higher value than the last used one, we will
    start counting from the inserted value.

    This function's "outputs" are: the table's auto_increment field is filled
    with a value, thd->next_insert_id is filled with the value to use for the
    next row, if a value was autogenerated for the current row it is stored in
    thd->insert_id_for_cur_row, if get_auto_increment() was called
    thd->auto_inc_interval_for_cur_row is modified, if that interval is not
    present in thd->auto_inc_intervals_in_cur_stmt_for_binlog it is added to
    this list.

  @todo
    Replace all references to "next number" or NEXT_NUMBER to
    "auto_increment", everywhere (see below: there is
    table->auto_increment_field_not_null, and there also exists
    table->next_number_field, it's not consistent).

  @retval
    0	ok
  @retval
    HA_ERR_AUTOINC_READ_FAILED  get_auto_increment() was called and
    returned ~(ulonglong) 0
  @retval
    HA_ERR_AUTOINC_ERANGE storing value in field caused strict mode
    failure.
*/

#define AUTO_INC_DEFAULT_NB_ROWS 1 // Some prefer 1024 here
#define AUTO_INC_DEFAULT_NB_MAX_BITS 16
#define AUTO_INC_DEFAULT_NB_MAX ((1 << AUTO_INC_DEFAULT_NB_MAX_BITS) - 1)

int handler::update_auto_increment()
{
  ulonglong nr, nb_reserved_values;
  bool append= FALSE;
  THD *thd= table->in_use;
  struct system_variables *variables= &thd->variables;
  int result=0, tmp;
  DBUG_ENTER("handler::update_auto_increment");

  /*
    next_insert_id is a "cursor" into the reserved interval, it may go greater
    than the interval, but not smaller.
  */
  DBUG_ASSERT(next_insert_id >= auto_inc_interval_for_cur_row.minimum());

  if ((nr= table->next_number_field->val_int()) != 0 ||
      (table->auto_increment_field_not_null &&
       thd->variables.sql_mode & MODE_NO_AUTO_VALUE_ON_ZERO))
  {

    /*
      There could be an error reported because value was truncated
      when strict mode is enabled.
    */
    if (thd->is_error())
      DBUG_RETURN(HA_ERR_AUTOINC_ERANGE);
    /*
      Update next_insert_id if we had already generated a value in this
      statement (case of INSERT VALUES(null),(3763),(null):
      the last NULL needs to insert 3764, not the value of the first NULL plus
      1).
      Ignore negative values.
    */
    if ((longlong) nr > 0 || (table->next_number_field->flags & UNSIGNED_FLAG))
      adjust_next_insert_id_after_explicit_value(nr);
    insert_id_for_cur_row= 0; // didn't generate anything
    DBUG_RETURN(0);
  }

  if (table->versioned())
  {
    Field *end= table->vers_end_field();
    DBUG_ASSERT(end);
    bitmap_set_bit(table->read_set, end->field_index);
    if (!end->is_max())
    {
      if (thd->lex->sql_command == SQLCOM_ALTER_TABLE)
      {
        if (!table->next_number_field->real_maybe_null())
          DBUG_RETURN(HA_ERR_UNSUPPORTED);
        table->next_number_field->set_null();
      }
      DBUG_RETURN(0);
    }
  }

  // ALTER TABLE ... ADD COLUMN ... AUTO_INCREMENT
  if (thd->lex->sql_command == SQLCOM_ALTER_TABLE)
    table->next_number_field->set_notnull();

  if ((nr= next_insert_id) >= auto_inc_interval_for_cur_row.maximum())
  {
    /* next_insert_id is beyond what is reserved, so we reserve more. */
    const Discrete_interval *forced=
      thd->auto_inc_intervals_forced.get_next();
    if (forced != NULL)
    {
      nr= forced->minimum();
      nb_reserved_values= forced->values();
    }
    else
    {
      /*
        handler::estimation_rows_to_insert was set by
        handler::ha_start_bulk_insert(); if 0 it means "unknown".
      */
      ulonglong nb_desired_values;
      /*
        If an estimation was given to the engine:
        - use it.
        - if we already reserved numbers, it means the estimation was
        not accurate, then we'll reserve 2*AUTO_INC_DEFAULT_NB_ROWS the 2nd
        time, twice that the 3rd time etc.
        If no estimation was given, use those increasing defaults from the
        start, starting from AUTO_INC_DEFAULT_NB_ROWS.
        Don't go beyond a max to not reserve "way too much" (because
        reservation means potentially losing unused values).
        Note that in prelocked mode no estimation is given.
      */

      if ((auto_inc_intervals_count == 0) && (estimation_rows_to_insert > 0))
        nb_desired_values= estimation_rows_to_insert;
      else if ((auto_inc_intervals_count == 0) &&
               (thd->lex->many_values.elements > 0))
      {
        /*
          For multi-row inserts, if the bulk inserts cannot be started, the
          handler::estimation_rows_to_insert will not be set. But we still
          want to reserve the autoinc values.
        */
        nb_desired_values= thd->lex->many_values.elements;
      }
      else /* go with the increasing defaults */
      {
        /* avoid overflow in formula, with this if() */
        if (auto_inc_intervals_count <= AUTO_INC_DEFAULT_NB_MAX_BITS)
        {
          nb_desired_values= AUTO_INC_DEFAULT_NB_ROWS *
            (1 << auto_inc_intervals_count);
          set_if_smaller(nb_desired_values, AUTO_INC_DEFAULT_NB_MAX);
        }
        else
          nb_desired_values= AUTO_INC_DEFAULT_NB_MAX;
      }
      get_auto_increment(variables->auto_increment_offset,
                         variables->auto_increment_increment,
                         nb_desired_values, &nr,
                         &nb_reserved_values);
      if (nr == ULONGLONG_MAX)
        DBUG_RETURN(HA_ERR_AUTOINC_READ_FAILED);  // Mark failure

      /*
        That rounding below should not be needed when all engines actually
        respect offset and increment in get_auto_increment(). But they don't
        so we still do it. Wonder if for the not-first-in-index we should do
        it. Hope that this rounding didn't push us out of the interval; even
        if it did we cannot do anything about it (calling the engine again
        will not help as we inserted no row).
      */
      nr= compute_next_insert_id(nr-1, variables);
    }

    if (table->s->next_number_keypart == 0)
    {
      /* We must defer the appending until "nr" has been possibly truncated */
      append= TRUE;
    }
    else
    {
      /*
        For such auto_increment there is no notion of interval, just a
        singleton. The interval is not even stored in
        thd->auto_inc_interval_for_cur_row, so we are sure to call the engine
        for next row.
      */
      DBUG_PRINT("info",("auto_increment: special not-first-in-index"));
    }
  }

  if (unlikely(nr == ULONGLONG_MAX))
      DBUG_RETURN(HA_ERR_AUTOINC_ERANGE);

  DBUG_ASSERT(nr != 0);
  DBUG_PRINT("info",("auto_increment: %llu  nb_reserved_values: %llu",
                     nr, append ? nb_reserved_values : 0));

  /* Store field without warning (Warning will be printed by insert) */
  {
    Check_level_instant_set check_level_save(thd, CHECK_FIELD_IGNORE);
    tmp= table->next_number_field->store((longlong)nr, TRUE);
  }

  if (unlikely(tmp))                            // Out of range value in store
  {
    /*
      First, test if the query was aborted due to strict mode constraints
      or new field value greater than maximum integer value:
    */
    if (thd->killed == KILL_BAD_DATA ||
        nr > table->next_number_field->get_max_int_value())
    {
      /*
        It's better to return an error here than getting a confusing
        'duplicate key error' later.
      */
      result= HA_ERR_AUTOINC_ERANGE;
    }
    else
    {
      /*
        Field refused this value (overflow) and truncated it, use the result
        of the truncation (which is going to be inserted); however we try to
        decrease it to honour auto_increment_* variables.
        That will shift the left bound of the reserved interval, we don't
        bother shifting the right bound (anyway any other value from this
        interval will cause a duplicate key).
      */
      nr= prev_insert_id(table->next_number_field->val_int(), variables);
      if (unlikely(table->next_number_field->store((longlong)nr, TRUE)))
        nr= table->next_number_field->val_int();
    }
  }
  if (append)
  {
    auto_inc_interval_for_cur_row.replace(nr, nb_reserved_values,
                                          variables->auto_increment_increment);
    auto_inc_intervals_count++;
    /* Row-based replication does not need to store intervals in binlog */
    if (((WSREP_NNULL(thd) && wsrep_emulate_bin_log) ||
         mysql_bin_log.is_open()) &&
        !thd->is_current_stmt_binlog_format_row())
      thd->auto_inc_intervals_in_cur_stmt_for_binlog.
        append(auto_inc_interval_for_cur_row.minimum(),
               auto_inc_interval_for_cur_row.values(),
               variables->auto_increment_increment);
  }

  /*
    Record this autogenerated value. If the caller then
    succeeds to insert this value, it will call
    record_first_successful_insert_id_in_cur_stmt()
    which will set first_successful_insert_id_in_cur_stmt if it's not
    already set.
  */
  insert_id_for_cur_row= nr;

  if (result)                                   // overflow
    DBUG_RETURN(result);

  /*
    Set next insert id to point to next auto-increment value to be able to
    handle multi-row statements.
  */
  set_next_insert_id(compute_next_insert_id(nr, variables));

  DBUG_RETURN(0);
}


/** @brief
  MySQL signal that it changed the column bitmap

  USAGE
    This is for handlers that needs to setup their own column bitmaps.
    Normally the handler should set up their own column bitmaps in
    index_init() or rnd_init() and in any column_bitmaps_signal() call after
    this.

    The handler is allowed to do changes to the bitmap after a index_init or
    rnd_init() call is made as after this, MySQL will not use the bitmap
    for any program logic checking.
*/
void handler::column_bitmaps_signal()
{
  DBUG_ENTER("column_bitmaps_signal");
  if (table)
    DBUG_PRINT("info", ("read_set: %p  write_set: %p",
                        table->read_set, table->write_set));
  DBUG_VOID_RETURN;
}


/** @brief
  Reserves an interval of auto_increment values from the handler.

  SYNOPSIS
    get_auto_increment()
    offset              
    increment
    nb_desired_values   how many values we want
    first_value         (OUT) the first value reserved by the handler
    nb_reserved_values  (OUT) how many values the handler reserved

  offset and increment means that we want values to be of the form
  offset + N * increment, where N>=0 is integer.
  If the function sets *first_value to ~(ulonglong)0 it means an error.
  If the function sets *nb_reserved_values to ULONGLONG_MAX it means it has
  reserved to "positive infinite".
*/
void handler::get_auto_increment(ulonglong offset, ulonglong increment,
                                 ulonglong nb_desired_values,
                                 ulonglong *first_value,
                                 ulonglong *nb_reserved_values)
{
  ulonglong nr;
  int error;
  MY_BITMAP *old_read_set;
  bool rnd_inited= (inited ==  RND);

  if (rnd_inited && ha_rnd_end())
    return;

  old_read_set= table->prepare_for_keyread(table->s->next_number_index);

  if (ha_index_init(table->s->next_number_index, 1))
  {
    /* This should never happen, assert in debug, and fail in release build */
    DBUG_ASSERT(0);
    (void) extra(HA_EXTRA_NO_KEYREAD);
    *first_value= ULONGLONG_MAX;
    if (rnd_inited && ha_rnd_init_with_error(0))
    {
      //TODO: it would be nice to return here an error
    }
    return;
  }

  if (table->s->next_number_keypart == 0)
  {						// Autoincrement at key-start
    error= ha_index_last(table->record[1]);
    /*
      MySQL implicitly assumes such method does locking (as MySQL decides to
      use nr+increment without checking again with the handler, in
      handler::update_auto_increment()), so reserves to infinite.
    */
    *nb_reserved_values= ULONGLONG_MAX;
  }
  else
  {
    uchar key[MAX_KEY_LENGTH];
    key_copy(key, table->record[0],
             table->key_info + table->s->next_number_index,
             table->s->next_number_key_offset);
    error= ha_index_read_map(table->record[1], key,
                             make_prev_keypart_map(table->s->
                                                   next_number_keypart),
                             HA_READ_PREFIX_LAST);
    /*
      MySQL needs to call us for next row: assume we are inserting ("a",null)
      here, we return 3, and next this statement will want to insert
      ("b",null): there is no reason why ("b",3+1) would be the good row to
      insert: maybe it already exists, maybe 3+1 is too large...
    */
    *nb_reserved_values= 1;
  }

  if (unlikely(error))
  {
    if (error == HA_ERR_END_OF_FILE || error == HA_ERR_KEY_NOT_FOUND)
      /* No entry found, that's fine */;
    else
      print_error(error, MYF(0));
    nr= 1;
  }
  else
    nr= ((ulonglong) table->next_number_field->
         val_int_offset(table->s->rec_buff_length)+1);
  ha_index_end();
  table->restore_column_maps_after_keyread(old_read_set);
  *first_value= nr;
  if (rnd_inited && ha_rnd_init_with_error(0))
  {
    //TODO: it would be nice to return here an error
  }
  return;
}


void handler::ha_release_auto_increment()
{
  DBUG_ENTER("ha_release_auto_increment");
  DBUG_ASSERT(table_share->tmp_table != NO_TMP_TABLE ||
              m_lock_type != F_UNLCK ||
              (!next_insert_id && !insert_id_for_cur_row));
  release_auto_increment();
  insert_id_for_cur_row= 0;
  auto_inc_interval_for_cur_row.replace(0, 0, 0);
  auto_inc_intervals_count= 0;
  if (next_insert_id > 0)
  {
    next_insert_id= 0;
    /*
      this statement used forced auto_increment values if there were some,
      wipe them away for other statements.
    */
    table->in_use->auto_inc_intervals_forced.empty();
  }
  DBUG_VOID_RETURN;
}


/**
  Construct and emit duplicate key error message using information
  from table's record buffer.

  @param table    TABLE object which record buffer should be used as
                  source for column values.
  @param key      Key description.
  @param msg      Error message template to which key value should be
                  added.
  @param errflag  Flags for my_error() call.

  @notes
    The error message is from ER_DUP_ENTRY_WITH_KEY_NAME but to keep things compatibly
    with old code, the error number is ER_DUP_ENTRY
*/

void print_keydup_error(TABLE *table, KEY *key, const char *msg, myf errflag)
{
  /* Write the duplicated key in the error message */
  char key_buff[MAX_KEY_LENGTH];
  String str(key_buff,sizeof(key_buff),system_charset_info);

  if (key == NULL)
  {
    /*
      Key is unknown. Should only happen if storage engine reports wrong
      duplicate key number.
    */
    my_printf_error(ER_DUP_ENTRY, msg, errflag, "", "*UNKNOWN*");
  }
  else
  {
    if (key->algorithm == HA_KEY_ALG_LONG_HASH)
      setup_keyinfo_hash(key);
    /* Table is opened and defined at this point */
    key_unpack(&str,table, key);
    uint max_length=MYSQL_ERRMSG_SIZE-(uint) strlen(msg);
    if (str.length() >= max_length)
    {
      str.length(max_length-4);
      str.append(STRING_WITH_LEN("..."));
    }
    my_printf_error(ER_DUP_ENTRY, msg, errflag, str.c_ptr_safe(),
                    key->name.str);
    if (key->algorithm == HA_KEY_ALG_LONG_HASH)
      re_setup_keyinfo_hash(key);
  }
}

/**
  Construct and emit duplicate key error message using information
  from table's record buffer.

  @sa print_keydup_error(table, key, msg, errflag).
*/

void print_keydup_error(TABLE *table, KEY *key, myf errflag)
{
  print_keydup_error(table, key,
                     ER_THD(table->in_use, ER_DUP_ENTRY_WITH_KEY_NAME),
                     errflag);
}

/**
  Print error that we got from handler function.

  @note
    In case of delete table it's only safe to use the following parts of
    the 'table' structure:
    - table->s->path
    - table->alias
*/

#define SET_FATAL_ERROR fatal_error=1

void handler::print_error(int error, myf errflag)
{
  bool fatal_error= 0;
  DBUG_ENTER("handler::print_error");
  DBUG_PRINT("enter",("error: %d",error));

  if (ha_thd()->transaction_rollback_request)
  {
    /* Ensure this becomes a true error */
    errflag&= ~(ME_WARNING | ME_NOTE);
  }

  int textno= -1; // impossible value
  switch (error) {
  case EACCES:
    textno=ER_OPEN_AS_READONLY;
    break;
  case EAGAIN:
    textno=ER_FILE_USED;
    break;
  case ENOENT:
  case ENOTDIR:
  case ELOOP:
    textno=ER_FILE_NOT_FOUND;
    break;
  case ENOSPC:
  case HA_ERR_DISK_FULL:
    textno= ER_DISK_FULL;
    SET_FATAL_ERROR;                            // Ensure error is logged
    break;
  case HA_ERR_KEY_NOT_FOUND:
  case HA_ERR_NO_ACTIVE_RECORD:
  case HA_ERR_RECORD_DELETED:
  case HA_ERR_END_OF_FILE:
    /*
      This errors is not not normally fatal (for example for reads). However
      if you get it during an update or delete, then its fatal.
      As the user is calling print_error() (which is not done on read), we
      assume something when wrong with the update or delete.
    */
    SET_FATAL_ERROR;
    textno=ER_KEY_NOT_FOUND;
    break;
  case HA_ERR_ABORTED_BY_USER:
  {
    DBUG_ASSERT(ha_thd()->killed);
    ha_thd()->send_kill_message();
    DBUG_VOID_RETURN;
  }
  case HA_ERR_WRONG_MRG_TABLE_DEF:
    textno=ER_WRONG_MRG_TABLE;
    break;
  case HA_ERR_FOUND_DUPP_KEY:
  {
    if (table)
    {
      uint key_nr=get_dup_key(error);
      if ((int) key_nr >= 0 && key_nr < table->s->keys)
      {
        print_keydup_error(table, &table->key_info[key_nr], errflag);
        DBUG_VOID_RETURN;
      }
    }
    textno=ER_DUP_KEY;
    break;
  }
  case HA_ERR_FOREIGN_DUPLICATE_KEY:
  {
    char rec_buf[MAX_KEY_LENGTH];
    String rec(rec_buf, sizeof(rec_buf), system_charset_info);
    /* Table is opened and defined at this point */

    /*
      Just print the subset of fields that are part of the first index,
      printing the whole row from there is not easy.
    */
    key_unpack(&rec, table, &table->key_info[0]);

    char child_table_name[NAME_LEN + 1];
    char child_key_name[NAME_LEN + 1];
    if (get_foreign_dup_key(child_table_name, sizeof(child_table_name),
                            child_key_name, sizeof(child_key_name)))
    {
      my_error(ER_FOREIGN_DUPLICATE_KEY_WITH_CHILD_INFO, errflag,
               table_share->table_name.str, rec.c_ptr_safe(),
               child_table_name, child_key_name);
      }
    else
    {
      my_error(ER_FOREIGN_DUPLICATE_KEY_WITHOUT_CHILD_INFO, errflag,
               table_share->table_name.str, rec.c_ptr_safe());
    }
    DBUG_VOID_RETURN;
  }
  case HA_ERR_NULL_IN_SPATIAL:
    my_error(ER_CANT_CREATE_GEOMETRY_OBJECT, errflag);
    DBUG_VOID_RETURN;
  case HA_ERR_FOUND_DUPP_UNIQUE:
    textno=ER_DUP_UNIQUE;
    break;
  case HA_ERR_RECORD_CHANGED:
    /*
      This is not fatal error when using HANDLER interface
      SET_FATAL_ERROR;
    */
    textno=ER_CHECKREAD;
    break;
  case HA_ERR_CRASHED:
    SET_FATAL_ERROR;
    textno=ER_NOT_KEYFILE;
    break;
  case HA_ERR_WRONG_IN_RECORD:
    SET_FATAL_ERROR;
    textno= ER_CRASHED_ON_USAGE;
    break;
  case HA_ERR_CRASHED_ON_USAGE:
    SET_FATAL_ERROR;
    textno=ER_CRASHED_ON_USAGE;
    break;
  case HA_ERR_NOT_A_TABLE:
    textno= error;
    break;
  case HA_ERR_CRASHED_ON_REPAIR:
    SET_FATAL_ERROR;
    textno=ER_CRASHED_ON_REPAIR;
    break;
  case HA_ERR_OUT_OF_MEM:
    textno=ER_OUT_OF_RESOURCES;
    break;
  case HA_ERR_WRONG_COMMAND:
    my_error(ER_ILLEGAL_HA, MYF(0), table_type(), table_share->db.str,
             table_share->table_name.str);
    DBUG_VOID_RETURN;
    break;
  case HA_ERR_OLD_FILE:
    textno=ER_OLD_KEYFILE;
    break;
  case HA_ERR_UNSUPPORTED:
    textno=ER_UNSUPPORTED_EXTENSION;
    break;
  case HA_ERR_RECORD_FILE_FULL:
  {
    textno=ER_RECORD_FILE_FULL;
    /* Write the error message to error log */
    errflag|= ME_ERROR_LOG;
    break;
  }
  case HA_ERR_INDEX_FILE_FULL:
  {
    textno=ER_INDEX_FILE_FULL;
    /* Write the error message to error log */
    errflag|= ME_ERROR_LOG;
    break;
  }
  case HA_ERR_LOCK_WAIT_TIMEOUT:
    textno=ER_LOCK_WAIT_TIMEOUT;
    break;
  case HA_ERR_LOCK_TABLE_FULL:
    textno=ER_LOCK_TABLE_FULL;
    break;
  case HA_ERR_LOCK_DEADLOCK:
  {
    String str, full_err_msg(ER_DEFAULT(ER_LOCK_DEADLOCK),
                             strlen(ER_DEFAULT(ER_LOCK_DEADLOCK)),
                             system_charset_info);

    get_error_message(error, &str);
    full_err_msg.append(str);
    my_printf_error(ER_LOCK_DEADLOCK, "%s", errflag, full_err_msg.c_ptr_safe());
    DBUG_VOID_RETURN;
  }
  case HA_ERR_READ_ONLY_TRANSACTION:
    textno=ER_READ_ONLY_TRANSACTION;
    break;
  case HA_ERR_CANNOT_ADD_FOREIGN:
    textno=ER_CANNOT_ADD_FOREIGN;
    break;
  case HA_ERR_ROW_IS_REFERENCED:
  {
    String str;
    get_error_message(error, &str);
    my_printf_error(ER_ROW_IS_REFERENCED_2,
                    ER(str.length() ? ER_ROW_IS_REFERENCED_2 : ER_ROW_IS_REFERENCED),
                    errflag, str.c_ptr_safe());
    DBUG_VOID_RETURN;
  }
  case HA_ERR_NO_REFERENCED_ROW:
  {
    String str;
    get_error_message(error, &str);
    my_printf_error(ER_NO_REFERENCED_ROW_2,
                    ER(str.length() ? ER_NO_REFERENCED_ROW_2 : ER_NO_REFERENCED_ROW),
                    errflag, str.c_ptr_safe());
    DBUG_VOID_RETURN;
  }
  case HA_ERR_TABLE_DEF_CHANGED:
    textno=ER_TABLE_DEF_CHANGED;
    break;
  case HA_ERR_NO_SUCH_TABLE:
    my_error(ER_NO_SUCH_TABLE_IN_ENGINE, errflag, table_share->db.str,
             table_share->table_name.str);
    DBUG_VOID_RETURN;
  case HA_ERR_RBR_LOGGING_FAILED:
    textno= ER_BINLOG_ROW_LOGGING_FAILED;
    break;
  case HA_ERR_DROP_INDEX_FK:
  {
    const char *ptr= "???";
    uint key_nr= get_dup_key(error);
    if ((int) key_nr >= 0)
      ptr= table->key_info[key_nr].name.str;
    my_error(ER_DROP_INDEX_FK, errflag, ptr);
    DBUG_VOID_RETURN;
  }
  case HA_ERR_TABLE_NEEDS_UPGRADE:
    textno= ER_TABLE_NEEDS_UPGRADE;
    my_error(ER_TABLE_NEEDS_UPGRADE, errflag,
             "TABLE", table_share->table_name.str);
    DBUG_VOID_RETURN;
  case HA_ERR_NO_PARTITION_FOUND:
    textno=ER_WRONG_PARTITION_NAME;
    break;
  case HA_ERR_TABLE_READONLY:
    textno= ER_OPEN_AS_READONLY;
    break;
  case HA_ERR_AUTOINC_READ_FAILED:
    textno= ER_AUTOINC_READ_FAILED;
    break;
  case HA_ERR_AUTOINC_ERANGE:
    textno= error;
    my_error(textno, errflag, table->next_number_field->field_name.str,
             table->in_use->get_stmt_da()->current_row_for_warning());
    DBUG_VOID_RETURN;
    break;
  case HA_ERR_TOO_MANY_CONCURRENT_TRXS:
    textno= ER_TOO_MANY_CONCURRENT_TRXS;
    break;
  case HA_ERR_INDEX_COL_TOO_LONG:
    textno= ER_INDEX_COLUMN_TOO_LONG;
    break;
  case HA_ERR_NOT_IN_LOCK_PARTITIONS:
    textno=ER_ROW_DOES_NOT_MATCH_GIVEN_PARTITION_SET;
    break;
  case HA_ERR_INDEX_CORRUPT:
    textno= ER_INDEX_CORRUPT;
    break;
  case HA_ERR_UNDO_REC_TOO_BIG:
    textno= ER_UNDO_RECORD_TOO_BIG;
    break;
  case HA_ERR_COMMIT_ERROR:
    textno= ER_ERROR_DURING_COMMIT;
    break;
  case HA_ERR_PARTITION_LIST:
    my_error(ER_VERS_NOT_ALLOWED, errflag, table->s->db.str, table->s->table_name.str);
    DBUG_VOID_RETURN;
  default:
    {
      /* The error was "unknown" to this function.
	 Ask handler if it has got a message for this error */
      bool temporary= FALSE;
      String str;
      temporary= get_error_message(error, &str);
      if (!str.is_empty())
      {
	const char* engine= table_type();
	if (temporary)
	  my_error(ER_GET_TEMPORARY_ERRMSG, errflag, error, str.c_ptr(),
                   engine);
	else
        {
          SET_FATAL_ERROR;
	  my_error(ER_GET_ERRMSG, errflag, error, str.c_ptr(), engine);
        }
      }
      else
      {
        if (!temporary)
          my_error(ER_GET_ERRNO, errflag, error, table_type());
        /* else no error message. */
      }
      DBUG_VOID_RETURN;
    }
  }
  DBUG_ASSERT(textno > 0);
  if (unlikely(fatal_error))
  {
    /* Ensure this becomes a true error */
    errflag&= ~(ME_WARNING | ME_NOTE);
    if ((debug_assert_if_crashed_table ||
                      global_system_variables.log_warnings > 1))
    {
      /*
        Log error to log before we crash or if extended warnings are requested
      */
      errflag|= ME_ERROR_LOG;
    }
  }

  /* if we got an OS error from a file-based engine, specify a path of error */
  if (error < HA_ERR_FIRST && bas_ext()[0])
  {
    char buff[FN_REFLEN];
    strxnmov(buff, sizeof(buff),
             table_share->normalized_path.str, bas_ext()[0], NULL);
    my_error(textno, errflag, buff, error);
  }
  else
    my_error(textno, errflag, table_share->table_name.str, error);
  DBUG_VOID_RETURN;
}


/**
  Return an error message specific to this handler.

  @param error  error code previously returned by handler
  @param buf    pointer to String where to add error message

  @return
    Returns true if this is a temporary error
*/
bool handler::get_error_message(int error, String* buf)
{
  DBUG_EXECUTE_IF("external_lock_failure",
                  buf->set_ascii(STRING_WITH_LEN("KABOOM!")););
  return FALSE;
}

/**
  Check for incompatible collation changes.
   
  @retval
    HA_ADMIN_NEEDS_UPGRADE   Table may have data requiring upgrade.
  @retval
    0                        No upgrade required.
*/

int handler::check_collation_compatibility()
{
  ulong mysql_version= table->s->mysql_version;

  if (mysql_version < 50124)
  {
    KEY *key= table->key_info;
    KEY *key_end= key + table->s->keys;
    for (; key < key_end; key++)
    {
      KEY_PART_INFO *key_part= key->key_part;
      KEY_PART_INFO *key_part_end= key_part + key->user_defined_key_parts;
      for (; key_part < key_part_end; key_part++)
      {
        if (!key_part->fieldnr)
          continue;
        Field *field= table->field[key_part->fieldnr - 1];
        uint cs_number= field->charset()->number;
        if ((mysql_version < 50048 &&
             (cs_number == 11 || /* ascii_general_ci - bug #29499, bug #27562 */
              cs_number == 41 || /* latin7_general_ci - bug #29461 */
              cs_number == 42 || /* latin7_general_cs - bug #29461 */
              cs_number == 20 || /* latin7_estonian_cs - bug #29461 */
              cs_number == 21 || /* latin2_hungarian_ci - bug #29461 */
              cs_number == 22 || /* koi8u_general_ci - bug #29461 */
              cs_number == 23 || /* cp1251_ukrainian_ci - bug #29461 */
              cs_number == 26)) || /* cp1250_general_ci - bug #29461 */
             (mysql_version < 50124 &&
             (cs_number == 33 || /* utf8mb3_general_ci - bug #27877 */
              cs_number == 35))) /* ucs2_general_ci - bug #27877 */
          return HA_ADMIN_NEEDS_UPGRADE;
      }
    }
  }

  return 0;
}


int handler::ha_check_for_upgrade(HA_CHECK_OPT *check_opt)
{
  int error;
  KEY *keyinfo, *keyend;
  KEY_PART_INFO *keypart, *keypartend;

  if (table->s->incompatible_version)
    return HA_ADMIN_NEEDS_ALTER;

  if (!table->s->mysql_version)
  {
    /* check for blob-in-key error */
    keyinfo= table->key_info;
    keyend= table->key_info + table->s->keys;
    for (; keyinfo < keyend; keyinfo++)
    {
      keypart= keyinfo->key_part;
      keypartend= keypart + keyinfo->user_defined_key_parts;
      for (; keypart < keypartend; keypart++)
      {
        if (!keypart->fieldnr)
          continue;
        Field *field= table->field[keypart->fieldnr-1];
        if (field->type() == MYSQL_TYPE_BLOB)
        {
          if (check_opt->sql_flags & TT_FOR_UPGRADE)
            check_opt->flags= T_MEDIUM;
          return HA_ADMIN_NEEDS_CHECK;
        }
      }
    }
  }
  if (table->s->frm_version < FRM_VER_TRUE_VARCHAR)
    return HA_ADMIN_NEEDS_ALTER;

  if (unlikely((error= check_collation_compatibility())))
    return error;
    
  return check_for_upgrade(check_opt);
}


int handler::check_old_types()
{
  Field** field;

  if (!table->s->mysql_version)
  {
    /* check for bad DECIMAL field */
    for (field= table->field; (*field); field++)
    {
      if ((*field)->type() == MYSQL_TYPE_NEWDECIMAL)
      {
        return HA_ADMIN_NEEDS_ALTER;
      }
      if ((*field)->type() == MYSQL_TYPE_VAR_STRING)
      {
        return HA_ADMIN_NEEDS_ALTER;
      }
    }
  }
  return 0;
}


static bool update_frm_version(TABLE *table)
{
  char path[FN_REFLEN];
  File file;
  int result= 1;
  DBUG_ENTER("update_frm_version");

  /*
    No need to update frm version in case table was created or checked
    by server with the same version. This also ensures that we do not
    update frm version for temporary tables as this code doesn't support
    temporary tables.
  */
  if (table->s->mysql_version == MYSQL_VERSION_ID)
    DBUG_RETURN(0);

  strxmov(path, table->s->normalized_path.str, reg_ext, NullS);

  if ((file= mysql_file_open(key_file_frm,
                             path, O_RDWR|O_BINARY, MYF(MY_WME))) >= 0)
  {
    uchar version[4];

    int4store(version, MYSQL_VERSION_ID);

    if ((result= (int)mysql_file_pwrite(file, (uchar*) version, 4, 51L,
                                        MYF(MY_WME+MY_NABP))))
      goto err;

    table->s->mysql_version= MYSQL_VERSION_ID;
  }
err:
  if (file >= 0)
    (void) mysql_file_close(file, MYF(MY_WME));
  DBUG_RETURN(result);
}



/**
  @return
    key if error because of duplicated keys
*/
uint handler::get_dup_key(int error)
{
  DBUG_ASSERT(table_share->tmp_table != NO_TMP_TABLE || m_lock_type != F_UNLCK);
  DBUG_ENTER("handler::get_dup_key");

  if (lookup_errkey != (uint)-1)
    DBUG_RETURN(errkey= lookup_errkey);

  errkey= (uint)-1;
  if (error == HA_ERR_FOUND_DUPP_KEY ||
      error == HA_ERR_FOREIGN_DUPLICATE_KEY ||
      error == HA_ERR_FOUND_DUPP_UNIQUE || error == HA_ERR_NULL_IN_SPATIAL ||
      error == HA_ERR_DROP_INDEX_FK)
    info(HA_STATUS_ERRKEY | HA_STATUS_NO_LOCK);
  DBUG_RETURN(errkey);
}


/**
  Delete all files with extension from bas_ext().

  @param name		Base name of table

  @note
    We assume that the handler may return more extensions than
    was actually used for the file. We also assume that the first
    extension is the most important one (see the comment near
    handlerton::tablefile_extensions). If this exist and we can't delete
    that it, we will abort the delete.
    If the first one doesn't exists, we have to try to delete all other
    extension as there is chance that the server had crashed between
    the delete of the first file and the next

  @retval
    0   If we successfully deleted at least one file from base_ext and
        didn't get any other errors than ENOENT

  @retval
    !0  Error
*/

int handler::delete_table(const char *name)
{
  int saved_error= ENOENT;
  bool abort_if_first_file_error= 1;
  bool some_file_deleted= 0;
  DBUG_ENTER("handler::delete_table");

  for (const char **ext= bas_ext(); *ext ; ext++)
  {
    int err= mysql_file_delete_with_symlink(key_file_misc, name, *ext, MYF(0));
    if (err)
    {
      if (my_errno != ENOENT)
      {
        saved_error= my_errno;
        /*
          If error other than file not found on the first existing file,
          return the error.
          Otherwise delete as much as possible.
        */
        if (abort_if_first_file_error)
          DBUG_RETURN(saved_error);
      }
    }
    else
      some_file_deleted= 1;
    abort_if_first_file_error= 0;
  }
  DBUG_RETURN(some_file_deleted && saved_error == ENOENT ? 0 : saved_error);
}


int handler::rename_table(const char * from, const char * to)
{
  int error= 0;
  const char **ext, **start_ext;
  start_ext= bas_ext();
  for (ext= start_ext; *ext ; ext++)
  {
    if (unlikely(rename_file_ext(from, to, *ext)))
    {
      if ((error=my_errno) != ENOENT)
	break;
      error= 0;
    }
  }
  if (unlikely(error))
  {
    /* Try to revert the rename. Ignore errors. */
    for (; ext >= start_ext; ext--)
      rename_file_ext(to, from, *ext);
  }
  return error;
}


void handler::drop_table(const char *name)
{
  ha_close();
  delete_table(name);
}


/**
   Return true if the error from drop table means that the
   table didn't exists
*/

bool non_existing_table_error(int error)
{
  return (error == ENOENT ||
          (error == EE_DELETE && my_errno == ENOENT) ||
          error == EE_FILENOTFOUND ||
          error == HA_ERR_NO_SUCH_TABLE ||
          error == HA_ERR_UNSUPPORTED ||
          error == ER_NO_SUCH_TABLE ||
          error == ER_NO_SUCH_TABLE_IN_ENGINE ||
          error == ER_WRONG_OBJECT);
}


/**
  Performs checks upon the table.

  @param thd                thread doing CHECK TABLE operation
  @param check_opt          options from the parser

  @retval
    HA_ADMIN_OK               Successful upgrade
  @retval
    HA_ADMIN_NEEDS_UPGRADE    Table has structures requiring upgrade
  @retval
    HA_ADMIN_NEEDS_ALTER      Table has structures requiring ALTER TABLE
  @retval
    HA_ADMIN_NOT_IMPLEMENTED
*/

int handler::ha_check(THD *thd, HA_CHECK_OPT *check_opt)
{
  int error;
  DBUG_ASSERT(table_share->tmp_table != NO_TMP_TABLE ||
              m_lock_type != F_UNLCK);

  if ((table->s->mysql_version >= MYSQL_VERSION_ID) &&
      (check_opt->sql_flags & TT_FOR_UPGRADE))
    return 0;

  if (table->s->mysql_version < MYSQL_VERSION_ID)
  {
    if (unlikely((error= check_old_types())))
      return error;
    error= ha_check_for_upgrade(check_opt);
    if (unlikely(error && (error != HA_ADMIN_NEEDS_CHECK)))
      return error;
    if (unlikely(!error && (check_opt->sql_flags & TT_FOR_UPGRADE)))
      return 0;
  }
  if (unlikely((error= check(thd, check_opt))))
    return error;
  /* Skip updating frm version if not main handler. */
  if (table->file != this)
    return error;
  return update_frm_version(table);
}

/**
  A helper function to mark a transaction read-write,
  if it is started.
*/

void handler::mark_trx_read_write_internal()
{
  Ha_trx_info *ha_info= &ha_thd()->ha_data[ht->slot].ha_info[0];
  /*
    When a storage engine method is called, the transaction must
    have been started, unless it's a DDL call, for which the
    storage engine starts the transaction internally, and commits
    it internally, without registering in the ha_list.
    Unfortunately here we can't know know for sure if the engine
    has registered the transaction or not, so we must check.
  */
  if (ha_info->is_started())
  {
    /*
      table_share can be NULL, for example, in ha_delete_table() or
      ha_rename_table().
    */
    if (table_share == NULL || table_share->tmp_table == NO_TMP_TABLE)
      ha_info->set_trx_read_write();
  }
}


/**
  Repair table: public interface.

  @sa handler::repair()
*/

int handler::ha_repair(THD* thd, HA_CHECK_OPT* check_opt)
{
  int result;

  mark_trx_read_write();

  result= repair(thd, check_opt);
  DBUG_ASSERT(result == HA_ADMIN_NOT_IMPLEMENTED ||
              ha_table_flags() & HA_CAN_REPAIR);

  if (result == HA_ADMIN_OK)
    result= update_frm_version(table);
  return result;
}


/**
   End bulk insert
*/

int handler::ha_end_bulk_insert()
{
  DBUG_ENTER("handler::ha_end_bulk_insert");
  DBUG_EXECUTE_IF("crash_end_bulk_insert",
                  { extra(HA_EXTRA_FLUSH) ; DBUG_SUICIDE();});
  estimation_rows_to_insert= 0;
  DBUG_RETURN(end_bulk_insert());
}

/**
  Bulk update row: public interface.

  @sa handler::bulk_update_row()
*/

int
handler::ha_bulk_update_row(const uchar *old_data, const uchar *new_data,
                            ha_rows *dup_key_found)
{
  DBUG_ASSERT(table_share->tmp_table != NO_TMP_TABLE ||
              m_lock_type == F_WRLCK);
  mark_trx_read_write();

  return bulk_update_row(old_data, new_data, dup_key_found);
}


/**
  Delete all rows: public interface.

  @sa handler::delete_all_rows()
*/

int
handler::ha_delete_all_rows()
{
  DBUG_ASSERT(table_share->tmp_table != NO_TMP_TABLE ||
              m_lock_type == F_WRLCK);
  mark_trx_read_write();

  return delete_all_rows();
}


/**
  Truncate table: public interface.

  @sa handler::truncate()
*/

int
handler::ha_truncate()
{
  DBUG_ASSERT(table_share->tmp_table != NO_TMP_TABLE ||
              m_lock_type == F_WRLCK);
  mark_trx_read_write();

  return truncate();
}


/**
  Reset auto increment: public interface.

  @sa handler::reset_auto_increment()
*/

int
handler::ha_reset_auto_increment(ulonglong value)
{
  DBUG_ASSERT(table_share->tmp_table != NO_TMP_TABLE ||
              m_lock_type == F_WRLCK);
  mark_trx_read_write();

  return reset_auto_increment(value);
}


/**
  Optimize table: public interface.

  @sa handler::optimize()
*/

int
handler::ha_optimize(THD* thd, HA_CHECK_OPT* check_opt)
{
  DBUG_ASSERT(table_share->tmp_table != NO_TMP_TABLE ||
              m_lock_type == F_WRLCK);
  mark_trx_read_write();

  return optimize(thd, check_opt);
}


/**
  Analyze table: public interface.

  @sa handler::analyze()
*/

int
handler::ha_analyze(THD* thd, HA_CHECK_OPT* check_opt)
{
  DBUG_ASSERT(table_share->tmp_table != NO_TMP_TABLE ||
              m_lock_type != F_UNLCK);
  mark_trx_read_write();

  return analyze(thd, check_opt);
}


/**
  Check and repair table: public interface.

  @sa handler::check_and_repair()
*/

bool
handler::ha_check_and_repair(THD *thd)
{
  DBUG_ASSERT(table_share->tmp_table != NO_TMP_TABLE ||
              m_lock_type == F_UNLCK);
  mark_trx_read_write();

  return check_and_repair(thd);
}


/**
  Disable indexes: public interface.

  @sa handler::disable_indexes()
*/

int
handler::ha_disable_indexes(uint mode)
{
  DBUG_ASSERT(table_share->tmp_table != NO_TMP_TABLE ||
              m_lock_type != F_UNLCK);
  mark_trx_read_write();

  return disable_indexes(mode);
}


/**
  Enable indexes: public interface.

  @sa handler::enable_indexes()
*/

int
handler::ha_enable_indexes(uint mode)
{
  DBUG_ASSERT(table_share->tmp_table != NO_TMP_TABLE ||
              m_lock_type != F_UNLCK);
  mark_trx_read_write();

  return enable_indexes(mode);
}


/**
  Discard or import tablespace: public interface.

  @sa handler::discard_or_import_tablespace()
*/

int
handler::ha_discard_or_import_tablespace(my_bool discard)
{
  DBUG_ASSERT(table_share->tmp_table != NO_TMP_TABLE ||
              m_lock_type == F_WRLCK);
  mark_trx_read_write();

  return discard_or_import_tablespace(discard);
}


bool handler::ha_prepare_inplace_alter_table(TABLE *altered_table,
                                             Alter_inplace_info *ha_alter_info)
{
  DBUG_ASSERT(table_share->tmp_table != NO_TMP_TABLE ||
              m_lock_type != F_UNLCK);
  mark_trx_read_write();

  return prepare_inplace_alter_table(altered_table, ha_alter_info);
}


bool handler::ha_commit_inplace_alter_table(TABLE *altered_table,
                                            Alter_inplace_info *ha_alter_info,
                                            bool commit)
{
   /*
     At this point we should have an exclusive metadata lock on the table.
     The exception is if we're about to roll back changes (commit= false).
     In this case, we might be rolling back after a failed lock upgrade,
     so we could be holding the same lock level as for inplace_alter_table().
   */
   DBUG_ASSERT(ha_thd()->mdl_context.is_lock_owner(MDL_key::TABLE,
                                                   table->s->db.str,
                                                   table->s->table_name.str,
                                                   MDL_EXCLUSIVE) ||
               !commit);

   return commit_inplace_alter_table(altered_table, ha_alter_info, commit);
}


/*
   Default implementation to support in-place alter table
   and old online add/drop index API
*/

enum_alter_inplace_result
handler::check_if_supported_inplace_alter(TABLE *altered_table,
                                          Alter_inplace_info *ha_alter_info)
{
  DBUG_ENTER("handler::check_if_supported_inplace_alter");

  HA_CREATE_INFO *create_info= ha_alter_info->create_info;

  if (altered_table->versioned(VERS_TIMESTAMP))
    DBUG_RETURN(HA_ALTER_INPLACE_NOT_SUPPORTED);

  alter_table_operations inplace_offline_operations=
    ALTER_COLUMN_TYPE_CHANGE_BY_ENGINE |
    ALTER_COLUMN_NAME |
    ALTER_RENAME_COLUMN |
    ALTER_CHANGE_COLUMN_DEFAULT |
    ALTER_COLUMN_DEFAULT |
    ALTER_COLUMN_OPTION |
    ALTER_CHANGE_CREATE_OPTION |
    ALTER_DROP_CHECK_CONSTRAINT |
    ALTER_PARTITIONED |
    ALTER_VIRTUAL_GCOL_EXPR |
    ALTER_RENAME |
    ALTER_RENAME_INDEX |
    ALTER_INDEX_IGNORABILITY;

  /* Is there at least one operation that requires copy algorithm? */
  if (ha_alter_info->handler_flags & ~inplace_offline_operations)
    DBUG_RETURN(HA_ALTER_INPLACE_NOT_SUPPORTED);

  /*
    The following checks for changes related to ALTER_OPTIONS

    ALTER TABLE tbl_name CONVERT TO CHARACTER SET .. and
    ALTER TABLE table_name DEFAULT CHARSET = .. most likely
    change column charsets and so not supported in-place through
    old API.

    Changing of PACK_KEYS, MAX_ROWS and ROW_FORMAT options were
    not supported as in-place operations in old API either.
  */
  if (create_info->used_fields & (HA_CREATE_USED_CHARSET |
                                  HA_CREATE_USED_DEFAULT_CHARSET |
                                  HA_CREATE_USED_PACK_KEYS |
                                  HA_CREATE_USED_CHECKSUM |
                                  HA_CREATE_USED_MAX_ROWS) ||
      (table->s->row_type != create_info->row_type))
    DBUG_RETURN(HA_ALTER_INPLACE_NOT_SUPPORTED);

  uint table_changes= (ha_alter_info->handler_flags &
                       ALTER_COLUMN_TYPE_CHANGE_BY_ENGINE) ?
    IS_EQUAL_PACK_LENGTH : IS_EQUAL_YES;
  if (table->file->check_if_incompatible_data(create_info, table_changes)
      == COMPATIBLE_DATA_YES)
    DBUG_RETURN(HA_ALTER_INPLACE_NO_LOCK);

  DBUG_RETURN(HA_ALTER_INPLACE_NOT_SUPPORTED);
}

Alter_inplace_info::Alter_inplace_info(HA_CREATE_INFO *create_info_arg,
                     Alter_info *alter_info_arg,
                     KEY *key_info_arg, uint key_count_arg,
                     partition_info *modified_part_info_arg,
                     bool ignore_arg, bool error_non_empty)
    : create_info(create_info_arg),
    alter_info(alter_info_arg),
    key_info_buffer(key_info_arg),
    key_count(key_count_arg),
    rename_keys(current_thd->mem_root),
    modified_part_info(modified_part_info_arg),
    ignore(ignore_arg),
    error_if_not_empty(error_non_empty)
  {}

void Alter_inplace_info::report_unsupported_error(const char *not_supported,
                                                  const char *try_instead) const
{
  if (unsupported_reason == NULL)
    my_error(ER_ALTER_OPERATION_NOT_SUPPORTED, MYF(0),
             not_supported, try_instead);
  else
    my_error(ER_ALTER_OPERATION_NOT_SUPPORTED_REASON, MYF(0),
             not_supported, unsupported_reason, try_instead);
}


/**
  Rename table: public interface.

  @sa handler::rename_table()
*/

int
handler::ha_rename_table(const char *from, const char *to)
{
  DBUG_ASSERT(m_lock_type == F_UNLCK);
  mark_trx_read_write();

  return rename_table(from, to);
}


/**
  Drop table in the engine: public interface.

  @sa handler::drop_table()

  The difference between this and delete_table() is that the table is open in
  drop_table().
*/

void
handler::ha_drop_table(const char *name)
{
  DBUG_ASSERT(m_lock_type == F_UNLCK);
  if (check_if_updates_are_ignored("DROP"))
    return;

  mark_trx_read_write();
  drop_table(name);
}


/**
   Structure used during force drop table.
*/

struct st_force_drop_table_params
{
  const char *path;
  const LEX_CSTRING *db;
  const LEX_CSTRING *alias;
  int error;
  bool discovering;
};


/**
   Try to delete table from a given plugin
   Table types with discovery is ignored as these .frm files would have
   been created during discovery and thus doesn't need to be found
   for drop table force
*/

static my_bool delete_table_force(THD *thd, plugin_ref plugin, void *arg)
{
  handlerton *hton = plugin_hton(plugin);
  st_force_drop_table_params *param = (st_force_drop_table_params *)arg;

  if (param->discovering == (hton->discover_table != NULL) &&
      !(thd->slave_thread && (hton->flags & HTON_IGNORE_UPDATES)))
  {
    int error;
    error= ha_delete_table(thd, hton, param->path, param->db, param->alias, 0);
    if (error > 0 && !non_existing_table_error(error))
      param->error= error;
    if (error == 0)
    {
      if (hton && hton->flags & HTON_TABLE_MAY_NOT_EXIST_ON_SLAVE)
        thd->replication_flags |= OPTION_IF_EXISTS;
      param->error= 0;
      return TRUE;                                // Table was deleted
    }
  }
  return FALSE;
}

/**
   @brief
   Traverse all plugins to delete table when .frm file is missing.

   @return -1  Table was not found in any engine
   @return 0  Table was found in some engine and delete succeded
   @return #  Error from first engine that had a table but didn't succeed to
              delete the table
   @return HA_ERR_ROW_IS_REFERENCED if foreign key reference is encountered,

*/

int ha_delete_table_force(THD *thd, const char *path, const LEX_CSTRING *db,
                          const LEX_CSTRING *alias)
{
  st_force_drop_table_params param;
  Table_exists_error_handler no_such_table_handler;
  DBUG_ENTER("ha_delete_table_force");

  param.path=        path;
  param.db=          db;
  param.alias=       alias;
  param.error=       -1;                   // Table not found
  param.discovering= true;

  thd->push_internal_handler(&no_such_table_handler);
  if (plugin_foreach(thd, delete_table_force, MYSQL_STORAGE_ENGINE_PLUGIN,
                     &param))
    param.error= 0;                            // Delete succeded
  else
  {
    param.discovering= false;
    if (plugin_foreach(thd, delete_table_force, MYSQL_STORAGE_ENGINE_PLUGIN,
                       &param))
      param.error= 0;                            // Delete succeded
  }
  thd->pop_internal_handler();
  DBUG_RETURN(param.error);
}


/**
  Create a table in the engine: public interface.

  @sa handler::create()
*/

int
handler::ha_create(const char *name, TABLE *form, HA_CREATE_INFO *info_arg)
{
  DBUG_ASSERT(m_lock_type == F_UNLCK);
  mark_trx_read_write();
  int error= create(name, form, info_arg);
  if (!error &&
      !(info_arg->options & (HA_LEX_CREATE_TMP_TABLE | HA_CREATE_TMP_ALTER)))
    mysql_audit_create_table(form);
  return error;
}


/**
  Create handler files for CREATE TABLE: public interface.

  @sa handler::create_partitioning_metadata()
*/

int
handler::ha_create_partitioning_metadata(const char *name,
                                         const char *old_name,
                                         chf_create_flags action_flag)
{
  /*
    Normally this is done when unlocked, but in fast_alter_partition_table,
    it is done on an already locked handler when preparing to alter/rename
    partitions.
  */
  DBUG_ASSERT(m_lock_type == F_UNLCK ||
              (!old_name && strcmp(name, table_share->path.str)));


  mark_trx_read_write();
  return create_partitioning_metadata(name, old_name, action_flag);
}


/**
  Change partitions: public interface.

  @sa handler::change_partitions()
*/

int
handler::ha_change_partitions(HA_CREATE_INFO *create_info,
                              const char *path,
                              ulonglong * const copied,
                              ulonglong * const deleted,
                              const uchar *pack_frm_data,
                              size_t pack_frm_len)
{
  /*
    Must have at least RDLCK or be a TMP table. Read lock is needed to read
    from current partitions and write lock will be taken on new partitions.
  */
  DBUG_ASSERT(table_share->tmp_table != NO_TMP_TABLE ||
              m_lock_type != F_UNLCK);

  mark_trx_read_write();

  return change_partitions(create_info, path, copied, deleted,
                           pack_frm_data, pack_frm_len);
}


/**
  Drop partitions: public interface.

  @sa handler::drop_partitions()
*/

int
handler::ha_drop_partitions(const char *path)
{
  DBUG_ASSERT(!table->db_stat);

  mark_trx_read_write();

  return drop_partitions(path);
}


/**
  Rename partitions: public interface.

  @sa handler::rename_partitions()
*/

int
handler::ha_rename_partitions(const char *path)
{
  DBUG_ASSERT(!table->db_stat);

  mark_trx_read_write();

  return rename_partitions(path);
}


/**
  Tell the storage engine that it is allowed to "disable transaction" in the
  handler. It is a hint that ACID is not required - it was used in NDB for
  ALTER TABLE, for example, when data are copied to temporary table.
  A storage engine may treat this hint any way it likes. NDB for example
  started to commit every now and then automatically.
  This hint can be safely ignored.
*/
int ha_enable_transaction(THD *thd, bool on)
{
  int error=0;
  DBUG_ENTER("ha_enable_transaction");
  DBUG_PRINT("enter", ("on: %d", (int) on));

  if ((thd->transaction->on= on))
  {
    /*
      Now all storage engines should have transaction handling enabled.
      But some may have it enabled all the time - "disabling" transactions
      is an optimization hint that storage engine is free to ignore.
      So, let's commit an open transaction (if any) now.
    */
    if (likely(!(error= ha_commit_trans(thd, 0))))
      error= trans_commit_implicit(thd);
  }
  DBUG_RETURN(error);
}

int handler::index_next_same(uchar *buf, const uchar *key, uint keylen)
{
  int error;
  DBUG_ENTER("handler::index_next_same");
  if (!(error=index_next(buf)))
  {
    my_ptrdiff_t ptrdiff= buf - table->record[0];
    uchar *UNINIT_VAR(save_record_0);
    KEY *UNINIT_VAR(key_info);
    KEY_PART_INFO *UNINIT_VAR(key_part);
    KEY_PART_INFO *UNINIT_VAR(key_part_end);

    /*
      key_cmp_if_same() compares table->record[0] against 'key'.
      In parts it uses table->record[0] directly, in parts it uses
      field objects with their local pointers into table->record[0].
      If 'buf' is distinct from table->record[0], we need to move
      all record references. This is table->record[0] itself and
      the field pointers of the fields used in this key.
    */
    if (ptrdiff)
    {
      save_record_0= table->record[0];
      table->record[0]= buf;
      key_info= table->key_info + active_index;
      key_part= key_info->key_part;
      key_part_end= key_part + key_info->user_defined_key_parts;
      for (; key_part < key_part_end; key_part++)
      {
        DBUG_ASSERT(key_part->field);
        key_part->field->move_field_offset(ptrdiff);
      }
    }

    if (key_cmp_if_same(table, key, active_index, keylen))
    {
      table->status=STATUS_NOT_FOUND;
      error=HA_ERR_END_OF_FILE;
    }

    /* Move back if necessary. */
    if (ptrdiff)
    {
      table->record[0]= save_record_0;
      for (key_part= key_info->key_part; key_part < key_part_end; key_part++)
        key_part->field->move_field_offset(-ptrdiff);
    }
  }
  DBUG_PRINT("return",("%i", error));
  DBUG_RETURN(error);
}


void handler::get_dynamic_partition_info(PARTITION_STATS *stat_info,
                                         uint part_id)
{
  info(HA_STATUS_CONST | HA_STATUS_TIME | HA_STATUS_VARIABLE |
       HA_STATUS_NO_LOCK);
  stat_info->records=              stats.records;
  stat_info->mean_rec_length=      stats.mean_rec_length;
  stat_info->data_file_length=     stats.data_file_length;
  stat_info->max_data_file_length= stats.max_data_file_length;
  stat_info->index_file_length=    stats.index_file_length;
  stat_info->max_index_file_length=stats.max_index_file_length;
  stat_info->delete_length=        stats.delete_length;
  stat_info->create_time=          stats.create_time;
  stat_info->update_time=          stats.update_time;
  stat_info->check_time=           stats.check_time;
  stat_info->check_sum=            stats.checksum;
  stat_info->check_sum_null=       stats.checksum_null;
}


/*
  Updates the global table stats with the TABLE this handler represents
*/

void handler::update_global_table_stats()
{
  TABLE_STATS * table_stats;

  status_var_add(table->in_use->status_var.rows_read, rows_read);
  DBUG_ASSERT(rows_tmp_read == 0);

  if (!table->in_use->userstat_running)
  {
    rows_read= rows_changed= 0;
    return;
  }

  if (rows_read + rows_changed == 0)
    return;                                     // Nothing to update.

  DBUG_ASSERT(table->s);
  DBUG_ASSERT(table->s->table_cache_key.str);

  mysql_mutex_lock(&LOCK_global_table_stats);
  /* Gets the global table stats, creating one if necessary. */
  if (!(table_stats= (TABLE_STATS*)
        my_hash_search(&global_table_stats,
                    (uchar*) table->s->table_cache_key.str,
                    table->s->table_cache_key.length)))
  {
    if (!(table_stats = ((TABLE_STATS*)
                         my_malloc(PSI_INSTRUMENT_ME, sizeof(TABLE_STATS),
                                   MYF(MY_WME | MY_ZEROFILL)))))
    {
      /* Out of memory error already given */
      goto end;
    }
    memcpy(table_stats->table, table->s->table_cache_key.str,
           table->s->table_cache_key.length);
    table_stats->table_name_length= (uint)table->s->table_cache_key.length;
    table_stats->engine_type= ht->db_type;
    /* No need to set variables to 0, as we use MY_ZEROFILL above */

    if (my_hash_insert(&global_table_stats, (uchar*) table_stats))
    {
      /* Out of memory error is already given */
      my_free(table_stats);
      goto end;
    }
  }
  // Updates the global table stats.
  table_stats->rows_read+=    rows_read;
  table_stats->rows_changed+= rows_changed;
  table_stats->rows_changed_x_indexes+= (rows_changed *
                                         (table->s->keys ? table->s->keys :
                                          1));
  rows_read= rows_changed= 0;
end:
  mysql_mutex_unlock(&LOCK_global_table_stats);
}


/*
  Updates the global index stats with this handler's accumulated index reads.
*/

void handler::update_global_index_stats()
{
  DBUG_ASSERT(table->s);

  if (!table->in_use->userstat_running)
  {
    /* Reset all index read values */
    bzero(index_rows_read, sizeof(index_rows_read[0]) * table->s->keys);
    return;
  }

  for (uint index = 0; index < table->s->keys; index++)
  {
    if (index_rows_read[index])
    {
      INDEX_STATS* index_stats;
      size_t key_length;
      KEY *key_info = &table->key_info[index];  // Rows were read using this

      DBUG_ASSERT(key_info->cache_name);
      if (!key_info->cache_name)
        continue;
      key_length= table->s->table_cache_key.length + key_info->name.length + 1;
      mysql_mutex_lock(&LOCK_global_index_stats);
      // Gets the global index stats, creating one if necessary.
      if (!(index_stats= (INDEX_STATS*) my_hash_search(&global_index_stats,
                                                    key_info->cache_name,
                                                    key_length)))
      {
        if (!(index_stats = ((INDEX_STATS*)
                             my_malloc(PSI_INSTRUMENT_ME, sizeof(INDEX_STATS),
                                       MYF(MY_WME | MY_ZEROFILL)))))
          goto end;                             // Error is already given

        memcpy(index_stats->index, key_info->cache_name, key_length);
        index_stats->index_name_length= key_length;
        if (my_hash_insert(&global_index_stats, (uchar*) index_stats))
        {
          my_free(index_stats);
          goto end;
        }
      }
      /* Updates the global index stats. */
      index_stats->rows_read+= index_rows_read[index];
      index_rows_read[index]= 0;
end:
      mysql_mutex_unlock(&LOCK_global_index_stats);
    }
  }
}


static void flush_checksum(ha_checksum *row_crc, uchar **checksum_start,
                           size_t *checksum_length)
{
  if (*checksum_start)
  {
    *row_crc= my_checksum(*row_crc, *checksum_start, *checksum_length);
    *checksum_start= NULL;
    *checksum_length= 0;
  }
}


/* calculating table's checksum */
int handler::calculate_checksum()
{
  int error;
  THD *thd=ha_thd();
  DBUG_ASSERT(table->s->last_null_bit_pos < 8);
  uchar null_mask= table->s->last_null_bit_pos
                   ? 256 -  (1 << table->s->last_null_bit_pos) : 0;

  table->use_all_stored_columns();
  stats.checksum= 0;

  if ((error= ha_rnd_init(1)))
    return error;

  for (;;)
  {
    if (thd->killed)
      return HA_ERR_ABORTED_BY_USER;

    ha_checksum row_crc= 0;
    error= ha_rnd_next(table->record[0]);
    if (error)
      break;

    if (table->s->null_bytes)
    {
      /* fix undefined null bits */
      table->record[0][table->s->null_bytes-1] |= null_mask;
      if (!(table->s->db_create_options & HA_OPTION_PACK_RECORD))
        table->record[0][0] |= 1;

      row_crc= my_checksum(row_crc, table->record[0], table->s->null_bytes);
    }

    uchar *checksum_start= NULL;
    size_t checksum_length= 0;
    for (uint i= 0; i < table->s->fields; i++ )
    {
      Field *f= table->field[i];

      if (! thd->variables.old_mode && f->is_real_null(0))
      {
        flush_checksum(&row_crc, &checksum_start, &checksum_length);
        continue;
      }
     /*
       BLOB and VARCHAR have pointers in their field, we must convert
       to string; GEOMETRY is implemented on top of BLOB.
       BIT may store its data among NULL bits, convert as well.
     */
      switch (f->type()) {
        case MYSQL_TYPE_BLOB:
        case MYSQL_TYPE_VARCHAR:
        case MYSQL_TYPE_GEOMETRY:
        case MYSQL_TYPE_BIT:
        {
          flush_checksum(&row_crc, &checksum_start, &checksum_length);
          String tmp;
          f->val_str(&tmp);
          row_crc= my_checksum(row_crc, (uchar*) tmp.ptr(), tmp.length());
          break;
        }
        default:
          if (!checksum_start)
            checksum_start= f->ptr;
          DBUG_ASSERT(checksum_start + checksum_length == f->ptr);
          checksum_length+= f->pack_length();
          break;
      }
    }
    flush_checksum(&row_crc, &checksum_start, &checksum_length);

    stats.checksum+= row_crc;
  }
  ha_rnd_end();
  return error == HA_ERR_END_OF_FILE ? 0 : error;
}


/****************************************************************************
** Some general functions that isn't in the handler class
****************************************************************************/

/**
  Initiates table-file and calls appropriate database-creator.

  @retval
   0  ok
  @retval
   1  error
*/
int ha_create_table(THD *thd, const char *path, const char *db,
                    const char *table_name, HA_CREATE_INFO *create_info,
                    LEX_CUSTRING *frm, bool skip_frm_file)
{
  int error= 1;
  TABLE table;
  char name_buff[FN_REFLEN];
  const char *name;
  TABLE_SHARE share;
  Abort_on_warning_instant_set old_abort_on_warning(thd, 0);
  bool temp_table __attribute__((unused)) =
    create_info->options & (HA_LEX_CREATE_TMP_TABLE | HA_CREATE_TMP_ALTER);
  DBUG_ENTER("ha_create_table");

  init_tmp_table_share(thd, &share, db, 0, table_name, path);

  if (frm)
  {
    bool write_frm_now= (!create_info->db_type->discover_table &&
                         !create_info->tmp_table() && !skip_frm_file);

    share.frm_image= frm;

    // open an frm image
    if (share.init_from_binary_frm_image(thd, write_frm_now,
                                         frm->str, frm->length))
      goto err;
  }
  else
  {
    // open an frm file
    share.db_plugin= ha_lock_engine(thd, create_info->db_type);

    if (open_table_def(thd, &share))
      goto err;
  }

  share.m_psi= PSI_CALL_get_table_share(temp_table, &share);

  if (open_table_from_share(thd, &share, &empty_clex_str, 0, READ_ALL, 0,
                            &table, true))
    goto err;

  update_create_info_from_table(create_info, &table);

  name= get_canonical_filename(table.file, share.path.str, name_buff);

  error= table.file->ha_create(name, &table, create_info);

  if (unlikely(error))
  {
    if (!thd->is_error())
      my_error(ER_CANT_CREATE_TABLE, MYF(0), db, table_name, error);
    table.file->print_error(error, MYF(ME_WARNING));
    PSI_CALL_drop_table_share(temp_table, share.db.str, (uint)share.db.length,
                              share.table_name.str, (uint)share.table_name.length);
  }

  (void) closefrm(&table);
 
err:
  free_table_share(&share);
  DBUG_RETURN(error != 0);
}

void st_ha_check_opt::init()
{
  flags= sql_flags= 0;
  start_time= my_time(0);
}


/*****************************************************************************
  Key cache handling.

  This code is only relevant for ISAM/MyISAM tables

  key_cache->cache may be 0 only in the case where a key cache is not
  initialized or when we where not able to init the key cache in a previous
  call to ha_init_key_cache() (probably out of memory)
*****************************************************************************/

/**
  Init a key cache if it has not been initied before.
*/
int ha_init_key_cache(const char *name, KEY_CACHE *key_cache, void *unused
                      __attribute__((unused)))
{
  DBUG_ENTER("ha_init_key_cache");

  if (!key_cache->key_cache_inited)
  {
    mysql_mutex_lock(&LOCK_global_system_variables);
    size_t tmp_buff_size= (size_t) key_cache->param_buff_size;
    uint tmp_block_size= (uint) key_cache->param_block_size;
    uint division_limit= (uint)key_cache->param_division_limit;
    uint age_threshold=  (uint)key_cache->param_age_threshold;
    uint partitions=     (uint)key_cache->param_partitions;
    uint changed_blocks_hash_size=  (uint)key_cache->changed_blocks_hash_size;
    mysql_mutex_unlock(&LOCK_global_system_variables);
    DBUG_RETURN(!init_key_cache(key_cache,
				tmp_block_size,
				tmp_buff_size,
				division_limit, age_threshold,
                                changed_blocks_hash_size,
                                partitions));
  }
  DBUG_RETURN(0);
}


/**
  Resize key cache.
*/
int ha_resize_key_cache(KEY_CACHE *key_cache)
{
  DBUG_ENTER("ha_resize_key_cache");

  if (key_cache->key_cache_inited)
  {
    mysql_mutex_lock(&LOCK_global_system_variables);
    size_t tmp_buff_size= (size_t) key_cache->param_buff_size;
    long tmp_block_size= (long) key_cache->param_block_size;
    uint division_limit= (uint)key_cache->param_division_limit;
    uint age_threshold=  (uint)key_cache->param_age_threshold;
    uint changed_blocks_hash_size=  (uint)key_cache->changed_blocks_hash_size;
    mysql_mutex_unlock(&LOCK_global_system_variables);
    DBUG_RETURN(!resize_key_cache(key_cache, tmp_block_size,
				  tmp_buff_size,
				  division_limit, age_threshold,
                                  changed_blocks_hash_size));
  }
  DBUG_RETURN(0);
}


/**
  Change parameters for key cache (like division_limit)
*/
int ha_change_key_cache_param(KEY_CACHE *key_cache)
{
  DBUG_ENTER("ha_change_key_cache_param");

  if (key_cache->key_cache_inited)
  {
    mysql_mutex_lock(&LOCK_global_system_variables);
    uint division_limit= (uint)key_cache->param_division_limit;
    uint age_threshold=  (uint)key_cache->param_age_threshold;
    mysql_mutex_unlock(&LOCK_global_system_variables);
    change_key_cache_param(key_cache, division_limit, age_threshold);
  }
  DBUG_RETURN(0);
}


/**
  Repartition key cache 
*/
int ha_repartition_key_cache(KEY_CACHE *key_cache)
{
  DBUG_ENTER("ha_repartition_key_cache");

  if (key_cache->key_cache_inited)
  {
    mysql_mutex_lock(&LOCK_global_system_variables);
    size_t tmp_buff_size= (size_t) key_cache->param_buff_size;
    long tmp_block_size= (long) key_cache->param_block_size;
    uint division_limit= (uint)key_cache->param_division_limit;
    uint age_threshold=  (uint)key_cache->param_age_threshold;
    uint partitions=     (uint)key_cache->param_partitions;
    uint changed_blocks_hash_size=  (uint)key_cache->changed_blocks_hash_size;
    mysql_mutex_unlock(&LOCK_global_system_variables);
    DBUG_RETURN(!repartition_key_cache(key_cache, tmp_block_size,
				       tmp_buff_size,
				       division_limit, age_threshold,
                                       changed_blocks_hash_size,
                                       partitions));
  }
  DBUG_RETURN(0);
}


/**
  Move all tables from one key cache to another one.
*/
int ha_change_key_cache(KEY_CACHE *old_key_cache,
			KEY_CACHE *new_key_cache)
{
  mi_change_key_cache(old_key_cache, new_key_cache);
  return 0;
}


static my_bool discover_handlerton(THD *thd, plugin_ref plugin,
                                   void *arg)
{
  TABLE_SHARE *share= (TABLE_SHARE *)arg;
  handlerton *hton= plugin_hton(plugin);
  if (hton->discover_table)
  {
    share->db_plugin= plugin;
    int error= hton->discover_table(hton, thd, share);
    if (error != HA_ERR_NO_SUCH_TABLE)
    {
      if (unlikely(error))
      {
        if (!share->error)
        {
          share->error= OPEN_FRM_ERROR_ALREADY_ISSUED;
          plugin_unlock(0, share->db_plugin);
        }

        /*
          report an error, unless it is "generic" and a more
          specific one was already reported
        */
        if (error != HA_ERR_GENERIC || !thd->is_error())
          my_error(ER_GET_ERRNO, MYF(0), error, plugin_name(plugin)->str);
        share->db_plugin= 0;
      }
      else
        share->error= OPEN_FRM_OK;

      status_var_increment(thd->status_var.ha_discover_count);
      return TRUE; // abort the search
    }
    share->db_plugin= 0;
  }

  DBUG_ASSERT(share->error == OPEN_FRM_OPEN_ERROR);
  return FALSE;    // continue with the next engine
}

int ha_discover_table(THD *thd, TABLE_SHARE *share)
{
  DBUG_ENTER("ha_discover_table");
  int found;

  DBUG_ASSERT(share->error == OPEN_FRM_OPEN_ERROR);   // share is not OK yet

  if (!engines_with_discover)
    found= FALSE;
  else if (share->db_plugin)
    found= discover_handlerton(thd, share->db_plugin, share);
  else
    found= plugin_foreach(thd, discover_handlerton,
                        MYSQL_STORAGE_ENGINE_PLUGIN, share);

  if (thd->lex->query_tables && thd->lex->query_tables->sequence && !found)
    my_error(ER_UNKNOWN_SEQUENCES, MYF(0),share->table_name.str);
  if (!found)
    open_table_error(share, OPEN_FRM_OPEN_ERROR, ENOENT); // not found

  DBUG_RETURN(share->error != OPEN_FRM_OK);
}

static my_bool file_ext_exists(char *path, size_t path_len, const char *ext)
{
  strmake(path + path_len, ext, FN_REFLEN - path_len);
  return !access(path, F_OK);
}

struct st_discover_existence_args
{
  char *path;
  size_t  path_len;
  const char *db, *table_name;
  handlerton *hton;
  bool frm_exists;
};

static my_bool discover_existence(THD *thd, plugin_ref plugin,
                                  void *arg)
{
  st_discover_existence_args *args= (st_discover_existence_args*)arg;
  handlerton *ht= plugin_hton(plugin);
  if (!ht->discover_table_existence)
    return args->frm_exists;

  args->hton= ht;

  if (ht->discover_table_existence == ext_based_existence)
    return file_ext_exists(args->path, args->path_len,
                           ht->tablefile_extensions[0]);

  return ht->discover_table_existence(ht, args->db, args->table_name);
}


/**
  Check if a given table exists, without doing a full discover, if possible

  If the 'hton' is not NULL, it's set to the handlerton of the storage engine
  of this table, or to view_pseudo_hton if the frm belongs to a view.

  This function takes discovery correctly into account. If frm is found,
  it discovers the table to make sure it really exists in the engine.
  If no frm is found it discovers the table, in case it still exists in
  the engine.

  While it tries to cut corners (don't open .frm if no discovering engine is
  enabled, no full discovery if all discovering engines support
  discover_table_existence, etc), it still *may* be quite expensive
  and must be used sparingly.

  @retval true    Table exists (even if the error occurred, like bad frm)
  @retval false   Table does not exist (one can do CREATE TABLE table_name)

  @note if frm exists and the table in engine doesn't, *hton will be set,
        but the return value will be false.

  @note if frm file exists, but the table cannot be opened (engine not
        loaded, frm is invalid), the return value will be true, but
        *hton will be NULL.
*/

bool ha_table_exists(THD *thd, const LEX_CSTRING *db,
                     const LEX_CSTRING *table_name, LEX_CUSTRING *table_id,
                     LEX_CSTRING *partition_engine_name,
                     handlerton **hton, bool *is_sequence)
{
  handlerton *dummy;
  bool dummy2;
  DBUG_ENTER("ha_table_exists");

  if (hton)
    *hton= 0;
  else if (engines_with_discover)
    hton= &dummy;
  if (!is_sequence)
    is_sequence= &dummy2;
  *is_sequence= 0;
  if (table_id)
  {
    table_id->str= 0;
    table_id->length= 0;
  }

  TDC_element *element= tdc_lock_share(thd, db->str, table_name->str);
  if (element && element != MY_ERRPTR)
  {
    if (!hton)
      hton= &dummy;
    *hton= element->share->db_type();
#ifdef WITH_PARTITION_STORAGE_ENGINE
    if (partition_engine_name && element->share->db_type() == partition_hton)
    {
      if (!static_cast<Partition_share *>(element->share->ha_share)->
          partition_engine_name)
      {
        /* Partition engine found, but table has never been opened */
        tdc_unlock_share(element);
        goto retry_from_frm;
      }
      lex_string_set(partition_engine_name,
        static_cast<Partition_share *>(element->share->ha_share)->
          partition_engine_name);
    }
#endif
    *is_sequence= element->share->table_type == TABLE_TYPE_SEQUENCE;
    if (*hton != view_pseudo_hton && element->share->tabledef_version.length &&
        table_id &&
        (table_id->str= (uchar*)
         thd->memdup(element->share->tabledef_version.str, MY_UUID_SIZE)))
      table_id->length= MY_UUID_SIZE;
    tdc_unlock_share(element);
    DBUG_RETURN(TRUE);
  }

#ifdef WITH_PARTITION_STORAGE_ENGINE
retry_from_frm:
#endif
  char path[FN_REFLEN + 1];
  size_t path_len = build_table_filename(path, sizeof(path) - 1,
                                         db->str, table_name->str, "", 0);
  st_discover_existence_args args= {path, path_len, db->str, table_name->str, 0, true};

  if (file_ext_exists(path, path_len, reg_ext))
  {
    bool exists= true;
    if (hton)
    {
      char engine_buf[NAME_CHAR_LEN + 1];
      LEX_CSTRING engine= { engine_buf, 0 };
      Table_type type= dd_frm_type(thd, path, &engine,
                                   partition_engine_name,
                                   table_id);

      switch (type) {
      case TABLE_TYPE_UNKNOWN:
        DBUG_PRINT("exit", ("Exist, cannot be opened"));
        DBUG_RETURN(true);                      // Frm exists
      case TABLE_TYPE_VIEW:
        *hton= view_pseudo_hton;
        DBUG_PRINT("exit", ("Exist, view"));
        DBUG_RETURN(true);                      // Frm exists
      case TABLE_TYPE_SEQUENCE:
        *is_sequence= true;
        /* fall through */
      case TABLE_TYPE_NORMAL:
        {
          plugin_ref p=  plugin_lock_by_name(thd, &engine,
                                             MYSQL_STORAGE_ENGINE_PLUGIN);
          *hton= p ? plugin_hton(p) : NULL;
          if (*hton)      // verify that the table really exists
            exists= discover_existence(thd, p, &args);
        }
      }
    }
    DBUG_PRINT("exit", (exists ? "Exists" : "Does not exist"));
    DBUG_RETURN(exists);
  }

  args.frm_exists= false;
  if (plugin_foreach(thd, discover_existence, MYSQL_STORAGE_ENGINE_PLUGIN,
                     &args))
  {
    if (hton)
      *hton= args.hton;
    DBUG_PRINT("exit", ("discovery found file"));
    DBUG_RETURN(TRUE);
  }

  if (need_full_discover_for_existence)
  {
    TABLE_LIST table;
    bool exists;
    uint flags = GTS_TABLE | GTS_VIEW;

    if (!hton)
      flags|= GTS_NOLOCK;

    Table_exists_error_handler no_such_table_handler;
    thd->push_internal_handler(&no_such_table_handler);
    table.init_one_table(db, table_name, 0, TL_READ);
    TABLE_SHARE *share= tdc_acquire_share(thd, &table, flags);
    thd->pop_internal_handler();

    if (hton && share)
    {
      *hton= share->db_type();
      if (table_id && share->tabledef_version.length &&
          (table_id->str=
           (uchar*) thd->memdup(share->tabledef_version.str, MY_UUID_SIZE)))
        table_id->length= MY_UUID_SIZE;
      tdc_release_share(share);
    }

    // the table doesn't exist if we've caught ER_NO_SUCH_TABLE and nothing else
    exists= !no_such_table_handler.safely_trapped_errors();
    DBUG_PRINT("exit", (exists ? "Exists" : "Does not exist"));
    DBUG_RETURN(exists);
  }

  DBUG_PRINT("exit", ("Does not exist"));
  DBUG_RETURN(FALSE);
}


/*
  Check if the CREATE/ALTER table should be ignored
  This could happen for slaves where the table is shared between master
  and slave

  If statement is ignored, write a note
*/

bool handler::check_if_updates_are_ignored(const char *op) const
{
  return ha_check_if_updates_are_ignored(table->in_use, ht, op);
}


bool ha_check_if_updates_are_ignored(THD *thd, handlerton *hton,
                                     const char *op)
{
  DBUG_ENTER("ha_check_if_updates_are_ignored");
  if (!thd->slave_thread || !(hton= ha_checktype(thd, hton, 1)))
    DBUG_RETURN(0);                                   // Not slave or no engine
  if (!(hton->flags & HTON_IGNORE_UPDATES))
    DBUG_RETURN(0);                                   // Not shared table
  my_error(ER_SLAVE_IGNORED_SHARED_TABLE, MYF(ME_NOTE), op);
  DBUG_RETURN(1);
}


/**
  Discover all table names in a given database
*/
extern "C" {

static int cmp_file_names(const void *a, const void *b)
{
  CHARSET_INFO *cs= character_set_filesystem;
  char *aa= ((FILEINFO *)a)->name;
  char *bb= ((FILEINFO *)b)->name;
  return cs->strnncoll(aa, strlen(aa), bb, strlen(bb));
}

static int cmp_table_names(LEX_CSTRING * const *a, LEX_CSTRING * const *b)
{
  return my_charset_bin.strnncoll((*a)->str, (*a)->length,
                                  (*b)->str, (*b)->length);
}

#ifndef DBUG_OFF
static int cmp_table_names_desc(LEX_CSTRING * const *a, LEX_CSTRING * const *b)
{
  return -cmp_table_names(a, b);
}
#endif

}

Discovered_table_list::Discovered_table_list(THD *thd_arg,
                 Dynamic_array<LEX_CSTRING*> *tables_arg,
                 const LEX_CSTRING *wild_arg) :
  thd(thd_arg), with_temps(false), tables(tables_arg)
{
  if (wild_arg->str && wild_arg->str[0])
  {
    wild= wild_arg->str;
    wend= wild + wild_arg->length;
  }
  else
    wild= 0;
}

bool Discovered_table_list::add_table(const char *tname, size_t tlen)
{
  /*
    TODO Check with_temps and filter out temp tables.
    Implement the check, when we'll have at least one affected engine (with
    custom discover_table_names() method, that calls add_table() directly).
    Note: avoid comparing the same name twice (here and in add_file).
  */
  if (wild && table_alias_charset->wildcmp(tname, tname + tlen, wild, wend,
                                           wild_prefix, wild_one, wild_many))
      return 0;

  LEX_CSTRING *name= thd->make_clex_string(tname, tlen);
  if (!name || tables->append(name))
    return 1;
  return 0;
}

bool Discovered_table_list::add_file(const char *fname)
{
  bool is_temp= strncmp(fname, STRING_WITH_LEN(tmp_file_prefix)) == 0;

  if (is_temp && !with_temps)
    return 0;

  char tname[SAFE_NAME_LEN + 1];
  size_t tlen= filename_to_tablename(fname, tname, sizeof(tname), is_temp);
  return add_table(tname, tlen);
}


void Discovered_table_list::sort()
{
  tables->sort(cmp_table_names);
}


#ifndef DBUG_OFF
void Discovered_table_list::sort_desc()
{
  tables->sort(cmp_table_names_desc);
}
#endif


void Discovered_table_list::remove_duplicates()
{
  LEX_CSTRING **src= tables->front();
  LEX_CSTRING **dst= src;
  sort();
  while (++dst <= tables->back())
  {
    LEX_CSTRING *s= *src, *d= *dst;
    DBUG_ASSERT(strncmp(s->str, d->str, MY_MIN(s->length, d->length)) <= 0);
    if ((s->length != d->length || strncmp(s->str, d->str, d->length)))
    {
      src++;
      if (src != dst)
        *src= *dst;
    }
  }
  tables->elements(src - tables->front() + 1);
}

struct st_discover_names_args
{
  LEX_CSTRING *db;
  MY_DIR *dirp;
  Discovered_table_list *result;
  uint possible_duplicates;
};

static my_bool discover_names(THD *thd, plugin_ref plugin,
                              void *arg)
{
  st_discover_names_args *args= (st_discover_names_args *)arg;
  handlerton *ht= plugin_hton(plugin);

  if (ht->discover_table_names)
  {
    size_t old_elements= args->result->tables->elements();
    if (ht->discover_table_names(ht, args->db, args->dirp, args->result))
      return 1;

    /*
      hton_ext_based_table_discovery never discovers a table that has
      a corresponding .frm file; but custom engine discover methods might
    */
    if (ht->discover_table_names != hton_ext_based_table_discovery)
      args->possible_duplicates+= (uint)(args->result->tables->elements() - old_elements);
  }

  return 0;
}

/**
  Return the list of tables

  @param thd
  @param db         database to look into
  @param dirp       list of files in this database (as returned by my_dir())
  @param result     the object to return the list of files in
  @param reusable   if true, on return, 'dirp' will be a valid list of all
                    non-table files. If false, discovery will work much faster,
                    but it will leave 'dirp' corrupted and completely unusable,
                    only good for my_dirend().

  Normally, reusable=false for SHOW and INFORMATION_SCHEMA, and reusable=true
  for DROP DATABASE (as it needs to know and delete non-table files).
*/

int ha_discover_table_names(THD *thd, LEX_CSTRING *db, MY_DIR *dirp,
                            Discovered_table_list *result, bool reusable)
{
  int error;
  DBUG_ENTER("ha_discover_table_names");

  if (engines_with_discover_file_names == 0 && !reusable)
  {
    st_discover_names_args args= {db, NULL, result, 0};
    error= ext_table_discovery_simple(dirp, result) ||
           plugin_foreach(thd, discover_names,
                            MYSQL_STORAGE_ENGINE_PLUGIN, &args);
    if (args.possible_duplicates > 0)
      result->remove_duplicates();
  }
  else
  {
    st_discover_names_args args= {db, dirp, result, 0};

    /* extension_based_table_discovery relies on dirp being sorted */
    my_qsort(dirp->dir_entry, dirp->number_of_files,
             sizeof(FILEINFO), cmp_file_names);

    error= extension_based_table_discovery(dirp, reg_ext, result) ||
           plugin_foreach(thd, discover_names,
                            MYSQL_STORAGE_ENGINE_PLUGIN, &args);
    if (args.possible_duplicates > 0)
      result->remove_duplicates();
  }

  DBUG_RETURN(error);
}


/*
int handler::pre_read_multi_range_first(KEY_MULTI_RANGE **found_range_p,
                                        KEY_MULTI_RANGE *ranges,
                                        uint range_count,
                                        bool sorted, HANDLER_BUFFER *buffer,
                                        bool use_parallel)
{
  int result;
  DBUG_ENTER("handler::pre_read_multi_range_first");
  result = pre_read_range_first(ranges->start_key.keypart_map ?
                                &ranges->start_key : 0,
                                ranges->end_key.keypart_map ?
                                &ranges->end_key : 0,
                                test(ranges->range_flag & EQ_RANGE),
                                sorted,
                                use_parallel);
  DBUG_RETURN(result);
}
*/


/**
  Read first row between two ranges.
  Store ranges for future calls to read_range_next.

  @param start_key		Start key. Is 0 if no min range
  @param end_key		End key.  Is 0 if no max range
  @param eq_range_arg	        Set to 1 if start_key == end_key
  @param sorted		Set to 1 if result should be sorted per key

  @note
    Record is read into table->record[0]

  @retval
    0			Found row
  @retval
    HA_ERR_END_OF_FILE	No rows in range
  @retval
    \#			Error code
*/
int handler::read_range_first(const key_range *start_key,
			      const key_range *end_key,
			      bool eq_range_arg, bool sorted)
{
  int result;
  DBUG_ENTER("handler::read_range_first");

  eq_range= eq_range_arg;
  set_end_range(end_key);
  range_key_part= table->key_info[active_index].key_part;

  if (!start_key)			// Read first record
    result= ha_index_first(table->record[0]);
  else
    result= ha_index_read_map(table->record[0],
                              start_key->key,
                              start_key->keypart_map,
                              start_key->flag);
  if (result)
    DBUG_RETURN((result == HA_ERR_KEY_NOT_FOUND) 
		? HA_ERR_END_OF_FILE
		: result);

  if (compare_key(end_range) <= 0)
  {
    DBUG_RETURN(0);
  }
  else
  {
    /*
      The last read row does not fall in the range. So request
      storage engine to release row lock if possible.
    */
    unlock_row();
    DBUG_RETURN(HA_ERR_END_OF_FILE);
  }
}


/**
  Read next row between two ranges.

  @note
    Record is read into table->record[0]

  @retval
    0			Found row
  @retval
    HA_ERR_END_OF_FILE	No rows in range
  @retval
    \#			Error code
*/
int handler::read_range_next()
{
  int result;
  DBUG_ENTER("handler::read_range_next");

  if (eq_range)
  {
    /* We trust that index_next_same always gives a row in range */
    DBUG_RETURN(ha_index_next_same(table->record[0],
                                   end_range->key,
                                   end_range->length));
  }
  result= ha_index_next(table->record[0]);
  if (result)
    DBUG_RETURN(result);

  if (compare_key(end_range) <= 0)
  {
    DBUG_RETURN(0);
  }
  else
  {
    /*
      The last read row does not fall in the range. So request
      storage engine to release row lock if possible.
    */
    unlock_row();
    DBUG_RETURN(HA_ERR_END_OF_FILE);
  }
}


void handler::set_end_range(const key_range *end_key)
{
  end_range= 0;
  if (end_key)
  {
    end_range= &save_end_range;
    save_end_range= *end_key;
    key_compare_result_on_equal=
      ((end_key->flag == HA_READ_BEFORE_KEY) ? 1 :
       (end_key->flag == HA_READ_AFTER_KEY) ? -1 : 0);
  }
}


/**
  Compare if found key (in row) is over max-value.

  @param range		range to compare to row. May be 0 for no range

  @see also
    key.cc::key_cmp()

  @return
    The return value is SIGN(key_in_row - range_key):

    - 0   : Key is equal to range or 'range' == 0 (no range)
    - -1  : Key is less than range
    - 1   : Key is larger than range
*/
int handler::compare_key(key_range *range)
{
  int cmp;
  if (!range || in_range_check_pushed_down)
    return 0;					// No max range
  cmp= key_cmp(range_key_part, range->key, range->length);
  if (!cmp)
    cmp= key_compare_result_on_equal;
  return cmp;
}


/*
  Same as compare_key() but doesn't check have in_range_check_pushed_down.
  This is used by index condition pushdown implementation.
*/

int handler::compare_key2(key_range *range) const
{
  int cmp;
  if (!range)
    return 0;					// no max range
  cmp= key_cmp(range_key_part, range->key, range->length);
  if (!cmp)
    cmp= key_compare_result_on_equal;
  return cmp;
}


/**
  ICP callback - to be called by an engine to check the pushed condition
*/
extern "C" check_result_t handler_index_cond_check(void* h_arg)
{
  handler *h= (handler*)h_arg;
  THD *thd= h->table->in_use;
  check_result_t res;

  DEBUG_SYNC(thd, "handler_index_cond_check");
  enum thd_kill_levels abort_at= h->has_rollback() ?
    THD_ABORT_SOFTLY : THD_ABORT_ASAP;
  if (thd_kill_level(thd) > abort_at)
    return CHECK_ABORTED_BY_USER;

  if (h->end_range && h->compare_key2(h->end_range) > 0)
    return CHECK_OUT_OF_RANGE;
  h->increment_statistics(&SSV::ha_icp_attempts);
  if ((res= h->pushed_idx_cond->val_int()? CHECK_POS : CHECK_NEG) ==
      CHECK_POS)
    h->increment_statistics(&SSV::ha_icp_match);
  return res;
}


/**
  Rowid filter callback - to be called by an engine to check rowid / primary
  keys of the rows whose data is to be fetched against the used rowid filter
*/

extern "C"
check_result_t handler_rowid_filter_check(void *h_arg)
{
  handler *h= (handler*) h_arg;
  TABLE *tab= h->get_table();

  /*
    Check for out-of-range and killed conditions only if we haven't done it
    already in the pushed index condition check
  */
  if (!h->pushed_idx_cond)
  {
    THD *thd= h->table->in_use;
    DEBUG_SYNC(thd, "handler_rowid_filter_check");
    enum thd_kill_levels abort_at= h->has_transactions() ?
      THD_ABORT_SOFTLY : THD_ABORT_ASAP;
    if (thd_kill_level(thd) > abort_at)
      return CHECK_ABORTED_BY_USER;

    if (h->end_range && h->compare_key2(h->end_range) > 0)
      return CHECK_OUT_OF_RANGE;
  }

  h->position(tab->record[0]);
  return h->pushed_rowid_filter->check((char*)h->ref)? CHECK_POS: CHECK_NEG;
}


/**
  Callback function for an engine to check whether the used rowid filter
  has been already built
*/

extern "C" int handler_rowid_filter_is_active(void *h_arg)
{
  if (!h_arg)
    return false;
  handler *h= (handler*) h_arg;
  return h->rowid_filter_is_active;
}


int handler::index_read_idx_map(uchar * buf, uint index, const uchar * key,
                                key_part_map keypart_map,
                                enum ha_rkey_function find_flag)
{
  int error, UNINIT_VAR(error1);

  error= ha_index_init(index, 0);
  if (likely(!error))
  {
    error= index_read_map(buf, key, keypart_map, find_flag);
    error1= ha_index_end();
  }
  return error ? error : error1;
}


/**
  Returns a list of all known extensions.

    No mutexes, worst case race is a minor surplus memory allocation
    We have to recreate the extension map if mysqld is restarted (for example
    within libmysqld)

  @retval
    pointer		pointer to TYPELIB structure
*/
static my_bool exts_handlerton(THD *unused, plugin_ref plugin,
                               void *arg)
{
  List<char> *found_exts= (List<char> *) arg;
  handlerton *hton= plugin_hton(plugin);
  List_iterator_fast<char> it(*found_exts);
  const char **ext, *old_ext;

  for (ext= hton->tablefile_extensions; *ext; ext++)
  {
    while ((old_ext= it++))
    {
      if (!strcmp(old_ext, *ext))
        break;
    }
    if (!old_ext)
      found_exts->push_back((char *) *ext);

    it.rewind();
  }
  return FALSE;
}

TYPELIB *ha_known_exts(void)
{
  if (!known_extensions.type_names || mysys_usage_id != known_extensions_id)
  {
    List<char> found_exts;
    const char **ext, *old_ext;

    known_extensions_id= mysys_usage_id;
    found_exts.push_back((char*) TRG_EXT);
    found_exts.push_back((char*) TRN_EXT);

    plugin_foreach(NULL, exts_handlerton,
                   MYSQL_STORAGE_ENGINE_PLUGIN, &found_exts);

    ext= (const char **) my_once_alloc(sizeof(char *)*
                                       (found_exts.elements+1),
                                       MYF(MY_WME | MY_FAE));

    DBUG_ASSERT(ext != 0);
    known_extensions.count= found_exts.elements;
    known_extensions.type_names= ext;

    List_iterator_fast<char> it(found_exts);
    while ((old_ext= it++))
      *ext++= old_ext;
    *ext= 0;
  }
  return &known_extensions;
}


static bool stat_print(THD *thd, const char *type, size_t type_len,
                       const char *file, size_t file_len,
                       const char *status, size_t status_len)
{
  Protocol *protocol= thd->protocol;
  protocol->prepare_for_resend();
  protocol->store(type, type_len, system_charset_info);
  protocol->store(file, file_len, system_charset_info);
  protocol->store(status, status_len, system_charset_info);
  if (protocol->write())
    return TRUE;
  return FALSE;
}


static my_bool showstat_handlerton(THD *thd, plugin_ref plugin,
                                   void *arg)
{
  enum ha_stat_type stat= *(enum ha_stat_type *) arg;
  handlerton *hton= plugin_hton(plugin);
  if (hton->show_status &&
      hton->show_status(hton, thd, stat_print, stat))
    return TRUE;
  return FALSE;
}

bool ha_show_status(THD *thd, handlerton *db_type, enum ha_stat_type stat)
{
  List<Item> field_list;
  Protocol *protocol= thd->protocol;
  MEM_ROOT *mem_root= thd->mem_root;
  bool result;

  field_list.push_back(new (mem_root) Item_empty_string(thd, "Type", 10),
                       mem_root);
  field_list.push_back(new (mem_root)
                       Item_empty_string(thd, "Name", FN_REFLEN), mem_root);
  field_list.push_back(new (mem_root)
                       Item_empty_string(thd, "Status", 10),
                       mem_root);

  if (protocol->send_result_set_metadata(&field_list,
                            Protocol::SEND_NUM_ROWS | Protocol::SEND_EOF))
    return TRUE;

  if (db_type == NULL)
  {
    result= plugin_foreach(thd, showstat_handlerton,
                           MYSQL_STORAGE_ENGINE_PLUGIN, &stat);
  }
  else
  {
    result= db_type->show_status &&
            db_type->show_status(db_type, thd, stat_print, stat) ? 1 : 0;
  }

  /*
    We also check thd->is_error() as Innodb may return 0 even if
    there was an error.
  */
  if (likely(!result && !thd->is_error()))
    my_eof(thd);
  else if (!thd->is_error())
    my_error(ER_GET_ERRNO, MYF(0), errno, hton_name(db_type)->str);
  return result;
}

/*
  Function to check if the conditions for row-based binlogging is
  correct for the table.

  A row in the given table should be replicated if:
  - It's not called by partition engine
  - Row-based replication is enabled in the current thread
  - The binlog is enabled
  - It is not a temporary table
  - The binary log is open
  - The database the table resides in shall be binlogged (binlog_*_db rules)
  - table is not mysql.event

  RETURN VALUE
    0  No binary logging in row format
    1  Row needs to be logged
*/

bool handler::check_table_binlog_row_based()
{
  if (unlikely((!check_table_binlog_row_based_done)))
  {
    check_table_binlog_row_based_done= 1;
    check_table_binlog_row_based_result=
      check_table_binlog_row_based_internal();
  }
  return check_table_binlog_row_based_result;
}

bool handler::check_table_binlog_row_based_internal()
{
  THD *thd= table->in_use;

#ifdef WITH_WSREP
  if (!thd->variables.sql_log_bin &&
      wsrep_thd_is_applying(table->in_use))
  {
    /*
      wsrep patch sets sql_log_bin to silence binlogging from high
      priority threads
    */
    return 0;
  }
#endif
  return (table->s->can_do_row_logging &&
          !table->versioned(VERS_TRX_ID) &&
          !(thd->variables.option_bits & OPTION_BIN_TMP_LOG_OFF) &&
          thd->is_current_stmt_binlog_format_row() &&
          /*
            Wsrep partially enables binary logging if it have not been
            explicitly turned on. As a result we return 'true' if we are in
            wsrep binlog emulation mode and the current thread is not a wsrep
            applier or replayer thread. This decision is not affected by
            @@sql_log_bin as we want the events to make into the binlog
            cache only to filter them later before they make into binary log
            file.

            However, we do return 'false' if binary logging was temporarily
            turned off (see tmp_disable_binlog(A)).

            Otherwise, return 'true' if binary logging is on.
          */
          IF_WSREP(((WSREP_EMULATE_BINLOG_NNULL(thd) &&
                     wsrep_thd_is_local(thd)) ||
                    ((WSREP_NNULL(thd) ||
                      (thd->variables.option_bits & OPTION_BIN_LOG)) &&
                     mysql_bin_log.is_open())),
                    (thd->variables.option_bits & OPTION_BIN_LOG) &&
                    mysql_bin_log.is_open()));
}


int handler::binlog_log_row(TABLE *table,
                            const uchar *before_record,
                            const uchar *after_record,
                            Log_func *log_func)
{
  bool error;
  THD *thd= table->in_use;
  DBUG_ENTER("binlog_log_row");

  if (!thd->binlog_table_maps &&
      thd->binlog_write_table_maps())
    DBUG_RETURN(HA_ERR_RBR_LOGGING_FAILED);

  error= (*log_func)(thd, table, row_logging_has_trans,
                     before_record, after_record);
  DBUG_RETURN(error ? HA_ERR_RBR_LOGGING_FAILED : 0);
}


int handler::ha_external_lock(THD *thd, int lock_type)
{
  int error;
  DBUG_ENTER("handler::ha_external_lock");
  /*
    Whether this is lock or unlock, this should be true, and is to verify that
    if get_auto_increment() was called (thus may have reserved intervals or
    taken a table lock), ha_release_auto_increment() was too.
  */
  DBUG_ASSERT(next_insert_id == 0);
  /* Consecutive calls for lock without unlocking in between is not allowed */
  DBUG_ASSERT(table_share->tmp_table != NO_TMP_TABLE ||
              ((lock_type != F_UNLCK && m_lock_type == F_UNLCK) ||
               lock_type == F_UNLCK));
  /* SQL HANDLER call locks/unlock while scanning (RND/INDEX). */
  DBUG_ASSERT(inited == NONE || table->open_by_handler);

  if (MYSQL_HANDLER_RDLOCK_START_ENABLED() ||
      MYSQL_HANDLER_WRLOCK_START_ENABLED() ||
      MYSQL_HANDLER_UNLOCK_START_ENABLED())
  {
    if (lock_type == F_RDLCK)
    {
      MYSQL_HANDLER_RDLOCK_START(table_share->db.str,
                                 table_share->table_name.str);
    }
    else if (lock_type == F_WRLCK)
    {
      MYSQL_HANDLER_WRLOCK_START(table_share->db.str,
                                 table_share->table_name.str);
    }
    else if (lock_type == F_UNLCK)
    {
      MYSQL_HANDLER_UNLOCK_START(table_share->db.str,
                                 table_share->table_name.str);
    }
  }

  /*
    We cache the table flags if the locking succeeded. Otherwise, we
    keep them as they were when they were fetched in ha_open().
  */
  MYSQL_TABLE_LOCK_WAIT(PSI_TABLE_EXTERNAL_LOCK, lock_type,
    { error= external_lock(thd, lock_type); })

  DBUG_EXECUTE_IF("external_lock_failure", error= HA_ERR_GENERIC;);

  if (likely(error == 0 || lock_type == F_UNLCK))
  {
    m_lock_type= lock_type;
    cached_table_flags= table_flags();
    if (table_share->tmp_table == NO_TMP_TABLE)
      mysql_audit_external_lock(thd, table_share, lock_type);
  }

  if (MYSQL_HANDLER_RDLOCK_DONE_ENABLED() ||
      MYSQL_HANDLER_WRLOCK_DONE_ENABLED() ||
      MYSQL_HANDLER_UNLOCK_DONE_ENABLED())
  {
    if (lock_type == F_RDLCK)
    {
      MYSQL_HANDLER_RDLOCK_DONE(error);
    }
    else if (lock_type == F_WRLCK)
    {
      MYSQL_HANDLER_WRLOCK_DONE(error);
    }
    else if (lock_type == F_UNLCK)
    {
      MYSQL_HANDLER_UNLOCK_DONE(error);
    }
  }
  DBUG_RETURN(error);
}


/** @brief
  Check handler usage and reset state of file to after 'open'
*/
int handler::ha_reset()
{
  DBUG_ENTER("ha_reset");

  /* Check that we have called all proper deallocation functions */
  DBUG_ASSERT((uchar*) table->def_read_set.bitmap +
              table->s->column_bitmap_size ==
              (uchar*) table->def_write_set.bitmap);
  DBUG_ASSERT(bitmap_is_set_all(&table->s->all_set));
  DBUG_ASSERT(!table->file->keyread_enabled());
  /* ensure that ha_index_end / ha_rnd_end has been called */
  DBUG_ASSERT(inited == NONE);
  /* reset the bitmaps to point to defaults */
  table->default_column_bitmaps();
  pushed_cond= NULL;
  tracker= NULL;
  mark_trx_read_write_done= 0;
  /*
    Disable row logging.
  */
  row_logging= row_logging_init= 0;
  clear_cached_table_binlog_row_based_flag();
  /* Reset information about pushed engine conditions */
  cancel_pushed_idx_cond();
  /* Reset information about pushed index conditions */
  cancel_pushed_rowid_filter();
  if (lookup_handler != this)
  {
    lookup_handler->ha_external_unlock(table->in_use);
    lookup_handler->close();
    delete lookup_handler;
    lookup_handler= this;
  }
  DBUG_RETURN(reset());
}

#ifdef WITH_WSREP
static int wsrep_after_row(THD *thd)
{
  DBUG_ENTER("wsrep_after_row");
  if (thd->internal_transaction())
    DBUG_RETURN(0);

  /* enforce wsrep_max_ws_rows */
  thd->wsrep_affected_rows++;
  if (wsrep_max_ws_rows &&
      thd->wsrep_affected_rows > wsrep_max_ws_rows &&
      wsrep_thd_is_local(thd))
  {
    trans_rollback_stmt(thd) || trans_rollback(thd);
    my_message(ER_ERROR_DURING_COMMIT, "wsrep_max_ws_rows exceeded", MYF(0));
    DBUG_RETURN(ER_ERROR_DURING_COMMIT);
  }
  else if (wsrep_after_row_internal(thd))
  {
    DBUG_RETURN(ER_LOCK_DEADLOCK);
  }
  DBUG_RETURN(0);
}
#endif /* WITH_WSREP */


/**
   Check if there is a conflicting unique hash key
*/

int handler::check_duplicate_long_entry_key(const uchar *new_rec, uint key_no)
{
  int result, error= 0;
  KEY *key_info= table->key_info + key_no;
  Field *hash_field= key_info->key_part->field;
  uchar ptr[HA_HASH_KEY_LENGTH_WITH_NULL];
  DBUG_ENTER("handler::check_duplicate_long_entry_key");

  DBUG_ASSERT((key_info->flags & HA_NULL_PART_KEY &&
               key_info->key_length == HA_HASH_KEY_LENGTH_WITH_NULL) ||
              key_info->key_length == HA_HASH_KEY_LENGTH_WITHOUT_NULL);

  if (hash_field->is_real_null())
    DBUG_RETURN(0);

  key_copy(ptr, new_rec, key_info, key_info->key_length, false);

  result= lookup_handler->ha_index_init(key_no, 0);
  if (result)
    DBUG_RETURN(result);
  store_record(table, file->lookup_buffer);
  result= lookup_handler->ha_index_read_map(table->record[0],
                               ptr, HA_WHOLE_KEY, HA_READ_KEY_EXACT);
  if (!result)
  {
    bool is_same;
    Field * t_field;
    Item_func_hash * temp= (Item_func_hash *)hash_field->vcol_info->expr;
    Item ** arguments= temp->arguments();
    uint arg_count= temp->argument_count();
    do
    {
      my_ptrdiff_t diff= table->file->lookup_buffer - new_rec;
      is_same= true;
      for (uint j=0; is_same && j < arg_count; j++)
      {
        DBUG_ASSERT(arguments[j]->type() == Item::FIELD_ITEM ||
                    // this one for left(fld_name,length)
                    arguments[j]->type() == Item::FUNC_ITEM);
        if (arguments[j]->type() == Item::FIELD_ITEM)
        {
          t_field= static_cast<Item_field *>(arguments[j])->field;
          if (t_field->cmp_offset(diff))
            is_same= false;
        }
        else
        {
          Item_func_left *fnc= static_cast<Item_func_left *>(arguments[j]);
          DBUG_ASSERT(!my_strcasecmp(system_charset_info, "left", fnc->func_name()));
          DBUG_ASSERT(fnc->arguments()[0]->type() == Item::FIELD_ITEM);
          t_field= static_cast<Item_field *>(fnc->arguments()[0])->field;
          uint length= (uint)fnc->arguments()[1]->val_int();
          if (t_field->cmp_prefix(t_field->ptr, t_field->ptr + diff, length))
            is_same= false;
        }
      }
    }
    while (!is_same &&
           !(result= lookup_handler->ha_index_next_same(table->record[0],
                                                ptr, key_info->key_length)));
    if (is_same)
      error= HA_ERR_FOUND_DUPP_KEY;
    goto exit;
  }
  if (result != HA_ERR_KEY_NOT_FOUND)
    error= result;
exit:
  if (error == HA_ERR_FOUND_DUPP_KEY)
  {
    table->file->lookup_errkey= key_no;
    if (ha_table_flags() & HA_DUPLICATE_POS)
    {
      lookup_handler->position(table->record[0]);
      memcpy(table->file->dup_ref, lookup_handler->ref, ref_length);
    }
  }
  restore_record(table, file->lookup_buffer);
  lookup_handler->ha_index_end();
  DBUG_RETURN(error);
}

void handler::alloc_lookup_buffer()
{
  if (!lookup_buffer)
    lookup_buffer= (uchar*)alloc_root(&table->mem_root,
                                      table_share->max_unique_length
                                      + table_share->null_fields
                                      + table_share->reclength);
}

/** @brief
    check whether inserted records breaks the
    unique constraint on long columns.
    @returns 0 if no duplicate else returns error
  */
int handler::check_duplicate_long_entries(const uchar *new_rec)
{
  lookup_errkey= (uint)-1;
  for (uint i= 0; i < table->s->keys; i++)
  {
    int result;
    if (table->key_info[i].algorithm == HA_KEY_ALG_LONG_HASH &&
        (result= check_duplicate_long_entry_key(new_rec, i)))
      return result;
  }
  return 0;
}


/** @brief
    check whether updated records breaks the
    unique constraint on long columns.
    In the case of update we just need to check the specic key
    reason for that is consider case
    create table t1(a blob , b blob , x blob , y blob ,unique(a,b)
                                                    ,unique(x,y))
    and update statement like this
    update t1 set a=23+a; in this case if we try to scan for
    whole keys in table then index scan on x_y will return 0
    because data is same so in the case of update we take
    key as a parameter in normal insert key should be -1
    @returns 0 if no duplicate else returns error
  */
int handler::check_duplicate_long_entries_update(const uchar *new_rec)
{
  Field *field;
  uint key_parts;
  KEY *keyinfo;
  KEY_PART_INFO *keypart;
  /*
     Here we are comparing whether new record and old record are same
     with respect to fields in hash_str
   */
  uint reclength= (uint) (table->record[1] - table->record[0]);

  for (uint i= 0; i < table->s->keys; i++)
  {
    keyinfo= table->key_info + i;
    if (keyinfo->algorithm == HA_KEY_ALG_LONG_HASH)
    {
      key_parts= fields_in_hash_keyinfo(keyinfo);
      keypart= keyinfo->key_part - key_parts;
      for (uint j= 0; j < key_parts; j++, keypart++)
      {
        int error;
        field= keypart->field;
        /* Compare fields if they are different then check for duplicates */
        if (field->cmp_binary_offset(reclength))
        {
          if((error= check_duplicate_long_entry_key(new_rec, i)))
            return error;
          /*
            break because check_duplicate_long_entries_key will
            take care of remaining fields
           */
          break;
        }
      }
    }
  }
  return 0;
}


int handler::ha_check_overlaps(const uchar *old_data, const uchar* new_data)
{
  DBUG_ASSERT(new_data);
  if (this != table->file)
    return 0;
  if (!table_share->period.unique_keys)
    return 0;
  if (table->versioned() && !table->vers_end_field()->is_max())
    return 0;

  const bool is_update= old_data != NULL;
  uchar *record_buffer= lookup_buffer + table_share->max_unique_length
                                      + table_share->null_fields;

  // Needed to compare record refs later
  if (is_update)
    position(old_data);

  DBUG_ASSERT(!keyread_enabled());

  int error= 0;
  lookup_errkey= (uint)-1;

  for (uint key_nr= 0; key_nr < table_share->keys && !error; key_nr++)
  {
    const KEY &key_info= table->key_info[key_nr];
    const uint key_parts= key_info.user_defined_key_parts;
    if (!key_info.without_overlaps)
      continue;

    if (is_update)
    {
      bool key_used= false;
      for (uint k= 0; k < key_parts && !key_used; k++)
        key_used= bitmap_is_set(table->write_set,
                                key_info.key_part[k].fieldnr - 1);
      if (!key_used)
        continue;
    }

    error= lookup_handler->ha_index_init(key_nr, 0);
    if (error)
      return error;

    error= lookup_handler->ha_start_keyread(key_nr);
    DBUG_ASSERT(!error);

    const uint period_field_length= key_info.key_part[key_parts - 1].length;
    const uint key_base_length= key_info.key_length - 2 * period_field_length;

    key_copy(lookup_buffer, new_data, &key_info, 0);

    /* Copy period_start to period_end.
       the value in period_start field is not significant, but anyway let's leave
       it defined to avoid uninitialized memory access
     */
    memcpy(lookup_buffer + key_base_length,
           lookup_buffer + key_base_length + period_field_length,
           period_field_length);

    /* Find row with period_end > (period_start of new_data) */
    error = lookup_handler->ha_index_read_map(record_buffer, lookup_buffer,
                                       key_part_map((1 << (key_parts - 1)) - 1),
                                       HA_READ_AFTER_KEY);

    if (!error && is_update)
    {
      /* In case of update it could happen that the nearest neighbour is
         a record we are updating. It means, that there are no overlaps
         from this side.
      */
      DBUG_ASSERT(lookup_handler != this);
      DBUG_ASSERT(ref_length == lookup_handler->ref_length);

      lookup_handler->position(record_buffer);
      if (memcmp(ref, lookup_handler->ref, ref_length) == 0)
        error= lookup_handler->ha_index_next(record_buffer);
    }

    if (!error && table->check_period_overlaps(key_info, new_data, record_buffer))
      error= HA_ERR_FOUND_DUPP_KEY;

    if (error == HA_ERR_KEY_NOT_FOUND || error == HA_ERR_END_OF_FILE)
      error= 0;

    if (error == HA_ERR_FOUND_DUPP_KEY)
      lookup_errkey= key_nr;

    int end_error= lookup_handler->ha_end_keyread();
    DBUG_ASSERT(!end_error);

    end_error= lookup_handler->ha_index_end();
    if (!error && end_error)
      error= end_error;
  }

  return error;
}


/**
  Check if galera disables binary logging for this table

  @return 0  Binary logging disabled
  @return 1  Binary logging can be enabled
*/


static inline bool wsrep_check_if_binlog_row(TABLE *table)
{
#ifdef WITH_WSREP
  THD *const thd= table->in_use;

  /* only InnoDB tables will be replicated through binlog emulation */
  if ((WSREP_EMULATE_BINLOG(thd) &&
       !(table->file->partition_ht()->flags & HTON_WSREP_REPLICATION)) ||
      thd->wsrep_ignore_table == true)
    return 0;
#endif
  return 1;
}


/**
   Prepare handler for row logging

   @return 0 if handler will not participate in row logging
   @return 1 handler will participate in row logging

   This function is always safe to call on an opened table.
*/

bool handler::prepare_for_row_logging()
{
  DBUG_ENTER("handler::prepare_for_row_logging");

  /* Check if we should have row logging */
  if (wsrep_check_if_binlog_row(table) &&
      check_table_binlog_row_based())
  {
    /*
      Row logging enabled. Intialize all variables and write
      annotated and table maps
    */
    row_logging= row_logging_init= 1;

    /*
      We need to have a transactional behavior for SQLCOM_CREATE_TABLE
      (e.g. CREATE TABLE... SELECT * FROM TABLE) in order to keep a
      compatible behavior with the STMT based replication even when
      the table is not transactional. In other words, if the operation
      fails while executing the insert phase nothing is written to the
      binlog.
    */
    row_logging_has_trans=
      ((sql_command_flags[table->in_use->lex->sql_command] &
        (CF_SCHEMA_CHANGE | CF_ADMIN_COMMAND)) ||
       table->file->has_transactions_and_rollback());
  }
  else
  {
    /* Check row_logging has not been properly cleared from previous command */
    DBUG_ASSERT(row_logging == 0);
  }
  DBUG_RETURN(row_logging);
}


/*
  Do all initialization needed for insert
*/

int handler::prepare_for_insert(bool do_create)
{
  /* Preparation for unique of blob's */
  if (table->s->long_unique_table || table->s->period.unique_keys)
  {
    if (do_create && create_lookup_handler())
      return 1;
    alloc_lookup_buffer();
  }
  return 0;
}


int handler::ha_write_row(const uchar *buf)
{
  int error;
  DBUG_ASSERT(table_share->tmp_table != NO_TMP_TABLE ||
              m_lock_type == F_WRLCK);
  DBUG_ENTER("handler::ha_write_row");
  DEBUG_SYNC_C("ha_write_row_start");

  if ((error= ha_check_overlaps(NULL, buf)))
    DBUG_RETURN(error);

  if (table->s->long_unique_table && this == table->file)
  {
    DBUG_ASSERT(inited == NONE || lookup_handler != this);
    if ((error= check_duplicate_long_entries(buf)))
      DBUG_RETURN(error);
  }

  MYSQL_INSERT_ROW_START(table_share->db.str, table_share->table_name.str);
  mark_trx_read_write();
  increment_statistics(&SSV::ha_write_count);

  TABLE_IO_WAIT(tracker, PSI_TABLE_WRITE_ROW, MAX_KEY, error,
                      { error= write_row(buf); })

  MYSQL_INSERT_ROW_DONE(error);
  if (likely(!error))
  {
    rows_changed++;
    if (row_logging)
    {
      Log_func *log_func= Write_rows_log_event::binlog_row_logging_function;
      error= binlog_log_row(table, 0, buf, log_func);
    }
#ifdef WITH_WSREP
    if (WSREP_NNULL(ha_thd()) && table_share->tmp_table == NO_TMP_TABLE &&
        ht->flags & HTON_WSREP_REPLICATION &&
        !error && (error= wsrep_after_row(ha_thd())))
    {
      DBUG_RETURN(error);
    }
#endif /* WITH_WSREP */
  }

  DEBUG_SYNC_C("ha_write_row_end");
  DBUG_RETURN(error);
}


int handler::ha_update_row(const uchar *old_data, const uchar *new_data)
{
  int error;
  DBUG_ASSERT(table_share->tmp_table != NO_TMP_TABLE ||
              m_lock_type == F_WRLCK);
  /*
    Some storage engines require that the new record is in record[0]
    (and the old record is in record[1]).
   */
  DBUG_ASSERT(new_data == table->record[0]);
  DBUG_ASSERT(old_data == table->record[1]);

  uint saved_status= table->status;
  error= ha_check_overlaps(old_data, new_data);

  if (!error && table->s->long_unique_table && this == table->file)
    error= check_duplicate_long_entries_update(new_data);
  table->status= saved_status;

  if (error)
    return error;

  MYSQL_UPDATE_ROW_START(table_share->db.str, table_share->table_name.str);
  mark_trx_read_write();
  increment_statistics(&SSV::ha_update_count);

  TABLE_IO_WAIT(tracker, PSI_TABLE_UPDATE_ROW, active_index, 0,
                      { error= update_row(old_data, new_data);})

  MYSQL_UPDATE_ROW_DONE(error);
  if (likely(!error))
  {
    rows_changed++;
    if (row_logging)
    {
      Log_func *log_func= Update_rows_log_event::binlog_row_logging_function;
      error= binlog_log_row(table, old_data, new_data, log_func);
    }
#ifdef WITH_WSREP
    THD *thd= ha_thd();
    if (WSREP_NNULL(thd))
    {
      /* for streaming replication, the following wsrep_after_row()
      may replicate a fragment, so we have to declare potential PA
      unsafe before that */
      if (table->s->primary_key == MAX_KEY && wsrep_thd_is_local(thd))
      {
        WSREP_DEBUG("marking trx as PA unsafe pk %d", table->s->primary_key);
        if (thd->wsrep_cs().mark_transaction_pa_unsafe())
          WSREP_DEBUG("session does not have active transaction,"
                      " can not mark as PA unsafe");
      }

      if (!error && table_share->tmp_table == NO_TMP_TABLE &&
          ht->flags & HTON_WSREP_REPLICATION)
        error= wsrep_after_row(thd);
    }
#endif /* WITH_WSREP */
  }
  return error;
}

/*
  Update first row. Only used by sequence tables
*/

int handler::update_first_row(const uchar *new_data)
{
  int error;
  if (likely(!(error= ha_rnd_init(1))))
  {
    int end_error;
    if (likely(!(error= ha_rnd_next(table->record[1]))))
    {
      /*
        We have to do the memcmp as otherwise we may get error 169 from InnoDB
      */
      if (memcmp(new_data, table->record[1], table->s->reclength))
        error= update_row(table->record[1], new_data);
    }
    end_error= ha_rnd_end();
    if (likely(!error))
      error= end_error;
    /* Logging would be wrong if update_row works but ha_rnd_end fails */
    DBUG_ASSERT(!end_error || error != 0);
  }
  return error;
}


int handler::ha_delete_row(const uchar *buf)
{
  int error;
  DBUG_ASSERT(table_share->tmp_table != NO_TMP_TABLE ||
              m_lock_type == F_WRLCK);
  /*
    Normally table->record[0] is used, but sometimes table->record[1] is used.
  */
  DBUG_ASSERT(buf == table->record[0] ||
              buf == table->record[1]);

  MYSQL_DELETE_ROW_START(table_share->db.str, table_share->table_name.str);
  mark_trx_read_write();
  increment_statistics(&SSV::ha_delete_count);

  TABLE_IO_WAIT(tracker, PSI_TABLE_DELETE_ROW, active_index, error,
    { error= delete_row(buf);})
  MYSQL_DELETE_ROW_DONE(error);
  if (likely(!error))
  {
    rows_changed++;
    if (row_logging)
    {
      Log_func *log_func= Delete_rows_log_event::binlog_row_logging_function;
      error= binlog_log_row(table, buf, 0, log_func);
    }
#ifdef WITH_WSREP
    THD *thd= ha_thd();
    if (WSREP_NNULL(thd))
    {
      /* for streaming replication, the following wsrep_after_row()
      may replicate a fragment, so we have to declare potential PA
      unsafe before that */
      if (table->s->primary_key == MAX_KEY && wsrep_thd_is_local(thd))
      {
        WSREP_DEBUG("marking trx as PA unsafe pk %d", table->s->primary_key);
        if (thd->wsrep_cs().mark_transaction_pa_unsafe())
          WSREP_DEBUG("session does not have active transaction,"
                      " can not mark as PA unsafe");
      }

      if (!error && table_share->tmp_table == NO_TMP_TABLE &&
          ht->flags & HTON_WSREP_REPLICATION)
        error= wsrep_after_row(thd);
    }
#endif /* WITH_WSREP */
  }
  return error;
}


/**
  Execute a direct update request.  A direct update request updates all
  qualified rows in a single operation, rather than one row at a time.
  In a Spider cluster the direct update operation is pushed down to the
  child levels of the cluster.

  Note that this can't be used in case of statment logging

  @param  update_rows   Number of updated rows.

  @retval 0             Success.
  @retval != 0          Failure.
*/

int handler::ha_direct_update_rows(ha_rows *update_rows, ha_rows *found_rows)
{
  int error;
  MYSQL_UPDATE_ROW_START(table_share->db.str, table_share->table_name.str);
  mark_trx_read_write();

  error= direct_update_rows(update_rows, found_rows);
  MYSQL_UPDATE_ROW_DONE(error);
  return error;
}


/**
  Execute a direct delete request.  A direct delete request deletes all
  qualified rows in a single operation, rather than one row at a time.
  In a Spider cluster the direct delete operation is pushed down to the
  child levels of the cluster.

  @param  delete_rows   Number of deleted rows.

  @retval 0             Success.
  @retval != 0          Failure.
*/

int handler::ha_direct_delete_rows(ha_rows *delete_rows)
{
  int error;
  /* Ensure we are not using binlog row */
  DBUG_ASSERT(!table->in_use->is_current_stmt_binlog_format_row());

  MYSQL_DELETE_ROW_START(table_share->db.str, table_share->table_name.str);
  mark_trx_read_write();

  error = direct_delete_rows(delete_rows);
  MYSQL_DELETE_ROW_DONE(error);
  return error;
}


/** @brief
  use_hidden_primary_key() is called in case of an update/delete when
  (table_flags() and HA_PRIMARY_KEY_REQUIRED_FOR_DELETE) is defined
  but we don't have a primary key
*/
void handler::use_hidden_primary_key()
{
  /* fallback to use all columns in the table to identify row */
  table->column_bitmaps_set(&table->s->all_set, table->write_set);
}


/**
  Get an initialized ha_share.

  @return Initialized ha_share
    @retval NULL    ha_share is not yet initialized.
    @retval != NULL previous initialized ha_share.

  @note
  If not a temp table, then LOCK_ha_data must be held.
*/

Handler_share *handler::get_ha_share_ptr()
{
  DBUG_ENTER("handler::get_ha_share_ptr");
  DBUG_ASSERT(ha_share);
  DBUG_ASSERT(table_share);

#ifndef DBUG_OFF
  if (table_share->tmp_table == NO_TMP_TABLE)
    mysql_mutex_assert_owner(&table_share->LOCK_ha_data);
#endif

  DBUG_RETURN(*ha_share);
}


/**
  Set ha_share to be used by all instances of the same table/partition.

  @param ha_share    Handler_share to be shared.

  @note
  If not a temp table, then LOCK_ha_data must be held.
*/

void handler::set_ha_share_ptr(Handler_share *arg_ha_share)
{
  DBUG_ENTER("handler::set_ha_share_ptr");
  DBUG_ASSERT(ha_share);
#ifndef DBUG_OFF
  if (table_share->tmp_table == NO_TMP_TABLE)
    mysql_mutex_assert_owner(&table_share->LOCK_ha_data);
#endif

  *ha_share= arg_ha_share;
  DBUG_VOID_RETURN;
}


/**
  Take a lock for protecting shared handler data.
*/

void handler::lock_shared_ha_data()
{
  DBUG_ASSERT(table_share);
  if (table_share->tmp_table == NO_TMP_TABLE)
    mysql_mutex_lock(&table_share->LOCK_ha_data);
}


/**
  Release lock for protecting ha_share.
*/

void handler::unlock_shared_ha_data()
{
  DBUG_ASSERT(table_share);
  if (table_share->tmp_table == NO_TMP_TABLE)
    mysql_mutex_unlock(&table_share->LOCK_ha_data);
}

void handler::set_lock_type(enum thr_lock_type lock)
{
  table->reginfo.lock_type= lock;
}

Compare_keys handler::compare_key_parts(const Field &old_field,
                                        const Column_definition &new_field,
                                        const KEY_PART_INFO &old_part,
                                        const KEY_PART_INFO &new_part) const
{
  if (!old_field.is_equal(new_field))
    return Compare_keys::NotEqual;

  if (old_part.length != new_part.length)
    return Compare_keys::NotEqual;

  return Compare_keys::Equal;
}

#ifdef WITH_WSREP
/**
  @details
  This function makes the storage engine to force the victim transaction
  to abort. Currently, only innodb has this functionality, but any SE
  implementing the wsrep API should provide this service to support
  multi-master operation.

  @note Aborting the transaction does NOT end it, it still has to
  be rolled back with hton->rollback().

  @note It is safe to abort from one thread (bf_thd) the transaction,
  running in another thread (victim_thd), because InnoDB's lock_sys and
  trx_mutex guarantee the necessary protection. However, its not safe
  to access victim_thd->transaction, because it's not protected from
  concurrent accesses. And it's an overkill to take LOCK_plugin and
  iterate the whole installed_htons[] array every time.

  @param bf_thd       brute force THD asking for the abort
  @param victim_thd   victim THD to be aborted

  @return
    always 0
*/

int ha_abort_transaction(THD *bf_thd, THD *victim_thd, my_bool signal)
{
  DBUG_ENTER("ha_abort_transaction");
  if (!WSREP(bf_thd) &&
      !(bf_thd->variables.wsrep_OSU_method == WSREP_OSU_RSU &&
        wsrep_thd_is_toi(bf_thd))) {
    DBUG_RETURN(0);
  }

  handlerton *hton= installed_htons[DB_TYPE_INNODB];
  if (hton && hton->abort_transaction)
  {
    hton->abort_transaction(hton, bf_thd, victim_thd, signal);
  }
  else
  {
    WSREP_WARN("Cannot abort InnoDB transaction");
  }

  DBUG_RETURN(0);
}
#endif /* WITH_WSREP */


bool HA_CREATE_INFO::check_conflicting_charset_declarations(CHARSET_INFO *cs)
{
  if ((used_fields & HA_CREATE_USED_DEFAULT_CHARSET) &&
      /* DEFAULT vs explicit, or explicit vs DEFAULT */
      (((default_table_charset == NULL) != (cs == NULL)) ||
      /* Two different explicit character sets */
       (default_table_charset && cs &&
        !my_charset_same(default_table_charset, cs))))
  {
    my_error(ER_CONFLICTING_DECLARATIONS, MYF(0),
             "CHARACTER SET ", default_table_charset ?
                               default_table_charset->cs_name.str : "DEFAULT",
             "CHARACTER SET ", cs ? cs->cs_name.str : "DEFAULT");
    return true;
  }
  return false;
}

/* Remove all indexes for a given table from global index statistics */

static
int del_global_index_stats_for_table(THD *thd, uchar* cache_key, size_t cache_key_length)
{
  int res = 0;
  DBUG_ENTER("del_global_index_stats_for_table");

  mysql_mutex_lock(&LOCK_global_index_stats);

  for (uint i= 0; i < global_index_stats.records;)
  {
    INDEX_STATS *index_stats =
      (INDEX_STATS*) my_hash_element(&global_index_stats, i);

    /* We search correct db\0table_name\0 string */
    if (index_stats &&
	index_stats->index_name_length >= cache_key_length &&
	!memcmp(index_stats->index, cache_key, cache_key_length))
    {
      res= my_hash_delete(&global_index_stats, (uchar*)index_stats);
      /*
          In our HASH implementation on deletion one elements
          is moved into a place where a deleted element was,
          and the last element is moved into the empty space.
          Thus we need to re-examine the current element, but
          we don't have to restart the search from the beginning.
      */
    }
    else
      i++;
  }

  mysql_mutex_unlock(&LOCK_global_index_stats);
  DBUG_RETURN(res);
}

/* Remove a table from global table statistics */

int del_global_table_stat(THD *thd, const LEX_CSTRING *db, const LEX_CSTRING *table)
{
  TABLE_STATS *table_stats;
  int res = 0;
  uchar *cache_key;
  size_t cache_key_length;
  DBUG_ENTER("del_global_table_stat");

  cache_key_length= db->length + 1 + table->length + 1;

  if(!(cache_key= (uchar *)my_malloc(PSI_INSTRUMENT_ME, cache_key_length,
                                     MYF(MY_WME | MY_ZEROFILL))))
  {
    /* Out of memory error already given */
    res = 1;
    goto end;
  }

  memcpy(cache_key, db->str, db->length);
  memcpy(cache_key + db->length + 1, table->str, table->length);

  res= del_global_index_stats_for_table(thd, cache_key, cache_key_length);

  mysql_mutex_lock(&LOCK_global_table_stats);

  if((table_stats= (TABLE_STATS*) my_hash_search(&global_table_stats,
                                                cache_key,
                                                cache_key_length)))
    res= my_hash_delete(&global_table_stats, (uchar*)table_stats);

  my_free(cache_key);
  mysql_mutex_unlock(&LOCK_global_table_stats);

end:
  DBUG_RETURN(res);
}

/* Remove a index from global index statistics */

int del_global_index_stat(THD *thd, TABLE* table, KEY* key_info)
{
  INDEX_STATS *index_stats;
  size_t key_length= table->s->table_cache_key.length + key_info->name.length + 1;
  int res = 0;
  DBUG_ENTER("del_global_index_stat");
  mysql_mutex_lock(&LOCK_global_index_stats);

  if((index_stats= (INDEX_STATS*) my_hash_search(&global_index_stats,
                                                key_info->cache_name,
                                                key_length)))
    res= my_hash_delete(&global_index_stats, (uchar*)index_stats);

  mysql_mutex_unlock(&LOCK_global_index_stats);
  DBUG_RETURN(res);
}

/*****************************************************************************
  VERSIONING functions
******************************************************************************/

bool Vers_parse_info::is_start(const char *name) const
{
  DBUG_ASSERT(name);
  return as_row.start && as_row.start.streq(name);
}
bool Vers_parse_info::is_end(const char *name) const
{
  DBUG_ASSERT(name);
  return as_row.end && as_row.end.streq(name);
}
bool Vers_parse_info::is_start(const Create_field &f) const
{
  return f.flags & VERS_ROW_START;
}
bool Vers_parse_info::is_end(const Create_field &f) const
{
  return f.flags & VERS_ROW_END;
}

static Create_field *vers_init_sys_field(THD *thd, const char *field_name, int flags, bool integer)
{
  Create_field *f= new (thd->mem_root) Create_field();
  if (!f)
    return NULL;

  f->field_name.str= field_name;
  f->field_name.length= strlen(field_name);
  f->charset= system_charset_info;
  f->flags= flags | NOT_NULL_FLAG;
  if (integer)
  {
    DBUG_ASSERT(0); // Not implemented yet
    f->set_handler(&type_handler_vers_trx_id);
    f->length= MY_INT64_NUM_DECIMAL_DIGITS - 1;
    f->flags|= UNSIGNED_FLAG;
  }
  else
  {
    f->set_handler(&type_handler_timestamp2);
    f->length= MAX_DATETIME_PRECISION;
  }
  f->invisible= DBUG_EVALUATE_IF("sysvers_show", VISIBLE, INVISIBLE_SYSTEM);

  if (f->check(thd))
    return NULL;

  return f;
}

static bool vers_create_sys_field(THD *thd, const char *field_name,
                                  Alter_info *alter_info, int flags)
{
  Create_field *f= vers_init_sys_field(thd, field_name, flags, false);
  if (!f)
    return true;

  alter_info->flags|= ALTER_PARSER_ADD_COLUMN;
  alter_info->create_list.push_back(f);

  return false;
}

const Lex_ident Vers_parse_info::default_start= "row_start";
const Lex_ident Vers_parse_info::default_end= "row_end";

bool Vers_parse_info::fix_implicit(THD *thd, Alter_info *alter_info)
{
  // If user specified some of these he must specify the others too. Do nothing.
  if (*this)
    return false;

  alter_info->flags|= ALTER_PARSER_ADD_COLUMN;

  period= start_end_t(default_start, default_end);
  as_row= period;

  if (vers_create_sys_field(thd, default_start, alter_info, VERS_ROW_START) ||
      vers_create_sys_field(thd, default_end, alter_info, VERS_ROW_END))
  {
    return true;
  }
  return false;
}


bool Table_scope_and_contents_source_st::vers_fix_system_fields(
  THD *thd, Alter_info *alter_info, const TABLE_LIST &create_table)
{
  DBUG_ASSERT(!(alter_info->flags & ALTER_DROP_SYSTEM_VERSIONING));

  DBUG_EXECUTE_IF("sysvers_force", if (!tmp_table()) {
                  alter_info->flags|= ALTER_ADD_SYSTEM_VERSIONING;
                  options|= HA_VERSIONED_TABLE; });

  if (!vers_info.need_check(alter_info))
    return false;

  const bool add_versioning= alter_info->flags & ALTER_ADD_SYSTEM_VERSIONING;

  if (!vers_info.versioned_fields && vers_info.unversioned_fields && !add_versioning)
  {
    // All is correct but this table is not versioned.
    options&= ~HA_VERSIONED_TABLE;
    return false;
  }

  if (!add_versioning && vers_info && !vers_info.versioned_fields)
  {
    my_error(ER_MISSING, MYF(0), create_table.table_name.str,
             "WITH SYSTEM VERSIONING");
    return true;
  }

  List_iterator<Create_field> it(alter_info->create_list);
  while (Create_field *f= it++)
  {
    if (f->vers_sys_field())
      continue;
    if ((f->versioning == Column_definition::VERSIONING_NOT_SET && !add_versioning) ||
        f->versioning == Column_definition::WITHOUT_VERSIONING)
    {
      f->flags|= VERS_UPDATE_UNVERSIONED_FLAG;
    }
  } // while (Create_field *f= it++)

  if (vers_info.fix_implicit(thd, alter_info))
    return true;

  return false;
}


bool Table_scope_and_contents_source_st::vers_check_system_fields(
        THD *thd, Alter_info *alter_info, const Lex_table_name &table_name,
        const Lex_table_name &db, int select_count)
{
  if (!(options & HA_VERSIONED_TABLE))
    return false;

  uint versioned_fields= 0;

  if (!(alter_info->flags & ALTER_DROP_SYSTEM_VERSIONING))
  {
    uint fieldnr= 0;
    List_iterator<Create_field> field_it(alter_info->create_list);
    while (Create_field *f= field_it++)
    {
      /*
         The field from the CREATE part can be duplicated in the SELECT part of
         CREATE...SELECT. In that case double counts should be avoided.
         select_create::create_table_from_items just pushes the fields back into
         the create_list, without additional manipulations, so the fields from
         SELECT go last there.
       */
      bool is_dup= false;
      if (fieldnr >= alter_info->create_list.elements - select_count)
      {
        List_iterator<Create_field> dup_it(alter_info->create_list);
        for (Create_field *dup= dup_it++; !is_dup && dup != f; dup= dup_it++)
          is_dup= Lex_ident(dup->field_name).streq(f->field_name);
      }

      if (!(f->flags & VERS_UPDATE_UNVERSIONED_FLAG) && !is_dup)
        versioned_fields++;
      fieldnr++;
    }
    if (versioned_fields == VERSIONING_FIELDS)
    {
      my_error(ER_VERS_TABLE_MUST_HAVE_COLUMNS, MYF(0), table_name.str);
      return true;
    }
  }

  if (!(alter_info->flags & ALTER_ADD_SYSTEM_VERSIONING) && !versioned_fields)
    return false;

  return vers_info.check_sys_fields(table_name, db, alter_info);
}


bool Vers_parse_info::fix_alter_info(THD *thd, Alter_info *alter_info,
                                     HA_CREATE_INFO *create_info, TABLE *table)
{
  TABLE_SHARE *share= table->s;
  const char *table_name= share->table_name.str;

  if (!need_check(alter_info) && !share->versioned)
    return false;

  if (DBUG_EVALUATE_IF("sysvers_force", 0, share->tmp_table))
  {
    my_error(ER_VERS_NOT_SUPPORTED, MYF(0), "CREATE TEMPORARY TABLE");
    return true;
  }

  if (alter_info->flags & ALTER_ADD_SYSTEM_VERSIONING &&
      table->versioned())
  {
    my_error(ER_VERS_ALREADY_VERSIONED, MYF(0), table_name);
    return true;
  }

  if (alter_info->flags & ALTER_DROP_SYSTEM_VERSIONING)
  {
    if (!share->versioned)
    {
      my_error(ER_VERS_NOT_VERSIONED, MYF(0), table_name);
      return true;
    }
#ifdef WITH_PARTITION_STORAGE_ENGINE
    if (table->part_info &&
        table->part_info->part_type == VERSIONING_PARTITION)
    {
      my_error(ER_DROP_VERSIONING_SYSTEM_TIME_PARTITION, MYF(0), table_name);
      return true;
    }
#endif

    return false;
  }

  if (!(alter_info->flags & ALTER_ADD_SYSTEM_VERSIONING))
  {
    List_iterator_fast<Create_field> it(alter_info->create_list);
    while (Create_field *f= it++)
    {
      if (f->flags & VERS_SYSTEM_FIELD)
      {
        if (!table->versioned())
        {
          my_error(ER_VERS_NOT_VERSIONED, MYF(0), table->s->table_name.str);
          return true;
        }
        my_error(ER_VERS_DUPLICATE_ROW_START_END, MYF(0),
                 f->flags & VERS_ROW_START ? "START" : "END", f->field_name.str);
        return true;
      }
    }
  }

  if ((alter_info->flags & ALTER_DROP_PERIOD ||
       versioned_fields || unversioned_fields) && !share->versioned)
  {
    my_error(ER_VERS_NOT_VERSIONED, MYF(0), table_name);
    return true;
  }

  if (share->versioned)
  {
    if (alter_info->flags & ALTER_ADD_PERIOD)
    {
      my_error(ER_VERS_ALREADY_VERSIONED, MYF(0), table_name);
      return true;
    }

    // copy info from existing table
    create_info->options|= HA_VERSIONED_TABLE;

    DBUG_ASSERT(share->vers_start_field());
    DBUG_ASSERT(share->vers_end_field());
    Lex_ident start(share->vers_start_field()->field_name);
    Lex_ident end(share->vers_end_field()->field_name);
    DBUG_ASSERT(start.str);
    DBUG_ASSERT(end.str);

    as_row= start_end_t(start, end);
    period= as_row;

    if (alter_info->create_list.elements)
    {
      List_iterator_fast<Create_field> it(alter_info->create_list);
      while (Create_field *f= it++)
      {
        if (f->versioning == Column_definition::WITHOUT_VERSIONING)
          f->flags|= VERS_UPDATE_UNVERSIONED_FLAG;

        if (f->change.str && (start.streq(f->change) || end.streq(f->change)))
        {
          my_error(ER_VERS_ALTER_SYSTEM_FIELD, MYF(0), f->change.str);
          return true;
        }
      }
    }

    return false;
  }

  if (fix_implicit(thd, alter_info))
    return true;

  if (alter_info->flags & ALTER_ADD_SYSTEM_VERSIONING)
  {
    if (check_sys_fields(table_name, share->db, alter_info))
      return true;
  }

  return false;
}

bool
Vers_parse_info::fix_create_like(Alter_info &alter_info, HA_CREATE_INFO &create_info,
                                 TABLE_LIST &src_table, TABLE_LIST &table)
{
  List_iterator<Create_field> it(alter_info.create_list);
  List_iterator<Key> key_it(alter_info.key_list);
  List_iterator<Key_part_spec> kp_it;
  Create_field *f, *f_start=NULL, *f_end= NULL;

  DBUG_ASSERT(alter_info.create_list.elements > 2);

  if (create_info.tmp_table())
  {
    int remove= 2;
    while (remove && (f= it++))
    {
      if (f->flags & VERS_SYSTEM_FIELD)
      {
        it.remove();
        remove--;
      }
      key_it.rewind();
      while (Key *key= key_it++)
      {
        kp_it.init(key->columns);
        while (Key_part_spec *kp= kp_it++)
        {
          if (0 == lex_string_cmp(system_charset_info, &kp->field_name,
                                  &f->field_name))
          {
            kp_it.remove();
          }
        }
        if (0 == key->columns.elements)
        {
          key_it.remove();
        }
      }
    }
    DBUG_ASSERT(remove == 0);
    push_warning_printf(current_thd, Sql_condition::WARN_LEVEL_WARN,
                        ER_UNKNOWN_ERROR,
                        "System versioning is stripped from temporary `%s.%s`",
                        table.db.str, table.table_name.str);
    return false;
  }

  while ((f= it++))
  {
    if (f->flags & VERS_ROW_START)
    {
      f_start= f;
      if (f_end)
        break;
    }
    else if (f->flags & VERS_ROW_END)
    {
      f_end= f;
      if (f_start)
        break;
    }
  }

  if (!f_start || !f_end)
  {
    my_error(ER_MISSING, MYF(0), src_table.table_name.str,
             f_start ? "AS ROW END" : "AS ROW START");
    return true;
  }

  as_row= start_end_t(f_start->field_name, f_end->field_name);
  period= as_row;

  create_info.options|= HA_VERSIONED_TABLE;
  return false;
}

bool Vers_parse_info::need_check(const Alter_info *alter_info) const
{
  return versioned_fields || unversioned_fields ||
         alter_info->flags & ALTER_ADD_PERIOD ||
         alter_info->flags & ALTER_DROP_PERIOD ||
         alter_info->flags & ALTER_ADD_SYSTEM_VERSIONING ||
         alter_info->flags & ALTER_DROP_SYSTEM_VERSIONING || *this;
}

bool Vers_parse_info::check_conditions(const Lex_table_name &table_name,
                                       const Lex_table_name &db) const
{
  if (!as_row.start || !as_row.end)
  {
    my_error(ER_MISSING, MYF(0), table_name.str,
                as_row.start ? "AS ROW END" : "AS ROW START");
    return true;
  }

  if (!period.start || !period.end)
  {
    my_error(ER_MISSING, MYF(0), table_name.str, "PERIOD FOR SYSTEM_TIME");
    return true;
  }

  if (!as_row.start.streq(period.start) ||
      !as_row.end.streq(period.end))
  {
    my_error(ER_VERS_PERIOD_COLUMNS, MYF(0), as_row.start.str, as_row.end.str);
    return true;
  }

  if (db.streq(MYSQL_SCHEMA_NAME))
  {
    my_error(ER_VERS_DB_NOT_SUPPORTED, MYF(0), MYSQL_SCHEMA_NAME.str);
    return true;
  }
  return false;
}

static bool is_versioning_timestamp(const Column_definition *f)
{
  return f->type_handler() == &type_handler_timestamp2 &&
         f->length == MAX_DATETIME_FULL_WIDTH;
}

static bool is_some_bigint(const Column_definition *f)
{
  return f->type_handler() == &type_handler_slonglong ||
         f->type_handler() == &type_handler_ulonglong ||
         f->type_handler() == &type_handler_vers_trx_id;
}

static bool is_versioning_bigint(const Column_definition *f)
{
  return is_some_bigint(f) && f->flags & UNSIGNED_FLAG &&
         f->length == MY_INT64_NUM_DECIMAL_DIGITS - 1;
}

static void require_timestamp_error(const char *field, const char *table)
{
  my_error(ER_VERS_FIELD_WRONG_TYPE, MYF(0), field, "TIMESTAMP(6)", table);
}

static void require_trx_id_error(const char *field, const char *table)
{
  my_error(ER_VERS_FIELD_WRONG_TYPE, MYF(0), field, "BIGINT(20) UNSIGNED",
           table);
}


bool Vers_type_timestamp::check_sys_fields(const LEX_CSTRING &table_name,
                                           const Column_definition *row_start,
                                           const Column_definition *row_end) const
{
  if (!is_versioning_timestamp(row_start))
  {
    require_timestamp_error(row_start->field_name.str, table_name.str);
    return true;
  }

  if (row_end->type_handler()->vers() != this ||
      !is_versioning_timestamp(row_end))
  {
    require_timestamp_error(row_end->field_name.str, table_name.str);
    return true;
  }

  return false;
}


bool Vers_type_trx::check_sys_fields(const LEX_CSTRING &table_name,
                                     const Column_definition *row_start,
                                     const Column_definition *row_end) const
{
  if (!is_versioning_bigint(row_start))
  {
    require_trx_id_error(row_start->field_name.str, table_name.str);
    return true;
  }

  if (row_end->type_handler()->vers() != this ||
      !is_versioning_bigint(row_end))
  {
    require_trx_id_error(row_end->field_name.str, table_name.str);
    return true;
  }

  if (!is_some_bigint(row_start))
  {
    require_timestamp_error(row_start->field_name.str, table_name.str);
    return true;
  }

  if (!TR_table::use_transaction_registry)
  {
    my_error(ER_VERS_TRT_IS_DISABLED, MYF(0));
    return true;
  }

  return false;
}


bool Vers_parse_info::check_sys_fields(const Lex_table_name &table_name,
                                       const Lex_table_name &db,
                                       Alter_info *alter_info) const
{
  if (check_conditions(table_name, db))
    return true;

  List_iterator<Create_field> it(alter_info->create_list);
  const Create_field *row_start= nullptr;
  const Create_field *row_end= nullptr;
  while (const Create_field *f= it++)
  {
    if (f->flags & VERS_ROW_START && !row_start)
      row_start= f;
    if (f->flags & VERS_ROW_END && !row_end)
      row_end= f;
  }

  if (!row_start || !row_end)
  {
    my_error(ER_VERS_PERIOD_COLUMNS, MYF(0), as_row.start.str, as_row.end.str);
    return true;
  }

  const Vers_type_handler *row_start_vers= row_start->type_handler()->vers();

  if (!row_start_vers)
  {
    require_timestamp_error(row_start->field_name.str, table_name);
    return true;
  }

  return row_start_vers->check_sys_fields(table_name, row_start, row_end);
}

bool Table_period_info::check_field(const Create_field* f,
                                    const Lex_ident& f_name) const
{
  bool res= false;
  if (!f)
  {
    my_error(ER_BAD_FIELD_ERROR, MYF(0), f_name.str, name.str);
    res= true;
  }
  else if (f->type_handler()->mysql_timestamp_type() != MYSQL_TIMESTAMP_DATE &&
           f->type_handler()->mysql_timestamp_type() != MYSQL_TIMESTAMP_DATETIME)
  {
    my_error(ER_WRONG_FIELD_SPEC, MYF(0), f->field_name.str);
    res= true;
  }
  else if (f->vcol_info || f->flags & VERS_SYSTEM_FIELD)
  {
    my_error(ER_PERIOD_FIELD_WRONG_ATTRIBUTES, MYF(0),
             f->field_name.str, "GENERATED ALWAYS AS");
    res= true;
  }

  return res;
}

bool Table_scope_and_contents_source_st::check_fields(
  THD *thd, Alter_info *alter_info,
  const Lex_table_name &table_name, const Lex_table_name &db, int select_count)
{
  return vers_check_system_fields(thd, alter_info,
                                  table_name, db, select_count) ||
    check_period_fields(thd, alter_info);
}

bool Table_scope_and_contents_source_st::check_period_fields(
                THD *thd, Alter_info *alter_info)
{
  if (!period_info.name)
    return false;

  if (tmp_table())
  {
    my_error(ER_PERIOD_TEMPORARY_NOT_ALLOWED, MYF(0));
    return true;
  }

  Table_period_info::start_end_t &period= period_info.period;
  const Create_field *row_start= NULL;
  const Create_field *row_end= NULL;
  List_iterator<Create_field> it(alter_info->create_list);
  while (const Create_field *f= it++)
  {
    if (period.start.streq(f->field_name)) row_start= f;
    else if (period.end.streq(f->field_name)) row_end= f;

    if (period_info.name.streq(f->field_name))
    {
      my_error(ER_DUP_FIELDNAME, MYF(0), f->field_name.str);
      return true;
    }
  }

  bool res= period_info.check_field(row_start, period.start.str)
            || period_info.check_field(row_end, period.end.str);
  if (res)
    return true;

  if (row_start->type_handler() != row_end->type_handler()
      || row_start->length != row_end->length)
  {
    my_error(ER_PERIOD_TYPES_MISMATCH, MYF(0), period_info.name.str);
    res= true;
  }

  return res;
}

bool
Table_scope_and_contents_source_st::fix_create_fields(THD *thd,
                                                      Alter_info *alter_info,
                                                      const TABLE_LIST &create_table)
{
  return vers_fix_system_fields(thd, alter_info, create_table)
         || fix_period_fields(thd, alter_info);
}

bool
Table_scope_and_contents_source_st::fix_period_fields(THD *thd,
                                                      Alter_info *alter_info)
{
  if (!period_info.name)
    return false;

  Table_period_info::start_end_t &period= period_info.period;
  List_iterator<Create_field> it(alter_info->create_list);
  while (Create_field *f= it++)
  {
    if (period.start.streq(f->field_name) || period.end.streq(f->field_name))
    {
      f->period= &period_info;
      f->flags|= NOT_NULL_FLAG;
    }
  }
  return false;
}<|MERGE_RESOLUTION|>--- conflicted
+++ resolved
@@ -942,7 +942,22 @@
 }
 
 
-<<<<<<< HEAD
+static my_bool plugin_disable_internal_writes(THD *, plugin_ref plugin,
+                                              void *disable)
+{
+  if (void(*diw)(bool)= plugin_hton(plugin)->disable_internal_writes)
+    diw(*static_cast<bool*>(disable));
+  return FALSE;
+}
+
+
+void ha_disable_internal_writes(bool disable)
+{
+  plugin_foreach(NULL, plugin_disable_internal_writes,
+                 MYSQL_STORAGE_ENGINE_PLUGIN, &disable);
+}
+
+
 static my_bool signal_ddl_recovery_done(THD *, plugin_ref plugin, void *)
 {
   handlerton *hton= plugin_hton(plugin);
@@ -958,21 +973,6 @@
   plugin_foreach(NULL, signal_ddl_recovery_done, MYSQL_STORAGE_ENGINE_PLUGIN,
                  NULL);
   DBUG_VOID_RETURN;
-=======
-static my_bool plugin_disable_internal_writes(THD *, plugin_ref plugin,
-                                              void *disable)
-{
-  if (void(*diw)(bool)= plugin_hton(plugin)->disable_internal_writes)
-    diw(*static_cast<bool*>(disable));
-  return FALSE;
-}
-
-
-void ha_disable_internal_writes(bool disable)
-{
-  plugin_foreach(NULL, plugin_disable_internal_writes,
-                 MYSQL_STORAGE_ENGINE_PLUGIN, &disable);
->>>>>>> fd6a464a
 }
 
 
