--- conflicted
+++ resolved
@@ -6730,10 +6730,6 @@
   DBUG_ENTER("ha_wsrep_fake_trx_id");
   if (!WSREP(thd)) 
   {
-<<<<<<< HEAD
-=======
-    WSREP_DEBUG("fake trx id skipped: %" PRIu64, thd->wsrep_ws_handle.trx_id);
->>>>>>> c761b434
     DBUG_VOID_RETURN;
   }
 #ifdef OUT
