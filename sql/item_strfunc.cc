/*
   Copyright (c) 2000, 2017, Oracle and/or its affiliates.
   Copyright (c) 2009, 2021, MariaDB Corporation.

   This program is free software; you can redistribute it and/or modify
   it under the terms of the GNU General Public License as published by
   the Free Software Foundation; version 2 of the License.

   This program is distributed in the hope that it will be useful,
   but WITHOUT ANY WARRANTY; without even the implied warranty of
   MERCHANTABILITY or FITNESS FOR A PARTICULAR PURPOSE.  See the
   GNU General Public License for more details.

   You should have received a copy of the GNU General Public License
   along with this program; if not, write to the Free Software
   Foundation, Inc., 51 Franklin St, Fifth Floor, Boston, MA 02110-1335  USA
*/

/**
  @file

  @brief
  This file defines all string functions

  @warning
    Some string functions don't always put and end-null on a String.
    (This shouldn't be needed)
*/

#ifdef USE_PRAGMA_IMPLEMENTATION
#pragma implementation				// gcc: Class implementation
#endif

#include "mariadb.h"                          // HAVE_*

#include "sql_priv.h"
/*
  It is necessary to include set_var.h instead of item.h because there
  are dependencies on include order for set_var.h and item.h. This
  will be resolved later.
*/
#include "sql_class.h"                          // set_var.h: THD
#include "set_var.h"
#include "sql_base.h"
#include "sql_time.h"
#include "des_key_file.h"       // st_des_keyschedule, st_des_keyblock
#include "password.h"           // my_make_scrambled_password,
                                // my_make_scrambled_password_323
#include <m_ctype.h>
#include <my_md5.h>
C_MODE_START
#include "../mysys/my_static.h"			// For soundex_map
C_MODE_END
#include "sql_show.h"                           // append_identifier
#include <sql_repl.h>
#include "sql_statistics.h"

size_t username_char_length= USERNAME_CHAR_LENGTH;

/*
  Calculate max length of string from length argument to LEFT and RIGHT
*/

static uint32 max_length_for_string(Item *item)
{
  ulonglong length= item->val_int();
  /* Note that if value is NULL, val_int() returned 0 */
  if (length > (ulonglong) INT_MAX32)
  {
    /* Limit string length to maxium string length in MariaDB (2G) */
    length= item->unsigned_flag ? (ulonglong) INT_MAX32 : 0;
  }
  return (uint32) length;
}


/*
  For the Items which have only val_str_ascii() method
  and don't have their own "native" val_str(),
  we provide a "wrapper" method to convert from ASCII
  to Item character set when it's necessary.
  Conversion happens only in case of "tricky" Item character set (e.g. UCS2).
  Normally conversion does not happen, and val_str_ascii() is immediately
  returned instead.

  No matter if conversion is needed or not needed,
  the result is always returned in "str" (see MDEV-10306 why).

  @param [OUT] str          - Store the result here
  @param [IN]  ascii_buffer - Use this temporary buffer to call val_str_ascii()
*/
String *Item_func::val_str_from_val_str_ascii(String *str, String *ascii_buffer)
{
  DBUG_ASSERT(fixed());

  if (!(collation.collation->state & MY_CS_NONASCII))
  {
    String *res= val_str_ascii(str);
    if (res)
      res->set_charset(collation.collation);
    return res;
  }
  
  DBUG_ASSERT(str != ascii_buffer);
  
  uint errors;
  String *res= val_str_ascii(ascii_buffer);
  if (!res)
    return 0;
  
  if ((null_value= str->copy(res->ptr(), res->length(),
                             &my_charset_latin1, collation.collation,
                             &errors)))
    return 0;
  
  return str;
}


bool Item_str_func::fix_fields(THD *thd, Item **ref)
{
  bool res= Item_func::fix_fields(thd, ref);
  /*
    In Item_str_func::check_well_formed_result() we may set null_value
    flag on the same condition as in test() below.
  */
  if (thd->is_strict_mode())
    set_maybe_null();
  return res;
}


my_decimal *Item_str_func::val_decimal(my_decimal *decimal_value)
{
  DBUG_ASSERT(fixed());
  StringBuffer<64> tmp;
  String *res= val_str(&tmp);
  return res ? decimal_from_string_with_check(decimal_value, res) : 0;
}


double Item_str_func::val_real()
{
  DBUG_ASSERT(fixed());
  StringBuffer<64> tmp;
  String *res= val_str(&tmp);
  return res ? double_from_string_with_check(res) : 0.0;
}


longlong Item_str_func::val_int()
{
  DBUG_ASSERT(fixed());
  StringBuffer<22> tmp;
  String *res= val_str(&tmp);
  return res ? longlong_from_string_with_check(res) : 0;
}


String *Item_func_md5::val_str_ascii(String *str)
{
  DBUG_ASSERT(fixed());
  String * sptr= args[0]->val_str(str);
  if (sptr)
  {
    uchar digest[16];

    null_value=0;
    compute_md5_hash(digest, (const char *) sptr->ptr(), sptr->length());
    if (str->alloc(32))				// Ensure that memory is free
    {
      null_value=1;
      return 0;
    }
    array_to_hex((char *) str->ptr(), digest, 16);
    str->set_charset(&my_charset_numeric);
    str->length((uint) 32);
    return str;
  }
  null_value=1;
  return 0;
}


String *Item_func_sha::val_str_ascii(String *str)
{
  DBUG_ASSERT(fixed());
  String * sptr= args[0]->val_str(str);
  if (sptr)  /* If we got value different from NULL */
  {
    /* Temporary buffer to store 160bit digest */
    uint8 digest[MY_SHA1_HASH_SIZE];
    my_sha1(digest, (const char *) sptr->ptr(), sptr->length());
    /* Ensure that memory is free and we got result */
    if (!str->alloc(MY_SHA1_HASH_SIZE*2))
    {
      array_to_hex((char *) str->ptr(), digest, MY_SHA1_HASH_SIZE);
      str->set_charset(&my_charset_numeric);
      str->length((uint)  MY_SHA1_HASH_SIZE*2);
      null_value=0;
      return str;
    }
  }
  null_value=1;
  return 0;
}

bool Item_func_sha::fix_length_and_dec()
{
  // size of hex representation of hash
  fix_length_and_charset(MY_SHA1_HASH_SIZE * 2, default_charset());
  return FALSE;
}

String *Item_func_sha2::val_str_ascii(String *str)
{
  DBUG_ASSERT(fixed());
  unsigned char digest_buf[512/8]; // enough for SHA512
  String *input_string;
  const char *input_ptr;
  size_t input_len;

  input_string= args[0]->val_str(str);
  str->set_charset(&my_charset_bin);

  if (input_string == NULL)
  {
    null_value= TRUE;
    return (String *) NULL;
  }

  null_value= args[0]->null_value;
  if (null_value)
    return (String *) NULL;

  input_ptr= input_string->ptr();
  input_len= input_string->length();

  longlong digest_length= args[1]->val_int();
  switch (digest_length) {
  case 512:
    my_sha512(digest_buf, input_ptr, input_len);
    break;
  case 384:
    my_sha384(digest_buf, input_ptr, input_len);
    break;
  case 224:
    my_sha224(digest_buf, input_ptr, input_len);
    break;
  case 0: // SHA-256 is the default
    digest_length= 256;
    /* fall through */
  case 256:
    my_sha256(digest_buf, input_ptr, input_len);
    break;
  default:
    if (!args[1]->const_item())
    {
      THD *thd= current_thd;
      push_warning_printf(thd,
                          Sql_condition::WARN_LEVEL_WARN,
                          ER_WRONG_PARAMETERS_TO_NATIVE_FCT,
                          ER_THD(thd, ER_WRONG_PARAMETERS_TO_NATIVE_FCT),
                          "sha2");
    }
    null_value= TRUE;
    return NULL;
  }
  digest_length/= 8; /* bits to bytes */

  /* 
    Since we're subverting the usual String methods, we must make sure that
    the destination has space for the bytes we're about to write.
  */
  str->alloc((uint) digest_length*2 + 1); /* Each byte as two nybbles */

  /* Convert the large number to a string-hex representation. */
  array_to_hex((char *) str->ptr(), digest_buf, (uint)digest_length);

  /* We poked raw bytes in.  We must inform the the String of its length. */
  str->length((uint) digest_length*2); /* Each byte as two nybbles */

  null_value= FALSE;
  return str;
}


bool Item_func_sha2::fix_length_and_dec()
{
  set_maybe_null();
  max_length = 0;

  int sha_variant= (int)(args[1]->const_item() ? args[1]->val_int() : 512);

  switch (sha_variant) {
  case 0: // SHA-256 is the default
    sha_variant= 256;
    /* fall through */
  case 512:
  case 384:
  case 256:
  case 224:
    fix_length_and_charset(sha_variant/8 * 2, default_charset());
    break;
  default:
    THD *thd= current_thd;
    push_warning_printf(thd,
                        Sql_condition::WARN_LEVEL_WARN,
                        ER_WRONG_PARAMETERS_TO_NATIVE_FCT,
                        ER_THD(thd, ER_WRONG_PARAMETERS_TO_NATIVE_FCT),
                        "sha2");
  }
  return FALSE;
}

/* Implementation of AES encryption routines */
void Item_aes_crypt::create_key(String *user_key, uchar *real_key)
{
  uchar *real_key_end= real_key + AES_KEY_LENGTH / 8;
  uchar *ptr;
  const char *sptr= user_key->ptr();
  const char *key_end= sptr + user_key->length();

  bzero(real_key, AES_KEY_LENGTH / 8);

  for (ptr= real_key; sptr < key_end; ptr++, sptr++)
  {
    if (ptr == real_key_end)
      ptr= real_key;
    *ptr ^= (uchar) *sptr;
  }
}


String *Item_aes_crypt::val_str(String *str2)
{
  DBUG_ASSERT(fixed());
  StringBuffer<80> user_key_buf;
  String *sptr= args[0]->val_str(&tmp_value);
  String *user_key=  args[1]->val_str(&user_key_buf);
  uint32 aes_length;

  if (sptr && user_key) // we need both arguments to be not NULL
  {
    null_value=0;
    aes_length=my_aes_get_size(MY_AES_ECB, sptr->length());

    if (!str2->alloc(aes_length))		// Ensure that memory is free
    {
      uchar rkey[AES_KEY_LENGTH / 8];
      create_key(user_key, rkey);

      if (!my_aes_crypt(MY_AES_ECB, what, (uchar*)sptr->ptr(), sptr->length(),
                 (uchar*)str2->ptr(), &aes_length,
                 rkey, AES_KEY_LENGTH / 8, 0, 0))
      {
        str2->length((uint) aes_length);
        DBUG_ASSERT(collation.collation == &my_charset_bin);
        str2->set_charset(&my_charset_bin);
        return str2;
      }
    }
  }
  null_value=1;
  return 0;
}

bool Item_func_aes_encrypt::fix_length_and_dec()
{
  max_length=my_aes_get_size(MY_AES_ECB, args[0]->max_length);
  what= ENCRYPTION_FLAG_ENCRYPT;
  return FALSE;
}



bool Item_func_aes_decrypt::fix_length_and_dec()
{
  max_length=args[0]->max_length;
  set_maybe_null();
  what= ENCRYPTION_FLAG_DECRYPT;
  return FALSE;
}


bool Item_func_to_base64::fix_length_and_dec()
{
  base_flags|= args[0]->base_flags & item_base_t::MAYBE_NULL;
  collation.set(default_charset(), DERIVATION_COERCIBLE, MY_REPERTOIRE_ASCII);
  if (args[0]->max_length > (uint) my_base64_encode_max_arg_length())
  {
    set_maybe_null();
    fix_char_length_ulonglong((ulonglong) my_base64_encode_max_arg_length());
  }
  else
  {
    int length= my_base64_needed_encoded_length((int) args[0]->max_length);
    DBUG_ASSERT(length > 0);
    fix_char_length_ulonglong((ulonglong) length - 1);
  }
  return FALSE;
}


String *Item_func_to_base64::val_str_ascii(String *str)
{
  String *res= args[0]->val_str(&tmp_value);
  bool too_long= false;
  int length;
  if (!res ||
      res->length() > (uint) my_base64_encode_max_arg_length() ||
      (too_long=
       ((uint) (length= my_base64_needed_encoded_length((int) res->length())) >
        current_thd->variables.max_allowed_packet)) ||
      str->alloc((uint) length))
  {
    null_value= 1; // NULL input, too long input, or OOM.
    if (too_long)
    {
      THD *thd= current_thd;
      push_warning_printf(thd, Sql_condition::WARN_LEVEL_WARN,
                          ER_WARN_ALLOWED_PACKET_OVERFLOWED,
                          ER_THD(thd, ER_WARN_ALLOWED_PACKET_OVERFLOWED),
                          func_name(),
                          thd->variables.max_allowed_packet);
    }
    return 0;
  }
  my_base64_encode(res->ptr(), (int) res->length(), (char*) str->ptr());
  DBUG_ASSERT(length > 0);
  str->length((uint) length - 1); // Without trailing '\0'
  null_value= 0;
  return str;
}


bool Item_func_from_base64::fix_length_and_dec()
{
  if (args[0]->max_length > (uint) my_base64_decode_max_arg_length())
  {
    fix_char_length_ulonglong((ulonglong) my_base64_decode_max_arg_length());
  }
  else
  {
    int length= my_base64_needed_decoded_length((int) args[0]->max_length);
    fix_char_length_ulonglong((ulonglong) length);
  }
  // Can be NULL, e.g. in case of badly formed input string
  set_maybe_null();
  return FALSE;
}


String *Item_func_from_base64::val_str(String *str)
{
  String *res= args[0]->val_str_ascii(&tmp_value);
  int length;
  const char *end_ptr;

  if (!res)
    goto err;

  if (res->length() > (uint) my_base64_decode_max_arg_length() ||
      ((uint) (length= my_base64_needed_decoded_length((int) res->length())) >
       current_thd->variables.max_allowed_packet))
  {
    THD *thd= current_thd;
    push_warning_printf(thd, Sql_condition::WARN_LEVEL_WARN,
                        ER_WARN_ALLOWED_PACKET_OVERFLOWED,
                        ER_THD(thd, ER_WARN_ALLOWED_PACKET_OVERFLOWED),
                        func_name(),
                        thd->variables.max_allowed_packet);
    goto err;
  }

  if (str->alloc((uint) length))
    goto err;

  if ((length= my_base64_decode(res->ptr(), (int) res->length(),
                                (char *) str->ptr(), &end_ptr, 0)) < 0 ||
      end_ptr < res->ptr() + res->length())
  {
    THD *thd= current_thd;
    push_warning_printf(thd, Sql_condition::WARN_LEVEL_WARN,
                        ER_BAD_BASE64_DATA, ER_THD(thd, ER_BAD_BASE64_DATA),
                        (int) (end_ptr - res->ptr()));
    goto err;
  }

  str->length((uint) length);
  null_value= 0;
  return str;
err:
  null_value= 1; // NULL input, too long input, OOM, or badly formed input
  return 0;
}
///////////////////////////////////////////////////////////////////////////////


const char *histogram_types[] =
           {"SINGLE_PREC_HB", "DOUBLE_PREC_HB", 0};
static TYPELIB histogram_types_typelib=
  { array_elements(histogram_types),
    "histogram_types",
    histogram_types, NULL};
const char *representation_by_type[]= {"%.3f", "%.5f"};

String *Item_func_decode_histogram::val_str(String *str)
{
  DBUG_ASSERT(fixed());
  char buff[STRING_BUFFER_USUAL_SIZE];
  String *res, tmp(buff, sizeof(buff), &my_charset_bin);
  int type;

  tmp.length(0);
  if (!(res= args[0]->val_str(&tmp)) ||
      (type= find_type(res->c_ptr_safe(),
                       &histogram_types_typelib, MYF(0))) <= 0)
  {
    null_value= 1;
    return 0;
  }
  type--;

  tmp.length(0);
  if (!(res= args[1]->val_str(&tmp)))
  {
    null_value= 1;
    return 0;
  }
  if (type == DOUBLE_PREC_HB && res->length() % 2 != 0)
    res->length(res->length() - 1); // one byte is unused

  double prev= 0.0;
  uint i;
  str->length(0);
  char numbuf[32];
  const uchar *p= (uchar*)res->c_ptr_safe();
  for (i= 0; i < res->length(); i++)
  {
    double val;
    switch (type)
    {
    case SINGLE_PREC_HB:
      val= p[i] / ((double)((1 << 8) - 1));
      break;
    case DOUBLE_PREC_HB:
      val= uint2korr(p + i) / ((double)((1 << 16) - 1));
      i++;
      break;
    default:
      val= 0;
      DBUG_ASSERT(0);
    }
    /* show delta with previous value */
    size_t size= my_snprintf(numbuf, sizeof(numbuf),
                          representation_by_type[type], val - prev);
    str->append(numbuf, size);
    str->append(',');
    prev= val;
  }
  /* show delta with max */
  size_t size= my_snprintf(numbuf, sizeof(numbuf),
                        representation_by_type[type], 1.0 - prev);
  str->append(numbuf, size);

  null_value=0;
  return str;
}


///////////////////////////////////////////////////////////////////////////////

/*
  Realloc the result buffer.
  NOTE: We should be prudent in the initial allocation unit -- the
  size of the arguments is a function of data distribution, which
  can be any. Instead of overcommitting at the first row, we grow
  the allocated amount by the factor of 2. This ensures that no
  more than 25% of memory will be overcommitted on average.

  @param IN/OUT str    - the result string
  @param IN     length - new total space required in "str"
  @retval       false  - on success
  @retval       true   - on error
*/

bool Item_func_concat::realloc_result(String *str, uint length) const
{
  if (str->alloced_length() >= length)
    return false; // Alloced space is big enough, nothing to do.

  if (str->alloced_length() == 0)
    return str->alloc(length);

  /*
    Item_func_concat::val_str() makes sure the result length does not grow
    higher than max_allowed_packet. So "length" is limited to 1G here.
    We can't say anything about the current value of str->alloced_length(),
    as str was initially set by args[0]->val_str(str).
    So multiplication by 2 can overflow, if args[0] for some reasons
    did not limit the result to max_alloced_packet. But it's not harmful,
    "str" will be reallocated exactly to "length" bytes in case of overflow.
  */
  uint new_length= MY_MAX(str->alloced_length() * 2, length);
  return str->realloc(new_length);
}


/**
  Concatenate args with the following premises:
  If only one arg (which is ok), return value of arg;
*/

String *Item_func_concat::val_str(String *str)
{
  DBUG_ASSERT(fixed());
  THD *thd= current_thd;
  String *res;

  null_value=0;
  if (!(res= args[0]->val_str(str)))
    goto null;

  if (res != str)
    str->copy_or_move(res->ptr(), res->length(), res->charset());

  for (uint i= 1 ; i < arg_count ; i++)
  {
    if (!(res= args[i]->val_str(&tmp_value)) ||
        append_value(thd, str, res))
      goto null;
  }

  str->set_charset(collation.collation);
  return str;

null:
  null_value= true;
  return 0;
}


String *Item_func_concat_operator_oracle::val_str(String *str)
{
  DBUG_ASSERT(fixed());
  THD *thd= current_thd;
  String *res= NULL;
  uint i;

  null_value=0;
  // Search first non null argument
  for (i= 0; i < arg_count; i++)
  {
    if ((res= args[i]->val_str(str)))
      break;
  }
  if (!res)
    goto null;

  if (res != str)
    str->copy(res->ptr(), res->length(), res->charset());

  for (i++ ; i < arg_count ; i++)
  {
    if (!(res= args[i]->val_str(&tmp_value)) || res->length() == 0)
     continue;
    if (append_value(thd, str, res))
      goto null;
  }

  str->set_charset(collation.collation);
  return str;

null:
  null_value= true;
  return 0;
}


bool Item_func_concat::append_value(THD *thd, String *res, const String *app)
{
  uint concat_len;
  if ((concat_len= res->length() + app->length()) >
      thd->variables.max_allowed_packet)
  {
    push_warning_printf(thd, Sql_condition::WARN_LEVEL_WARN,
                        ER_WARN_ALLOWED_PACKET_OVERFLOWED,
                        ER(ER_WARN_ALLOWED_PACKET_OVERFLOWED), func_name(),
                        thd->variables.max_allowed_packet);
    return true;
  }
  DBUG_ASSERT(!res->uses_buffer_owned_by(app));
  DBUG_ASSERT(!app->uses_buffer_owned_by(res));
  return realloc_result(res, concat_len) || res->append(*app);
}


bool Item_func_concat::fix_length_and_dec()
{
  ulonglong char_length= 0;

  if (agg_arg_charsets_for_string_result(collation, args, arg_count))
    return TRUE;

  for (uint i=0 ; i < arg_count ; i++)
    char_length+= args[i]->max_char_length();

  fix_char_length_ulonglong(char_length);
  return FALSE;
}

/**
  @details
  Function des_encrypt() by tonu@spam.ee & monty
  Works only if compiled with OpenSSL library support.
  @return
    A binary string where first character is CHAR(128 | key-number).
    If one uses a string key key_number is 127.
    Encryption result is longer than original by formula:
  @code new_length= org_length + (8-(org_length % 8))+1 @endcode
*/

String *Item_func_des_encrypt::val_str(String *str)
{
  DBUG_ASSERT(fixed());
#if defined(HAVE_OPENSSL) && !defined(EMBEDDED_LIBRARY)
  uint code= ER_WRONG_PARAMETERS_TO_PROCEDURE;
  DES_cblock ivec;
  struct st_des_keyblock keyblock;
  struct st_des_keyschedule keyschedule;
  const char *append_str="********";
  uint key_number, res_length, tail;
  String *res= args[0]->val_str(&tmp_value);

  if ((null_value= args[0]->null_value))
    return 0;                                   // ENCRYPT(NULL) == NULL
  if ((res_length=res->length()) == 0)
    return make_empty_result(str);
  if (arg_count == 1)
  {
    /* Protect against someone doing FLUSH DES_KEY_FILE */
    mysql_mutex_lock(&LOCK_des_key_file);
    keyschedule= des_keyschedule[key_number=des_default_key];
    mysql_mutex_unlock(&LOCK_des_key_file);
  }
  else if (args[1]->result_type() == INT_RESULT)
  {
    key_number= (uint) args[1]->val_int();
    if (key_number > 9)
      goto error;
    mysql_mutex_lock(&LOCK_des_key_file);
    keyschedule= des_keyschedule[key_number];
    mysql_mutex_unlock(&LOCK_des_key_file);
  }
  else
  {
    String *keystr= args[1]->val_str(str);
    if (!keystr)
      goto error;
    key_number=127;				// User key string

    /* We make good 24-byte (168 bit) key from given plaintext key with MD5 */
    bzero((char*) &ivec,sizeof(ivec));
    if (!EVP_BytesToKey(EVP_des_ede3_cbc(),EVP_md5(),NULL,
		   (uchar*) keystr->ptr(), (int) keystr->length(),
		   1, (uchar*) &keyblock,ivec))
      goto error;
    DES_set_key_unchecked(&keyblock.key1,&keyschedule.ks1);
    DES_set_key_unchecked(&keyblock.key2,&keyschedule.ks2);
    DES_set_key_unchecked(&keyblock.key3,&keyschedule.ks3);
  }

  /*
     The problem: DES algorithm requires original data to be in 8-bytes
     chunks. Missing bytes get filled with '*'s and result of encryption
     can be up to 8 bytes longer than original string. When decrypted,
     we do not know the size of original string :(
     We add one byte with value 0x1..0x8 as the last byte of the padded
     string marking change of string length.
  */

  tail= 8 - (res_length % 8);                   // 1..8 marking extra length
  res_length+=tail;
  if (tmp_arg.alloc(res_length))
    goto error;
  tmp_arg.length(0);
  tmp_arg.append(res->ptr(), res->length());
  code= ER_OUT_OF_RESOURCES;
  if (tmp_arg.append(append_str, tail) || str->alloc(res_length+1))
    goto error;
  tmp_arg[res_length-1]=tail;                   // save extra length
  str->length(res_length+1);
  str->set_charset(&my_charset_bin);
  (*str)[0]=(char) (128 | key_number);
  // Real encryption
  bzero((char*) &ivec,sizeof(ivec));
  DES_ede3_cbc_encrypt((const uchar*) (tmp_arg.ptr()),
		       (uchar*) (str->ptr()+1),
		       res_length,
		       &keyschedule.ks1,
		       &keyschedule.ks2,
		       &keyschedule.ks3,
		       &ivec, TRUE);
  return str;

error:
  THD *thd= current_thd;
  push_warning_printf(thd,Sql_condition::WARN_LEVEL_WARN,
                      code, ER_THD(thd, code),
                      "des_encrypt");
#else
  THD *thd= current_thd;
  push_warning_printf(thd, Sql_condition::WARN_LEVEL_WARN,
                      ER_FEATURE_DISABLED, ER_THD(thd, ER_FEATURE_DISABLED),
                      "des_encrypt", "--with-ssl");
#endif /* defined(HAVE_OPENSSL) && !defined(EMBEDDED_LIBRARY) */
  null_value=1;
  return 0;
}


String *Item_func_des_decrypt::val_str(String *str)
{
  DBUG_ASSERT(fixed());
#if defined(HAVE_OPENSSL) && !defined(EMBEDDED_LIBRARY)
  uint code= ER_WRONG_PARAMETERS_TO_PROCEDURE;
  DES_cblock ivec;
  struct st_des_keyblock keyblock;
  struct st_des_keyschedule keyschedule;
  String *res= args[0]->val_str(&tmp_value);
  uint length,tail;

  if ((null_value= args[0]->null_value))
    return 0;
  length= res->length();
  if (length < 9 || (length % 8) != 1 || !((*res)[0] & 128))
    return res;				// Skip decryption if not encrypted

  if (arg_count == 1)			// If automatic uncompression
  {
    uint key_number=(uint) (*res)[0] & 127;
    // Check if automatic key and that we have privilege to uncompress using it
    if (!(current_thd->security_ctx->master_access & PRIV_DES_DECRYPT_ONE_ARG) ||
        key_number > 9)
      goto error;

    mysql_mutex_lock(&LOCK_des_key_file);
    keyschedule= des_keyschedule[key_number];
    mysql_mutex_unlock(&LOCK_des_key_file);
  }
  else
  {
    // We make good 24-byte (168 bit) key from given plaintext key with MD5
    String *keystr= args[1]->val_str(str);
    if (!keystr)
      goto error;

    bzero((char*) &ivec,sizeof(ivec));
    if (!EVP_BytesToKey(EVP_des_ede3_cbc(),EVP_md5(),NULL,
		   (uchar*) keystr->ptr(),(int) keystr->length(),
		   1,(uchar*) &keyblock,ivec))
      goto error;
    // Here we set all 64-bit keys (56 effective) one by one
    DES_set_key_unchecked(&keyblock.key1,&keyschedule.ks1);
    DES_set_key_unchecked(&keyblock.key2,&keyschedule.ks2);
    DES_set_key_unchecked(&keyblock.key3,&keyschedule.ks3);
  }
  code= ER_OUT_OF_RESOURCES;
  if (str->alloc(length-1))
    goto error;

  bzero((char*) &ivec,sizeof(ivec));
  DES_ede3_cbc_encrypt((const uchar*) res->ptr()+1,
		       (uchar*) (str->ptr()),
		       length-1,
		       &keyschedule.ks1,
		       &keyschedule.ks2,
		       &keyschedule.ks3,
		       &ivec, FALSE);
  /* Restore old length of key */
  if ((tail=(uint) (uchar) (*str)[length-2]) > 8)
    goto wrong_key;				     // Wrong key
  str->length(length-1-tail);
  str->set_charset(&my_charset_bin);
  return str;

error:
  {
    THD *thd= current_thd;
    push_warning_printf(thd, Sql_condition::WARN_LEVEL_WARN,
                        code, ER_THD(thd, code),
                        "des_decrypt");
  }
wrong_key:
#else
  {
    THD *thd= current_thd;
    push_warning_printf(thd, Sql_condition::WARN_LEVEL_WARN,
                        ER_FEATURE_DISABLED, ER_THD(thd, ER_FEATURE_DISABLED),
                        "des_decrypt", "--with-ssl");
  }
#endif /* defined(HAVE_OPENSSL) && !defined(EMBEDDED_LIBRARY) */
  null_value=1;
  return 0;
}


/**
  concat with separator. First arg is the separator
  concat_ws takes at least two arguments.
*/

String *Item_func_concat_ws::val_str(String *str)
{
  DBUG_ASSERT(fixed());
  char tmp_str_buff[10];
  String tmp_sep_str(tmp_str_buff, sizeof(tmp_str_buff),default_charset_info),
         *sep_str, *res, *res2,*use_as_buff;
  uint i;
  bool is_const= 0;
  THD *thd= 0;

  null_value=0;
  if (!(sep_str= args[0]->val_str(&tmp_sep_str)))
    goto null;

  use_as_buff= &tmp_value;
  str->length(0);				// QQ; Should be removed
  res=str;                                      // If 0 arg_count

  // Skip until non-null argument is found.
  // If not, return the empty string
  for (i=1; i < arg_count; i++)
    if ((res= args[i]->val_str(str)))
    {
      is_const= args[i]->const_item();
      break;
    }

  if (i ==  arg_count)
    return make_empty_result(str);

  for (i++; i < arg_count ; i++)
  {
    if (!(res2= args[i]->val_str(use_as_buff)))
      continue;					// Skip NULL

    if (!thd)
      thd= current_thd;
    if (res->length() + sep_str->length() + res2->length() >
	thd->variables.max_allowed_packet)
    {
      push_warning_printf(thd, Sql_condition::WARN_LEVEL_WARN,
			  ER_WARN_ALLOWED_PACKET_OVERFLOWED,
			  ER_THD(thd, ER_WARN_ALLOWED_PACKET_OVERFLOWED),
                          func_name(),
			  thd->variables.max_allowed_packet);
      goto null;
    }
    if (!is_const && res->alloced_length() >=
	res->length() + sep_str->length() + res2->length())
    {						// Use old buffer
      res->append(*sep_str);			// res->length() > 0 always
      res->append(*res2);
    }
    else if (str->alloced_length() >=
	     res->length() + sep_str->length() + res2->length())
    {
      /* We have room in str;  We can't get any errors here */
      if (str->ptr() == res2->ptr())
      {						// This is quite uncommon!
	str->replace(0,0,*sep_str);
	str->replace(0,0,*res);
      }
      else
      {
	str->copy(*res);
	str->append(*sep_str);
	str->append(*res2);
      }
      res=str;
      use_as_buff= &tmp_value;
    }
    else if (res == &tmp_value)
    {
      if (res->append(*sep_str) || res->append(*res2))
	goto null; // Must be a blob
    }
    else if (res2 == &tmp_value)
    {						// This can happen only 1 time
      if (tmp_value.replace(0,0,*sep_str) || tmp_value.replace(0,0,*res))
	goto null;
      res= &tmp_value;
      use_as_buff=str;				// Put next arg here
    }
    else if (tmp_value.is_alloced() && res2->ptr() >= tmp_value.ptr() &&
	     res2->ptr() < tmp_value.ptr() + tmp_value.alloced_length())
    {
      /*
	This happens really seldom:
	In this case res2 is sub string of tmp_value.  We will
	now work in place in tmp_value to set it to res | sep_str | res2
      */
      /* Chop the last characters in tmp_value that isn't in res2 */
      tmp_value.length((uint32) (res2->ptr() - tmp_value.ptr()) +
		       res2->length());
      /* Place res2 at start of tmp_value, remove chars before res2 */
      if (tmp_value.replace(0,(uint32) (res2->ptr() - tmp_value.ptr()),
			    *res) ||
	  tmp_value.replace(res->length(),0, *sep_str))
	goto null;
      res= &tmp_value;
      use_as_buff=str;			// Put next arg here
    }
    else
    {						// Two big const strings
      /*
        NOTE: We should be prudent in the initial allocation unit -- the
        size of the arguments is a function of data distribution, which can
        be any. Instead of overcommitting at the first row, we grow the
        allocated amount by the factor of 2. This ensures that no more than
        25% of memory will be overcommitted on average.
      */

      uint concat_len= res->length() + sep_str->length() + res2->length();

      if (tmp_value.alloced_length() < concat_len)
      {
        if (tmp_value.alloced_length() == 0)
        {
          if (tmp_value.alloc(concat_len))
            goto null;
        }
        else
        {
          uint new_len = MY_MAX(tmp_value.alloced_length() * 2, concat_len);

          if (tmp_value.alloc(new_len))
            goto null;
        }
      }

      if (tmp_value.copy(*res) ||
	  tmp_value.append(*sep_str) ||
	  tmp_value.append(*res2))
	goto null;
      res= &tmp_value;
      use_as_buff=str;
    }
  }
  res->set_charset(collation.collation);
  return res;

null:
  null_value=1;
  return 0;
}


bool Item_func_concat_ws::fix_length_and_dec()
{
  ulonglong char_length;

  if (agg_arg_charsets_for_string_result(collation, args, arg_count))
    return TRUE;

  /*
     arg_count cannot be less than 2,
     it is done on parser level in sql_yacc.yy
     so, (arg_count - 2) is safe here.
  */
  char_length= (ulonglong) args[0]->max_char_length() * (arg_count - 2);
  for (uint i=1 ; i < arg_count ; i++)
    char_length+= args[i]->max_char_length();

  fix_char_length_ulonglong(char_length);
  return FALSE;
}


String *Item_func_reverse::val_str(String *str)
{
  DBUG_ASSERT(fixed());
  String *res= args[0]->val_str(&tmp_value);
  const char *ptr, *end;
  char *tmp;

  if ((null_value=args[0]->null_value))
    return 0;
  /* An empty string is a special case as the string pointer may be null */
  if (!res->length())
    return make_empty_result(str);
  if (str->alloc(res->length()))
  {
    null_value= 1;
    return 0;
  }
  str->length(res->length());
  str->set_charset(res->charset());
  ptr= res->ptr();
  end= res->end();
  tmp= (char *) str->end();
#ifdef USE_MB
  if (res->use_mb())
  {
    uint32 l;
    while (ptr < end)
    {
      if ((l= my_ismbchar(res->charset(),ptr,end)))
      {
        tmp-= l;
        DBUG_ASSERT(tmp >= str->ptr());
        memcpy(tmp,ptr,l);
        ptr+= l;
      }
      else
        *--tmp= *ptr++;
    }
  }
  else
#endif /* USE_MB */
  {
    while (ptr < end)
      *--tmp= *ptr++;
  }
  return str;
}


bool Item_func_reverse::fix_length_and_dec()
{
  if (agg_arg_charsets_for_string_result(collation, args, 1))
    return TRUE;
  DBUG_ASSERT(collation.collation != NULL);
  fix_char_length(args[0]->max_char_length());
  return FALSE;
}

/**
  Replace all occurrences of string2 in string1 with string3.

  Don't reallocate val_str() if not needed.

  @todo
    Fix that this works with binary strings when using USE_MB 
*/

String *Item_func_replace::val_str_internal(String *str, bool null_to_empty)
{
  DBUG_ASSERT(fixed());
  String *res,*res2,*res3;
  int offset;
  uint from_length,to_length;
  bool alloced=0;
#ifdef USE_MB
  const char *ptr,*end,*strend,*search,*search_end;
  uint32 l;
  bool binary_cmp;
#endif
  THD *thd= 0;

  null_value=0;
  res=args[0]->val_str(str);
  if (args[0]->null_value)
    goto null;
  if (!(res2= args[1]->val_str_null_to_empty(&tmp_value, null_to_empty)))
    goto null;
  res->set_charset(collation.collation);

#ifdef USE_MB
  binary_cmp = ((res->charset()->state & MY_CS_BINSORT) || !res->use_mb());
#endif

  if (res2->length() == 0)
    return res;
#ifndef USE_MB
  if ((offset=res->strstr(*res2)) < 0)
    return res;
#else
  offset=0;
  if (binary_cmp && (offset=res->strstr(*res2)) < 0)
    return res;
#endif
  if (!(res3= args[2]->val_str_null_to_empty(&tmp_value2, null_to_empty)))
    goto null;
  from_length= res2->length();
  to_length=   res3->length();

#ifdef USE_MB
  if (!binary_cmp)
  {
    search=res2->ptr();
    search_end=search+from_length;
redo:
    DBUG_ASSERT(res->ptr() || !offset);
    ptr=res->ptr()+offset;
    strend=res->ptr()+res->length();
    /*
      In some cases val_str() can return empty string
      with ptr() == NULL and length() == 0.
      Let's check strend to avoid overflow.
    */
    end= strend ? strend - from_length + 1 : NULL;
    while (ptr < end)
    {
      if (*ptr == *search)
      {
        char *i,*j;
        i=(char*) ptr+1; j=(char*) search+1;
        while (j != search_end)
          if (*i++ != *j++) goto skip;
        offset= (int) (ptr-res->ptr());

        if (!thd)
          thd= current_thd;

        if (res->length()-from_length + to_length >
            thd->variables.max_allowed_packet)
        {
          push_warning_printf(thd, Sql_condition::WARN_LEVEL_WARN,
                              ER_WARN_ALLOWED_PACKET_OVERFLOWED,
                              ER_THD(thd, ER_WARN_ALLOWED_PACKET_OVERFLOWED),
                              func_name(),
                              thd->variables.max_allowed_packet);

          goto null;
        }
        if (!alloced)
        {
          alloced=1;
          res=copy_if_not_alloced(str,res,res->length()+to_length);
        }
        res->replace((uint) offset,from_length,*res3);
        offset+=(int) to_length;
        goto redo;
      }
  skip:
      if ((l=my_ismbchar(res->charset(), ptr,strend))) ptr+=l;
      else ++ptr;
    }
  }
  else
#endif /* USE_MB */
  {
    thd= current_thd;
    do
    {
      if (res->length()-from_length + to_length >
	  thd->variables.max_allowed_packet)
      {
	push_warning_printf(thd, Sql_condition::WARN_LEVEL_WARN,
			    ER_WARN_ALLOWED_PACKET_OVERFLOWED,
			    ER_THD(thd, ER_WARN_ALLOWED_PACKET_OVERFLOWED),
                            func_name(),
			    thd->variables.max_allowed_packet);
        goto null;
      }
      if (!alloced)
      {
        alloced=1;
        res=copy_if_not_alloced(str,res,res->length()+to_length);
      }
      res->replace((uint) offset,from_length,*res3);
      offset+=(int) to_length;
    }
    while ((offset=res->strstr(*res2,(uint) offset)) >= 0);
  }
  if (null_to_empty && !res->length())
    goto null;

  return res;

null:
  null_value=1;
  return 0;
}


bool Item_func_replace::fix_length_and_dec()
{
  ulonglong char_length= (ulonglong) args[0]->max_char_length();
  int diff=(int) (args[2]->max_char_length() - 1);
  if (diff > 0)
  {						// Calculate of maxreplaces
    ulonglong max_substrs= char_length;
    char_length+= max_substrs * (uint) diff;
  }

  if (agg_arg_charsets_for_string_result_with_comparison(collation, args, 3))
    return TRUE;
  fix_char_length_ulonglong(char_length);
  return FALSE;
}


/*********************************************************************/
bool Item_func_regexp_replace::fix_length_and_dec()
{
  if (agg_arg_charsets_for_string_result_with_comparison(collation, args, 3))
    return TRUE;
  max_length= MAX_BLOB_WIDTH;
  re.init(collation.collation, 0);
  re.fix_owner(this, args[0], args[1]);
  return FALSE;
}


/*
  Traverse through the replacement string and append to "str".
  Sub-pattern references \0 .. \9 are recognized, which are replaced
  to the chunks of the source string.
*/
bool Item_func_regexp_replace::append_replacement(String *str,
                                                  const LEX_CSTRING *source,
                                                  const LEX_CSTRING *replace)
{
  const char *beg= replace->str;
  const char *end= beg + replace->length;
  CHARSET_INFO *cs= re.library_charset();

  for ( ; ; )
  {
    my_wc_t wc;
    int cnv, n;

    if ((cnv= cs->mb_wc(&wc, (const uchar *) beg,
                             (const uchar *) end)) < 1)
      break; /* End of line */
    beg+= cnv;

    if (wc != '\\')
    {
      if (str->append(beg - cnv, cnv, cs))
        return true;
      continue;
    }

    if ((cnv= cs->mb_wc(&wc, (const uchar *) beg,
                             (const uchar *) end)) < 1)
      break; /* End of line */
    beg+= cnv;

    if ((n= ((int) wc) - '0') >= 0 && n <= 9)
    {
      if (n < re.nsubpatterns())
      {
        /* A valid sub-pattern reference found */
        size_t pbeg= re.subpattern_start(n), plength= re.subpattern_end(n) - pbeg;
        if (str->append(source->str + pbeg, plength, cs))
          return true;
      }
    }
    else
    {
      /*
         A non-digit character following after '\'.
         Just add the character itself.
       */
      if (str->append(beg - cnv, cnv, cs))
        return false;
    }
  }
  return false;
}


String *Item_func_regexp_replace::val_str_internal(String *str,
                                                   bool null_to_empty)
{
  DBUG_ASSERT(fixed());
  char buff0[MAX_FIELD_WIDTH];
  char buff2[MAX_FIELD_WIDTH];
  String tmp0(buff0,sizeof(buff0),&my_charset_bin);
  String tmp2(buff2,sizeof(buff2),&my_charset_bin);
  String *source, *replace;
  LEX_CSTRING src, rpl;
  size_t startoffset= 0;

  if ((null_value=
        (!(source= args[0]->val_str(&tmp0)) ||
         !(replace= args[2]->val_str_null_to_empty(&tmp2, null_to_empty)) ||
         re.recompile(args[1]))))
    return (String *) 0;

  if (!(source= re.convert_if_needed(source, &re.subject_converter)) ||
      !(replace= re.convert_if_needed(replace, &re.replace_converter)))
    goto err;

  source->get_value(&src);
  replace->get_value(&rpl);

  str->length(0);
  str->set_charset(collation.collation);

  for ( ; ; ) // Iterate through all matches
  {

    if (re.exec(src.str, src.length, startoffset))
      goto err;

    if (!re.match() || re.subpattern_length(0) == 0)
    {
      /* 
        No match or an empty match.
        Append the rest of the source string
        starting from startoffset until the end of the source.
      */
      if (str->append(src.str + startoffset, src.length - startoffset,
                      re.library_charset()))
        goto err;
      return str;
    }

    /*
      Append prefix, the part before the matching pattern.
      starting from startoffset until the next match
    */
    if (str->append(src.str + startoffset,
          re.subpattern_start(0) - startoffset, re.library_charset()))
      goto err;

    // Append replacement
    if (append_replacement(str, &src, &rpl))
      goto err;

    // Set the new start point as the end of previous match
    startoffset= re.subpattern_end(0);
  }
  return str;

err:
  null_value= true;
  return (String *) 0;
}


bool Item_func_regexp_substr::fix_length_and_dec()
{
  if (agg_arg_charsets_for_string_result_with_comparison(collation, args, 2))
    return TRUE;
  fix_char_length(args[0]->max_char_length());
  re.init(collation.collation, 0);
  re.fix_owner(this, args[0], args[1]);
  return FALSE;
}


String *Item_func_regexp_substr::val_str(String *str)
{
  DBUG_ASSERT(fixed());
  char buff0[MAX_FIELD_WIDTH];
  String tmp0(buff0,sizeof(buff0),&my_charset_bin);
  String *source= args[0]->val_str(&tmp0);

  if ((null_value= (args[0]->null_value || re.recompile(args[1]))))
    return (String *) 0;

  if (!(source= re.convert_if_needed(source, &re.subject_converter)))
    goto err;

  str->length(0);
  str->set_charset(collation.collation);

  if (re.exec(source->ptr(), source->length(), 0))
    goto err;

  if (!re.match())
    return str;

  if (str->append(source->ptr() + re.subpattern_start(0),
                  re.subpattern_length(0), re.library_charset()))
    goto err;

  return str;

err:
  null_value= true;
  return (String *) 0;
}


/************************************************************************/


String *Item_func_insert::val_str(String *str)
{
  DBUG_ASSERT(fixed());
  String *res,*res2;
  longlong start, length;  /* must be longlong to avoid truncation */

  null_value=0;
  res=args[0]->val_str(str);
  res2=args[3]->val_str(&tmp_value);
  start= args[1]->val_int();
  length= args[2]->val_int();

  if (args[0]->null_value || args[1]->null_value || args[2]->null_value ||
      args[3]->null_value)
    goto null; /* purecov: inspected */

  if ((start <= 0) || (start > res->length()))
    return res;                                 // Wrong param; skip insert
  if ((length < 0) || (length > res->length()))
    length= res->length();
  start--;

  /*
    There is one exception not handled (intentionally) by the character set
    aggregation code. If one string is strong side and is binary, and
    another one is weak side and is a multi-byte character string,
    then we need to operate on the second string in terms on bytes when
    calling ::numchars() and ::charpos(), rather than in terms of characters.
    Lets substitute its character set to binary.
  */
  if (collation.collation == &my_charset_bin)
  {
    res->set_charset(&my_charset_bin);
    res2->set_charset(&my_charset_bin);
  }

  /* start and length are now sufficiently valid to pass to charpos function */
   start= res->charpos((int) start);
   length= res->charpos((int) length, (uint32) start);

  /* Re-testing with corrected params */
  if (start + 1 > res->length()) // remember, start = args[1].val_int() - 1
    return res; /* purecov: inspected */        // Wrong param; skip insert
  if (length > res->length() - start)
    length= res->length() - start;

  {
    THD *thd= current_thd;
    if ((ulonglong) (res->length() - length + res2->length()) >
        (ulonglong) thd->variables.max_allowed_packet)
    {
      push_warning_printf(thd, Sql_condition::WARN_LEVEL_WARN,
                          ER_WARN_ALLOWED_PACKET_OVERFLOWED,
                          ER_THD(thd, ER_WARN_ALLOWED_PACKET_OVERFLOWED),
                          func_name(), thd->variables.max_allowed_packet);
      goto null;
    }
  }
  res=copy_if_not_alloced(str,res,res->length());
  res->replace((uint32) start,(uint32) length,*res2);
  return res;
null:
  null_value=1;
  return 0;
}


bool Item_func_insert::fix_length_and_dec()
{
  ulonglong char_length;

  // Handle character set for args[0] and args[3].
  if (agg_arg_charsets_for_string_result(collation, args, 2, 3))
    return TRUE;
  char_length= ((ulonglong) args[0]->max_char_length() +
                (ulonglong) args[3]->max_char_length());
  fix_char_length_ulonglong(char_length);
  return FALSE;
}


String *Item_str_conv::val_str(String *str)
{
  DBUG_ASSERT(fixed());
  String *res;
  size_t alloced_length, len;

  if ((null_value= (!(res= args[0]->val_str(&tmp_value)) ||
                    str->alloc((alloced_length= res->length() * multiply)))))
    return 0;

  len= converter(collation.collation, (char*) res->ptr(), res->length(),
                                      (char*) str->ptr(), alloced_length);
  DBUG_ASSERT(len <= alloced_length);
  str->set_charset(collation.collation);
  str->length(len);
  return str;
}


bool Item_func_lcase::fix_length_and_dec()
{
  if (agg_arg_charsets_for_string_result(collation, args, 1))
    return TRUE;
  DBUG_ASSERT(collation.collation != NULL);
  multiply= collation.collation->casedn_multiply;
  converter= collation.collation->cset->casedn;
  fix_char_length_ulonglong((ulonglong) args[0]->max_char_length() * multiply);
  return FALSE;
}

bool Item_func_ucase::fix_length_and_dec()
{
  if (agg_arg_charsets_for_string_result(collation, args, 1))
    return TRUE;
  DBUG_ASSERT(collation.collation != NULL);
  multiply= collation.collation->caseup_multiply;
  converter= collation.collation->cset->caseup;
  fix_char_length_ulonglong((ulonglong) args[0]->max_char_length() * multiply);
  return FALSE;
}


bool Item_func_left::hash_not_null(Hasher *hasher)
{
  StringBuffer<STRING_BUFFER_USUAL_SIZE> buf;
  String *str= val_str(&buf);
  DBUG_ASSERT((str == NULL) == null_value);
  if (!str)
    return true;
  hasher->add(collation.collation, str->ptr(), str->length());
  return false;
}


String *Item_func_left::val_str(String *str)
{
  DBUG_ASSERT(fixed());
  String *res= args[0]->val_str(str);

  /* must be longlong to avoid truncation */
  longlong length= args[1]->val_int();
  uint char_pos;

  if ((null_value=(args[0]->null_value || args[1]->null_value)))
    return 0;

  /* if "unsigned_flag" is set, we have a *huge* positive number. */
  if ((length <= 0) && (!args[1]->unsigned_flag))
    return make_empty_result(str);
  if ((res->length() <= (ulonglong) length) ||
      (res->length() <= (char_pos= res->charpos((int) length))))
    return res;

  tmp_value.set(*res, 0, char_pos);
  return &tmp_value;
}


void Item_str_func::left_right_max_length()
{
  uint32 char_length= args[0]->max_char_length();
  if (args[1]->can_eval_in_optimize())
  {
    uint32 length= max_length_for_string(args[1]);
    set_if_smaller(char_length, length);
  }
  fix_char_length(char_length);
}


bool Item_func_left::fix_length_and_dec()
{
  if (agg_arg_charsets_for_string_result(collation, args, 1))
    return TRUE;
  DBUG_ASSERT(collation.collation != NULL);
  left_right_max_length();
  return FALSE;
}


String *Item_func_right::val_str(String *str)
{
  DBUG_ASSERT(fixed());
  String *res= args[0]->val_str(str);
  /* must be longlong to avoid truncation */
  longlong length= args[1]->val_int();

  if ((null_value=(args[0]->null_value || args[1]->null_value)))
    return 0; /* purecov: inspected */

  /* if "unsigned_flag" is set, we have a *huge* positive number. */
  if ((length <= 0) && (!args[1]->unsigned_flag))
    return make_empty_result(str); /* purecov: inspected */

  if (res->length() <= (ulonglong) length)
    return res; /* purecov: inspected */

  uint start=res->numchars();
  if (start <= (uint) length)
    return res;
  start=res->charpos(start - (uint) length);
  tmp_value.set(*res,start,res->length()-start);
  return &tmp_value;
}


bool Item_func_right::fix_length_and_dec()
{
  if (agg_arg_charsets_for_string_result(collation, args, 1))
    return TRUE;
  DBUG_ASSERT(collation.collation != NULL);
  left_right_max_length();
  return FALSE;
}


String *Item_func_substr::val_str(String *str)
{
  DBUG_ASSERT(fixed());
  String *res  = args[0]->val_str(str);
  /* must be longlong to avoid truncation */
  longlong start= get_position();
  /* Assumes that the maximum length of a String is < INT_MAX32. */
  /* Limit so that code sees out-of-bound value properly. */
  longlong length= arg_count == 3 ? args[2]->val_int() : INT_MAX32;
  longlong tmp_length;

  if ((null_value=(args[0]->null_value || args[1]->null_value ||
		   (arg_count == 3 && args[2]->null_value))))
    return 0; /* purecov: inspected */

  /* Negative or zero length, will return empty string. */
  if ((arg_count == 3) && (length <= 0) && 
      (length == 0 || !args[2]->unsigned_flag))
    return make_empty_result(str);

  /* Assumes that the maximum length of a String is < INT_MAX32. */
  /* Set here so that rest of code sees out-of-bound value as such. */
  if ((length <= 0) || (length > INT_MAX32))
    length= INT_MAX32;

  /* if "unsigned_flag" is set, we have a *huge* positive number. */
  /* Assumes that the maximum length of a String is < INT_MAX32. */
  if ((!args[1]->unsigned_flag && (start < INT_MIN32 || start > INT_MAX32)) ||
      (args[1]->unsigned_flag && ((ulonglong) start > INT_MAX32)))
    return make_empty_result(str);

  start= ((start < 0) ? res->numchars() + start : start - 1);
  start= res->charpos((int) start);
  if ((start < 0) || ((uint) start + 1 > res->length()))
    return make_empty_result(str);

  length= res->charpos((int) length, (uint32) start);
  tmp_length= res->length() - start;
  length= MY_MIN(length, tmp_length);

  if (!start && (longlong) res->length() == length)
    return res;
  tmp_value.set(*res, (uint32) start, (uint32) length);
  return &tmp_value;
}


bool Item_func_substr::fix_length_and_dec()
{
  max_length=args[0]->max_length;

  if (agg_arg_charsets_for_string_result(collation, args, 1))
    return TRUE;
  DBUG_ASSERT(collation.collation != NULL);
  if (args[1]->const_item())
  {
    int32 start= (int32) get_position();
    if (args[1]->null_value)
      max_length= 0;
    else if (start < 0)
      max_length= ((uint)(-start) > max_length) ? 0 : (uint)(-start);
    else
      max_length-= MY_MIN((uint)(start - 1), max_length);
  }
  if (arg_count == 3 && args[2]->const_item())
  {
    int32 length= (int32) args[2]->val_int();
    if (args[2]->null_value || length <= 0)
      max_length=0; /* purecov: inspected */
    else
      set_if_smaller(max_length,(uint) length);
  }
  max_length*= collation.collation->mbmaxlen;
  return FALSE;
}


bool Item_func_substr_index::fix_length_and_dec()
{
  if (agg_arg_charsets_for_string_result_with_comparison(collation, args, 2))
    return TRUE;
  fix_char_length(args[0]->max_char_length());
  return FALSE;
}


String *Item_func_substr_index::val_str(String *str)
{
  DBUG_ASSERT(fixed());
  char buff[MAX_FIELD_WIDTH];
  String tmp(buff,sizeof(buff),system_charset_info);
  String *res= args[0]->val_str(&tmp_value);
  String *delimiter= args[1]->val_str(&tmp);
  int32 count= (int32) args[2]->val_int();
  uint offset;

  if (args[0]->null_value || args[1]->null_value || args[2]->null_value)
  {					// string and/or delim are null
    null_value=1;
    return 0;
  }
  null_value=0;
  uint delimiter_length= delimiter->length();
  if (!res->length() || !delimiter_length || !count)
    return make_empty_result(str);      // Wrong parameters

  res->set_charset(collation.collation);

#ifdef USE_MB
  if (res->use_mb())
  {
    const char *ptr= res->ptr();
    const char *strend= ptr+res->length();
    const char *end= strend-delimiter_length+1;
    const char *search= delimiter->ptr();
    const char *search_end= search+delimiter_length;
    int32 n=0,c=count,pass;
    uint32 l;
    for (pass=(count>0);pass<2;++pass)
    {
      while (ptr < end)
      {
        if (*ptr == *search)
        {
	  char *i,*j;
	  i=(char*) ptr+1; j=(char*) search+1;
	  while (j != search_end)
	    if (*i++ != *j++) goto skip;
	  if (pass==0) ++n;
	  else if (!--c) break;
	  ptr+= delimiter_length;
	  continue;
	}
    skip:
        if ((l=my_ismbchar(res->charset(), ptr,strend))) ptr+=l;
        else ++ptr;
      } /* either not found or got total number when count<0 */
      if (pass == 0) /* count<0 */
      {
        c+=n+1;
        if (c<=0)
        {
          str->copy(res->ptr(), res->length(), collation.collation);
          return str; // not found, return the original string
        }
        ptr=res->ptr();
      }
      else
      {
        if (c)
        {
          str->copy(res->ptr(), res->length(), collation.collation);
          return str; // not found, return the original string
        }
        if (count>0) /* return left part */
        {
          str->copy(res->ptr(), (uint32) (ptr-res->ptr()), collation.collation);
          return str;
        }
        else /* return right part */
        {
          ptr+= delimiter_length;
          str->copy(res->ptr() + (ptr-res->ptr()), (uint32) (strend - ptr),
                    collation.collation);
          return str;
        }
      }
    }
  }
  else
#endif /* USE_MB */
  {
    if (count > 0)
    {					// start counting from the beginning
      for (offset=0; ; offset+= delimiter_length)
      {
        if ((int) (offset= res->strstr(*delimiter, offset)) < 0)
        {
          str->copy(res->ptr(), res->length(), collation.collation);
          return str; // not found, return the original string
        }
        if (!--count)
        {
          str->copy(res->ptr(), offset, collation.collation);
          return str;
        }
      }
    }
    else
    {
      /*
        Negative index, start counting at the end
      */
      for (offset=res->length(); offset ;)
      {
        /* 
          this call will result in finding the position pointing to one 
          address space less than where the found substring is located
          in res
        */
        if ((int) (offset= res->strrstr(*delimiter, offset)) < 0)
        {
          str->copy(res->ptr(), res->length(), collation.collation);
          return str; // not found, return the original string
        }
        /*
          At this point, we've searched for the substring
          the number of times as supplied by the index value
        */
        if (!++count)
        {
          offset+= delimiter_length;
          str->copy(res->ptr() + offset, res->length() - offset,
                    collation.collation);
          return str;
        }
      }
      if (count)
      {
        str->copy(res->ptr(), res->length(), collation.collation);
        return str; // not found, return the original string
      }
    }
  }
  DBUG_ASSERT(0);
  return NULL;
}

/*
** The trim functions are extension to ANSI SQL because they trim substrings
** They ltrim() and rtrim() functions are optimized for 1 byte strings
** They also return the original string if possible, else they return
** a substring that points at the original string.
*/


String *Item_func_ltrim::val_str(String *str)
{
  DBUG_ASSERT(fixed());
  char buff[MAX_FIELD_WIDTH], *ptr, *end;
  String tmp(buff,sizeof(buff),system_charset_info);
  String *res, *remove_str;
  uint UNINIT_VAR(remove_length);

  res= args[0]->val_str(str);
  if ((null_value=args[0]->null_value))
    return 0;
  remove_str= &remove;                          /* Default value. */
  if (arg_count == 2)
  {
    remove_str= args[1]->val_str(&tmp);
    if ((null_value= args[1]->null_value))
      return 0;
  }

  if ((remove_length= remove_str->length()) == 0 ||
      remove_length > res->length())
    return non_trimmed_value(res);

  ptr= (char*) res->ptr();
  end= ptr+res->length();
  if (remove_length == 1)
  {
    char chr=(*remove_str)[0];
    while (ptr != end && *ptr == chr)
      ptr++;
  }
  else
  {
    const char *r_ptr=remove_str->ptr();
    end-=remove_length;
    while (ptr <= end && !memcmp(ptr, r_ptr, remove_length))
      ptr+=remove_length;
    end+=remove_length;
  }
  if (ptr == res->ptr())
    return non_trimmed_value(res);
  return trimmed_value(res, (uint32) (ptr - res->ptr()), (uint32) (end - ptr));
}


String *Item_func_rtrim::val_str(String *str)
{
  DBUG_ASSERT(fixed());
  char buff[MAX_FIELD_WIDTH], *ptr, *end;
  String tmp(buff, sizeof(buff), system_charset_info);
  String *res, *remove_str;
  uint UNINIT_VAR(remove_length);

  res= args[0]->val_str(str);
  if ((null_value=args[0]->null_value))
    return 0;
  remove_str= &remove;                          /* Default value. */
  if (arg_count == 2)
  {
    remove_str= args[1]->val_str(&tmp);
    if ((null_value= args[1]->null_value))
      return 0;
  }

  if ((remove_length= remove_str->length()) == 0 ||
      remove_length > res->length())
    return non_trimmed_value(res);

  ptr= (char*) res->ptr();
  end= ptr+res->length();
#ifdef USE_MB
  char *p=ptr;
  uint32 l;
#endif
  if (remove_length == 1)
  {
    char chr=(*remove_str)[0];
#ifdef USE_MB
    if (collation.collation->use_mb())
    {
      while (ptr < end)
      {
	if ((l= my_ismbchar(collation.collation, ptr, end))) ptr+= l, p=ptr;
	else ++ptr;
      }
      ptr=p;
    }
#endif
    while (ptr != end  && end[-1] == chr)
      end--;
  }
  else
  {
    const char *r_ptr=remove_str->ptr();
#ifdef USE_MB
    if (collation.collation->use_mb())
    {
  loop:
      while (ptr + remove_length < end)
      {
	if ((l= my_ismbchar(collation.collation, ptr, end))) ptr+= l;
	else ++ptr;
      }
      if (ptr + remove_length == end && !memcmp(ptr,r_ptr,remove_length))
      {
	end-=remove_length;
	ptr=p;
	goto loop;
      }
    }
    else
#endif /* USE_MB */
    {
      while (ptr + remove_length <= end &&
	     !memcmp(end-remove_length, r_ptr, remove_length))
	end-=remove_length;
    }
  }
  if (end == res->ptr()+res->length())
    return non_trimmed_value(res);
  return trimmed_value(res, 0, (uint32) (end - res->ptr()));
}


String *Item_func_trim::val_str(String *str)
{
  DBUG_ASSERT(fixed());
  char buff[MAX_FIELD_WIDTH], *ptr, *end;
  const char *r_ptr;
  String tmp(buff, sizeof(buff), system_charset_info);
  String *res, *remove_str;
  uint UNINIT_VAR(remove_length);

  res= args[0]->val_str(str);
  if ((null_value=args[0]->null_value))
    return 0;
  remove_str= &remove;                          /* Default value. */
  if (arg_count == 2)
  {
    remove_str= args[1]->val_str(&tmp);
    if ((null_value= args[1]->null_value))
      return 0;
  }

  if ((remove_length= remove_str->length()) == 0 ||
      remove_length > res->length())
    return non_trimmed_value(res);

  ptr= (char*) res->ptr();
  end= ptr+res->length();
  r_ptr= remove_str->ptr();
  while (ptr+remove_length <= end && !memcmp(ptr,r_ptr,remove_length))
    ptr+=remove_length;
#ifdef USE_MB
  if (collation.collation->use_mb())
  {
    char *p=ptr;
    uint32 l;
 loop:
    while (ptr + remove_length < end)
    {
      if ((l= my_ismbchar(collation.collation, ptr, end)))
        ptr+= l;
      else
        ++ptr;
    }
    if (ptr + remove_length == end && !memcmp(ptr,r_ptr,remove_length))
    {
      end-=remove_length;
      ptr=p;
      goto loop;
    }
    ptr=p;
  }
  else
#endif /* USE_MB */
  {
    while (ptr + remove_length <= end &&
	   !memcmp(end-remove_length,r_ptr,remove_length))
      end-=remove_length;
  }
  if (ptr == res->ptr() && end == ptr+res->length())
    return non_trimmed_value(res);
  return trimmed_value(res, (uint32) (ptr - res->ptr()), (uint32) (end - ptr));
}

bool Item_func_trim::fix_length_and_dec()
{
  if (arg_count == 1)
  {
    if (agg_arg_charsets_for_string_result(collation, args, 1))
      return TRUE;
    DBUG_ASSERT(collation.collation != NULL);
    remove.set_charset(collation.collation);
    remove.set_ascii(" ",1);
  }
  else
  {
    // Handle character set for args[1] and args[0].
    // Note that we pass args[1] as the first item, and args[0] as the second.
    if (agg_arg_charsets_for_string_result_with_comparison(collation,
                                                           &args[1], 2, -1))
      return TRUE;
  }
  fix_char_length(args[0]->max_char_length());
  return FALSE;
}

void Item_func_trim::print(String *str, enum_query_type query_type)
{
  LEX_CSTRING suffix= {STRING_WITH_LEN("_oracle")};
  if (arg_count == 1)
  {
    if (query_type & QT_FOR_FRM)
    {
      // 10.3 downgrade compatibility for FRM
      str->append(func_name_cstring());
      if (schema() == &oracle_schema_ref)
        str->append(suffix);
    }
    else
      print_sql_mode_qualified_name(str, query_type, func_name_cstring());
    print_args_parenthesized(str, query_type);
    return;
  }

  if (query_type & QT_FOR_FRM)
  {
    // 10.3 downgrade compatibility for FRM
    str->append(Item_func_trim::func_name_cstring());
    if (schema() == &oracle_schema_ref)
      str->append(suffix);
  }
  else
    print_sql_mode_qualified_name(str, query_type, Item_func_trim::func_name_cstring());
  str->append('(');
  str->append(mode_name());
  str->append(' ');
  args[1]->print(str, query_type);
  str->append(STRING_WITH_LEN(" from "));
  args[0]->print(str, query_type);
  str->append(')');
}


/*
  RTRIM(expr)
  TRIM(TRAILING ' ' FROM expr)
  remove argument's soft dependency on PAD_CHAR_TO_FULL_LENGTH:
*/
Sql_mode_dependency Item_func_trim::value_depends_on_sql_mode() const
{
  DBUG_ASSERT(fixed());
  if (arg_count == 1) // RTRIM(expr)
    return (args[0]->value_depends_on_sql_mode() &
            Sql_mode_dependency(~0, ~MODE_PAD_CHAR_TO_FULL_LENGTH)).
           soft_to_hard();
  // TRIM(... FROM expr)
  DBUG_ASSERT(arg_count == 2);
  if (!args[1]->value_depends_on_sql_mode_const_item())
    return Item_func::value_depends_on_sql_mode();
  StringBuffer<64> trimstrbuf;
  String *trimstr= args[1]->val_str(&trimstrbuf);
  if (!trimstr)
    return Sql_mode_dependency();                  // will return NULL
  if (trimstr->length() == 0)
    return Item_func::value_depends_on_sql_mode(); // will trim nothing
  if (trimstr->lengthsp() != 0)
    return Item_func::value_depends_on_sql_mode(); // will trim not only spaces
  if (trimstr->length() > trimstr->charset()->mbminlen ||
      trimstr->numchars() > 1)
    return Item_func::value_depends_on_sql_mode(); // more than one space
  // TRIM(TRAILING ' ' FROM expr)
  return ((args[0]->value_depends_on_sql_mode() |
           args[1]->value_depends_on_sql_mode()) &
          Sql_mode_dependency(~0, ~MODE_PAD_CHAR_TO_FULL_LENGTH)).
         soft_to_hard();
}


/* Item_func_password */

bool Item_func_password::fix_fields(THD *thd, Item **ref)
{
  if (deflt)
    alg= (thd->variables.old_passwords ? OLD : NEW);
  return Item_str_ascii_func::fix_fields(thd, ref);
}

String *Item_func_password::val_str_ascii(String *str)
{
  DBUG_ASSERT(fixed());
  String *res= args[0]->val_str(str); 
  switch (alg){
  case NEW:
    if (args[0]->null_value || res->length() == 0)
      return make_empty_result(str);
    my_make_scrambled_password(tmp_value, res->ptr(), res->length());
    str->set(tmp_value, SCRAMBLED_PASSWORD_CHAR_LENGTH, &my_charset_latin1);
    break;
  case OLD:
    if ((null_value=args[0]->null_value))
      return 0;
    if (res->length() == 0)
      return make_empty_result(str);
    my_make_scrambled_password_323(tmp_value, res->ptr(), res->length());
    str->set(tmp_value, SCRAMBLED_PASSWORD_CHAR_LENGTH_323, &my_charset_latin1);
    break;
  default:
    DBUG_ASSERT(0);
  }
  return str;
}

char *Item_func_password::alloc(THD *thd, const char *password,
                                size_t pass_len, enum PW_Alg al)
{
  char *buff= (char *) thd->alloc((al==NEW)?
                                  SCRAMBLED_PASSWORD_CHAR_LENGTH + 1:
                                  SCRAMBLED_PASSWORD_CHAR_LENGTH_323 + 1);
  if (!buff)
    return NULL;

  switch (al) {
  case NEW:
    my_make_scrambled_password(buff, password, pass_len);
    break;
  case OLD:
    my_make_scrambled_password_323(buff, password, pass_len);
    break;
  default:
    DBUG_ASSERT(0);
  }
  return buff;
}



#define bin_to_ascii(c) ((c)>=38?((c)-38+'a'):(c)>=12?((c)-12+'A'):(c)+'.')

String *Item_func_encrypt::val_str(String *str)
{
  DBUG_ASSERT(fixed());

#ifdef HAVE_CRYPT
  String *res  =args[0]->val_str(str);

  char salt[3],*salt_ptr;
  if ((null_value=args[0]->null_value))
    return 0;
  if (res->length() == 0)
    return make_empty_result(str);
  if (arg_count == 1)
  {					// generate random salt
    time_t timestamp=current_thd->query_start();
    salt[0] = bin_to_ascii( (ulong) timestamp & 0x3f);
    salt[1] = bin_to_ascii(( (ulong) timestamp >> 5) & 0x3f);
    salt[2] = 0;
    salt_ptr=salt;
  }
  else
  {					// obtain salt from the first two bytes
    String *salt_str=args[1]->val_str(&tmp_value);
    if ((null_value= (args[1]->null_value || salt_str->length() < 2)))
      return 0;
    salt_ptr= salt_str->c_ptr_safe();
  }
  mysql_mutex_lock(&LOCK_crypt);
  char *tmp= crypt(res->c_ptr_safe(),salt_ptr);
  if (!tmp)
  {
    mysql_mutex_unlock(&LOCK_crypt);
    null_value= 1;
    return 0;
  }
  str->set(tmp, (uint) strlen(tmp), &my_charset_bin);
  str->copy();
  mysql_mutex_unlock(&LOCK_crypt);
  return str;
#else
  null_value=1;
  return 0;
#endif	/* HAVE_CRYPT */
}

bool Item_func_encode::seed()
{
  char buf[80];
  ulong rand_nr[2];
  String *key, tmp(buf, sizeof(buf), system_charset_info);

  if (!(key= args[1]->val_str(&tmp)))
    return TRUE;

  hash_password(rand_nr, key->ptr(), key->length());
  sql_crypt.init(rand_nr);

  return FALSE;
}

bool Item_func_encode::fix_length_and_dec()
{
  max_length=args[0]->max_length;
  base_flags|= ((args[0]->base_flags | args[1]->base_flags) &
                item_base_t::MAYBE_NULL);
  collation.set(&my_charset_bin);
  /* Precompute the seed state if the item is constant. */
  seeded= args[1]->const_item() &&
          (args[1]->result_type() == STRING_RESULT) && !seed();
  return FALSE;
}

String *Item_func_encode::val_str(String *str)
{
  String *res;
  DBUG_ASSERT(fixed());

  if (!(res=args[0]->val_str(str)))
  {
    null_value= 1;
    return NULL;
  }

  if (!seeded && seed())
  {
    null_value= 1;
    return NULL;
  }

  null_value= 0;
  res= copy_if_not_alloced(str, res, res->length());
  crypto_transform(res);
  sql_crypt.reinit();

  return res;
}

void Item_func_encode::crypto_transform(String *res)
{
  sql_crypt.encode((char*) res->ptr(),res->length());
  res->set_charset(&my_charset_bin);
}

void Item_func_decode::crypto_transform(String *res)
{
  sql_crypt.decode((char*) res->ptr(),res->length());
}


String *Item_func_database::val_str(String *str)
{
  DBUG_ASSERT(fixed());
  THD *thd= current_thd;
  if (thd->db.str == NULL)
  {
    null_value= 1;
    return 0;
  }
  else
    str->copy(thd->db.str, thd->db.length, system_charset_info);
  null_value= 0;
  return str;
}


String *Item_func_sqlerrm::val_str(String *str)
{
  DBUG_ASSERT(fixed());
  DBUG_ASSERT(!null_value);
  Diagnostics_area::Sql_condition_iterator it=
    current_thd->get_stmt_da()->sql_conditions();
  const Sql_condition *err;
  if ((err= it++))
  {
    str->copy(err->get_message_text(), err->get_message_octet_length(),
              system_charset_info);
    return str;
  }
  str->copy(STRING_WITH_LEN("normal, successful completion"),
            system_charset_info);
  return str;
}


/**
  @note USER() is replicated correctly if binlog_format=ROW or (as of
  BUG#28086) binlog_format=MIXED, but is incorrectly replicated to ''
  if binlog_format=STATEMENT.
*/
bool Item_func_user::init(const char *user, const char *host)
{
  DBUG_ASSERT(fixed());

  // For system threads (e.g. replication SQL thread) user may be empty
  if (user)
  {
    CHARSET_INFO *cs= str_value.charset();
    size_t res_length= (strlen(user)+strlen(host)+2) * cs->mbmaxlen;

    if (str_value.alloc((uint) res_length))
    {
      null_value=1;
      return TRUE;
    }

    res_length=cs->cset->snprintf(cs, (char*)str_value.ptr(), (uint) res_length,
                                  "%s@%s", user, host);
    str_value.length((uint) res_length);
    str_value.mark_as_const();
  }
  return FALSE;
}


Item *Item_func_sysconst::safe_charset_converter(THD *thd, CHARSET_INFO *tocs)
{
  /*
   During view or prepared statement creation, the item should not
   make use of const_charset_converter as it would imply substitution
   with constant items which is not correct. Functions can have different
   values during view creation and view execution based on context.

   Return the identical item during view creation and prepare.
  */
  if (thd->lex->is_ps_or_view_context_analysis())
    return this;
  return const_charset_converter(thd, tocs, true, fully_qualified_func_name());
}

bool Item_func_sysconst::const_item() const
{
  if (current_thd->lex->is_ps_or_view_context_analysis())
    return false;
  return true;
}

bool Item_func_user::fix_fields(THD *thd, Item **ref)
{
  return (Item_func_sysconst::fix_fields(thd, ref) ||
          init(thd->main_security_ctx.user,
               thd->main_security_ctx.host_or_ip));
}


bool Item_func_current_user::fix_fields(THD *thd, Item **ref)
{
  if (Item_func_sysconst::fix_fields(thd, ref))
    return TRUE;

  Security_context *ctx= context && context->security_ctx
                          ? context->security_ctx : thd->security_ctx;
  return init(ctx->priv_user, ctx->priv_host);
}

bool Item_func_current_role::fix_fields(THD *thd, Item **ref)
{
  if (Item_func_sysconst::fix_fields(thd, ref))
    return 1;

  Security_context *ctx= context && context->security_ctx
                          ? context->security_ctx : thd->security_ctx;
  if (ctx->priv_role[0])
  {
    if (str_value.copy(ctx->priv_role, strlen(ctx->priv_role),
                       system_charset_info))
      return 1;
    str_value.mark_as_const();
    null_value= 0;
    base_flags&= ~item_base_t::MAYBE_NULL;
    return 0;
  }
  null_value= 1;
  set_maybe_null();
  return 0;
}

bool Item_func_soundex::fix_length_and_dec()
{
  uint32 char_length= args[0]->max_char_length();
  if (agg_arg_charsets_for_string_result(collation, args, 1))
    return TRUE;
  DBUG_ASSERT(collation.collation != NULL);
  set_if_bigger(char_length, 4);
  fix_char_length(char_length);
  return FALSE;
}


/**
  If alpha, map input letter to soundex code.
  If not alpha and remove_garbage is set then skip to next char
  else return 0
*/

static int soundex_toupper(int ch)
{
  return (ch >= 'a' && ch <= 'z') ? ch - 'a' + 'A' : ch;
}


static char get_scode(int wc)
{
  int ch= soundex_toupper(wc);
  if (ch < 'A' || ch > 'Z')
  {
					// Thread extended alfa (country spec)
    return '0';				// as vokal
  }
  return(soundex_map[ch-'A']);
}


static bool my_uni_isalpha(int wc)
{
  /*
    Return true for all Basic Latin letters: a..z A..Z.
    Return true for all Unicode characters with code higher than U+00C0:
    - characters between 'z' and U+00C0 are controls and punctuations.
    - "U+00C0 LATIN CAPITAL LETTER A WITH GRAVE" is the first letter after 'z'.
  */
  return (wc >= 'a' && wc <= 'z') ||
         (wc >= 'A' && wc <= 'Z') ||
         (wc >= 0xC0);
}


String *Item_func_soundex::val_str(String *str)
{
  DBUG_ASSERT(fixed());
  String *res= args[0]->val_str(&tmp_value);
  char last_ch,ch;
  CHARSET_INFO *cs= collation.collation;
  my_wc_t wc;
  uint nchars;
  int rc;

  if ((null_value= args[0]->null_value))
    return 0; /* purecov: inspected */

  if (str->alloc(MY_MAX(res->length(), 4 * cs->mbminlen)))
    return &tmp_value; /* purecov: inspected */
  str->set_charset(collation.collation);
  char *to= (char *) str->ptr();
  char *to_end= to + str->alloced_length();
  char *from= (char *) res->ptr(), *end= from + res->length();
  
  for ( ; ; ) /* Skip pre-space */
  {
    if ((rc= cs->mb_wc(&wc, (uchar*) from, (uchar*) end)) <= 0)
      return make_empty_result(str); /* EOL or invalid byte sequence */

    if (rc == 1 && cs->m_ctype)
    {
      /* Single byte letter found */
      if (my_isalpha(cs, *from))
      {
        last_ch= get_scode(*from);       // Code of the first letter
        *to++= soundex_toupper(*from++); // Copy first letter
        break;
      }
      from++;
    }
    else
    {
      from+= rc;
      if (my_uni_isalpha(wc))
      {
        /* Multibyte letter found */
        wc= soundex_toupper(wc);
        last_ch= get_scode(wc);     // Code of the first letter
        if ((rc= cs->wc_mb(wc, (uchar*) to, (uchar*) to_end)) <= 0)
        {
          /* Extra safety - should not really happen */
          DBUG_ASSERT(false);
          return make_empty_result(str);
        }
        to+= rc;
        break;
      }
    }
  }
  
  /*
     last_ch is now set to the first 'double-letter' check.
     loop on input letters until end of input
  */
  for (nchars= 1 ; ; )
  {
    if ((rc= cs->mb_wc(&wc, (uchar*) from, (uchar*) end)) <= 0)
      break; /* EOL or invalid byte sequence */

    if (rc == 1 && cs->m_ctype)
    {
      if (!my_isalpha(cs, *from++))
        continue;
    }
    else
    {
      from+= rc;
      if (!my_uni_isalpha(wc))
        continue;
    }
    
    ch= get_scode(wc);
    if ((ch != '0') && (ch != last_ch)) // if not skipped or double
    {
      // letter, copy to output
      if ((rc= cs->wc_mb((my_wc_t) ch, (uchar*) to, (uchar*) to_end)) <= 0)
      {
        // Extra safety - should not really happen
        DBUG_ASSERT(false);
        break;
      }
      to+= rc;
      nchars++;
      last_ch= ch;  // save code of last input letter
    }               // for next double-letter check
  }
  
  /* Pad up to 4 characters with DIGIT ZERO, if the string is shorter */
  if (nchars < 4) 
  {
    uint nbytes= (4 - nchars) * cs->mbminlen;
    cs->fill(to, nbytes, '0');
    to+= nbytes;
  }

  str->length((uint) (to - str->ptr()));
  return str;
}


/**
  Change a number to format '3,333,333,333.000'.

  This should be 'internationalized' sometimes.
*/

/*
  The maximum supported decimal scale:
  38 - starting from 10.2.1
  30 - before 10.2.1
*/
const int FORMAT_MAX_DECIMALS= 38;


bool Item_func_format::fix_length_and_dec()
{
  uint32 char_length= args[0]->type_handler()->Item_decimal_notation_int_digits(args[0]);
  uint dec= FORMAT_MAX_DECIMALS;
  /*
    Format can require one more integer digit if rounding happens:
      FORMAT(9.9,0) -> '10'
    Set need_extra_digit_for_rounding to true by default
    if args[0] has some decimals: if args[1] is not
    a constant, then format can potentially reduce
    the number of decimals and round to the next integer.
  */
  bool need_extra_digit_for_rounding= args[0]->decimals > 0;
  if (args[1]->can_eval_in_optimize())
  {
    Longlong_hybrid tmp= args[1]->to_longlong_hybrid();
    if (!args[1]->null_value)
    {
      dec= tmp.to_uint(FORMAT_MAX_DECIMALS);
      need_extra_digit_for_rounding= (dec < args[0]->decimals);
    }
  }
  /*
    In case of a data type with zero integer digits, e.g. DECIMAL(4,4),
    we'll print at least one integer digit.
  */
  if (need_extra_digit_for_rounding || !char_length)
    char_length++;
  uint32 max_sep_count= (char_length / 3) + (dec ? 1 : 0) + /*sign*/1;
  collation.set(default_charset());
  fix_char_length(char_length + max_sep_count + dec);
  if (arg_count == 3)
    locale= args[2]->basic_const_item() ? args[2]->locale_from_val_str() : NULL;
  else
    locale= &my_locale_en_US; /* Two arguments */
  return FALSE;
}


/**
  @todo
  This needs to be fixed for multi-byte character set where numbers
  are stored in more than one byte
*/

String *Item_func_format::val_str_ascii(String *str)
{
  uint32 str_length;
  /* Number of decimal digits */
  int dec;
  /* Number of characters used to represent the decimals, including '.' */
  uint32 dec_length;
  const MY_LOCALE *lc;
  DBUG_ASSERT(fixed());

  dec= (int) args[1]->val_int();
  if (args[1]->null_value)
  {
    null_value=1;
    return NULL;
  }

  lc= locale ? locale : args[2]->locale_from_val_str();

  dec= set_zone(dec, 0, FORMAT_MAX_DECIMALS);
  dec_length= dec ? dec+1 : 0;
  null_value=0;

  if (args[0]->result_type() == DECIMAL_RESULT ||
      args[0]->result_type() == INT_RESULT)
  {
    VDec res(args[0]);
    if ((null_value= res.is_null()))
      return 0; /* purecov: inspected */
    res.to_string_round(str, dec);
    str_length= str->length();
  }
  else
  {
    double nr= args[0]->val_real();
    if ((null_value=args[0]->null_value))
      return 0; /* purecov: inspected */
    nr= my_double_round(nr, (longlong) dec, FALSE, FALSE);
    str->set_fcvt(nr, dec);
    if (!std::isfinite(nr))
      return str;
    str_length=str->length();
  }
  /* We need this test to handle 'nan' and short values */
  if (lc->grouping[0] > 0 &&
      str_length >= dec_length + 1 + lc->grouping[0])
  {
    /* We need space for ',' between each group of digits as well. */
    char buf[2 * FLOATING_POINT_BUFFER];
    int count;
    const char *grouping= lc->grouping;
    char sign_length= *str->ptr() == '-' ? 1 : 0;
    const char *src= str->ptr() + str_length - dec_length - 1;
    const char *src_begin= str->ptr() + sign_length;
    char *dst= buf + sizeof(buf);
    
    /* Put the fractional part */
    if (dec)
    {
      dst-= (dec + 1);
      *dst= lc->decimal_point;
      memcpy(dst + 1, src + 2, dec);
    }
    
    /* Put the integer part with grouping */
    for (count= *grouping; src >= src_begin; count--)
    {
      /*
        When *grouping==0x80 (which means "end of grouping")
        count will be initialized to -1 and
        we'll never get into this "if" anymore.
      */
      if (count == 0)
      {
        *--dst= lc->thousand_sep;
        if (grouping[1])
          grouping++;
        count= *grouping;
      }
      DBUG_ASSERT(dst > buf);
      *--dst= *src--;
    }
    
    if (sign_length) /* Put '-' */
      *--dst= *str->ptr();
    
    /* Put the rest of the integer part without grouping */
    str->copy(dst, buf + sizeof(buf) - dst, &my_charset_latin1);
  }
  else if (dec_length && lc->decimal_point != '.')
  {
    /*
      For short values without thousands (<1000)
      replace decimal point to localized value.
    */
    DBUG_ASSERT(dec_length <= str_length);
    ((char*) str->ptr())[str_length - dec_length]= lc->decimal_point;
  }
  return str;
}


bool Item_func_elt::fix_length_and_dec()
{
  uint32 char_length= 0;
  decimals=0;

  if (agg_arg_charsets_for_string_result(collation, args + 1, arg_count - 1))
    return TRUE;

  for (uint i= 1 ; i < arg_count ; i++)
  {
    set_if_bigger(char_length, args[i]->max_char_length());
    set_if_bigger(decimals,args[i]->decimals);
  }
  fix_char_length(char_length);
  set_maybe_null(); // NULL if wrong first arg
  return FALSE;
}


double Item_func_elt::val_real()
{
  DBUG_ASSERT(fixed());
  uint tmp;
  null_value=1;
  if ((tmp=(uint) args[0]->val_int()) == 0 || tmp >= arg_count)
    return 0.0;
  double result= args[tmp]->val_real();
  null_value= args[tmp]->null_value;
  return result;
}


longlong Item_func_elt::val_int()
{
  DBUG_ASSERT(fixed());
  uint tmp;
  null_value=1;
  if ((tmp=(uint) args[0]->val_int()) == 0 || tmp >= arg_count)
    return 0;

  longlong result= args[tmp]->val_int();
  null_value= args[tmp]->null_value;
  return result;
}


String *Item_func_elt::val_str(String *str)
{
  DBUG_ASSERT(fixed());
  uint tmp;
  null_value=1;
  if ((tmp=(uint) args[0]->val_int()) == 0 || tmp >= arg_count)
    return NULL;

  String *result= args[tmp]->val_str(str);
  if (result)
    result->set_charset(collation.collation);
  null_value= args[tmp]->null_value;
  return result;
}


bool Item_func_make_set::fix_length_and_dec()
{
  uint32 char_length= arg_count - 2; /* Separators */

  if (agg_arg_charsets_for_string_result(collation, args + 1, arg_count - 1))
    return TRUE;
  
  for (uint i=1 ; i < arg_count ; i++)
    char_length+= args[i]->max_char_length();
  fix_char_length(char_length);
  return FALSE;
}


String *Item_func_make_set::val_str(String *str)
{
  DBUG_ASSERT(fixed());
  ulonglong bits;
  bool first_found=0;
  Item **ptr=args+1;
  String *result= make_empty_result(str);

  bits=args[0]->val_int();
  if ((null_value=args[0]->null_value))
    return NULL;

  if (arg_count < 65)
    bits &= ((ulonglong) 1 << (arg_count-1))-1;

  for (; bits; bits >>= 1, ptr++)
  {
    if (bits & 1)
    {
      String *res= (*ptr)->val_str(str);
      if (res)					// Skip nulls
      {
	if (!first_found)
	{					// First argument
	  first_found=1;
	  if (res != str)
	    result=res;				// Use original string
	  else
	  {
	    if (tmp_str.copy(*res))		// Don't use 'str'
              return make_empty_result(str);
	    result= &tmp_str;
	  }
	}
	else
	{
	  if (result != &tmp_str)
	  {					// Copy data to tmp_str
	    if (tmp_str.alloc(result->length()+res->length()+1) ||
		tmp_str.copy(*result))
              return make_empty_result(str);
	    result= &tmp_str;
	  }
	  if (tmp_str.append(STRING_WITH_LEN(","), &my_charset_bin) || tmp_str.append(*res))
            return make_empty_result(str);
	}
      }
    }
  }
  return result;
}


void Item_func_char::print(String *str, enum_query_type query_type)
{
  str->append(Item_func_char::func_name_cstring());
  str->append('(');
  print_args(str, 0, query_type);
  if (collation.collation != &my_charset_bin)
  {
    str->append(STRING_WITH_LEN(" using "));
    str->append(collation.collation->cs_name);
  }
  str->append(')');
}


String *Item_func_char::val_str(String *str)
{
  DBUG_ASSERT(fixed());
  str->length(0);
  str->set_charset(collation.collation);
  for (uint i=0 ; i < arg_count ; i++)
  {
    int32 num=(int32) args[i]->val_int();
    if (!args[i]->null_value)
      append_char(str, num);
  }
  str->realloc(str->length());			// Add end 0 (for Purify)
  return check_well_formed_result(str);
}


void Item_func_char::append_char(String *str, int32 num)
{
  char tmp[4];
  if (num & 0xFF000000L)
  {
    mi_int4store(tmp, num);
    str->append(tmp, 4, &my_charset_bin);
  }
  else if (num & 0xFF0000L)
  {
    mi_int3store(tmp, num);
    str->append(tmp, 3, &my_charset_bin);
  }
  else if (num & 0xFF00L)
  {
    mi_int2store(tmp, num);
    str->append(tmp, 2, &my_charset_bin);
  }
  else
  {
    tmp[0]= (char) num;
    str->append(tmp, 1, &my_charset_bin);
  }
}


String *Item_func_chr::val_str(String *str)
{
  DBUG_ASSERT(fixed());
  str->length(0);
  str->set_charset(collation.collation);
  int32 num=(int32) args[0]->val_int();
  if (!args[0]->null_value)
    append_char(str, num);
  else
  {
    null_value= 1;
    return 0;
  }
  str->realloc(str->length());			// Add end 0 (for Purify)
  return check_well_formed_result(str);
}


inline String* alloc_buffer(String *res,String *str,String *tmp_value,
			    ulong length)
{
  if (res->alloced_length() < length)
  {
    if (str->alloced_length() >= length)
    {
      (void) str->copy(*res);
      str->length(length);
      return str;
    }
    if (tmp_value->alloc(length))
      return 0;
    (void) tmp_value->copy(*res);
    tmp_value->length(length);
    return tmp_value;
  }
  res->length(length);
  return res;
}


bool Item_func_repeat::fix_length_and_dec()
{
  if (agg_arg_charsets_for_string_result(collation, args, 1))
    return TRUE;
  DBUG_ASSERT(collation.collation != NULL);
  if (args[1]->can_eval_in_optimize())
  {
    uint32 length= max_length_for_string(args[1]);
    ulonglong char_length= (ulonglong) args[0]->max_char_length() * length;
    fix_char_length_ulonglong(char_length);
    return false;
  }
  max_length= MAX_BLOB_WIDTH;
  set_maybe_null();
  return false;
}

/**
  Item_func_repeat::str is carefully written to avoid reallocs
  as much as possible at the cost of a local buffer
*/

String *Item_func_repeat::val_str(String *str)
{
  DBUG_ASSERT(fixed());
  uint length,tot_length;
  char *to;
  /* must be longlong to avoid truncation */
  longlong count= args[1]->val_int();
  String *res= args[0]->val_str(str);

  if (args[0]->null_value || args[1]->null_value)
    goto err;				// string and/or delim are null
  null_value= 0;

  if (count <= 0 && (count == 0 || !args[1]->unsigned_flag))
    return make_empty_result(str);

  /* Assumes that the maximum length of a String is < INT_MAX32. */
  /* Bounds check on count:  If this is triggered, we will error. */
  if ((ulonglong) count > INT_MAX32)
    count= INT_MAX32;
  if (count == 1)			// To avoid reallocs
    return res;
  length=res->length();

  // Safe length check
  {
    THD *thd= current_thd;
    if (length > thd->variables.max_allowed_packet / (uint) count)
    {
      push_warning_printf(thd, Sql_condition::WARN_LEVEL_WARN,
                          ER_WARN_ALLOWED_PACKET_OVERFLOWED,
                          ER_THD(thd, ER_WARN_ALLOWED_PACKET_OVERFLOWED),
                          func_name(), thd->variables.max_allowed_packet);
      goto err;
    }
  }
  tot_length= length*(uint) count;
  if (!(res= alloc_buffer(res,str,&tmp_value,tot_length)))
    goto err;

  to=(char*) res->ptr()+length;
  while (--count)
  {
    memcpy(to,res->ptr(),length);
    to+=length;
  }
  return (res);

err:
  null_value=1;
  return 0;
}


bool Item_func_space::fix_length_and_dec()
{
  collation.set(default_charset(), DERIVATION_COERCIBLE, MY_REPERTOIRE_ASCII);
  if (args[0]->can_eval_in_optimize())
  {
    fix_char_length_ulonglong(max_length_for_string(args[0]));
    return false;
  }
  max_length= MAX_BLOB_WIDTH;
  set_maybe_null();
  return false;
}


String *Item_func_space::val_str(String *str)
{
  uint tot_length;
  longlong count= args[0]->val_int();
  CHARSET_INFO *cs= collation.collation;

  if (args[0]->null_value)
    goto err;				// string and/or delim are null
  null_value= 0;

  if (count <= 0 && (count == 0 || !args[0]->unsigned_flag))
    return make_empty_result(str);
  /*
   Assumes that the maximum length of a String is < INT_MAX32.
   Bounds check on count:  If this is triggered, we will error.
  */
  if ((ulonglong) count > INT_MAX32)
    count= INT_MAX32;

  // Safe length check
  tot_length= (uint) count * cs->mbminlen;
  {
    THD *thd= current_thd;
    if (tot_length > thd->variables.max_allowed_packet)
    {
      push_warning_printf(thd, Sql_condition::WARN_LEVEL_WARN,
                          ER_WARN_ALLOWED_PACKET_OVERFLOWED,
                          ER_THD(thd, ER_WARN_ALLOWED_PACKET_OVERFLOWED),
                          func_name(),
                          thd->variables.max_allowed_packet);
      goto err;
    }
  }
  if (str->alloc(tot_length))
    goto err;
  str->length(tot_length);
  str->set_charset(cs);
  cs->fill((char*) str->ptr(), tot_length, ' ');
  return str;

err:
  null_value= 1;
  return 0;
}


bool Item_func_binlog_gtid_pos::fix_length_and_dec()
{
  collation.set(system_charset_info);
  max_length= MAX_BLOB_WIDTH;
  set_maybe_null();
  return FALSE;
}


String *Item_func_binlog_gtid_pos::val_str(String *str)
{
  DBUG_ASSERT(fixed());
#ifndef HAVE_REPLICATION
  null_value= 0;
  str->copy("", 0, system_charset_info);
  return str;
#else
  String name_str, *name;
  longlong pos;

  name= args[0]->val_str(&name_str);
  pos= args[1]->val_int();

  if (args[0]->null_value || args[1]->null_value)
    goto err;

  if (pos < 0 || pos > (longlong) UINT_MAX32)
    goto err;

  if (gtid_state_from_binlog_pos(name->c_ptr_safe(), (uint32)pos, str))
    goto err;
  null_value= 0;
  return str;

err:
  null_value= 1;
  return NULL;
#endif  /* !HAVE_REPLICATION */
}


static String *default_pad_str(String *pad_str, CHARSET_INFO *collation)
{
  pad_str->set_charset(collation);
  pad_str->length(0);
  pad_str->append(" ", 1);
  return pad_str;
}

bool Item_func_pad::fix_length_and_dec()
{
  if (arg_count == 3)
  {
    String *str;
    if (!args[2]->basic_const_item() || !(str= args[2]->val_str(&pad_str)) ||
        !str->length())
      set_maybe_null();
    // Handle character set for args[0] and args[2].
    if (agg_arg_charsets_for_string_result(collation, &args[0], 2, 2))
      return TRUE;
  }
  else
  {
    if (agg_arg_charsets_for_string_result(collation, &args[0], 1, 1))
      return TRUE;
    default_pad_str(&pad_str, collation.collation);
  }

  DBUG_ASSERT(collation.collation->mbmaxlen > 0);
  if (args[1]->can_eval_in_optimize())
  {
    fix_char_length_ulonglong(max_length_for_string(args[1]));
    return false;
  }
  max_length= MAX_BLOB_WIDTH;
  set_maybe_null();
  return false;
}


/*
  PAD(expr,length,' ')
  removes argument's soft dependency on PAD_CHAR_TO_FULL_LENGTH if the result
  is longer than the argument's maximim possible length.
*/
Sql_mode_dependency Item_func_rpad::value_depends_on_sql_mode() const
{
  DBUG_ASSERT(fixed());
  DBUG_ASSERT(arg_count >= 2);
  if (!args[1]->value_depends_on_sql_mode_const_item() ||
          (arg_count == 3 && !args[2]->value_depends_on_sql_mode_const_item()))
    return Item_func::value_depends_on_sql_mode();
  Longlong_hybrid len= args[1]->to_longlong_hybrid();
  if (args[1]->null_value || len.neg())
    return Sql_mode_dependency();                  // will return NULL
  if (len.abs() > 0 && len.abs() < args[0]->max_char_length())
    return Item_func::value_depends_on_sql_mode();
  StringBuffer<64> padstrbuf;
  String *padstr= arg_count == 3 ? args[2]->val_str(&padstrbuf) :
                               default_pad_str(&padstrbuf, collation.collation);
  if (!padstr || !padstr->length())
    return Sql_mode_dependency();                  // will return NULL
  if (padstr->lengthsp() != 0)
    return Item_func::value_depends_on_sql_mode(); // will pad not only spaces
  // RPAD(expr, length, ' ')  -- with a long enough length
  return ((args[0]->value_depends_on_sql_mode() |
           args[1]->value_depends_on_sql_mode()) &
          Sql_mode_dependency(~0, ~MODE_PAD_CHAR_TO_FULL_LENGTH)).
         soft_to_hard();
}



String *Item_func_rpad::val_str(String *str)
{
  DBUG_ASSERT(fixed());
  uint32 res_byte_length,res_char_length,pad_char_length,pad_byte_length;
  char *to;
  const char *ptr_pad;
  /* must be longlong to avoid truncation */
  longlong count= args[1]->val_int();
  longlong byte_count;
  String *res= args[0]->val_str(str);
  String *rpad= arg_count == 2 ? &pad_str : args[2]->val_str(&pad_str);

  if (!res || args[1]->null_value || !rpad || 
      ((count < 0) && !args[1]->unsigned_flag))
    goto err;

  null_value=0;

  if (count == 0)
    return make_empty_result(str);

  /* Assumes that the maximum length of a String is < INT_MAX32. */
  /* Set here so that rest of code sees out-of-bound value as such. */
  if ((ulonglong) count > INT_MAX32)
    count= INT_MAX32;
  /*
    There is one exception not handled (intentionally) by the character set
    aggregation code. If one string is strong side and is binary, and
    another one is weak side and is a multi-byte character string,
    then we need to operate on the second string in terms on bytes when
    calling ::numchars() and ::charpos(), rather than in terms of characters.
    Lets substitute its character set to binary.
  */
  if (collation.collation == &my_charset_bin)
  {
    res->set_charset(&my_charset_bin);
    rpad->set_charset(&my_charset_bin);
  }

  if (count <= (res_char_length= res->numchars()))
  {						// String to pad is big enough
    res->length(res->charpos((int) count));	// Shorten result if longer
    return (res);
  }

  byte_count= count * collation.collation->mbmaxlen;
  {
    THD *thd= current_thd;
    if ((ulonglong) byte_count > thd->variables.max_allowed_packet)
    {
      push_warning_printf(thd, Sql_condition::WARN_LEVEL_WARN,
                          ER_WARN_ALLOWED_PACKET_OVERFLOWED,
                          ER_THD(thd, ER_WARN_ALLOWED_PACKET_OVERFLOWED),
                          func_name(), thd->variables.max_allowed_packet);
      goto err;
    }
  }

  if (arg_count == 3)
  {
    if (args[2]->null_value || !(pad_char_length= rpad->numchars()))
      goto err;
  }
  else
    pad_char_length= 1; // Implicit space

  res_byte_length= res->length();	/* Must be done before alloc_buffer */
  if (!(res= alloc_buffer(res,str,&tmp_value, (ulong) byte_count)))
    goto err;

  to= (char*) res->ptr()+res_byte_length;
  ptr_pad=rpad->ptr();
  pad_byte_length= rpad->length();
  count-= res_char_length;
  for ( ; (uint32) count > pad_char_length; count-= pad_char_length)
  {
    memcpy(to,ptr_pad,pad_byte_length);
    to+= pad_byte_length;
  }
  if (count)
  {
    pad_byte_length= rpad->charpos((int) count);
    memcpy(to,ptr_pad,(size_t) pad_byte_length);
    to+= pad_byte_length;
  }
  res->length((uint) (to- (char*) res->ptr()));
  return (res);

 err:
  null_value=1;
  return 0;
}


String *Item_func_lpad::val_str(String *str)
{
  DBUG_ASSERT(fixed());
  uint32 res_char_length,pad_char_length;
  /* must be longlong to avoid truncation */
  longlong count= args[1]->val_int();
  longlong byte_count;
  String *res= args[0]->val_str(&tmp_value);
  String *pad= arg_count == 2 ? &pad_str : args[2]->val_str(&pad_str);

  if (!res || args[1]->null_value || !pad ||  
      ((count < 0) && !args[1]->unsigned_flag))
    goto err;  

  null_value=0;

  if (count == 0)
    return make_empty_result(str);

  /* Assumes that the maximum length of a String is < INT_MAX32. */
  /* Set here so that rest of code sees out-of-bound value as such. */
  if ((ulonglong) count > INT_MAX32)
    count= INT_MAX32;

  /*
    There is one exception not handled (intentionally) by the character set
    aggregation code. If one string is strong side and is binary, and
    another one is weak side and is a multi-byte character string,
    then we need to operate on the second string in terms on bytes when
    calling ::numchars() and ::charpos(), rather than in terms of characters.
    Lets substitute its character set to binary.
  */
  if (collation.collation == &my_charset_bin)
  {
    res->set_charset(&my_charset_bin);
    pad->set_charset(&my_charset_bin);
  }

  res_char_length= res->numchars();

  if (count <= res_char_length)
  {
    res->length(res->charpos((int) count));
    return res;
  }
  
  byte_count= count * collation.collation->mbmaxlen;
  
  {
    THD *thd= current_thd;
    if ((ulonglong) byte_count > thd->variables.max_allowed_packet)
    {
      push_warning_printf(thd, Sql_condition::WARN_LEVEL_WARN,
                          ER_WARN_ALLOWED_PACKET_OVERFLOWED,
                          ER_THD(thd, ER_WARN_ALLOWED_PACKET_OVERFLOWED),
                          func_name(), thd->variables.max_allowed_packet);
      goto err;
    }
  }

  if (str->alloc((uint32) byte_count))
    goto err;

  if (arg_count == 3)
  {
    if (args[2]->null_value || !(pad_char_length= pad->numchars()))
      goto err;
  }
  else
    pad_char_length= 1; // Implicit space
  
  str->length(0);
  str->set_charset(collation.collation);
  count-= res_char_length;
  while (count >= pad_char_length)
  {
    str->append(*pad);
    count-= pad_char_length;
  }
  if (count > 0)
    str->append(pad->ptr(), pad->charpos((int) count), collation.collation);

  str->append(*res);
  null_value= 0;
  return str;

err:
  null_value= 1;
  return 0;
}


String *Item_func_conv::val_str(String *str)
{
  DBUG_ASSERT(fixed());
  String *res= args[0]->val_str(str);
  char *endptr,ans[65],*ptr;
  longlong dec;
  int from_base= (int) args[1]->val_int();
  int to_base= (int) args[2]->val_int();
  int err;

  // Note that abs(INT_MIN) is undefined.
  if (args[0]->null_value || args[1]->null_value || args[2]->null_value ||
      from_base == INT_MIN || to_base == INT_MIN ||
      abs(to_base) > 36 || abs(to_base) < 2 ||
      abs(from_base) > 36 || abs(from_base) < 2 || !(res->length()))
  {
    null_value= 1;
    return NULL;
  }
  null_value= 0;
  unsigned_flag= !(from_base < 0);

  if (args[0]->field_type() == MYSQL_TYPE_BIT) 
  {
    /* 
     Special case: The string representation of BIT doesn't resemble the
     decimal representation, so we shouldn't change it to string and then to
     decimal. 
    */
    dec= args[0]->val_int();
  }
  else
  {
    if (from_base < 0)
      dec= res->charset()->strntoll(res->ptr(), res->length(),
                                    -from_base, &endptr, &err);
    else
      dec= (longlong) res->charset()->strntoull(res->ptr(), res->length(),
                                                from_base, &endptr, &err);
  }

  uint dummy_errors;
  if (!(ptr= longlong2str(dec, ans, to_base)) ||
      (collation.collation->state & MY_CS_NONASCII) ?
       str->copy(ans, (uint32)  (ptr - ans), &my_charset_latin1,
                 collation.collation, &dummy_errors) :
       str->copy(ans, (uint32) (ptr - ans), collation.collation))
  {
    null_value= 1;
    return NULL;
  }
  return str;
}


/*
  This function is needed as Item_func_conc_charset stores cached values
  in str_value.
*/

int Item_func_conv_charset::save_in_field(Field *field, bool no_conversions)
{
  String *result;
  CHARSET_INFO *cs= collation.collation;

  result= val_str(&str_value);
  if (null_value)
    return set_field_to_null_with_conversions(field, no_conversions);

  /* NOTE: If null_value == FALSE, "result" must be not NULL.  */
  field->set_notnull();
  int error= field->store(result->ptr(),result->length(),cs);
  return error;
}


String *Item_func_conv_charset::val_str(String *str)
{
  DBUG_ASSERT(fixed());
  if (use_cached_value)
    return null_value ? 0 : &str_value;
  String *arg= args[0]->val_str(&tmp_value);
  String_copier_for_item copier(current_thd);
  return ((null_value= args[0]->null_value ||
                       copier.copy_with_warn(collation.collation, str,
                                             arg->charset(), arg->ptr(),
                                             arg->length(), arg->length()))) ?
    0 : str;
}

bool Item_func_conv_charset::fix_length_and_dec()
{
  DBUG_ASSERT(collation.derivation == DERIVATION_IMPLICIT);
  fix_char_length(args[0]->max_char_length());
  return FALSE;
}

void Item_func_conv_charset::print(String *str, enum_query_type query_type)
{
  str->append(STRING_WITH_LEN("convert("));
  args[0]->print(str, query_type);
  str->append(STRING_WITH_LEN(" using "));
  str->append(collation.collation->cs_name);
  str->append(')');
}

String *Item_func_set_collation::val_str(String *str)
{
  DBUG_ASSERT(fixed());
  str=args[0]->val_str(str);
  if ((null_value=args[0]->null_value))
    return 0;
  str->set_charset(collation.collation);
  return str;
}

bool Item_func_set_collation::fix_length_and_dec()
{
  if (agg_arg_charsets_for_string_result(collation, args, 1))
    return true;
  if (!my_charset_same(collation.collation, m_set_collation))
  {
    my_error(ER_COLLATION_CHARSET_MISMATCH, MYF(0),
             m_set_collation->coll_name.str,
             collation.collation->cs_name.str);
    return TRUE;
  }
  collation.set(m_set_collation, DERIVATION_EXPLICIT,
                args[0]->collation.repertoire);
  ulonglong max_char_length= (ulonglong) args[0]->max_char_length();
  fix_char_length_ulonglong(max_char_length * collation.collation->mbmaxlen);

  return FALSE;
}


bool Item_func_set_collation::eq(const Item *item, bool binary_cmp) const
{
  return Item_func::eq(item, binary_cmp) &&
         collation.collation == item->collation.collation;
}


void Item_func_set_collation::print(String *str, enum_query_type query_type)
{
  args[0]->print_parenthesised(str, query_type, precedence());
  str->append(STRING_WITH_LEN(" collate "));
  str->append(m_set_collation->coll_name);
}

String *Item_func_charset::val_str(String *str)
{
  DBUG_ASSERT(fixed());
  uint dummy_errors;

  CHARSET_INFO *cs= args[0]->charset_for_protocol(); 
  null_value= 0;
  str->copy(cs->cs_name.str, cs->cs_name.length,
	    &my_charset_latin1, collation.collation, &dummy_errors);
  return str;
}

String *Item_func_collation::val_str(String *str)
{
  DBUG_ASSERT(fixed());
  uint dummy_errors;
  CHARSET_INFO *cs= args[0]->charset_for_protocol(); 

  null_value= 0;
  str->copy(cs->coll_name.str, cs->coll_name.length, &my_charset_latin1,
            collation.collation, &dummy_errors);
  return str;
}


bool Item_func_weight_string::fix_length_and_dec()
{
  CHARSET_INFO *cs= args[0]->collation.collation;
  collation.set(&my_charset_bin, args[0]->collation.derivation);
  weigth_flags= my_strxfrm_flag_normalize(weigth_flags, cs->levels_for_order);
  /* 
    Use result_length if it was given explicitly in constructor,
    otherwise calculate max_length using argument's max_length
    and "nweights".
  */
  if (!(max_length= result_length))
  {
    size_t char_length;
    char_length= ((cs->state & MY_CS_STRNXFRM_BAD_NWEIGHTS) || !nweights) ?
                 args[0]->max_char_length() : nweights * cs->levels_for_order;
    max_length= (uint32) cs->strnxfrmlen(char_length * cs->mbmaxlen);
  }
  set_maybe_null();
  return FALSE;
}


/* Return a weight_string according to collation */
String *Item_func_weight_string::val_str(String *str)
{
  String *res;
  CHARSET_INFO *cs= args[0]->collation.collation;
  size_t tmp_length, frm_length;
  DBUG_ASSERT(fixed());

  if (args[0]->result_type() != STRING_RESULT ||
      !(res= args[0]->val_str(&tmp_value)))
    goto nl;
  
  /*
    Use result_length if it was given in constructor
    explicitly, otherwise calculate result length
    from argument and "nweights".
  */
  if (!(tmp_length= result_length))
  {
    size_t char_length;
    if (cs->state & MY_CS_STRNXFRM_BAD_NWEIGHTS)
    {
      /*
        latin2_czech_cs and cp1250_czech_cs do not support
        the "nweights" limit in strnxfrm(). Use the full length.
      */
      char_length= res->length();
    }
    else
    {
      /*
        If we don't need to pad the result with spaces, then it should be
        OK to calculate character length of the argument approximately:
        "res->length() / cs->mbminlen" can return a number that is 
        bigger than the real number of characters in the string, so
        we'll allocate a little bit more memory but avoid calling
        the slow res->numchars().
        In case if we do need to pad with spaces, we call res->numchars()
        to know the true number of characters.
      */
      if (!(char_length= nweights))
        char_length= (weigth_flags & MY_STRXFRM_PAD_WITH_SPACE) ?
                      res->numchars() : (res->length() / cs->mbminlen);
    }
    tmp_length= cs->strnxfrmlen(char_length * cs->mbmaxlen);
  }

  {
    THD *thd= current_thd;
    if (tmp_length > current_thd->variables.max_allowed_packet)
    {
      push_warning_printf(thd, Sql_condition::WARN_LEVEL_WARN,
                          ER_WARN_ALLOWED_PACKET_OVERFLOWED,
                          ER_THD(thd, ER_WARN_ALLOWED_PACKET_OVERFLOWED),
                          func_name(),
                          thd->variables.max_allowed_packet);
      goto nl;
    }
  }

  if (str->alloc(tmp_length))
    goto nl;

  frm_length= cs->strnxfrm((char*) str->ptr(), tmp_length,
                           nweights ? nweights : (uint) tmp_length,
                           res->ptr(), res->length(),
                           weigth_flags);
  DBUG_ASSERT(frm_length <= tmp_length);

  str->set_charset(&my_charset_bin);
  str->length(frm_length);
  null_value= 0;
  return str;

nl:
  null_value= 1;
  return 0;
}


void Item_func_weight_string::print(String *str, enum_query_type query_type)
{
  str->append(func_name_cstring());
  str->append('(');
  args[0]->print(str, query_type);
  str->append(',');
  str->append_ulonglong(result_length);
  str->append(',');
  str->append_ulonglong(nweights);
  str->append(',');
  str->append_ulonglong(weigth_flags);
  str->append(')');
}


String *Item_func_hex::val_str_ascii_from_val_real(String *str)
{
  ulonglong dec;
  double val= args[0]->val_real();
  if ((null_value= args[0]->null_value))
    return 0;
  if ((val <= (double) LONGLONG_MIN) ||
      (val >= (double) (ulonglong) ULONGLONG_MAX))
    dec= ~(longlong) 0;
  else
    dec= (ulonglong) (val + (val > 0 ? 0.5 : -0.5));
  return str->set_hex(dec) ? make_empty_result(str) : str;
}


String *Item_func_hex::val_str_ascii_from_val_str(String *str)
{
  DBUG_ASSERT(&tmp_value != str);
  String *res= args[0]->val_str(&tmp_value);
  DBUG_ASSERT(res != str);
  if ((null_value= (res == NULL)))
    return NULL;
  return str->set_hex(res->ptr(), res->length()) ? make_empty_result(str) : str;
}


String *Item_func_hex::val_str_ascii_from_val_int(String *str)
{
  ulonglong dec= (ulonglong) args[0]->val_int();
  if ((null_value= args[0]->null_value))
    return 0;
  return str->set_hex(dec) ? make_empty_result(str) : str;
}


  /** Convert given hex string to a binary string. */

String *Item_func_unhex::val_str(String *str)
{
  const char *from, *end;
  char *to;
  String *res;
  uint length;
  DBUG_ASSERT(fixed());

  res= args[0]->val_str(&tmp_value);
  if (!res || str->alloc(length= (1+res->length())/2))
  {
    null_value=1;
    return 0;
  }

  from= res->ptr();
  null_value= 0;
  str->set_charset(&my_charset_bin);
  str->length(length);
  to= (char*) str->ptr();
  if (res->length() % 2)
  {
    int hex_char;
    *to++= hex_char= hexchar_to_int(*from++);
    if ((null_value= (hex_char == -1)))
      return 0;
  }
  for (end=res->ptr()+res->length(); from < end ; from+=2, to++)
  {
    int hex_char1, hex_char2;
    hex_char1= hexchar_to_int(from[0]);
    hex_char2= hexchar_to_int(from[1]);
    if ((null_value= (hex_char1 == -1 || hex_char2 == -1)))
      return 0;
    *to= (char) ((hex_char1 << 4) | hex_char2);
  }
  return str;
}


#ifndef DBUG_OFF
String *Item_func_like_range::val_str(String *str)
{
  DBUG_ASSERT(fixed());
  longlong nbytes= args[1]->val_int();
  String *res= args[0]->val_str(str);
  size_t min_len, max_len;
  CHARSET_INFO *cs= collation.collation;

  if (!res || args[0]->null_value || args[1]->null_value ||
      nbytes < 0 || nbytes > MAX_BLOB_WIDTH ||
      min_str.alloc((size_t)nbytes) || max_str.alloc((size_t)nbytes))
    goto err;
  null_value=0;

  if (cs->like_range(res->ptr(), res->length(),
                     '\\', '_', '%', (size_t)nbytes,
                     (char*) min_str.ptr(), (char*) max_str.ptr(),
                     &min_len, &max_len))
    goto err;

  min_str.set_charset(collation.collation);
  max_str.set_charset(collation.collation);
  min_str.length(min_len);
  max_str.length(max_len);

  return is_min ? &min_str : &max_str;

err:
  null_value= 1;
  return 0;
}
#endif


void Item_func_binary::print(String *str, enum_query_type query_type)
{
  str->append(STRING_WITH_LEN("cast("));
  args[0]->print(str, query_type);
  str->append(STRING_WITH_LEN(" as binary)"));
}


#include <my_dir.h>				// For my_stat

String *Item_load_file::val_str(String *str)
{
  DBUG_ASSERT(fixed());
  String *file_name;
  File file;
  MY_STAT stat_info;
  char path[FN_REFLEN];
  ulonglong file_size;
  DBUG_ENTER("load_file");

  if (!(file_name= args[0]->val_str(str))
#ifndef NO_EMBEDDED_ACCESS_CHECKS
      || !(current_thd->security_ctx->master_access & FILE_ACL)
#endif
      )
    goto err;

  (void) fn_format(path, file_name->c_ptr_safe(), mysql_real_data_home, "",
		   MY_RELATIVE_PATH | MY_UNPACK_FILENAME);

  /* Read only allowed from within dir specified by secure_file_priv */
  if (!is_secure_file_path(path))
    goto err;

  if (!mysql_file_stat(key_file_loadfile, path, &stat_info, MYF(0)))
    goto err;

  if (!(stat_info.st_mode & S_IROTH))
  {
    /* my_error(ER_TEXTFILE_NOT_READABLE, MYF(0), file_name->c_ptr()); */
    goto err;
  }
  file_size= stat_info.st_size;

  {
    THD *thd= current_thd;
    if (file_size >= thd->variables.max_allowed_packet)
    {
      push_warning_printf(thd, Sql_condition::WARN_LEVEL_WARN,
                          ER_WARN_ALLOWED_PACKET_OVERFLOWED,
                          ER_THD(thd, ER_WARN_ALLOWED_PACKET_OVERFLOWED),
                          func_name(), thd->variables.max_allowed_packet);
      goto err;
    }
  }
  if (tmp_value.alloc((ulong)file_size))
    goto err;
  if ((file= mysql_file_open(key_file_loadfile,
                             file_name->ptr(), O_RDONLY, MYF(0))) < 0)
    goto err;
  if (mysql_file_read(file, (uchar*) tmp_value.ptr(), (size_t)stat_info.st_size,
                      MYF(MY_NABP)))
  {
    mysql_file_close(file, MYF(0));
    goto err;
  }
  tmp_value.length((uint32)stat_info.st_size);
  mysql_file_close(file, MYF(0));
  null_value = 0;
  DBUG_RETURN(&tmp_value);

err:
  null_value = 1;
  DBUG_RETURN(0);
}


String* Item_func_export_set::val_str(String* str)
{
  DBUG_ASSERT(fixed());
  String yes_buf, no_buf, sep_buf;
  const ulonglong the_set = (ulonglong) args[0]->val_int();
  const String *yes= args[1]->val_str(&yes_buf);
  const String *no= args[2]->val_str(&no_buf);
  const String *sep= NULL;

  uint num_set_values = 64;
  str->length(0);
  str->set_charset(collation.collation);

  /* Check if some argument is a NULL value */
  if (args[0]->null_value || args[1]->null_value || args[2]->null_value)
  {
    null_value= true;
    return NULL;
  }
  /*
    Arg count can only be 3, 4 or 5 here. This is guaranteed from the
    grammar for EXPORT_SET()
  */
  switch(arg_count) {
  case 5:
    num_set_values = (uint) args[4]->val_int();
    if (num_set_values > 64)
      num_set_values=64;
    if (args[4]->null_value)
    {
      null_value= true;
      return NULL;
    }
    /* Fall through */
  case 4:
    if (!(sep = args[3]->val_str(&sep_buf)))	// Only true if NULL
    {
      null_value= true;
      return NULL;
    }
    break;
  case 3:
    {
      /* errors is not checked - assume "," can always be converted */
      uint errors;
      sep_buf.copy(STRING_WITH_LEN(","), &my_charset_bin,
                   collation.collation, &errors);
      sep = &sep_buf;
    }
    break;
  default:
    DBUG_ASSERT(0); // cannot happen
  }
  null_value= false;

  THD *thd= current_thd;
  const ulong max_allowed_packet= thd->variables.max_allowed_packet;
  const uint num_separators= num_set_values > 0 ? num_set_values - 1 : 0;
  const ulonglong max_total_length=
    num_set_values * MY_MAX(yes->length(), no->length()) +
    num_separators * sep->length();

  if (unlikely(max_total_length > max_allowed_packet))
  {
    push_warning_printf(thd, Sql_condition::WARN_LEVEL_WARN,
                        ER_WARN_ALLOWED_PACKET_OVERFLOWED,
                        ER_THD(thd, ER_WARN_ALLOWED_PACKET_OVERFLOWED),
                        func_name(), max_allowed_packet);
    null_value= true;
    return NULL;
  }

  uint ix;
  ulonglong mask;
  for (ix= 0, mask=0x1; ix < num_set_values; ++ix, mask = (mask << 1))
  {
    if (the_set & mask)
      str->append(*yes);
    else
      str->append(*no);
    if (ix != num_separators)
      str->append(*sep);
  }
  return str;
}

bool Item_func_export_set::fix_length_and_dec()
{
  uint32 length= MY_MAX(args[1]->max_char_length(), args[2]->max_char_length());
  uint32 sep_length= (arg_count > 3 ? args[3]->max_char_length() : 1);

  if (agg_arg_charsets_for_string_result(collation,
                                         args + 1, MY_MIN(4, arg_count) - 1))
    return TRUE;
  fix_char_length(length * 64 + sep_length * 63);
  return FALSE;
}


#define get_esc_bit(mask, num) (1 & (*((mask) + ((num) >> 3))) >> ((num) & 7))

/**
  QUOTE() function returns argument string in single quotes suitable for
  using in a SQL statement.

  Adds a \\ before all characters that needs to be escaped in a SQL string.
  We also escape '^Z' (END-OF-FILE in windows) to avoid problems when
  running commands from a file in windows.

  This function is very useful when you want to generate SQL statements.

  @note
    QUOTE(NULL) returns the string 'NULL' (4 letters, without quotes).

  @retval
    str	   Quoted string
  @retval
    NULL	   Out of memory.
*/

String *Item_func_quote::val_str(String *str)
{
  DBUG_ASSERT(fixed());
  /*
    Bit mask that has 1 for set for the position of the following characters:
    0, \, ' and ^Z
  */

  static uchar escmask[32]=
  {
    0x01, 0x00, 0x00, 0x04, 0x80, 0x00, 0x00, 0x00,
    0x00, 0x00, 0x00, 0x10, 0x00, 0x00, 0x00, 0x00,
    0x00, 0x00, 0x00, 0x00, 0x00, 0x00, 0x00, 0x00,
    0x00, 0x00, 0x00, 0x00, 0x00, 0x00, 0x00, 0x00
  };

  ulong max_allowed_packet= current_thd->variables.max_allowed_packet;
  char *from, *to, *end, *start;
  String *arg= args[0]->val_str(&tmp_value);
  uint arg_length, new_length;
  if (!arg)					// Null argument
  {
    /* Return the string 'NULL' */
    str->copy(STRING_WITH_LEN("NULL"), collation.collation);
    null_value= 0;
    return str;
  }

  arg_length= arg->length();

  if (collation.collation->mbmaxlen == 1)
  {
    new_length= arg_length + 2; /* for beginning and ending ' signs */
    for (from= (char*) arg->ptr(), end= from + arg_length; from < end; from++)
      new_length+= get_esc_bit(escmask, (uchar) *from);
    if (new_length > max_allowed_packet)
      goto toolong;
  }
  else
  {
    new_length= (arg_length * 2) +  /* For string characters */
                (2 * collation.collation->mbmaxlen); /* For quotes */
    set_if_smaller(new_length, max_allowed_packet);
  }

  if (str->alloc(new_length))
    goto null;

  if (collation.collation->mbmaxlen > 1)
  {
    CHARSET_INFO *cs= collation.collation;
    int mblen;
    uchar *to_end;
    to= (char*) str->ptr();
    to_end= (uchar*) to + new_length;

    /* Put leading quote */
    if ((mblen= cs->wc_mb('\'', (uchar *) to, to_end)) <= 0)
      goto toolong;
    to+= mblen;

    for (start= (char*) arg->ptr(), end= start + arg_length; start < end; )
    {
      my_wc_t wc;
      bool escape;
      if ((mblen= cs->mb_wc(&wc, (uchar*) start, (uchar*) end)) <= 0)
        goto null;
      start+= mblen;
      switch (wc) {
        case 0:      escape= 1; wc= '0'; break;
        case '\032': escape= 1; wc= 'Z'; break;
        case '\'':   escape= 1; break;
        case '\\':   escape= 1; break;
        default:     escape= 0; break;
      }
      if (escape)
      {
        if ((mblen= cs->wc_mb('\\', (uchar*) to, to_end)) <= 0)
          goto toolong;
        to+= mblen;
      }
      if ((mblen= cs->wc_mb(wc, (uchar*) to, to_end)) <= 0)
        goto toolong;
      to+= mblen;
    }

    /* Put trailing quote */
    if ((mblen= cs->wc_mb('\'', (uchar *) to, to_end)) <= 0)
      goto toolong;
    to+= mblen;
    new_length= (uint)(to - str->ptr());
    goto ret;
  }

  /*
    We replace characters from the end to the beginning
  */
  to= (char*) str->ptr() + new_length - 1;
  *to--= '\'';
  for (start= (char*) arg->ptr(),end= start + arg_length; end-- != start; to--)
  {
    /*
      We can't use the bitmask here as we want to replace \O and ^Z with 0
      and Z
    */
    switch (*end)  {
    case 0:
      *to--= '0';
      *to=   '\\';
      break;
    case '\032':
      *to--= 'Z';
      *to=   '\\';
      break;
    case '\'':
    case '\\':
      *to--= *end;
      *to=   '\\';
      break;
    default:
      *to= *end;
      break;
    }
  }
  *to= '\'';

ret:
  str->length(new_length);
  str->set_charset(collation.collation);
  null_value= 0;
  return str;

toolong:
  push_warning_printf(current_thd, Sql_condition::WARN_LEVEL_WARN,
                      ER_WARN_ALLOWED_PACKET_OVERFLOWED,
                      ER_THD(current_thd, ER_WARN_ALLOWED_PACKET_OVERFLOWED),
                      func_name(), max_allowed_packet);
null:
  null_value= 1;
  return 0;
}

longlong Item_func_uncompressed_length::val_int()
{
  DBUG_ASSERT(fixed());
  String *res= args[0]->val_str(&value);
  if (!res)
  {
    null_value=1;
    return 0; /* purecov: inspected */
  }
  null_value=0;
  if (res->is_empty()) return 0;

  /*
    If length is <= 4 bytes, data is corrupt. This is the best we can do
    to detect garbage input without decompressing it.
  */
  if (res->length() <= 4)
  {
    THD *thd= current_thd;
    push_warning_printf(thd, Sql_condition::WARN_LEVEL_WARN,
                        ER_ZLIB_Z_DATA_ERROR,
                        ER_THD(thd, ER_ZLIB_Z_DATA_ERROR));
    null_value= 1;
    return 0;
  }

 /*
    res->ptr() using is safe because we have tested that string is at least
    5 bytes long.
    res->c_ptr() is not used because:
      - we do not need \0 terminated string to get first 4 bytes
      - c_ptr() tests simbol after string end (uninitialized memory) which
        confuse valgrind
  */
  return uint4korr(res->ptr()) & 0x3FFFFFFF;
}

longlong Item_func_crc32::val_int()
{
  DBUG_ASSERT(fixed());
  String *res=args[0]->val_str(&value);
  if (!res)
  {
    null_value=1;
    return 0; /* purecov: inspected */
  }
  null_value=0;
  return (longlong) my_checksum(0L, (uchar*)res->ptr(), res->length());
}

#ifdef HAVE_COMPRESS
#include "zlib.h"

String *Item_func_compress::val_str(String *str)
{
  int err= Z_OK, code;
  size_t new_size;
  String *res;
  Byte *body;
  char *tmp, *last_char;
  DBUG_ASSERT(fixed());

  if (!(res= args[0]->val_str(&tmp_value)))
  {
    null_value= 1;
    return 0;
  }
  null_value= 0;
  if (res->is_empty()) return res;

  /*
    Citation from zlib.h (comment for compress function):

    Compresses the source buffer into the destination buffer.  sourceLen is
    the byte length of the source buffer. Upon entry, destLen is the total
    size of the destination buffer, which must be at least 0.1% larger than
    sourceLen plus 12 bytes.
    We assume here that the buffer can't grow more than .25 %.
  */
  new_size= res->length() + res->length() / 5 + 12;

  // Check new_size overflow: new_size <= res->length()
  if (((uint32) (new_size+5) <= res->length()) || 
      str->alloc((uint32) new_size + 4 + 1))
  {
    null_value= 1;
    return 0;
  }

  body= ((Byte*)str->ptr()) + 4;

  // As far as we have checked res->is_empty() we can use ptr()
  if ((err= my_compress_buffer(body, &new_size, (const uchar *)res->ptr(),
                               res->length())) != Z_OK)
  {
    THD *thd= current_thd;
    code= err==Z_MEM_ERROR ? ER_ZLIB_Z_MEM_ERROR : ER_ZLIB_Z_BUF_ERROR;
    push_warning(thd, Sql_condition::WARN_LEVEL_WARN, code,
                 ER_THD(thd, code));
    null_value= 1;
    return 0;
  }

  tmp= (char*) str->ptr(); // int4store is a macro; avoid side effects
  int4store(tmp, res->length() & 0x3FFFFFFF);

  /* This is to ensure that things works for CHAR fields, which trim ' ': */
  last_char= ((char*)body)+new_size-1;
  if (*last_char == ' ')
  {
    *++last_char= '.';
    new_size++;
  }

  str->length((uint32)new_size + 4);
  str->set_charset(&my_charset_bin);
  return str;
}


String *Item_func_uncompress::val_str(String *str)
{
  DBUG_ASSERT(fixed());
  String *res= args[0]->val_str(&tmp_value);
  ulong new_size;
  int err;
  uint code;

  if (!res)
    goto err;
  null_value= 0;
  if (res->is_empty())
    return res;

  /* If length is less than 4 bytes, data is corrupt */
  if (res->length() <= 4)
  {
    THD *thd= current_thd;
    push_warning_printf(thd, Sql_condition::WARN_LEVEL_WARN,
			ER_ZLIB_Z_DATA_ERROR,
			ER_THD(thd, ER_ZLIB_Z_DATA_ERROR));
    goto err;
  }

  /* Size of uncompressed data is stored as first 4 bytes of field */
  new_size= uint4korr(res->ptr()) & 0x3FFFFFFF;
  if (new_size > current_thd->variables.max_allowed_packet)
  {
    THD *thd= current_thd;
    push_warning_printf(thd,Sql_condition::WARN_LEVEL_WARN,
			ER_TOO_BIG_FOR_UNCOMPRESS,
			ER_THD(thd, ER_TOO_BIG_FOR_UNCOMPRESS),
                        static_cast<int>(thd->variables.
                                         max_allowed_packet));
    goto err;
  }
  if (str->alloc((uint32)new_size))
    goto err;

  if ((err= uncompress((Byte*)str->ptr(), &new_size,
		       ((const Bytef*)res->ptr())+4,res->length()-4)) == Z_OK)
  {
    str->length((uint32) new_size);
    return str;
  }

  code= ((err == Z_BUF_ERROR) ? ER_ZLIB_Z_BUF_ERROR :
	 ((err == Z_MEM_ERROR) ? ER_ZLIB_Z_MEM_ERROR : ER_ZLIB_Z_DATA_ERROR));
  {
    THD *thd= current_thd;
    push_warning(thd, Sql_condition::WARN_LEVEL_WARN, code, ER_THD(thd, code));
  }

err:
  null_value= 1;
  return 0;
}
#endif


String *Item_func_uuid::val_str(String *str)
{
  DBUG_ASSERT(fixed());
  uchar guid[MY_UUID_SIZE];
  size_t length= (without_separators ?
                  MY_UUID_ORACLE_STRING_LENGTH :
                  MY_UUID_STRING_LENGTH);

  str->alloc(length+1);
  str->length(length);
  str->set_charset(system_charset_info);
  my_uuid(guid);
  if (without_separators)
    my_uuid2str_oracle(guid, (char *)str->ptr());
  else
    my_uuid2str(guid, (char *)str->ptr());
  return str;
}


Item_func_dyncol_create::Item_func_dyncol_create(THD *thd, List<Item> &args,
                                                 DYNCALL_CREATE_DEF *dfs):
  Item_str_func(thd, args), defs(dfs), vals(0), keys_num(NULL), keys_str(NULL),
  names(FALSE), force_names(FALSE)
{
  DBUG_ASSERT((args.elements & 0x1) == 0); // even number of arguments
}


bool Item_func_dyncol_create::fix_fields(THD *thd, Item **ref)
{
  uint i;
  bool res= Item_func::fix_fields(thd, ref); // no need Item_str_func here
  if (!res)
  {
    vals= (DYNAMIC_COLUMN_VALUE *) alloc_root(thd->mem_root,
                                              sizeof(DYNAMIC_COLUMN_VALUE) *
                                              (arg_count / 2));
    for (i= 0;
         i + 1 < arg_count && args[i]->result_type() == INT_RESULT;
         i+= 2)
      ;
    if (i + 1 < arg_count)
    {
      names= TRUE;
    }

    keys_num= (uint *) alloc_root(thd->mem_root,
                               (sizeof(LEX_STRING) > sizeof(uint) ?
                                sizeof(LEX_STRING) :
                                sizeof(uint)) *
                               (arg_count / 2));
    keys_str= (LEX_STRING *) keys_num;
    status_var_increment(thd->status_var.feature_dynamic_columns);
  }
  return res || vals == 0 || keys_num == 0;
}


bool Item_func_dyncol_create::fix_length_and_dec()
{
  max_length= MAX_BLOB_WIDTH;
  set_maybe_null();
  collation.set(&my_charset_bin);
  decimals= 0;
  return FALSE;
}

bool Item_func_dyncol_create::prepare_arguments(THD *thd, bool force_names_arg)
{
  char buff[STRING_BUFFER_USUAL_SIZE];
  String *res, tmp(buff, sizeof(buff), &my_charset_bin);
  uint column_count= (arg_count / 2);
  uint i;
  my_decimal dtmp, *dres;
  force_names= force_names_arg;

  if (!(names || force_names))
  {
    for (i= 0; i < column_count; i++)
    {
      uint valpos= i * 2 + 1;
      DYNAMIC_COLUMN_TYPE type= defs[i].type;
      if (type == DYN_COL_NULL)
        type= args[valpos]->type_handler()->dyncol_type(args[valpos]);
      if (type == DYN_COL_STRING &&
          args[valpos]->type() == Item::FUNC_ITEM &&
          ((Item_func *)args[valpos])->functype() == DYNCOL_FUNC)
      {
        force_names= 1;
        break;
      }
    }
  }

  /* get values */
  for (i= 0; i < column_count; i++)
  {
    uint valpos= i * 2 + 1;
    DYNAMIC_COLUMN_TYPE type= defs[i].type;
    if (type == DYN_COL_NULL) // auto detect
      type= args[valpos]->type_handler()->dyncol_type(args[valpos]);
    if (type == DYN_COL_STRING &&
        args[valpos]->type() == Item::FUNC_ITEM &&
        ((Item_func *)args[valpos])->functype() == DYNCOL_FUNC)
    {
      DBUG_ASSERT(names || force_names);
      type= DYN_COL_DYNCOL;
    }
    if (names || force_names)
    {
      res= args[i * 2]->val_str(&tmp);
      if (res)
      {
        // guaranty UTF-8 string for names
        if (my_charset_same(res->charset(), DYNCOL_UTF))
        {
          keys_str[i].length= res->length();
          keys_str[i].str= thd->strmake(res->ptr(), res->length());
        }
        else
        {
          uint strlen= res->length() * DYNCOL_UTF->mbmaxlen + 1;
          uint dummy_errors;
          if (char *str= (char *) thd->alloc(strlen))
          {
            keys_str[i].length=
              copy_and_convert(str, strlen, DYNCOL_UTF,
                               res->ptr(), res->length(), res->charset(),
                               &dummy_errors);
              keys_str[i].str= str;
          }
          else
            keys_str[i].length= 0;

        }
      }
      else
      {
        keys_str[i].length= 0;
        keys_str[i].str= NULL;
      }
    }
    else
      keys_num[i]= (uint) args[i * 2]->val_int();
    if (args[i * 2]->null_value)
    {
      /* to make cleanup possible */
      for (; i < column_count; i++)
        vals[i].type= DYN_COL_NULL;
      return 1;
    }
    vals[i].type= type;
    switch (type) {
    case DYN_COL_NULL:
      DBUG_ASSERT(args[valpos]->field_type() == MYSQL_TYPE_NULL);
      break;
    case DYN_COL_INT:
      vals[i].x.long_value= args[valpos]->val_int();
      break;
    case DYN_COL_UINT:
      vals[i].x.ulong_value= args[valpos]->val_int();
      break;
    case DYN_COL_DOUBLE:
      vals[i].x.double_value= args[valpos]->val_real();
      break;
    case DYN_COL_DYNCOL:
    case DYN_COL_STRING:
      res= args[valpos]->val_str(&tmp);
      if (res && defs[i].cs)
        res->set_charset(defs[i].cs);
      if (res &&
          (vals[i].x.string.value.str= thd->strmake(res->ptr(), res->length())))
      {
	vals[i].x.string.value.length= res->length();
	vals[i].x.string.charset= res->charset();
      }
      else
      {
        args[valpos]->null_value= 1;            // In case of out of memory
        vals[i].x.string.value.str= NULL;
        vals[i].x.string.value.length= 0;         // just to be safe
      }
      break;
    case DYN_COL_DECIMAL:
      if ((dres= args[valpos]->val_decimal(&dtmp)))
      {
	mariadb_dyncol_prepare_decimal(&vals[i]);
        DBUG_ASSERT(vals[i].x.decimal.value.len == dres->len);
        vals[i].x.decimal.value.intg= dres->intg;
        vals[i].x.decimal.value.frac= dres->frac;
        vals[i].x.decimal.value.sign= dres->sign();
        memcpy(vals[i].x.decimal.buffer, dres->buf,
               sizeof(vals[i].x.decimal.buffer));
      }
      else
      {
	mariadb_dyncol_prepare_decimal(&vals[i]); // just to be safe
        DBUG_ASSERT(args[valpos]->null_value);
      }
      break;
    case DYN_COL_DATETIME:
    case DYN_COL_DATE:
      args[valpos]->get_date(thd, &vals[i].x.time_value,
                             Datetime::Options(thd));
      break;
    case DYN_COL_TIME:
      args[valpos]->get_time(thd, &vals[i].x.time_value);
      break;
    default:
      DBUG_ASSERT(0);
      vals[i].type= DYN_COL_NULL;
    }
    if (vals[i].type != DYN_COL_NULL && args[valpos]->null_value)
    {
      vals[i].type= DYN_COL_NULL;
    }
  }
  return FALSE;
}


String *Item_func_dyncol_create::val_str(String *str)
{
  DYNAMIC_COLUMN col;
  String *res;
  uint column_count= (arg_count / 2);
  enum enum_dyncol_func_result rc;
  DBUG_ASSERT((arg_count & 0x1) == 0); // even number of arguments

  /* FIXME: add thd argument to Item::val_str() */
  if (prepare_arguments(current_thd, FALSE))
  {
    res= NULL;
    null_value= 1;
  }
  else
  {
    if ((rc= ((names || force_names) ?
              mariadb_dyncol_create_many_named(&col, column_count, keys_str,
                                               vals, TRUE) :
              mariadb_dyncol_create_many_num(&col, column_count, keys_num,
                                             vals, TRUE))))
    {
      dynamic_column_error_message(rc);
      mariadb_dyncol_free(&col);
      res= NULL;
      null_value= TRUE;
    }
    else
    {
      /* Move result from DYNAMIC_COLUMN to str_value */
      char *ptr;
      size_t length, alloc_length;
      dynstr_reassociate(&col, &ptr, &length, &alloc_length);
      str_value.reset(ptr, length, alloc_length, &my_charset_bin);
      res= &str_value;
      null_value= FALSE;
    }
  }

  return res;
}

void Item_func_dyncol_create::print_arguments(String *str,
                                              enum_query_type query_type)
{
  uint i;
  uint column_count= (arg_count / 2);
  for (i= 0; i < column_count; i++)
  {
    args[i*2]->print(str, query_type);
    str->append(',');
    args[i*2 + 1]->print(str, query_type);
    switch (defs[i].type) {
    case DYN_COL_NULL: // automatic type => write nothing
      break;
    case DYN_COL_INT:
      str->append(STRING_WITH_LEN(" AS int"));
      break;
    case DYN_COL_UINT:
      str->append(STRING_WITH_LEN(" AS unsigned int"));
      break;
    case DYN_COL_DOUBLE:
      str->append(STRING_WITH_LEN(" AS double"));
      break;
    case DYN_COL_DYNCOL:
    case DYN_COL_STRING:
      str->append(STRING_WITH_LEN(" AS char"));
      if (defs[i].cs)
      {
        str->append(STRING_WITH_LEN(" charset "));
<<<<<<< HEAD
        str->append(defs[i].cs->cs_name);
=======
        str->append(defs[i].cs->csname);
        if (Charset(defs[i].cs).can_have_collate_clause())
       {
          str->append(STRING_WITH_LEN(" collate "));
          str->append(defs[i].cs->name);
        }
>>>>>>> 2d2172a5
        str->append(' ');
      }
      break;
    case DYN_COL_DECIMAL:
      str->append(STRING_WITH_LEN(" AS decimal"));
      break;
    case DYN_COL_DATETIME:
      str->append(STRING_WITH_LEN(" AS datetime"));
      break;
    case DYN_COL_DATE:
      str->append(STRING_WITH_LEN(" AS date"));
      break;
    case DYN_COL_TIME:
      str->append(STRING_WITH_LEN(" AS time"));
      break;
    }
    if (i < column_count - 1)
      str->append(',');
  }
}


void Item_func_dyncol_create::print(String *str,
                                    enum_query_type query_type)
{
  DBUG_ASSERT((arg_count & 0x1) == 0); // even number of arguments
  str->append(STRING_WITH_LEN("column_create("));
  print_arguments(str, query_type);
  str->append(')');
}

String *Item_func_dyncol_json::val_str(String *str)
{
  DYNAMIC_STRING json, col;
  String *res;
  enum enum_dyncol_func_result rc;

  res= args[0]->val_str(str);
  if (args[0]->null_value)
    goto null;

  col.str= (char *)res->ptr();
  col.length= res->length();
  if ((rc= mariadb_dyncol_json(&col, &json)))
  {
    dynamic_column_error_message(rc);
    goto null;
  }
  bzero(&col, sizeof(col));
  {
    /* Move result from DYNAMIC_COLUMN to str */
    char *ptr;
    size_t length, alloc_length;
    dynstr_reassociate(&json, &ptr, &length, &alloc_length);
    str->reset(ptr, length, alloc_length, DYNCOL_UTF);
    null_value= FALSE;
  }
  str->set_charset(DYNCOL_UTF);
  return str;

null:
  bzero(&col, sizeof(col));
  null_value= TRUE;
  return NULL;
}

String *Item_func_dyncol_add::val_str(String *str)
{
  DYNAMIC_COLUMN col;
  String *res;
  uint column_count=  (arg_count / 2);
  enum enum_dyncol_func_result rc;
  DBUG_ASSERT((arg_count & 0x1) == 1); // odd number of arguments

  /* We store the packed data last */
  res= args[arg_count - 1]->val_str(str);
  if (args[arg_count - 1]->null_value ||
      init_dynamic_string(&col, NULL, res->length() + STRING_BUFFER_USUAL_SIZE,
                          STRING_BUFFER_USUAL_SIZE))
    goto null;

  col.length= res->length();
  memcpy(col.str, res->ptr(), col.length);

  /* FIXME: add thd argument to Item::val_str() */
  if (prepare_arguments(current_thd, mariadb_dyncol_has_names(&col)))
    goto null;

  if ((rc= ((names || force_names) ?
            mariadb_dyncol_update_many_named(&col, column_count,
                                             keys_str, vals) :
            mariadb_dyncol_update_many_num(&col, column_count,
                                           keys_num, vals))))
  {
    dynamic_column_error_message(rc);
    mariadb_dyncol_free(&col);
    goto null;
  }

  {
    /* Move result from DYNAMIC_COLUMN to str */
    char *ptr;
    size_t length, alloc_length;
    dynstr_reassociate(&col, &ptr, &length, &alloc_length);
    str->reset(ptr, length, alloc_length, &my_charset_bin);
    null_value= FALSE;
  }

  return str;

null:
  null_value= TRUE;
  return NULL;
}


void Item_func_dyncol_add::print(String *str,
                                 enum_query_type query_type)
{
  DBUG_ASSERT((arg_count & 0x1) == 1); // odd number of arguments
  str->append(STRING_WITH_LEN("column_add("));
  args[arg_count - 1]->print(str, query_type);
  str->append(',');
  print_arguments(str, query_type);
  str->append(')');
}


/**
  Get value for a column stored in a dynamic column

  @notes
  This function ensures that null_value is set correctly
*/

bool Item_dyncol_get::get_dyn_value(THD *thd, DYNAMIC_COLUMN_VALUE *val,
                                    String *tmp)
{
  DYNAMIC_COLUMN dyn_str;
  String *res;
  longlong num= 0;
  LEX_STRING buf, *name= NULL;
  char nmstrbuf[11];
  String nmbuf(nmstrbuf, sizeof(nmstrbuf), system_charset_info);
  enum enum_dyncol_func_result rc;

  if (args[1]->result_type() == INT_RESULT)
    num= args[1]->val_int();
  else
  {
    String *nm= args[1]->val_str(&nmbuf);
    if (!nm || args[1]->null_value)
    {
      null_value= 1;
      return 1;
    }

    if (my_charset_same(nm->charset(), DYNCOL_UTF))
    {
      buf.str= (char *) nm->ptr();
      buf.length= nm->length();
    }
    else
    {
      uint strlen= nm->length() * DYNCOL_UTF->mbmaxlen + 1;
      uint dummy_errors;
      buf.str= (char *) thd->alloc(strlen);
      if (buf.str)
      {
        buf.length=
          copy_and_convert(buf.str, strlen, DYNCOL_UTF,
                           nm->ptr(), nm->length(), nm->charset(),
                           &dummy_errors);
      }
      else
        buf.length= 0;
    }
    name= &buf;
  }


  if (args[1]->null_value || num < 0 || num > INT_MAX)
  {
    null_value= 1;
    return 1;
  }

  res= args[0]->val_str(tmp);
  if (args[0]->null_value)
  {
    null_value= 1;
    return 1;
  }

  dyn_str.str=   (char*) res->ptr();
  dyn_str.length= res->length();
  if ((rc= ((name == NULL) ?
            mariadb_dyncol_get_num(&dyn_str, (uint) num, val) :
            mariadb_dyncol_get_named(&dyn_str, name, val))))
  {
    dynamic_column_error_message(rc);
    null_value= 1;
    return 1;
  }

  null_value= 0;
  return 0;                                     // ok
}


String *Item_dyncol_get::val_str(String *str_result)
{
  DYNAMIC_COLUMN_VALUE val;
  char buff[STRING_BUFFER_USUAL_SIZE];
  String tmp(buff, sizeof(buff), &my_charset_bin);

  if (get_dyn_value(current_thd, &val, &tmp))
    return NULL;

  switch (val.type) {
  case DYN_COL_NULL:
    goto null;
  case DYN_COL_INT:
  case DYN_COL_UINT:
    str_result->set_int(val.x.long_value, MY_TEST(val.type == DYN_COL_UINT),
                       &my_charset_latin1);
    break;
  case DYN_COL_DOUBLE:
    str_result->set_real(val.x.double_value, NOT_FIXED_DEC, &my_charset_latin1);
    break;
  case DYN_COL_DYNCOL:
  case DYN_COL_STRING:
    if ((char*) tmp.ptr() <= val.x.string.value.str &&
        (char*) tmp.ptr() + tmp.length() >= val.x.string.value.str)
    {
      /* value is allocated in tmp buffer; We have to make a copy */
      str_result->copy(val.x.string.value.str, val.x.string.value.length,
                      val.x.string.charset);
    }
    else
    {
      /*
        It's safe to use the current value because it's either pointing
        into a field or in a buffer for another item and this buffer
        is not going to be deleted during expression evaluation
      */
      str_result->set(val.x.string.value.str, val.x.string.value.length,
                      val.x.string.charset);
    }
    break;
  case DYN_COL_DECIMAL:
  {
    int res;
    int length= decimal_string_size(&val.x.decimal.value);
    if (str_result->alloc(length))
      goto null;
    if ((res= decimal2string(&val.x.decimal.value, (char*) str_result->ptr(),
                             &length, 0, 0, ' ')) != E_DEC_OK)
    {
      char buff[40];
      int len= sizeof(buff);
      DBUG_ASSERT(length < (int)sizeof(buff));
      decimal2string(&val.x.decimal.value, buff, &len, 0, 0, ' ');
      decimal_operation_results(res, buff, "CHAR");
    }
    str_result->set_charset(&my_charset_latin1);
    str_result->length(length);
    break;
  }
  case DYN_COL_DATETIME:
  case DYN_COL_DATE:
  case DYN_COL_TIME:
  {
    int length;
    /*
      We use AUTO_SEC_PART_DIGITS here to ensure that we do not loose
      any microseconds from the data. This is safe to do as we are
      asked to return the time argument as a string.
    */
    if (str_result->alloc(MAX_DATE_STRING_REP_LENGTH) ||
        !(length= my_TIME_to_str(&val.x.time_value, (char*) str_result->ptr(),
                                 AUTO_SEC_PART_DIGITS)))
      goto null;
    str_result->set_charset(&my_charset_latin1);
    str_result->length(length);
    break;
  }
  }
  return str_result;

null:
  null_value= TRUE;
  return 0;
}


longlong Item_dyncol_get::val_int()
{
  THD *thd= current_thd;
  DYNAMIC_COLUMN_VALUE val;
  char buff[STRING_BUFFER_USUAL_SIZE];
  String tmp(buff, sizeof(buff), &my_charset_bin);

  if (get_dyn_value(thd, &val, &tmp))
    return 0;

  switch (val.type) {
  case DYN_COL_DYNCOL:
  case DYN_COL_NULL:
    goto null;
  case DYN_COL_UINT:
    unsigned_flag= 1;            // Make it possible for caller to detect sign
    return val.x.long_value;
  case DYN_COL_INT:
    unsigned_flag= 0;            // Make it possible for caller to detect sign
    return val.x.long_value;
  case DYN_COL_DOUBLE:
    return Converter_double_to_longlong_with_warn(thd, val.x.double_value,
                                                  unsigned_flag).result();
  case DYN_COL_STRING:
  {
    int error;
    longlong num;
    char *end= val.x.string.value.str + val.x.string.value.length, *org_end= end;

    num= my_strtoll10(val.x.string.value.str, &end, &error);
    if (unlikely(end != org_end || error > 0))
    {
      push_warning_printf(thd, Sql_condition::WARN_LEVEL_WARN,
                          ER_BAD_DATA,
                          ER_THD(thd, ER_BAD_DATA),
                          ErrConvString(val.x.string.value.str,
                                        val.x.string.value.length,
                                        val.x.string.charset).ptr(),
                          unsigned_flag ? "UNSIGNED INT" : "INT");
    }
    unsigned_flag= error >= 0;
    return num;
  }
  case DYN_COL_DECIMAL:
  {
    longlong num;
    my_decimal2int(E_DEC_FATAL_ERROR, &val.x.decimal.value, unsigned_flag,
                   &num);
    return num;
  }
  case DYN_COL_DATETIME:
  case DYN_COL_DATE:
  case DYN_COL_TIME:
    unsigned_flag= !val.x.time_value.neg;
    if (unsigned_flag)
      return TIME_to_ulonglong(&val.x.time_value);
    else
      return -(longlong)TIME_to_ulonglong(&val.x.time_value);
  }

null:
  null_value= TRUE;
  return 0;
}


double Item_dyncol_get::val_real()
{
  THD *thd= current_thd;
  DYNAMIC_COLUMN_VALUE val;
  char buff[STRING_BUFFER_USUAL_SIZE];
  String tmp(buff, sizeof(buff), &my_charset_bin);

  if (get_dyn_value(thd, &val, &tmp))
    return 0.0;

  switch (val.type) {
  case DYN_COL_DYNCOL:
  case DYN_COL_NULL:
    goto null;
  case DYN_COL_UINT:
    return ulonglong2double(val.x.ulong_value);
  case DYN_COL_INT:
    return (double) val.x.long_value;
  case DYN_COL_DOUBLE:
    return (double) val.x.double_value;
  case DYN_COL_STRING:
  {
    int error;
    char *end;
    double res= val.x.string.charset->strntod((char*) val.x.string.value.str,
                                              val.x.string.value.length, &end, &error);

    if (end != (char*) val.x.string.value.str + val.x.string.value.length ||
        error)
    {
      push_warning_printf(thd, Sql_condition::WARN_LEVEL_WARN,
                          ER_BAD_DATA,
                          ER_THD(thd, ER_BAD_DATA),
                          ErrConvString(val.x.string.value.str,
                                        val.x.string.value.length,
                                        val.x.string.charset).ptr(),
                          "DOUBLE");
    }
    return res;
  }
  case DYN_COL_DECIMAL:
  {
    double res;
    /* This will always succeed */
    decimal2double(&val.x.decimal.value, &res);
    return res;
  }
  case DYN_COL_DATETIME:
  case DYN_COL_DATE:
  case DYN_COL_TIME:
    return TIME_to_double(&val.x.time_value);
  }

null:
  null_value= TRUE;
  return 0.0;
}


my_decimal *Item_dyncol_get::val_decimal(my_decimal *decimal_value)
{
  THD *thd= current_thd;
  DYNAMIC_COLUMN_VALUE val;
  char buff[STRING_BUFFER_USUAL_SIZE];
  String tmp(buff, sizeof(buff), &my_charset_bin);

  if (get_dyn_value(thd, &val, &tmp))
    return NULL;

  switch (val.type) {
  case DYN_COL_DYNCOL:
  case DYN_COL_NULL:
    goto null;
  case DYN_COL_UINT:
    int2my_decimal(E_DEC_FATAL_ERROR, val.x.long_value, TRUE, decimal_value);
    break;
  case DYN_COL_INT:
    int2my_decimal(E_DEC_FATAL_ERROR, val.x.long_value, FALSE, decimal_value);
    break;
  case DYN_COL_DOUBLE:
    double2my_decimal(E_DEC_FATAL_ERROR, val.x.double_value, decimal_value);
    break;
  case DYN_COL_STRING:
  {
    const char *end;
    int rc;
    rc= str2my_decimal(0, val.x.string.value.str, val.x.string.value.length,
                       val.x.string.charset, decimal_value, &end);
    if (rc != E_DEC_OK ||
        end != val.x.string.value.str + val.x.string.value.length)
    {
      push_warning_printf(thd, Sql_condition::WARN_LEVEL_WARN,
                          ER_BAD_DATA,
                          ER_THD(thd, ER_BAD_DATA),
                          ErrConvString(val.x.string.value.str,
                                        val.x.string.value.length,
                                        val.x.string.charset).ptr(),
                          "DECIMAL");
    }
    break;
  }
  case DYN_COL_DECIMAL:
    decimal2my_decimal(&val.x.decimal.value, decimal_value);
    break;
  case DYN_COL_DATETIME:
  case DYN_COL_DATE:
  case DYN_COL_TIME:
    decimal_value= TIME_to_my_decimal(&val.x.time_value, decimal_value);
    break;
  }
  return decimal_value;

null:
  null_value= TRUE;
  return 0;
}


bool Item_dyncol_get::get_date(THD *thd, MYSQL_TIME *ltime, date_mode_t fuzzydate)
{
  DYNAMIC_COLUMN_VALUE val;
  char buff[STRING_BUFFER_USUAL_SIZE];
  String tmp(buff, sizeof(buff), &my_charset_bin);
  bool signed_value= 0;

  if (get_dyn_value(current_thd, &val, &tmp))
    return 1;                                   // Error

  switch (val.type) {
  case DYN_COL_DYNCOL:
  case DYN_COL_NULL:
    goto null;
  case DYN_COL_INT:
    signed_value= 1;                                  // For error message
    /* fall through */
  case DYN_COL_UINT:
    if (signed_value || val.x.ulong_value <= LONGLONG_MAX)
    {
      longlong llval = (longlong)val.x.ulong_value;
      if (int_to_datetime_with_warn(thd, Longlong_hybrid(llval, !signed_value),
                                    ltime, fuzzydate, 0, 0 /* TODO */))
        goto null;
      return 0;
    }
    /* let double_to_datetime_with_warn() issue the warning message */
    val.x.double_value= static_cast<double>(ULONGLONG_MAX);
    /* fall through */
  case DYN_COL_DOUBLE:
    if (double_to_datetime_with_warn(thd, val.x.double_value, ltime, fuzzydate,
                                     0, 0 /* TODO */))
      goto null;
    return 0;
  case DYN_COL_DECIMAL:
    if (decimal_to_datetime_with_warn(thd, (my_decimal*)&val.x.decimal.value,
                                      ltime, fuzzydate, 0, 0 /* TODO */))
      goto null;
    return 0;
  case DYN_COL_STRING:
    if (str_to_datetime_with_warn(thd, &my_charset_numeric,
                                  val.x.string.value.str,
                                  val.x.string.value.length,
                                  ltime, fuzzydate))
      goto null;
    return 0;
  case DYN_COL_DATETIME:
  case DYN_COL_DATE:
  case DYN_COL_TIME:
    *ltime= val.x.time_value;
    return 0;
  }

null:
  null_value= TRUE;
  return 1;
}

void Item_dyncol_get::print(String *str, enum_query_type query_type)
{
  /*
    Parent cast doesn't exist yet, only print dynamic column name. This happens
    when called from create_func_cast() / wrong_precision_error().
  */
  if (!str->length())
  {
    args[1]->print(str, query_type);
    return;
  }

  /* see create_func_dyncol_get */
  DBUG_ASSERT(str->length() >= 5);
  DBUG_ASSERT(strncmp(str->ptr() + str->length() - 5, "cast(", 5) == 0);

  str->length(str->length() - 5);    // removing "cast("
  str->append(STRING_WITH_LEN("column_get("));
  args[0]->print(str, query_type);
  str->append(',');
  args[1]->print(str, query_type);
  /* let the parent cast item add " as <type>)" */
}


String *Item_func_dyncol_list::val_str(String *str)
{
  uint i;
  enum enum_dyncol_func_result rc;
  LEX_STRING *names= 0;
  uint count;
  DYNAMIC_COLUMN col;
  String *res= args[0]->val_str(str);

  if (args[0]->null_value)
    goto null;
  col.length= res->length();
  /* We do not change the string, so could do this trick */
  col.str= (char *)res->ptr();
  if ((rc= mariadb_dyncol_list_named(&col, &count, &names)))
  {
    bzero(&col, sizeof(col));
    dynamic_column_error_message(rc);
    goto null;
  }
  bzero(&col, sizeof(col));

  /*
    We estimate average name length as 10
  */
  if (str->alloc(count * 13))
    goto null;

  str->length(0);
  for (i= 0; i < count; i++)
  {
    append_identifier(current_thd, str, names[i].str, names[i].length);
    if (i < count - 1)
      str->qs_append(',');
  }
  null_value= FALSE;
  if (names)
    my_free(names);
  str->set_charset(DYNCOL_UTF);
  return str;

null:
  null_value= TRUE;
  if (names)
    my_free(names);
  return NULL;
}

Item_temptable_rowid::Item_temptable_rowid(TABLE *table_arg)
  : Item_str_func(table_arg->in_use), table(table_arg)
{
  max_length= table->file->ref_length;
}

bool Item_temptable_rowid::fix_length_and_dec()
{
  used_tables_cache= table->map;
  const_item_cache= false;
  return FALSE;
}

String *Item_temptable_rowid::val_str(String *str)
{
  if (!((null_value= table->null_row)))
    table->file->position(table->record[0]);
  str_value.set((char*)(table->file->ref), max_length, &my_charset_bin);
  return &str_value;
}

#ifdef WITH_WSREP
#include "wsrep_mysqld.h"
#include "wsrep_server_state.h"
/* Format is %d-%d-%llu */
#define WSREP_MAX_WSREP_SERVER_GTID_STR_LEN 10+1+10+1+20

String *Item_func_wsrep_last_written_gtid::val_str_ascii(String *str)
{
  if (gtid_str.alloc(WSREP_MAX_WSREP_SERVER_GTID_STR_LEN+1))
  {
    my_error(ER_OUTOFMEMORY, WSREP_MAX_WSREP_SERVER_GTID_STR_LEN);
    null_value= TRUE;
    return 0;
  }

  ssize_t gtid_len= my_snprintf((char*)gtid_str.ptr(), 
                                WSREP_MAX_WSREP_SERVER_GTID_STR_LEN+1,
                                "%u-%u-%llu", wsrep_gtid_server.domain_id,
                                wsrep_gtid_server.server_id,
                                current_thd->wsrep_last_written_gtid_seqno);
  if (gtid_len < 0)
  {
    my_error(ER_ERROR_WHEN_EXECUTING_COMMAND, MYF(0), func_name(),
            "wsrep_gtid_print failed");
    null_value= TRUE;
    return 0;
  }
  gtid_str.length(gtid_len);
  return &gtid_str;
}

String *Item_func_wsrep_last_seen_gtid::val_str_ascii(String *str)
{
  if (gtid_str.alloc(WSREP_MAX_WSREP_SERVER_GTID_STR_LEN+1))
  {
    my_error(ER_OUTOFMEMORY, WSREP_MAX_WSREP_SERVER_GTID_STR_LEN);
    null_value= TRUE;
    return 0;
  }
  ssize_t gtid_len= my_snprintf((char*)gtid_str.ptr(), 
                                WSREP_MAX_WSREP_SERVER_GTID_STR_LEN+1,
                                "%u-%u-%llu", wsrep_gtid_server.domain_id,
                                wsrep_gtid_server.server_id,
                                wsrep_gtid_server.seqno());
  if (gtid_len < 0)
  {
    my_error(ER_ERROR_WHEN_EXECUTING_COMMAND, MYF(0), func_name(),
             "wsrep_gtid_print failed");
    null_value= TRUE;
    return 0;
  }
  gtid_str.length(gtid_len);
  return &gtid_str;
}

longlong Item_func_wsrep_sync_wait_upto::val_int()
{
  String *gtid_str __attribute__((unused)) = args[0]->val_str(&value);
  null_value=0;
  uint timeout;
  rpl_gtid *gtid_list;
  uint32 count;
  int wait_gtid_ret= 0;
  int ret= 1;

  if (args[0]->null_value)
  {
    my_error(ER_WRONG_ARGUMENTS, MYF(0), func_name());
    null_value= TRUE;
    return 0;
  }

  if (arg_count==2 && !args[1]->null_value)
    timeout= (uint)(args[1]->val_real());
  else
    timeout= (uint)-1;

  if (!(gtid_list= gtid_parse_string_to_list(gtid_str->ptr(), gtid_str->length(),
                                             &count)))
  {
    my_error(ER_INCORRECT_GTID_STATE, MYF(0), func_name());
    null_value= TRUE;
    return 0;
  }
  if (count == 1)
  {
    if (wsrep_check_gtid_seqno(gtid_list[0].domain_id, gtid_list[0].server_id,
                               gtid_list[0].seq_no))
    {
      wait_gtid_ret= wsrep_gtid_server.wait_gtid_upto(gtid_list[0].seq_no, timeout);
      if ((wait_gtid_ret == ETIMEDOUT) || (wait_gtid_ret == ETIME))
      {
        my_error(ER_LOCK_WAIT_TIMEOUT, MYF(0), func_name());
        ret= 0;
      }
      else if (wait_gtid_ret == ENOMEM)
      {
        my_error(ER_OUTOFMEMORY, MYF(0), func_name());
        ret= 0;
      }
    }
  }
  else
  { 
    my_error(ER_WRONG_ARGUMENTS, MYF(0), func_name());
    null_value= TRUE;
    ret= 0;
  }
  my_free(gtid_list);
  return ret;
}

#endif /* WITH_WSREP */<|MERGE_RESOLUTION|>--- conflicted
+++ resolved
@@ -4704,16 +4704,12 @@
       if (defs[i].cs)
       {
         str->append(STRING_WITH_LEN(" charset "));
-<<<<<<< HEAD
         str->append(defs[i].cs->cs_name);
-=======
-        str->append(defs[i].cs->csname);
         if (Charset(defs[i].cs).can_have_collate_clause())
-       {
+        {
           str->append(STRING_WITH_LEN(" collate "));
-          str->append(defs[i].cs->name);
+          str->append(defs[i].cs->coll_name);
         }
->>>>>>> 2d2172a5
         str->append(' ');
       }
       break;
