--- conflicted
+++ resolved
@@ -2557,14 +2557,9 @@
   
   for ( ; ; ) /* Skip pre-space */
   {
-<<<<<<< HEAD
     if ((rc= cs->mb_wc(&wc, (uchar*) from, (uchar*) end)) <= 0)
-      return make_empty_result(); /* EOL or invalid byte sequence */
-=======
-    if ((rc= cs->cset->mb_wc(cs, &wc, (uchar*) from, (uchar*) end)) <= 0)
       return make_empty_result(str); /* EOL or invalid byte sequence */
->>>>>>> c04a203a
-    
+
     if (rc == 1 && cs->m_ctype)
     {
       /* Single byte letter found */
