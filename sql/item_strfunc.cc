--- conflicted
+++ resolved
@@ -2648,12 +2648,8 @@
     }
   }
   *to= '\'';
-<<<<<<< HEAD
-  arg->length(new_length);
-  str->set_charset(collation.collation);
-=======
   tmp_value.length(new_length);
->>>>>>> 87eae831
+  tmp_value.set_charset(collation.collation);
   null_value= 0;
   return &tmp_value;
 
