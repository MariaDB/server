/*
   Copyright (c) 2000, 2018, Oracle and/or its affiliates.
   Copyright (c) 2009, 2022, MariaDB

   This program is free software; you can redistribute it and/or modify
   it under the terms of the GNU General Public License as published by
   the Free Software Foundation; version 2 of the License.

   This program is distributed in the hope that it will be useful,
   but WITHOUT ANY WARRANTY; without even the implied warranty of
   MERCHANTABILITY or FITNESS FOR A PARTICULAR PURPOSE.  See the
   GNU General Public License for more details.

   You should have received a copy of the GNU General Public License
   along with this program; if not, write to the Free Software
   Foundation, Inc., 51 Franklin St, Fifth Floor, Boston, MA 02110-1335  USA */


#include "mariadb.h"
#include "sql_priv.h"
#include "handler.h"
#ifndef MYSQL_CLIENT
#include "unireg.h"
#include "log_event.h"
#include "sql_base.h"                           // close_thread_tables
#include "sql_cache.h"                       // QUERY_CACHE_FLAGS_SIZE
#include "sql_locale.h" // MY_LOCALE, my_locale_by_number, my_locale_en_US
#include "key.h"        // key_copy
#include "lock.h"       // mysql_unlock_tables
#include "sql_parse.h"  // mysql_test_parse_for_slave
#include "tztime.h"     // struct Time_zone
#include "sql_load.h"   // mysql_load
#include "sql_db.h"     // load_db_opt_by_name
#include "slave.h"
#include "rpl_rli.h"
#include "rpl_mi.h"
#include "rpl_filter.h"
#include "rpl_record.h"
#include "transaction.h"
#include <my_dir.h>
#include "sql_show.h"    // append_identifier
#include <mysql/psi/mysql_statement.h>
#include <strfunc.h>
#include "compat56.h"
#include "sql_insert.h"
#ifdef WITH_WSREP
#include "wsrep_mysqld.h"
#endif /* WITH_WSREP */
#else
#include "mysqld_error.h"
#endif /* MYSQL_CLIENT */

#include <my_bitmap.h>
#include "rpl_utility.h"
#include "rpl_constants.h"
#include "sql_digest.h"
#include "zlib.h"
#include "myisampack.h"
#include <algorithm>

#define my_b_write_string(A, B) my_b_write((A), (uchar*)(B), (uint) (sizeof(B) - 1))

#ifndef _AIX
PSI_memory_key key_memory_log_event;
#endif
PSI_memory_key key_memory_Incident_log_event_message;
PSI_memory_key key_memory_Rows_query_log_event_rows_query;

/**
  BINLOG_CHECKSUM variable.
*/
const char *binlog_checksum_type_names[]= {
  "NONE",
  "CRC32",
  NullS
};

unsigned int binlog_checksum_type_length[]= {
  sizeof("NONE") - 1,
  sizeof("CRC32") - 1,
  0
};

TYPELIB binlog_checksum_typelib=
{
  array_elements(binlog_checksum_type_names) - 1, "",
  binlog_checksum_type_names,
  binlog_checksum_type_length
};


#define FLAGSTR(V,F) ((V)&(F)?#F" ":"")

/*
  Size of buffer for printing a double in format %.<PREC>g

  optional '-' + optional zero + '.'  + PREC digits + 'e' + sign +
  exponent digits + '\0'
*/
#define FMT_G_BUFSIZE(PREC) (3 + (PREC) + 5 + 1)

/* 
   replication event checksum is introduced in the following "checksum-home" version.
   The checksum-aware servers extract FD's version to decide whether the FD event
   carries checksum info.

   TODO: correct the constant when it has been determined 
   (which main tree to push and when) 
*/
const Version checksum_version_split_mysql(5, 6, 1);
const Version checksum_version_split_mariadb(5, 3, 0);

// First MySQL version with fraction seconds
const Version fsp_version_split_mysql(5, 6, 0);

/*
  Cache that will automatically be written to a dedicated file on
  destruction.

  DESCRIPTION

 */
class Write_on_release_cache
{
public:
  enum flag
  {
    FLUSH_F
  };

  typedef unsigned short flag_set;

  /*
    Constructor.

    SYNOPSIS
      Write_on_release_cache
      cache  Pointer to cache to use
      file   File to write cache to upon destruction
      flags  Flags for the cache

    DESCRIPTION
      Cache common parameters and ensure common flush_data() code
      on successful copy of the cache, the cache will be reinited as a
      WRITE_CACHE.

      Currently, a pointer to the cache is provided in the
      constructor, but it would be possible to create a subclass
      holding the IO_CACHE itself.
   */
  Write_on_release_cache(IO_CACHE *cache, FILE *file, flag_set flags= 0, Log_event *ev= NULL)
    : m_cache(cache), m_file(file), m_flags(flags), m_ev(ev)
  {
    reinit_io_cache(m_cache, WRITE_CACHE, 0L, FALSE, TRUE);
  }

  ~Write_on_release_cache() = default;

  bool flush_data()
  {
#ifdef MYSQL_CLIENT
    if (m_ev == NULL)
    {
      if (copy_event_cache_to_file_and_reinit(m_cache, m_file))
        return 1;
      if ((m_flags & FLUSH_F) && fflush(m_file))
        return 1;
    }
    else // if m_ev<>NULL, then storing the output in output_buf
    {
      LEX_STRING tmp_str;
      bool res;
      if (copy_event_cache_to_string_and_reinit(m_cache, &tmp_str))
        return 1;
      /* use 2 argument append as tmp_str is not \0 terminated */
      res= m_ev->output_buf.append(tmp_str.str, tmp_str.length);
      my_free(tmp_str.str);
      return res ? res : 0;
    }
#else /* MySQL_SERVER */
    if (copy_event_cache_to_file_and_reinit(m_cache, m_file))
      return 1;
    if ((m_flags & FLUSH_F) && fflush(m_file))
      return 1;
#endif
    return 0;
  }

  /*
    Return a pointer to the internal IO_CACHE.

    SYNOPSIS
      operator&()

    DESCRIPTION

      Function to return a pointer to the internal cache, so that the
      object can be treated as a IO_CACHE and used with the my_b_*
      IO_CACHE functions

    RETURN VALUE
      A pointer to the internal IO_CACHE.
   */
  IO_CACHE *operator&()
  {
    return m_cache;
  }

private:
  // Hidden, to prevent usage.
  Write_on_release_cache(Write_on_release_cache const&);

  IO_CACHE *m_cache;
  FILE *m_file;
  flag_set m_flags;
  Log_event *m_ev; // Used for Flashback
};

#ifndef DBUG_OFF
#define DBUG_DUMP_EVENT_BUF(B,L)                                         \
  do {                                                                   \
    const uchar *_buf=(uchar*)(B);                                       \
    size_t _len=(L);                                                     \
    if (_len >= LOG_EVENT_MINIMAL_HEADER_LEN)                            \
    {                                                                    \
      DBUG_PRINT("data", ("header: timestamp:%u type:%u server_id:%u len:%u log_pos:%u flags:%u",  \
                          uint4korr(_buf), _buf[EVENT_TYPE_OFFSET],      \
                          uint4korr(_buf+SERVER_ID_OFFSET),              \
                          uint4korr(_buf+EVENT_LEN_OFFSET),              \
                          uint4korr(_buf+LOG_POS_OFFSET),                \
                          uint4korr(_buf+FLAGS_OFFSET)));                \
      DBUG_DUMP("data", _buf+LOG_EVENT_MINIMAL_HEADER_LEN,               \
                _len-LOG_EVENT_MINIMAL_HEADER_LEN);                      \
    }                                                                    \
    else                                                                 \
      DBUG_DUMP("data", _buf, _len);                                     \
  } while(0)
#else
#define DBUG_DUMP_EVENT_BUF(B,L) do { } while(0)
#endif

/*
  read_str()
*/

static inline bool read_str(const uchar **buf, const uchar *buf_end,
                            const char **str, uint8 *len)
{
  if (*buf + ((uint) **buf) >= buf_end)
    return 1;
  *len= (uint8) **buf;
  *str= (char*) (*buf)+1;
  (*buf)+= (uint) *len+1;
  return 0;
}


/**
  Transforms a string into "" or its expression in X'HHHH' form.
*/

char *str_to_hex(char *to, const uchar *from, size_t len)
{
  if (len)
  {
    *to++= 'X';
    *to++= '\'';
    to= octet2hex(to, from, len);
    *to++= '\'';
    *to= '\0';
  }
  else
    to= strmov(to, "\"\"");
  return to;                               // pointer to end 0 of 'to'
}

#define BINLOG_COMPRESSED_HEADER_LEN 1
#define BINLOG_COMPRESSED_ORIGINAL_LENGTH_MAX_BYTES 4
/**
  Compressed Record
    Record Header: 1 Byte
             7 Bit: Always 1, mean compressed;
           4-6 Bit: Compressed algorithm - Always 0, means zlib
                    It maybe support other compression algorithm in the future.
           0-3 Bit: Bytes of "Record Original Length"
    Record Original Length: 1-4 Bytes
    Compressed Buf:
*/

/**
  Get the length of compress content.
*/

uint32 binlog_get_compress_len(uint32 len)
{
    /* 5 for the begin content, 1 reserved for a '\0'*/
    return ALIGN_SIZE((BINLOG_COMPRESSED_HEADER_LEN + BINLOG_COMPRESSED_ORIGINAL_LENGTH_MAX_BYTES) 
                        + compressBound(len) + 1);
}

/**
   Compress buf from 'src' to 'dst'.

   Note: 1) Then the caller should guarantee the length of 'dst', which
      can be got by binlog_get_uncompress_len, is enough to hold
      the content uncompressed.
         2) The 'comlen' should stored the length of 'dst', and it will
      be set as the size of compressed content after return.

   return zero if successful, others otherwise.
*/
int binlog_buf_compress(const uchar *src, uchar *dst, uint32 len, uint32 *comlen)
{
  uchar lenlen;
  if (len & 0xFF000000)
  {
    dst[1]= uchar(len >> 24);
    dst[2]= uchar(len >> 16);
    dst[3]= uchar(len >> 8);
    dst[4]= uchar(len);
    lenlen= 4;
  }
  else if (len & 0x00FF0000)
  {
    dst[1]= uchar(len >> 16);
    dst[2]= uchar(len >> 8);
    dst[3]= uchar(len);
    lenlen= 3;
  }
  else if (len & 0x0000FF00)
  {
    dst[1]= uchar(len >> 8);
    dst[2]= uchar(len);
    lenlen= 2;
  }
  else 
  {
    dst[1]= uchar(len);
    lenlen= 1;
  }
  dst[0]= 0x80 | (lenlen & 0x07);

  uLongf tmplen= (uLongf)*comlen - BINLOG_COMPRESSED_HEADER_LEN - lenlen - 1;
  if (compress((Bytef *)dst + BINLOG_COMPRESSED_HEADER_LEN + lenlen, &tmplen,
               (const Bytef *)src, (uLongf)len) != Z_OK)
  {
    return 1;
  }
  *comlen= (uint32)tmplen + BINLOG_COMPRESSED_HEADER_LEN + lenlen;
  return 0;
}

/**
   Convert a query_compressed_log_event to query_log_event
   from 'src' to 'dst', the size after compression stored in 'newlen'.

   @Note:
      1) The caller should call my_free to release 'dst' if *is_malloc is
         returned as true.
      2) If *is_malloc is retuened as false, then 'dst' reuses the passed-in
         'buf'.

   return zero if successful, non-zero otherwise.
*/

int
query_event_uncompress(const Format_description_log_event *description_event,
                       bool contain_checksum, const uchar *src, ulong src_len,
                       uchar* buf, ulong buf_size, bool* is_malloc, uchar **dst,
                       ulong *newlen)
{
  ulong len= uint4korr(src + EVENT_LEN_OFFSET);
  const uchar *tmp= src;
  const uchar *end= src + len;
  uchar *new_dst;

  // bad event
  if (src_len < len)
    return 1;

  DBUG_ASSERT((uchar)src[EVENT_TYPE_OFFSET] == QUERY_COMPRESSED_EVENT);

  uint8 common_header_len= description_event->common_header_len;
  uint8 post_header_len=
    description_event->post_header_len[QUERY_COMPRESSED_EVENT-1];

  *is_malloc= false;

  tmp+= common_header_len;
  // bad event
  if (end <= tmp)
    return 1;

  uint db_len= (uint)tmp[Q_DB_LEN_OFFSET];
  uint16 status_vars_len= uint2korr(tmp + Q_STATUS_VARS_LEN_OFFSET);

  tmp+= post_header_len + status_vars_len + db_len + 1;
  // bad event
  if (end <= tmp)
    return 1;

  int32 comp_len= (int32)(len - (tmp - src) -
                          (contain_checksum ? BINLOG_CHECKSUM_LEN : 0));
  uint32 un_len=  binlog_get_uncompress_len(tmp);

  // bad event 
  if (comp_len < 0 || un_len == 0)
    return 1;

  *newlen= (ulong)(tmp - src) + un_len;
  if (contain_checksum)
    *newlen+= BINLOG_CHECKSUM_LEN;
  
  uint32 alloc_size= (uint32)ALIGN_SIZE(*newlen);
  
  if (alloc_size <= buf_size) 
    new_dst= buf;
  else 
  {
    new_dst= (uchar *) my_malloc(PSI_INSTRUMENT_ME, alloc_size, MYF(MY_WME));
    if (!new_dst)
      return 1;
    *is_malloc= true;
  }

  /* copy the head*/
  memcpy(new_dst, src , tmp - src);
  if (binlog_buf_uncompress(tmp, new_dst + (tmp - src), comp_len, &un_len))
  {
    if (*is_malloc)
    {
      *is_malloc= false;
      my_free(new_dst);
    }
    return 1;
  }

  new_dst[EVENT_TYPE_OFFSET]= QUERY_EVENT;
  int4store(new_dst + EVENT_LEN_OFFSET, *newlen);
  if (contain_checksum)
  {
    ulong clear_len= *newlen - BINLOG_CHECKSUM_LEN;
    int4store(new_dst + clear_len,
              my_checksum(0L, (uchar *)new_dst, clear_len));
  }
  *dst= new_dst;
  return 0;
}

int
row_log_event_uncompress(const Format_description_log_event *description_event,
                         bool contain_checksum, const uchar *src, ulong src_len,
                         uchar* buf, ulong buf_size, bool* is_malloc,
                         uchar **dst, ulong *newlen)
{
  Log_event_type type= (Log_event_type)(uchar)src[EVENT_TYPE_OFFSET];
  ulong len= uint4korr(src + EVENT_LEN_OFFSET);
  const uchar *tmp= src;
  uchar *new_dst= NULL;
  const uchar *end= tmp + len;

  if (src_len < len)
    return 1;                                   // bad event

  DBUG_ASSERT(LOG_EVENT_IS_ROW_COMPRESSED(type));

  uint8 common_header_len= description_event->common_header_len;
  uint8 post_header_len= description_event->post_header_len[type-1];

  tmp+= common_header_len + ROWS_HEADER_LEN_V1;
  if (post_header_len == ROWS_HEADER_LEN_V2)
  {
    /*
      Have variable length header, check length,
      which includes length bytes
    */

    if (end - tmp <= 2)
      return 1;                                 // bad event

    uint16 var_header_len= uint2korr(tmp);
    DBUG_ASSERT(var_header_len >= 2);

    /* skip over var-len header, extracting 'chunks' */
    tmp+= var_header_len;

    /* get the uncompressed event type */
    type=
      (Log_event_type)(type - WRITE_ROWS_COMPRESSED_EVENT + WRITE_ROWS_EVENT);
  }
  else 
  {
    /* get the uncompressed event type */
    type= (Log_event_type)
      (type - WRITE_ROWS_COMPRESSED_EVENT_V1 + WRITE_ROWS_EVENT_V1);
  }

  if (end <= tmp)
    return 1;                                   //bad event

  ulong m_width= net_field_length((uchar **)&tmp);
  tmp+= (m_width + 7) / 8;

  if (type == UPDATE_ROWS_EVENT_V1 || type == UPDATE_ROWS_EVENT)
  {
    tmp+= (m_width + 7) / 8;
  }

  if (end <= tmp)
    return 1;                                   //bad event

  uint32 un_len= binlog_get_uncompress_len(tmp);
  if (un_len == 0)
    return 1;                                   //bad event

  int32 comp_len= (int32)(len - (tmp - src) -
                          (contain_checksum ? BINLOG_CHECKSUM_LEN : 0));
  if (comp_len <=0)
    return 1;                                   //bad event

  *newlen= ulong(tmp - src) + un_len;
  if (contain_checksum)
    *newlen+= BINLOG_CHECKSUM_LEN;

  size_t alloc_size= ALIGN_SIZE(*newlen);
  
  *is_malloc= false;
  if (alloc_size <= buf_size) 
  {
    new_dst= buf;
  }
  else
  {
    new_dst= (uchar*) my_malloc(PSI_INSTRUMENT_ME, alloc_size, MYF(MY_WME));
    if (!new_dst)
      return 1;
    *is_malloc= true;
  }

  /* Copy the head. */
  memcpy(new_dst, src , tmp - src);
  /* Uncompress the body. */
  if (binlog_buf_uncompress(tmp, new_dst + (tmp - src),
                            comp_len, &un_len))
  {
    if (*is_malloc)
      my_free(new_dst);
    return 1;
  }

  new_dst[EVENT_TYPE_OFFSET]= type;
  int4store(new_dst + EVENT_LEN_OFFSET, *newlen);
  if (contain_checksum)
  {
    ulong clear_len= *newlen - BINLOG_CHECKSUM_LEN;
    int4store(new_dst + clear_len,
              my_checksum(0L, (uchar *)new_dst, clear_len));
  }
  *dst= new_dst;
  return 0;
}

/**
  Get the length of uncompress content.
  return 0 means error.
*/

uint32 binlog_get_uncompress_len(const uchar *buf)
{
  uint32 len, lenlen;

  if ((buf == NULL) || ((buf[0] & 0xe0) != 0x80))
    return 0;

  lenlen= buf[0] & 0x07;

  buf++;
  /* Length is stored in high byte first order, like myisam keys */
  switch(lenlen) {
  case 1:
    len= buf[0];
    break;
  case 2:
    len= mi_uint2korr(buf);
    break;
  case 3:
    len= mi_uint3korr(buf);
    break;
  case 4:
    len= mi_uint4korr(buf);
    break;
  default:
    DBUG_ASSERT(lenlen >= 1 && lenlen <= 4);
    len= 0;
    break;
  }
  return len;
}

/**
   Uncompress the content in 'src' with length of 'len' to 'dst'.

   Note: 1) Then the caller should guarantee the length of 'dst' (which
      can be got by statement_get_uncompress_len) is enough to hold
      the content uncompressed.
         2) The 'newlen' should stored the length of 'dst', and it will
      be set as the size of uncompressed content after return.

   return zero if successful, others otherwise.
*/
int binlog_buf_uncompress(const uchar *src, uchar *dst, uint32 len,
                          uint32 *newlen)
{
  if ((src[0] & 0x80) == 0)
    return 1;

  uint32 lenlen= src[0] & 0x07;
  uLongf buflen= *newlen;                       // zlib type

  uint32 alg= (src[0] & 0x70) >> 4;
  switch(alg) {
  case 0:
    // zlib
    if (uncompress((Bytef *)dst, &buflen,
      (const Bytef*)src + 1 + lenlen, len - 1 - lenlen) != Z_OK)
      return 1;
    break;
  default:
    //TODO
    //bad algorithm
    return 1;
  }

  DBUG_ASSERT(*newlen == (uint32)buflen);
  *newlen= (uint32)buflen;
  return 0;
}


/**************************************************************************
	Log_event methods (= the parent class of all events)
**************************************************************************/

/**
  @return
  returns the human readable name of the event's type
*/

const char* Log_event::get_type_str(Log_event_type type)
{
  switch(type) {
  case START_EVENT_V3:  return "Start_v3";
  case STOP_EVENT:   return "Stop";
  case QUERY_EVENT:  return "Query";
  case ROTATE_EVENT: return "Rotate";
  case INTVAR_EVENT: return "Intvar";
  case LOAD_EVENT:   return "Load";
  case NEW_LOAD_EVENT:   return "New_load";
  case SLAVE_EVENT:  return "Slave";
  case CREATE_FILE_EVENT: return "Create_file";
  case APPEND_BLOCK_EVENT: return "Append_block";
  case DELETE_FILE_EVENT: return "Delete_file";
  case EXEC_LOAD_EVENT: return "Exec_load";
  case RAND_EVENT: return "RAND";
  case XID_EVENT: return "Xid";
  case USER_VAR_EVENT: return "User var";
  case FORMAT_DESCRIPTION_EVENT: return "Format_desc";
  case TABLE_MAP_EVENT: return "Table_map";
  case PRE_GA_WRITE_ROWS_EVENT: return "Write_rows_event_old";
  case PRE_GA_UPDATE_ROWS_EVENT: return "Update_rows_event_old";
  case PRE_GA_DELETE_ROWS_EVENT: return "Delete_rows_event_old";
  case WRITE_ROWS_EVENT_V1: return "Write_rows_v1";
  case UPDATE_ROWS_EVENT_V1: return "Update_rows_v1";
  case DELETE_ROWS_EVENT_V1: return "Delete_rows_v1";
  case WRITE_ROWS_EVENT: return "Write_rows";
  case UPDATE_ROWS_EVENT: return "Update_rows";
  case DELETE_ROWS_EVENT: return "Delete_rows";
  case BEGIN_LOAD_QUERY_EVENT: return "Begin_load_query";
  case EXECUTE_LOAD_QUERY_EVENT: return "Execute_load_query";
  case INCIDENT_EVENT: return "Incident";
  case ANNOTATE_ROWS_EVENT: return "Annotate_rows";
  case BINLOG_CHECKPOINT_EVENT: return "Binlog_checkpoint";
  case GTID_EVENT: return "Gtid";
  case GTID_LIST_EVENT: return "Gtid_list";
  case START_ENCRYPTION_EVENT: return "Start_encryption";

  /* The following is only for mysqlbinlog */
  case IGNORABLE_LOG_EVENT: return "Ignorable log event";
  case ROWS_QUERY_LOG_EVENT: return "MySQL Rows_query";
  case GTID_LOG_EVENT: return "MySQL Gtid";
  case ANONYMOUS_GTID_LOG_EVENT: return "MySQL Anonymous_Gtid";
  case PREVIOUS_GTIDS_LOG_EVENT: return "MySQL Previous_gtids";
  case HEARTBEAT_LOG_EVENT: return "Heartbeat";
  case TRANSACTION_CONTEXT_EVENT: return "Transaction_context";
  case VIEW_CHANGE_EVENT: return "View_change";
  case XA_PREPARE_LOG_EVENT: return "XA_prepare";
  case PARTIAL_UPDATE_ROWS_EVENT: return "MySQL Update_rows_partial";
  case TRANSACTION_PAYLOAD_EVENT: return "MySQL Transaction_payload";
  case HEARTBEAT_LOG_EVENT_V2: return "MySQL Heartbeat";
  case QUERY_COMPRESSED_EVENT: return "Query_compressed";
  case WRITE_ROWS_COMPRESSED_EVENT: return "Write_rows_compressed";
  case UPDATE_ROWS_COMPRESSED_EVENT: return "Update_rows_compressed";
  case DELETE_ROWS_COMPRESSED_EVENT: return "Delete_rows_compressed";
  case WRITE_ROWS_COMPRESSED_EVENT_V1: return "Write_rows_compressed_v1";
  case UPDATE_ROWS_COMPRESSED_EVENT_V1: return "Update_rows_compressed_v1";
  case DELETE_ROWS_COMPRESSED_EVENT_V1: return "Delete_rows_compressed_v1";

  default: return "Unknown";				/* impossible */
  }
}

const char* Log_event::get_type_str()
{
  return get_type_str(get_type_code());
}


/*
  Log_event::Log_event()
*/

Log_event::Log_event(const uchar *buf,
                     const Format_description_log_event* description_event)
  :temp_buf(0), exec_time(0), cache_type(Log_event::EVENT_INVALID_CACHE)
#ifndef MYSQL_CLIENT
    , slave_exec_mode(SLAVE_EXEC_MODE_STRICT)
#endif
{
#ifndef MYSQL_CLIENT
  thd= 0;
#endif
  when= uint4korr(buf);
  when_sec_part= ~0UL;
  server_id= uint4korr(buf + SERVER_ID_OFFSET);
  data_written= uint4korr(buf + EVENT_LEN_OFFSET);
  log_pos= uint4korr(buf + LOG_POS_OFFSET);
  DBUG_PRINT("info", ("log_pos: %llu", log_pos));

  flags= uint2korr(buf + FLAGS_OFFSET);
  if (((uchar)buf[EVENT_TYPE_OFFSET] == FORMAT_DESCRIPTION_EVENT) ||
      ((uchar)buf[EVENT_TYPE_OFFSET] == ROTATE_EVENT))
  {
    /*
      These events always have a header which stops here (i.e. their
      header is FROZEN).
    */
    /*
      Initialization to zero of all other Log_event members as they're
      not specified. Currently there are no such members; in the future
      there will be an event UID (but Format_description and Rotate
      don't need this UID, as they are not propagated through
      --log-slave-updates (remember the UID is used to not play a query
      twice when you have two masters which are slaves of a 3rd master).
      Then we are done.
    */
    return;
  }
  /* otherwise, go on with reading the header from buf (nothing now) */
}


/**
  This needn't be format-tolerant, because we only parse the first
  LOG_EVENT_MINIMAL_HEADER_LEN bytes (just need the event's length).
*/

int Log_event::read_log_event(IO_CACHE* file, String* packet,
                              const Format_description_log_event *fdle,
                              enum_binlog_checksum_alg checksum_alg_arg,
                              size_t max_allowed_packet)
{
  ulong data_len;
  char buf[LOG_EVENT_MINIMAL_HEADER_LEN];
  uchar ev_offset= packet->length();

  DBUG_ENTER("Log_event::read_log_event(IO_CACHE*,String*...)");

  if (my_b_read(file, (uchar*) buf, sizeof(buf)))
  {
    /*
      If the read hits eof, we must report it as eof so the caller
      will know it can go into cond_wait to be woken up on the next
      update to the log.
    */
    DBUG_PRINT("error",("file->error: %d", file->error));
    DBUG_RETURN(file->error == 0 ? LOG_READ_EOF :
                file->error > 0 ? LOG_READ_TRUNC : LOG_READ_IO);
  }
  data_len= uint4korr(buf + EVENT_LEN_OFFSET);

  /* Append the log event header to packet */
  if (packet->append(buf, sizeof(buf)))
    DBUG_RETURN(LOG_READ_MEM);

  if (data_len < LOG_EVENT_MINIMAL_HEADER_LEN)
    DBUG_RETURN(LOG_READ_BOGUS);

  if (data_len > MY_MAX(max_allowed_packet,
                        opt_binlog_rows_event_max_size + MAX_LOG_EVENT_HEADER))
    DBUG_RETURN(LOG_READ_TOO_LARGE);

  if (likely(data_len > LOG_EVENT_MINIMAL_HEADER_LEN))
  {
    /* Append rest of event, read directly from file into packet */
    if (packet->append(file, data_len - LOG_EVENT_MINIMAL_HEADER_LEN))
    {
      /*
        Fatal error occurred when appending rest of the event
        to packet, possible failures:
	1. EOF occurred when reading from file, it's really an error
           as there's supposed to be more bytes available.
           file->error will have been set to number of bytes left to read
        2. Read was interrupted, file->error would normally be set to -1
        3. Failed to allocate memory for packet, my_errno
           will be ENOMEM(file->error should be 0, but since the
           memory allocation occurs before the call to read it might
           be uninitialized)
      */
      DBUG_RETURN(my_errno == ENOMEM ? LOG_READ_MEM :
                  (file->error >= 0 ? LOG_READ_TRUNC: LOG_READ_IO));
    }
  }

  if (fdle->crypto_data.scheme)
  {
    uchar iv[BINLOG_IV_LENGTH];
    fdle->crypto_data.set_iv(iv, (uint32) (my_b_tell(file) - data_len));
    size_t sz= data_len + ev_offset + 1;
#ifdef HAVE_WOLFSSL
    /*
      Workaround for MDEV-19582.
      WolfSSL reads memory out of bounds with decryption/NOPAD)
      We allocate a little more memory therefore.
    */
    sz+= MY_AES_BLOCK_SIZE;
#endif
    char *newpkt= (char*)my_malloc(PSI_INSTRUMENT_ME, sz, MYF(MY_WME));
    if (!newpkt)
      DBUG_RETURN(LOG_READ_MEM);
    memcpy(newpkt, packet->ptr(), ev_offset);

    uint dstlen= (uint) sz - ev_offset - 4;
    uchar *src= (uchar*)packet->ptr() + ev_offset;
    uchar *dst= (uchar*)newpkt + ev_offset;
    memcpy(src + EVENT_LEN_OFFSET, src, 4);
    if (encryption_crypt(src + 4, data_len - 4, dst + 4, &dstlen,
            fdle->crypto_data.key, fdle->crypto_data.key_length, iv,
            sizeof(iv), ENCRYPTION_FLAG_DECRYPT | ENCRYPTION_FLAG_NOPAD,
            ENCRYPTION_KEY_SYSTEM_DATA, fdle->crypto_data.key_version))
    {
      my_free(newpkt);
      DBUG_RETURN(LOG_READ_DECRYPT);
    }
    DBUG_ASSERT(dstlen == data_len - 4);
    memcpy(dst, dst + EVENT_LEN_OFFSET, 4);
    int4store(dst + EVENT_LEN_OFFSET, data_len);
    packet->reset(newpkt, data_len + ev_offset, data_len + ev_offset + 1,
                  &my_charset_bin);
  }

  /*
    CRC verification of the Dump thread
  */
  if (data_len > LOG_EVENT_MINIMAL_HEADER_LEN)
  {
    /* Corrupt the event for Dump thread*/
    DBUG_EXECUTE_IF("corrupt_read_log_event2",
      uchar *debug_event_buf_c= (uchar*) packet->ptr() + ev_offset;
      if (debug_event_buf_c[EVENT_TYPE_OFFSET] != FORMAT_DESCRIPTION_EVENT)
      {
        int debug_cor_pos= rand() % (data_len - BINLOG_CHECKSUM_LEN);
        debug_event_buf_c[debug_cor_pos] =~ debug_event_buf_c[debug_cor_pos];
        DBUG_PRINT("info", ("Corrupt the event at Log_event::read_log_event: byte on position %d", debug_cor_pos));
        DBUG_SET("-d,corrupt_read_log_event2");
      }
    );
    if (event_checksum_test((uchar*) packet->ptr() + ev_offset,
                             data_len, checksum_alg_arg))
      DBUG_RETURN(LOG_READ_CHECKSUM_FAILURE);
  }
  DBUG_RETURN(0);
}

Log_event* Log_event::read_log_event(IO_CACHE* file,
                                     const Format_description_log_event *fdle,
                                     my_bool crc_check, my_bool print_errors,
                                     size_t max_allowed_packet)
{
  DBUG_ENTER("Log_event::read_log_event(IO_CACHE*,Format_description_log_event*...)");
  DBUG_ASSERT(fdle != 0);
  String event;
  const char *error= 0;
  Log_event *res= 0;

  switch (read_log_event(file, &event, fdle, BINLOG_CHECKSUM_ALG_OFF,
                         max_allowed_packet))
  {
    case 0:
      break;
    case LOG_READ_EOF: // no error here; we are at the file's end
      goto err;
    case LOG_READ_BOGUS:
      error= "Event invalid";
      goto err;
    case LOG_READ_IO:
      error= "read error";
      goto err;
    case LOG_READ_MEM:
      error= "Out of memory";
      goto err;
    case LOG_READ_TRUNC:
      error= "Event truncated";
      goto err;
    case LOG_READ_TOO_LARGE:
      error= "Event too big";
      goto err;
    case LOG_READ_DECRYPT:
      error= "Event decryption failure";
      goto err;
    case LOG_READ_CHECKSUM_FAILURE:
    default:
      DBUG_ASSERT(0);
      error= "internal error";
      goto err;
  }

  /*
    print_errors is false to prevent redundant error messages cluttering up the
    log, as it will be printed below (if _our_ print_errors is true)
  */
  if ((res= read_log_event((uchar*) event.ptr(), event.length(),
                           &error, fdle, crc_check, false)))
    res->register_temp_buf((uchar*) event.release(), true);

err:
  if (unlikely(error))
  {
    DBUG_ASSERT(!res);
#ifdef MYSQL_CLIENT
    if (force_opt)
      DBUG_RETURN(new Unknown_log_event());
#endif

    /*
      The SQL slave thread will check if file->error<0 to know
      if there was an I/O error. Even if there is no "low-level" I/O errors
      with 'file', any of the high-level above errors is worrying
      enough to stop the SQL thread now ; as we are skipping the current event,
      going on with reading and successfully executing other events can
      only corrupt the slave's databases. So stop.
    */
    file->error= -1;

#ifndef MYSQL_CLIENT
    if (!print_errors)
      DBUG_RETURN(res);
#endif

    if (event.length() >= LOG_EVENT_MINIMAL_HEADER_LEN)
      sql_print_error("Error in Log_event::read_log_event(): '%s',"
                      " data_len: %lu, event_type: %u", error,
                      (ulong) uint4korr(&event[EVENT_LEN_OFFSET]),
                      (uint) (uchar)event[EVENT_TYPE_OFFSET]);
    else
      sql_print_error("Error in Log_event::read_log_event(): '%s'", error);
  }
  DBUG_RETURN(res);
}


/**
  Binlog format tolerance is in (buf, event_len, fdle)
  constructors.
*/

Log_event* Log_event::read_log_event(const uchar *buf, uint event_len,
                                     const char **error,
                                     const Format_description_log_event *fdle,
                                     my_bool crc_check,
                                     my_bool print_errors)
{
  Log_event* ev;
  enum_binlog_checksum_alg alg;
  DBUG_ENTER("Log_event::read_log_event(char*,...)");
  DBUG_ASSERT(fdle != 0);
  DBUG_PRINT("info", ("binlog_version: %d", fdle->binlog_version));
  DBUG_DUMP_EVENT_BUF(buf, event_len);

  *error= 0;
  /*
    Check the integrity; This is needed because handle_slave_io() doesn't
    check if packet is of proper length.
 */
  if (event_len < EVENT_LEN_OFFSET)
  {
    *error="Sanity check failed";		// Needed to free buffer
    DBUG_RETURN(NULL); // general sanity check - will fail on a partial read
  }

  uint event_type= buf[EVENT_TYPE_OFFSET];
  // all following START events in the current file are without checksum
  if (event_type == START_EVENT_V3)
    (const_cast< Format_description_log_event *>(fdle))->used_checksum_alg=
      BINLOG_CHECKSUM_ALG_OFF;
  /*
    CRC verification by SQL and Show-Binlog-Events master side.
    The caller has to provide @fdle->checksum_alg to
    be the last seen FD's (A) descriptor.
    If event is FD the descriptor is in it.
    Notice, FD of the binlog can be only in one instance and therefore
    Show-Binlog-Events executing master side thread needs just to know
    the only FD's (A) value -  whereas RL can contain more.
    In the RL case, the alg is kept in FD_e (@fdle) which is reset
    to the newer read-out event after its execution with possibly new alg descriptor.
    Therefore in a typical sequence of RL:
    {FD_s^0, FD_m, E_m^1} E_m^1 
    will be verified with (A) of FD_m.

    See legends definition on MYSQL_BIN_LOG::relay_log_checksum_alg docs
    lines (log.h).

    Notice, a pre-checksum FD version forces alg := BINLOG_CHECKSUM_ALG_UNDEF.
  */
  alg= (event_type != FORMAT_DESCRIPTION_EVENT) ?
    fdle->used_checksum_alg : get_checksum_alg(buf, event_len);
  // Emulate the corruption during reading an event
  DBUG_EXECUTE_IF("corrupt_read_log_event_char",
    if (event_type != FORMAT_DESCRIPTION_EVENT)
    {
      uchar *debug_event_buf_c= const_cast<uchar*>(buf);
      int debug_cor_pos= rand() % (event_len - BINLOG_CHECKSUM_LEN);
      debug_event_buf_c[debug_cor_pos]=~ debug_event_buf_c[debug_cor_pos];
      DBUG_PRINT("info", ("Corrupt the event at Log_event::read_log_event(char*,...): byte on position %d", debug_cor_pos));
      DBUG_SET("-d,corrupt_read_log_event_char");
    }
  );                                                 
  if (crc_check && event_checksum_test(const_cast<uchar*>(buf), event_len, alg))
  {
#ifdef MYSQL_CLIENT
    *error= "Event crc check failed! Most likely there is event corruption.";
    if (force_opt)
    {
      ev= new Unknown_log_event(buf, fdle);
      DBUG_RETURN(ev);
    }
    else
      DBUG_RETURN(NULL);
#else
    *error= ER_THD_OR_DEFAULT(current_thd, ER_BINLOG_READ_EVENT_CHECKSUM_FAILURE);
    if (print_errors)
      sql_print_error("%s", *error);
    DBUG_RETURN(NULL);
#endif
  }

  if (event_type > fdle->number_of_event_types &&
      event_type != FORMAT_DESCRIPTION_EVENT)
  {
    /*
      It is unsafe to use the fdle if its post_header_len
      array does not include the event type.
    */
    DBUG_PRINT("error", ("event type %d found, but the current "
                         "Format_description_log_event supports only %d event "
                         "types", event_type,
                         fdle->number_of_event_types));
    ev= NULL;
  }
  else
  {
    /*
      In some previuos versions (see comment in
      Format_description_log_event::Format_description_log_event(char*,...)),
      event types were assigned different id numbers than in the
      present version. In order to replicate from such versions to the
      present version, we must map those event type id's to our event
      type id's.  The mapping is done with the event_type_permutation
      array, which was set up when the Format_description_log_event
      was read.
    */
    if (fdle->event_type_permutation)
    {
      int new_event_type= fdle->event_type_permutation[event_type];
      DBUG_PRINT("info", ("converting event type %d to %d (%s)",
                   event_type, new_event_type,
                   get_type_str((Log_event_type)new_event_type)));
      event_type= new_event_type;
    }

    if (alg != BINLOG_CHECKSUM_ALG_UNDEF &&
        (event_type == FORMAT_DESCRIPTION_EVENT ||
         alg != BINLOG_CHECKSUM_ALG_OFF))
      event_len= event_len - BINLOG_CHECKSUM_LEN;

    /*
      Create an object of Ignorable_log_event for unrecognized sub-class.
      So that SLAVE SQL THREAD will only update the position and continue.
      We should look for this flag first instead of judging by event_type
      Any event can be Ignorable_log_event if it has this flag on.
      look into @note of Ignorable_log_event
    */
    if (uint2korr(buf + FLAGS_OFFSET) & LOG_EVENT_IGNORABLE_F)
    {
      ev= new Ignorable_log_event(buf, fdle,
                                  get_type_str((Log_event_type) event_type));
      goto exit;
    }
    switch(event_type) {
    case QUERY_EVENT:
      ev= new Query_log_event(buf, event_len, fdle, QUERY_EVENT);
      break;
    case QUERY_COMPRESSED_EVENT:
      ev= new Query_compressed_log_event(buf, event_len, fdle,
                                          QUERY_COMPRESSED_EVENT);
      break;
    case ROTATE_EVENT:
      ev= new Rotate_log_event(buf, event_len, fdle);
      break;
    case BINLOG_CHECKPOINT_EVENT:
      ev= new Binlog_checkpoint_log_event(buf, event_len, fdle);
      break;
    case GTID_EVENT:
      ev= new Gtid_log_event(buf, event_len, fdle);
      break;
    case GTID_LIST_EVENT:
      ev= new Gtid_list_log_event(buf, event_len, fdle);
      break;
    case APPEND_BLOCK_EVENT:
      ev= new Append_block_log_event(buf, event_len, fdle);
      break;
    case DELETE_FILE_EVENT:
      ev= new Delete_file_log_event(buf, event_len, fdle);
      break;
    case STOP_EVENT:
      ev= new Stop_log_event(buf, fdle);
      break;
    case INTVAR_EVENT:
      ev= new Intvar_log_event(buf, fdle);
      break;
    case XID_EVENT:
      ev= new Xid_log_event(buf, fdle);
      break;
    case XA_PREPARE_LOG_EVENT:
      ev= new XA_prepare_log_event(buf, fdle);
      break;
    case RAND_EVENT:
      ev= new Rand_log_event(buf, fdle);
      break;
    case USER_VAR_EVENT:
      ev= new User_var_log_event(buf, event_len, fdle);
      break;
    case FORMAT_DESCRIPTION_EVENT:
      ev= new Format_description_log_event(buf, event_len, fdle);
      break;
#if defined(HAVE_REPLICATION) 
    case WRITE_ROWS_EVENT_V1:
    case WRITE_ROWS_EVENT:
      ev= new Write_rows_log_event(buf, event_len, fdle);
      break;
    case UPDATE_ROWS_EVENT_V1:
    case UPDATE_ROWS_EVENT:
      ev= new Update_rows_log_event(buf, event_len, fdle);
      break;
    case DELETE_ROWS_EVENT_V1:
    case DELETE_ROWS_EVENT:
      ev= new Delete_rows_log_event(buf, event_len, fdle);
      break;

    case WRITE_ROWS_COMPRESSED_EVENT:
    case WRITE_ROWS_COMPRESSED_EVENT_V1:
      ev= new Write_rows_compressed_log_event(buf, event_len, fdle);
      break;
    case UPDATE_ROWS_COMPRESSED_EVENT:
    case UPDATE_ROWS_COMPRESSED_EVENT_V1:
      ev= new Update_rows_compressed_log_event(buf, event_len, fdle);
      break;
    case DELETE_ROWS_COMPRESSED_EVENT:
    case DELETE_ROWS_COMPRESSED_EVENT_V1:
      ev= new Delete_rows_compressed_log_event(buf, event_len, fdle);
      break;

      /* MySQL GTID events are ignored */
    case GTID_LOG_EVENT:
    case ANONYMOUS_GTID_LOG_EVENT:
    case PREVIOUS_GTIDS_LOG_EVENT:
    case TRANSACTION_CONTEXT_EVENT:
    case HEARTBEAT_LOG_EVENT_V2:                // MySQL 8.0
    case VIEW_CHANGE_EVENT:
      ev= new Ignorable_log_event(buf, fdle,
                                  get_type_str((Log_event_type) event_type));
      break;

    case TABLE_MAP_EVENT:
      ev= new Table_map_log_event(buf, event_len, fdle);
      break;
#endif
    case BEGIN_LOAD_QUERY_EVENT:
      ev= new Begin_load_query_log_event(buf, event_len, fdle);
      break;
    case EXECUTE_LOAD_QUERY_EVENT:
      ev= new Execute_load_query_log_event(buf, event_len, fdle);
      break;
    case INCIDENT_EVENT:
      ev= new Incident_log_event(buf, event_len, fdle);
      break;
    case ANNOTATE_ROWS_EVENT:
      ev= new Annotate_rows_log_event(buf, event_len, fdle);
      break;
    case START_ENCRYPTION_EVENT:
      ev= new Start_encryption_log_event(buf, event_len, fdle);
      break;
<<<<<<< HEAD
    case PRE_GA_WRITE_ROWS_EVENT:
    case PRE_GA_UPDATE_ROWS_EVENT:
    case PRE_GA_DELETE_ROWS_EVENT:
    case START_EVENT_V3: /* this is sent only by MySQL <=4.x */
    case CREATE_FILE_EVENT:
    case EXEC_LOAD_EVENT:
    case LOAD_EVENT:
    case NEW_LOAD_EVENT:
=======
    case TRANSACTION_PAYLOAD_EVENT:             // MySQL 8.0
      *error=
        "Found incompatible MySQL 8.0 TRANSACTION_PAYLOAD_EVENT event. "
        "You can avoid this event by specifying "
        "'binlog_transaction_compression=0' in the MySQL server";
      ev= NULL;
      break;
    case PARTIAL_UPDATE_ROWS_EVENT:             // MySQL 8.0
      *error=
        "Found incompatible MySQL 8.0 PARTIAL_UPDATE_ROWS_EVENT event. "
        "You can avoid this event by specifying "
        "'binlog-row-value-options=\"\"' in the MySQL server";
      ev= NULL;
      break;

>>>>>>> 28b29580
    default:
      DBUG_PRINT("error",("Unknown event code: %d",
                          (uchar) buf[EVENT_TYPE_OFFSET]));
      ev= NULL;
      break;
    }
  }
exit:

  if (ev)
  {
#ifdef MYSQL_CLIENT
    ev->read_checksum_alg= alg;
    if (alg != BINLOG_CHECKSUM_ALG_OFF && alg != BINLOG_CHECKSUM_ALG_UNDEF)
      ev->read_checksum_value= uint4korr(buf + (event_len));
#endif
  }

  DBUG_PRINT("read_event", ("%s(type_code: %u; event_len: %u)",
                            ev ? ev->get_type_str() : "<unknown>",
                            (uchar)buf[EVENT_TYPE_OFFSET],
                            event_len));
  /*
    is_valid() are small event-specific sanity tests which are
    important; for example there are some my_malloc() in constructors
    (e.g. Query_log_event::Query_log_event(char*...)); when these
    my_malloc() fail we can't return an error out of the constructor
    (because constructor is "void") ; so instead we leave the pointer we
    wanted to allocate (e.g. 'query') to 0 and we test it in is_valid().
    Same for Format_description_log_event, member 'post_header_len'.

    SLAVE_EVENT is never used, so it should not be read ever.
  */
  if (!ev || !ev->is_valid() || (event_type == SLAVE_EVENT))
  {
    DBUG_PRINT("error",("Found invalid event in binary log"));

    delete ev;
#ifdef MYSQL_CLIENT
    if (!force_opt) /* then mysqlbinlog dies */
    {
      if (!*error)
        *error= "Found invalid event in binary log";
      DBUG_RETURN(0);
    }
    ev= new Unknown_log_event(buf, fdle);
#else
    if (!*error)
      *error= "Found invalid event in binary log";
    DBUG_RETURN(0);
#endif
  }
  DBUG_RETURN(ev);  
}



/* 2 utility functions for the next method */

/**
   Read a string with length from memory.

   This function reads the string-with-length stored at
   <code>src</code> and extract the length into <code>*len</code> and
   a pointer to the start of the string into <code>*dst</code>. The
   string can then be copied using <code>memcpy()</code> with the
   number of bytes given in <code>*len</code>.

   @param src Pointer to variable holding a pointer to the memory to
              read the string from.
   @param dst Pointer to variable holding a pointer where the actual
              string starts. Starting from this position, the string
              can be copied using @c memcpy().
   @param len Pointer to variable where the length will be stored.
   @param end One-past-the-end of the memory where the string is
              stored.

   @return    Zero if the entire string can be copied successfully,
              @c UINT_MAX if the length could not be read from memory
              (that is, if <code>*src >= end</code>), otherwise the
              number of bytes that are missing to read the full
              string, which happends <code>*dst + *len >= end</code>.
*/
static int
get_str_len_and_pointer(const Log_event::Byte **src,
                        const char **dst,
                        uint *len,
                        const Log_event::Byte *end)
{
  if (*src >= end)
    return -1;       // Will be UINT_MAX in two-complement arithmetics
  uint length= **src;
  if (length > 0)
  {
    if (*src + length >= end)
      return (int)(*src + length - end + 1);   // Number of bytes missing
    *dst= (char *)*src + 1;                    // Will be copied later
  }
  *len= length;
  *src+= length + 1;
  return 0;
}

static void copy_str_and_move(const char **src, Log_event::Byte **dst, 
                              size_t len)
{
  memcpy(*dst, *src, len);
  *src= (const char *)*dst;
  (*dst)+= len;
  *(*dst)++= 0;
}


#ifdef DBUG_TRACE
static char const *
code_name(int code)
{
  static char buf[255];
  switch (code) {
  case Q_FLAGS2_CODE: return "Q_FLAGS2_CODE";
  case Q_SQL_MODE_CODE: return "Q_SQL_MODE_CODE";
  case Q_CATALOG_CODE: return "Q_CATALOG_CODE";
  case Q_AUTO_INCREMENT: return "Q_AUTO_INCREMENT";
  case Q_CHARSET_CODE: return "Q_CHARSET_CODE";
  case Q_TIME_ZONE_CODE: return "Q_TIME_ZONE_CODE";
  case Q_CATALOG_NZ_CODE: return "Q_CATALOG_NZ_CODE";
  case Q_LC_TIME_NAMES_CODE: return "Q_LC_TIME_NAMES_CODE";
  case Q_CHARSET_DATABASE_CODE: return "Q_CHARSET_DATABASE_CODE";
  case Q_TABLE_MAP_FOR_UPDATE_CODE: return "Q_TABLE_MAP_FOR_UPDATE_CODE";
  case Q_MASTER_DATA_WRITTEN_CODE: return "Q_MASTER_DATA_WRITTEN_CODE";
  case Q_HRNOW: return "Q_HRNOW";
  case Q_XID: return "XID";
  case Q_GTID_FLAGS3: return "Q_GTID_FLAGS3";
  case Q_CHARACTER_SET_COLLATIONS: return "Q_CHARACTER_SET_COLLATIONS";
  }
  sprintf(buf, "CODE#%d", code);
  return buf;
}
#endif

#define VALIDATE_BYTES_READ(CUR_POS, START, EVENT_LEN)      \
  do {                                                      \
       uchar *cur_pos= (uchar *)CUR_POS;                    \
       uchar *start= (uchar *)START;                        \
       uint len= EVENT_LEN;                                 \
       uint bytes_read= (uint)(cur_pos - start);            \
       DBUG_PRINT("info", ("Bytes read: %u event_len:%u.\n",\
             bytes_read, len));                             \
       if (bytes_read >= len)                               \
         DBUG_VOID_RETURN;                                  \
  } while (0)

/**
   Macro to check that there is enough space to read from memory.

   @param PTR Pointer to memory
   @param END End of memory
   @param CNT Number of bytes that should be read.
 */
#define CHECK_SPACE(PTR,END,CNT)                      \
  do {                                                \
    DBUG_PRINT("info", ("Read %s", code_name(pos[-1]))); \
    if ((PTR) + (CNT) > (END)) {                      \
      DBUG_PRINT("info", ("query= 0"));               \
      query= 0;                                       \
      DBUG_VOID_RETURN;                               \
    }                                                 \
  } while (0)


/**
  This is used by the SQL slave thread to prepare the event before execution.
*/
Query_log_event::Query_log_event(const uchar *buf, uint event_len,
                                 const Format_description_log_event
                                 *description_event,
                                 Log_event_type event_type)
  :Log_event(buf, description_event), data_buf(0), query(NullS),
   db(NullS), catalog_len(0), status_vars_len(0),
   flags2_inited(0), sql_mode_inited(0), charset_inited(0),
   character_set_collations({0,0}), flags2(0),
   auto_increment_increment(1), auto_increment_offset(1),
   time_zone_len(0), lc_time_names_number(0), charset_database_number(0),
   table_map_for_update(0), xid(0), gtid_flags_extra(0),
   sa_seq_no(0)
{
  ulong data_len;
  uint8 common_header_len, post_header_len;
  Log_event::Byte *start;
  const Log_event::Byte *end;
  bool catalog_nz= 1;
  DBUG_ENTER("Query_log_event::Query_log_event(char*,...)");

  memset(&user, 0, sizeof(user));
  memset(&host, 0, sizeof(host));
  common_header_len= description_event->common_header_len;
  post_header_len= description_event->post_header_len[event_type-1];
  DBUG_PRINT("info",("event_len: %u  common_header_len: %d  post_header_len: %d",
                     event_len, common_header_len, post_header_len));

  /*
    We test if the event's length is sensible, and if so we compute data_len.
    We cannot rely on QUERY_HEADER_LEN here as it would not be format-tolerant.
    We use QUERY_HEADER_MINIMAL_LEN which is the same for 3.23, 4.0 & 5.0.
  */
  if (event_len < (uint)(common_header_len + post_header_len))
    DBUG_VOID_RETURN;
  data_len= event_len - (common_header_len + post_header_len);
  buf+= common_header_len;

  thread_id = slave_proxy_id = uint4korr(buf + Q_THREAD_ID_OFFSET);
  exec_time = uint4korr(buf + Q_EXEC_TIME_OFFSET);
  db_len = (uchar)buf[Q_DB_LEN_OFFSET]; // TODO: add a check of all *_len vars
  error_code = uint2korr(buf + Q_ERR_CODE_OFFSET);

  status_vars_len= uint2korr(buf + Q_STATUS_VARS_LEN_OFFSET);
  /*
    Check if status variable length is corrupt and will lead to very
    wrong data. We could be even more strict and require data_len to
    be even bigger, but this will suffice to catch most corruption
    errors that can lead to a crash.
  */
  if (status_vars_len > MY_MIN(data_len, MAX_SIZE_LOG_EVENT_STATUS))
  {
    DBUG_PRINT("info", ("status_vars_len (%u) > data_len (%lu); query= 0",
                        status_vars_len, data_len));
    query= 0;
    DBUG_VOID_RETURN;
  }
  data_len-= status_vars_len;
  DBUG_PRINT("info", ("Query_log_event has status_vars_len: %u",
                      (uint) status_vars_len));
  /*
    We have parsed everything we know in the post header for QUERY_EVENT,
    the rest of post header is either comes from older version MySQL or
    dedicated to derived events (e.g. Execute_load_query...)
  */

  /* variable-part: the status vars; only in MySQL 5.0  */
  
  start= (Log_event::Byte*) (buf+post_header_len);
  end= (const Log_event::Byte*) (start+status_vars_len);
  for (const Log_event::Byte* pos= start; pos < end;)
  {
    switch (*pos++) {
    case Q_FLAGS2_CODE:
      CHECK_SPACE(pos, end, 4);
      flags2_inited= description_event->options_written_to_bin_log;
      flags2= uint4korr(pos);
      DBUG_PRINT("info",("In Query_log_event, read flags2: %lu", (ulong) flags2));
      pos+= 4;
      break;
    case Q_SQL_MODE_CODE:
    {
      CHECK_SPACE(pos, end, 8);
      sql_mode_inited= 1;
      sql_mode= (sql_mode_t) uint8korr(pos);
      DBUG_PRINT("info",("In Query_log_event, read sql_mode: %llu", sql_mode));
      pos+= 8;
      break;
    }
    case Q_CATALOG_NZ_CODE:
      DBUG_PRINT("info", ("case Q_CATALOG_NZ_CODE; pos:%p; end:%p",
                          pos, end));
      if (get_str_len_and_pointer(&pos, &catalog, &catalog_len, end))
      {
        DBUG_PRINT("info", ("query= 0"));
        query= 0;
        DBUG_VOID_RETURN;
      }
      break;
    case Q_AUTO_INCREMENT:
      CHECK_SPACE(pos, end, 4);
      auto_increment_increment= uint2korr(pos);
      auto_increment_offset=    uint2korr(pos+2);
      pos+= 4;
      break;
    case Q_CHARSET_CODE:
    {
      CHECK_SPACE(pos, end, 6);
      charset_inited= 1;
      memcpy(charset, pos, 6);
      pos+= 6;
      break;
    }
    case Q_CHARACTER_SET_COLLATIONS:
    {
      const uchar *pos0= pos;
      CHECK_SPACE(pos, end, 1);
      uint16 count= *pos++;
      CHECK_SPACE(pos, end, count * 4);
      pos+= count * 4;
      character_set_collations= Lex_cstring((const char *) pos0,
                                            (const char *) pos);
      break;
    }
    case Q_TIME_ZONE_CODE:
    {
      if (get_str_len_and_pointer(&pos, &time_zone_str, &time_zone_len, end))
      {
        DBUG_PRINT("info", ("Q_TIME_ZONE_CODE: query= 0"));
        query= 0;
        DBUG_VOID_RETURN;
      }
      break;
    }
    case Q_CATALOG_CODE: /* for 5.0.x where 0<=x<=3 masters */
      CHECK_SPACE(pos, end, 1);
      if ((catalog_len= *pos))
        catalog= (char*) pos+1;                           // Will be copied later
      CHECK_SPACE(pos, end, catalog_len + 2);
      pos+= catalog_len+2; // leap over end 0
      catalog_nz= 0; // catalog has end 0 in event
      break;
    case Q_LC_TIME_NAMES_CODE:
      CHECK_SPACE(pos, end, 2);
      lc_time_names_number= uint2korr(pos);
      pos+= 2;
      break;
    case Q_CHARSET_DATABASE_CODE:
      CHECK_SPACE(pos, end, 2);
      charset_database_number= uint2korr(pos);
      pos+= 2;
      break;
    case Q_TABLE_MAP_FOR_UPDATE_CODE:
      CHECK_SPACE(pos, end, 8);
      table_map_for_update= uint8korr(pos);
      pos+= 8;
      break;
    case Q_MASTER_DATA_WRITTEN_CODE: // impossible
      CHECK_SPACE(pos, end, 4);
      data_written= uint4korr(pos);
      pos+= 4;
      break;
    case Q_INVOKER:
    {
      CHECK_SPACE(pos, end, 1);
      user.length= *pos++;
      CHECK_SPACE(pos, end, user.length);
      user.str= (char *)pos;
      pos+= user.length;

      CHECK_SPACE(pos, end, 1);
      host.length= *pos++;
      CHECK_SPACE(pos, end, host.length);
      host.str= (char *)pos;
      pos+= host.length;
      break;
    }
    case Q_HRNOW:
    {
      CHECK_SPACE(pos, end, 3);
      when_sec_part= uint3korr(pos);
      pos+= 3;
      break;
    }
   case Q_XID:
    {
      CHECK_SPACE(pos, end, 8);
      xid= uint8korr(pos);
      pos+= 8;
      break;
    }
    case Q_GTID_FLAGS3:
    {
      CHECK_SPACE(pos, end, 1);
      gtid_flags_extra= *pos++;
      if (gtid_flags_extra & (Gtid_log_event::FL_COMMIT_ALTER_E1 |
                              Gtid_log_event::FL_ROLLBACK_ALTER_E1))
      {
        CHECK_SPACE(pos, end, 8);
        sa_seq_no = uint8korr(pos);
        pos+= 8;
      }
      break;
    }
    default:
      /* That's why you must write status vars in growing order of code */
      DBUG_PRINT("info",("Query_log_event has unknown status vars (first has\
 code: %u), skipping the rest of them", (uint) *(pos-1)));
      pos= (const uchar*) end;                         // Break loop
    }
  }

#if !defined(MYSQL_CLIENT)
  if (description_event->server_version_split.kind ==
      Format_description_log_event::master_version_split::KIND_MYSQL)
  {
    // Handle MariaDB/MySQL incompatible sql_mode bits
    sql_mode_t mysql_sql_mode= sql_mode;
    sql_mode&= MODE_MASK_MYSQL_COMPATIBLE; // Unset MySQL specific bits

    /*
      sql_mode flags related to fraction second rounding/truncation
      have opposite meaning in MySQL vs MariaDB.
      MySQL:
       - rounds fractional seconds by default
       - truncates if TIME_TRUNCATE_FRACTIONAL is set
      MariaDB:
       - truncates fractional seconds by default
       - rounds if TIME_ROUND_FRACTIONAL is set
    */
    if (description_event->server_version_split >= fsp_version_split_mysql &&
       !(mysql_sql_mode & MODE_MYSQL80_TIME_TRUNCATE_FRACTIONAL))
      sql_mode|= MODE_TIME_ROUND_FRACTIONAL;
  }
#endif

  /**
    Layout for the data buffer is as follows
    +--------+-----------+------+------+---------+----+-------+
    | catlog | time_zone | user | host | db name | \0 | Query |
    +--------+-----------+------+------+---------+----+-------+

    To support the query cache we append the following buffer to the above
    +-------+----------------------------------------+-------+
    |db len | uninitiatlized space of size of db len | FLAGS |
    +-------+----------------------------------------+-------+

    The area of buffer starting from Query field all the way to the end belongs
    to the Query buffer and its structure is described in alloc_query() in
    sql_parse.cc
    */

#if !defined(MYSQL_CLIENT) && defined(HAVE_QUERY_CACHE)
  if (!(start= data_buf= (Log_event::Byte*) my_malloc(PSI_INSTRUMENT_ME,
                                                       catalog_len + 1
                                                    +  time_zone_len + 1
                                                    +  user.length + 1
                                                    +  host.length + 1
                                                    +  data_len + 1
                                                    +  sizeof(size_t)//for db_len
                                                    +  db_len + 1
                                                    +  QUERY_CACHE_DB_LENGTH_SIZE
                                                    +  QUERY_CACHE_FLAGS_SIZE,
                                                       MYF(MY_WME))))
#else
  if (!(start= data_buf= (Log_event::Byte*) my_malloc(PSI_INSTRUMENT_ME,
                                                       catalog_len + 1
                                                    +  time_zone_len + 1
                                                    +  user.length + 1
                                                    +  host.length + 1
                                                    +  data_len + 1,
                                                       MYF(MY_WME))))
#endif
      DBUG_VOID_RETURN;
  if (catalog_len)                                  // If catalog is given
  {
    /**
      @todo we should clean up and do only copy_str_and_move; it
      works for both cases.  Then we can remove the catalog_nz
      flag. /sven
    */
    if (likely(catalog_nz)) // true except if event comes from 5.0.0|1|2|3.
      copy_str_and_move(&catalog, &start, catalog_len);
    else
    {
      memcpy(start, catalog, catalog_len+1); // copy end 0
      catalog= (const char *)start;
      start+= catalog_len+1;
    }
  }
  if (time_zone_len)
    copy_str_and_move(&time_zone_str, &start, time_zone_len);

  if (user.length)
  {
    copy_str_and_move(&user.str, &start, user.length);
  }
  else
  {
    user.str= (char*) start;
    *(start++)= 0;
  }

  if (host.length)
    copy_str_and_move(&host.str, &start, host.length);
  else
  {
    host.str= (char*) start;
    *(start++)= 0;
  }

  /**
    if time_zone_len or catalog_len are 0, then time_zone and catalog
    are uninitialized at this point.  shouldn't they point to the
    zero-length null-terminated strings we allocated space for in the
    my_alloc call above? /sven
  */

  /* A 2nd variable part; this is common to all versions */ 
  memcpy((char*) start, end, data_len);          // Copy db and query
  start[data_len]= '\0';              // End query with \0 (For safetly)
  db= (char *)start;
  query= (char *)(start + db_len + 1);
  q_len= data_len - db_len -1;

  if (data_len && (data_len < db_len ||
                   data_len < q_len ||
                   data_len != (db_len + q_len + 1)))
  {
    q_len= 0;
    query= NULL;
    DBUG_VOID_RETURN;
  }

  uint32 max_length= uint32(event_len - ((end + db_len + 1) -
                                         (buf - common_header_len)));
  if (q_len != max_length ||
      (event_len < uint((end + db_len + 1) - (buf - common_header_len))))
  {
    q_len= 0;
    query= NULL;
    DBUG_VOID_RETURN;
  }
  /**
    Append the db length at the end of the buffer. This will be used by
    Query_cache::send_result_to_client() in case the query cache is On.
   */
#if !defined(MYSQL_CLIENT) && defined(HAVE_QUERY_CACHE)
  size_t db_length= (size_t)db_len;
  memcpy(start + data_len + 1, &db_length, sizeof(size_t));
#endif
  DBUG_VOID_RETURN;
}

Query_compressed_log_event::Query_compressed_log_event(const uchar *buf,
      uint event_len,
      const Format_description_log_event
      *description_event,
      Log_event_type event_type)
      :Query_log_event(buf, event_len, description_event, event_type),
       query_buf(NULL)
{
  if (query)
  {
    uint32 un_len= binlog_get_uncompress_len((uchar*) query);
    if (!un_len)
    {
      query= 0;
      return;
    }

    /* Reserve one byte for '\0' */
    query_buf= (Log_event::Byte*) my_malloc(PSI_INSTRUMENT_ME,
                                            ALIGN_SIZE(un_len + 1), MYF(MY_WME));
    if (query_buf && !binlog_buf_uncompress((uchar*) query, (uchar *) query_buf,
                                            q_len, &un_len))
    {
      query_buf[un_len]= 0;
      query= (char*) query_buf;
      q_len= un_len;
    }
    else
    {
      query= 0;
    }
  }
}


/*
  Replace a binlog event read into a packet with a dummy event. Either a
  Query_log_event that has just a comment, or if that will not fit in the
  space used for the event to be replaced, then a NULL user_var event.

  This is used when sending binlog data to a slave which does not understand
  this particular event and which is too old to support informational events
  or holes in the event stream.

  This allows to write such events into the binlog on the master and still be
  able to replicate against old slaves without them breaking.

  Clears the flag LOG_EVENT_THREAD_SPECIFIC_F and set LOG_EVENT_SUPPRESS_USE_F.
  Overwrites the type with QUERY_EVENT (or USER_VAR_EVENT), and replaces the
  body with a minimal query / NULL user var.

  Returns zero on success, -1 if error due to too little space in original
  event. A minimum of 25 bytes (19 bytes fixed header + 6 bytes in the body)
  is needed in any event to be replaced with a dummy event.
*/
int
Query_log_event::dummy_event(String *packet, ulong ev_offset,
                             enum_binlog_checksum_alg checksum_alg)
{
  uchar *p= (uchar *)packet->ptr() + ev_offset;
  size_t data_len= packet->length() - ev_offset;
  uint16 flags;
  static const size_t min_user_var_event_len=
    LOG_EVENT_HEADER_LEN + UV_NAME_LEN_SIZE + 1 + UV_VAL_IS_NULL; // 25
  static const size_t min_query_event_len=
    LOG_EVENT_HEADER_LEN + QUERY_HEADER_LEN + 1 + 1; // 34

  if (checksum_alg == BINLOG_CHECKSUM_ALG_CRC32)
    data_len-= BINLOG_CHECKSUM_LEN;
  else
    DBUG_ASSERT(checksum_alg == BINLOG_CHECKSUM_ALG_UNDEF ||
                checksum_alg == BINLOG_CHECKSUM_ALG_OFF);

  if (data_len < min_user_var_event_len)
    /* Cannot replace with dummy, event too short. */
    return -1;

  flags= uint2korr(p + FLAGS_OFFSET);
  flags&= ~LOG_EVENT_THREAD_SPECIFIC_F;
  flags|= LOG_EVENT_SUPPRESS_USE_F;
  int2store(p + FLAGS_OFFSET, flags);

  if (data_len < min_query_event_len)
  {
    /*
      Have to use dummy user_var event for such a short packet.

      This works, but the event will be considered part of an event group with
      the following event. So for example @@global.sql_slave_skip_counter=1
      will skip not only the dummy event, but also the immediately following
      event.

      We write a NULL user var with the name @`!dummyvar` (or as much
      as that as will fit within the size of the original event - so
      possibly just @`!`).
    */
    static const char var_name[]= "!dummyvar";
    size_t name_len= data_len - (min_user_var_event_len - 1);

    p[EVENT_TYPE_OFFSET]= USER_VAR_EVENT;
    int4store(p + LOG_EVENT_HEADER_LEN, name_len);
    memcpy(p + LOG_EVENT_HEADER_LEN + UV_NAME_LEN_SIZE, var_name, name_len);
    p[LOG_EVENT_HEADER_LEN + UV_NAME_LEN_SIZE + name_len]= 1; // indicates NULL
  }
  else
  {
    /*
      Use a dummy query event, just a comment.
    */
    static const char message[]=
      "# Dummy event replacing event type %u that slave cannot handle.";
    char buf[sizeof(message)+1];  /* +1, as %u can expand to 3 digits. */
    uchar old_type= p[EVENT_TYPE_OFFSET];
    uchar *q= p + LOG_EVENT_HEADER_LEN;
    size_t comment_len, len;

    p[EVENT_TYPE_OFFSET]= QUERY_EVENT;
    int4store(q + Q_THREAD_ID_OFFSET, 0);
    int4store(q + Q_EXEC_TIME_OFFSET, 0);
    q[Q_DB_LEN_OFFSET]= 0;
    int2store(q + Q_ERR_CODE_OFFSET, 0);
    int2store(q + Q_STATUS_VARS_LEN_OFFSET, 0);
    q[Q_DATA_OFFSET]= 0;                    /* Zero terminator for empty db */
    q+= Q_DATA_OFFSET + 1;
    len= my_snprintf(buf, sizeof(buf), message, old_type);
    comment_len= data_len - (min_query_event_len - 1);
    if (comment_len <= len)
      memcpy(q, buf, comment_len);
    else
    {
      memcpy(q, buf, len);
      memset(q+len, ' ', comment_len - len);
    }
  }

  if (checksum_alg == BINLOG_CHECKSUM_ALG_CRC32)
  {
    ha_checksum crc= my_checksum(0, p, data_len);
    int4store(p + data_len, crc);
  }
  return 0;
}

/*
  Replace an event (GTID event) with a BEGIN query event, to be compatible
  with an old slave.
*/
int
Query_log_event::begin_event(String *packet, ulong ev_offset,
                             enum_binlog_checksum_alg checksum_alg)
{
  uchar *p= (uchar *)packet->ptr() + ev_offset;
  uchar *q= p + LOG_EVENT_HEADER_LEN;
  size_t data_len= packet->length() - ev_offset;
  uint16 flags;

  if (checksum_alg == BINLOG_CHECKSUM_ALG_CRC32)
    data_len-= BINLOG_CHECKSUM_LEN;
  else
    DBUG_ASSERT(checksum_alg == BINLOG_CHECKSUM_ALG_UNDEF ||
                checksum_alg == BINLOG_CHECKSUM_ALG_OFF);

  /*
    Currently we only need to replace GTID event.
    The length of GTID differs depending on whether it contains commit id.
  */
  DBUG_ASSERT(data_len == LOG_EVENT_HEADER_LEN + GTID_HEADER_LEN ||
              data_len == LOG_EVENT_HEADER_LEN + GTID_HEADER_LEN + 2);
  if (data_len != LOG_EVENT_HEADER_LEN + GTID_HEADER_LEN &&
      data_len != LOG_EVENT_HEADER_LEN + GTID_HEADER_LEN + 2)
    return 1;

  flags= uint2korr(p + FLAGS_OFFSET);
  flags&= ~LOG_EVENT_THREAD_SPECIFIC_F;
  flags|= LOG_EVENT_SUPPRESS_USE_F;
  int2store(p + FLAGS_OFFSET, flags);

  p[EVENT_TYPE_OFFSET]= QUERY_EVENT;
  int4store(q + Q_THREAD_ID_OFFSET, 0);
  int4store(q + Q_EXEC_TIME_OFFSET, 0);
  q[Q_DB_LEN_OFFSET]= 0;
  int2store(q + Q_ERR_CODE_OFFSET, 0);
  if (data_len == LOG_EVENT_HEADER_LEN + GTID_HEADER_LEN)
  {
    int2store(q + Q_STATUS_VARS_LEN_OFFSET, 0);
    q[Q_DATA_OFFSET]= 0;                    /* Zero terminator for empty db */
    q+= Q_DATA_OFFSET + 1;
  }
  else
  {
    DBUG_ASSERT(data_len == LOG_EVENT_HEADER_LEN + GTID_HEADER_LEN + 2);
    /* Put in an empty time_zone_str to take up the extra 2 bytes. */
    int2store(q + Q_STATUS_VARS_LEN_OFFSET, 2);
    q[Q_DATA_OFFSET]= Q_TIME_ZONE_CODE;
    q[Q_DATA_OFFSET+1]= 0;           /* Zero length for empty time_zone_str */
    q[Q_DATA_OFFSET+2]= 0;                  /* Zero terminator for empty db */
    q+= Q_DATA_OFFSET + 3;
  }
  memcpy(q, "BEGIN", 5);

  if (checksum_alg == BINLOG_CHECKSUM_ALG_CRC32)
  {
    ha_checksum crc= my_checksum(0, p, data_len);
    int4store(p + data_len, crc);
  }
  return 0;
}


/***************************************************************************
       Format_description_log_event methods
****************************************************************************/

/**
  Format_description_log_event 1st ctor.

    Ctor. Can be used to create the event to write to the binary log (when the
    server starts or when FLUSH LOGS), or to create artificial events to parse
    binlogs from MySQL 3.23 or 4.x.
    When in a client, only the 2nd use is possible.

  @param binlog_version         the binlog version for which we want to build
                                an event. Can be 1 (=MySQL 3.23), 3 (=4.0.x
                                x>=2 and 4.1) or 4 (MySQL 5.0). Note that the
                                old 4.0 (binlog version 2) is not supported;
                                it should not be used for replication with
                                5.0.
  @param server_ver             a string containing the server version.
*/

Format_description_log_event::
Format_description_log_event(uint8 binlog_ver, const char* server_ver,
                             enum_binlog_checksum_alg checksum_alg)
  :Log_event(), created(0), binlog_version(binlog_ver),
   dont_set_created(0), event_type_permutation(0),
   used_checksum_alg(checksum_alg)
{
  switch (binlog_version) {
  case 4: /* MySQL 5.0 */
    memcpy(server_version, ::server_version, ST_SERVER_VER_LEN);
    DBUG_EXECUTE_IF("pretend_version_50034_in_binlog",
                    strmov(server_version, "5.0.34"););
    common_header_len= LOG_EVENT_HEADER_LEN;
    number_of_event_types= LOG_EVENT_TYPES;
    /* we'll catch my_malloc() error in is_valid() */
    post_header_len=(uint8*) my_malloc(PSI_INSTRUMENT_ME,
                                       number_of_event_types*sizeof(uint8)
                                       + BINLOG_CHECKSUM_ALG_DESC_LEN,
                                       MYF(0));
    /*
      This long list of assignments is not beautiful, but I see no way to
      make it nicer, as the right members are #defines, not array members, so
      it's impossible to write a loop.
    */
    if (post_header_len)
    {
#ifndef DBUG_OFF
      // Allows us to sanity-check that all events initialized their
      // events (see the end of this 'if' block).
      memset(post_header_len, 255, number_of_event_types*sizeof(uint8));
#endif

      /* Note: all event types must explicitly fill in their lengths here. */
      post_header_len[START_EVENT_V3-1]= START_V3_HEADER_LEN;
      post_header_len[QUERY_EVENT-1]= QUERY_HEADER_LEN;
      post_header_len[STOP_EVENT-1]= STOP_HEADER_LEN;
      post_header_len[ROTATE_EVENT-1]= ROTATE_HEADER_LEN;
      post_header_len[INTVAR_EVENT-1]= INTVAR_HEADER_LEN;
      post_header_len[LOAD_EVENT-1]= LOAD_HEADER_LEN;
      post_header_len[SLAVE_EVENT-1]= SLAVE_HEADER_LEN;
      post_header_len[CREATE_FILE_EVENT-1]= CREATE_FILE_HEADER_LEN;
      post_header_len[APPEND_BLOCK_EVENT-1]= APPEND_BLOCK_HEADER_LEN;
      post_header_len[EXEC_LOAD_EVENT-1]= EXEC_LOAD_HEADER_LEN;
      post_header_len[DELETE_FILE_EVENT-1]= DELETE_FILE_HEADER_LEN;
      post_header_len[NEW_LOAD_EVENT-1]= NEW_LOAD_HEADER_LEN;
      post_header_len[RAND_EVENT-1]= RAND_HEADER_LEN;
      post_header_len[USER_VAR_EVENT-1]= USER_VAR_HEADER_LEN;
      post_header_len[FORMAT_DESCRIPTION_EVENT-1]= FORMAT_DESCRIPTION_HEADER_LEN;
      post_header_len[XID_EVENT-1]= XID_HEADER_LEN;
      post_header_len[XA_PREPARE_LOG_EVENT-1]= XA_PREPARE_HEADER_LEN;
      post_header_len[BEGIN_LOAD_QUERY_EVENT-1]= BEGIN_LOAD_QUERY_HEADER_LEN;
      post_header_len[EXECUTE_LOAD_QUERY_EVENT-1]= EXECUTE_LOAD_QUERY_HEADER_LEN;
      /*
        The PRE_GA events are never be written to any binlog, but
        their lengths are included in Format_description_log_event.
        Hence, we need to be assign some value here, to avoid reading
        uninitialized memory when the array is written to disk.
      */
      post_header_len[PRE_GA_WRITE_ROWS_EVENT-1]= 0;
      post_header_len[PRE_GA_UPDATE_ROWS_EVENT-1]= 0;
      post_header_len[PRE_GA_DELETE_ROWS_EVENT-1]= 0;

      post_header_len[TABLE_MAP_EVENT-1]=       TABLE_MAP_HEADER_LEN;
      post_header_len[WRITE_ROWS_EVENT_V1-1]=   ROWS_HEADER_LEN_V1;
      post_header_len[UPDATE_ROWS_EVENT_V1-1]=  ROWS_HEADER_LEN_V1;
      post_header_len[DELETE_ROWS_EVENT_V1-1]=  ROWS_HEADER_LEN_V1;
      /*
        We here have the possibility to simulate a master of before we changed
        the table map id to be stored in 6 bytes: when it was stored in 4
        bytes (=> post_header_len was 6). This is used to test backward
        compatibility.
        This code can be removed after a few months (today is Dec 21st 2005),
        when we know that the 4-byte masters are not deployed anymore (check
        with Tomas Ulin first!), and the accompanying test (rpl_row_4_bytes)
        too.
      */
      DBUG_EXECUTE_IF("old_row_based_repl_4_byte_map_id_master",
                      post_header_len[TABLE_MAP_EVENT-1]=
                      post_header_len[WRITE_ROWS_EVENT_V1-1]=
                      post_header_len[UPDATE_ROWS_EVENT_V1-1]=
                      post_header_len[DELETE_ROWS_EVENT_V1-1]= 6;);
      post_header_len[INCIDENT_EVENT-1]= INCIDENT_HEADER_LEN;
      post_header_len[HEARTBEAT_LOG_EVENT-1]= 0;
      post_header_len[IGNORABLE_LOG_EVENT-1]= 0;
      post_header_len[ROWS_QUERY_LOG_EVENT-1]= 0;
      post_header_len[GTID_LOG_EVENT-1]= 0;
      post_header_len[ANONYMOUS_GTID_LOG_EVENT-1]= 0;
      post_header_len[PREVIOUS_GTIDS_LOG_EVENT-1]= 0;
      post_header_len[TRANSACTION_CONTEXT_EVENT-1]= 0;
      post_header_len[VIEW_CHANGE_EVENT-1]= 0;
      post_header_len[XA_PREPARE_LOG_EVENT-1]= 0;
      post_header_len[PARTIAL_UPDATE_ROWS_EVENT-1]= ROWS_HEADER_LEN_V2;
      post_header_len[TRANSACTION_PAYLOAD_EVENT-1]= ROWS_HEADER_LEN_V2;
      post_header_len[HEARTBEAT_LOG_EVENT_V2-1]= ROWS_HEADER_LEN_V2;
      post_header_len[WRITE_ROWS_EVENT-1]=  ROWS_HEADER_LEN_V2;
      post_header_len[UPDATE_ROWS_EVENT-1]= ROWS_HEADER_LEN_V2;
      post_header_len[DELETE_ROWS_EVENT-1]= ROWS_HEADER_LEN_V2;

      // Set header length of the reserved events to 0
      memset(post_header_len + MYSQL_EVENTS_END - 1, 0,
             (MARIA_EVENTS_BEGIN - MYSQL_EVENTS_END)*sizeof(uint8));

      // Set header lengths of Maria events
      post_header_len[ANNOTATE_ROWS_EVENT-1]= ANNOTATE_ROWS_HEADER_LEN;
      post_header_len[BINLOG_CHECKPOINT_EVENT-1]=
        BINLOG_CHECKPOINT_HEADER_LEN;
      post_header_len[GTID_EVENT-1]= GTID_HEADER_LEN;
      post_header_len[GTID_LIST_EVENT-1]= GTID_LIST_HEADER_LEN;
      post_header_len[START_ENCRYPTION_EVENT-1]= START_ENCRYPTION_HEADER_LEN;

      //compressed event
      post_header_len[QUERY_COMPRESSED_EVENT-1]= QUERY_HEADER_LEN;
      post_header_len[WRITE_ROWS_COMPRESSED_EVENT-1]=   ROWS_HEADER_LEN_V2;
      post_header_len[UPDATE_ROWS_COMPRESSED_EVENT-1]=  ROWS_HEADER_LEN_V2;
      post_header_len[DELETE_ROWS_COMPRESSED_EVENT-1]=  ROWS_HEADER_LEN_V2;
      post_header_len[WRITE_ROWS_COMPRESSED_EVENT_V1-1]=   ROWS_HEADER_LEN_V1;
      post_header_len[UPDATE_ROWS_COMPRESSED_EVENT_V1-1]=  ROWS_HEADER_LEN_V1;
      post_header_len[DELETE_ROWS_COMPRESSED_EVENT_V1-1]=  ROWS_HEADER_LEN_V1;

      // Sanity-check that all post header lengths are initialized.
      int i;
      for (i=0; i<number_of_event_types; i++)
        DBUG_ASSERT(post_header_len[i] != 255);
    }
    break;

  case 1: /* 3.23 */
  case 3: /* 4.0.x x>=2 */
  default: /* Includes binlog version 2 i.e. 4.0.x x<=1 */
    post_header_len= 0; /* will make is_valid() fail */
    break;
  }
  calc_server_version_split();
  deduct_options_written_to_bin_log();
  reset_crypto();
}


/**
  The problem with this constructor is that the fixed header may have a
  length different from this version, but we don't know this length as we
  have not read the Format_description_log_event which says it, yet. This
  length is in the post-header of the event, but we don't know where the
  post-header starts.

  So this type of event HAS to:
  - either have the header's length at the beginning (in the header, at a
  fixed position which will never be changed), not in the post-header. That
  would make the header be "shifted" compared to other events.
  - or have a header of size LOG_EVENT_MINIMAL_HEADER_LEN (19), in all future
  versions, so that we know for sure.

  I (Guilhem) chose the 2nd solution. Rotate has the same constraint (because
  it is sent before Format_description_log_event).
*/

Format_description_log_event::
Format_description_log_event(const uchar *buf, uint event_len,
                             const Format_description_log_event*
                             description_event)
  :Log_event(buf, description_event), binlog_version(BINLOG_VERSION),
   common_header_len(0), post_header_len(NULL), event_type_permutation(0)
{
  DBUG_ENTER("Format_description_log_event::Format_description_log_event(char*,...)");
  used_checksum_alg= BINLOG_CHECKSUM_ALG_UNDEF;
  if (event_len < LOG_EVENT_MINIMAL_HEADER_LEN + ST_COMMON_HEADER_LEN_OFFSET)
  {
    server_version[0]= 0;
    DBUG_VOID_RETURN;
  }
  buf+= LOG_EVENT_MINIMAL_HEADER_LEN;
  binlog_version= uint2korr(buf+ST_BINLOG_VER_OFFSET);
  memcpy(server_version, buf+ST_SERVER_VER_OFFSET, ST_SERVER_VER_LEN);
  // prevent overrun if log is corrupted on disk
  server_version[ST_SERVER_VER_LEN-1]= 0;
  created= uint4korr(buf+ST_CREATED_OFFSET);
  dont_set_created= 1;

  if (server_version[0] == 0)
    DBUG_VOID_RETURN; /* sanity check */
  if ((common_header_len=buf[ST_COMMON_HEADER_LEN_OFFSET]) < LOG_EVENT_MINIMAL_HEADER_LEN)
    DBUG_VOID_RETURN; /* sanity check */
  number_of_event_types=
    event_len - (LOG_EVENT_MINIMAL_HEADER_LEN + ST_COMMON_HEADER_LEN_OFFSET + 1);
  DBUG_PRINT("info", ("common_header_len=%d number_of_event_types=%d",
                      common_header_len, number_of_event_types));
  /* If alloc fails, we'll detect it in is_valid() */

  post_header_len= (uint8*) my_memdup(PSI_INSTRUMENT_ME,
                                      buf+ST_COMMON_HEADER_LEN_OFFSET+1,
                                      number_of_event_types*
                                      sizeof(*post_header_len),
                                      MYF(0));
  calc_server_version_split();
  if (!is_version_before_checksum(&server_version_split))
  {
    /* the last bytes are the checksum alg desc and value (or value's room) */
    number_of_event_types -= BINLOG_CHECKSUM_ALG_DESC_LEN;
    used_checksum_alg= (enum_binlog_checksum_alg)post_header_len[number_of_event_types];
  }
  else
  {
    used_checksum_alg= BINLOG_CHECKSUM_ALG_OFF;
  }
  deduct_options_written_to_bin_log();
  reset_crypto();

  DBUG_VOID_RETURN;
}

bool Format_description_log_event::start_decryption(Start_encryption_log_event* sele)
{
  DBUG_ASSERT(crypto_data.scheme == 0);

  if (!sele->is_valid())
    return 1;

  memcpy(crypto_data.nonce, sele->nonce, BINLOG_NONCE_LENGTH);
  return crypto_data.init(sele->crypto_scheme, sele->key_version);
}


Version::Version(const char *version, const char **endptr)
{
  const char *p= version;
  ulong number;
  for (uint i= 0; i<=2; i++)
  {
    char *r;
    number= strtoul(p, &r, 10);
    /*
      It is an invalid version if any version number greater than 255 or
      first number is not followed by '.'.
    */
    if (number < 256 && (*r == '.' || i != 0))
      m_ver[i]= (uchar) number;
    else
    {
      *this= Version();
      break;
    }

    p= r;
    if (*r == '.')
      p++; // skip the dot
  }
  endptr[0]= p;
}


Format_description_log_event::
  master_version_split::master_version_split(const char *version)
{
  const char *p;
  static_cast<Version*>(this)[0]= Version(version, &p);
  if (strstr(p, "MariaDB") != 0 || strstr(p, "-maria-") != 0)
    kind= KIND_MARIADB;
  else
    kind= KIND_MYSQL;
}


/**
   Splits the event's 'server_version' string into three numeric pieces stored
   into 'server_version_split':
   X.Y.Zabc (X,Y,Z numbers, a not a digit) -> {X,Y,Z}
   X.Yabc -> {X,Y,0}
   'server_version_split' is then used for lookups to find if the server which
   created this event has some known bug.
*/
void Format_description_log_event::calc_server_version_split()
{
  server_version_split= master_version_split(server_version);

  DBUG_PRINT("info",("Format_description_log_event::server_version_split:"
                     " '%s' %d %d %d", server_version,
                     server_version_split[0],
                     server_version_split[1], server_version_split[2]));
}


void Format_description_log_event::deduct_options_written_to_bin_log()
{
  options_written_to_bin_log= OPTION_AUTO_IS_NULL | OPTION_NOT_AUTOCOMMIT |
              OPTION_NO_FOREIGN_KEY_CHECKS | OPTION_RELAXED_UNIQUE_CHECKS |
              OPTION_INSERT_HISTORY;
  if (!server_version_split.version_is_valid() ||
      server_version_split.kind == master_version_split::KIND_MYSQL ||
      server_version_split < Version(10,5,2))
    return;
  options_written_to_bin_log|= OPTION_IF_EXISTS;
  if (server_version_split[0] == 10)
  {
    const static char v[10]={99,99,99,99,99,17,9,5,4,2};
    if (server_version_split[1] < 10 &&
        server_version_split[2] < v[server_version_split[1]])
      return;
  }
  options_written_to_bin_log|= OPTION_EXPLICIT_DEF_TIMESTAMP;

  DBUG_ASSERT(options_written_to_bin_log == OPTIONS_WRITTEN_TO_BIN_LOG);
}

/**
   @return TRUE is the event's version is earlier than one that introduced
   the replication event checksum. FALSE otherwise.
*/
bool
Format_description_log_event::is_version_before_checksum(const master_version_split
                                                         *version_split)
{
  return *version_split <
    (version_split->kind == master_version_split::KIND_MARIADB ?
     checksum_version_split_mariadb : checksum_version_split_mysql);
}

/**
   @param buf buffer holding serialized FD event
   @param len netto (possible checksum is stripped off) length of the event buf
   
   @return  the version-safe checksum alg descriptor where zero
            designates no checksum, 255 - the orginator is
            checksum-unaware (effectively no checksum) and the actuall
            [1-254] range alg descriptor.
*/
enum_binlog_checksum_alg get_checksum_alg(const uchar *buf, ulong len)
{
  enum_binlog_checksum_alg ret;
  char version[ST_SERVER_VER_LEN];

  DBUG_ENTER("get_checksum_alg");
  DBUG_ASSERT(buf[EVENT_TYPE_OFFSET] == FORMAT_DESCRIPTION_EVENT);

  memcpy(version,
         buf + LOG_EVENT_MINIMAL_HEADER_LEN + ST_SERVER_VER_OFFSET,
         ST_SERVER_VER_LEN);
  version[ST_SERVER_VER_LEN - 1]= 0;
  
  Format_description_log_event::master_version_split version_split(version);
  ret= Format_description_log_event::is_version_before_checksum(&version_split)
    ? BINLOG_CHECKSUM_ALG_UNDEF
    : (enum_binlog_checksum_alg)buf[len - BINLOG_CHECKSUM_LEN - BINLOG_CHECKSUM_ALG_DESC_LEN];
  DBUG_ASSERT(ret == BINLOG_CHECKSUM_ALG_OFF ||
              ret == BINLOG_CHECKSUM_ALG_UNDEF ||
              ret == BINLOG_CHECKSUM_ALG_CRC32);
  DBUG_RETURN(ret);
}

Start_encryption_log_event::
Start_encryption_log_event(const uchar *buf, uint event_len,
                           const Format_description_log_event* description_event)
  :Log_event(buf, description_event)
{
  if ((int)event_len ==
      LOG_EVENT_MINIMAL_HEADER_LEN + Start_encryption_log_event::get_data_size())
  {
    buf+= LOG_EVENT_MINIMAL_HEADER_LEN;
    crypto_scheme= *buf;
    key_version= uint4korr(buf + BINLOG_CRYPTO_SCHEME_LENGTH);
    memcpy(nonce,
           buf + BINLOG_CRYPTO_SCHEME_LENGTH + BINLOG_KEY_VERSION_LENGTH,
           BINLOG_NONCE_LENGTH);
  }
  else
    crypto_scheme= ~0; // invalid
}



/**************************************************************************
  Rotate_log_event methods
**************************************************************************/

Rotate_log_event::Rotate_log_event(const uchar *buf, uint event_len,
                                   const Format_description_log_event*
                                   description_event)
  :Log_event(buf, description_event) ,new_log_ident(0), flags(DUP_NAME)
{
  DBUG_ENTER("Rotate_log_event::Rotate_log_event(char*,...)");
  // The caller will ensure that event_len is what we have at EVENT_LEN_OFFSET
  uint8 post_header_len= description_event->post_header_len[ROTATE_EVENT-1];
  uint ident_offset;
  if (event_len < (uint)(LOG_EVENT_MINIMAL_HEADER_LEN + post_header_len))
    DBUG_VOID_RETURN;
  buf+= LOG_EVENT_MINIMAL_HEADER_LEN;
  pos= post_header_len ? uint8korr(buf + R_POS_OFFSET) : 4;
  ident_len= (uint)(event_len - (LOG_EVENT_MINIMAL_HEADER_LEN + post_header_len));
  ident_offset= post_header_len;
  set_if_smaller(ident_len,FN_REFLEN-1);
  new_log_ident= my_strndup(PSI_INSTRUMENT_ME, (char*) buf + ident_offset,
                            (uint) ident_len, MYF(MY_WME));
  DBUG_PRINT("debug", ("new_log_ident: '%s'", new_log_ident));
  DBUG_VOID_RETURN;
}


/**************************************************************************
  Binlog_checkpoint_log_event methods
**************************************************************************/

Binlog_checkpoint_log_event::Binlog_checkpoint_log_event(
       const uchar *buf, uint event_len,
       const Format_description_log_event *description_event)
  :Log_event(buf, description_event), binlog_file_name(0)
{
  uint8 header_size= description_event->common_header_len;
  uint8 post_header_len=
    description_event->post_header_len[BINLOG_CHECKPOINT_EVENT-1];
  if (event_len < (uint) header_size + (uint) post_header_len ||
      post_header_len < BINLOG_CHECKPOINT_HEADER_LEN)
    return;
  buf+= header_size;
  /* See uint4korr and int4store below */
  compile_time_assert(BINLOG_CHECKPOINT_HEADER_LEN == 4);
  binlog_file_len= uint4korr(buf);
  if (event_len - (header_size + post_header_len) < binlog_file_len)
    return;
  binlog_file_name= my_strndup(PSI_INSTRUMENT_ME, (char*) buf + post_header_len,
                               binlog_file_len, MYF(MY_WME));
  return;
}


/**************************************************************************
        Global transaction ID stuff
**************************************************************************/

Gtid_log_event::Gtid_log_event(const uchar *buf, uint event_len,
                               const Format_description_log_event
                               *description_event)
  : Log_event(buf, description_event), seq_no(0), commit_id(0),
    flags_extra(0), extra_engines(0)
{
  uint8 header_size= description_event->common_header_len;
  uint8 post_header_len= description_event->post_header_len[GTID_EVENT-1];
  const uchar *buf_0= buf;
  if (event_len < (uint) header_size + (uint) post_header_len ||
      post_header_len < GTID_HEADER_LEN)
    return;

  buf+= header_size;
  seq_no= uint8korr(buf);
  buf+= 8;
  domain_id= uint4korr(buf);
  buf+= 4;
  flags2= *(buf++);
  if (flags2 & FL_GROUP_COMMIT_ID)
  {
    if (event_len < (uint)header_size + GTID_HEADER_LEN + 2)
    {
      seq_no= 0;                                // So is_valid() returns false
      return;
    }
    commit_id= uint8korr(buf);
    buf+= 8;
  }
  if (flags2 & (FL_PREPARED_XA | FL_COMPLETED_XA))
  {
    if (event_len < static_cast<uint>(buf - buf_0) + 6)
    {
      seq_no= 0;
      return;
    }
    xid.formatID= uint4korr(buf);
    buf+= 4;

    xid.gtrid_length= (long) buf[0];
    xid.bqual_length= (long) buf[1];
    buf+= 2;

    long data_length= xid.bqual_length + xid.gtrid_length;
    if (event_len < static_cast<uint>(buf - buf_0) + data_length)
    {
      seq_no= 0;
      return;
    }
    memcpy(xid.data, buf, data_length);
    buf+= data_length;
  }

  /* the extra flags check and actions */
  if (static_cast<uint>(buf - buf_0) < event_len)
  {
    flags_extra= *buf++;
    /*
      extra engines flags presence is identifed by non-zero byte value
      at this point
    */
    if (flags_extra & FL_EXTRA_MULTI_ENGINE_E1)
    {
      if (event_len < static_cast<uint>(buf - buf_0) + 1)
      {
        seq_no= 0;
        return;
      }
      extra_engines= *buf++;

      DBUG_ASSERT(extra_engines > 0);
    }
    if (flags_extra & (FL_COMMIT_ALTER_E1 | FL_ROLLBACK_ALTER_E1))
    {
      if (event_len < static_cast<uint>(buf - buf_0) + 8)
      {
        seq_no= 0;
        return;
      }
      sa_seq_no= uint8korr(buf);
      buf+= 8;
    }
  }
  /*
    the strict '<' part of the assert corresponds to extra zero-padded
    trailing bytes,
  */
  DBUG_ASSERT(static_cast<uint>(buf - buf_0) <= event_len);
  /* and the last of them is tested. */
#ifdef MYSQL_SERVER
#ifdef WITH_WSREP
  if (!WSREP_ON)
#endif
#endif
  DBUG_ASSERT(static_cast<uint>(buf - buf_0) == event_len ||
              buf_0[event_len - 1] == 0);
}

int compare_glle_gtids(const void * _gtid1, const void *_gtid2)
{
  rpl_gtid *gtid1= (rpl_gtid *) _gtid1;
  rpl_gtid *gtid2= (rpl_gtid *) _gtid2;

  int ret;
  if (*gtid1 < *gtid2)
    ret= -1;
  else if (*gtid1 > *gtid2)
    ret= 1;
  else
    ret= 0;
  return ret;
}

/* GTID list. */

Gtid_list_log_event::Gtid_list_log_event(const uchar *buf, uint event_len,
                                         const Format_description_log_event
                                         *description_event)
  : Log_event(buf, description_event), count(0), list(0), sub_id_list(0)
{
  uint32 i;
  uint32 val;
  uint8 header_size= description_event->common_header_len;
  uint8 post_header_len= description_event->post_header_len[GTID_LIST_EVENT-1];
  if (event_len < (uint) header_size + (uint) post_header_len ||
      post_header_len < GTID_LIST_HEADER_LEN)
    return;

  buf+= header_size;
  val= uint4korr(buf);
  count= val & ((1<<28)-1);
  gl_flags= val & ((uint32)0xf << 28);
  buf+= 4;
  if (event_len - (header_size + post_header_len) < count*element_size ||
      (!(list= (rpl_gtid *)my_malloc(PSI_INSTRUMENT_ME,
                            count*sizeof(*list) + (count == 0), MYF(MY_WME)))))
    return;

  for (i= 0; i < count; ++i)
  {
    list[i].domain_id= uint4korr(buf);
    buf+= 4;
    list[i].server_id= uint4korr(buf);
    buf+= 4;
    list[i].seq_no= uint8korr(buf);
    buf+= 8;
  }

#if defined(HAVE_REPLICATION) && !defined(MYSQL_CLIENT)
  if ((gl_flags & FLAG_IGN_GTIDS))
  {
    uint32 i;
    if (!(sub_id_list= (uint64 *)my_malloc(PSI_INSTRUMENT_ME,
                                           count*sizeof(uint64), MYF(MY_WME))))
    {
      my_free(list);
      list= NULL;
      return;
    }
    for (i= 0; i < count; ++i)
    {
      if (!(sub_id_list[i]=
            rpl_global_gtid_slave_state->next_sub_id(list[i].domain_id)))
      {
        my_free(list);
        my_free(sub_id_list);
        list= NULL;
        sub_id_list= NULL;
        return;
      }
    }
  }
#endif
}


/*
  Used to record gtid_list event while sending binlog to slave, without having to
  fully contruct the event object.
*/
bool
Gtid_list_log_event::peek(const char *event_start, size_t event_len,
                          enum_binlog_checksum_alg checksum_alg,
                          rpl_gtid **out_gtid_list, uint32 *out_list_len,
                          const Format_description_log_event *fdev)
{
  const char *p;
  uint32 count_field, count;
  rpl_gtid *gtid_list;

  if (checksum_alg == BINLOG_CHECKSUM_ALG_CRC32)
  {
    if (event_len > BINLOG_CHECKSUM_LEN)
      event_len-= BINLOG_CHECKSUM_LEN;
    else
      event_len= 0;
  }
  else
    DBUG_ASSERT(checksum_alg == BINLOG_CHECKSUM_ALG_UNDEF ||
                checksum_alg == BINLOG_CHECKSUM_ALG_OFF);

  if (event_len < (uint32)fdev->common_header_len + GTID_LIST_HEADER_LEN)
    return true;
  p= event_start + fdev->common_header_len;
  count_field= uint4korr(p);
  p+= 4;
  count= count_field & ((1<<28)-1);
  if (event_len < (uint32)fdev->common_header_len + GTID_LIST_HEADER_LEN +
      element_size * count)
    return true;
  if (!(gtid_list= (rpl_gtid *)my_malloc(PSI_INSTRUMENT_ME,
                          sizeof(rpl_gtid)*count + (count == 0), MYF(MY_WME))))
    return true;
  *out_gtid_list= gtid_list;
  *out_list_len= count;
  while (count--)
  {
    gtid_list->domain_id= uint4korr(p);
    p+= 4;
    gtid_list->server_id= uint4korr(p);
    p+= 4;
    gtid_list->seq_no= uint8korr(p);
    p+= 8;
    ++gtid_list;
  }

  return false;
}


/**************************************************************************
	Intvar_log_event methods
**************************************************************************/

/*
  Intvar_log_event::Intvar_log_event()
*/

Intvar_log_event::Intvar_log_event(const uchar *buf,
                                   const Format_description_log_event* description_event)
  :Log_event(buf, description_event)
{
  /* The Post-Header is empty. The Variable Data part begins immediately. */
  buf+= description_event->common_header_len +
    description_event->post_header_len[INTVAR_EVENT-1];
  type= buf[I_TYPE_OFFSET];
  val= uint8korr(buf+I_VAL_OFFSET);
}


/*
  Intvar_log_event::get_var_type_name()
*/

const char* Intvar_log_event::get_var_type_name()
{
  switch(type) {
  case LAST_INSERT_ID_EVENT: return "LAST_INSERT_ID";
  case INSERT_ID_EVENT: return "INSERT_ID";
  default: /* impossible */ return "UNKNOWN";
  }
}


/**************************************************************************
  Rand_log_event methods
**************************************************************************/

Rand_log_event::Rand_log_event(const uchar *buf,
                               const Format_description_log_event* description_event)
  :Log_event(buf, description_event)
{
  /* The Post-Header is empty. The Variable Data part begins immediately. */
  buf+= description_event->common_header_len +
    description_event->post_header_len[RAND_EVENT-1];
  seed1= uint8korr(buf+RAND_SEED1_OFFSET);
  seed2= uint8korr(buf+RAND_SEED2_OFFSET);
}


/**************************************************************************
  Xid_log_event methods
**************************************************************************/

/**
  @note
  It's ok not to use int8store here,
  as long as xid_t::set(ulonglong) and
  xid_t::get_my_xid doesn't do it either.
  We don't care about actual values of xids as long as
  identical numbers compare identically
*/

Xid_log_event::
Xid_log_event(const uchar *buf,
              const Format_description_log_event *description_event)
  :Xid_apply_log_event(buf, description_event)
{
  /* The Post-Header is empty. The Variable Data part begins immediately. */
  buf+= description_event->common_header_len +
    description_event->post_header_len[XID_EVENT-1];
  memcpy((char*) &xid, buf, sizeof(xid));
}

/**************************************************************************
  XA_prepare_log_event methods
**************************************************************************/
XA_prepare_log_event::
XA_prepare_log_event(const uchar *buf,
                     const Format_description_log_event *description_event)
  :Xid_apply_log_event(buf, description_event)
{
  buf+= description_event->common_header_len +
    description_event->post_header_len[XA_PREPARE_LOG_EVENT-1];
  one_phase= * (bool *) buf;
  buf+= 1;

  m_xid.formatID= uint4korr(buf);
  buf+= 4;
  m_xid.gtrid_length= uint4korr(buf);
  buf+= 4;
  // Todo: validity here and elsewhere checks to be replaced by MDEV-21839 fixes
  if (m_xid.gtrid_length <= 0 || m_xid.gtrid_length > MAXGTRIDSIZE)
  {
    m_xid.formatID= -1;
    return;
  }
  m_xid.bqual_length= uint4korr(buf);
  buf+= 4;
  if (m_xid.bqual_length < 0 || m_xid.bqual_length > MAXBQUALSIZE)
  {
    m_xid.formatID= -1;
    return;
  }
  DBUG_ASSERT(m_xid.gtrid_length + m_xid.bqual_length <= XIDDATASIZE);

  memcpy(m_xid.data, buf, m_xid.gtrid_length + m_xid.bqual_length);

  xid= NULL;
}


/**************************************************************************
  User_var_log_event methods
**************************************************************************/

bool Log_event_data_type::unpack_optional_attributes(const char *pos,
                                                     const char *end)

{
  for ( ; pos < end; )
  {
    switch (*pos) {
    case CHUNK_SIGNED:
      m_is_unsigned= false;
      pos++;
      continue;
    case CHUNK_UNSIGNED:
      m_is_unsigned= true;
      pos++;
      continue;
    case CHUNK_DATA_TYPE_NAME:
      {
        pos++;
        if (pos >= end)
          return true;
        uint length= (uchar) *pos++;
        if (pos + length > end)
          return true;
        m_data_type_name= {pos, length};
        pos+= length;
        continue;
      }
    default:
      break; // Unknown chunk
    }
  }
  return false;
}


User_var_log_event::
User_var_log_event(const uchar *buf, uint event_len,
                   const Format_description_log_event* description_event)
  :Log_event(buf, description_event)
#ifndef MYSQL_CLIENT
  , deferred(false), query_id(0)
#endif
{
  bool error= false;
  const uchar *const buf_start= buf;
  const char *buf_end= reinterpret_cast<const char*>(buf) + event_len;

  /* The Post-Header is empty. The Variable Data part begins immediately. */
  buf+= description_event->common_header_len +
    description_event->post_header_len[USER_VAR_EVENT-1];
  name_len= uint4korr(buf);
  /* Avoid reading out of buffer */
  if ((buf - buf_start) + UV_NAME_LEN_SIZE + name_len > event_len)
  {
    error= true;
    goto err;
  }

  name= (char *) buf + UV_NAME_LEN_SIZE;

  /*
    We don't know yet is_null value, so we must assume that name_len
    may have the bigger value possible, is_null= True and there is no
    payload for val, or even that name_len is 0.
  */
  if (name + name_len + UV_VAL_IS_NULL > (char*) buf_end)
  {
    error= true;
    goto err;
  }

  buf+= UV_NAME_LEN_SIZE + name_len;
  is_null= (bool) *buf;
  if (is_null)
  {
    val_len= 0;
    val= 0;  
  }
  else
  {
    val= (char *) (buf + UV_VAL_IS_NULL + UV_VAL_TYPE_SIZE +
                   UV_CHARSET_NUMBER_SIZE + UV_VAL_LEN_SIZE);

    if (val > (char*) buf_end)
    {
      error= true;
      goto err;
    }

    m_type= (Item_result) buf[UV_VAL_IS_NULL];
    m_charset_number= uint4korr(buf + UV_VAL_IS_NULL + UV_VAL_TYPE_SIZE);
    val_len= uint4korr(buf + UV_VAL_IS_NULL + UV_VAL_TYPE_SIZE +
                       UV_CHARSET_NUMBER_SIZE);

    /**
      We need to check if this is from an old server
      that did not pack information for flags.
      We do this by checking if there are extra bytes
      after the packed value. If there are we take the
      extra byte and it's value is assumed to contain
      the flags value.

      Old events will not have this extra byte, thence,
      we keep m_is_unsigned==false.
    */
    const char *pos= val + val_len;
    if (pos > buf_end || unpack_optional_attributes(pos, buf_end))
    {
      error= true;
      goto err;
    }
  }

err:
  if (unlikely(error))
    name= 0;
}


/**************************************************************************
	Append_block_log_event methods
**************************************************************************/

/*
  Append_block_log_event ctor
*/

Append_block_log_event::
Append_block_log_event(const uchar *buf, uint len,
                       const Format_description_log_event* description_event)
  :Log_event(buf, description_event),block(0)
{
  DBUG_ENTER("Append_block_log_event::Append_block_log_event(char*,...)");
  uint8 common_header_len= description_event->common_header_len; 
  uint8 append_block_header_len=
    description_event->post_header_len[APPEND_BLOCK_EVENT-1];
  uint total_header_len= common_header_len+append_block_header_len;
  if (len < total_header_len)
    DBUG_VOID_RETURN;
  file_id= uint4korr(buf + common_header_len + AB_FILE_ID_OFFSET);
  block= const_cast<uchar*>(buf) + total_header_len;
  block_len= len - total_header_len;
  DBUG_VOID_RETURN;
}


/**************************************************************************
	Delete_file_log_event methods
**************************************************************************/

/*
  Delete_file_log_event ctor
*/

Delete_file_log_event::
Delete_file_log_event(const uchar *buf, uint len,
                      const Format_description_log_event* description_event)
  :Log_event(buf, description_event),file_id(0)
{
  uint8 common_header_len= description_event->common_header_len;
  uint8 delete_file_header_len= description_event->post_header_len[DELETE_FILE_EVENT-1];
  if (len < (uint)(common_header_len + delete_file_header_len))
    return;
  file_id= uint4korr(buf + common_header_len + DF_FILE_ID_OFFSET);
}


/**************************************************************************
	Begin_load_query_log_event methods
**************************************************************************/

Begin_load_query_log_event::
Begin_load_query_log_event(const uchar *buf, uint len,
                           const Format_description_log_event* desc_event)
  :Append_block_log_event(buf, len, desc_event)
{
}


/**************************************************************************
	Execute_load_query_log_event methods
**************************************************************************/


Execute_load_query_log_event::
Execute_load_query_log_event(const uchar *buf, uint event_len,
                             const Format_description_log_event* desc_event):
  Query_log_event(buf, event_len, desc_event, EXECUTE_LOAD_QUERY_EVENT),
  file_id(0), fn_pos_start(0), fn_pos_end(0)
{
  if (!Query_log_event::is_valid())
    return;

  buf+= desc_event->common_header_len;

  fn_pos_start= uint4korr(buf + ELQ_FN_POS_START_OFFSET);
  fn_pos_end= uint4korr(buf + ELQ_FN_POS_END_OFFSET);
  dup_handling= (enum_load_dup_handling)(*(buf + ELQ_DUP_HANDLING_OFFSET));

  if (fn_pos_start > q_len || fn_pos_end > q_len ||
      dup_handling > LOAD_DUP_REPLACE)
    return;

  file_id= uint4korr(buf + ELQ_FILE_ID_OFFSET);
}


ulong Execute_load_query_log_event::get_post_header_size_for_derived()
{
  return EXECUTE_LOAD_QUERY_EXTRA_HEADER_LEN;
}


/**************************************************************************
	sql_ex_info methods
**************************************************************************/

/*
  sql_ex_info::init()
*/

const uchar *sql_ex_info::init(const uchar *buf, const uchar *buf_end,
                              bool use_new_format)
{
  cached_new_format= use_new_format;
  if (use_new_format)
  {
    empty_flags=0;
    /*
      The code below assumes that buf will not disappear from
      under our feet during the lifetime of the event. This assumption
      holds true in the slave thread if the log is in new format, but is not
      the case when we have old format because we will be reusing net buffer
      to read the actual file before we write out the Create_file event.
    */
    if (read_str(&buf, buf_end, &field_term, &field_term_len) ||
        read_str(&buf, buf_end, &enclosed,   &enclosed_len) ||
        read_str(&buf, buf_end, &line_term,  &line_term_len) ||
        read_str(&buf, buf_end, &line_start, &line_start_len) ||
        read_str(&buf, buf_end, &escaped,    &escaped_len))
      return 0;
    opt_flags= *buf++;
  }
  else
  {
    if (buf_end - buf < 7)
      return 0;                                 // Wrong data
    field_term_len= enclosed_len= line_term_len= line_start_len= escaped_len=1;
    field_term=  (char*) buf++;                 // Use first byte in string
    enclosed=    (char*) buf++;
    line_term=   (char*) buf++;
    line_start=  (char*) buf++;
    escaped=     (char*) buf++;
    opt_flags=   *buf++;
    empty_flags= *buf++;
    if (empty_flags & FIELD_TERM_EMPTY)
      field_term_len=0;
    if (empty_flags & ENCLOSED_EMPTY)
      enclosed_len=0;
    if (empty_flags & LINE_TERM_EMPTY)
      line_term_len=0;
    if (empty_flags & LINE_START_EMPTY)
      line_start_len=0;
    if (empty_flags & ESCAPED_EMPTY)
      escaped_len=0;
  }
  return buf;
}



/**************************************************************************
	Rows_log_event member functions
**************************************************************************/


Rows_log_event::Rows_log_event(const uchar *buf, uint event_len,
                               const Format_description_log_event
                               *description_event)
  : Log_event(buf, description_event),
    m_row_count(0),
#ifndef MYSQL_CLIENT
    m_table(NULL),
#endif
    m_table_id(0), m_rows_buf(0), m_rows_cur(0), m_rows_end(0),
    m_extra_row_data(0)
#if !defined(MYSQL_CLIENT) && defined(HAVE_REPLICATION)
    , m_curr_row(NULL), m_curr_row_end(NULL),
    m_key(NULL), m_key_info(NULL), m_key_nr(0),
    m_usable_key_parts(0), master_had_triggers(0)
#endif
{
  DBUG_ENTER("Rows_log_event::Rows_log_event(const char*,...)");
  uint8 const common_header_len= description_event->common_header_len;
  Log_event_type event_type= (Log_event_type)(uchar)buf[EVENT_TYPE_OFFSET];
  m_type= event_type;
  m_cols_ai.bitmap= 0; // Set to invalid, so it can be processed in is_valid().

  uint8 const post_header_len= description_event->post_header_len[event_type-1];

  if (event_len < (uint)(common_header_len + post_header_len))
    DBUG_VOID_RETURN;

  DBUG_PRINT("enter",("event_len: %u  common_header_len: %d  "
		      "post_header_len: %d",
		      event_len, common_header_len,
		      post_header_len));

  const uchar *post_start= buf + common_header_len;
  post_start+= RW_MAPID_OFFSET;
  if (post_header_len == 6)
  {
    /* Master is of an intermediate source tree before 5.1.4. Id is 4 bytes */
    m_table_id= uint4korr(post_start);
    post_start+= 4;
  }
  else
  {
    m_table_id= (ulonglong) uint6korr(post_start);
    post_start+= RW_FLAGS_OFFSET;
  }

  m_flags_pos= post_start - buf;
  m_flags= uint2korr(post_start);
  post_start+= 2;

  uint16 var_header_len= 0;
  if (post_header_len == ROWS_HEADER_LEN_V2)
  {
    /*
      Have variable length header, check length,
      which includes length bytes
    */
    var_header_len= uint2korr(post_start);
    /* Check length and also avoid out of buffer read */
    if (var_header_len < 2 ||
        event_len < static_cast<unsigned int>(var_header_len +
          (post_start - buf)))
    {
      m_cols.bitmap= 0;
      DBUG_VOID_RETURN;
    }
    var_header_len-= 2;

    /* Iterate over var-len header, extracting 'chunks' */
    const uchar *start= post_start + 2;
    const uchar *end= start + var_header_len;
    for (const uchar* pos= start; pos < end;)
    {
      switch(*pos++)
      {
      case RW_V_EXTRAINFO_TAG:
      {
        /* Have an 'extra info' section, read it in */
        assert((end - pos) >= EXTRA_ROW_INFO_HDR_BYTES);
        uint8 infoLen= pos[EXTRA_ROW_INFO_LEN_OFFSET];
        assert((end - pos) >= infoLen);
        /* Just store/use the first tag of this type, skip others */
        if (likely(!m_extra_row_data))
        {
          m_extra_row_data= (uchar*) my_malloc(PSI_INSTRUMENT_ME, infoLen,
                                               MYF(MY_WME));
          if (likely(m_extra_row_data != NULL))
          {
            memcpy(m_extra_row_data, pos, infoLen);
          }
        }
        pos+= infoLen;
        break;
      }
      default:
        /* Unknown code, we will not understand anything further here */
        pos= end; /* Break loop */
      }
    }
  }

  uchar const *const var_start=
    (const uchar *)buf + common_header_len + post_header_len + var_header_len;
  uchar const *const ptr_width= var_start;
  uchar *ptr_after_width= (uchar*) ptr_width;
  DBUG_PRINT("debug", ("Reading from %p", ptr_after_width));
  m_width= net_field_length(&ptr_after_width);
  DBUG_PRINT("debug", ("m_width=%lu", m_width));

  /* Avoid reading out of buffer */
  if (ptr_after_width + (m_width + 7) / 8 > (uchar*)buf + event_len)
  {
    m_cols.bitmap= NULL;
    DBUG_VOID_RETURN;
  }

  /* if my_bitmap_init fails, caught in is_valid() */
  if (likely(!my_bitmap_init(&m_cols,
                             m_width <= sizeof(m_bitbuf)*8 ? m_bitbuf : NULL,
                             m_width)))
  {
    DBUG_PRINT("debug", ("Reading from %p", ptr_after_width));
    bitmap_import(&m_cols, ptr_after_width);
    DBUG_DUMP("m_cols", (uchar*) ptr_after_width, no_bytes_in_export_map(&m_cols));
    ptr_after_width+= (m_width + 7) / 8;
  }
  else
    DBUG_VOID_RETURN;

  if (LOG_EVENT_IS_UPDATE_ROW(event_type))
  {
    DBUG_PRINT("debug", ("Reading from %p", ptr_after_width));

    /* if my_bitmap_init fails, caught in is_valid() */
    if (likely(!my_bitmap_init(&m_cols_ai,
                               m_width <= sizeof(m_bitbuf_ai)*8 ? m_bitbuf_ai :
                               NULL,
                               m_width)))
    {
      DBUG_PRINT("debug", ("Reading from %p", ptr_after_width));
      bitmap_import(&m_cols_ai, ptr_after_width);
      DBUG_DUMP("m_cols_ai", ptr_after_width, no_bytes_in_export_map(&m_cols_ai));
      ptr_after_width+= (m_width + 7) / 8;
    }
    else
    {
      DBUG_ASSERT(m_cols_ai.bitmap == NULL);
      DBUG_VOID_RETURN;
    }
  }
  else
  {
    m_cols_ai= m_cols; /* Safety */
#ifdef DBUG_OFF
    /*
      m_cols_ai should only be usable for update events. Make sure nobody
      successfully manipulates it in debug builds.
    */
    m_cols_ai.bitmap= (my_bitmap_map*)1;
#endif
  }

  const uchar* const ptr_rows_data= (const uchar*) ptr_after_width;

  size_t const read_size= ptr_rows_data - (const unsigned char *) buf;
  if (read_size > event_len)
  {
    DBUG_VOID_RETURN;
  }
  size_t const data_size= event_len - read_size;
  DBUG_PRINT("info",("m_table_id: %llu  m_flags: %d  m_width: %lu  data_size: %lu",
                     m_table_id, m_flags, m_width, (ulong) data_size));

  m_rows_buf= (uchar*) my_malloc(PSI_INSTRUMENT_ME, data_size, MYF(MY_WME));
  if (likely((bool)m_rows_buf))
  {
#if !defined(MYSQL_CLIENT) && defined(HAVE_REPLICATION)
    m_curr_row= m_rows_buf;
#endif
    m_rows_end= m_rows_buf + data_size;
    m_rows_cur= m_rows_end;
    memcpy(m_rows_buf, ptr_rows_data, data_size);
    m_rows_before_size= ptr_rows_data - (const uchar *) buf; // Get the size that before SET part
  }
  else
    m_cols.bitmap= 0; // to not free it

  DBUG_VOID_RETURN;
}

void Rows_log_event::uncompress_buf()
{
  uint32 un_len= binlog_get_uncompress_len(m_rows_buf);
  if (!un_len)
    return;

  uchar *new_buf= (uchar*) my_malloc(PSI_INSTRUMENT_ME, ALIGN_SIZE(un_len),
                                     MYF(MY_WME));
  if (new_buf)
  {
    if (!binlog_buf_uncompress(m_rows_buf, new_buf,
                              (uint32)(m_rows_cur - m_rows_buf), &un_len))
    {
      my_free(m_rows_buf);
      m_rows_buf= new_buf;
#if !defined(MYSQL_CLIENT) && defined(HAVE_REPLICATION)
      m_curr_row= m_rows_buf;
#endif
      m_rows_end= m_rows_buf + un_len;
      m_rows_cur= m_rows_end;
      return;
    }
    else
    {
      my_free(new_buf);
    }
  }
  m_cols.bitmap= 0; // catch it in is_valid
}

Rows_log_event::~Rows_log_event()
{
  my_bitmap_free(&m_cols); // To pair with my_bitmap_init().
  my_free(m_rows_buf);
  my_free(m_extra_row_data);
}

int Rows_log_event::get_data_size()
{
  int const general_type_code= get_general_type_code();

  uchar buf[MAX_INT_WIDTH];
  uchar *end= net_store_length(buf, m_width);

  DBUG_EXECUTE_IF("old_row_based_repl_4_byte_map_id_master",
                  return (int) (6 + no_bytes_in_export_map(&m_cols) + (end - buf) +
                                (general_type_code == UPDATE_ROWS_EVENT ?
                                 no_bytes_in_export_map(&m_cols_ai) : 0) +
                                m_rows_cur - m_rows_buf););
  int data_size= 0;
  Log_event_type type= get_type_code();
  bool is_v2_event= LOG_EVENT_IS_ROW_V2(type);
  if (is_v2_event)
  {
    data_size= ROWS_HEADER_LEN_V2 +
      (m_extra_row_data ?
       RW_V_TAG_LEN + m_extra_row_data[EXTRA_ROW_INFO_LEN_OFFSET]:
       0);
  }
  else
  {
    data_size= ROWS_HEADER_LEN_V1;
  }
  data_size+= no_bytes_in_export_map(&m_cols);
  data_size+= (uint) (end - buf);

  if (general_type_code == UPDATE_ROWS_EVENT)
    data_size+= no_bytes_in_export_map(&m_cols_ai);

  data_size+= (uint) (m_rows_cur - m_rows_buf);
  return data_size; 
}


/**************************************************************************
	Annotate_rows_log_event member functions
**************************************************************************/

Annotate_rows_log_event::
Annotate_rows_log_event(const uchar *buf,
                        uint event_len,
                        const Format_description_log_event *desc)
  : Log_event(buf, desc),
    m_save_thd_query_txt(0),
    m_save_thd_query_len(0),
    m_saved_thd_query(false),
    m_used_query_txt(0)
{
  m_query_len= event_len - desc->common_header_len;
  m_query_txt= (char*) buf + desc->common_header_len;
}

Annotate_rows_log_event::~Annotate_rows_log_event()
{
  DBUG_ENTER("Annotate_rows_log_event::~Annotate_rows_log_event");
#ifndef MYSQL_CLIENT
  if (m_saved_thd_query)
    thd->set_query(m_save_thd_query_txt, m_save_thd_query_len);
  else if (m_used_query_txt)
    thd->reset_query();
#endif
  DBUG_VOID_RETURN;
}

int Annotate_rows_log_event::get_data_size()
{
  return m_query_len;
}

Log_event_type Annotate_rows_log_event::get_type_code()
{
  return ANNOTATE_ROWS_EVENT;
}

bool Annotate_rows_log_event::is_valid() const
{
  return (m_query_txt != NULL && m_query_len != 0);
}


/**************************************************************************
	Table_map_log_event member functions and support functions
**************************************************************************/

/**
  @page How replication of field metadata works.
  
  When a table map is created, the master first calls 
  Table_map_log_event::save_field_metadata() which calculates how many 
  values will be in the field metadata. Only those fields that require the 
  extra data are added. The method also loops through all of the fields in 
  the table calling the method Field::save_field_metadata() which returns the
  values for the field that will be saved in the metadata and replicated to
  the slave. Once all fields have been processed, the table map is written to
  the binlog adding the size of the field metadata and the field metadata to
  the end of the body of the table map.

  When a table map is read on the slave, the field metadata is read from the 
  table map and passed to the table_def class constructor which saves the 
  field metadata from the table map into an array based on the type of the 
  field. Field metadata values not present (those fields that do not use extra 
  data) in the table map are initialized as zero (0). The array size is the 
  same as the columns for the table on the slave.

  Additionally, values saved for field metadata on the master are saved as a 
  string of bytes (uchar) in the binlog. A field may require 1 or more bytes
  to store the information. In cases where values require multiple bytes 
  (e.g. values > 255), the endian-safe methods are used to properly encode 
  the values on the master and decode them on the slave. When the field
  metadata values are captured on the slave, they are stored in an array of
  type uint16. This allows the least number of casts to prevent casting bugs
  when the field metadata is used in comparisons of field attributes. When
  the field metadata is used for calculating addresses in pointer math, the
  type used is uint32. 
*/

/*
  Constructor used by slave to read the event from the binary log.
 */
#if defined(HAVE_REPLICATION)
Table_map_log_event::Table_map_log_event(const uchar *buf, uint event_len,
                                         const Format_description_log_event
                                         *description_event)

  : Log_event(buf, description_event),
#ifndef MYSQL_CLIENT
    m_table(NULL),
#endif
    m_dbnam(NULL), m_dblen(0), m_tblnam(NULL), m_tbllen(0),
    m_colcnt(0), m_coltype(0),
    m_memory(NULL), m_table_id(ULONGLONG_MAX), m_flags(0),
    m_data_size(0), m_field_metadata(0), m_field_metadata_size(0),
    m_null_bits(0), m_meta_memory(NULL),
    m_optional_metadata_len(0), m_optional_metadata(NULL)
{
  unsigned int bytes_read= 0;
  DBUG_ENTER("Table_map_log_event::Table_map_log_event(const char*,uint,...)");

  uint8 common_header_len= description_event->common_header_len;
  uint8 post_header_len= description_event->post_header_len[TABLE_MAP_EVENT-1];
  DBUG_PRINT("info",("event_len: %u  common_header_len: %d  post_header_len: %d",
                     event_len, common_header_len, post_header_len));

  /*
    Don't print debug messages when running valgrind since they can
    trigger false warnings.
   */
#ifndef HAVE_valgrind
  DBUG_DUMP("event buffer", (uchar*) buf, event_len);
#endif

	if (event_len < (uint)(common_header_len + post_header_len))
		DBUG_VOID_RETURN;

  /* Read the post-header */
  const uchar *post_start= buf + common_header_len;

  post_start+= TM_MAPID_OFFSET;
  VALIDATE_BYTES_READ(post_start, buf, event_len);
  if (post_header_len == 6)
  {
    /* Master is of an intermediate source tree before 5.1.4. Id is 4 bytes */
    m_table_id= uint4korr(post_start);
    post_start+= 4;
  }
  else
  {
    DBUG_ASSERT(post_header_len == TABLE_MAP_HEADER_LEN);
    m_table_id= (ulonglong) uint6korr(post_start);
    post_start+= TM_FLAGS_OFFSET;
  }

  DBUG_ASSERT((m_table_id & MAX_TABLE_MAP_ID) != UINT32_MAX &&
              (m_table_id & MAX_TABLE_MAP_ID) != 0);

  m_flags= uint2korr(post_start);

  /* Read the variable part of the event */
  const uchar *const vpart= buf + common_header_len + post_header_len;

  /* Extract the length of the various parts from the buffer */
  uchar const *const ptr_dblen= (uchar const*)vpart + 0;
  VALIDATE_BYTES_READ(ptr_dblen, buf, event_len);
  m_dblen= *(uchar*) ptr_dblen;

  /* Length of database name + counter + terminating null */
  uchar const *const ptr_tbllen= ptr_dblen + m_dblen + 2;
  VALIDATE_BYTES_READ(ptr_tbllen, buf, event_len);
  m_tbllen= *(uchar*) ptr_tbllen;

  /* Length of table name + counter + terminating null */
  uchar const *const ptr_colcnt= ptr_tbllen + m_tbllen + 2;
  uchar *ptr_after_colcnt= (uchar*) ptr_colcnt;
  VALIDATE_BYTES_READ(ptr_after_colcnt, buf, event_len);
  m_colcnt= net_field_length(&ptr_after_colcnt);

  DBUG_PRINT("info",("m_dblen: %lu  off: %ld  m_tbllen: %lu  off: %ld  m_colcnt: %lu  off: %ld",
                     (ulong) m_dblen, (long) (ptr_dblen - vpart),
                     (ulong) m_tbllen, (long) (ptr_tbllen - vpart),
                     m_colcnt, (long) (ptr_colcnt - vpart)));

  /* Allocate mem for all fields in one go. If fails, caught in is_valid() */
  m_memory= (uchar*) my_multi_malloc(PSI_INSTRUMENT_ME, MYF(MY_WME),
                                     &m_dbnam, (uint) m_dblen + 1,
                                     &m_tblnam, (uint) m_tbllen + 1,
                                     &m_coltype, (uint) m_colcnt,
                                     NullS);

  if (m_memory)
  {
    /* Copy the different parts into their memory */
    strncpy(const_cast<char*>(m_dbnam), (const char*)ptr_dblen  + 1, m_dblen + 1);
    strncpy(const_cast<char*>(m_tblnam), (const char*)ptr_tbllen + 1, m_tbllen + 1);
    memcpy(m_coltype, ptr_after_colcnt, m_colcnt);

    ptr_after_colcnt= ptr_after_colcnt + m_colcnt;
    VALIDATE_BYTES_READ(ptr_after_colcnt, buf, event_len);
    m_field_metadata_size= net_field_length(&ptr_after_colcnt);
    if (m_field_metadata_size <= (m_colcnt * 2))
    {
      uint num_null_bytes= (m_colcnt + 7) / 8;
      m_meta_memory= (uchar *)my_multi_malloc(PSI_INSTRUMENT_ME, MYF(MY_WME),
          &m_null_bits, num_null_bytes,
          &m_field_metadata, m_field_metadata_size,
          NULL);
      memcpy(m_field_metadata, ptr_after_colcnt, m_field_metadata_size);
      ptr_after_colcnt= (uchar*)ptr_after_colcnt + m_field_metadata_size;
      memcpy(m_null_bits, ptr_after_colcnt, num_null_bytes);
      ptr_after_colcnt= (unsigned char*)ptr_after_colcnt + num_null_bytes;
    }
    else
    {
      m_coltype= NULL;
      my_free(m_memory);
      m_memory= NULL;
      DBUG_VOID_RETURN;
    }

    bytes_read= (uint) (ptr_after_colcnt - (uchar *)buf);

    /* After null_bits field, there are some new fields for extra metadata. */
    if (bytes_read < event_len)
    {
      m_optional_metadata_len= event_len - bytes_read;
      m_optional_metadata=
        static_cast<unsigned char*>(my_malloc(PSI_INSTRUMENT_ME, m_optional_metadata_len, MYF(MY_WME)));
      memcpy(m_optional_metadata, ptr_after_colcnt, m_optional_metadata_len);
    }
  }
#ifdef MYSQL_SERVER
  if (!m_table)
    DBUG_VOID_RETURN;
  binlog_type_info_array= (Binlog_type_info *)thd->alloc(m_table->s->fields *
                                                         sizeof(Binlog_type_info));
  for (uint i= 0; i <  m_table->s->fields; i++)
    binlog_type_info_array[i]= m_table->field[i]->binlog_type_info();
#endif

  DBUG_VOID_RETURN;
}
#endif

Table_map_log_event::~Table_map_log_event()
{
  my_free(m_meta_memory);
  my_free(m_memory);
  my_free(m_optional_metadata);
  m_optional_metadata= NULL;
}

/**
   Parses SIGNEDNESS field.

   @param[out] vec     stores the signedness flags extracted from field.
   @param[in]  field   SIGNEDNESS field in table_map_event.
   @param[in]  length  length of the field
 */
static void parse_signedness(std::vector<bool> &vec,
                             unsigned char *field, unsigned int length)
{
  for (unsigned int i= 0; i < length; i++)
  {
    for (unsigned char c= 0x80; c != 0; c>>= 1)
      vec.push_back(field[i] & c);
  }
}

/**
   Parses DEFAULT_CHARSET field.

   @param[out] default_charset  stores collation numbers extracted from field.
   @param[in]  field   DEFAULT_CHARSET field in table_map_event.
   @param[in]  length  length of the field
 */
static void parse_default_charset(Table_map_log_event::Optional_metadata_fields::
                                  Default_charset &default_charset,
                                  unsigned char *field, unsigned int length)
{
  unsigned char* p= field;

  default_charset.default_charset= net_field_length(&p);
  while (p < field + length)
  {
    unsigned int col_index= net_field_length(&p);
    unsigned int col_charset= net_field_length(&p);

    default_charset.charset_pairs.push_back(std::make_pair(col_index,
                                                           col_charset));
  }
}

/**
   Parses COLUMN_CHARSET field.

   @param[out] vec     stores collation numbers extracted from field.
   @param[in]  field   COLUMN_CHARSET field in table_map_event.
   @param[in]  length  length of the field
 */
static void parse_column_charset(std::vector<unsigned int> &vec,
                                 unsigned char *field, unsigned int length)
{
  unsigned char* p= field;

  while (p < field + length)
    vec.push_back(net_field_length(&p));
}

/**
   Parses COLUMN_NAME field.

   @param[out] vec     stores column names extracted from field.
   @param[in]  field   COLUMN_NAME field in table_map_event.
   @param[in]  length  length of the field
 */
static void parse_column_name(std::vector<std::string> &vec,
                              unsigned char *field, unsigned int length)
{
  unsigned char* p= field;

  while (p < field + length)
  {
    unsigned len= net_field_length(&p);
    vec.push_back(std::string(reinterpret_cast<char *>(p), len));
    p+= len;
  }
}

/**
   Parses SET_STR_VALUE/ENUM_STR_VALUE field.

   @param[out] vec     stores SET/ENUM column's string values extracted from
                       field. Each SET/ENUM column's string values are stored
                       into a string separate vector. All of them are stored
                       in 'vec'.
   @param[in]  field   COLUMN_NAME field in table_map_event.
   @param[in]  length  length of the field
 */
static void parse_set_str_value(std::vector<Table_map_log_event::
                                Optional_metadata_fields::str_vector> &vec,
                                unsigned char *field, unsigned int length)
{
  unsigned char* p= field;

  while (p < field + length)
  {
    unsigned int count= net_field_length(&p);

    vec.push_back(std::vector<std::string>());
    for (unsigned int i= 0; i < count; i++)
    {
      unsigned len1= net_field_length(&p);
      vec.back().push_back(std::string(reinterpret_cast<char *>(p), len1));
      p+= len1;
    }
  }
}

/**
   Parses GEOMETRY_TYPE field.

   @param[out] vec     stores geometry column's types extracted from field.
   @param[in]  field   GEOMETRY_TYPE field in table_map_event.
   @param[in]  length  length of the field
 */
static void parse_geometry_type(std::vector<unsigned int> &vec,
                                unsigned char *field, unsigned int length)
{
  unsigned char* p= field;

  while (p < field + length)
    vec.push_back(net_field_length(&p));
}

/**
   Parses SIMPLE_PRIMARY_KEY field.

   @param[out] vec     stores primary key's column information extracted from
                       field. Each column has an index and a prefix which are
                       stored as a unit_pair. prefix is always 0 for
                       SIMPLE_PRIMARY_KEY field.
   @param[in]  field   SIMPLE_PRIMARY_KEY field in table_map_event.
   @param[in]  length  length of the field
 */
static void parse_simple_pk(std::vector<Table_map_log_event::
                            Optional_metadata_fields::uint_pair> &vec,
                            unsigned char *field, unsigned int length)
{
  unsigned char* p= field;

  while (p < field + length)
    vec.push_back(std::make_pair(net_field_length(&p), 0));
}

/**
   Parses PRIMARY_KEY_WITH_PREFIX field.

   @param[out] vec     stores primary key's column information extracted from
                       field. Each column has an index and a prefix which are
                       stored as a unit_pair.
   @param[in]  field   PRIMARY_KEY_WITH_PREFIX field in table_map_event.
   @param[in]  length  length of the field
 */

static void parse_pk_with_prefix(std::vector<Table_map_log_event::
                                 Optional_metadata_fields::uint_pair> &vec,
                                 unsigned char *field, unsigned int length)
{
  unsigned char* p= field;

  while (p < field + length)
  {
    unsigned int col_index= net_field_length(&p);
    unsigned int col_prefix= net_field_length(&p);
    vec.push_back(std::make_pair(col_index, col_prefix));
  }
}

Table_map_log_event::Optional_metadata_fields::
Optional_metadata_fields(unsigned char* optional_metadata,
                         unsigned int optional_metadata_len)
{
  unsigned char* field= optional_metadata;

  if (optional_metadata == NULL)
    return;

  while (field < optional_metadata + optional_metadata_len)
  {
    unsigned int len;
    Optional_metadata_field_type type=
      static_cast<Optional_metadata_field_type>(field[0]);

    // Get length and move field to the value.
    field++;
    len= net_field_length(&field);

    switch(type)
    {
    case SIGNEDNESS:
      parse_signedness(m_signedness, field, len);
      break;
    case DEFAULT_CHARSET:
      parse_default_charset(m_default_charset, field, len);
      break;
    case COLUMN_CHARSET:
      parse_column_charset(m_column_charset, field, len);
      break;
    case COLUMN_NAME:
      parse_column_name(m_column_name, field, len);
      break;
    case SET_STR_VALUE:
      parse_set_str_value(m_set_str_value, field, len);
      break;
    case ENUM_STR_VALUE:
      parse_set_str_value(m_enum_str_value, field, len);
      break;
    case GEOMETRY_TYPE:
      parse_geometry_type(m_geometry_type, field, len);
      break;
    case SIMPLE_PRIMARY_KEY:
      parse_simple_pk(m_primary_key, field, len);
      break;
    case PRIMARY_KEY_WITH_PREFIX:
      parse_pk_with_prefix(m_primary_key, field, len);
      break;
    case ENUM_AND_SET_DEFAULT_CHARSET:
      parse_default_charset(m_enum_and_set_default_charset, field, len);
      break;
    case ENUM_AND_SET_COLUMN_CHARSET:
      parse_column_charset(m_enum_and_set_column_charset, field, len);
      break;
    default:
      DBUG_ASSERT(0);
    }
    // next field
    field+= len;
  }
}


/**************************************************************************
	Write_rows_log_event member functions
**************************************************************************/


/*
  Constructor used by slave to read the event from the binary log.
 */
#ifdef HAVE_REPLICATION
Write_rows_log_event::Write_rows_log_event(const uchar *buf, uint event_len,
                                           const Format_description_log_event
                                           *description_event)
: Rows_log_event(buf, event_len, description_event)
{
}

Write_rows_compressed_log_event::Write_rows_compressed_log_event(
                                           const uchar *buf, uint event_len,
                                           const Format_description_log_event
                                           *description_event)
: Write_rows_log_event(buf, event_len, description_event)
{
  uncompress_buf();
}
#endif


/**************************************************************************
	Delete_rows_log_event member functions
**************************************************************************/

/*
  Constructor used by slave to read the event from the binary log.
 */
#ifdef HAVE_REPLICATION
Delete_rows_log_event::Delete_rows_log_event(const uchar *buf, uint event_len,
                                             const Format_description_log_event
                                             *description_event)
  : Rows_log_event(buf, event_len, description_event)
{
}

Delete_rows_compressed_log_event::Delete_rows_compressed_log_event(
                                           const uchar *buf, uint event_len,
                                           const Format_description_log_event
                                           *description_event)
  : Delete_rows_log_event(buf, event_len, description_event)
{
  uncompress_buf();
}
#endif

/**************************************************************************
	Update_rows_log_event member functions
**************************************************************************/

Update_rows_log_event::~Update_rows_log_event()
{
  my_bitmap_free(&m_cols_ai); // To pair with my_bitmap_init().
}


/*
  Constructor used by slave to read the event from the binary log.
 */
#ifdef HAVE_REPLICATION
Update_rows_log_event::Update_rows_log_event(const uchar *buf, uint event_len,
                                             const
                                             Format_description_log_event
                                             *description_event)
  : Rows_log_event(buf, event_len, description_event)
{
}

Update_rows_compressed_log_event::Update_rows_compressed_log_event(
                                             const uchar *buf, uint event_len,
                                             const Format_description_log_event
                                             *description_event)
  : Update_rows_log_event(buf, event_len, description_event)
{
  uncompress_buf();
}
#endif

Incident_log_event::Incident_log_event(const uchar *buf, uint event_len,
                                       const Format_description_log_event *descr_event)
  : Log_event(buf, descr_event)
{
  DBUG_ENTER("Incident_log_event::Incident_log_event");
  uint8 const common_header_len=
    descr_event->common_header_len;
  uint8 const post_header_len=
    descr_event->post_header_len[INCIDENT_EVENT-1];

  DBUG_PRINT("info",("event_len: %u; common_header_len: %d; post_header_len: %d",
                     event_len, common_header_len, post_header_len));

  m_message.str= NULL;
  m_message.length= 0;
  int incident_number= uint2korr(buf + common_header_len);
  if (incident_number >= INCIDENT_COUNT ||
      incident_number <= INCIDENT_NONE)
  {
    // If the incident is not recognized, this binlog event is
    // invalid.  If we set incident_number to INCIDENT_NONE, the
    // invalidity will be detected by is_valid().
    m_incident= INCIDENT_NONE;
    DBUG_VOID_RETURN;
  }
  m_incident= static_cast<Incident>(incident_number);
  uchar const *ptr= buf + common_header_len + post_header_len;
  uchar const *const str_end= buf + event_len;
  uint8 len= 0;                   // Assignment to keep compiler happy
  const char *str= NULL;          // Assignment to keep compiler happy
  if (read_str(&ptr, str_end, &str, &len))
  {
    /* Mark this event invalid */
    m_incident= INCIDENT_NONE;
    DBUG_VOID_RETURN;
  }
  if (!(m_message.str= (char*) my_malloc(key_memory_log_event, len+1, MYF(MY_WME))))
  {
    /* Mark this event invalid */
    m_incident= INCIDENT_NONE;
    DBUG_VOID_RETURN;
  }
  strmake(m_message.str, str, len);
  m_message.length= len;
  DBUG_PRINT("info", ("m_incident: %d", m_incident));
  DBUG_VOID_RETURN;
}


Incident_log_event::~Incident_log_event()
{
  if (m_message.str)
    my_free(m_message.str);
}


const char *
Incident_log_event::description() const
{
  static const char *const description[]= {
    "NOTHING",                                  // Not used
    "LOST_EVENTS"
  };

  DBUG_PRINT("info", ("m_incident: %d", m_incident));
  return description[m_incident];
}


Ignorable_log_event::Ignorable_log_event(const uchar *buf,
                                         const Format_description_log_event
                                         *descr_event,
                                         const char *event_name)
  :Log_event(buf, descr_event), number((int) (uchar) buf[EVENT_TYPE_OFFSET]),
   description(event_name)
{
  DBUG_ENTER("Ignorable_log_event::Ignorable_log_event");
  DBUG_VOID_RETURN;
}

Ignorable_log_event::~Ignorable_log_event() = default;

bool copy_event_cache_to_file_and_reinit(IO_CACHE *cache, FILE *file)
{
  return (my_b_copy_all_to_file(cache, file) ||
          reinit_io_cache(cache, WRITE_CACHE, 0, FALSE, TRUE));
}

#if defined(MYSQL_SERVER) && defined(HAVE_REPLICATION)
int Log_event::apply_event(rpl_group_info* rgi)
{
  int res;
  THD_STAGE_INFO(thd, stage_apply_event);
  rgi->current_event= this;
  res= do_apply_event(rgi);
  rgi->current_event= NULL;
  THD_STAGE_INFO(thd, stage_after_apply_event);
  return res;
}
#endif<|MERGE_RESOLUTION|>--- conflicted
+++ resolved
@@ -1209,7 +1209,21 @@
     case START_ENCRYPTION_EVENT:
       ev= new Start_encryption_log_event(buf, event_len, fdle);
       break;
-<<<<<<< HEAD
+    case TRANSACTION_PAYLOAD_EVENT:             // MySQL 8.0
+      *error=
+        "Found incompatible MySQL 8.0 TRANSACTION_PAYLOAD_EVENT event. "
+        "You can avoid this event by specifying "
+        "'binlog_transaction_compression=0' in the MySQL server";
+      ev= NULL;
+      break;
+    case PARTIAL_UPDATE_ROWS_EVENT:             // MySQL 8.0
+      *error=
+        "Found incompatible MySQL 8.0 PARTIAL_UPDATE_ROWS_EVENT event. "
+        "You can avoid this event by specifying "
+        "'binlog-row-value-options=\"\"' in the MySQL server";
+      ev= NULL;
+      break;
+
     case PRE_GA_WRITE_ROWS_EVENT:
     case PRE_GA_UPDATE_ROWS_EVENT:
     case PRE_GA_DELETE_ROWS_EVENT:
@@ -1218,23 +1232,6 @@
     case EXEC_LOAD_EVENT:
     case LOAD_EVENT:
     case NEW_LOAD_EVENT:
-=======
-    case TRANSACTION_PAYLOAD_EVENT:             // MySQL 8.0
-      *error=
-        "Found incompatible MySQL 8.0 TRANSACTION_PAYLOAD_EVENT event. "
-        "You can avoid this event by specifying "
-        "'binlog_transaction_compression=0' in the MySQL server";
-      ev= NULL;
-      break;
-    case PARTIAL_UPDATE_ROWS_EVENT:             // MySQL 8.0
-      *error=
-        "Found incompatible MySQL 8.0 PARTIAL_UPDATE_ROWS_EVENT event. "
-        "You can avoid this event by specifying "
-        "'binlog-row-value-options=\"\"' in the MySQL server";
-      ev= NULL;
-      break;
-
->>>>>>> 28b29580
     default:
       DBUG_PRINT("error",("Unknown event code: %d",
                           (uchar) buf[EVENT_TYPE_OFFSET]));
