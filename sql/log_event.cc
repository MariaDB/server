/*
   Copyright (c) 2000, 2018, Oracle and/or its affiliates.
   Copyright (c) 2009, 2022, MariaDB

   This program is free software; you can redistribute it and/or modify
   it under the terms of the GNU General Public License as published by
   the Free Software Foundation; version 2 of the License.

   This program is distributed in the hope that it will be useful,
   but WITHOUT ANY WARRANTY; without even the implied warranty of
   MERCHANTABILITY or FITNESS FOR A PARTICULAR PURPOSE.  See the
   GNU General Public License for more details.

   You should have received a copy of the GNU General Public License
   along with this program; if not, write to the Free Software
   Foundation, Inc., 51 Franklin St, Fifth Floor, Boston, MA 02110-1335  USA */


#include "mariadb.h"
#include "sql_priv.h"
#include "handler.h"
#ifndef MYSQL_CLIENT
#include "unireg.h"
#include "log_event.h"
#include "sql_base.h"                           // close_thread_tables
#include "sql_cache.h"                       // QUERY_CACHE_FLAGS_SIZE
#include "sql_locale.h" // MY_LOCALE, my_locale_by_number, my_locale_en_US
#include "key.h"        // key_copy
#include "lock.h"       // mysql_unlock_tables
#include "sql_parse.h"  // mysql_test_parse_for_slave
#include "tztime.h"     // struct Time_zone
#include "sql_load.h"   // mysql_load
#include "sql_db.h"     // load_db_opt_by_name
#include "slave.h"
#include "rpl_rli.h"
#include "rpl_mi.h"
#include "rpl_filter.h"
#include "rpl_record.h"
#include "transaction.h"
#include <my_dir.h>
#include "sql_show.h"    // append_identifier
#include <mysql/psi/mysql_statement.h>
#include <strfunc.h>
#include "compat56.h"
#include "sql_insert.h"
#ifdef WITH_WSREP
#include "wsrep_mysqld.h"
#endif /* WITH_WSREP */
#else
#include "mysqld_error.h"
#endif /* MYSQL_CLIENT */

#include <my_bitmap.h>
#include "rpl_utility.h"
#include "rpl_constants.h"
#include "sql_digest.h"
#include "zlib.h"
#include "myisampack.h"
#include <algorithm>

#define my_b_write_string(A, B) my_b_write((A), (uchar*)(B), (uint) (sizeof(B) - 1))

#ifndef _AIX
PSI_memory_key key_memory_log_event;
#endif
PSI_memory_key key_memory_Incident_log_event_message;
PSI_memory_key key_memory_Rows_query_log_event_rows_query;

/**
  BINLOG_CHECKSUM variable.
*/
const char *binlog_checksum_type_names[]= {
  "NONE",
  "CRC32",
  NullS
};

unsigned int binlog_checksum_type_length[]= {
  sizeof("NONE") - 1,
  sizeof("CRC32") - 1,
  0
};

TYPELIB binlog_checksum_typelib=
{
  array_elements(binlog_checksum_type_names) - 1, "",
  binlog_checksum_type_names,
  binlog_checksum_type_length
};


#define FLAGSTR(V,F) ((V)&(F)?#F" ":"")

/*
  Size of buffer for printing a double in format %.<PREC>g

  optional '-' + optional zero + '.'  + PREC digits + 'e' + sign +
  exponent digits + '\0'
*/
#define FMT_G_BUFSIZE(PREC) (3 + (PREC) + 5 + 1)

/* 
   replication event checksum is introduced in the following "checksum-home" version.
   The checksum-aware servers extract FD's version to decide whether the FD event
   carries checksum info.

   TODO: correct the constant when it has been determined 
   (which main tree to push and when) 
*/
const Version checksum_version_split_mysql(5, 6, 1);
const Version checksum_version_split_mariadb(5, 3, 0);

// First MySQL version with fraction seconds
const Version fsp_version_split_mysql(5, 6, 0);

/*
  Cache that will automatically be written to a dedicated file on
  destruction.

  DESCRIPTION

 */
class Write_on_release_cache
{
public:
  enum flag
  {
    FLUSH_F
  };

  typedef unsigned short flag_set;

  /*
    Constructor.

    SYNOPSIS
      Write_on_release_cache
      cache  Pointer to cache to use
      file   File to write cache to upon destruction
      flags  Flags for the cache

    DESCRIPTION
      Cache common parameters and ensure common flush_data() code
      on successful copy of the cache, the cache will be reinited as a
      WRITE_CACHE.

      Currently, a pointer to the cache is provided in the
      constructor, but it would be possible to create a subclass
      holding the IO_CACHE itself.
   */
  Write_on_release_cache(IO_CACHE *cache, FILE *file, flag_set flags= 0, Log_event *ev= NULL)
    : m_cache(cache), m_file(file), m_flags(flags), m_ev(ev)
  {
    reinit_io_cache(m_cache, WRITE_CACHE, 0L, FALSE, TRUE);
  }

  ~Write_on_release_cache() = default;

  bool flush_data()
  {
#ifdef MYSQL_CLIENT
    if (m_ev == NULL)
    {
      if (copy_event_cache_to_file_and_reinit(m_cache, m_file))
        return 1;
      if ((m_flags & FLUSH_F) && fflush(m_file))
        return 1;
    }
    else // if m_ev<>NULL, then storing the output in output_buf
    {
      LEX_STRING tmp_str;
      bool res;
      if (copy_event_cache_to_string_and_reinit(m_cache, &tmp_str))
        return 1;
      /* use 2 argument append as tmp_str is not \0 terminated */
      res= m_ev->output_buf.append(tmp_str.str, tmp_str.length);
      my_free(tmp_str.str);
      return res ? res : 0;
    }
#else /* MySQL_SERVER */
    if (copy_event_cache_to_file_and_reinit(m_cache, m_file))
      return 1;
    if ((m_flags & FLUSH_F) && fflush(m_file))
      return 1;
#endif
    return 0;
  }

  /*
    Return a pointer to the internal IO_CACHE.

    SYNOPSIS
      operator&()

    DESCRIPTION

      Function to return a pointer to the internal cache, so that the
      object can be treated as a IO_CACHE and used with the my_b_*
      IO_CACHE functions

    RETURN VALUE
      A pointer to the internal IO_CACHE.
   */
  IO_CACHE *operator&()
  {
    return m_cache;
  }

private:
  // Hidden, to prevent usage.
  Write_on_release_cache(Write_on_release_cache const&);

  IO_CACHE *m_cache;
  FILE *m_file;
  flag_set m_flags;
  Log_event *m_ev; // Used for Flashback
};

#ifndef DBUG_OFF
#define DBUG_DUMP_EVENT_BUF(B,L)                                         \
  do {                                                                   \
    const uchar *_buf=(uchar*)(B);                                       \
    size_t _len=(L);                                                     \
    if (_len >= LOG_EVENT_MINIMAL_HEADER_LEN)                            \
    {                                                                    \
      DBUG_PRINT("data", ("header: timestamp:%u type:%u server_id:%u len:%u log_pos:%u flags:%u",  \
                          uint4korr(_buf), _buf[EVENT_TYPE_OFFSET],      \
                          uint4korr(_buf+SERVER_ID_OFFSET),              \
                          uint4korr(_buf+EVENT_LEN_OFFSET),              \
                          uint4korr(_buf+LOG_POS_OFFSET),                \
                          uint4korr(_buf+FLAGS_OFFSET)));                \
      DBUG_DUMP("data", _buf+LOG_EVENT_MINIMAL_HEADER_LEN,               \
                _len-LOG_EVENT_MINIMAL_HEADER_LEN);                      \
    }                                                                    \
    else                                                                 \
      DBUG_DUMP("data", _buf, _len);                                     \
  } while(0)
#else
#define DBUG_DUMP_EVENT_BUF(B,L) do { } while(0)
#endif

/*
  read_str()
*/

static inline bool read_str(const uchar **buf, const uchar *buf_end,
                            const char **str, uint8 *len)
{
  if (*buf + ((uint) **buf) >= buf_end)
    return 1;
  *len= (uint8) **buf;
  *str= (char*) (*buf)+1;
  (*buf)+= (uint) *len+1;
  return 0;
}


/**
  Transforms a string into "" or its expression in X'HHHH' form.
*/

char *str_to_hex(char *to, const char *from, size_t len)
{
  if (len)
  {
    *to++= 'X';
    *to++= '\'';
    to= octet2hex(to, from, len);
    *to++= '\'';
    *to= '\0';
  }
  else
    to= strmov(to, "\"\"");
  return to;                               // pointer to end 0 of 'to'
}

#define BINLOG_COMPRESSED_HEADER_LEN 1
#define BINLOG_COMPRESSED_ORIGINAL_LENGTH_MAX_BYTES 4
/**
  Compressed Record
    Record Header: 1 Byte
             7 Bit: Always 1, mean compressed;
           4-6 Bit: Compressed algorithm - Always 0, means zlib
                    It maybe support other compression algorithm in the future.
           0-3 Bit: Bytes of "Record Original Length"
    Record Original Length: 1-4 Bytes
    Compressed Buf:
*/

/**
  Get the length of compress content.
*/

uint32 binlog_get_compress_len(uint32 len)
{
    /* 5 for the begin content, 1 reserved for a '\0'*/
    return ALIGN_SIZE((BINLOG_COMPRESSED_HEADER_LEN + BINLOG_COMPRESSED_ORIGINAL_LENGTH_MAX_BYTES) 
                        + compressBound(len) + 1);
}

/**
   Compress buf from 'src' to 'dst'.

   Note: 1) Then the caller should guarantee the length of 'dst', which
      can be got by binlog_get_uncompress_len, is enough to hold
      the content uncompressed.
         2) The 'comlen' should stored the length of 'dst', and it will
      be set as the size of compressed content after return.

   return zero if successful, others otherwise.
*/
int binlog_buf_compress(const uchar *src, uchar *dst, uint32 len, uint32 *comlen)
{
  uchar lenlen;
  if (len & 0xFF000000)
  {
    dst[1]= uchar(len >> 24);
    dst[2]= uchar(len >> 16);
    dst[3]= uchar(len >> 8);
    dst[4]= uchar(len);
    lenlen= 4;
  }
  else if (len & 0x00FF0000)
  {
    dst[1]= uchar(len >> 16);
    dst[2]= uchar(len >> 8);
    dst[3]= uchar(len);
    lenlen= 3;
  }
  else if (len & 0x0000FF00)
  {
    dst[1]= uchar(len >> 8);
    dst[2]= uchar(len);
    lenlen= 2;
  }
  else 
  {
    dst[1]= uchar(len);
    lenlen= 1;
  }
  dst[0]= 0x80 | (lenlen & 0x07);

  uLongf tmplen= (uLongf)*comlen - BINLOG_COMPRESSED_HEADER_LEN - lenlen - 1;
  if (compress((Bytef *)dst + BINLOG_COMPRESSED_HEADER_LEN + lenlen, &tmplen,
               (const Bytef *)src, (uLongf)len) != Z_OK)
  {
    return 1;
  }
  *comlen= (uint32)tmplen + BINLOG_COMPRESSED_HEADER_LEN + lenlen;
  return 0;
}

/**
   Convert a query_compressed_log_event to query_log_event
   from 'src' to 'dst', the size after compression stored in 'newlen'.

   @Note:
      1) The caller should call my_free to release 'dst' if *is_malloc is
         returned as true.
      2) If *is_malloc is retuened as false, then 'dst' reuses the passed-in
         'buf'.

   return zero if successful, non-zero otherwise.
*/

int
query_event_uncompress(const Format_description_log_event *description_event,
                       bool contain_checksum, const uchar *src, ulong src_len,
                       uchar* buf, ulong buf_size, bool* is_malloc, uchar **dst,
                       ulong *newlen)
{
  ulong len= uint4korr(src + EVENT_LEN_OFFSET);
  const uchar *tmp= src;
  const uchar *end= src + len;
  uchar *new_dst;

  // bad event
  if (src_len < len)
    return 1;

  DBUG_ASSERT((uchar)src[EVENT_TYPE_OFFSET] == QUERY_COMPRESSED_EVENT);

  uint8 common_header_len= description_event->common_header_len;
  uint8 post_header_len=
    description_event->post_header_len[QUERY_COMPRESSED_EVENT-1];

  *is_malloc= false;

  tmp+= common_header_len;
  // bad event
  if (end <= tmp)
    return 1;

  uint db_len= (uint)tmp[Q_DB_LEN_OFFSET];
  uint16 status_vars_len= uint2korr(tmp + Q_STATUS_VARS_LEN_OFFSET);

  tmp+= post_header_len + status_vars_len + db_len + 1;
  // bad event
  if (end <= tmp)
    return 1;

  int32 comp_len= (int32)(len - (tmp - src) -
                          (contain_checksum ? BINLOG_CHECKSUM_LEN : 0));
  uint32 un_len=  binlog_get_uncompress_len(tmp);

  // bad event 
  if (comp_len < 0 || un_len == 0)
    return 1;

  *newlen= (ulong)(tmp - src) + un_len;
  if (contain_checksum)
    *newlen+= BINLOG_CHECKSUM_LEN;
  
  uint32 alloc_size= (uint32)ALIGN_SIZE(*newlen);
  
  if (alloc_size <= buf_size) 
    new_dst= buf;
  else 
  {
    new_dst= (uchar *) my_malloc(PSI_INSTRUMENT_ME, alloc_size, MYF(MY_WME));
    if (!new_dst)
      return 1;
    *is_malloc= true;
  }

  /* copy the head*/
  memcpy(new_dst, src , tmp - src);
  if (binlog_buf_uncompress(tmp, new_dst + (tmp - src), comp_len, &un_len))
  {
    if (*is_malloc)
    {
      *is_malloc= false;
      my_free(new_dst);
    }
    return 1;
  }

  new_dst[EVENT_TYPE_OFFSET]= QUERY_EVENT;
  int4store(new_dst + EVENT_LEN_OFFSET, *newlen);
  if (contain_checksum)
  {
    ulong clear_len= *newlen - BINLOG_CHECKSUM_LEN;
    int4store(new_dst + clear_len,
              my_checksum(0L, (uchar *)new_dst, clear_len));
  }
  *dst= new_dst;
  return 0;
}

int
row_log_event_uncompress(const Format_description_log_event *description_event,
                         bool contain_checksum, const uchar *src, ulong src_len,
                         uchar* buf, ulong buf_size, bool* is_malloc,
                         uchar **dst, ulong *newlen)
{
  Log_event_type type= (Log_event_type)(uchar)src[EVENT_TYPE_OFFSET];
  ulong len= uint4korr(src + EVENT_LEN_OFFSET);
  const uchar *tmp= src;
  uchar *new_dst= NULL;
  const uchar *end= tmp + len;

  if (src_len < len)
    return 1;                                   // bad event

  DBUG_ASSERT(LOG_EVENT_IS_ROW_COMPRESSED(type));

  uint8 common_header_len= description_event->common_header_len;
  uint8 post_header_len= description_event->post_header_len[type-1];

  tmp+= common_header_len + ROWS_HEADER_LEN_V1;
  if (post_header_len == ROWS_HEADER_LEN_V2)
  {
    /*
      Have variable length header, check length,
      which includes length bytes
    */

    if (end - tmp <= 2)
      return 1;                                 // bad event

    uint16 var_header_len= uint2korr(tmp);
    DBUG_ASSERT(var_header_len >= 2);

    /* skip over var-len header, extracting 'chunks' */
    tmp+= var_header_len;

    /* get the uncompressed event type */
    type=
      (Log_event_type)(type - WRITE_ROWS_COMPRESSED_EVENT + WRITE_ROWS_EVENT);
  }
  else 
  {
    /* get the uncompressed event type */
    type= (Log_event_type)
      (type - WRITE_ROWS_COMPRESSED_EVENT_V1 + WRITE_ROWS_EVENT_V1);
  }

  if (end <= tmp)
    return 1;                                   //bad event

  ulong m_width= net_field_length((uchar **)&tmp);
  tmp+= (m_width + 7) / 8;

  if (type == UPDATE_ROWS_EVENT_V1 || type == UPDATE_ROWS_EVENT)
  {
    tmp+= (m_width + 7) / 8;
  }

  if (end <= tmp)
    return 1;                                   //bad event

  uint32 un_len= binlog_get_uncompress_len(tmp);
  if (un_len == 0)
    return 1;                                   //bad event

  int32 comp_len= (int32)(len - (tmp - src) -
                          (contain_checksum ? BINLOG_CHECKSUM_LEN : 0));
  if (comp_len <=0)
    return 1;                                   //bad event

  *newlen= ulong(tmp - src) + un_len;
  if (contain_checksum)
    *newlen+= BINLOG_CHECKSUM_LEN;

  size_t alloc_size= ALIGN_SIZE(*newlen);
  
  *is_malloc= false;
  if (alloc_size <= buf_size) 
  {
    new_dst= buf;
  }
  else
  {
    new_dst= (uchar*) my_malloc(PSI_INSTRUMENT_ME, alloc_size, MYF(MY_WME));
    if (!new_dst)
      return 1;
    *is_malloc= true;
  }

  /* Copy the head. */
  memcpy(new_dst, src , tmp - src);
  /* Uncompress the body. */
  if (binlog_buf_uncompress(tmp, new_dst + (tmp - src),
                            comp_len, &un_len))
  {
    if (*is_malloc)
      my_free(new_dst);
    return 1;
  }

  new_dst[EVENT_TYPE_OFFSET]= type;
  int4store(new_dst + EVENT_LEN_OFFSET, *newlen);
  if (contain_checksum)
  {
    ulong clear_len= *newlen - BINLOG_CHECKSUM_LEN;
    int4store(new_dst + clear_len,
              my_checksum(0L, (uchar *)new_dst, clear_len));
  }
  *dst= new_dst;
  return 0;
}

/**
  Get the length of uncompress content.
  return 0 means error.
*/

uint32 binlog_get_uncompress_len(const uchar *buf)
{
  uint32 len, lenlen;

  if ((buf == NULL) || ((buf[0] & 0xe0) != 0x80))
    return 0;

  lenlen= buf[0] & 0x07;

  buf++;
  /* Length is stored in high byte first order, like myisam keys */
  switch(lenlen) {
  case 1:
    len= buf[0];
    break;
  case 2:
    len= mi_uint2korr(buf);
    break;
  case 3:
    len= mi_uint3korr(buf);
    break;
  case 4:
    len= mi_uint4korr(buf);
    break;
  default:
    DBUG_ASSERT(lenlen >= 1 && lenlen <= 4);
    len= 0;
    break;
  }
  return len;
}

/**
   Uncompress the content in 'src' with length of 'len' to 'dst'.

   Note: 1) Then the caller should guarantee the length of 'dst' (which
      can be got by statement_get_uncompress_len) is enough to hold
      the content uncompressed.
         2) The 'newlen' should stored the length of 'dst', and it will
      be set as the size of uncompressed content after return.

   return zero if successful, others otherwise.
*/
int binlog_buf_uncompress(const uchar *src, uchar *dst, uint32 len,
                          uint32 *newlen)
{
  if ((src[0] & 0x80) == 0)
    return 1;

  uint32 lenlen= src[0] & 0x07;
  uLongf buflen= *newlen;                       // zlib type

  uint32 alg= (src[0] & 0x70) >> 4;
  switch(alg) {
  case 0:
    // zlib
    if (uncompress((Bytef *)dst, &buflen,
      (const Bytef*)src + 1 + lenlen, len - 1 - lenlen) != Z_OK)
      return 1;
    break;
  default:
    //TODO
    //bad algorithm
    return 1;
  }

  DBUG_ASSERT(*newlen == (uint32)buflen);
  *newlen= (uint32)buflen;
  return 0;
}


/**************************************************************************
	Log_event methods (= the parent class of all events)
**************************************************************************/

/**
  @return
  returns the human readable name of the event's type
*/

const char* Log_event::get_type_str(Log_event_type type)
{
  switch(type) {
  case START_EVENT_V3:  return "Start_v3";
  case STOP_EVENT:   return "Stop";
  case QUERY_EVENT:  return "Query";
  case ROTATE_EVENT: return "Rotate";
  case INTVAR_EVENT: return "Intvar";
  case LOAD_EVENT:   return "Load";
  case NEW_LOAD_EVENT:   return "New_load";
  case SLAVE_EVENT:  return "Slave";
  case CREATE_FILE_EVENT: return "Create_file";
  case APPEND_BLOCK_EVENT: return "Append_block";
  case DELETE_FILE_EVENT: return "Delete_file";
  case EXEC_LOAD_EVENT: return "Exec_load";
  case RAND_EVENT: return "RAND";
  case XID_EVENT: return "Xid";
  case USER_VAR_EVENT: return "User var";
  case FORMAT_DESCRIPTION_EVENT: return "Format_desc";
  case TABLE_MAP_EVENT: return "Table_map";
  case PRE_GA_WRITE_ROWS_EVENT: return "Write_rows_event_old";
  case PRE_GA_UPDATE_ROWS_EVENT: return "Update_rows_event_old";
  case PRE_GA_DELETE_ROWS_EVENT: return "Delete_rows_event_old";
  case WRITE_ROWS_EVENT_V1: return "Write_rows_v1";
  case UPDATE_ROWS_EVENT_V1: return "Update_rows_v1";
  case DELETE_ROWS_EVENT_V1: return "Delete_rows_v1";
  case WRITE_ROWS_EVENT: return "Write_rows";
  case UPDATE_ROWS_EVENT: return "Update_rows";
  case DELETE_ROWS_EVENT: return "Delete_rows";
  case BEGIN_LOAD_QUERY_EVENT: return "Begin_load_query";
  case EXECUTE_LOAD_QUERY_EVENT: return "Execute_load_query";
  case INCIDENT_EVENT: return "Incident";
  case ANNOTATE_ROWS_EVENT: return "Annotate_rows";
  case BINLOG_CHECKPOINT_EVENT: return "Binlog_checkpoint";
  case GTID_EVENT: return "Gtid";
  case GTID_LIST_EVENT: return "Gtid_list";
  case START_ENCRYPTION_EVENT: return "Start_encryption";

  /* The following is only for mysqlbinlog */
  case IGNORABLE_LOG_EVENT: return "Ignorable log event";
  case ROWS_QUERY_LOG_EVENT: return "MySQL Rows_query";
  case GTID_LOG_EVENT: return "MySQL Gtid";
  case ANONYMOUS_GTID_LOG_EVENT: return "MySQL Anonymous_Gtid";
  case PREVIOUS_GTIDS_LOG_EVENT: return "MySQL Previous_gtids";
  case HEARTBEAT_LOG_EVENT: return "Heartbeat";
  case TRANSACTION_CONTEXT_EVENT: return "Transaction_context";
  case VIEW_CHANGE_EVENT: return "View_change";
  case XA_PREPARE_LOG_EVENT: return "XA_prepare";
  case QUERY_COMPRESSED_EVENT: return "Query_compressed";
  case WRITE_ROWS_COMPRESSED_EVENT: return "Write_rows_compressed";
  case UPDATE_ROWS_COMPRESSED_EVENT: return "Update_rows_compressed";
  case DELETE_ROWS_COMPRESSED_EVENT: return "Delete_rows_compressed";
  case WRITE_ROWS_COMPRESSED_EVENT_V1: return "Write_rows_compressed_v1";
  case UPDATE_ROWS_COMPRESSED_EVENT_V1: return "Update_rows_compressed_v1";
  case DELETE_ROWS_COMPRESSED_EVENT_V1: return "Delete_rows_compressed_v1";

  default: return "Unknown";				/* impossible */
  }
}

const char* Log_event::get_type_str()
{
  return get_type_str(get_type_code());
}


/*
  Log_event::Log_event()
*/

Log_event::Log_event(const uchar *buf,
                     const Format_description_log_event* description_event)
  :temp_buf(0), exec_time(0), cache_type(Log_event::EVENT_INVALID_CACHE),
    checksum_alg(BINLOG_CHECKSUM_ALG_UNDEF)
{
#ifndef MYSQL_CLIENT
  thd= 0;
#endif
  when= uint4korr(buf);
  when_sec_part= ~0UL;
  server_id= uint4korr(buf + SERVER_ID_OFFSET);
  data_written= uint4korr(buf + EVENT_LEN_OFFSET);
  log_pos= uint4korr(buf + LOG_POS_OFFSET);
  DBUG_PRINT("info", ("log_pos: %llu", log_pos));

  flags= uint2korr(buf + FLAGS_OFFSET);
  if (((uchar)buf[EVENT_TYPE_OFFSET] == FORMAT_DESCRIPTION_EVENT) ||
      ((uchar)buf[EVENT_TYPE_OFFSET] == ROTATE_EVENT))
  {
    /*
      These events always have a header which stops here (i.e. their
      header is FROZEN).
    */
    /*
      Initialization to zero of all other Log_event members as they're
      not specified. Currently there are no such members; in the future
      there will be an event UID (but Format_description and Rotate
      don't need this UID, as they are not propagated through
      --log-slave-updates (remember the UID is used to not play a query
      twice when you have two masters which are slaves of a 3rd master).
      Then we are done.
    */
    return;
  }
  /* otherwise, go on with reading the header from buf (nothing now) */
}


/**
  This needn't be format-tolerant, because we only parse the first
  LOG_EVENT_MINIMAL_HEADER_LEN bytes (just need the event's length).
*/

int Log_event::read_log_event(IO_CACHE* file, String* packet,
                              const Format_description_log_event *fdle,
                              enum enum_binlog_checksum_alg checksum_alg_arg)
{
  ulong data_len;
  char buf[LOG_EVENT_MINIMAL_HEADER_LEN];
  uchar ev_offset= packet->length();
#if !defined(MYSQL_CLIENT)
  THD *thd=current_thd;
  ulong max_allowed_packet= thd ? thd->slave_thread ? slave_max_allowed_packet
                                                    : thd->variables.max_allowed_packet
                                : ~(uint)0;
#endif
  DBUG_ENTER("Log_event::read_log_event(IO_CACHE*,String*...)");

  if (my_b_read(file, (uchar*) buf, sizeof(buf)))
  {
    /*
      If the read hits eof, we must report it as eof so the caller
      will know it can go into cond_wait to be woken up on the next
      update to the log.
    */
    DBUG_PRINT("error",("file->error: %d", file->error));
    DBUG_RETURN(file->error == 0 ? LOG_READ_EOF :
                file->error > 0 ? LOG_READ_TRUNC : LOG_READ_IO);
  }
  data_len= uint4korr(buf + EVENT_LEN_OFFSET);

  /* Append the log event header to packet */
  if (packet->append(buf, sizeof(buf)))
    DBUG_RETURN(LOG_READ_MEM);

  if (data_len < LOG_EVENT_MINIMAL_HEADER_LEN)
    DBUG_RETURN(LOG_READ_BOGUS);

  if (data_len > MY_MAX(max_allowed_packet,
                        opt_binlog_rows_event_max_size + MAX_LOG_EVENT_HEADER))
    DBUG_RETURN(LOG_READ_TOO_LARGE);

  if (likely(data_len > LOG_EVENT_MINIMAL_HEADER_LEN))
  {
    /* Append rest of event, read directly from file into packet */
    if (packet->append(file, data_len - LOG_EVENT_MINIMAL_HEADER_LEN))
    {
      /*
        Fatal error occurred when appending rest of the event
        to packet, possible failures:
	1. EOF occurred when reading from file, it's really an error
           as there's supposed to be more bytes available.
           file->error will have been set to number of bytes left to read
        2. Read was interrupted, file->error would normally be set to -1
        3. Failed to allocate memory for packet, my_errno
           will be ENOMEM(file->error should be 0, but since the
           memory allocation occurs before the call to read it might
           be uninitialized)
      */
      DBUG_RETURN(my_errno == ENOMEM ? LOG_READ_MEM :
                  (file->error >= 0 ? LOG_READ_TRUNC: LOG_READ_IO));
    }
  }

  if (fdle->crypto_data.scheme)
  {
    uchar iv[BINLOG_IV_LENGTH];
    fdle->crypto_data.set_iv(iv, (uint32) (my_b_tell(file) - data_len));
    size_t sz= data_len + ev_offset + 1;
#ifdef HAVE_WOLFSSL
    /*
      Workaround for MDEV-19582.
      WolfSSL reads memory out of bounds with decryption/NOPAD)
      We allocate a little more memory therefore.
    */
    sz+= MY_AES_BLOCK_SIZE;
#endif
    char *newpkt= (char*)my_malloc(PSI_INSTRUMENT_ME, sz, MYF(MY_WME));
    if (!newpkt)
      DBUG_RETURN(LOG_READ_MEM);
    memcpy(newpkt, packet->ptr(), ev_offset);

    uint dstlen= (uint) sz - ev_offset - 4;
    uchar *src= (uchar*)packet->ptr() + ev_offset;
    uchar *dst= (uchar*)newpkt + ev_offset;
    memcpy(src + EVENT_LEN_OFFSET, src, 4);
    if (encryption_crypt(src + 4, data_len - 4, dst + 4, &dstlen,
            fdle->crypto_data.key, fdle->crypto_data.key_length, iv,
            sizeof(iv), ENCRYPTION_FLAG_DECRYPT | ENCRYPTION_FLAG_NOPAD,
            ENCRYPTION_KEY_SYSTEM_DATA, fdle->crypto_data.key_version))
    {
      my_free(newpkt);
      DBUG_RETURN(LOG_READ_DECRYPT);
    }
    DBUG_ASSERT(dstlen == data_len - 4);
    memcpy(dst, dst + EVENT_LEN_OFFSET, 4);
    int4store(dst + EVENT_LEN_OFFSET, data_len);
    packet->reset(newpkt, data_len + ev_offset, data_len + ev_offset + 1,
                  &my_charset_bin);
  }

  /*
    CRC verification of the Dump thread
  */
  if (data_len > LOG_EVENT_MINIMAL_HEADER_LEN)
  {
    /* Corrupt the event for Dump thread*/
    DBUG_EXECUTE_IF("corrupt_read_log_event2",
      uchar *debug_event_buf_c= (uchar*) packet->ptr() + ev_offset;
      if (debug_event_buf_c[EVENT_TYPE_OFFSET] != FORMAT_DESCRIPTION_EVENT)
      {
        int debug_cor_pos= rand() % (data_len - BINLOG_CHECKSUM_LEN);
        debug_event_buf_c[debug_cor_pos] =~ debug_event_buf_c[debug_cor_pos];
        DBUG_PRINT("info", ("Corrupt the event at Log_event::read_log_event: byte on position %d", debug_cor_pos));
        DBUG_SET("-d,corrupt_read_log_event2");
      }
    );
    if (event_checksum_test((uchar*) packet->ptr() + ev_offset,
                             data_len, checksum_alg_arg))
      DBUG_RETURN(LOG_READ_CHECKSUM_FAILURE);
  }
  DBUG_RETURN(0);
}

Log_event* Log_event::read_log_event(IO_CACHE* file,
                                     const Format_description_log_event *fdle,
                                     my_bool crc_check,
                                     my_bool print_errors)
{
  DBUG_ENTER("Log_event::read_log_event(IO_CACHE*,Format_description_log_event*...)");
  DBUG_ASSERT(fdle != 0);
  String event;
  const char *error= 0;
  Log_event *res= 0;

  switch (read_log_event(file, &event, fdle, BINLOG_CHECKSUM_ALG_OFF))
  {
    case 0:
      break;
    case LOG_READ_EOF: // no error here; we are at the file's end
      goto err;
    case LOG_READ_BOGUS:
      error= "Event invalid";
      goto err;
    case LOG_READ_IO:
      error= "read error";
      goto err;
    case LOG_READ_MEM:
      error= "Out of memory";
      goto err;
    case LOG_READ_TRUNC:
      error= "Event truncated";
      goto err;
    case LOG_READ_TOO_LARGE:
      error= "Event too big";
      goto err;
    case LOG_READ_DECRYPT:
      error= "Event decryption failure";
      goto err;
    case LOG_READ_CHECKSUM_FAILURE:
    default:
      DBUG_ASSERT(0);
      error= "internal error";
      goto err;
  }

  /*
    print_errors is false to prevent redundant error messages cluttering up the
    log, as it will be printed below (if _our_ print_errors is true)
  */
  if ((res= read_log_event((uchar*) event.ptr(), event.length(),
                           &error, fdle, crc_check, false)))
    res->register_temp_buf((uchar*) event.release(), true);

err:
  if (unlikely(error))
  {
    DBUG_ASSERT(!res);
#ifdef MYSQL_CLIENT
    if (force_opt)
      DBUG_RETURN(new Unknown_log_event());
#endif
<<<<<<< HEAD
    if (event.length() >= LOG_EVENT_MINIMAL_HEADER_LEN)
      sql_print_error("Error in Log_event::read_log_event(): '%s',"
                      " data_len: %lu, event_type: %u", error,
                      (ulong) uint4korr(&event[EVENT_LEN_OFFSET]),
                      (uint) (uchar)event[EVENT_TYPE_OFFSET]);
    else
      sql_print_error("Error in Log_event::read_log_event(): '%s'", error);
=======

>>>>>>> 25c62788
    /*
      The SQL slave thread will check if file->error<0 to know
      if there was an I/O error. Even if there is no "low-level" I/O errors
      with 'file', any of the high-level above errors is worrying
      enough to stop the SQL thread now ; as we are skipping the current event,
      going on with reading and successfully executing other events can
      only corrupt the slave's databases. So stop.
    */
    file->error= -1;

#ifndef MYSQL_CLIENT
    if (!print_errors)
      DBUG_RETURN(res);
#endif

    if (event.length() >= OLD_HEADER_LEN)
      sql_print_error("Error in Log_event::read_log_event(): '%s',"
                      " data_len: %lu, event_type: %u", error,
                      (ulong) uint4korr(&event[EVENT_LEN_OFFSET]),
                      (uint) (uchar)event[EVENT_TYPE_OFFSET]);
    else
      sql_print_error("Error in Log_event::read_log_event(): '%s'", error);
  }
  DBUG_RETURN(res);
}


/**
  Binlog format tolerance is in (buf, event_len, fdle)
  constructors.
*/

Log_event* Log_event::read_log_event(const uchar *buf, uint event_len,
                                     const char **error,
                                     const Format_description_log_event *fdle,
                                     my_bool crc_check,
                                     my_bool print_errors)
{
  Log_event* ev;
  enum enum_binlog_checksum_alg alg;
  DBUG_ENTER("Log_event::read_log_event(char*,...)");
  DBUG_ASSERT(fdle != 0);
  DBUG_PRINT("info", ("binlog_version: %d", fdle->binlog_version));
  DBUG_DUMP_EVENT_BUF(buf, event_len);

  /*
    Check the integrity; This is needed because handle_slave_io() doesn't
    check if packet is of proper length.
 */
  if (event_len < EVENT_LEN_OFFSET)
  {
    *error="Sanity check failed";		// Needed to free buffer
    DBUG_RETURN(NULL); // general sanity check - will fail on a partial read
  }

  uint event_type= buf[EVENT_TYPE_OFFSET];
  // all following START events in the current file are without checksum
  if (event_type == START_EVENT_V3)
    (const_cast< Format_description_log_event *>(fdle))->checksum_alg= BINLOG_CHECKSUM_ALG_OFF;
  /*
    CRC verification by SQL and Show-Binlog-Events master side.
    The caller has to provide @fdle->checksum_alg to
    be the last seen FD's (A) descriptor.
    If event is FD the descriptor is in it.
    Notice, FD of the binlog can be only in one instance and therefore
    Show-Binlog-Events executing master side thread needs just to know
    the only FD's (A) value -  whereas RL can contain more.
    In the RL case, the alg is kept in FD_e (@fdle) which is reset
    to the newer read-out event after its execution with possibly new alg descriptor.
    Therefore in a typical sequence of RL:
    {FD_s^0, FD_m, E_m^1} E_m^1 
    will be verified with (A) of FD_m.

    See legends definition on MYSQL_BIN_LOG::relay_log_checksum_alg docs
    lines (log.h).

    Notice, a pre-checksum FD version forces alg := BINLOG_CHECKSUM_ALG_UNDEF.
  */
  alg= (event_type != FORMAT_DESCRIPTION_EVENT) ?
    fdle->checksum_alg : get_checksum_alg(buf, event_len);
  // Emulate the corruption during reading an event
  DBUG_EXECUTE_IF("corrupt_read_log_event_char",
    if (event_type != FORMAT_DESCRIPTION_EVENT)
    {
      uchar *debug_event_buf_c= const_cast<uchar*>(buf);
      int debug_cor_pos= rand() % (event_len - BINLOG_CHECKSUM_LEN);
      debug_event_buf_c[debug_cor_pos]=~ debug_event_buf_c[debug_cor_pos];
      DBUG_PRINT("info", ("Corrupt the event at Log_event::read_log_event(char*,...): byte on position %d", debug_cor_pos));
      DBUG_SET("-d,corrupt_read_log_event_char");
    }
  );                                                 
  if (crc_check && event_checksum_test(const_cast<uchar*>(buf), event_len, alg))
  {
#ifdef MYSQL_CLIENT
    *error= "Event crc check failed! Most likely there is event corruption.";
    if (force_opt)
    {
      ev= new Unknown_log_event(buf, fdle);
      DBUG_RETURN(ev);
    }
    else
      DBUG_RETURN(NULL);
#else
    *error= ER_THD_OR_DEFAULT(current_thd, ER_BINLOG_READ_EVENT_CHECKSUM_FAILURE);
    if (print_errors)
      sql_print_error("%s", *error);
    DBUG_RETURN(NULL);
#endif
  }

  if (event_type > fdle->number_of_event_types &&
      event_type != FORMAT_DESCRIPTION_EVENT)
  {
    /*
      It is unsafe to use the fdle if its post_header_len
      array does not include the event type.
    */
    DBUG_PRINT("error", ("event type %d found, but the current "
                         "Format_description_log_event supports only %d event "
                         "types", event_type,
                         fdle->number_of_event_types));
    ev= NULL;
  }
  else
  {
    /*
      In some previuos versions (see comment in
      Format_description_log_event::Format_description_log_event(char*,...)),
      event types were assigned different id numbers than in the
      present version. In order to replicate from such versions to the
      present version, we must map those event type id's to our event
      type id's.  The mapping is done with the event_type_permutation
      array, which was set up when the Format_description_log_event
      was read.
    */
    if (fdle->event_type_permutation)
    {
      int new_event_type= fdle->event_type_permutation[event_type];
      DBUG_PRINT("info", ("converting event type %d to %d (%s)",
                   event_type, new_event_type,
                   get_type_str((Log_event_type)new_event_type)));
      event_type= new_event_type;
    }

    if (alg != BINLOG_CHECKSUM_ALG_UNDEF &&
        (event_type == FORMAT_DESCRIPTION_EVENT ||
         alg != BINLOG_CHECKSUM_ALG_OFF))
      event_len= event_len - BINLOG_CHECKSUM_LEN;

    /*
      Create an object of Ignorable_log_event for unrecognized sub-class.
      So that SLAVE SQL THREAD will only update the position and continue.
      We should look for this flag first instead of judging by event_type
      Any event can be Ignorable_log_event if it has this flag on.
      look into @note of Ignorable_log_event
    */
    if (uint2korr(buf + FLAGS_OFFSET) & LOG_EVENT_IGNORABLE_F)
    {
      ev= new Ignorable_log_event(buf, fdle,
                                  get_type_str((Log_event_type) event_type));
      goto exit;
    }
    switch(event_type) {
    case QUERY_EVENT:
      ev= new Query_log_event(buf, event_len, fdle, QUERY_EVENT);
      break;
    case QUERY_COMPRESSED_EVENT:
      ev= new Query_compressed_log_event(buf, event_len, fdle,
                                          QUERY_COMPRESSED_EVENT);
      break;
    case ROTATE_EVENT:
      ev= new Rotate_log_event(buf, event_len, fdle);
      break;
    case BINLOG_CHECKPOINT_EVENT:
      ev= new Binlog_checkpoint_log_event(buf, event_len, fdle);
      break;
    case GTID_EVENT:
      ev= new Gtid_log_event(buf, event_len, fdle);
      break;
    case GTID_LIST_EVENT:
      ev= new Gtid_list_log_event(buf, event_len, fdle);
      break;
    case APPEND_BLOCK_EVENT:
      ev= new Append_block_log_event(buf, event_len, fdle);
      break;
    case DELETE_FILE_EVENT:
      ev= new Delete_file_log_event(buf, event_len, fdle);
      break;
    case STOP_EVENT:
      ev= new Stop_log_event(buf, fdle);
      break;
    case INTVAR_EVENT:
      ev= new Intvar_log_event(buf, fdle);
      break;
    case XID_EVENT:
      ev= new Xid_log_event(buf, fdle);
      break;
    case XA_PREPARE_LOG_EVENT:
      ev= new XA_prepare_log_event(buf, fdle);
      break;
    case RAND_EVENT:
      ev= new Rand_log_event(buf, fdle);
      break;
    case USER_VAR_EVENT:
      ev= new User_var_log_event(buf, event_len, fdle);
      break;
    case FORMAT_DESCRIPTION_EVENT:
      ev= new Format_description_log_event(buf, event_len, fdle);
      break;
#if defined(HAVE_REPLICATION) 
    case WRITE_ROWS_EVENT_V1:
    case WRITE_ROWS_EVENT:
      ev= new Write_rows_log_event(buf, event_len, fdle);
      break;
    case UPDATE_ROWS_EVENT_V1:
    case UPDATE_ROWS_EVENT:
      ev= new Update_rows_log_event(buf, event_len, fdle);
      break;
    case DELETE_ROWS_EVENT_V1:
    case DELETE_ROWS_EVENT:
      ev= new Delete_rows_log_event(buf, event_len, fdle);
      break;

    case WRITE_ROWS_COMPRESSED_EVENT:
    case WRITE_ROWS_COMPRESSED_EVENT_V1:
      ev= new Write_rows_compressed_log_event(buf, event_len, fdle);
      break;
    case UPDATE_ROWS_COMPRESSED_EVENT:
    case UPDATE_ROWS_COMPRESSED_EVENT_V1:
      ev= new Update_rows_compressed_log_event(buf, event_len, fdle);
      break;
    case DELETE_ROWS_COMPRESSED_EVENT:
    case DELETE_ROWS_COMPRESSED_EVENT_V1:
      ev= new Delete_rows_compressed_log_event(buf, event_len, fdle);
      break;

      /* MySQL GTID events are ignored */
    case GTID_LOG_EVENT:
    case ANONYMOUS_GTID_LOG_EVENT:
    case PREVIOUS_GTIDS_LOG_EVENT:
    case TRANSACTION_CONTEXT_EVENT:
    case VIEW_CHANGE_EVENT:
      ev= new Ignorable_log_event(buf, fdle,
                                  get_type_str((Log_event_type) event_type));
      break;

    case TABLE_MAP_EVENT:
      ev= new Table_map_log_event(buf, event_len, fdle);
      break;
#endif
    case BEGIN_LOAD_QUERY_EVENT:
      ev= new Begin_load_query_log_event(buf, event_len, fdle);
      break;
    case EXECUTE_LOAD_QUERY_EVENT:
      ev= new Execute_load_query_log_event(buf, event_len, fdle);
      break;
    case INCIDENT_EVENT:
      ev= new Incident_log_event(buf, event_len, fdle);
      break;
    case ANNOTATE_ROWS_EVENT:
      ev= new Annotate_rows_log_event(buf, event_len, fdle);
      break;
    case START_ENCRYPTION_EVENT:
      ev= new Start_encryption_log_event(buf, event_len, fdle);
      break;
    case PRE_GA_WRITE_ROWS_EVENT:
    case PRE_GA_UPDATE_ROWS_EVENT:
    case PRE_GA_DELETE_ROWS_EVENT:
    case START_EVENT_V3: /* this is sent only by MySQL <=4.x */
    case CREATE_FILE_EVENT:
    case EXEC_LOAD_EVENT:
    case LOAD_EVENT:
    case NEW_LOAD_EVENT:
    default:
      DBUG_PRINT("error",("Unknown event code: %d",
                          (uchar) buf[EVENT_TYPE_OFFSET]));
      ev= NULL;
      break;
    }
  }
exit:

  if (ev)
  {
    ev->checksum_alg= alg;
#ifdef MYSQL_CLIENT
    if (ev->checksum_alg != BINLOG_CHECKSUM_ALG_OFF &&
        ev->checksum_alg != BINLOG_CHECKSUM_ALG_UNDEF)
      ev->crc= uint4korr(buf + (event_len));
#endif
  }

  DBUG_PRINT("read_event", ("%s(type_code: %u; event_len: %u)",
                            ev ? ev->get_type_str() : "<unknown>",
                            (uchar)buf[EVENT_TYPE_OFFSET],
                            event_len));
  /*
    is_valid() are small event-specific sanity tests which are
    important; for example there are some my_malloc() in constructors
    (e.g. Query_log_event::Query_log_event(char*...)); when these
    my_malloc() fail we can't return an error out of the constructor
    (because constructor is "void") ; so instead we leave the pointer we
    wanted to allocate (e.g. 'query') to 0 and we test it in is_valid().
    Same for Format_description_log_event, member 'post_header_len'.

    SLAVE_EVENT is never used, so it should not be read ever.
  */
  if (!ev || !ev->is_valid() || (event_type == SLAVE_EVENT))
  {
    DBUG_PRINT("error",("Found invalid event in binary log"));

    delete ev;
#ifdef MYSQL_CLIENT
    if (!force_opt) /* then mysqlbinlog dies */
    {
      *error= "Found invalid event in binary log";
      DBUG_RETURN(0);
    }
    ev= new Unknown_log_event(buf, fdle);
#else
    *error= "Found invalid event in binary log";
    DBUG_RETURN(0);
#endif
  }
  DBUG_RETURN(ev);  
}



/* 2 utility functions for the next method */

/**
   Read a string with length from memory.

   This function reads the string-with-length stored at
   <code>src</code> and extract the length into <code>*len</code> and
   a pointer to the start of the string into <code>*dst</code>. The
   string can then be copied using <code>memcpy()</code> with the
   number of bytes given in <code>*len</code>.

   @param src Pointer to variable holding a pointer to the memory to
              read the string from.
   @param dst Pointer to variable holding a pointer where the actual
              string starts. Starting from this position, the string
              can be copied using @c memcpy().
   @param len Pointer to variable where the length will be stored.
   @param end One-past-the-end of the memory where the string is
              stored.

   @return    Zero if the entire string can be copied successfully,
              @c UINT_MAX if the length could not be read from memory
              (that is, if <code>*src >= end</code>), otherwise the
              number of bytes that are missing to read the full
              string, which happends <code>*dst + *len >= end</code>.
*/
static int
get_str_len_and_pointer(const Log_event::Byte **src,
                        const char **dst,
                        uint *len,
                        const Log_event::Byte *end)
{
  if (*src >= end)
    return -1;       // Will be UINT_MAX in two-complement arithmetics
  uint length= **src;
  if (length > 0)
  {
    if (*src + length >= end)
      return (int)(*src + length - end + 1);   // Number of bytes missing
    *dst= (char *)*src + 1;                    // Will be copied later
  }
  *len= length;
  *src+= length + 1;
  return 0;
}

static void copy_str_and_move(const char **src, Log_event::Byte **dst, 
                              size_t len)
{
  memcpy(*dst, *src, len);
  *src= (const char *)*dst;
  (*dst)+= len;
  *(*dst)++= 0;
}


#ifdef DBUG_TRACE
static char const *
code_name(int code)
{
  static char buf[255];
  switch (code) {
  case Q_FLAGS2_CODE: return "Q_FLAGS2_CODE";
  case Q_SQL_MODE_CODE: return "Q_SQL_MODE_CODE";
  case Q_CATALOG_CODE: return "Q_CATALOG_CODE";
  case Q_AUTO_INCREMENT: return "Q_AUTO_INCREMENT";
  case Q_CHARSET_CODE: return "Q_CHARSET_CODE";
  case Q_TIME_ZONE_CODE: return "Q_TIME_ZONE_CODE";
  case Q_CATALOG_NZ_CODE: return "Q_CATALOG_NZ_CODE";
  case Q_LC_TIME_NAMES_CODE: return "Q_LC_TIME_NAMES_CODE";
  case Q_CHARSET_DATABASE_CODE: return "Q_CHARSET_DATABASE_CODE";
  case Q_TABLE_MAP_FOR_UPDATE_CODE: return "Q_TABLE_MAP_FOR_UPDATE_CODE";
  case Q_MASTER_DATA_WRITTEN_CODE: return "Q_MASTER_DATA_WRITTEN_CODE";
  case Q_HRNOW: return "Q_HRNOW";
  case Q_XID: return "XID";
  case Q_GTID_FLAGS3: return "Q_GTID_FLAGS3";
  }
  sprintf(buf, "CODE#%d", code);
  return buf;
}
#endif

#define VALIDATE_BYTES_READ(CUR_POS, START, EVENT_LEN)      \
  do {                                                      \
       uchar *cur_pos= (uchar *)CUR_POS;                    \
       uchar *start= (uchar *)START;                        \
       uint len= EVENT_LEN;                                 \
       uint bytes_read= (uint)(cur_pos - start);            \
       DBUG_PRINT("info", ("Bytes read: %u event_len:%u.\n",\
             bytes_read, len));                             \
       if (bytes_read >= len)                               \
         DBUG_VOID_RETURN;                                  \
  } while (0)

/**
   Macro to check that there is enough space to read from memory.

   @param PTR Pointer to memory
   @param END End of memory
   @param CNT Number of bytes that should be read.
 */
#define CHECK_SPACE(PTR,END,CNT)                      \
  do {                                                \
    DBUG_PRINT("info", ("Read %s", code_name(pos[-1]))); \
    if ((PTR) + (CNT) > (END)) {                      \
      DBUG_PRINT("info", ("query= 0"));               \
      query= 0;                                       \
      DBUG_VOID_RETURN;                               \
    }                                                 \
  } while (0)


/**
  This is used by the SQL slave thread to prepare the event before execution.
*/
Query_log_event::Query_log_event(const uchar *buf, uint event_len,
                                 const Format_description_log_event
                                 *description_event,
                                 Log_event_type event_type)
  :Log_event(buf, description_event), data_buf(0), query(NullS),
   db(NullS), catalog_len(0), status_vars_len(0),
   flags2_inited(0), sql_mode_inited(0), charset_inited(0), flags2(0),
   auto_increment_increment(1), auto_increment_offset(1),
   time_zone_len(0), lc_time_names_number(0), charset_database_number(0),
   table_map_for_update(0), xid(0), gtid_flags_extra(0),
   sa_seq_no(0)
{
  ulong data_len;
  uint8 common_header_len, post_header_len;
  Log_event::Byte *start;
  const Log_event::Byte *end;
  bool catalog_nz= 1;
  DBUG_ENTER("Query_log_event::Query_log_event(char*,...)");

  memset(&user, 0, sizeof(user));
  memset(&host, 0, sizeof(host));
  common_header_len= description_event->common_header_len;
  post_header_len= description_event->post_header_len[event_type-1];
  DBUG_PRINT("info",("event_len: %u  common_header_len: %d  post_header_len: %d",
                     event_len, common_header_len, post_header_len));

  /*
    We test if the event's length is sensible, and if so we compute data_len.
    We cannot rely on QUERY_HEADER_LEN here as it would not be format-tolerant.
    We use QUERY_HEADER_MINIMAL_LEN which is the same for 3.23, 4.0 & 5.0.
  */
  if (event_len < (uint)(common_header_len + post_header_len))
    DBUG_VOID_RETURN;
  data_len= event_len - (common_header_len + post_header_len);
  buf+= common_header_len;

  thread_id = slave_proxy_id = uint4korr(buf + Q_THREAD_ID_OFFSET);
  exec_time = uint4korr(buf + Q_EXEC_TIME_OFFSET);
  db_len = (uchar)buf[Q_DB_LEN_OFFSET]; // TODO: add a check of all *_len vars
  error_code = uint2korr(buf + Q_ERR_CODE_OFFSET);

  status_vars_len= uint2korr(buf + Q_STATUS_VARS_LEN_OFFSET);
  /*
    Check if status variable length is corrupt and will lead to very
    wrong data. We could be even more strict and require data_len to
    be even bigger, but this will suffice to catch most corruption
    errors that can lead to a crash.
  */
  if (status_vars_len > MY_MIN(data_len, MAX_SIZE_LOG_EVENT_STATUS))
  {
    DBUG_PRINT("info", ("status_vars_len (%u) > data_len (%lu); query= 0",
                        status_vars_len, data_len));
    query= 0;
    DBUG_VOID_RETURN;
  }
  data_len-= status_vars_len;
  DBUG_PRINT("info", ("Query_log_event has status_vars_len: %u",
                      (uint) status_vars_len));
  /*
    We have parsed everything we know in the post header for QUERY_EVENT,
    the rest of post header is either comes from older version MySQL or
    dedicated to derived events (e.g. Execute_load_query...)
  */

  /* variable-part: the status vars; only in MySQL 5.0  */
  
  start= (Log_event::Byte*) (buf+post_header_len);
  end= (const Log_event::Byte*) (start+status_vars_len);
  for (const Log_event::Byte* pos= start; pos < end;)
  {
    switch (*pos++) {
    case Q_FLAGS2_CODE:
      CHECK_SPACE(pos, end, 4);
      flags2_inited= description_event->options_written_to_bin_log;
      flags2= uint4korr(pos);
      DBUG_PRINT("info",("In Query_log_event, read flags2: %lu", (ulong) flags2));
      pos+= 4;
      break;
    case Q_SQL_MODE_CODE:
    {
      CHECK_SPACE(pos, end, 8);
      sql_mode_inited= 1;
      sql_mode= (sql_mode_t) uint8korr(pos);
      DBUG_PRINT("info",("In Query_log_event, read sql_mode: %llu", sql_mode));
      pos+= 8;
      break;
    }
    case Q_CATALOG_NZ_CODE:
      DBUG_PRINT("info", ("case Q_CATALOG_NZ_CODE; pos:%p; end:%p",
                          pos, end));
      if (get_str_len_and_pointer(&pos, &catalog, &catalog_len, end))
      {
        DBUG_PRINT("info", ("query= 0"));
        query= 0;
        DBUG_VOID_RETURN;
      }
      break;
    case Q_AUTO_INCREMENT:
      CHECK_SPACE(pos, end, 4);
      auto_increment_increment= uint2korr(pos);
      auto_increment_offset=    uint2korr(pos+2);
      pos+= 4;
      break;
    case Q_CHARSET_CODE:
    {
      CHECK_SPACE(pos, end, 6);
      charset_inited= 1;
      memcpy(charset, pos, 6);
      pos+= 6;
      break;
    }
    case Q_TIME_ZONE_CODE:
    {
      if (get_str_len_and_pointer(&pos, &time_zone_str, &time_zone_len, end))
      {
        DBUG_PRINT("info", ("Q_TIME_ZONE_CODE: query= 0"));
        query= 0;
        DBUG_VOID_RETURN;
      }
      break;
    }
    case Q_CATALOG_CODE: /* for 5.0.x where 0<=x<=3 masters */
      CHECK_SPACE(pos, end, 1);
      if ((catalog_len= *pos))
        catalog= (char*) pos+1;                           // Will be copied later
      CHECK_SPACE(pos, end, catalog_len + 2);
      pos+= catalog_len+2; // leap over end 0
      catalog_nz= 0; // catalog has end 0 in event
      break;
    case Q_LC_TIME_NAMES_CODE:
      CHECK_SPACE(pos, end, 2);
      lc_time_names_number= uint2korr(pos);
      pos+= 2;
      break;
    case Q_CHARSET_DATABASE_CODE:
      CHECK_SPACE(pos, end, 2);
      charset_database_number= uint2korr(pos);
      pos+= 2;
      break;
    case Q_TABLE_MAP_FOR_UPDATE_CODE:
      CHECK_SPACE(pos, end, 8);
      table_map_for_update= uint8korr(pos);
      pos+= 8;
      break;
    case Q_MASTER_DATA_WRITTEN_CODE: // impossible
      CHECK_SPACE(pos, end, 4);
      data_written= uint4korr(pos);
      pos+= 4;
      break;
    case Q_INVOKER:
    {
      CHECK_SPACE(pos, end, 1);
      user.length= *pos++;
      CHECK_SPACE(pos, end, user.length);
      user.str= (char *)pos;
      pos+= user.length;

      CHECK_SPACE(pos, end, 1);
      host.length= *pos++;
      CHECK_SPACE(pos, end, host.length);
      host.str= (char *)pos;
      pos+= host.length;
      break;
    }
    case Q_HRNOW:
    {
      CHECK_SPACE(pos, end, 3);
      when_sec_part= uint3korr(pos);
      pos+= 3;
      break;
    }
   case Q_XID:
    {
      CHECK_SPACE(pos, end, 8);
      xid= uint8korr(pos);
      pos+= 8;
      break;
    }
    case Q_GTID_FLAGS3:
    {
      CHECK_SPACE(pos, end, 1);
      gtid_flags_extra= *pos++;
      if (gtid_flags_extra & (Gtid_log_event::FL_COMMIT_ALTER_E1 |
                              Gtid_log_event::FL_ROLLBACK_ALTER_E1))
      {
        CHECK_SPACE(pos, end, 8);
        sa_seq_no = uint8korr(pos);
        pos+= 8;
      }
      break;
    }
    default:
      /* That's why you must write status vars in growing order of code */
      DBUG_PRINT("info",("Query_log_event has unknown status vars (first has\
 code: %u), skipping the rest of them", (uint) *(pos-1)));
      pos= (const uchar*) end;                         // Break loop
    }
  }

#if !defined(MYSQL_CLIENT)
  if (description_event->server_version_split.kind ==
      Format_description_log_event::master_version_split::KIND_MYSQL)
  {
    // Handle MariaDB/MySQL incompatible sql_mode bits
    sql_mode_t mysql_sql_mode= sql_mode;
    sql_mode&= MODE_MASK_MYSQL_COMPATIBLE; // Unset MySQL specific bits

    /*
      sql_mode flags related to fraction second rounding/truncation
      have opposite meaning in MySQL vs MariaDB.
      MySQL:
       - rounds fractional seconds by default
       - truncates if TIME_TRUNCATE_FRACTIONAL is set
      MariaDB:
       - truncates fractional seconds by default
       - rounds if TIME_ROUND_FRACTIONAL is set
    */
    if (description_event->server_version_split >= fsp_version_split_mysql &&
       !(mysql_sql_mode & MODE_MYSQL80_TIME_TRUNCATE_FRACTIONAL))
      sql_mode|= MODE_TIME_ROUND_FRACTIONAL;
  }
#endif

  /**
    Layout for the data buffer is as follows
    +--------+-----------+------+------+---------+----+-------+
    | catlog | time_zone | user | host | db name | \0 | Query |
    +--------+-----------+------+------+---------+----+-------+

    To support the query cache we append the following buffer to the above
    +-------+----------------------------------------+-------+
    |db len | uninitiatlized space of size of db len | FLAGS |
    +-------+----------------------------------------+-------+

    The area of buffer starting from Query field all the way to the end belongs
    to the Query buffer and its structure is described in alloc_query() in
    sql_parse.cc
    */

#if !defined(MYSQL_CLIENT) && defined(HAVE_QUERY_CACHE)
  if (!(start= data_buf= (Log_event::Byte*) my_malloc(PSI_INSTRUMENT_ME,
                                                       catalog_len + 1
                                                    +  time_zone_len + 1
                                                    +  user.length + 1
                                                    +  host.length + 1
                                                    +  data_len + 1
                                                    +  sizeof(size_t)//for db_len
                                                    +  db_len + 1
                                                    +  QUERY_CACHE_DB_LENGTH_SIZE
                                                    +  QUERY_CACHE_FLAGS_SIZE,
                                                       MYF(MY_WME))))
#else
  if (!(start= data_buf= (Log_event::Byte*) my_malloc(PSI_INSTRUMENT_ME,
                                                       catalog_len + 1
                                                    +  time_zone_len + 1
                                                    +  user.length + 1
                                                    +  host.length + 1
                                                    +  data_len + 1,
                                                       MYF(MY_WME))))
#endif
      DBUG_VOID_RETURN;
  if (catalog_len)                                  // If catalog is given
  {
    /**
      @todo we should clean up and do only copy_str_and_move; it
      works for both cases.  Then we can remove the catalog_nz
      flag. /sven
    */
    if (likely(catalog_nz)) // true except if event comes from 5.0.0|1|2|3.
      copy_str_and_move(&catalog, &start, catalog_len);
    else
    {
      memcpy(start, catalog, catalog_len+1); // copy end 0
      catalog= (const char *)start;
      start+= catalog_len+1;
    }
  }
  if (time_zone_len)
    copy_str_and_move(&time_zone_str, &start, time_zone_len);

  if (user.length)
  {
    copy_str_and_move(&user.str, &start, user.length);
  }
  else
  {
    user.str= (char*) start;
    *(start++)= 0;
  }

  if (host.length)
    copy_str_and_move(&host.str, &start, host.length);
  else
  {
    host.str= (char*) start;
    *(start++)= 0;
  }

  /**
    if time_zone_len or catalog_len are 0, then time_zone and catalog
    are uninitialized at this point.  shouldn't they point to the
    zero-length null-terminated strings we allocated space for in the
    my_alloc call above? /sven
  */

  /* A 2nd variable part; this is common to all versions */ 
  memcpy((char*) start, end, data_len);          // Copy db and query
  start[data_len]= '\0';              // End query with \0 (For safetly)
  db= (char *)start;
  query= (char *)(start + db_len + 1);
  q_len= data_len - db_len -1;

  if (data_len && (data_len < db_len ||
                   data_len < q_len ||
                   data_len != (db_len + q_len + 1)))
  {
    q_len= 0;
    query= NULL;
    DBUG_VOID_RETURN;
  }

  uint32 max_length= uint32(event_len - ((end + db_len + 1) -
                                         (buf - common_header_len)));
  if (q_len != max_length ||
      (event_len < uint((end + db_len + 1) - (buf - common_header_len))))
  {
    q_len= 0;
    query= NULL;
    DBUG_VOID_RETURN;
  }
  /**
    Append the db length at the end of the buffer. This will be used by
    Query_cache::send_result_to_client() in case the query cache is On.
   */
#if !defined(MYSQL_CLIENT) && defined(HAVE_QUERY_CACHE)
  size_t db_length= (size_t)db_len;
  memcpy(start + data_len + 1, &db_length, sizeof(size_t));
#endif
  DBUG_VOID_RETURN;
}

Query_compressed_log_event::Query_compressed_log_event(const uchar *buf,
      uint event_len,
      const Format_description_log_event
      *description_event,
      Log_event_type event_type)
      :Query_log_event(buf, event_len, description_event, event_type),
       query_buf(NULL)
{
  if (query)
  {
    uint32 un_len= binlog_get_uncompress_len((uchar*) query);
    if (!un_len)
    {
      query= 0;
      return;
    }

    /* Reserve one byte for '\0' */
    query_buf= (Log_event::Byte*) my_malloc(PSI_INSTRUMENT_ME,
                                            ALIGN_SIZE(un_len + 1), MYF(MY_WME));
    if (query_buf && !binlog_buf_uncompress((uchar*) query, (uchar *) query_buf,
                                            q_len, &un_len))
    {
      query_buf[un_len]= 0;
      query= (char*) query_buf;
      q_len= un_len;
    }
    else
    {
      query= 0;
    }
  }
}


/*
  Replace a binlog event read into a packet with a dummy event. Either a
  Query_log_event that has just a comment, or if that will not fit in the
  space used for the event to be replaced, then a NULL user_var event.

  This is used when sending binlog data to a slave which does not understand
  this particular event and which is too old to support informational events
  or holes in the event stream.

  This allows to write such events into the binlog on the master and still be
  able to replicate against old slaves without them breaking.

  Clears the flag LOG_EVENT_THREAD_SPECIFIC_F and set LOG_EVENT_SUPPRESS_USE_F.
  Overwrites the type with QUERY_EVENT (or USER_VAR_EVENT), and replaces the
  body with a minimal query / NULL user var.

  Returns zero on success, -1 if error due to too little space in original
  event. A minimum of 25 bytes (19 bytes fixed header + 6 bytes in the body)
  is needed in any event to be replaced with a dummy event.
*/
int
Query_log_event::dummy_event(String *packet, ulong ev_offset,
                             enum enum_binlog_checksum_alg checksum_alg)
{
  uchar *p= (uchar *)packet->ptr() + ev_offset;
  size_t data_len= packet->length() - ev_offset;
  uint16 flags;
  static const size_t min_user_var_event_len=
    LOG_EVENT_HEADER_LEN + UV_NAME_LEN_SIZE + 1 + UV_VAL_IS_NULL; // 25
  static const size_t min_query_event_len=
    LOG_EVENT_HEADER_LEN + QUERY_HEADER_LEN + 1 + 1; // 34

  if (checksum_alg == BINLOG_CHECKSUM_ALG_CRC32)
    data_len-= BINLOG_CHECKSUM_LEN;
  else
    DBUG_ASSERT(checksum_alg == BINLOG_CHECKSUM_ALG_UNDEF ||
                checksum_alg == BINLOG_CHECKSUM_ALG_OFF);

  if (data_len < min_user_var_event_len)
    /* Cannot replace with dummy, event too short. */
    return -1;

  flags= uint2korr(p + FLAGS_OFFSET);
  flags&= ~LOG_EVENT_THREAD_SPECIFIC_F;
  flags|= LOG_EVENT_SUPPRESS_USE_F;
  int2store(p + FLAGS_OFFSET, flags);

  if (data_len < min_query_event_len)
  {
    /*
      Have to use dummy user_var event for such a short packet.

      This works, but the event will be considered part of an event group with
      the following event. So for example @@global.sql_slave_skip_counter=1
      will skip not only the dummy event, but also the immediately following
      event.

      We write a NULL user var with the name @`!dummyvar` (or as much
      as that as will fit within the size of the original event - so
      possibly just @`!`).
    */
    static const char var_name[]= "!dummyvar";
    size_t name_len= data_len - (min_user_var_event_len - 1);

    p[EVENT_TYPE_OFFSET]= USER_VAR_EVENT;
    int4store(p + LOG_EVENT_HEADER_LEN, name_len);
    memcpy(p + LOG_EVENT_HEADER_LEN + UV_NAME_LEN_SIZE, var_name, name_len);
    p[LOG_EVENT_HEADER_LEN + UV_NAME_LEN_SIZE + name_len]= 1; // indicates NULL
  }
  else
  {
    /*
      Use a dummy query event, just a comment.
    */
    static const char message[]=
      "# Dummy event replacing event type %u that slave cannot handle.";
    char buf[sizeof(message)+1];  /* +1, as %u can expand to 3 digits. */
    uchar old_type= p[EVENT_TYPE_OFFSET];
    uchar *q= p + LOG_EVENT_HEADER_LEN;
    size_t comment_len, len;

    p[EVENT_TYPE_OFFSET]= QUERY_EVENT;
    int4store(q + Q_THREAD_ID_OFFSET, 0);
    int4store(q + Q_EXEC_TIME_OFFSET, 0);
    q[Q_DB_LEN_OFFSET]= 0;
    int2store(q + Q_ERR_CODE_OFFSET, 0);
    int2store(q + Q_STATUS_VARS_LEN_OFFSET, 0);
    q[Q_DATA_OFFSET]= 0;                    /* Zero terminator for empty db */
    q+= Q_DATA_OFFSET + 1;
    len= my_snprintf(buf, sizeof(buf), message, old_type);
    comment_len= data_len - (min_query_event_len - 1);
    if (comment_len <= len)
      memcpy(q, buf, comment_len);
    else
    {
      memcpy(q, buf, len);
      memset(q+len, ' ', comment_len - len);
    }
  }

  if (checksum_alg == BINLOG_CHECKSUM_ALG_CRC32)
  {
    ha_checksum crc= my_checksum(0, p, data_len);
    int4store(p + data_len, crc);
  }
  return 0;
}

/*
  Replace an event (GTID event) with a BEGIN query event, to be compatible
  with an old slave.
*/
int
Query_log_event::begin_event(String *packet, ulong ev_offset,
                             enum enum_binlog_checksum_alg checksum_alg)
{
  uchar *p= (uchar *)packet->ptr() + ev_offset;
  uchar *q= p + LOG_EVENT_HEADER_LEN;
  size_t data_len= packet->length() - ev_offset;
  uint16 flags;

  if (checksum_alg == BINLOG_CHECKSUM_ALG_CRC32)
    data_len-= BINLOG_CHECKSUM_LEN;
  else
    DBUG_ASSERT(checksum_alg == BINLOG_CHECKSUM_ALG_UNDEF ||
                checksum_alg == BINLOG_CHECKSUM_ALG_OFF);

  /*
    Currently we only need to replace GTID event.
    The length of GTID differs depending on whether it contains commit id.
  */
  DBUG_ASSERT(data_len == LOG_EVENT_HEADER_LEN + GTID_HEADER_LEN ||
              data_len == LOG_EVENT_HEADER_LEN + GTID_HEADER_LEN + 2);
  if (data_len != LOG_EVENT_HEADER_LEN + GTID_HEADER_LEN &&
      data_len != LOG_EVENT_HEADER_LEN + GTID_HEADER_LEN + 2)
    return 1;

  flags= uint2korr(p + FLAGS_OFFSET);
  flags&= ~LOG_EVENT_THREAD_SPECIFIC_F;
  flags|= LOG_EVENT_SUPPRESS_USE_F;
  int2store(p + FLAGS_OFFSET, flags);

  p[EVENT_TYPE_OFFSET]= QUERY_EVENT;
  int4store(q + Q_THREAD_ID_OFFSET, 0);
  int4store(q + Q_EXEC_TIME_OFFSET, 0);
  q[Q_DB_LEN_OFFSET]= 0;
  int2store(q + Q_ERR_CODE_OFFSET, 0);
  if (data_len == LOG_EVENT_HEADER_LEN + GTID_HEADER_LEN)
  {
    int2store(q + Q_STATUS_VARS_LEN_OFFSET, 0);
    q[Q_DATA_OFFSET]= 0;                    /* Zero terminator for empty db */
    q+= Q_DATA_OFFSET + 1;
  }
  else
  {
    DBUG_ASSERT(data_len == LOG_EVENT_HEADER_LEN + GTID_HEADER_LEN + 2);
    /* Put in an empty time_zone_str to take up the extra 2 bytes. */
    int2store(q + Q_STATUS_VARS_LEN_OFFSET, 2);
    q[Q_DATA_OFFSET]= Q_TIME_ZONE_CODE;
    q[Q_DATA_OFFSET+1]= 0;           /* Zero length for empty time_zone_str */
    q[Q_DATA_OFFSET+2]= 0;                  /* Zero terminator for empty db */
    q+= Q_DATA_OFFSET + 3;
  }
  memcpy(q, "BEGIN", 5);

  if (checksum_alg == BINLOG_CHECKSUM_ALG_CRC32)
  {
    ha_checksum crc= my_checksum(0, p, data_len);
    int4store(p + data_len, crc);
  }
  return 0;
}


/***************************************************************************
       Format_description_log_event methods
****************************************************************************/

/**
  Format_description_log_event 1st ctor.

    Ctor. Can be used to create the event to write to the binary log (when the
    server starts or when FLUSH LOGS), or to create artificial events to parse
    binlogs from MySQL 3.23 or 4.x.
    When in a client, only the 2nd use is possible.

  @param binlog_version         the binlog version for which we want to build
                                an event. Can be 1 (=MySQL 3.23), 3 (=4.0.x
                                x>=2 and 4.1) or 4 (MySQL 5.0). Note that the
                                old 4.0 (binlog version 2) is not supported;
                                it should not be used for replication with
                                5.0.
  @param server_ver             a string containing the server version.
*/

Format_description_log_event::
Format_description_log_event(uint8 binlog_ver, const char* server_ver)
  :Log_event(), created(0), binlog_version(binlog_ver),
   dont_set_created(0), event_type_permutation(0)
{
  switch (binlog_version) {
  case 4: /* MySQL 5.0 */
    memcpy(server_version, ::server_version, ST_SERVER_VER_LEN);
    DBUG_EXECUTE_IF("pretend_version_50034_in_binlog",
                    strmov(server_version, "5.0.34"););
    common_header_len= LOG_EVENT_HEADER_LEN;
    number_of_event_types= LOG_EVENT_TYPES;
    /* we'll catch my_malloc() error in is_valid() */
    post_header_len=(uint8*) my_malloc(PSI_INSTRUMENT_ME,
                                       number_of_event_types*sizeof(uint8)
                                       + BINLOG_CHECKSUM_ALG_DESC_LEN,
                                       MYF(0));
    /*
      This long list of assignments is not beautiful, but I see no way to
      make it nicer, as the right members are #defines, not array members, so
      it's impossible to write a loop.
    */
    if (post_header_len)
    {
#ifndef DBUG_OFF
      // Allows us to sanity-check that all events initialized their
      // events (see the end of this 'if' block).
      memset(post_header_len, 255, number_of_event_types*sizeof(uint8));
#endif

      /* Note: all event types must explicitly fill in their lengths here. */
      post_header_len[START_EVENT_V3-1]= START_V3_HEADER_LEN;
      post_header_len[QUERY_EVENT-1]= QUERY_HEADER_LEN;
      post_header_len[STOP_EVENT-1]= STOP_HEADER_LEN;
      post_header_len[ROTATE_EVENT-1]= ROTATE_HEADER_LEN;
      post_header_len[INTVAR_EVENT-1]= INTVAR_HEADER_LEN;
      post_header_len[LOAD_EVENT-1]= LOAD_HEADER_LEN;
      post_header_len[SLAVE_EVENT-1]= SLAVE_HEADER_LEN;
      post_header_len[CREATE_FILE_EVENT-1]= CREATE_FILE_HEADER_LEN;
      post_header_len[APPEND_BLOCK_EVENT-1]= APPEND_BLOCK_HEADER_LEN;
      post_header_len[EXEC_LOAD_EVENT-1]= EXEC_LOAD_HEADER_LEN;
      post_header_len[DELETE_FILE_EVENT-1]= DELETE_FILE_HEADER_LEN;
      post_header_len[NEW_LOAD_EVENT-1]= NEW_LOAD_HEADER_LEN;
      post_header_len[RAND_EVENT-1]= RAND_HEADER_LEN;
      post_header_len[USER_VAR_EVENT-1]= USER_VAR_HEADER_LEN;
      post_header_len[FORMAT_DESCRIPTION_EVENT-1]= FORMAT_DESCRIPTION_HEADER_LEN;
      post_header_len[XID_EVENT-1]= XID_HEADER_LEN;
      post_header_len[XA_PREPARE_LOG_EVENT-1]= XA_PREPARE_HEADER_LEN;
      post_header_len[BEGIN_LOAD_QUERY_EVENT-1]= BEGIN_LOAD_QUERY_HEADER_LEN;
      post_header_len[EXECUTE_LOAD_QUERY_EVENT-1]= EXECUTE_LOAD_QUERY_HEADER_LEN;
      /*
        The PRE_GA events are never be written to any binlog, but
        their lengths are included in Format_description_log_event.
        Hence, we need to be assign some value here, to avoid reading
        uninitialized memory when the array is written to disk.
      */
      post_header_len[PRE_GA_WRITE_ROWS_EVENT-1]= 0;
      post_header_len[PRE_GA_UPDATE_ROWS_EVENT-1]= 0;
      post_header_len[PRE_GA_DELETE_ROWS_EVENT-1]= 0;

      post_header_len[TABLE_MAP_EVENT-1]=       TABLE_MAP_HEADER_LEN;
      post_header_len[WRITE_ROWS_EVENT_V1-1]=   ROWS_HEADER_LEN_V1;
      post_header_len[UPDATE_ROWS_EVENT_V1-1]=  ROWS_HEADER_LEN_V1;
      post_header_len[DELETE_ROWS_EVENT_V1-1]=  ROWS_HEADER_LEN_V1;
      /*
        We here have the possibility to simulate a master of before we changed
        the table map id to be stored in 6 bytes: when it was stored in 4
        bytes (=> post_header_len was 6). This is used to test backward
        compatibility.
        This code can be removed after a few months (today is Dec 21st 2005),
        when we know that the 4-byte masters are not deployed anymore (check
        with Tomas Ulin first!), and the accompanying test (rpl_row_4_bytes)
        too.
      */
      DBUG_EXECUTE_IF("old_row_based_repl_4_byte_map_id_master",
                      post_header_len[TABLE_MAP_EVENT-1]=
                      post_header_len[WRITE_ROWS_EVENT_V1-1]=
                      post_header_len[UPDATE_ROWS_EVENT_V1-1]=
                      post_header_len[DELETE_ROWS_EVENT_V1-1]= 6;);
      post_header_len[INCIDENT_EVENT-1]= INCIDENT_HEADER_LEN;
      post_header_len[HEARTBEAT_LOG_EVENT-1]= 0;
      post_header_len[IGNORABLE_LOG_EVENT-1]= 0;
      post_header_len[ROWS_QUERY_LOG_EVENT-1]= 0;
      post_header_len[GTID_LOG_EVENT-1]= 0;
      post_header_len[ANONYMOUS_GTID_LOG_EVENT-1]= 0;
      post_header_len[PREVIOUS_GTIDS_LOG_EVENT-1]= 0;
      post_header_len[TRANSACTION_CONTEXT_EVENT-1]= 0;
      post_header_len[VIEW_CHANGE_EVENT-1]= 0;
      post_header_len[XA_PREPARE_LOG_EVENT-1]= 0;
      post_header_len[WRITE_ROWS_EVENT-1]=  ROWS_HEADER_LEN_V2;
      post_header_len[UPDATE_ROWS_EVENT-1]= ROWS_HEADER_LEN_V2;
      post_header_len[DELETE_ROWS_EVENT-1]= ROWS_HEADER_LEN_V2;

      // Set header length of the reserved events to 0
      memset(post_header_len + MYSQL_EVENTS_END - 1, 0,
             (MARIA_EVENTS_BEGIN - MYSQL_EVENTS_END)*sizeof(uint8));

      // Set header lengths of Maria events
      post_header_len[ANNOTATE_ROWS_EVENT-1]= ANNOTATE_ROWS_HEADER_LEN;
      post_header_len[BINLOG_CHECKPOINT_EVENT-1]=
        BINLOG_CHECKPOINT_HEADER_LEN;
      post_header_len[GTID_EVENT-1]= GTID_HEADER_LEN;
      post_header_len[GTID_LIST_EVENT-1]= GTID_LIST_HEADER_LEN;
      post_header_len[START_ENCRYPTION_EVENT-1]= START_ENCRYPTION_HEADER_LEN;

      //compressed event
      post_header_len[QUERY_COMPRESSED_EVENT-1]= QUERY_HEADER_LEN;
      post_header_len[WRITE_ROWS_COMPRESSED_EVENT-1]=   ROWS_HEADER_LEN_V2;
      post_header_len[UPDATE_ROWS_COMPRESSED_EVENT-1]=  ROWS_HEADER_LEN_V2;
      post_header_len[DELETE_ROWS_COMPRESSED_EVENT-1]=  ROWS_HEADER_LEN_V2;
      post_header_len[WRITE_ROWS_COMPRESSED_EVENT_V1-1]=   ROWS_HEADER_LEN_V1;
      post_header_len[UPDATE_ROWS_COMPRESSED_EVENT_V1-1]=  ROWS_HEADER_LEN_V1;
      post_header_len[DELETE_ROWS_COMPRESSED_EVENT_V1-1]=  ROWS_HEADER_LEN_V1;

      // Sanity-check that all post header lengths are initialized.
      int i;
      for (i=0; i<number_of_event_types; i++)
        DBUG_ASSERT(post_header_len[i] != 255);
    }
    break;

  case 1: /* 3.23 */
  case 3: /* 4.0.x x>=2 */
  default: /* Includes binlog version 2 i.e. 4.0.x x<=1 */
    post_header_len= 0; /* will make is_valid() fail */
    break;
  }
  calc_server_version_split();
  deduct_options_written_to_bin_log();
  checksum_alg= BINLOG_CHECKSUM_ALG_UNDEF;
  reset_crypto();
}


/**
  The problem with this constructor is that the fixed header may have a
  length different from this version, but we don't know this length as we
  have not read the Format_description_log_event which says it, yet. This
  length is in the post-header of the event, but we don't know where the
  post-header starts.

  So this type of event HAS to:
  - either have the header's length at the beginning (in the header, at a
  fixed position which will never be changed), not in the post-header. That
  would make the header be "shifted" compared to other events.
  - or have a header of size LOG_EVENT_MINIMAL_HEADER_LEN (19), in all future
  versions, so that we know for sure.

  I (Guilhem) chose the 2nd solution. Rotate has the same constraint (because
  it is sent before Format_description_log_event).
*/

Format_description_log_event::
Format_description_log_event(const uchar *buf, uint event_len,
                             const Format_description_log_event*
                             description_event)
  :Log_event(buf, description_event), binlog_version(BINLOG_VERSION),
   common_header_len(0), post_header_len(NULL), event_type_permutation(0)
{
  DBUG_ENTER("Format_description_log_event::Format_description_log_event(char*,...)");
  if (event_len < LOG_EVENT_MINIMAL_HEADER_LEN + ST_COMMON_HEADER_LEN_OFFSET)
  {
    server_version[0]= 0;
    DBUG_VOID_RETURN;
  }
  buf+= LOG_EVENT_MINIMAL_HEADER_LEN;
  binlog_version= uint2korr(buf+ST_BINLOG_VER_OFFSET);
  memcpy(server_version, buf+ST_SERVER_VER_OFFSET, ST_SERVER_VER_LEN);
  // prevent overrun if log is corrupted on disk
  server_version[ST_SERVER_VER_LEN-1]= 0;
  created= uint4korr(buf+ST_CREATED_OFFSET);
  dont_set_created= 1;

  if (server_version[0] == 0)
    DBUG_VOID_RETURN; /* sanity check */
  if ((common_header_len=buf[ST_COMMON_HEADER_LEN_OFFSET]) < LOG_EVENT_MINIMAL_HEADER_LEN)
    DBUG_VOID_RETURN; /* sanity check */
  number_of_event_types=
    event_len - (LOG_EVENT_MINIMAL_HEADER_LEN + ST_COMMON_HEADER_LEN_OFFSET + 1);
  DBUG_PRINT("info", ("common_header_len=%d number_of_event_types=%d",
                      common_header_len, number_of_event_types));
  /* If alloc fails, we'll detect it in is_valid() */

  post_header_len= (uint8*) my_memdup(PSI_INSTRUMENT_ME,
                                      buf+ST_COMMON_HEADER_LEN_OFFSET+1,
                                      number_of_event_types*
                                      sizeof(*post_header_len),
                                      MYF(0));
  calc_server_version_split();
  if (!is_version_before_checksum(&server_version_split))
  {
    /* the last bytes are the checksum alg desc and value (or value's room) */
    number_of_event_types -= BINLOG_CHECKSUM_ALG_DESC_LEN;
    checksum_alg= (enum_binlog_checksum_alg)post_header_len[number_of_event_types];
  }
  else
  {
    checksum_alg= BINLOG_CHECKSUM_ALG_UNDEF;
  }
  deduct_options_written_to_bin_log();
  reset_crypto();

  DBUG_VOID_RETURN;
}

bool Format_description_log_event::start_decryption(Start_encryption_log_event* sele)
{
  DBUG_ASSERT(crypto_data.scheme == 0);

  if (!sele->is_valid())
    return 1;

  memcpy(crypto_data.nonce, sele->nonce, BINLOG_NONCE_LENGTH);
  return crypto_data.init(sele->crypto_scheme, sele->key_version);
}


Version::Version(const char *version, const char **endptr)
{
  const char *p= version;
  ulong number;
  for (uint i= 0; i<=2; i++)
  {
    char *r;
    number= strtoul(p, &r, 10);
    /*
      It is an invalid version if any version number greater than 255 or
      first number is not followed by '.'.
    */
    if (number < 256 && (*r == '.' || i != 0))
      m_ver[i]= (uchar) number;
    else
    {
      *this= Version();
      break;
    }

    p= r;
    if (*r == '.')
      p++; // skip the dot
  }
  endptr[0]= p;
}


Format_description_log_event::
  master_version_split::master_version_split(const char *version)
{
  const char *p;
  static_cast<Version*>(this)[0]= Version(version, &p);
  if (strstr(p, "MariaDB") != 0 || strstr(p, "-maria-") != 0)
    kind= KIND_MARIADB;
  else
    kind= KIND_MYSQL;
}


/**
   Splits the event's 'server_version' string into three numeric pieces stored
   into 'server_version_split':
   X.Y.Zabc (X,Y,Z numbers, a not a digit) -> {X,Y,Z}
   X.Yabc -> {X,Y,0}
   'server_version_split' is then used for lookups to find if the server which
   created this event has some known bug.
*/
void Format_description_log_event::calc_server_version_split()
{
  server_version_split= master_version_split(server_version);

  DBUG_PRINT("info",("Format_description_log_event::server_version_split:"
                     " '%s' %d %d %d", server_version,
                     server_version_split[0],
                     server_version_split[1], server_version_split[2]));
}


void Format_description_log_event::deduct_options_written_to_bin_log()
{
  options_written_to_bin_log= OPTION_AUTO_IS_NULL | OPTION_NOT_AUTOCOMMIT |
              OPTION_NO_FOREIGN_KEY_CHECKS | OPTION_RELAXED_UNIQUE_CHECKS |
              OPTION_INSERT_HISTORY;
  if (!server_version_split.version_is_valid() ||
      server_version_split.kind == master_version_split::KIND_MYSQL ||
      server_version_split < Version(10,5,2))
    return;
  options_written_to_bin_log|= OPTION_IF_EXISTS;
  if (server_version_split[0] == 10)
  {
    const static char v[10]={99,99,99,99,99,17,9,5,4,2};
    if (server_version_split[1] < 10 &&
        server_version_split[2] < v[server_version_split[1]])
      return;
  }
  options_written_to_bin_log|= OPTION_EXPLICIT_DEF_TIMESTAMP;

  DBUG_ASSERT(options_written_to_bin_log == OPTIONS_WRITTEN_TO_BIN_LOG);
}

/**
   @return TRUE is the event's version is earlier than one that introduced
   the replication event checksum. FALSE otherwise.
*/
bool
Format_description_log_event::is_version_before_checksum(const master_version_split
                                                         *version_split)
{
  return *version_split <
    (version_split->kind == master_version_split::KIND_MARIADB ?
     checksum_version_split_mariadb : checksum_version_split_mysql);
}

/**
   @param buf buffer holding serialized FD event
   @param len netto (possible checksum is stripped off) length of the event buf
   
   @return  the version-safe checksum alg descriptor where zero
            designates no checksum, 255 - the orginator is
            checksum-unaware (effectively no checksum) and the actuall
            [1-254] range alg descriptor.
*/
enum enum_binlog_checksum_alg get_checksum_alg(const uchar *buf, ulong len)
{
  enum enum_binlog_checksum_alg ret;
  char version[ST_SERVER_VER_LEN];

  DBUG_ENTER("get_checksum_alg");
  DBUG_ASSERT(buf[EVENT_TYPE_OFFSET] == FORMAT_DESCRIPTION_EVENT);

  memcpy(version,
         buf + LOG_EVENT_MINIMAL_HEADER_LEN + ST_SERVER_VER_OFFSET,
         ST_SERVER_VER_LEN);
  version[ST_SERVER_VER_LEN - 1]= 0;
  
  Format_description_log_event::master_version_split version_split(version);
  ret= Format_description_log_event::is_version_before_checksum(&version_split)
    ? BINLOG_CHECKSUM_ALG_UNDEF
    : (enum_binlog_checksum_alg)buf[len - BINLOG_CHECKSUM_LEN - BINLOG_CHECKSUM_ALG_DESC_LEN];
  DBUG_ASSERT(ret == BINLOG_CHECKSUM_ALG_OFF ||
              ret == BINLOG_CHECKSUM_ALG_UNDEF ||
              ret == BINLOG_CHECKSUM_ALG_CRC32);
  DBUG_RETURN(ret);
}

Start_encryption_log_event::
Start_encryption_log_event(const uchar *buf, uint event_len,
                           const Format_description_log_event* description_event)
  :Log_event(buf, description_event)
{
  if ((int)event_len ==
      LOG_EVENT_MINIMAL_HEADER_LEN + Start_encryption_log_event::get_data_size())
  {
    buf+= LOG_EVENT_MINIMAL_HEADER_LEN;
    crypto_scheme= *buf;
    key_version= uint4korr(buf + BINLOG_CRYPTO_SCHEME_LENGTH);
    memcpy(nonce,
           buf + BINLOG_CRYPTO_SCHEME_LENGTH + BINLOG_KEY_VERSION_LENGTH,
           BINLOG_NONCE_LENGTH);
  }
  else
    crypto_scheme= ~0; // invalid
}



/**************************************************************************
  Rotate_log_event methods
**************************************************************************/

Rotate_log_event::Rotate_log_event(const uchar *buf, uint event_len,
                                   const Format_description_log_event*
                                   description_event)
  :Log_event(buf, description_event) ,new_log_ident(0), flags(DUP_NAME)
{
  DBUG_ENTER("Rotate_log_event::Rotate_log_event(char*,...)");
  // The caller will ensure that event_len is what we have at EVENT_LEN_OFFSET
  uint8 post_header_len= description_event->post_header_len[ROTATE_EVENT-1];
  uint ident_offset;
  if (event_len < (uint)(LOG_EVENT_MINIMAL_HEADER_LEN + post_header_len))
    DBUG_VOID_RETURN;
  buf+= LOG_EVENT_MINIMAL_HEADER_LEN;
  pos= post_header_len ? uint8korr(buf + R_POS_OFFSET) : 4;
  ident_len= (uint)(event_len - (LOG_EVENT_MINIMAL_HEADER_LEN + post_header_len));
  ident_offset= post_header_len;
  set_if_smaller(ident_len,FN_REFLEN-1);
  new_log_ident= my_strndup(PSI_INSTRUMENT_ME, (char*) buf + ident_offset,
                            (uint) ident_len, MYF(MY_WME));
  DBUG_PRINT("debug", ("new_log_ident: '%s'", new_log_ident));
  DBUG_VOID_RETURN;
}


/**************************************************************************
  Binlog_checkpoint_log_event methods
**************************************************************************/

Binlog_checkpoint_log_event::Binlog_checkpoint_log_event(
       const uchar *buf, uint event_len,
       const Format_description_log_event *description_event)
  :Log_event(buf, description_event), binlog_file_name(0)
{
  uint8 header_size= description_event->common_header_len;
  uint8 post_header_len=
    description_event->post_header_len[BINLOG_CHECKPOINT_EVENT-1];
  if (event_len < (uint) header_size + (uint) post_header_len ||
      post_header_len < BINLOG_CHECKPOINT_HEADER_LEN)
    return;
  buf+= header_size;
  /* See uint4korr and int4store below */
  compile_time_assert(BINLOG_CHECKPOINT_HEADER_LEN == 4);
  binlog_file_len= uint4korr(buf);
  if (event_len - (header_size + post_header_len) < binlog_file_len)
    return;
  binlog_file_name= my_strndup(PSI_INSTRUMENT_ME, (char*) buf + post_header_len,
                               binlog_file_len, MYF(MY_WME));
  return;
}


/**************************************************************************
        Global transaction ID stuff
**************************************************************************/

Gtid_log_event::Gtid_log_event(const uchar *buf, uint event_len,
                               const Format_description_log_event
                               *description_event)
  : Log_event(buf, description_event), seq_no(0), commit_id(0),
    flags_extra(0), extra_engines(0)
{
  uint8 header_size= description_event->common_header_len;
  uint8 post_header_len= description_event->post_header_len[GTID_EVENT-1];
  const uchar *buf_0= buf;
  if (event_len < (uint) header_size + (uint) post_header_len ||
      post_header_len < GTID_HEADER_LEN)
    return;

  buf+= header_size;
  seq_no= uint8korr(buf);
  buf+= 8;
  domain_id= uint4korr(buf);
  buf+= 4;
  flags2= *(buf++);
  if (flags2 & FL_GROUP_COMMIT_ID)
  {
    if (event_len < (uint)header_size + GTID_HEADER_LEN + 2)
    {
      seq_no= 0;                                // So is_valid() returns false
      return;
    }
    commit_id= uint8korr(buf);
    buf+= 8;
  }
  if (flags2 & (FL_PREPARED_XA | FL_COMPLETED_XA))
  {
    xid.formatID= uint4korr(buf);
    buf+= 4;

    xid.gtrid_length= (long) buf[0];
    xid.bqual_length= (long) buf[1];
    buf+= 2;

    long data_length= xid.bqual_length + xid.gtrid_length;
    memcpy(xid.data, buf, data_length);
    buf+= data_length;
  }

  /* the extra flags check and actions */
  if (static_cast<uint>(buf - buf_0) < event_len)
  {
    flags_extra= *buf++;
    /*
      extra engines flags presence is identifed by non-zero byte value
      at this point
    */
    if (flags_extra & FL_EXTRA_MULTI_ENGINE_E1)
    {
      DBUG_ASSERT(static_cast<uint>(buf - buf_0) < event_len);

      extra_engines= *buf++;

      DBUG_ASSERT(extra_engines > 0);
    }
    if (flags_extra & (FL_COMMIT_ALTER_E1 | FL_ROLLBACK_ALTER_E1))
    {
      sa_seq_no= uint8korr(buf);
      buf+= 8;
    }
  }
  /*
    the strict '<' part of the assert corresponds to extra zero-padded
    trailing bytes,
  */
  DBUG_ASSERT(static_cast<uint>(buf - buf_0) <= event_len);
  /* and the last of them is tested. */
#ifdef MYSQL_SERVER
#ifdef WITH_WSREP
  if (!WSREP_ON)
#endif
#endif
  DBUG_ASSERT(static_cast<uint>(buf - buf_0) == event_len ||
              buf_0[event_len - 1] == 0);
}

int compare_glle_gtids(const void * _gtid1, const void *_gtid2)
{
  rpl_gtid *gtid1= (rpl_gtid *) _gtid1;
  rpl_gtid *gtid2= (rpl_gtid *) _gtid2;

  int ret;
  if (*gtid1 < *gtid2)
    ret= -1;
  else if (*gtid1 > *gtid2)
    ret= 1;
  else
    ret= 0;
  return ret;
}

/* GTID list. */

Gtid_list_log_event::Gtid_list_log_event(const uchar *buf, uint event_len,
                                         const Format_description_log_event
                                         *description_event)
  : Log_event(buf, description_event), count(0), list(0), sub_id_list(0)
{
  uint32 i;
  uint32 val;
  uint8 header_size= description_event->common_header_len;
  uint8 post_header_len= description_event->post_header_len[GTID_LIST_EVENT-1];
  if (event_len < (uint) header_size + (uint) post_header_len ||
      post_header_len < GTID_LIST_HEADER_LEN)
    return;

  buf+= header_size;
  val= uint4korr(buf);
  count= val & ((1<<28)-1);
  gl_flags= val & ((uint32)0xf << 28);
  buf+= 4;
  if (event_len - (header_size + post_header_len) < count*element_size ||
      (!(list= (rpl_gtid *)my_malloc(PSI_INSTRUMENT_ME,
                            count*sizeof(*list) + (count == 0), MYF(MY_WME)))))
    return;

  for (i= 0; i < count; ++i)
  {
    list[i].domain_id= uint4korr(buf);
    buf+= 4;
    list[i].server_id= uint4korr(buf);
    buf+= 4;
    list[i].seq_no= uint8korr(buf);
    buf+= 8;
  }

#if defined(HAVE_REPLICATION) && !defined(MYSQL_CLIENT)
  if ((gl_flags & FLAG_IGN_GTIDS))
  {
    uint32 i;
    if (!(sub_id_list= (uint64 *)my_malloc(PSI_INSTRUMENT_ME,
                                           count*sizeof(uint64), MYF(MY_WME))))
    {
      my_free(list);
      list= NULL;
      return;
    }
    for (i= 0; i < count; ++i)
    {
      if (!(sub_id_list[i]=
            rpl_global_gtid_slave_state->next_sub_id(list[i].domain_id)))
      {
        my_free(list);
        my_free(sub_id_list);
        list= NULL;
        sub_id_list= NULL;
        return;
      }
    }
  }
#endif
}


/*
  Used to record gtid_list event while sending binlog to slave, without having to
  fully contruct the event object.
*/
bool
Gtid_list_log_event::peek(const char *event_start, size_t event_len,
                          enum enum_binlog_checksum_alg checksum_alg,
                          rpl_gtid **out_gtid_list, uint32 *out_list_len,
                          const Format_description_log_event *fdev)
{
  const char *p;
  uint32 count_field, count;
  rpl_gtid *gtid_list;

  if (checksum_alg == BINLOG_CHECKSUM_ALG_CRC32)
  {
    if (event_len > BINLOG_CHECKSUM_LEN)
      event_len-= BINLOG_CHECKSUM_LEN;
    else
      event_len= 0;
  }
  else
    DBUG_ASSERT(checksum_alg == BINLOG_CHECKSUM_ALG_UNDEF ||
                checksum_alg == BINLOG_CHECKSUM_ALG_OFF);

  if (event_len < (uint32)fdev->common_header_len + GTID_LIST_HEADER_LEN)
    return true;
  p= event_start + fdev->common_header_len;
  count_field= uint4korr(p);
  p+= 4;
  count= count_field & ((1<<28)-1);
  if (event_len < (uint32)fdev->common_header_len + GTID_LIST_HEADER_LEN +
      element_size * count)
    return true;
  if (!(gtid_list= (rpl_gtid *)my_malloc(PSI_INSTRUMENT_ME,
                          sizeof(rpl_gtid)*count + (count == 0), MYF(MY_WME))))
    return true;
  *out_gtid_list= gtid_list;
  *out_list_len= count;
  while (count--)
  {
    gtid_list->domain_id= uint4korr(p);
    p+= 4;
    gtid_list->server_id= uint4korr(p);
    p+= 4;
    gtid_list->seq_no= uint8korr(p);
    p+= 8;
    ++gtid_list;
  }

  return false;
}


/**************************************************************************
	Intvar_log_event methods
**************************************************************************/

/*
  Intvar_log_event::Intvar_log_event()
*/

Intvar_log_event::Intvar_log_event(const uchar *buf,
                                   const Format_description_log_event* description_event)
  :Log_event(buf, description_event)
{
  /* The Post-Header is empty. The Variable Data part begins immediately. */
  buf+= description_event->common_header_len +
    description_event->post_header_len[INTVAR_EVENT-1];
  type= buf[I_TYPE_OFFSET];
  val= uint8korr(buf+I_VAL_OFFSET);
}


/*
  Intvar_log_event::get_var_type_name()
*/

const char* Intvar_log_event::get_var_type_name()
{
  switch(type) {
  case LAST_INSERT_ID_EVENT: return "LAST_INSERT_ID";
  case INSERT_ID_EVENT: return "INSERT_ID";
  default: /* impossible */ return "UNKNOWN";
  }
}


/**************************************************************************
  Rand_log_event methods
**************************************************************************/

Rand_log_event::Rand_log_event(const uchar *buf,
                               const Format_description_log_event* description_event)
  :Log_event(buf, description_event)
{
  /* The Post-Header is empty. The Variable Data part begins immediately. */
  buf+= description_event->common_header_len +
    description_event->post_header_len[RAND_EVENT-1];
  seed1= uint8korr(buf+RAND_SEED1_OFFSET);
  seed2= uint8korr(buf+RAND_SEED2_OFFSET);
}


/**************************************************************************
  Xid_log_event methods
**************************************************************************/

/**
  @note
  It's ok not to use int8store here,
  as long as xid_t::set(ulonglong) and
  xid_t::get_my_xid doesn't do it either.
  We don't care about actual values of xids as long as
  identical numbers compare identically
*/

Xid_log_event::
Xid_log_event(const uchar *buf,
              const Format_description_log_event *description_event)
  :Xid_apply_log_event(buf, description_event)
{
  /* The Post-Header is empty. The Variable Data part begins immediately. */
  buf+= description_event->common_header_len +
    description_event->post_header_len[XID_EVENT-1];
  memcpy((char*) &xid, buf, sizeof(xid));
}

/**************************************************************************
  XA_prepare_log_event methods
**************************************************************************/
XA_prepare_log_event::
XA_prepare_log_event(const uchar *buf,
                     const Format_description_log_event *description_event)
  :Xid_apply_log_event(buf, description_event)
{
  buf+= description_event->common_header_len +
    description_event->post_header_len[XA_PREPARE_LOG_EVENT-1];
  one_phase= * (bool *) buf;
  buf+= 1;

  m_xid.formatID= uint4korr(buf);
  buf+= 4;
  m_xid.gtrid_length= uint4korr(buf);
  buf+= 4;
  // Todo: validity here and elsewhere checks to be replaced by MDEV-21839 fixes
  if (m_xid.gtrid_length <= 0 || m_xid.gtrid_length > MAXGTRIDSIZE)
  {
    m_xid.formatID= -1;
    return;
  }
  m_xid.bqual_length= uint4korr(buf);
  buf+= 4;
  if (m_xid.bqual_length < 0 || m_xid.bqual_length > MAXBQUALSIZE)
  {
    m_xid.formatID= -1;
    return;
  }
  DBUG_ASSERT(m_xid.gtrid_length + m_xid.bqual_length <= XIDDATASIZE);

  memcpy(m_xid.data, buf, m_xid.gtrid_length + m_xid.bqual_length);

  xid= NULL;
}


/**************************************************************************
  User_var_log_event methods
**************************************************************************/

User_var_log_event::
User_var_log_event(const uchar *buf, uint event_len,
                   const Format_description_log_event* description_event)
  :Log_event(buf, description_event)
#ifndef MYSQL_CLIENT
  , deferred(false), query_id(0)
#endif
{
  bool error= false;
  const uchar *buf_start= buf, *buf_end= buf + event_len;

  /* The Post-Header is empty. The Variable Data part begins immediately. */
  buf+= description_event->common_header_len +
    description_event->post_header_len[USER_VAR_EVENT-1];
  name_len= uint4korr(buf);
  /* Avoid reading out of buffer */
  if ((buf - buf_start) + UV_NAME_LEN_SIZE + name_len > event_len)
  {
    error= true;
    goto err;
  }

  name= (char *) buf + UV_NAME_LEN_SIZE;

  /*
    We don't know yet is_null value, so we must assume that name_len
    may have the bigger value possible, is_null= True and there is no
    payload for val, or even that name_len is 0.
  */
  if (name + name_len + UV_VAL_IS_NULL > (char*) buf_end)
  {
    error= true;
    goto err;
  }

  buf+= UV_NAME_LEN_SIZE + name_len;
  is_null= (bool) *buf;
  flags= User_var_log_event::UNDEF_F;    // defaults to UNDEF_F
  if (is_null)
  {
    type= STRING_RESULT;
    charset_number= my_charset_bin.number;
    val_len= 0;
    val= 0;  
  }
  else
  {
    val= (char *) (buf + UV_VAL_IS_NULL + UV_VAL_TYPE_SIZE +
                   UV_CHARSET_NUMBER_SIZE + UV_VAL_LEN_SIZE);

    if (val > (char*) buf_end)
    {
      error= true;
      goto err;
    }

    type= (Item_result) buf[UV_VAL_IS_NULL];
    charset_number= uint4korr(buf + UV_VAL_IS_NULL + UV_VAL_TYPE_SIZE);
    val_len= uint4korr(buf + UV_VAL_IS_NULL + UV_VAL_TYPE_SIZE +
                       UV_CHARSET_NUMBER_SIZE);

    /**
      We need to check if this is from an old server
      that did not pack information for flags.
      We do this by checking if there are extra bytes
      after the packed value. If there are we take the
      extra byte and it's value is assumed to contain
      the flags value.

      Old events will not have this extra byte, thence,
      we keep the flags set to UNDEF_F.
    */
    size_t bytes_read= (val + val_len) - (char*) buf_start;
    if (bytes_read > event_len)
    {
      error= true;
      goto err;
    }
    if ((data_written - bytes_read) > 0)
    {
      flags= (uint) *(buf + UV_VAL_IS_NULL + UV_VAL_TYPE_SIZE +
                    UV_CHARSET_NUMBER_SIZE + UV_VAL_LEN_SIZE +
                    val_len);
    }
  }

err:
  if (unlikely(error))
    name= 0;
}


/**************************************************************************
	Append_block_log_event methods
**************************************************************************/

/*
  Append_block_log_event ctor
*/

Append_block_log_event::
Append_block_log_event(const uchar *buf, uint len,
                       const Format_description_log_event* description_event)
  :Log_event(buf, description_event),block(0)
{
  DBUG_ENTER("Append_block_log_event::Append_block_log_event(char*,...)");
  uint8 common_header_len= description_event->common_header_len; 
  uint8 append_block_header_len=
    description_event->post_header_len[APPEND_BLOCK_EVENT-1];
  uint total_header_len= common_header_len+append_block_header_len;
  if (len < total_header_len)
    DBUG_VOID_RETURN;
  file_id= uint4korr(buf + common_header_len + AB_FILE_ID_OFFSET);
  block= const_cast<uchar*>(buf) + total_header_len;
  block_len= len - total_header_len;
  DBUG_VOID_RETURN;
}


/**************************************************************************
	Delete_file_log_event methods
**************************************************************************/

/*
  Delete_file_log_event ctor
*/

Delete_file_log_event::
Delete_file_log_event(const uchar *buf, uint len,
                      const Format_description_log_event* description_event)
  :Log_event(buf, description_event),file_id(0)
{
  uint8 common_header_len= description_event->common_header_len;
  uint8 delete_file_header_len= description_event->post_header_len[DELETE_FILE_EVENT-1];
  if (len < (uint)(common_header_len + delete_file_header_len))
    return;
  file_id= uint4korr(buf + common_header_len + DF_FILE_ID_OFFSET);
}


/**************************************************************************
	Begin_load_query_log_event methods
**************************************************************************/

Begin_load_query_log_event::
Begin_load_query_log_event(const uchar *buf, uint len,
                           const Format_description_log_event* desc_event)
  :Append_block_log_event(buf, len, desc_event)
{
}


/**************************************************************************
	Execute_load_query_log_event methods
**************************************************************************/


Execute_load_query_log_event::
Execute_load_query_log_event(const uchar *buf, uint event_len,
                             const Format_description_log_event* desc_event):
  Query_log_event(buf, event_len, desc_event, EXECUTE_LOAD_QUERY_EVENT),
  file_id(0), fn_pos_start(0), fn_pos_end(0)
{
  if (!Query_log_event::is_valid())
    return;

  buf+= desc_event->common_header_len;

  fn_pos_start= uint4korr(buf + ELQ_FN_POS_START_OFFSET);
  fn_pos_end= uint4korr(buf + ELQ_FN_POS_END_OFFSET);
  dup_handling= (enum_load_dup_handling)(*(buf + ELQ_DUP_HANDLING_OFFSET));

  if (fn_pos_start > q_len || fn_pos_end > q_len ||
      dup_handling > LOAD_DUP_REPLACE)
    return;

  file_id= uint4korr(buf + ELQ_FILE_ID_OFFSET);
}


ulong Execute_load_query_log_event::get_post_header_size_for_derived()
{
  return EXECUTE_LOAD_QUERY_EXTRA_HEADER_LEN;
}


/**************************************************************************
	sql_ex_info methods
**************************************************************************/

/*
  sql_ex_info::init()
*/

const uchar *sql_ex_info::init(const uchar *buf, const uchar *buf_end,
                              bool use_new_format)
{
  cached_new_format= use_new_format;
  if (use_new_format)
  {
    empty_flags=0;
    /*
      The code below assumes that buf will not disappear from
      under our feet during the lifetime of the event. This assumption
      holds true in the slave thread if the log is in new format, but is not
      the case when we have old format because we will be reusing net buffer
      to read the actual file before we write out the Create_file event.
    */
    if (read_str(&buf, buf_end, &field_term, &field_term_len) ||
        read_str(&buf, buf_end, &enclosed,   &enclosed_len) ||
        read_str(&buf, buf_end, &line_term,  &line_term_len) ||
        read_str(&buf, buf_end, &line_start, &line_start_len) ||
        read_str(&buf, buf_end, &escaped,    &escaped_len))
      return 0;
    opt_flags= *buf++;
  }
  else
  {
    if (buf_end - buf < 7)
      return 0;                                 // Wrong data
    field_term_len= enclosed_len= line_term_len= line_start_len= escaped_len=1;
    field_term=  (char*) buf++;                 // Use first byte in string
    enclosed=    (char*) buf++;
    line_term=   (char*) buf++;
    line_start=  (char*) buf++;
    escaped=     (char*) buf++;
    opt_flags=   *buf++;
    empty_flags= *buf++;
    if (empty_flags & FIELD_TERM_EMPTY)
      field_term_len=0;
    if (empty_flags & ENCLOSED_EMPTY)
      enclosed_len=0;
    if (empty_flags & LINE_TERM_EMPTY)
      line_term_len=0;
    if (empty_flags & LINE_START_EMPTY)
      line_start_len=0;
    if (empty_flags & ESCAPED_EMPTY)
      escaped_len=0;
  }
  return buf;
}



/**************************************************************************
	Rows_log_event member functions
**************************************************************************/


Rows_log_event::Rows_log_event(const uchar *buf, uint event_len,
                               const Format_description_log_event
                               *description_event)
  : Log_event(buf, description_event),
    m_row_count(0),
#ifndef MYSQL_CLIENT
    m_table(NULL),
#endif
    m_table_id(0), m_rows_buf(0), m_rows_cur(0), m_rows_end(0),
    m_extra_row_data(0)
#if !defined(MYSQL_CLIENT) && defined(HAVE_REPLICATION)
    , m_curr_row(NULL), m_curr_row_end(NULL),
    m_key(NULL), m_key_info(NULL), m_key_nr(0),
    master_had_triggers(0)
#endif
{
  DBUG_ENTER("Rows_log_event::Rows_log_event(const char*,...)");
  uint8 const common_header_len= description_event->common_header_len;
  Log_event_type event_type= (Log_event_type)(uchar)buf[EVENT_TYPE_OFFSET];
  m_type= event_type;
  m_cols_ai.bitmap= 0;

  uint8 const post_header_len= description_event->post_header_len[event_type-1];

  if (event_len < (uint)(common_header_len + post_header_len))
  {
    m_cols.bitmap= 0;
    DBUG_VOID_RETURN;
  }

  DBUG_PRINT("enter",("event_len: %u  common_header_len: %d  "
		      "post_header_len: %d",
		      event_len, common_header_len,
		      post_header_len));

  const uchar *post_start= buf + common_header_len;
  post_start+= RW_MAPID_OFFSET;
  if (post_header_len == 6)
  {
    /* Master is of an intermediate source tree before 5.1.4. Id is 4 bytes */
    m_table_id= uint4korr(post_start);
    post_start+= 4;
  }
  else
  {
    m_table_id= (ulong) uint6korr(post_start);
    post_start+= RW_FLAGS_OFFSET;
  }

  m_flags_pos= post_start - buf;
  m_flags= uint2korr(post_start);
  post_start+= 2;

  uint16 var_header_len= 0;
  if (post_header_len == ROWS_HEADER_LEN_V2)
  {
    /*
      Have variable length header, check length,
      which includes length bytes
    */
    var_header_len= uint2korr(post_start);
    /* Check length and also avoid out of buffer read */
    if (var_header_len < 2 ||
        event_len < static_cast<unsigned int>(var_header_len +
          (post_start - buf)))
    {
      m_cols.bitmap= 0;
      DBUG_VOID_RETURN;
    }
    var_header_len-= 2;

    /* Iterate over var-len header, extracting 'chunks' */
    const uchar *start= post_start + 2;
    const uchar *end= start + var_header_len;
    for (const uchar* pos= start; pos < end;)
    {
      switch(*pos++)
      {
      case RW_V_EXTRAINFO_TAG:
      {
        /* Have an 'extra info' section, read it in */
        assert((end - pos) >= EXTRA_ROW_INFO_HDR_BYTES);
        uint8 infoLen= pos[EXTRA_ROW_INFO_LEN_OFFSET];
        assert((end - pos) >= infoLen);
        /* Just store/use the first tag of this type, skip others */
        if (likely(!m_extra_row_data))
        {
          m_extra_row_data= (uchar*) my_malloc(PSI_INSTRUMENT_ME, infoLen,
                                               MYF(MY_WME));
          if (likely(m_extra_row_data != NULL))
          {
            memcpy(m_extra_row_data, pos, infoLen);
          }
        }
        pos+= infoLen;
        break;
      }
      default:
        /* Unknown code, we will not understand anything further here */
        pos= end; /* Break loop */
      }
    }
  }

  uchar const *const var_start=
    (const uchar *)buf + common_header_len + post_header_len + var_header_len;
  uchar const *const ptr_width= var_start;
  uchar *ptr_after_width= (uchar*) ptr_width;
  DBUG_PRINT("debug", ("Reading from %p", ptr_after_width));
  m_width= net_field_length(&ptr_after_width);
  DBUG_PRINT("debug", ("m_width=%lu", m_width));

  /* Avoid reading out of buffer */
  if (ptr_after_width + (m_width + 7) / 8 > (uchar*)buf + event_len)
  {
    m_cols.bitmap= NULL;
    DBUG_VOID_RETURN;
  }

  /* if my_bitmap_init fails, caught in is_valid() */
  if (likely(!my_bitmap_init(&m_cols,
                          m_width <= sizeof(m_bitbuf)*8 ? m_bitbuf : NULL,
                          m_width)))
  {
    DBUG_PRINT("debug", ("Reading from %p", ptr_after_width));
    memcpy(m_cols.bitmap, ptr_after_width, (m_width + 7) / 8);
    create_last_word_mask(&m_cols);
    ptr_after_width+= (m_width + 7) / 8;
    DBUG_DUMP("m_cols", (uchar*) m_cols.bitmap, no_bytes_in_map(&m_cols));
  }
  else
  {
    // Needed because my_bitmap_init() does not set it to null on failure
    m_cols.bitmap= NULL;
    DBUG_VOID_RETURN;
  }

  m_cols_ai.bitmap= m_cols.bitmap; /* See explanation in is_valid() */

  if (LOG_EVENT_IS_UPDATE_ROW(event_type))
  {
    DBUG_PRINT("debug", ("Reading from %p", ptr_after_width));

    /* if my_bitmap_init fails, caught in is_valid() */
    if (likely(!my_bitmap_init(&m_cols_ai,
                            m_width <= sizeof(m_bitbuf_ai)*8 ? m_bitbuf_ai : NULL,
                            m_width)))
    {
      DBUG_PRINT("debug", ("Reading from %p", ptr_after_width));
      memcpy(m_cols_ai.bitmap, ptr_after_width, (m_width + 7) / 8);
      create_last_word_mask(&m_cols_ai);
      ptr_after_width+= (m_width + 7) / 8;
      DBUG_DUMP("m_cols_ai", (uchar*) m_cols_ai.bitmap,
                no_bytes_in_map(&m_cols_ai));
    }
    else
    {
      // Needed because my_bitmap_init() does not set it to null on failure
      m_cols_ai.bitmap= 0;
      DBUG_VOID_RETURN;
    }
  }

  const uchar* const ptr_rows_data= (const uchar*) ptr_after_width;

  size_t const read_size= ptr_rows_data - (const unsigned char *) buf;
  if (read_size > event_len)
  {
    DBUG_VOID_RETURN;
  }
  size_t const data_size= event_len - read_size;
  DBUG_PRINT("info",("m_table_id: %llu  m_flags: %d  m_width: %lu  data_size: %lu",
                     m_table_id, m_flags, m_width, (ulong) data_size));

  m_rows_buf= (uchar*) my_malloc(PSI_INSTRUMENT_ME, data_size, MYF(MY_WME));
  if (likely((bool)m_rows_buf))
  {
#if !defined(MYSQL_CLIENT) && defined(HAVE_REPLICATION)
    m_curr_row= m_rows_buf;
#endif
    m_rows_end= m_rows_buf + data_size;
    m_rows_cur= m_rows_end;
    memcpy(m_rows_buf, ptr_rows_data, data_size);
    m_rows_before_size= ptr_rows_data - (const uchar *) buf; // Get the size that before SET part
  }
  else
    m_cols.bitmap= 0; // to not free it

  DBUG_VOID_RETURN;
}

void Rows_log_event::uncompress_buf()
{
  uint32 un_len= binlog_get_uncompress_len(m_rows_buf);
  if (!un_len)
    return;

  uchar *new_buf= (uchar*) my_malloc(PSI_INSTRUMENT_ME, ALIGN_SIZE(un_len),
                                     MYF(MY_WME));
  if (new_buf)
  {
    if (!binlog_buf_uncompress(m_rows_buf, new_buf,
                              (uint32)(m_rows_cur - m_rows_buf), &un_len))
    {
      my_free(m_rows_buf);
      m_rows_buf= new_buf;
#if !defined(MYSQL_CLIENT) && defined(HAVE_REPLICATION)
      m_curr_row= m_rows_buf;
#endif
      m_rows_end= m_rows_buf + un_len;
      m_rows_cur= m_rows_end;
      return;
    }
    else
    {
      my_free(new_buf);
    }
  }
  m_cols.bitmap= 0; // catch it in is_valid
}

Rows_log_event::~Rows_log_event()
{
  if (m_cols.bitmap == m_bitbuf) // no my_malloc happened
    m_cols.bitmap= 0; // so no my_free in my_bitmap_free
  my_bitmap_free(&m_cols); // To pair with my_bitmap_init().
  my_free(m_rows_buf);
  my_free(m_extra_row_data);
}

int Rows_log_event::get_data_size()
{
  int const general_type_code= get_general_type_code();

  uchar buf[MAX_INT_WIDTH];
  uchar *end= net_store_length(buf, m_width);

  DBUG_EXECUTE_IF("old_row_based_repl_4_byte_map_id_master",
                  return (int)(6 + no_bytes_in_map(&m_cols) + (end - buf) +
                  (general_type_code == UPDATE_ROWS_EVENT ? no_bytes_in_map(&m_cols_ai) : 0) +
                  m_rows_cur - m_rows_buf););
  int data_size= 0;
  Log_event_type type= get_type_code();
  bool is_v2_event= LOG_EVENT_IS_ROW_V2(type);
  if (is_v2_event)
  {
    data_size= ROWS_HEADER_LEN_V2 +
      (m_extra_row_data ?
       RW_V_TAG_LEN + m_extra_row_data[EXTRA_ROW_INFO_LEN_OFFSET]:
       0);
  }
  else
  {
    data_size= ROWS_HEADER_LEN_V1;
  }
  data_size+= no_bytes_in_map(&m_cols);
  data_size+= (uint) (end - buf);

  if (general_type_code == UPDATE_ROWS_EVENT)
    data_size+= no_bytes_in_map(&m_cols_ai);

  data_size+= (uint) (m_rows_cur - m_rows_buf);
  return data_size; 
}


/**************************************************************************
	Annotate_rows_log_event member functions
**************************************************************************/

Annotate_rows_log_event::
Annotate_rows_log_event(const uchar *buf,
                        uint event_len,
                        const Format_description_log_event *desc)
  : Log_event(buf, desc),
    m_save_thd_query_txt(0),
    m_save_thd_query_len(0),
    m_saved_thd_query(false),
    m_used_query_txt(0)
{
  m_query_len= event_len - desc->common_header_len;
  m_query_txt= (char*) buf + desc->common_header_len;
}

Annotate_rows_log_event::~Annotate_rows_log_event()
{
  DBUG_ENTER("Annotate_rows_log_event::~Annotate_rows_log_event");
#ifndef MYSQL_CLIENT
  if (m_saved_thd_query)
    thd->set_query(m_save_thd_query_txt, m_save_thd_query_len);
  else if (m_used_query_txt)
    thd->reset_query();
#endif
  DBUG_VOID_RETURN;
}

int Annotate_rows_log_event::get_data_size()
{
  return m_query_len;
}

Log_event_type Annotate_rows_log_event::get_type_code()
{
  return ANNOTATE_ROWS_EVENT;
}

bool Annotate_rows_log_event::is_valid() const
{
  return (m_query_txt != NULL && m_query_len != 0);
}


/**************************************************************************
	Table_map_log_event member functions and support functions
**************************************************************************/

/**
  @page How replication of field metadata works.
  
  When a table map is created, the master first calls 
  Table_map_log_event::save_field_metadata() which calculates how many 
  values will be in the field metadata. Only those fields that require the 
  extra data are added. The method also loops through all of the fields in 
  the table calling the method Field::save_field_metadata() which returns the
  values for the field that will be saved in the metadata and replicated to
  the slave. Once all fields have been processed, the table map is written to
  the binlog adding the size of the field metadata and the field metadata to
  the end of the body of the table map.

  When a table map is read on the slave, the field metadata is read from the 
  table map and passed to the table_def class constructor which saves the 
  field metadata from the table map into an array based on the type of the 
  field. Field metadata values not present (those fields that do not use extra 
  data) in the table map are initialized as zero (0). The array size is the 
  same as the columns for the table on the slave.

  Additionally, values saved for field metadata on the master are saved as a 
  string of bytes (uchar) in the binlog. A field may require 1 or more bytes
  to store the information. In cases where values require multiple bytes 
  (e.g. values > 255), the endian-safe methods are used to properly encode 
  the values on the master and decode them on the slave. When the field
  metadata values are captured on the slave, they are stored in an array of
  type uint16. This allows the least number of casts to prevent casting bugs
  when the field metadata is used in comparisons of field attributes. When
  the field metadata is used for calculating addresses in pointer math, the
  type used is uint32. 
*/

/*
  Constructor used by slave to read the event from the binary log.
 */
#if defined(HAVE_REPLICATION)
Table_map_log_event::Table_map_log_event(const uchar *buf, uint event_len,
                                         const Format_description_log_event
                                         *description_event)

  : Log_event(buf, description_event),
#ifndef MYSQL_CLIENT
    m_table(NULL),
#endif
    m_dbnam(NULL), m_dblen(0), m_tblnam(NULL), m_tbllen(0),
    m_colcnt(0), m_coltype(0),
    m_memory(NULL), m_table_id(ULONGLONG_MAX), m_flags(0),
    m_data_size(0), m_field_metadata(0), m_field_metadata_size(0),
    m_null_bits(0), m_meta_memory(NULL),
    m_optional_metadata_len(0), m_optional_metadata(NULL)
{
  unsigned int bytes_read= 0;
  DBUG_ENTER("Table_map_log_event::Table_map_log_event(const char*,uint,...)");

  uint8 common_header_len= description_event->common_header_len;
  uint8 post_header_len= description_event->post_header_len[TABLE_MAP_EVENT-1];
  DBUG_PRINT("info",("event_len: %u  common_header_len: %d  post_header_len: %d",
                     event_len, common_header_len, post_header_len));

  /*
    Don't print debug messages when running valgrind since they can
    trigger false warnings.
   */
#ifndef HAVE_valgrind
  DBUG_DUMP("event buffer", (uchar*) buf, event_len);
#endif

	if (event_len < (uint)(common_header_len + post_header_len))
		DBUG_VOID_RETURN;

  /* Read the post-header */
  const uchar *post_start= buf + common_header_len;

  post_start+= TM_MAPID_OFFSET;
  VALIDATE_BYTES_READ(post_start, buf, event_len);
  if (post_header_len == 6)
  {
    /* Master is of an intermediate source tree before 5.1.4. Id is 4 bytes */
    m_table_id= uint4korr(post_start);
    post_start+= 4;
  }
  else
  {
    DBUG_ASSERT(post_header_len == TABLE_MAP_HEADER_LEN);
    m_table_id= (ulong) uint6korr(post_start);
    post_start+= TM_FLAGS_OFFSET;
  }

  DBUG_ASSERT(m_table_id != ~0ULL);

  m_flags= uint2korr(post_start);

  /* Read the variable part of the event */
  const uchar *const vpart= buf + common_header_len + post_header_len;

  /* Extract the length of the various parts from the buffer */
  uchar const *const ptr_dblen= (uchar const*)vpart + 0;
  VALIDATE_BYTES_READ(ptr_dblen, buf, event_len);
  m_dblen= *(uchar*) ptr_dblen;

  /* Length of database name + counter + terminating null */
  uchar const *const ptr_tbllen= ptr_dblen + m_dblen + 2;
  VALIDATE_BYTES_READ(ptr_tbllen, buf, event_len);
  m_tbllen= *(uchar*) ptr_tbllen;

  /* Length of table name + counter + terminating null */
  uchar const *const ptr_colcnt= ptr_tbllen + m_tbllen + 2;
  uchar *ptr_after_colcnt= (uchar*) ptr_colcnt;
  VALIDATE_BYTES_READ(ptr_after_colcnt, buf, event_len);
  m_colcnt= net_field_length(&ptr_after_colcnt);

  DBUG_PRINT("info",("m_dblen: %lu  off: %ld  m_tbllen: %lu  off: %ld  m_colcnt: %lu  off: %ld",
                     (ulong) m_dblen, (long) (ptr_dblen - vpart),
                     (ulong) m_tbllen, (long) (ptr_tbllen - vpart),
                     m_colcnt, (long) (ptr_colcnt - vpart)));

  /* Allocate mem for all fields in one go. If fails, caught in is_valid() */
  m_memory= (uchar*) my_multi_malloc(PSI_INSTRUMENT_ME, MYF(MY_WME),
                                     &m_dbnam, (uint) m_dblen + 1,
                                     &m_tblnam, (uint) m_tbllen + 1,
                                     &m_coltype, (uint) m_colcnt,
                                     NullS);

  if (m_memory)
  {
    /* Copy the different parts into their memory */
    strncpy(const_cast<char*>(m_dbnam), (const char*)ptr_dblen  + 1, m_dblen + 1);
    strncpy(const_cast<char*>(m_tblnam), (const char*)ptr_tbllen + 1, m_tbllen + 1);
    memcpy(m_coltype, ptr_after_colcnt, m_colcnt);

    ptr_after_colcnt= ptr_after_colcnt + m_colcnt;
    VALIDATE_BYTES_READ(ptr_after_colcnt, buf, event_len);
    m_field_metadata_size= net_field_length(&ptr_after_colcnt);
    if (m_field_metadata_size <= (m_colcnt * 2))
    {
      uint num_null_bytes= (m_colcnt + 7) / 8;
      m_meta_memory= (uchar *)my_multi_malloc(PSI_INSTRUMENT_ME, MYF(MY_WME),
          &m_null_bits, num_null_bytes,
          &m_field_metadata, m_field_metadata_size,
          NULL);
      memcpy(m_field_metadata, ptr_after_colcnt, m_field_metadata_size);
      ptr_after_colcnt= (uchar*)ptr_after_colcnt + m_field_metadata_size;
      memcpy(m_null_bits, ptr_after_colcnt, num_null_bytes);
      ptr_after_colcnt= (unsigned char*)ptr_after_colcnt + num_null_bytes;
    }
    else
    {
      m_coltype= NULL;
      my_free(m_memory);
      m_memory= NULL;
      DBUG_VOID_RETURN;
    }

    bytes_read= (uint) (ptr_after_colcnt - (uchar *)buf);

    /* After null_bits field, there are some new fields for extra metadata. */
    if (bytes_read < event_len)
    {
      m_optional_metadata_len= event_len - bytes_read;
      m_optional_metadata=
        static_cast<unsigned char*>(my_malloc(PSI_INSTRUMENT_ME, m_optional_metadata_len, MYF(MY_WME)));
      memcpy(m_optional_metadata, ptr_after_colcnt, m_optional_metadata_len);
    }
  }
#ifdef MYSQL_SERVER
  if (!m_table)
    DBUG_VOID_RETURN;
  binlog_type_info_array= (Binlog_type_info *)thd->alloc(m_table->s->fields *
                                                         sizeof(Binlog_type_info));
  for (uint i= 0; i <  m_table->s->fields; i++)
    binlog_type_info_array[i]= m_table->field[i]->binlog_type_info();
#endif

  DBUG_VOID_RETURN;
}
#endif

Table_map_log_event::~Table_map_log_event()
{
  my_free(m_meta_memory);
  my_free(m_memory);
  my_free(m_optional_metadata);
  m_optional_metadata= NULL;
}

/**
   Parses SIGNEDNESS field.

   @param[out] vec     stores the signedness flags extracted from field.
   @param[in]  field   SIGNEDNESS field in table_map_event.
   @param[in]  length  length of the field
 */
static void parse_signedness(std::vector<bool> &vec,
                             unsigned char *field, unsigned int length)
{
  for (unsigned int i= 0; i < length; i++)
  {
    for (unsigned char c= 0x80; c != 0; c>>= 1)
      vec.push_back(field[i] & c);
  }
}

/**
   Parses DEFAULT_CHARSET field.

   @param[out] default_charset  stores collation numbers extracted from field.
   @param[in]  field   DEFAULT_CHARSET field in table_map_event.
   @param[in]  length  length of the field
 */
static void parse_default_charset(Table_map_log_event::Optional_metadata_fields::
                                  Default_charset &default_charset,
                                  unsigned char *field, unsigned int length)
{
  unsigned char* p= field;

  default_charset.default_charset= net_field_length(&p);
  while (p < field + length)
  {
    unsigned int col_index= net_field_length(&p);
    unsigned int col_charset= net_field_length(&p);

    default_charset.charset_pairs.push_back(std::make_pair(col_index,
                                                           col_charset));
  }
}

/**
   Parses COLUMN_CHARSET field.

   @param[out] vec     stores collation numbers extracted from field.
   @param[in]  field   COLUMN_CHARSET field in table_map_event.
   @param[in]  length  length of the field
 */
static void parse_column_charset(std::vector<unsigned int> &vec,
                                 unsigned char *field, unsigned int length)
{
  unsigned char* p= field;

  while (p < field + length)
    vec.push_back(net_field_length(&p));
}

/**
   Parses COLUMN_NAME field.

   @param[out] vec     stores column names extracted from field.
   @param[in]  field   COLUMN_NAME field in table_map_event.
   @param[in]  length  length of the field
 */
static void parse_column_name(std::vector<std::string> &vec,
                              unsigned char *field, unsigned int length)
{
  unsigned char* p= field;

  while (p < field + length)
  {
    unsigned len= net_field_length(&p);
    vec.push_back(std::string(reinterpret_cast<char *>(p), len));
    p+= len;
  }
}

/**
   Parses SET_STR_VALUE/ENUM_STR_VALUE field.

   @param[out] vec     stores SET/ENUM column's string values extracted from
                       field. Each SET/ENUM column's string values are stored
                       into a string separate vector. All of them are stored
                       in 'vec'.
   @param[in]  field   COLUMN_NAME field in table_map_event.
   @param[in]  length  length of the field
 */
static void parse_set_str_value(std::vector<Table_map_log_event::
                                Optional_metadata_fields::str_vector> &vec,
                                unsigned char *field, unsigned int length)
{
  unsigned char* p= field;

  while (p < field + length)
  {
    unsigned int count= net_field_length(&p);

    vec.push_back(std::vector<std::string>());
    for (unsigned int i= 0; i < count; i++)
    {
      unsigned len1= net_field_length(&p);
      vec.back().push_back(std::string(reinterpret_cast<char *>(p), len1));
      p+= len1;
    }
  }
}

/**
   Parses GEOMETRY_TYPE field.

   @param[out] vec     stores geometry column's types extracted from field.
   @param[in]  field   GEOMETRY_TYPE field in table_map_event.
   @param[in]  length  length of the field
 */
static void parse_geometry_type(std::vector<unsigned int> &vec,
                                unsigned char *field, unsigned int length)
{
  unsigned char* p= field;

  while (p < field + length)
    vec.push_back(net_field_length(&p));
}

/**
   Parses SIMPLE_PRIMARY_KEY field.

   @param[out] vec     stores primary key's column information extracted from
                       field. Each column has an index and a prefix which are
                       stored as a unit_pair. prefix is always 0 for
                       SIMPLE_PRIMARY_KEY field.
   @param[in]  field   SIMPLE_PRIMARY_KEY field in table_map_event.
   @param[in]  length  length of the field
 */
static void parse_simple_pk(std::vector<Table_map_log_event::
                            Optional_metadata_fields::uint_pair> &vec,
                            unsigned char *field, unsigned int length)
{
  unsigned char* p= field;

  while (p < field + length)
    vec.push_back(std::make_pair(net_field_length(&p), 0));
}

/**
   Parses PRIMARY_KEY_WITH_PREFIX field.

   @param[out] vec     stores primary key's column information extracted from
                       field. Each column has an index and a prefix which are
                       stored as a unit_pair.
   @param[in]  field   PRIMARY_KEY_WITH_PREFIX field in table_map_event.
   @param[in]  length  length of the field
 */

static void parse_pk_with_prefix(std::vector<Table_map_log_event::
                                 Optional_metadata_fields::uint_pair> &vec,
                                 unsigned char *field, unsigned int length)
{
  unsigned char* p= field;

  while (p < field + length)
  {
    unsigned int col_index= net_field_length(&p);
    unsigned int col_prefix= net_field_length(&p);
    vec.push_back(std::make_pair(col_index, col_prefix));
  }
}

Table_map_log_event::Optional_metadata_fields::
Optional_metadata_fields(unsigned char* optional_metadata,
                         unsigned int optional_metadata_len)
{
  unsigned char* field= optional_metadata;

  if (optional_metadata == NULL)
    return;

  while (field < optional_metadata + optional_metadata_len)
  {
    unsigned int len;
    Optional_metadata_field_type type=
      static_cast<Optional_metadata_field_type>(field[0]);

    // Get length and move field to the value.
    field++;
    len= net_field_length(&field);

    switch(type)
    {
    case SIGNEDNESS:
      parse_signedness(m_signedness, field, len);
      break;
    case DEFAULT_CHARSET:
      parse_default_charset(m_default_charset, field, len);
      break;
    case COLUMN_CHARSET:
      parse_column_charset(m_column_charset, field, len);
      break;
    case COLUMN_NAME:
      parse_column_name(m_column_name, field, len);
      break;
    case SET_STR_VALUE:
      parse_set_str_value(m_set_str_value, field, len);
      break;
    case ENUM_STR_VALUE:
      parse_set_str_value(m_enum_str_value, field, len);
      break;
    case GEOMETRY_TYPE:
      parse_geometry_type(m_geometry_type, field, len);
      break;
    case SIMPLE_PRIMARY_KEY:
      parse_simple_pk(m_primary_key, field, len);
      break;
    case PRIMARY_KEY_WITH_PREFIX:
      parse_pk_with_prefix(m_primary_key, field, len);
      break;
    case ENUM_AND_SET_DEFAULT_CHARSET:
      parse_default_charset(m_enum_and_set_default_charset, field, len);
      break;
    case ENUM_AND_SET_COLUMN_CHARSET:
      parse_column_charset(m_enum_and_set_column_charset, field, len);
      break;
    default:
      DBUG_ASSERT(0);
    }
    // next field
    field+= len;
  }
}


/**************************************************************************
	Write_rows_log_event member functions
**************************************************************************/


/*
  Constructor used by slave to read the event from the binary log.
 */
#ifdef HAVE_REPLICATION
Write_rows_log_event::Write_rows_log_event(const uchar *buf, uint event_len,
                                           const Format_description_log_event
                                           *description_event)
: Rows_log_event(buf, event_len, description_event)
{
}

Write_rows_compressed_log_event::Write_rows_compressed_log_event(
                                           const uchar *buf, uint event_len,
                                           const Format_description_log_event
                                           *description_event)
: Write_rows_log_event(buf, event_len, description_event)
{
  uncompress_buf();
}
#endif


/**************************************************************************
	Delete_rows_log_event member functions
**************************************************************************/

/*
  Constructor used by slave to read the event from the binary log.
 */
#ifdef HAVE_REPLICATION
Delete_rows_log_event::Delete_rows_log_event(const uchar *buf, uint event_len,
                                             const Format_description_log_event
                                             *description_event)
  : Rows_log_event(buf, event_len, description_event)
{
}

Delete_rows_compressed_log_event::Delete_rows_compressed_log_event(
                                           const uchar *buf, uint event_len,
                                           const Format_description_log_event
                                           *description_event)
  : Delete_rows_log_event(buf, event_len, description_event)
{
  uncompress_buf();
}
#endif

/**************************************************************************
	Update_rows_log_event member functions
**************************************************************************/

Update_rows_log_event::~Update_rows_log_event()
{
  if (m_cols_ai.bitmap)
  {
    if (m_cols_ai.bitmap == m_bitbuf_ai) // no my_malloc happened
      m_cols_ai.bitmap= 0; // so no my_free in my_bitmap_free
    my_bitmap_free(&m_cols_ai); // To pair with my_bitmap_init().
  }
}


/*
  Constructor used by slave to read the event from the binary log.
 */
#ifdef HAVE_REPLICATION
Update_rows_log_event::Update_rows_log_event(const uchar *buf, uint event_len,
                                             const
                                             Format_description_log_event
                                             *description_event)
  : Rows_log_event(buf, event_len, description_event)
{
}

Update_rows_compressed_log_event::Update_rows_compressed_log_event(
                                             const uchar *buf, uint event_len,
                                             const Format_description_log_event
                                             *description_event)
  : Update_rows_log_event(buf, event_len, description_event)
{
  uncompress_buf();
}
#endif

Incident_log_event::Incident_log_event(const uchar *buf, uint event_len,
                                       const Format_description_log_event *descr_event)
  : Log_event(buf, descr_event)
{
  DBUG_ENTER("Incident_log_event::Incident_log_event");
  uint8 const common_header_len=
    descr_event->common_header_len;
  uint8 const post_header_len=
    descr_event->post_header_len[INCIDENT_EVENT-1];

  DBUG_PRINT("info",("event_len: %u; common_header_len: %d; post_header_len: %d",
                     event_len, common_header_len, post_header_len));

  m_message.str= NULL;
  m_message.length= 0;
  int incident_number= uint2korr(buf + common_header_len);
  if (incident_number >= INCIDENT_COUNT ||
      incident_number <= INCIDENT_NONE)
  {
    // If the incident is not recognized, this binlog event is
    // invalid.  If we set incident_number to INCIDENT_NONE, the
    // invalidity will be detected by is_valid().
    m_incident= INCIDENT_NONE;
    DBUG_VOID_RETURN;
  }
  m_incident= static_cast<Incident>(incident_number);
  uchar const *ptr= buf + common_header_len + post_header_len;
  uchar const *const str_end= buf + event_len;
  uint8 len= 0;                   // Assignment to keep compiler happy
  const char *str= NULL;          // Assignment to keep compiler happy
  if (read_str(&ptr, str_end, &str, &len))
  {
    /* Mark this event invalid */
    m_incident= INCIDENT_NONE;
    DBUG_VOID_RETURN;
  }
  if (!(m_message.str= (char*) my_malloc(key_memory_log_event, len+1, MYF(MY_WME))))
  {
    /* Mark this event invalid */
    m_incident= INCIDENT_NONE;
    DBUG_VOID_RETURN;
  }
  strmake(m_message.str, str, len);
  m_message.length= len;
  DBUG_PRINT("info", ("m_incident: %d", m_incident));
  DBUG_VOID_RETURN;
}


Incident_log_event::~Incident_log_event()
{
  if (m_message.str)
    my_free(m_message.str);
}


const char *
Incident_log_event::description() const
{
  static const char *const description[]= {
    "NOTHING",                                  // Not used
    "LOST_EVENTS"
  };

  DBUG_PRINT("info", ("m_incident: %d", m_incident));
  return description[m_incident];
}


Ignorable_log_event::Ignorable_log_event(const uchar *buf,
                                         const Format_description_log_event
                                         *descr_event,
                                         const char *event_name)
  :Log_event(buf, descr_event), number((int) (uchar) buf[EVENT_TYPE_OFFSET]),
   description(event_name)
{
  DBUG_ENTER("Ignorable_log_event::Ignorable_log_event");
  DBUG_VOID_RETURN;
}

Ignorable_log_event::~Ignorable_log_event() = default;

bool copy_event_cache_to_file_and_reinit(IO_CACHE *cache, FILE *file)
{
  return (my_b_copy_all_to_file(cache, file) ||
          reinit_io_cache(cache, WRITE_CACHE, 0, FALSE, TRUE));
}

#if defined(MYSQL_SERVER) && defined(HAVE_REPLICATION)
int Log_event::apply_event(rpl_group_info* rgi)
{
  int res;
  THD_STAGE_INFO(thd, stage_apply_event);
  rgi->current_event= this;
  res= do_apply_event(rgi);
  rgi->current_event= NULL;
  THD_STAGE_INFO(thd, stage_after_apply_event);
  return res;
}
#endif<|MERGE_RESOLUTION|>--- conflicted
+++ resolved
@@ -938,17 +938,7 @@
     if (force_opt)
       DBUG_RETURN(new Unknown_log_event());
 #endif
-<<<<<<< HEAD
-    if (event.length() >= LOG_EVENT_MINIMAL_HEADER_LEN)
-      sql_print_error("Error in Log_event::read_log_event(): '%s',"
-                      " data_len: %lu, event_type: %u", error,
-                      (ulong) uint4korr(&event[EVENT_LEN_OFFSET]),
-                      (uint) (uchar)event[EVENT_TYPE_OFFSET]);
-    else
-      sql_print_error("Error in Log_event::read_log_event(): '%s'", error);
-=======
-
->>>>>>> 25c62788
+
     /*
       The SQL slave thread will check if file->error<0 to know
       if there was an I/O error. Even if there is no "low-level" I/O errors
@@ -964,7 +954,7 @@
       DBUG_RETURN(res);
 #endif
 
-    if (event.length() >= OLD_HEADER_LEN)
+    if (event.length() >= LOG_EVENT_MINIMAL_HEADER_LEN)
       sql_print_error("Error in Log_event::read_log_event(): '%s',"
                       " data_len: %lu, event_type: %u", error,
                       (ulong) uint4korr(&event[EVENT_LEN_OFFSET]),
