/* Copyright (c) 2007, 2019, Oracle and/or its affiliates.
   Copyright (c) 2009, 2019, MariaDB

   This program is free software; you can redistribute it and/or modify
   it under the terms of the GNU General Public License as published by
   the Free Software Foundation; version 2 of the License.

   This program is distributed in the hope that it will be useful,
   but WITHOUT ANY WARRANTY; without even the implied warranty of
   MERCHANTABILITY or FITNESS FOR A PARTICULAR PURPOSE.  See the
   GNU General Public License for more details.

   You should have received a copy of the GNU General Public License
   along with this program; if not, write to the Free Software
   Foundation, Inc., 51 Franklin St, Fifth Floor, Boston, MA 02110-1301  USA */

#include <my_global.h>
#include "sql_priv.h"
#ifndef MYSQL_CLIENT
#include "unireg.h"
#endif
#include "log_event.h"
#ifndef MYSQL_CLIENT
#include "sql_cache.h"                       // QUERY_CACHE_FLAGS_SIZE
#include "sql_base.h"                       // close_tables_for_reopen
#include "key.h"                            // key_copy
#include "lock.h"                           // mysql_unlock_tables
#include "rpl_rli.h"
#include "rpl_utility.h"
#endif
#include "log_event_old.h"
#include "rpl_record_old.h"
#include "transaction.h"

#if !defined(MYSQL_CLIENT) && defined(HAVE_REPLICATION)

// Old implementation of do_apply_event()
int 
Old_rows_log_event::do_apply_event(Old_rows_log_event *ev, rpl_group_info *rgi)
{
  DBUG_ENTER("Old_rows_log_event::do_apply_event(st_relay_log_info*)");
  int error= 0;
  THD *ev_thd= ev->thd;
  uchar const *row_start= ev->m_rows_buf;
  const Relay_log_info *rli= rgi->rli;

  /*
    If m_table_id == ~0UL, then we have a dummy event that does not
    contain any data.  In that case, we just remove all tables in the
    tables_to_lock list, close the thread tables, and return with
    success.
   */
  if (ev->m_table_id == ~0UL)
  {
    /*
       This one is supposed to be set: just an extra check so that
       nothing strange has happened.
     */
    DBUG_ASSERT(ev->get_flags(Old_rows_log_event::STMT_END_F));

    rgi->slave_close_thread_tables(ev_thd);
    ev_thd->clear_error();
    DBUG_RETURN(0);
  }

  /*
    'ev_thd' has been set by exec_relay_log_event(), just before calling
    do_apply_event(). We still check here to prevent future coding
    errors.
  */
  DBUG_ASSERT(rgi->thd == ev_thd);

  /*
    If there is no locks taken, this is the first binrow event seen
    after the table map events.  We should then lock all the tables
    used in the transaction and proceed with execution of the actual
    event.
  */
  if (!ev_thd->lock)
  {
    /*
      Lock_tables() reads the contents of ev_thd->lex, so they must be
      initialized.

      We also call the THD::reset_for_next_command(), since this
      is the logical start of the next "statement". Note that this
      call might reset the value of current_stmt_binlog_format, so
      we need to do any changes to that value after this function.
    */
    delete_explain_query(thd->lex);
    lex_start(ev_thd);
    ev_thd->reset_for_next_command();

    /*
      This is a row injection, so we flag the "statement" as
      such. Note that this code is called both when the slave does row
      injections and when the BINLOG statement is used to do row
      injections.
    */
    ev_thd->lex->set_stmt_row_injection();

    if (open_and_lock_tables(ev_thd, rgi->tables_to_lock, FALSE, 0))
    {
<<<<<<< HEAD
      uint actual_error= ev_thd->get_stmt_da()->sql_errno();
      if (ev_thd->is_slave_error || ev_thd->is_fatal_error)
=======
      if (ev_thd->is_error())
>>>>>>> 757daa41
      {
        /*
          Error reporting borrowed from Query_log_event with many excessive
          simplifications.
          We should not honour --slave-skip-errors at this point as we are
          having severe errors which should not be skipped.
        */
<<<<<<< HEAD
        rli->report(ERROR_LEVEL, actual_error, NULL,
                    "Error '%s' on opening tables",
                    (actual_error ? ev_thd->get_stmt_da()->message() :
                     "unexpected success or fatal error"));
        ev_thd->is_slave_error= 1;
      }
      rgi->slave_close_thread_tables(thd);
      DBUG_RETURN(actual_error);
=======
        rli->report(ERROR_LEVEL, ev_thd->stmt_da->sql_errno(),
                    "Error '%s' on opening tables",
                    ev_thd->stmt_da->message());
        ev_thd->is_slave_error= 1;
      }
      DBUG_RETURN(1);
>>>>>>> 757daa41
    }

    /*
      When the open and locking succeeded, we check all tables to
      ensure that they still have the correct type.
    */

    {
      TABLE_LIST *table_list_ptr= rgi->tables_to_lock;
      for (uint i=0 ; table_list_ptr&& (i< rgi->tables_to_lock_count);
           table_list_ptr= table_list_ptr->next_global, i++)
      {
        /*
          Please see comment in log_event.cc-Rows_log_event::do_apply_event()
          function for the explanation of the below if condition
        */
        if (table_list_ptr->parent_l)
          continue;
        /*
          We can use a down cast here since we know that every table added
          to the tables_to_lock is a RPL_TABLE_LIST(or child table which is
          skipped above).
        */
        RPL_TABLE_LIST *ptr=static_cast<RPL_TABLE_LIST*>(table_list_ptr);
        DBUG_ASSERT(ptr->m_tabledef_valid);
        TABLE *conv_table;
        if (!ptr->m_tabledef.compatible_with(thd, rgi, ptr->table, &conv_table))
        {
          ev_thd->is_slave_error= 1;
          rgi->slave_close_thread_tables(ev_thd);
          DBUG_RETURN(Old_rows_log_event::ERR_BAD_TABLE_DEF);
        }
        DBUG_PRINT("debug", ("Table: %s.%s is compatible with master"
                             " - conv_table: %p",
                             ptr->table->s->db.str,
                             ptr->table->s->table_name.str, conv_table));
        ptr->m_conv_table= conv_table;
      }
    }

    /*
      ... and then we add all the tables to the table map and remove
      them from tables to lock.

      We also invalidate the query cache for all the tables, since
      they will now be changed.

      TODO [/Matz]: Maybe the query cache should not be invalidated
      here? It might be that a table is not changed, even though it
      was locked for the statement.  We do know that each
      Old_rows_log_event contain at least one row, so after processing one
      Old_rows_log_event, we can invalidate the query cache for the
      associated table.
     */
    TABLE_LIST *ptr= rgi->tables_to_lock;
    for (uint i=0; ptr && (i < rgi->tables_to_lock_count); ptr= ptr->next_global, i++)
    {
      /*
        Please see comment in log_event.cc-Rows_log_event::do_apply_event()
        function for the explanation of the below if condition
       */
      if (ptr->parent_l)
        continue;
      rgi->m_table_map.set_table(ptr->table_id, ptr->table);
    }
#ifdef HAVE_QUERY_CACHE
    query_cache.invalidate_locked_for_write(thd, rgi->tables_to_lock);
#endif
  }

  TABLE* table= rgi->m_table_map.get_table(ev->m_table_id);

  if (table)
  {
    /*
      table == NULL means that this table should not be replicated
      (this was set up by Table_map_log_event::do_apply_event()
      which tested replicate-* rules).
    */

    /*
      It's not needed to set_time() but
      1) it continues the property that "Time" in SHOW PROCESSLIST shows how
      much slave is behind
      2) it will be needed when we allow replication from a table with no
      TIMESTAMP column to a table with one.
      So we call set_time(), like in SBR. Presently it changes nothing.
    */
    ev_thd->set_time(ev->when, ev->when_sec_part);
    /*
      There are a few flags that are replicated with each row event.
      Make sure to set/clear them before executing the main body of
      the event.
    */
    if (ev->get_flags(Old_rows_log_event::NO_FOREIGN_KEY_CHECKS_F))
        ev_thd->variables.option_bits|= OPTION_NO_FOREIGN_KEY_CHECKS;
    else
        ev_thd->variables.option_bits&= ~OPTION_NO_FOREIGN_KEY_CHECKS;

    if (ev->get_flags(Old_rows_log_event::RELAXED_UNIQUE_CHECKS_F))
        ev_thd->variables.option_bits|= OPTION_RELAXED_UNIQUE_CHECKS;
    else
        ev_thd->variables.option_bits&= ~OPTION_RELAXED_UNIQUE_CHECKS;
    /* A small test to verify that objects have consistent types */
    DBUG_ASSERT(sizeof(ev_thd->variables.option_bits) == sizeof(OPTION_RELAXED_UNIQUE_CHECKS));

    error= do_before_row_operations(table);
    while (error == 0 && row_start < ev->m_rows_end)
    {
      uchar const *row_end= NULL;
      if ((error= do_prepare_row(ev_thd, rgi, table, row_start, &row_end)))
        break; // We should perform the after-row operation even in
               // the case of error

      DBUG_ASSERT(row_end != NULL); // cannot happen
      DBUG_ASSERT(row_end <= ev->m_rows_end);

      /* in_use can have been set to NULL in close_tables_for_reopen */
      THD* old_thd= table->in_use;
      if (!table->in_use)
        table->in_use= ev_thd;
      error= do_exec_row(table);
      table->in_use = old_thd;
      switch (error)
      {
        /* Some recoverable errors */
      case HA_ERR_RECORD_CHANGED:
      case HA_ERR_KEY_NOT_FOUND:  /* Idempotency support: OK if
                                           tuple does not exist */
  error= 0;
      case 0:
  break;

      default:
  rli->report(ERROR_LEVEL, ev_thd->get_stmt_da()->sql_errno(), NULL,
                    "Error in %s event: row application failed. %s",
                    ev->get_type_str(),
                    ev_thd->is_error() ? ev_thd->get_stmt_da()->message() : "");
  thd->is_slave_error= 1;
  break;
      }

      row_start= row_end;
    }
    DBUG_EXECUTE_IF("stop_slave_middle_group",
                    const_cast<Relay_log_info*>(rli)->abort_slave= 1;);
    error= do_after_row_operations(table, error);
  }

  if (error)
  {                     /* error has occurred during the transaction */
    rli->report(ERROR_LEVEL, ev_thd->get_stmt_da()->sql_errno(), NULL,
                "Error in %s event: error during transaction execution "
                "on table %s.%s. %s",
                ev->get_type_str(), table->s->db.str,
                table->s->table_name.str,
                ev_thd->is_error() ? ev_thd->get_stmt_da()->message() : "");

    /*
      If one day we honour --skip-slave-errors in row-based replication, and
      the error should be skipped, then we would clear mappings, rollback,
      close tables, but the slave SQL thread would not stop and then may
      assume the mapping is still available, the tables are still open...
      So then we should clear mappings/rollback/close here only if this is a
      STMT_END_F.
      For now we code, knowing that error is not skippable and so slave SQL
      thread is certainly going to stop.
      rollback at the caller along with sbr.
    */
    ev_thd->reset_current_stmt_binlog_format_row();
    rgi->cleanup_context(ev_thd, error);
    ev_thd->is_slave_error= 1;
    DBUG_RETURN(error);
  }

  DBUG_RETURN(0);
}
#endif


#if !defined(MYSQL_CLIENT) && defined(HAVE_REPLICATION)

/*
  Check if there are more UNIQUE keys after the given key.
*/
static int
last_uniq_key(TABLE *table, uint keyno)
{
  while (++keyno < table->s->keys)
    if (table->key_info[keyno].flags & HA_NOSAME)
      return 0;
  return 1;
}


/*
  Compares table->record[0] and table->record[1]

  Returns TRUE if different.
*/
static bool record_compare(TABLE *table)
{
  bool result= FALSE;
  if (table->s->blob_fields + table->s->varchar_fields == 0)
  {
    result= cmp_record(table,record[1]);
    goto record_compare_exit;
  }

  /* Compare null bits */
  if (memcmp(table->null_flags,
       table->null_flags+table->s->rec_buff_length,
       table->s->null_bytes))
  {
    result= TRUE;       // Diff in NULL value
    goto record_compare_exit;
  }

  /* Compare updated fields */
  for (Field **ptr=table->field ; *ptr ; ptr++)
  {
    if ((*ptr)->cmp_binary_offset(table->s->rec_buff_length))
    {
      result= TRUE;
      goto record_compare_exit;
    }
  }

record_compare_exit:
  return result;
}


/*
  Copy "extra" columns from record[1] to record[0].

  Copy the extra fields that are not present on the master but are
  present on the slave from record[1] to record[0].  This is used
  after fetching a record that are to be updated, either inside
  replace_record() or as part of executing an update_row().
 */
static int
copy_extra_record_fields(TABLE *table,
                         size_t master_reclength,
                         my_ptrdiff_t master_fields)
{
  DBUG_ENTER("copy_extra_record_fields(table, master_reclen, master_fields)");
  DBUG_PRINT("info", ("Copying to 0x%lx "
                      "from field %lu at offset %lu "
                      "to field %d at offset %lu",
                      (long) table->record[0],
                      (ulong) master_fields, (ulong) master_reclength,
                      table->s->fields, table->s->reclength));
  /*
    Copying the extra fields of the slave that does not exist on
    master into record[0] (which are basically the default values).
  */

  if (table->s->fields < (uint) master_fields)
    DBUG_RETURN(0);

 DBUG_ASSERT(master_reclength <= table->s->reclength);
  if (master_reclength < table->s->reclength)
    memcpy(table->record[0] + master_reclength,
                table->record[1] + master_reclength,
                table->s->reclength - master_reclength);
    
  /*
    Bit columns are special.  We iterate over all the remaining
    columns and copy the "extra" bits to the new record.  This is
    not a very good solution: it should be refactored on
    opportunity.

    REFACTORING SUGGESTION (Matz).  Introduce a member function
    similar to move_field_offset() called copy_field_offset() to
    copy field values and implement it for all Field subclasses. Use
    this function to copy data from the found record to the record
    that are going to be inserted.

    The copy_field_offset() function need to be a virtual function,
    which in this case will prevent copying an entire range of
    fields efficiently.
  */
  {
    Field **field_ptr= table->field + master_fields;
    for ( ; *field_ptr ; ++field_ptr)
    {
      /*
        Set the null bit according to the values in record[1]
       */
      if ((*field_ptr)->maybe_null() &&
          (*field_ptr)->is_null_in_record(reinterpret_cast<uchar*>(table->record[1])))
        (*field_ptr)->set_null();
      else
        (*field_ptr)->set_notnull();

      /*
        Do the extra work for special columns.
       */
      switch ((*field_ptr)->real_type())
      {
      default:
        /* Nothing to do */
        break;

      case MYSQL_TYPE_BIT:
        Field_bit *f= static_cast<Field_bit*>(*field_ptr);
        if (f->bit_len > 0)
        {
          my_ptrdiff_t const offset= table->record[1] - table->record[0];
          uchar const bits=
            get_rec_bits(f->bit_ptr + offset, f->bit_ofs, f->bit_len);
          set_rec_bits(bits, f->bit_ptr, f->bit_ofs, f->bit_len);
        }
        break;
      }
    }
  }
  DBUG_RETURN(0);                                     // All OK
}


/*
  Replace the provided record in the database.

  SYNOPSIS
      replace_record()
      thd    Thread context for writing the record.
      table  Table to which record should be written.
      master_reclength
             Offset to first column that is not present on the master,
             alternatively the length of the record on the master
             side.

  RETURN VALUE
      Error code on failure, 0 on success.

  DESCRIPTION
      Similar to how it is done in mysql_insert(), we first try to do
      a ha_write_row() and of that fails due to duplicated keys (or
      indices), we do an ha_update_row() or a ha_delete_row() instead.
 */
static int
replace_record(THD *thd, TABLE *table,
               ulong const master_reclength,
               uint const master_fields)
{
  DBUG_ENTER("replace_record");
  DBUG_ASSERT(table != NULL && thd != NULL);

  int error;
  int keynum;
  auto_afree_ptr<char> key(NULL);

#ifndef DBUG_OFF
  DBUG_DUMP("record[0]", table->record[0], table->s->reclength);
  DBUG_PRINT_BITSET("debug", "write_set = %s", table->write_set);
  DBUG_PRINT_BITSET("debug", "read_set = %s", table->read_set);
#endif

  while ((error= table->file->ha_write_row(table->record[0])))
  {
    if (error == HA_ERR_LOCK_DEADLOCK || error == HA_ERR_LOCK_WAIT_TIMEOUT)
    {
      table->file->print_error(error, MYF(0)); /* to check at exec_relay_log_event */
      DBUG_RETURN(error);
    }
    if ((keynum= table->file->get_dup_key(error)) < 0)
    {
      table->file->print_error(error, MYF(0));
      /*
        We failed to retrieve the duplicate key
        - either because the error was not "duplicate key" error
        - or because the information which key is not available
      */
      DBUG_RETURN(error);
    }

    /*
       We need to retrieve the old row into record[1] to be able to
       either update or delete the offending record.  We either:

       - use rnd_pos() with a row-id (available as dupp_row) to the
         offending row, if that is possible (MyISAM and Blackhole), or else

       - use index_read_idx() with the key that is duplicated, to
         retrieve the offending row.
     */
    if (table->file->ha_table_flags() & HA_DUPLICATE_POS)
    {
      error= table->file->ha_rnd_pos(table->record[1], table->file->dup_ref);
      if (error)
      {
        DBUG_PRINT("info",("rnd_pos() returns error %d",error));
        if (error == HA_ERR_RECORD_DELETED)
          error= HA_ERR_KEY_NOT_FOUND;
        table->file->print_error(error, MYF(0));
        DBUG_RETURN(error);
      }
    }
    else
    {
      if (table->file->extra(HA_EXTRA_FLUSH_CACHE))
      {
        DBUG_RETURN(my_errno);
      }

      if (key.get() == NULL)
      {
        key.assign(static_cast<char*>(my_alloca(table->s->max_unique_length)));
        if (key.get() == NULL)
          DBUG_RETURN(ENOMEM);
      }

      key_copy((uchar*)key.get(), table->record[0], table->key_info + keynum,
               0);
      error= table->file->ha_index_read_idx_map(table->record[1], keynum,
                                                (const uchar*)key.get(),
                                                HA_WHOLE_KEY,
                                                HA_READ_KEY_EXACT);
      if (error)
      {
        DBUG_PRINT("info", ("index_read_idx() returns error %d", error));
        if (error == HA_ERR_RECORD_DELETED)
          error= HA_ERR_KEY_NOT_FOUND;
        table->file->print_error(error, MYF(0));
        DBUG_RETURN(error);
      }
    }

    /*
       Now, table->record[1] should contain the offending row.  That
       will enable us to update it or, alternatively, delete it (so
       that we can insert the new row afterwards).

       First we copy the columns into table->record[0] that are not
       present on the master from table->record[1], if there are any.
    */
    copy_extra_record_fields(table, master_reclength, master_fields);

    /*
       REPLACE is defined as either INSERT or DELETE + INSERT.  If
       possible, we can replace it with an UPDATE, but that will not
       work on InnoDB if FOREIGN KEY checks are necessary.

       I (Matz) am not sure of the reason for the last_uniq_key()
       check as, but I'm guessing that it's something along the
       following lines.

       Suppose that we got the duplicate key to be a key that is not
       the last unique key for the table and we perform an update:
       then there might be another key for which the unique check will
       fail, so we're better off just deleting the row and inserting
       the correct row.
     */
    if (last_uniq_key(table, keynum) &&
        !table->file->referenced_by_foreign_key())
    {
      error=table->file->ha_update_row(table->record[1],
                                       table->record[0]);
      if (error && error != HA_ERR_RECORD_IS_THE_SAME)
        table->file->print_error(error, MYF(0));
      else
        error= 0;
      DBUG_RETURN(error);
    }
    else
    {
      if ((error= table->file->ha_delete_row(table->record[1])))
      {
        table->file->print_error(error, MYF(0));
        DBUG_RETURN(error);
      }
      /* Will retry ha_write_row() with the offending row removed. */
    }
  }

  DBUG_RETURN(error);
}


/**
  Find the row given by 'key', if the table has keys, or else use a table scan
  to find (and fetch) the row.

  If the engine allows random access of the records, a combination of
  position() and rnd_pos() will be used.

  @param table Pointer to table to search
  @param key   Pointer to key to use for search, if table has key

  @pre <code>table->record[0]</code> shall contain the row to locate
  and <code>key</code> shall contain a key to use for searching, if
  the engine has a key.

  @post If the return value is zero, <code>table->record[1]</code>
  will contain the fetched row and the internal "cursor" will refer to
  the row. If the return value is non-zero,
  <code>table->record[1]</code> is undefined.  In either case,
  <code>table->record[0]</code> is undefined.

  @return Zero if the row was successfully fetched into
  <code>table->record[1]</code>, error code otherwise.
 */

static int find_and_fetch_row(TABLE *table, uchar *key)
{
  DBUG_ENTER("find_and_fetch_row(TABLE *table, uchar *key, uchar *record)");
  DBUG_PRINT("enter", ("table: 0x%lx, key: 0x%lx  record: 0x%lx",
           (long) table, (long) key, (long) table->record[1]));

  DBUG_ASSERT(table->in_use != NULL);

  DBUG_DUMP("record[0]", table->record[0], table->s->reclength);

  if ((table->file->ha_table_flags() & HA_PRIMARY_KEY_REQUIRED_FOR_POSITION) &&
      table->s->primary_key < MAX_KEY)
  {
    /*
      Use a more efficient method to fetch the record given by
      table->record[0] if the engine allows it.  We first compute a
      row reference using the position() member function (it will be
      stored in table->file->ref) and the use rnd_pos() to position
      the "cursor" (i.e., record[0] in this case) at the correct row.

      TODO: Add a check that the correct record has been fetched by
      comparing with the original record. Take into account that the
      record on the master and slave can be of different
      length. Something along these lines should work:

      ADD>>>  store_record(table,record[1]);
              int error= table->file->ha_rnd_pos(table->record[0], table->file->ref);
      ADD>>>  DBUG_ASSERT(memcmp(table->record[1], table->record[0],
                                 table->s->reclength) == 0);

    */
    table->file->position(table->record[0]);
    int error= table->file->ha_rnd_pos(table->record[0], table->file->ref);
    /*
      rnd_pos() returns the record in table->record[0], so we have to
      move it to table->record[1].
     */
    memcpy(table->record[1], table->record[0], table->s->reclength);
    DBUG_RETURN(error);
  }

  /* We need to retrieve all fields */
  /* TODO: Move this out from this function to main loop */
  table->use_all_columns();

  if (table->s->keys > 0)
  {
    int error;
    /* We have a key: search the table using the index */
    if (!table->file->inited && (error= table->file->ha_index_init(0, FALSE)))
    {
      table->file->print_error(error, MYF(0));
      DBUG_RETURN(error);
    }

  /*
    Don't print debug messages when running valgrind since they can
    trigger false warnings.
   */
#ifndef HAVE_valgrind
    DBUG_DUMP("table->record[0]", table->record[0], table->s->reclength);
    DBUG_DUMP("table->record[1]", table->record[1], table->s->reclength);
#endif

    /*
      We need to set the null bytes to ensure that the filler bit are
      all set when returning.  There are storage engines that just set
      the necessary bits on the bytes and don't set the filler bits
      correctly.
    */
    my_ptrdiff_t const pos=
      table->s->null_bytes > 0 ? table->s->null_bytes - 1 : 0;
    table->record[1][pos]= 0xFF;
    if ((error= table->file->ha_index_read_map(table->record[1], key,
                                               HA_WHOLE_KEY,
                                               HA_READ_KEY_EXACT)))
    {
      table->file->print_error(error, MYF(0));
      table->file->ha_index_end();
      DBUG_RETURN(error);
    }

  /*
    Don't print debug messages when running valgrind since they can
    trigger false warnings.
   */
#ifndef HAVE_valgrind
    DBUG_DUMP("table->record[0]", table->record[0], table->s->reclength);
    DBUG_DUMP("table->record[1]", table->record[1], table->s->reclength);
#endif
    /*
      Below is a minor "optimization".  If the key (i.e., key number
      0) has the HA_NOSAME flag set, we know that we have found the
      correct record (since there can be no duplicates); otherwise, we
      have to compare the record with the one found to see if it is
      the correct one.

      CAVEAT! This behaviour is essential for the replication of,
      e.g., the mysql.proc table since the correct record *shall* be
      found using the primary key *only*.  There shall be no
      comparison of non-PK columns to decide if the correct record is
      found.  I can see no scenario where it would be incorrect to
      chose the row to change only using a PK or an UNNI.
    */
    if (table->key_info->flags & HA_NOSAME)
    {
      table->file->ha_index_end();
      DBUG_RETURN(0);
    }

    while (record_compare(table))
    {
      int error;

      while ((error= table->file->ha_index_next(table->record[1])))
      {
        /* We just skip records that has already been deleted */
        if (error == HA_ERR_RECORD_DELETED)
          continue;
        table->file->print_error(error, MYF(0));
        table->file->ha_index_end();
        DBUG_RETURN(error);
      }
    }

    /*
      Have to restart the scan to be able to fetch the next row.
    */
    table->file->ha_index_end();
  }
  else
  {
    int restart_count= 0; // Number of times scanning has restarted from top
    int error;

    /* We don't have a key: search the table using rnd_next() */
    if ((error= table->file->ha_rnd_init_with_error(1)))
      return error;

    /* Continue until we find the right record or have made a full loop */
    do
    {
  restart_rnd_next:
      error= table->file->ha_rnd_next(table->record[1]);

      DBUG_DUMP("record[0]", table->record[0], table->s->reclength);
      DBUG_DUMP("record[1]", table->record[1], table->s->reclength);

      switch (error) {
      case 0:
        break;

      /*
        If the record was deleted, we pick the next one without doing
        any comparisons.
      */
      case HA_ERR_RECORD_DELETED:
        goto restart_rnd_next;

      case HA_ERR_END_OF_FILE:
        if (++restart_count < 2)
        {
          int error2;
          if ((error2= table->file->ha_rnd_init_with_error(1)))
            DBUG_RETURN(error2);
        }
        break;

      default:
        table->file->print_error(error, MYF(0));
        DBUG_PRINT("info", ("Record not found"));
        (void) table->file->ha_rnd_end();
        DBUG_RETURN(error);
      }
    }
    while (restart_count < 2 && record_compare(table));

    /*
      Have to restart the scan to be able to fetch the next row.
    */
    DBUG_PRINT("info", ("Record %sfound", restart_count == 2 ? "not " : ""));
    table->file->ha_rnd_end();

    DBUG_ASSERT(error == HA_ERR_END_OF_FILE || error == 0);
    DBUG_RETURN(error);
  }

  DBUG_RETURN(0);
}


/**********************************************************
  Row handling primitives for Write_rows_log_event_old
 **********************************************************/

int Write_rows_log_event_old::do_before_row_operations(TABLE *table)
{
  int error= 0;

  /*
    We are using REPLACE semantics and not INSERT IGNORE semantics
    when writing rows, that is: new rows replace old rows.  We need to
    inform the storage engine that it should use this behaviour.
  */

  /* Tell the storage engine that we are using REPLACE semantics. */
  thd->lex->duplicates= DUP_REPLACE;

  thd->lex->sql_command= SQLCOM_REPLACE;
  /* 
     Do not raise the error flag in case of hitting to an unique attribute
  */
  table->file->extra(HA_EXTRA_IGNORE_DUP_KEY);
  table->file->extra(HA_EXTRA_WRITE_CAN_REPLACE);
  table->file->extra(HA_EXTRA_IGNORE_NO_KEY);
  table->file->ha_start_bulk_insert(0);
  return error;
}


int Write_rows_log_event_old::do_after_row_operations(TABLE *table, int error)
{
  int local_error= 0;
  table->file->extra(HA_EXTRA_NO_IGNORE_DUP_KEY);
  table->file->extra(HA_EXTRA_WRITE_CANNOT_REPLACE);
  /*
    reseting the extra with 
    table->file->extra(HA_EXTRA_NO_IGNORE_NO_KEY); 
    fires bug#27077
    todo: explain or fix
  */
  if ((local_error= table->file->ha_end_bulk_insert()))
  {
    table->file->print_error(local_error, MYF(0));
  }
  return error? error : local_error;
}


int
Write_rows_log_event_old::do_prepare_row(THD *thd_arg,
                                         rpl_group_info *rgi,
                                         TABLE *table,
                                         uchar const *row_start,
                                         uchar const **row_end)
{
  DBUG_ASSERT(table != NULL);
  DBUG_ASSERT(row_start && row_end);

  int error;
  error= unpack_row_old(rgi,
                        table, m_width, table->record[0],
                        row_start, m_rows_end,
                        &m_cols, row_end, &m_master_reclength,
                        table->write_set, PRE_GA_WRITE_ROWS_EVENT);
  bitmap_copy(table->read_set, table->write_set);
  return error;
}


int Write_rows_log_event_old::do_exec_row(TABLE *table)
{
  DBUG_ASSERT(table != NULL);
  int error= replace_record(thd, table, m_master_reclength, m_width);
  return error;
}


/**********************************************************
  Row handling primitives for Delete_rows_log_event_old
 **********************************************************/

int Delete_rows_log_event_old::do_before_row_operations(TABLE *table)
{
  DBUG_ASSERT(m_memory == NULL);

  if ((table->file->ha_table_flags() & HA_PRIMARY_KEY_REQUIRED_FOR_POSITION) &&
      table->s->primary_key < MAX_KEY)
  {
    /*
      We don't need to allocate any memory for m_after_image and
      m_key since they are not used.
    */
    return 0;
  }

  int error= 0;

  if (table->s->keys > 0)
  {
    m_memory= (uchar*) my_multi_malloc(MYF(MY_WME),
                                       &m_after_image,
                                       (uint) table->s->reclength,
                                       &m_key,
                                       (uint) table->key_info->key_length,
                                       NullS);
  }
  else
  {
    m_after_image= (uchar*) my_malloc(table->s->reclength, MYF(MY_WME));
    m_memory= (uchar*)m_after_image;
    m_key= NULL;
  }
  if (!m_memory)
    return HA_ERR_OUT_OF_MEM;

  return error;
}


int Delete_rows_log_event_old::do_after_row_operations(TABLE *table, int error)
{
  /*error= ToDo:find out what this should really be, this triggers close_scan in nbd, returning error?*/
  table->file->ha_index_or_rnd_end();
  my_free(m_memory); // Free for multi_malloc
  m_memory= NULL;
  m_after_image= NULL;
  m_key= NULL;

  return error;
}


int
Delete_rows_log_event_old::do_prepare_row(THD *thd_arg,
                                          rpl_group_info *rgi,
                                          TABLE *table,
                                          uchar const *row_start,
                                          uchar const **row_end)
{
  int error;
  DBUG_ASSERT(row_start && row_end);
  /*
    This assertion actually checks that there is at least as many
    columns on the slave as on the master.
  */
  DBUG_ASSERT(table->s->fields >= m_width);

  error= unpack_row_old(rgi,
                        table, m_width, table->record[0],
                        row_start, m_rows_end,
                        &m_cols, row_end, &m_master_reclength,
                        table->read_set, PRE_GA_DELETE_ROWS_EVENT);
  /*
    If we will access rows using the random access method, m_key will
    be set to NULL, so we do not need to make a key copy in that case.
   */
  if (m_key)
  {
    KEY *const key_info= table->key_info;

    key_copy(m_key, table->record[0], key_info, 0);
  }

  return error;
}


int Delete_rows_log_event_old::do_exec_row(TABLE *table)
{
  int error;
  DBUG_ASSERT(table != NULL);

  if (!(error= ::find_and_fetch_row(table, m_key)))
  { 
    /*
      Now we should have the right row to delete.  We are using
      record[0] since it is guaranteed to point to a record with the
      correct value.
    */
    error= table->file->ha_delete_row(table->record[0]);
  }
  return error;
}


/**********************************************************
  Row handling primitives for Update_rows_log_event_old
 **********************************************************/

int Update_rows_log_event_old::do_before_row_operations(TABLE *table)
{
  DBUG_ASSERT(m_memory == NULL);

  int error= 0;

  if (table->s->keys > 0)
  {
    m_memory= (uchar*) my_multi_malloc(MYF(MY_WME),
                                       &m_after_image,
                                       (uint) table->s->reclength,
                                       &m_key,
                                       (uint) table->key_info->key_length,
                                       NullS);
  }
  else
  {
    m_after_image= (uchar*) my_malloc(table->s->reclength, MYF(MY_WME));
    m_memory= m_after_image;
    m_key= NULL;
  }
  if (!m_memory)
    return HA_ERR_OUT_OF_MEM;

  return error;
}


int Update_rows_log_event_old::do_after_row_operations(TABLE *table, int error)
{
  /*error= ToDo:find out what this should really be, this triggers close_scan in nbd, returning error?*/
  table->file->ha_index_or_rnd_end();
  my_free(m_memory);
  m_memory= NULL;
  m_after_image= NULL;
  m_key= NULL;

  return error;
}


int Update_rows_log_event_old::do_prepare_row(THD *thd_arg,
                                              rpl_group_info *rgi,
                                              TABLE *table,
                                              uchar const *row_start,
                                              uchar const **row_end)
{
  int error;
  DBUG_ASSERT(row_start && row_end);
  /*
    This assertion actually checks that there is at least as many
    columns on the slave as on the master.
  */
  DBUG_ASSERT(table->s->fields >= m_width);

  /* record[0] is the before image for the update */
  error= unpack_row_old(rgi,
                        table, m_width, table->record[0],
                        row_start, m_rows_end,
                        &m_cols, row_end, &m_master_reclength,
                        table->read_set, PRE_GA_UPDATE_ROWS_EVENT);
  row_start = *row_end;
  /* m_after_image is the after image for the update */
  error= unpack_row_old(rgi,
                        table, m_width, m_after_image,
                        row_start, m_rows_end,
                        &m_cols, row_end, &m_master_reclength,
                        table->write_set, PRE_GA_UPDATE_ROWS_EVENT);

  DBUG_DUMP("record[0]", table->record[0], table->s->reclength);
  DBUG_DUMP("m_after_image", m_after_image, table->s->reclength);

  /*
    If we will access rows using the random access method, m_key will
    be set to NULL, so we do not need to make a key copy in that case.
   */
  if (m_key)
  {
    KEY *const key_info= table->key_info;

    key_copy(m_key, table->record[0], key_info, 0);
  }

  return error;
}


int Update_rows_log_event_old::do_exec_row(TABLE *table)
{
  DBUG_ASSERT(table != NULL);

  int error= ::find_and_fetch_row(table, m_key);
  if (error)
    return error;

  /*
    We have to ensure that the new record (i.e., the after image) is
    in record[0] and the old record (i.e., the before image) is in
    record[1].  This since some storage engines require this (for
    example, the partition engine).

    Since find_and_fetch_row() puts the fetched record (i.e., the old
    record) in record[1], we can keep it there. We put the new record
    (i.e., the after image) into record[0], and copy the fields that
    are on the slave (i.e., in record[1]) into record[0], effectively
    overwriting the default values that where put there by the
    unpack_row() function.
  */
  memcpy(table->record[0], m_after_image, table->s->reclength);
  copy_extra_record_fields(table, m_master_reclength, m_width);

  /*
    Now we have the right row to update.  The old row (the one we're
    looking for) is in record[1] and the new row has is in record[0].
    We also have copied the original values already in the slave's
    database into the after image delivered from the master.
  */
  error= table->file->ha_update_row(table->record[1], table->record[0]);
  if (error == HA_ERR_RECORD_IS_THE_SAME)
    error= 0;

  return error;
}

#endif


/**************************************************************************
	Rows_log_event member functions
**************************************************************************/

#ifndef MYSQL_CLIENT
Old_rows_log_event::Old_rows_log_event(THD *thd_arg, TABLE *tbl_arg, ulong tid,
                                       MY_BITMAP const *cols,
                                       bool is_transactional)
  : Log_event(thd_arg, 0, is_transactional),
    m_row_count(0),
    m_table(tbl_arg),
    m_table_id(tid),
    m_width(tbl_arg ? tbl_arg->s->fields : 1),
    m_rows_buf(0), m_rows_cur(0), m_rows_end(0), m_flags(0) 
#ifdef HAVE_REPLICATION
    , m_curr_row(NULL), m_curr_row_end(NULL), m_key(NULL)
#endif
{

  // This constructor should not be reached.
  assert(0);

  /*
    We allow a special form of dummy event when the table, and cols
    are null and the table id is ~0UL.  This is a temporary
    solution, to be able to terminate a started statement in the
    binary log: the extraneous events will be removed in the future.
   */
  DBUG_ASSERT((tbl_arg && tbl_arg->s && tid != ~0UL) ||
              (!tbl_arg && !cols && tid == ~0UL));

  if (thd_arg->variables.option_bits & OPTION_NO_FOREIGN_KEY_CHECKS)
      set_flags(NO_FOREIGN_KEY_CHECKS_F);
  if (thd_arg->variables.option_bits & OPTION_RELAXED_UNIQUE_CHECKS)
      set_flags(RELAXED_UNIQUE_CHECKS_F);
  /* if my_bitmap_init fails, caught in is_valid() */
  if (likely(!my_bitmap_init(&m_cols,
                          m_width <= sizeof(m_bitbuf)*8 ? m_bitbuf : NULL,
                          m_width,
                          false)))
  {
    /* Cols can be zero if this is a dummy binrows event */
    if (likely(cols != NULL))
    {
      memcpy(m_cols.bitmap, cols->bitmap, no_bytes_in_map(cols));
      create_last_word_mask(&m_cols);
    }
  }
  else
  {
    // Needed because my_bitmap_init() does not set it to null on failure
    m_cols.bitmap= 0;
  }
}
#endif


Old_rows_log_event::Old_rows_log_event(const char *buf, uint event_len,
                                       Log_event_type event_type,
                                       const Format_description_log_event
                                       *description_event)
  : Log_event(buf, description_event),
    m_row_count(0),
#ifndef MYSQL_CLIENT
    m_table(NULL),
#endif
    m_table_id(0), m_rows_buf(0), m_rows_cur(0), m_rows_end(0)
#if !defined(MYSQL_CLIENT) && defined(HAVE_REPLICATION)
    , m_curr_row(NULL), m_curr_row_end(NULL), m_key(NULL)
#endif
{
  DBUG_ENTER("Old_rows_log_event::Old_Rows_log_event(const char*,...)");
  uint8 const common_header_len= description_event->common_header_len;
  uint8 const post_header_len= description_event->post_header_len[event_type-1];

  DBUG_PRINT("enter",("event_len: %u  common_header_len: %d  "
		      "post_header_len: %d",
		      event_len, common_header_len,
		      post_header_len));

  const char *post_start= buf + common_header_len;
  DBUG_DUMP("post_header", (uchar*) post_start, post_header_len);
  post_start+= RW_MAPID_OFFSET;
  if (post_header_len == 6)
  {
    /* Master is of an intermediate source tree before 5.1.4. Id is 4 bytes */
    m_table_id= uint4korr(post_start);
    post_start+= 4;
  }
  else
  {
    m_table_id= (ulong) uint6korr(post_start);
    post_start+= RW_FLAGS_OFFSET;
  }

  m_flags= uint2korr(post_start);

  uchar const *const var_start=
    (const uchar *)buf + common_header_len + post_header_len;
  uchar const *const ptr_width= var_start;
  uchar *ptr_after_width= (uchar*) ptr_width;
  DBUG_PRINT("debug", ("Reading from %p", ptr_after_width));
  m_width = net_field_length(&ptr_after_width);
  DBUG_PRINT("debug", ("m_width=%lu", m_width));
  /* Avoid reading out of buffer */
  if (ptr_after_width + m_width > (uchar *)buf + event_len)
  {
    m_cols.bitmap= NULL;
    DBUG_VOID_RETURN;
  }

  /* if my_bitmap_init fails, catched in is_valid() */
  if (likely(!my_bitmap_init(&m_cols,
                          m_width <= sizeof(m_bitbuf)*8 ? m_bitbuf : NULL,
                          m_width,
                          false)))
  {
    DBUG_PRINT("debug", ("Reading from %p", ptr_after_width));
    memcpy(m_cols.bitmap, ptr_after_width, (m_width + 7) / 8);
    create_last_word_mask(&m_cols);
    ptr_after_width+= (m_width + 7) / 8;
    DBUG_DUMP("m_cols", (uchar*) m_cols.bitmap, no_bytes_in_map(&m_cols));
  }
  else
  {
    // Needed because my_bitmap_init() does not set it to null on failure
    m_cols.bitmap= NULL;
    DBUG_VOID_RETURN;
  }

  const uchar* const ptr_rows_data= (const uchar*) ptr_after_width;
  size_t const data_size= event_len - (ptr_rows_data - (const uchar *) buf);
  DBUG_PRINT("info",("m_table_id: %lu  m_flags: %d  m_width: %lu  data_size: %lu",
                     m_table_id, m_flags, m_width, (ulong) data_size));
  DBUG_DUMP("rows_data", (uchar*) ptr_rows_data, data_size);

  m_rows_buf= (uchar*) my_malloc(data_size, MYF(MY_WME));
  if (likely((bool)m_rows_buf))
  {
#if !defined(MYSQL_CLIENT) && defined(HAVE_REPLICATION)
    m_curr_row= m_rows_buf;
#endif
    m_rows_end= m_rows_buf + data_size;
    m_rows_cur= m_rows_end;
    memcpy(m_rows_buf, ptr_rows_data, data_size);
  }
  else
    m_cols.bitmap= 0; // to not free it

  DBUG_VOID_RETURN;
}


Old_rows_log_event::~Old_rows_log_event()
{
  if (m_cols.bitmap == m_bitbuf) // no my_malloc happened
    m_cols.bitmap= 0; // so no my_free in my_bitmap_free
  my_bitmap_free(&m_cols); // To pair with my_bitmap_init().
  my_free(m_rows_buf);
}


int Old_rows_log_event::get_data_size()
{
  uchar buf[MAX_INT_WIDTH];
  uchar *end= net_store_length(buf, (m_width + 7) / 8);

  DBUG_EXECUTE_IF("old_row_based_repl_4_byte_map_id_master",
                  return 6 + no_bytes_in_map(&m_cols) + (end - buf) +
                  (m_rows_cur - m_rows_buf););
  int data_size= ROWS_HEADER_LEN;
  data_size+= no_bytes_in_map(&m_cols);
  data_size+= (uint) (end - buf);

  data_size+= (uint) (m_rows_cur - m_rows_buf);
  return data_size;
}


#ifndef MYSQL_CLIENT
int Old_rows_log_event::do_add_row_data(uchar *row_data, size_t length)
{
  /*
    When the table has a primary key, we would probably want, by default, to
    log only the primary key value instead of the entire "before image". This
    would save binlog space. TODO
  */
  DBUG_ENTER("Old_rows_log_event::do_add_row_data");
  DBUG_PRINT("enter", ("row_data: 0x%lx  length: %lu", (ulong) row_data,
                       (ulong) length));
  /*
    Don't print debug messages when running valgrind since they can
    trigger false warnings.
   */
#ifndef HAVE_valgrind
  DBUG_DUMP("row_data", row_data, MY_MIN(length, 32));
#endif

  DBUG_ASSERT(m_rows_buf <= m_rows_cur);
  DBUG_ASSERT(!m_rows_buf || (m_rows_end && m_rows_buf < m_rows_end));
  DBUG_ASSERT(m_rows_cur <= m_rows_end);

  /* The cast will always work since m_rows_cur <= m_rows_end */
  if (static_cast<size_t>(m_rows_end - m_rows_cur) <= length)
  {
    size_t const block_size= 1024;
    my_ptrdiff_t const cur_size= m_rows_cur - m_rows_buf;
    my_ptrdiff_t const new_alloc= 
        block_size * ((cur_size + length + block_size - 1) / block_size);

    uchar* const new_buf= (uchar*)my_realloc((uchar*)m_rows_buf, (uint) new_alloc,
                                           MYF(MY_ALLOW_ZERO_PTR|MY_WME));
    if (unlikely(!new_buf))
      DBUG_RETURN(HA_ERR_OUT_OF_MEM);

    /* If the memory moved, we need to move the pointers */
    if (new_buf != m_rows_buf)
    {
      m_rows_buf= new_buf;
      m_rows_cur= m_rows_buf + cur_size;
    }

    /*
       The end pointer should always be changed to point to the end of
       the allocated memory.
    */
    m_rows_end= m_rows_buf + new_alloc;
  }

  DBUG_ASSERT(m_rows_cur + length <= m_rows_end);
  memcpy(m_rows_cur, row_data, length);
  m_rows_cur+= length;
  m_row_count++;
  DBUG_RETURN(0);
}
#endif


#if !defined(MYSQL_CLIENT) && defined(HAVE_REPLICATION)
int Old_rows_log_event::do_apply_event(rpl_group_info *rgi)
{
  DBUG_ENTER("Old_rows_log_event::do_apply_event(Relay_log_info*)");
  int error= 0;
  Relay_log_info const *rli= rgi->rli;

  /*
    If m_table_id == ~0UL, then we have a dummy event that does not
    contain any data.  In that case, we just remove all tables in the
    tables_to_lock list, close the thread tables, and return with
    success.
   */
  if (m_table_id == ~0UL)
  {
    /*
       This one is supposed to be set: just an extra check so that
       nothing strange has happened.
     */
    DBUG_ASSERT(get_flags(STMT_END_F));

    rgi->slave_close_thread_tables(thd);
    thd->clear_error();
    DBUG_RETURN(0);
  }

  /*
    'thd' has been set by exec_relay_log_event(), just before calling
    do_apply_event(). We still check here to prevent future coding
    errors.
  */
  DBUG_ASSERT(rgi->thd == thd);

  /*
    If there is no locks taken, this is the first binrow event seen
    after the table map events.  We should then lock all the tables
    used in the transaction and proceed with execution of the actual
    event.
  */
  if (!thd->lock)
  {
    /*
      lock_tables() reads the contents of thd->lex, so they must be
      initialized. Contrary to in
      Table_map_log_event::do_apply_event() we don't call
      mysql_init_query() as that may reset the binlog format.
    */
    lex_start(thd);

    if ((error= lock_tables(thd, rgi->tables_to_lock,
                               rgi->tables_to_lock_count, 0)))
    {
      if (thd->is_slave_error || thd->is_fatal_error)
      {
        /*
          Error reporting borrowed from Query_log_event with many excessive
          simplifications (we don't honour --slave-skip-errors)
        */
        uint actual_error= thd->net.last_errno;
        rli->report(ERROR_LEVEL, actual_error, NULL,
                    "Error '%s' in %s event: when locking tables",
                    (actual_error ? thd->net.last_error :
                     "unexpected success or fatal error"),
                    get_type_str());
        thd->is_fatal_error= 1;
      }
      else
      {
        rli->report(ERROR_LEVEL, error, NULL,
                    "Error in %s event: when locking tables",
                    get_type_str());
      }
      rgi->slave_close_thread_tables(thd);
      DBUG_RETURN(error);
    }

    /*
      When the open and locking succeeded, we check all tables to
      ensure that they still have the correct type.
    */

    {
      TABLE_LIST *table_list_ptr= rgi->tables_to_lock;
      for (uint i=0; table_list_ptr&& (i< rgi->tables_to_lock_count);
           table_list_ptr= static_cast<RPL_TABLE_LIST*>(table_list_ptr->next_global), i++)
      {
        /*
          Please see comment in log_event.cc-Rows_log_event::do_apply_event()
          function for the explanation of the below if condition
        */
        if (table_list_ptr->parent_l)
          continue;
        /*
          We can use a down cast here since we know that every table added
          to the tables_to_lock is a RPL_TABLE_LIST (or child table which is
          skipped above).
        */
        RPL_TABLE_LIST *ptr=static_cast<RPL_TABLE_LIST*>(table_list_ptr);
        TABLE *conv_table;
        if (ptr->m_tabledef.compatible_with(thd, rgi, ptr->table, &conv_table))
        {
          thd->is_slave_error= 1;
          rgi->slave_close_thread_tables(thd);
          DBUG_RETURN(ERR_BAD_TABLE_DEF);
        }
        ptr->m_conv_table= conv_table;
      }
    }

    /*
      ... and then we add all the tables to the table map but keep
      them in the tables to lock list.


      We also invalidate the query cache for all the tables, since
      they will now be changed.

      TODO [/Matz]: Maybe the query cache should not be invalidated
      here? It might be that a table is not changed, even though it
      was locked for the statement.  We do know that each
      Old_rows_log_event contain at least one row, so after processing one
      Old_rows_log_event, we can invalidate the query cache for the
      associated table.
     */
    for (TABLE_LIST *ptr= rgi->tables_to_lock ; ptr ; ptr= ptr->next_global)
    {
      rgi->m_table_map.set_table(ptr->table_id, ptr->table);
    }
#ifdef HAVE_QUERY_CACHE
    query_cache.invalidate_locked_for_write(thd, rgi->tables_to_lock);
#endif
  }

  TABLE* 
    table= 
    m_table= rgi->m_table_map.get_table(m_table_id);

  if (table)
  {
    /*
      table == NULL means that this table should not be replicated
      (this was set up by Table_map_log_event::do_apply_event()
      which tested replicate-* rules).
    */

    /*
      It's not needed to set_time() but
      1) it continues the property that "Time" in SHOW PROCESSLIST shows how
      much slave is behind
      2) it will be needed when we allow replication from a table with no
      TIMESTAMP column to a table with one.
      So we call set_time(), like in SBR. Presently it changes nothing.
    */
    thd->set_time(when, when_sec_part);
    /*
      There are a few flags that are replicated with each row event.
      Make sure to set/clear them before executing the main body of
      the event.
    */
    if (get_flags(NO_FOREIGN_KEY_CHECKS_F))
        thd->variables.option_bits|= OPTION_NO_FOREIGN_KEY_CHECKS;
    else
        thd->variables.option_bits&= ~OPTION_NO_FOREIGN_KEY_CHECKS;

    if (get_flags(RELAXED_UNIQUE_CHECKS_F))
        thd->variables.option_bits|= OPTION_RELAXED_UNIQUE_CHECKS;
    else
        thd->variables.option_bits&= ~OPTION_RELAXED_UNIQUE_CHECKS;
    /* A small test to verify that objects have consistent types */
    DBUG_ASSERT(sizeof(thd->variables.option_bits) == sizeof(OPTION_RELAXED_UNIQUE_CHECKS));

     if ( m_width == table->s->fields && bitmap_is_set_all(&m_cols))
      set_flags(COMPLETE_ROWS_F);

    /* 
      Set tables write and read sets.
      
      Read_set contains all slave columns (in case we are going to fetch
      a complete record from slave)
      
      Write_set equals the m_cols bitmap sent from master but it can be 
      longer if slave has extra columns. 
     */ 

    DBUG_PRINT_BITSET("debug", "Setting table's write_set from: %s", &m_cols);
    
    bitmap_set_all(table->read_set);
    bitmap_set_all(table->write_set);
    if (!get_flags(COMPLETE_ROWS_F))
      bitmap_intersect(table->write_set,&m_cols);
    table->rpl_write_set= table->write_set;

    // Do event specific preparations 
    
    error= do_before_row_operations(rli);

    // row processing loop

    while (error == 0 && m_curr_row < m_rows_end)
    {
      /* in_use can have been set to NULL in close_tables_for_reopen */
      THD* old_thd= table->in_use;
      if (!table->in_use)
        table->in_use= thd;

      error= do_exec_row(rgi);

      DBUG_PRINT("info", ("error: %d", error));
      DBUG_ASSERT(error != HA_ERR_RECORD_DELETED);

      table->in_use = old_thd;
      switch (error)
      {
      case 0:
	break;

      /* Some recoverable errors */
      case HA_ERR_RECORD_CHANGED:
      case HA_ERR_KEY_NOT_FOUND:	/* Idempotency support: OK if
                                           tuple does not exist */
        error= 0;
        break;

      default:
	rli->report(ERROR_LEVEL, thd->net.last_errno, NULL,
                    "Error in %s event: row application failed. %s",
                    get_type_str(), thd->net.last_error);
       thd->is_slave_error= 1;
	break;
      }

      /*
       If m_curr_row_end  was not set during event execution (e.g., because
       of errors) we can't proceed to the next row. If the error is transient
       (i.e., error==0 at this point) we must call unpack_current_row() to set 
       m_curr_row_end.
      */ 
   
      DBUG_PRINT("info", ("error: %d", error));
      DBUG_PRINT("info", ("curr_row: 0x%lu; curr_row_end: 0x%lu; rows_end: 0x%lu",
                          (ulong) m_curr_row, (ulong) m_curr_row_end, (ulong) m_rows_end));

      if (!m_curr_row_end && !error)
        unpack_current_row(rgi);
  
      // at this moment m_curr_row_end should be set
      DBUG_ASSERT(error || m_curr_row_end != NULL); 
      DBUG_ASSERT(error || m_curr_row < m_curr_row_end);
      DBUG_ASSERT(error || m_curr_row_end <= m_rows_end);
  
      m_curr_row= m_curr_row_end;
 
    } // row processing loop

    DBUG_EXECUTE_IF("stop_slave_middle_group",
                    const_cast<Relay_log_info*>(rli)->abort_slave= 1;);
    error= do_after_row_operations(rli, error);
  } // if (table)

  if (error)
  {                     /* error has occurred during the transaction */
    rli->report(ERROR_LEVEL, thd->net.last_errno, NULL,
                "Error in %s event: error during transaction execution "
                "on table %s.%s. %s",
                get_type_str(), table->s->db.str,
                table->s->table_name.str, thd->net.last_error);

    /*
      If one day we honour --skip-slave-errors in row-based replication, and
      the error should be skipped, then we would clear mappings, rollback,
      close tables, but the slave SQL thread would not stop and then may
      assume the mapping is still available, the tables are still open...
      So then we should clear mappings/rollback/close here only if this is a
      STMT_END_F.
      For now we code, knowing that error is not skippable and so slave SQL
      thread is certainly going to stop.
      rollback at the caller along with sbr.
    */
    thd->reset_current_stmt_binlog_format_row();
    rgi->cleanup_context(thd, error);
    thd->is_slave_error= 1;
    DBUG_RETURN(error);
  }

  /*
    This code would ideally be placed in do_update_pos() instead, but
    since we have no access to table there, we do the setting of
    last_event_start_time here instead.
  */
  if (table && (table->s->primary_key == MAX_KEY) &&
      !use_trans_cache() && get_flags(STMT_END_F) == RLE_NO_FLAGS)
  {
    /*
      ------------ Temporary fix until WL#2975 is implemented ---------

      This event is not the last one (no STMT_END_F). If we stop now
      (in case of terminate_slave_thread()), how will we restart? We
      have to restart from Table_map_log_event, but as this table is
      not transactional, the rows already inserted will still be
      present, and idempotency is not guaranteed (no PK) so we risk
      that repeating leads to double insert. So we desperately try to
      continue, hope we'll eventually leave this buggy situation (by
      executing the final Old_rows_log_event). If we are in a hopeless
      wait (reached end of last relay log and nothing gets appended
      there), we timeout after one minute, and notify DBA about the
      problem.  When WL#2975 is implemented, just remove the member
      Relay_log_info::last_event_start_time and all its occurrences.
    */
    rgi->last_event_start_time= my_time(0);
  }

  if (get_flags(STMT_END_F))
  {
    /*
      This is the end of a statement or transaction, so close (and
      unlock) the tables we opened when processing the
      Table_map_log_event starting the statement.

      OBSERVER.  This will clear *all* mappings, not only those that
      are open for the table. There is not good handle for on-close
      actions for tables.

      NOTE. Even if we have no table ('table' == 0) we still need to be
      here, so that we increase the group relay log position. If we didn't, we
      could have a group relay log position which lags behind "forever"
      (assume the last master's transaction is ignored by the slave because of
      replicate-ignore rules).
    */
    int binlog_error= thd->binlog_flush_pending_rows_event(TRUE);

    /*
      If this event is not in a transaction, the call below will, if some
      transactional storage engines are involved, commit the statement into
      them and flush the pending event to binlog.
      If this event is in a transaction, the call will do nothing, but a
      Xid_log_event will come next which will, if some transactional engines
      are involved, commit the transaction and flush the pending event to the
      binlog.
      If there was a deadlock the transaction should have been rolled back
      already. So there should be no need to rollback the transaction.
    */
    DBUG_ASSERT(! thd->transaction_rollback_request);
    if ((error= (binlog_error ? trans_rollback_stmt(thd) : trans_commit_stmt(thd))))
      rli->report(ERROR_LEVEL, error, NULL,
                  "Error in %s event: commit of row events failed, "
                  "table `%s`.`%s`",
                  get_type_str(), m_table->s->db.str,
                  m_table->s->table_name.str);
    error|= binlog_error;

    /*
      Now what if this is not a transactional engine? we still need to
      flush the pending event to the binlog; we did it with
      thd->binlog_flush_pending_rows_event(). Note that we imitate
      what is done for real queries: a call to
      ha_autocommit_or_rollback() (sometimes only if involves a
      transactional engine), and a call to be sure to have the pending
      event flushed.
    */

    thd->reset_current_stmt_binlog_format_row();
    rgi->cleanup_context(thd, 0);
  }

  DBUG_RETURN(error);
}


Log_event::enum_skip_reason
Old_rows_log_event::do_shall_skip(rpl_group_info *rgi)
{
  /*
    If the slave skip counter is 1 and this event does not end a
    statement, then we should not start executing on the next event.
    Otherwise, we defer the decision to the normal skipping logic.
  */
  if (rgi->rli->slave_skip_counter == 1 && !get_flags(STMT_END_F))
    return Log_event::EVENT_SKIP_IGNORE;
  else
    return Log_event::do_shall_skip(rgi);
}

int
Old_rows_log_event::do_update_pos(rpl_group_info *rgi)
{
  Relay_log_info *rli= rgi->rli;
  int error= 0;
  DBUG_ENTER("Old_rows_log_event::do_update_pos");

  DBUG_PRINT("info", ("flags: %s",
                      get_flags(STMT_END_F) ? "STMT_END_F " : ""));

  if (get_flags(STMT_END_F))
  {
    /*
      Indicate that a statement is finished.
      Step the group log position if we are not in a transaction,
      otherwise increase the event log position.
     */
    error= rli->stmt_done(log_pos, thd, rgi);
    /*
      Clear any errors in thd->net.last_err*. It is not known if this is
      needed or not. It is believed that any errors that may exist in
      thd->net.last_err* are allowed. Examples of errors are "key not
      found", which is produced in the test case rpl_row_conflicts.test
    */
    thd->clear_error();
  }
  else
  {
    rgi->inc_event_relay_log_pos();
  }

  DBUG_RETURN(error);
}

#endif /* !defined(MYSQL_CLIENT) && defined(HAVE_REPLICATION) */


#ifndef MYSQL_CLIENT
bool Old_rows_log_event::write_data_header()
{
  uchar buf[ROWS_HEADER_LEN];	// No need to init the buffer

  // This method should not be reached.
  assert(0);

  DBUG_ASSERT(m_table_id != ~0UL);
  DBUG_EXECUTE_IF("old_row_based_repl_4_byte_map_id_master",
                  {
                    int4store(buf + 0, m_table_id);
                    int2store(buf + 4, m_flags);
                    return write_data(buf, 6);
                  });
  int6store(buf + RW_MAPID_OFFSET, (ulonglong)m_table_id);
  int2store(buf + RW_FLAGS_OFFSET, m_flags);
  return write_data(buf, ROWS_HEADER_LEN);
}


bool Old_rows_log_event::write_data_body()
{
  /*
     Note that this should be the number of *bits*, not the number of
     bytes.
  */
  uchar sbuf[MAX_INT_WIDTH];
  my_ptrdiff_t const data_size= m_rows_cur - m_rows_buf;

  // This method should not be reached.
  assert(0);

  bool res= false;
  uchar *const sbuf_end= net_store_length(sbuf, (size_t) m_width);
  DBUG_ASSERT(static_cast<size_t>(sbuf_end - sbuf) <= sizeof(sbuf));

  DBUG_DUMP("m_width", sbuf, (size_t) (sbuf_end - sbuf));
  res= res || write_data(sbuf, (size_t) (sbuf_end - sbuf));

  DBUG_DUMP("m_cols", (uchar*) m_cols.bitmap, no_bytes_in_map(&m_cols));
  res= res || write_data((uchar*)m_cols.bitmap, no_bytes_in_map(&m_cols));
  DBUG_DUMP("rows", m_rows_buf, data_size);
  res= res || write_data(m_rows_buf, (size_t) data_size);

  return res;

}
#endif


#if defined(HAVE_REPLICATION) && !defined(MYSQL_CLIENT)
void Old_rows_log_event::pack_info(Protocol *protocol)
{
  char buf[256];
  char const *const flagstr=
    get_flags(STMT_END_F) ? " flags: STMT_END_F" : "";
  size_t bytes= my_snprintf(buf, sizeof(buf),
                               "table_id: %lu%s", m_table_id, flagstr);
  protocol->store(buf, bytes, &my_charset_bin);
}
#endif


#ifdef MYSQL_CLIENT
/* Method duplicates Rows_log_event's one */
void Old_rows_log_event::print_helper(FILE *file,
                                      PRINT_EVENT_INFO *print_event_info,
                                      char const *const name)
{
  IO_CACHE *const head= &print_event_info->head_cache;
  IO_CACHE *const body= &print_event_info->body_cache;
  bool do_print_encoded=
    print_event_info->base64_output_mode != BASE64_OUTPUT_DECODE_ROWS &&
    !print_event_info->short_form;

  if (!print_event_info->short_form)
  {
    bool const last_stmt_event= get_flags(STMT_END_F);
    print_header(head, print_event_info, !last_stmt_event);
    my_b_printf(head, "\t%s: table id %lu%s\n",
                name, m_table_id,
                last_stmt_event ? " flags: STMT_END_F" : "");
    print_base64(body, print_event_info, do_print_encoded);
  }

  if (get_flags(STMT_END_F))
  {
    if (copy_event_cache_to_file_and_reinit(head, file))
    {
      head->error= -1;
      return;
    }
    copy_cache_to_file_wrapped(file, body, do_print_encoded,
                               print_event_info->delimiter);
  }
}
#endif


#if !defined(MYSQL_CLIENT) && defined(HAVE_REPLICATION)
/**
  Write the current row into event's table.

  The row is located in the row buffer, pointed by @c m_curr_row member.
  Number of columns of the row is stored in @c m_width member (it can be 
  different from the number of columns in the table to which we insert). 
  Bitmap @c m_cols indicates which columns are present in the row. It is assumed 
  that event's table is already open and pointed by @c m_table.

  If the same record already exists in the table it can be either overwritten 
  or an error is reported depending on the value of @c overwrite flag 
  (error reporting not yet implemented). Note that the matching record can be
  different from the row we insert if we use primary keys to identify records in
  the table.

  The row to be inserted can contain values only for selected columns. The 
  missing columns are filled with default values using @c prepare_record() 
  function. If a matching record is found in the table and @c overwritte is
  true, the missing columns are taken from it.

  @param  rli   Relay log info (needed for row unpacking).
  @param  overwrite  
                Shall we overwrite if the row already exists or signal 
                error (currently ignored).

  @returns Error code on failure, 0 on success.

  This method, if successful, sets @c m_curr_row_end pointer to point at the
  next row in the rows buffer. This is done when unpacking the row to be 
  inserted.

  @note If a matching record is found, it is either updated using 
  @c ha_update_row() or first deleted and then new record written.
*/ 

int
Old_rows_log_event::write_row(rpl_group_info *rgi, const bool overwrite)
{
  DBUG_ENTER("write_row");
  DBUG_ASSERT(m_table != NULL && thd != NULL);

  TABLE *table= m_table;  // pointer to event's table
  int error;
  int keynum;
  auto_afree_ptr<char> key(NULL);

  /* fill table->record[0] with default values */

  if ((error= prepare_record(table, m_width,
                             TRUE /* check if columns have def. values */)))
    DBUG_RETURN(error);
  
  /* unpack row into table->record[0] */
  if ((error= unpack_current_row(rgi)))
    DBUG_RETURN(error);
  
#ifndef DBUG_OFF
  DBUG_DUMP("record[0]", table->record[0], table->s->reclength);
  DBUG_PRINT_BITSET("debug", "write_set = %s", table->write_set);
  DBUG_PRINT_BITSET("debug", "read_set = %s", table->read_set);
#endif

  /* 
    Try to write record. If a corresponding record already exists in the table,
    we try to change it using ha_update_row() if possible. Otherwise we delete
    it and repeat the whole process again. 

    TODO: Add safety measures against infinite looping. 
   */

  while ((error= table->file->ha_write_row(table->record[0])))
  {
    if (error == HA_ERR_LOCK_DEADLOCK || error == HA_ERR_LOCK_WAIT_TIMEOUT)
    {
      table->file->print_error(error, MYF(0)); /* to check at exec_relay_log_event */
      DBUG_RETURN(error);
    }
    if ((keynum= table->file->get_dup_key(error)) < 0)
    {
      DBUG_PRINT("info",("Can't locate duplicate key (get_dup_key returns %d)",keynum));
      table->file->print_error(error, MYF(0));
      /*
        We failed to retrieve the duplicate key
        - either because the error was not "duplicate key" error
        - or because the information which key is not available
      */
      DBUG_RETURN(error);
    }

    /*
       We need to retrieve the old row into record[1] to be able to
       either update or delete the offending record.  We either:

       - use rnd_pos() with a row-id (available as dupp_row) to the
         offending row, if that is possible (MyISAM and Blackhole), or else

       - use index_read_idx() with the key that is duplicated, to
         retrieve the offending row.
     */
    if (table->file->ha_table_flags() & HA_DUPLICATE_POS)
    {
      DBUG_PRINT("info",("Locating offending record using rnd_pos()"));
      error= table->file->ha_rnd_pos(table->record[1], table->file->dup_ref);
      if (error)
      {
        DBUG_PRINT("info",("rnd_pos() returns error %d",error));
        if (error == HA_ERR_RECORD_DELETED)
          error= HA_ERR_KEY_NOT_FOUND;
        table->file->print_error(error, MYF(0));
        DBUG_RETURN(error);
      }
    }
    else
    {
      DBUG_PRINT("info",("Locating offending record using index_read_idx()"));

      if (table->file->extra(HA_EXTRA_FLUSH_CACHE))
      {
        DBUG_PRINT("info",("Error when setting HA_EXTRA_FLUSH_CACHE"));
        DBUG_RETURN(my_errno);
      }

      if (key.get() == NULL)
      {
        key.assign(static_cast<char*>(my_alloca(table->s->max_unique_length)));
        if (key.get() == NULL)
        {
          DBUG_PRINT("info",("Can't allocate key buffer"));
          DBUG_RETURN(ENOMEM);
        }
      }

      key_copy((uchar*)key.get(), table->record[0], table->key_info + keynum,
               0);
      error= table->file->ha_index_read_idx_map(table->record[1], keynum,
                                                (const uchar*)key.get(),
                                                HA_WHOLE_KEY,
                                                HA_READ_KEY_EXACT);
      if (error)
      {
        DBUG_PRINT("info",("index_read_idx() returns error %d", error));
        if (error == HA_ERR_RECORD_DELETED)
          error= HA_ERR_KEY_NOT_FOUND;
        table->file->print_error(error, MYF(0));
        DBUG_RETURN(error);
      }
    }

    /*
       Now, record[1] should contain the offending row.  That
       will enable us to update it or, alternatively, delete it (so
       that we can insert the new row afterwards).
     */

    /*
      If row is incomplete we will use the record found to fill 
      missing columns.  
    */
    if (!get_flags(COMPLETE_ROWS_F))
    {
      restore_record(table,record[1]);
      error= unpack_current_row(rgi);
    }

#ifndef DBUG_OFF
    DBUG_PRINT("debug",("preparing for update: before and after image"));
    DBUG_DUMP("record[1] (before)", table->record[1], table->s->reclength);
    DBUG_DUMP("record[0] (after)", table->record[0], table->s->reclength);
#endif

    /*
       REPLACE is defined as either INSERT or DELETE + INSERT.  If
       possible, we can replace it with an UPDATE, but that will not
       work on InnoDB if FOREIGN KEY checks are necessary.

       I (Matz) am not sure of the reason for the last_uniq_key()
       check as, but I'm guessing that it's something along the
       following lines.

       Suppose that we got the duplicate key to be a key that is not
       the last unique key for the table and we perform an update:
       then there might be another key for which the unique check will
       fail, so we're better off just deleting the row and inserting
       the correct row.
     */
    if (last_uniq_key(table, keynum) &&
        !table->file->referenced_by_foreign_key())
    {
      DBUG_PRINT("info",("Updating row using ha_update_row()"));
      error=table->file->ha_update_row(table->record[1],
                                       table->record[0]);
      switch (error) {
                
      case HA_ERR_RECORD_IS_THE_SAME:
        DBUG_PRINT("info",("ignoring HA_ERR_RECORD_IS_THE_SAME error from"
                           " ha_update_row()"));
        error= 0;
      
      case 0:
        break;
        
      default:    
        DBUG_PRINT("info",("ha_update_row() returns error %d",error));
        table->file->print_error(error, MYF(0));
      }
      
      DBUG_RETURN(error);
    }
    else
    {
      DBUG_PRINT("info",("Deleting offending row and trying to write new one again"));
      if ((error= table->file->ha_delete_row(table->record[1])))
      {
        DBUG_PRINT("info",("ha_delete_row() returns error %d",error));
        table->file->print_error(error, MYF(0));
        DBUG_RETURN(error);
      }
      /* Will retry ha_write_row() with the offending row removed. */
    }
  }

  DBUG_RETURN(error);
}


/**
  Locate the current row in event's table.

  The current row is pointed by @c m_curr_row. Member @c m_width tells how many 
  columns are there in the row (this can be differnet from the number of columns 
  in the table). It is assumed that event's table is already open and pointed 
  by @c m_table.

  If a corresponding record is found in the table it is stored in 
  @c m_table->record[0]. Note that when record is located based on a primary 
  key, it is possible that the record found differs from the row being located.

  If no key is specified or table does not have keys, a table scan is used to 
  find the row. In that case the row should be complete and contain values for
  all columns. However, it can still be shorter than the table, i.e. the table 
  can contain extra columns not present in the row. It is also possible that 
  the table has fewer columns than the row being located. 

  @returns Error code on failure, 0 on success. 
  
  @post In case of success @c m_table->record[0] contains the record found. 
  Also, the internal "cursor" of the table is positioned at the record found.

  @note If the engine allows random access of the records, a combination of
  @c position() and @c rnd_pos() will be used. 

  Note that one MUST call ha_index_or_rnd_end() after this function if
  it returns 0 as we must leave the row position in the handler intact
  for any following update/delete command.
*/

int Old_rows_log_event::find_row(rpl_group_info *rgi)
{
  DBUG_ENTER("find_row");

  DBUG_ASSERT(m_table && m_table->in_use != NULL);

  TABLE *table= m_table;
  int error;

  /* unpack row - missing fields get default values */

  // TODO: shall we check and report errors here?
  prepare_record(table, m_width, FALSE /* don't check errors */); 
  error= unpack_current_row(rgi);

#ifndef DBUG_OFF
  DBUG_PRINT("info",("looking for the following record"));
  DBUG_DUMP("record[0]", table->record[0], table->s->reclength);
#endif

  if ((table->file->ha_table_flags() & HA_PRIMARY_KEY_REQUIRED_FOR_POSITION) &&
      table->s->primary_key < MAX_KEY)
  {
    /*
      Use a more efficient method to fetch the record given by
      table->record[0] if the engine allows it.  We first compute a
      row reference using the position() member function (it will be
      stored in table->file->ref) and the use rnd_pos() to position
      the "cursor" (i.e., record[0] in this case) at the correct row.

      TODO: Add a check that the correct record has been fetched by
      comparing with the original record. Take into account that the
      record on the master and slave can be of different
      length. Something along these lines should work:

      ADD>>>  store_record(table,record[1]);
              int error= table->file->ha_rnd_pos(table->record[0], table->file->ref);
      ADD>>>  DBUG_ASSERT(memcmp(table->record[1], table->record[0],
                                 table->s->reclength) == 0);

    */
    DBUG_PRINT("info",("locating record using primary key (position)"));
    int error= table->file->ha_rnd_pos_by_record(table->record[0]);
    if (error)
    {
      DBUG_PRINT("info",("rnd_pos returns error %d",error));
      if (error == HA_ERR_RECORD_DELETED)
        error= HA_ERR_KEY_NOT_FOUND;
      table->file->print_error(error, MYF(0));
    }
    DBUG_RETURN(error);
  }

  // We can't use position() - try other methods.
  
  /* 
    We need to retrieve all fields
    TODO: Move this out from this function to main loop 
   */
  table->use_all_columns();

  /*
    Save copy of the record in table->record[1]. It might be needed 
    later if linear search is used to find exact match.
   */ 
  store_record(table,record[1]);    

  if (table->s->keys > 0)
  {
    DBUG_PRINT("info",("locating record using primary key (index_read)"));

    /* We have a key: search the table using the index */
    if (!table->file->inited && (error= table->file->ha_index_init(0, FALSE)))
    {
      DBUG_PRINT("info",("ha_index_init returns error %d",error));
      table->file->print_error(error, MYF(0));
      DBUG_RETURN(error);
    }

    /* Fill key data for the row */

    DBUG_ASSERT(m_key);
    key_copy(m_key, table->record[0], table->key_info, 0);

    /*
      Don't print debug messages when running valgrind since they can
      trigger false warnings.
     */
#ifndef HAVE_valgrind
    DBUG_DUMP("key data", m_key, table->key_info->key_length);
#endif

    /*
      We need to set the null bytes to ensure that the filler bit are
      all set when returning.  There are storage engines that just set
      the necessary bits on the bytes and don't set the filler bits
      correctly.
    */
    my_ptrdiff_t const pos=
      table->s->null_bytes > 0 ? table->s->null_bytes - 1 : 0;
    table->record[0][pos]= 0xFF;
    
    if ((error= table->file->ha_index_read_map(table->record[0], m_key, 
                                               HA_WHOLE_KEY,
                                               HA_READ_KEY_EXACT)))
    {
      DBUG_PRINT("info",("no record matching the key found in the table"));
      if (error == HA_ERR_RECORD_DELETED)
        error= HA_ERR_KEY_NOT_FOUND;
      table->file->print_error(error, MYF(0));
      table->file->ha_index_end();
      DBUG_RETURN(error);
    }

  /*
    Don't print debug messages when running valgrind since they can
    trigger false warnings.
   */
#ifndef HAVE_valgrind
    DBUG_PRINT("info",("found first matching record")); 
    DBUG_DUMP("record[0]", table->record[0], table->s->reclength);
#endif
    /*
      Below is a minor "optimization".  If the key (i.e., key number
      0) has the HA_NOSAME flag set, we know that we have found the
      correct record (since there can be no duplicates); otherwise, we
      have to compare the record with the one found to see if it is
      the correct one.

      CAVEAT! This behaviour is essential for the replication of,
      e.g., the mysql.proc table since the correct record *shall* be
      found using the primary key *only*.  There shall be no
      comparison of non-PK columns to decide if the correct record is
      found.  I can see no scenario where it would be incorrect to
      chose the row to change only using a PK or an UNNI.
    */
    if (table->key_info->flags & HA_NOSAME)
    {
      /* Unique does not have non nullable part */
      if (!(table->key_info->flags & (HA_NULL_PART_KEY)))
      {
        DBUG_RETURN(0);
      }
      else
      {
        KEY *keyinfo= table->key_info;
        /*
          Unique has nullable part. We need to check if there is any
          field in the BI image that is null and part of UNNI.
        */
        bool null_found= FALSE;
        for (uint i=0; i < keyinfo->user_defined_key_parts && !null_found; i++)
        {
          uint fieldnr= keyinfo->key_part[i].fieldnr - 1;
          Field **f= table->field+fieldnr;
          null_found= (*f)->is_null();
        }

        if (!null_found)
        {
          DBUG_RETURN(0);
        }

        /* else fall through to index scan */
      }
    }

    /*
      In case key is not unique, we still have to iterate over records found
      and find the one which is identical to the row given. A copy of the 
      record we are looking for is stored in record[1].
     */ 
    DBUG_PRINT("info",("non-unique index, scanning it to find matching record")); 

    while (record_compare(table))
    {
      while ((error= table->file->ha_index_next(table->record[0])))
      {
        /* We just skip records that has already been deleted */
        if (error == HA_ERR_RECORD_DELETED)
          continue;
        DBUG_PRINT("info",("no record matching the given row found"));
        table->file->print_error(error, MYF(0));
        (void) table->file->ha_index_end();
        DBUG_RETURN(error);
      }
    }
  }
  else
  {
    DBUG_PRINT("info",("locating record using table scan (rnd_next)"));

    int restart_count= 0; // Number of times scanning has restarted from top

    /* We don't have a key: search the table using rnd_next() */
    if ((error= table->file->ha_rnd_init_with_error(1)))
    {
      DBUG_PRINT("info",("error initializing table scan"
                         " (ha_rnd_init returns %d)",error));
      DBUG_RETURN(error);
    }

    /* Continue until we find the right record or have made a full loop */
    do
    {
  restart_rnd_next:
      error= table->file->ha_rnd_next(table->record[0]);

      switch (error) {

      case 0:
        break;

      case HA_ERR_RECORD_DELETED:
        goto restart_rnd_next;

      case HA_ERR_END_OF_FILE:
        if (++restart_count < 2)
        {
          int error2;
          table->file->ha_rnd_end();
          if ((error2= table->file->ha_rnd_init_with_error(1)))
            DBUG_RETURN(error2);
          goto restart_rnd_next;
        }
        break;

      default:
        DBUG_PRINT("info", ("Failed to get next record"
                            " (rnd_next returns %d)",error));
        table->file->print_error(error, MYF(0));
        table->file->ha_rnd_end();
        DBUG_RETURN(error);
      }
    }
    while (restart_count < 2 && record_compare(table));
    
    /* 
      Note: above record_compare will take into accout all record fields 
      which might be incorrect in case a partial row was given in the event
     */

    /*
      Have to restart the scan to be able to fetch the next row.
    */
    if (restart_count == 2)
      DBUG_PRINT("info", ("Record not found"));
    else
      DBUG_DUMP("record found", table->record[0], table->s->reclength);
    if (error)
      table->file->ha_rnd_end();

    DBUG_ASSERT(error == HA_ERR_END_OF_FILE || error == 0);
    DBUG_RETURN(error);
  }

  DBUG_RETURN(0);
}

#endif


/**************************************************************************
	Write_rows_log_event member functions
**************************************************************************/

/*
  Constructor used to build an event for writing to the binary log.
 */
#if !defined(MYSQL_CLIENT)
Write_rows_log_event_old::Write_rows_log_event_old(THD *thd_arg,
                                                   TABLE *tbl_arg,
                                                   ulong tid_arg,
                                                   MY_BITMAP const *cols,
                                                   bool is_transactional)
  : Old_rows_log_event(thd_arg, tbl_arg, tid_arg, cols, is_transactional)
{

  // This constructor should not be reached.
  assert(0);

}
#endif


/*
  Constructor used by slave to read the event from the binary log.
 */
#ifdef HAVE_REPLICATION
Write_rows_log_event_old::Write_rows_log_event_old(const char *buf,
                                                   uint event_len,
                                                   const Format_description_log_event
                                                   *description_event)
: Old_rows_log_event(buf, event_len, PRE_GA_WRITE_ROWS_EVENT,
                     description_event)
{
}
#endif


#if !defined(MYSQL_CLIENT) && defined(HAVE_REPLICATION)
int 
Write_rows_log_event_old::do_before_row_operations(const Slave_reporting_capability *const)
{
  int error= 0;

  /*
    We are using REPLACE semantics and not INSERT IGNORE semantics
    when writing rows, that is: new rows replace old rows.  We need to
    inform the storage engine that it should use this behaviour.
  */

  /* Tell the storage engine that we are using REPLACE semantics. */
  thd->lex->duplicates= DUP_REPLACE;

  thd->lex->sql_command= SQLCOM_REPLACE;
  /* 
     Do not raise the error flag in case of hitting to an unique attribute
  */
  m_table->file->extra(HA_EXTRA_IGNORE_DUP_KEY);
  m_table->file->extra(HA_EXTRA_WRITE_CAN_REPLACE);
  m_table->file->extra(HA_EXTRA_IGNORE_NO_KEY);
  m_table->file->ha_start_bulk_insert(0);
  return error;
}


int 
Write_rows_log_event_old::do_after_row_operations(const Slave_reporting_capability *const,
                                                  int error)
{
  int local_error= 0;
  m_table->file->extra(HA_EXTRA_NO_IGNORE_DUP_KEY);
  m_table->file->extra(HA_EXTRA_WRITE_CANNOT_REPLACE);
  /*
    reseting the extra with 
    table->file->extra(HA_EXTRA_NO_IGNORE_NO_KEY); 
    fires bug#27077
    todo: explain or fix
  */
  if ((local_error= m_table->file->ha_end_bulk_insert()))
  {
    m_table->file->print_error(local_error, MYF(0));
  }
  return error? error : local_error;
}


int 
Write_rows_log_event_old::do_exec_row(rpl_group_info *rgi)
{
  DBUG_ASSERT(m_table != NULL);
  int error= write_row(rgi, TRUE /* overwrite */);
  
  if (error && !thd->net.last_errno)
    thd->net.last_errno= error;
      
  return error; 
}

#endif /* !defined(MYSQL_CLIENT) && defined(HAVE_REPLICATION) */


#ifdef MYSQL_CLIENT
void Write_rows_log_event_old::print(FILE *file,
                                     PRINT_EVENT_INFO* print_event_info)
{
  Old_rows_log_event::print_helper(file, print_event_info, "Write_rows_old");
}
#endif


/**************************************************************************
	Delete_rows_log_event member functions
**************************************************************************/

/*
  Constructor used to build an event for writing to the binary log.
 */

#ifndef MYSQL_CLIENT
Delete_rows_log_event_old::Delete_rows_log_event_old(THD *thd_arg,
                                                     TABLE *tbl_arg,
                                                     ulong tid,
                                                     MY_BITMAP const *cols,
                                                     bool is_transactional)
  : Old_rows_log_event(thd_arg, tbl_arg, tid, cols, is_transactional),
    m_after_image(NULL), m_memory(NULL)
{

  // This constructor should not be reached.
  assert(0);

}
#endif /* #if !defined(MYSQL_CLIENT) */


/*
  Constructor used by slave to read the event from the binary log.
 */
#ifdef HAVE_REPLICATION
Delete_rows_log_event_old::Delete_rows_log_event_old(const char *buf,
                                                     uint event_len,
                                                     const Format_description_log_event
                                                     *description_event)
  : Old_rows_log_event(buf, event_len, PRE_GA_DELETE_ROWS_EVENT,
                       description_event),
    m_after_image(NULL), m_memory(NULL)
{
}
#endif


#if !defined(MYSQL_CLIENT) && defined(HAVE_REPLICATION)

int 
Delete_rows_log_event_old::do_before_row_operations(const Slave_reporting_capability *const)
{
  if ((m_table->file->ha_table_flags() & HA_PRIMARY_KEY_REQUIRED_FOR_POSITION) &&
      m_table->s->primary_key < MAX_KEY)
  {
    /*
      We don't need to allocate any memory for m_key since it is not used.
    */
    return 0;
  }

  if (m_table->s->keys > 0)
  {
    // Allocate buffer for key searches
    m_key= (uchar*)my_malloc(m_table->key_info->key_length, MYF(MY_WME));
    if (!m_key)
      return HA_ERR_OUT_OF_MEM;
  }
  return 0;
}


int 
Delete_rows_log_event_old::do_after_row_operations(const Slave_reporting_capability *const,
                                                   int error)
{
  /*error= ToDo:find out what this should really be, this triggers close_scan in nbd, returning error?*/
  m_table->file->ha_index_or_rnd_end();
  my_free(m_key);
  m_key= NULL;

  return error;
}


int Delete_rows_log_event_old::do_exec_row(rpl_group_info *rgi)
{
  int error;
  DBUG_ASSERT(m_table != NULL);

  if (!(error= find_row(rgi))) 
  { 
    /*
      Delete the record found, located in record[0]
    */
    error= m_table->file->ha_delete_row(m_table->record[0]);
    m_table->file->ha_index_or_rnd_end();
  }
  return error;
}

#endif /* !defined(MYSQL_CLIENT) && defined(HAVE_REPLICATION) */


#ifdef MYSQL_CLIENT
void Delete_rows_log_event_old::print(FILE *file,
                                      PRINT_EVENT_INFO* print_event_info)
{
  Old_rows_log_event::print_helper(file, print_event_info, "Delete_rows_old");
}
#endif


/**************************************************************************
	Update_rows_log_event member functions
**************************************************************************/

/*
  Constructor used to build an event for writing to the binary log.
 */
#if !defined(MYSQL_CLIENT)
Update_rows_log_event_old::Update_rows_log_event_old(THD *thd_arg,
                                                     TABLE *tbl_arg,
                                                     ulong tid,
                                                     MY_BITMAP const *cols,
                                                     bool is_transactional)
  : Old_rows_log_event(thd_arg, tbl_arg, tid, cols, is_transactional),
    m_after_image(NULL), m_memory(NULL)
{

  // This constructor should not be reached.
  assert(0);
}
#endif /* !defined(MYSQL_CLIENT) */


/*
  Constructor used by slave to read the event from the binary log.
 */
#ifdef HAVE_REPLICATION
Update_rows_log_event_old::Update_rows_log_event_old(const char *buf,
                                                     uint event_len,
                                                     const
                                                     Format_description_log_event
                                                     *description_event)
  : Old_rows_log_event(buf, event_len, PRE_GA_UPDATE_ROWS_EVENT,
                       description_event),
    m_after_image(NULL), m_memory(NULL)
{
}
#endif


#if !defined(MYSQL_CLIENT) && defined(HAVE_REPLICATION)

int 
Update_rows_log_event_old::do_before_row_operations(const Slave_reporting_capability *const)
{
  if (m_table->s->keys > 0)
  {
    // Allocate buffer for key searches
    m_key= (uchar*)my_malloc(m_table->key_info->key_length, MYF(MY_WME));
    if (!m_key)
      return HA_ERR_OUT_OF_MEM;
  }

  return 0;
}


int 
Update_rows_log_event_old::do_after_row_operations(const Slave_reporting_capability *const,
                                                   int error)
{
  /*error= ToDo:find out what this should really be, this triggers close_scan in nbd, returning error?*/
  m_table->file->ha_index_or_rnd_end();
  my_free(m_key); // Free for multi_malloc
  m_key= NULL;

  return error;
}


int 
Update_rows_log_event_old::do_exec_row(rpl_group_info *rgi)
{
  DBUG_ASSERT(m_table != NULL);

  int error= find_row(rgi);
  if (error)
  {
    /*
      We need to read the second image in the event of error to be
      able to skip to the next pair of updates
    */
    m_curr_row= m_curr_row_end;
    unpack_current_row(rgi);
    return error;
  }

  /*
    This is the situation after locating BI:

    ===|=== before image ====|=== after image ===|===
       ^                     ^
       m_curr_row            m_curr_row_end

    BI found in the table is stored in record[0]. We copy it to record[1]
    and unpack AI to record[0].
   */

  store_record(m_table,record[1]);

  m_curr_row= m_curr_row_end;
  error= unpack_current_row(rgi); // this also updates m_curr_row_end

  /*
    Now we have the right row to update.  The old row (the one we're
    looking for) is in record[1] and the new row is in record[0].
  */
#ifndef HAVE_valgrind
  /*
    Don't print debug messages when running valgrind since they can
    trigger false warnings.
   */
  DBUG_PRINT("info",("Updating row in table"));
  DBUG_DUMP("old record", m_table->record[1], m_table->s->reclength);
  DBUG_DUMP("new values", m_table->record[0], m_table->s->reclength);
#endif

  error= m_table->file->ha_update_row(m_table->record[1], m_table->record[0]);
  m_table->file->ha_index_or_rnd_end();

  if (error == HA_ERR_RECORD_IS_THE_SAME)
    error= 0;

  return error;
}

#endif /* !defined(MYSQL_CLIENT) && defined(HAVE_REPLICATION) */


#ifdef MYSQL_CLIENT
void Update_rows_log_event_old::print(FILE *file,
                                      PRINT_EVENT_INFO* print_event_info)
{
  Old_rows_log_event::print_helper(file, print_event_info, "Update_rows_old");
}
#endif<|MERGE_RESOLUTION|>--- conflicted
+++ resolved
@@ -101,12 +101,7 @@
 
     if (open_and_lock_tables(ev_thd, rgi->tables_to_lock, FALSE, 0))
     {
-<<<<<<< HEAD
-      uint actual_error= ev_thd->get_stmt_da()->sql_errno();
-      if (ev_thd->is_slave_error || ev_thd->is_fatal_error)
-=======
       if (ev_thd->is_error())
->>>>>>> 757daa41
       {
         /*
           Error reporting borrowed from Query_log_event with many excessive
@@ -114,23 +109,12 @@
           We should not honour --slave-skip-errors at this point as we are
           having severe errors which should not be skipped.
         */
-<<<<<<< HEAD
-        rli->report(ERROR_LEVEL, actual_error, NULL,
+        rli->report(ERROR_LEVEL, ev_thd->get_stmt_da()->sql_errno(), NULL,
                     "Error '%s' on opening tables",
-                    (actual_error ? ev_thd->get_stmt_da()->message() :
-                     "unexpected success or fatal error"));
-        ev_thd->is_slave_error= 1;
-      }
-      rgi->slave_close_thread_tables(thd);
-      DBUG_RETURN(actual_error);
-=======
-        rli->report(ERROR_LEVEL, ev_thd->stmt_da->sql_errno(),
-                    "Error '%s' on opening tables",
-                    ev_thd->stmt_da->message());
+                    ev_thd->get_stmt_da()->message());
         ev_thd->is_slave_error= 1;
       }
       DBUG_RETURN(1);
->>>>>>> 757daa41
     }
 
     /*
