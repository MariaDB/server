#ifndef ITEM_STRFUNC_INCLUDED
#define ITEM_STRFUNC_INCLUDED

/*
   Copyright (c) 2000, 2011, Oracle and/or its affiliates.
   Copyright (c) 2009, 2021, MariaDB

   This program is free software; you can redistribute it and/or modify
   it under the terms of the GNU General Public License as published by
   the Free Software Foundation; version 2 of the License.

   This program is distributed in the hope that it will be useful,
   but WITHOUT ANY WARRANTY; without even the implied warranty of
   MERCHANTABILITY or FITNESS FOR A PARTICULAR PURPOSE.  See the
   GNU General Public License for more details.

   You should have received a copy of the GNU General Public License
   along with this program; if not, write to the Free Software
   Foundation, Inc., 51 Franklin Street, Fifth Floor, Boston, MA  02110-1335  USA */


/* This file defines all string functions */

#ifdef USE_PRAGMA_INTERFACE
#pragma interface			/* gcc class implementation */
#endif

extern size_t username_char_length;

class Item_str_func :public Item_func
{
protected:
  /**
     Sets the result value of the function an empty string, using the current
     character set. No memory is allocated.
     @retval A pointer to the str_value member.
   */
  virtual String *make_empty_result(String *str)
  {
    /*
      Reset string length to an empty string. We don't use str_value.set() as
      we don't want to free and potentially have to reallocate the buffer
      for each call.
    */
    if (!str->is_alloced())
      str->set("", 0, collation.collation); /* Avoid null ptrs */
    else
    {
      str->length(0);                      /* Reuse allocated area */
      str->set_charset(collation.collation);
    }
    return str;
  }
public:
  Item_str_func(THD *thd): Item_func(thd) { decimals=NOT_FIXED_DEC; }
  Item_str_func(THD *thd, Item *a): Item_func(thd, a) {decimals=NOT_FIXED_DEC; }
  Item_str_func(THD *thd, Item *a, Item *b):
    Item_func(thd, a, b) { decimals=NOT_FIXED_DEC; }
  Item_str_func(THD *thd, Item *a, Item *b, Item *c):
    Item_func(thd, a, b, c) { decimals=NOT_FIXED_DEC; }
  Item_str_func(THD *thd, Item *a, Item *b, Item *c, Item *d):
    Item_func(thd, a, b, c, d) { decimals=NOT_FIXED_DEC; }
  Item_str_func(THD *thd, Item *a, Item *b, Item *c, Item *d, Item* e):
    Item_func(thd, a, b, c, d, e) { decimals=NOT_FIXED_DEC; }
  Item_str_func(THD *thd, List<Item> &list):
    Item_func(thd, list) { decimals=NOT_FIXED_DEC; }
  longlong val_int() override;
  double val_real() override;
  my_decimal *val_decimal(my_decimal *) override;
  bool get_date(THD *thd, MYSQL_TIME *ltime, date_mode_t fuzzydate) override
  { return get_date_from_string(thd, ltime, fuzzydate); }
  const Type_handler *type_handler() const override
  { return string_type_handler(); }
  void left_right_max_length();
  bool fix_fields(THD *thd, Item **ref) override;
};



/*
  Functions that return values with ASCII repertoire
*/
class Item_str_ascii_func :public Item_str_func
{
  String ascii_buf;
public:
  Item_str_ascii_func(THD *thd): Item_str_func(thd) {}
  Item_str_ascii_func(THD *thd, Item *a): Item_str_func(thd, a) {}
  Item_str_ascii_func(THD *thd, Item *a, Item *b): Item_str_func(thd, a, b) {}
  Item_str_ascii_func(THD *thd, Item *a, Item *b, Item *c):
    Item_str_func(thd, a, b, c) {}
  String *val_str(String *str) override
  {
    return val_str_from_val_str_ascii(str, &ascii_buf);
  }
  String *val_str_ascii(String *) override= 0;
};


/**
  Functions that return a checksum or a hash of the argument,
  or somehow else encode or decode the argument,
  returning an ASCII-repertoire string.
*/
class Item_str_ascii_checksum_func: public Item_str_ascii_func
{
public:
  Item_str_ascii_checksum_func(THD *thd, Item *a)
   :Item_str_ascii_func(thd, a) { }
  Item_str_ascii_checksum_func(THD *thd, Item *a, Item *b)
   :Item_str_ascii_func(thd, a, b) { }
  bool eq(const Item *item, bool binary_cmp) const
  {
    // Always use binary argument comparison: MD5('x') != MD5('X')
    return Item_func::eq(item, true);
  }
};


/**
  Functions that return a checksum or a hash of the argument,
  or somehow else encode or decode the argument,
  returning a binary string.
*/
class Item_str_binary_checksum_func: public Item_str_func
{
public:
  Item_str_binary_checksum_func(THD *thd, Item *a)
   :Item_str_func(thd, a) { }
  Item_str_binary_checksum_func(THD *thd, Item *a, Item *b)
   :Item_str_func(thd, a, b) { }
  bool eq(const Item *item, bool binary_cmp) const
  {
    /*
      Always use binary argument comparison:
        FROM_BASE64('test') != FROM_BASE64('TEST')
    */
    return Item_func::eq(item, true);
  }
};


class Item_func_md5 :public Item_str_ascii_checksum_func
{
public:
  Item_func_md5(THD *thd, Item *a): Item_str_ascii_checksum_func(thd, a) {}
  String *val_str_ascii(String *) override;
  bool fix_length_and_dec() override
  {
    fix_length_and_charset(32, default_charset());
    return FALSE;
  }
  LEX_CSTRING func_name_cstring() const override
  {
    static LEX_CSTRING name= {STRING_WITH_LEN("md5") };
    return name;
  }
  Item *get_copy(THD *thd) override
  { return get_item_copy<Item_func_md5>(thd, this); }
};


class Item_func_sha :public Item_str_ascii_checksum_func
{
public:
  Item_func_sha(THD *thd, Item *a): Item_str_ascii_checksum_func(thd, a) {}
  String *val_str_ascii(String *) override;    
  bool fix_length_and_dec() override;
  LEX_CSTRING func_name_cstring() const override
  {
    static LEX_CSTRING name= {STRING_WITH_LEN("sha") };
    return name;
  }
  Item *get_copy(THD *thd) override
  { return get_item_copy<Item_func_sha>(thd, this); }
};

class Item_func_sha2 :public Item_str_ascii_checksum_func
{
public:
  Item_func_sha2(THD *thd, Item *a, Item *b)
   :Item_str_ascii_checksum_func(thd, a, b) {}
  String *val_str_ascii(String *) override;
  bool fix_length_and_dec() override;
  LEX_CSTRING func_name_cstring() const override
  {
    static LEX_CSTRING name= {STRING_WITH_LEN("sha2") };
    return name;
  }
  Item *get_copy(THD *thd) override
  { return get_item_copy<Item_func_sha2>(thd, this); }
};

class Item_func_to_base64 :public Item_str_ascii_checksum_func
{
  String tmp_value;
public:
  Item_func_to_base64(THD *thd, Item *a)
   :Item_str_ascii_checksum_func(thd, a) {}
  String *val_str_ascii(String *) override;
  bool fix_length_and_dec() override;
  LEX_CSTRING func_name_cstring() const override
  {
    static LEX_CSTRING name= {STRING_WITH_LEN("to_base64") };
    return name;
  }
  Item *get_copy(THD *thd) override
  { return get_item_copy<Item_func_to_base64>(thd, this); }
};

class Item_func_from_base64 :public Item_str_binary_checksum_func
{
  String tmp_value;
public:
  Item_func_from_base64(THD *thd, Item *a)
   :Item_str_binary_checksum_func(thd, a) { }
  String *val_str(String *) override;
  bool fix_length_and_dec() override;
  LEX_CSTRING func_name_cstring() const override
  {
    static LEX_CSTRING name= {STRING_WITH_LEN("from_base64") };
    return name;
  }
  Item *get_copy(THD *thd) override
  { return get_item_copy<Item_func_from_base64>(thd, this); }
};

#include <my_crypt.h>

class Item_aes_crypt :public Item_str_binary_checksum_func
{
  enum { AES_KEY_LENGTH = 128 };
  void create_key(String *user_key, uchar* key);

protected:
  int what;
  String tmp_value;
public:
  Item_aes_crypt(THD *thd, Item *a, Item *b)
   :Item_str_binary_checksum_func(thd, a, b) {}
  String *val_str(String *);
};

class Item_func_aes_encrypt :public Item_aes_crypt
{
public:
  Item_func_aes_encrypt(THD *thd, Item *a, Item *b)
   :Item_aes_crypt(thd, a, b) {}
  bool fix_length_and_dec() override;
  LEX_CSTRING func_name_cstring() const override
  {
    static LEX_CSTRING name= {STRING_WITH_LEN("aes_encrypt") };
    return name;
  }
  Item *get_copy(THD *thd) override
  { return get_item_copy<Item_func_aes_encrypt>(thd, this); }
};

class Item_func_aes_decrypt :public Item_aes_crypt
{
public:
  Item_func_aes_decrypt(THD *thd, Item *a, Item *b):
    Item_aes_crypt(thd, a, b) {}
  bool fix_length_and_dec() override;
  LEX_CSTRING func_name_cstring() const override
  {
    static LEX_CSTRING name= {STRING_WITH_LEN("aes_decrypt") };
    return name;
  }
  Item *get_copy(THD *thd) override
  { return get_item_copy<Item_func_aes_decrypt>(thd, this); }
};


class Item_func_concat :public Item_str_func
{
protected:
  String tmp_value;
  /*
    Append a non-NULL value to the result.
    @param [IN]     thd          - The current thread.
    @param [IN/OUT] res          - The current val_str() return value.
    @param [IN]     app          - The value to be appended.
    @retval                      - false on success, true on error
  */
  bool append_value(THD *thd, String *res, const String *app);
  bool realloc_result(String *str, uint length) const;
public:
  Item_func_concat(THD *thd, List<Item> &list): Item_str_func(thd, list) {}
  Item_func_concat(THD *thd, Item *a, Item *b): Item_str_func(thd, a, b) {}
<<<<<<< HEAD
  String *val_str(String *) override;
  bool fix_length_and_dec() override;
  LEX_CSTRING func_name_cstring() const override
  {
    static LEX_CSTRING name= {STRING_WITH_LEN("concat") };
    return name;
  }
  Item *get_copy(THD *thd) override
=======
  String *val_str(String *);
  bool fix_length_and_dec();
  const Schema *schema() const { return &mariadb_schema; }
  void print(String *str, enum_query_type query_type)
  {
    print_sql_mode_qualified_name(str, query_type);
    print_args_parenthesized(str, query_type);
  }
  const char *func_name() const { return "concat"; }
  Item *get_copy(THD *thd)
>>>>>>> c33ca17c
  { return get_item_copy<Item_func_concat>(thd, this); }
};


/*
  This class handles the || operator in sql_mode=ORACLE.
  Unlike the traditional MariaDB concat(), it treats NULL arguments as ''.
*/
class Item_func_concat_operator_oracle :public Item_func_concat
{
public:
  Item_func_concat_operator_oracle(THD *thd, List<Item> &list)
   :Item_func_concat(thd, list)
  { }
  Item_func_concat_operator_oracle(THD *thd, Item *a, Item *b)
   :Item_func_concat(thd, a, b)
  { }
<<<<<<< HEAD
  String *val_str(String *) override;
  LEX_CSTRING func_name_cstring() const override
  {
    static LEX_CSTRING name= {STRING_WITH_LEN("concat_operator_oracle") };
    return name;
  }
  Item *get_copy(THD *thd) override
=======
  String *val_str(String *);
  const Schema *schema() const { return &oracle_schema_ref; }
  void print(String *str, enum_query_type query_type)
  {
    if (query_type & QT_FOR_FRM)
    {
      // 10.3 downgrade compatibility for FRM
      str->append(STRING_WITH_LEN("concat_operator_oracle"));
    }
    else
      print_sql_mode_qualified_name(str, query_type);
    print_args_parenthesized(str, query_type);
  }
  Item *get_copy(THD *thd)
>>>>>>> c33ca17c
  {
    return get_item_copy<Item_func_concat_operator_oracle>(thd, this);
  }
};


class Item_func_decode_histogram :public Item_str_func
{
public:
  Item_func_decode_histogram(THD *thd, Item *a, Item *b):
    Item_str_func(thd, a, b) {}
  String *val_str(String *) override;
  bool fix_length_and_dec() override
  {
    collation.set(system_charset_info);
    max_length= MAX_BLOB_WIDTH;
    set_maybe_null();
    return FALSE;
  }
  LEX_CSTRING func_name_cstring() const override
  {
    static LEX_CSTRING name= {STRING_WITH_LEN("decode_histogram") };
    return name;
  }
  Item *get_copy(THD *thd) override
  { return get_item_copy<Item_func_decode_histogram>(thd, this); }
};

class Item_func_concat_ws :public Item_str_func
{
  String tmp_value;
public:
  Item_func_concat_ws(THD *thd, List<Item> &list): Item_str_func(thd, list) {}
  String *val_str(String *) override;
  bool fix_length_and_dec() override;
  LEX_CSTRING func_name_cstring() const override
  {
    static LEX_CSTRING name= {STRING_WITH_LEN("concat_ws") };
    return name;
  }
  table_map not_null_tables() const override { return 0; }
  Item *get_copy(THD *thd) override
  { return get_item_copy<Item_func_concat_ws>(thd, this); }
};

class Item_func_reverse :public Item_str_func
{
  String tmp_value;
public:
  Item_func_reverse(THD *thd, Item *a): Item_str_func(thd, a) {}
  String *val_str(String *) override;
  bool fix_length_and_dec() override;
  LEX_CSTRING func_name_cstring() const override
  {
    static LEX_CSTRING name= {STRING_WITH_LEN("reverse") };
    return name;
  }
  Item *get_copy(THD *thd) override
  { return get_item_copy<Item_func_reverse>(thd, this); }
};


class Item_func_replace :public Item_str_func
{
  String tmp_value,tmp_value2;
public:
  Item_func_replace(THD *thd, Item *org, Item *find, Item *replace):
    Item_str_func(thd, org, find, replace) {}
  String *val_str(String *to) override { return val_str_internal(to, NULL); };
  bool fix_length_and_dec() override;
  String *val_str_internal(String *str, String *empty_string_for_null);
<<<<<<< HEAD
  LEX_CSTRING func_name_cstring() const override
  {
    static LEX_CSTRING name= {STRING_WITH_LEN("replace") };
    return name;
  }
  Item *get_copy(THD *thd) override
=======
  const Schema *schema() const { return &mariadb_schema; }
  void print(String *str, enum_query_type query_type)
  {
    print_sql_mode_qualified_name(str, query_type);
    print_args_parenthesized(str, query_type);
  }
  const char *func_name() const { return "replace"; }
  Item *get_copy(THD *thd)
>>>>>>> c33ca17c
  { return get_item_copy<Item_func_replace>(thd, this); }
};


class Item_func_replace_oracle :public Item_func_replace
{
  String tmp_emtpystr;
public:
  Item_func_replace_oracle(THD *thd, Item *org, Item *find, Item *replace):
    Item_func_replace(thd, org, find, replace) {}
<<<<<<< HEAD
  String *val_str(String *to) override
  { return val_str_internal(to, &tmp_emtpystr); };
  LEX_CSTRING func_name_cstring() const override
  {
    static LEX_CSTRING name= {STRING_WITH_LEN("replace_oracle") };
    return name;
  }
  Item *get_copy(THD *thd) override
=======
  String *val_str(String *to) { return val_str_internal(to, &tmp_emtpystr); };
  const Schema *schema() const { return &oracle_schema_ref; }
  void print(String *str, enum_query_type query_type)
  {
    if (query_type & QT_FOR_FRM)
    {
      // 10.3 downgrade compatibility for FRM
      str->append(STRING_WITH_LEN("replace_oracle"));
    }
    else
      print_sql_mode_qualified_name(str, query_type);
    print_args_parenthesized(str, query_type);
  }
  Item *get_copy(THD *thd)
>>>>>>> c33ca17c
  { return get_item_copy<Item_func_replace_oracle>(thd, this); }
};


class Item_func_regexp_replace :public Item_str_func
{
  Regexp_processor_pcre re;
  bool append_replacement(String *str,
                          const LEX_CSTRING *source,
                          const LEX_CSTRING *replace);
public:
  Item_func_regexp_replace(THD *thd, Item *a, Item *b, Item *c):
    Item_str_func(thd, a, b, c)
    {}
  void cleanup() override
  {
    DBUG_ENTER("Item_func_regexp_replace::cleanup");
    Item_str_func::cleanup();
    re.cleanup();
    DBUG_VOID_RETURN;
  }
  String *val_str(String *str) override;
  bool fix_length_and_dec() override;
  LEX_CSTRING func_name_cstring() const override
  {
    static LEX_CSTRING name= {STRING_WITH_LEN("regexp_replace") };
    return name;
  }
  Item *get_copy(THD *thd) override { return 0;}
};


class Item_func_regexp_substr :public Item_str_func
{
  Regexp_processor_pcre re;
public:
  Item_func_regexp_substr(THD *thd, Item *a, Item *b):
    Item_str_func(thd, a, b)
    {}
  void cleanup() override
  {
    DBUG_ENTER("Item_func_regexp_substr::cleanup");
    Item_str_func::cleanup();
    re.cleanup();
    DBUG_VOID_RETURN;
  }
  String *val_str(String *str) override;
  bool fix_length_and_dec() override;
  LEX_CSTRING func_name_cstring() const override
  {
    static LEX_CSTRING name= {STRING_WITH_LEN("regexp_substr") };
    return name;
  }
  Item *get_copy(THD *thd) override { return 0; }
};


class Item_func_insert :public Item_str_func
{
  String tmp_value;
public:
  Item_func_insert(THD *thd, Item *org, Item *start, Item *length,
                   Item *new_str):
    Item_str_func(thd, org, start, length, new_str) {}
  String *val_str(String *) override;
  bool fix_length_and_dec() override;
  LEX_CSTRING func_name_cstring() const override
  {
    static LEX_CSTRING name= {STRING_WITH_LEN("insert") };
    return name;
  }
  Item *get_copy(THD *thd) override
  { return get_item_copy<Item_func_insert>(thd, this); }
};


class Item_str_conv :public Item_str_func
{
protected:
  uint multiply;
  my_charset_conv_case converter;
  String tmp_value;
public:
  Item_str_conv(THD *thd, Item *item): Item_str_func(thd, item) {}
  String *val_str(String *) override;
};


class Item_func_lcase :public Item_str_conv
{
public:
  Item_func_lcase(THD *thd, Item *item): Item_str_conv(thd, item) {}
  LEX_CSTRING func_name_cstring() const override
  {
    static LEX_CSTRING name= {STRING_WITH_LEN("lcase") };
    return name;
  }
  bool fix_length_and_dec() override;
  Item *get_copy(THD *thd) override
  { return get_item_copy<Item_func_lcase>(thd, this); }
};

class Item_func_ucase :public Item_str_conv
{
public:
  Item_func_ucase(THD *thd, Item *item): Item_str_conv(thd, item) {}
  LEX_CSTRING func_name_cstring() const override
  {
    static LEX_CSTRING name= {STRING_WITH_LEN("ucase") };
    return name;
  }
  bool fix_length_and_dec() override;
  Item *get_copy(THD *thd) override
  { return get_item_copy<Item_func_ucase>(thd, this); }
};


class Item_func_left :public Item_str_func
{
  String tmp_value;
public:
  Item_func_left(THD *thd, Item *a, Item *b): Item_str_func(thd, a, b) {}
  bool hash_not_null(Hasher *hasher) override;
  String *val_str(String *) override;
  bool fix_length_and_dec() override;
  LEX_CSTRING func_name_cstring() const override
  {
    static LEX_CSTRING name= {STRING_WITH_LEN("left") };
    return name;
  }
  Item *get_copy(THD *thd) override
  { return get_item_copy<Item_func_left>(thd, this); }
};


class Item_func_right :public Item_str_func
{
  String tmp_value;
public:
  Item_func_right(THD *thd, Item *a, Item *b): Item_str_func(thd, a, b) {}
  String *val_str(String *) override;
  bool fix_length_and_dec() override;
  LEX_CSTRING func_name_cstring() const override
  {
    static LEX_CSTRING name= {STRING_WITH_LEN("right") };
    return name;
  }
  Item *get_copy(THD *thd) override
  { return get_item_copy<Item_func_right>(thd, this); }
};


class Item_func_substr :public Item_str_func
{
  String tmp_value;
protected:
  virtual longlong get_position() { return args[1]->val_int(); }
public:
  Item_func_substr(THD *thd, Item *a, Item *b): Item_str_func(thd, a, b) {}
  Item_func_substr(THD *thd, Item *a, Item *b, Item *c):
    Item_str_func(thd, a, b, c) {}
<<<<<<< HEAD
  String *val_str(String *) override;
  bool fix_length_and_dec() override;
  LEX_CSTRING func_name_cstring() const override
  {
    static LEX_CSTRING name= {STRING_WITH_LEN("substr") };
    return name;
  }
  Item *get_copy(THD *thd) override
=======
  Item_func_substr(THD *thd, List<Item> &list)
    :Item_str_func(thd, list) {}
  String *val_str(String *);
  bool fix_length_and_dec();
  const Schema *schema() const { return &mariadb_schema; }
  void print(String *str, enum_query_type query_type)
  {
    print_sql_mode_qualified_name(str, query_type);
    print_args_parenthesized(str, query_type);
  }
  const char *func_name() const { return "substr"; }
  Item *get_copy(THD *thd)
>>>>>>> c33ca17c
  { return get_item_copy<Item_func_substr>(thd, this); }
};

class Item_func_substr_oracle :public Item_func_substr
{
protected:
  longlong get_position() override
  { longlong pos= args[1]->val_int(); return pos == 0 ? 1 : pos; }
  String *make_empty_result(String *str) override
  { null_value= 1; return NULL; }
public:
  Item_func_substr_oracle(THD *thd, Item *a, Item *b):
    Item_func_substr(thd, a, b) {}
  Item_func_substr_oracle(THD *thd, Item *a, Item *b, Item *c):
    Item_func_substr(thd, a, b, c) {}
<<<<<<< HEAD
  bool fix_length_and_dec() override
=======
  Item_func_substr_oracle(THD *thd, List<Item> &list)
    :Item_func_substr(thd, list) {}
  bool fix_length_and_dec()
>>>>>>> c33ca17c
  {
    bool res= Item_func_substr::fix_length_and_dec();
    set_maybe_null();
    return res;
  }
<<<<<<< HEAD
  LEX_CSTRING func_name_cstring() const override
  {
    static LEX_CSTRING name= {STRING_WITH_LEN("substr_oracle") };
    return name;
  }
  Item *get_copy(THD *thd) override
=======
  const Schema *schema() const { return &oracle_schema_ref; }
  void print(String *str, enum_query_type query_type)
  {
    if (query_type & QT_FOR_FRM)
    {
      // 10.3 downgrade compatibility for FRM
      str->append(STRING_WITH_LEN("substr_oracle"));
    }
    else
      print_sql_mode_qualified_name(str, query_type);
    print_args_parenthesized(str, query_type);
  }
  Item *get_copy(THD *thd)
>>>>>>> c33ca17c
  { return get_item_copy<Item_func_substr_oracle>(thd, this); }
};

class Item_func_substr_index :public Item_str_func
{
  String tmp_value;
public:
  Item_func_substr_index(THD *thd, Item *a,Item *b,Item *c):
    Item_str_func(thd, a, b, c) {}
  String *val_str(String *) override;
  bool fix_length_and_dec() override;
  LEX_CSTRING func_name_cstring() const override
  {
    static LEX_CSTRING name= {STRING_WITH_LEN("substring_index") };
    return name;
  }
  Item *get_copy(THD *thd) override
  { return get_item_copy<Item_func_substr_index>(thd, this); }

};


class Item_func_trim :public Item_str_func
{
protected:
  String tmp_value;
  String remove;
  String *trimmed_value(String *res, uint32 offset, uint32 length)
  {
    if (length == 0)
      return make_empty_result(&tmp_value);

    tmp_value.set(*res, offset, length);
    /*
      Make sure to return correct charset and collation:
      TRIM(0x000000 FROM _ucs2 0x0061)
      should set charset to "binary" rather than to "ucs2".
    */
    tmp_value.set_charset(collation.collation);
    return &tmp_value;
  }
  String *non_trimmed_value(String *res)
  {
    return trimmed_value(res, 0, res->length());
  }
<<<<<<< HEAD
  virtual LEX_CSTRING func_name_ext() const
  {
    static LEX_CSTRING name_ext= {STRING_WITH_LEN("") };
    return name_ext;
  }
public:
  Item_func_trim(THD *thd, Item *a, Item *b): Item_str_func(thd, a, b) {}
  Item_func_trim(THD *thd, Item *a): Item_str_func(thd, a) {}
  Sql_mode_dependency value_depends_on_sql_mode() const override;
  String *val_str(String *) override;
  bool fix_length_and_dec() override;
  LEX_CSTRING func_name_cstring() const override
  {
    static LEX_CSTRING name= {STRING_WITH_LEN("trim") };
    return name;
  }
  void print(String *str, enum_query_type query_type) override;
  virtual LEX_CSTRING mode_name() const { return { "both", 4}; }
  Item *get_copy(THD *thd) override
=======
public:
  Item_func_trim(THD *thd, Item *a, Item *b): Item_str_func(thd, a, b) {}
  Item_func_trim(THD *thd, Item *a): Item_str_func(thd, a) {}
  Sql_mode_dependency value_depends_on_sql_mode() const;
  String *val_str(String *);
  bool fix_length_and_dec();
  const Schema *schema() const { return &mariadb_schema; }
  const char *func_name() const { return "trim"; }
  void print(String *str, enum_query_type query_type);
  virtual const char *mode_name() const { return "both"; }
  Item *get_copy(THD *thd)
>>>>>>> c33ca17c
  { return get_item_copy<Item_func_trim>(thd, this); }
};


class Item_func_trim_oracle :public Item_func_trim
{
protected:
  String *make_empty_result(String *str) override
  { null_value= 1; return NULL; }
<<<<<<< HEAD
  LEX_CSTRING func_name_ext() const override
  {
    static LEX_CSTRING name_ext= {STRING_WITH_LEN("_oracle") };
    return name_ext;
  }
=======
>>>>>>> c33ca17c
public:
  Item_func_trim_oracle(THD *thd, Item *a, Item *b):
    Item_func_trim(thd, a, b) {}
  Item_func_trim_oracle(THD *thd, Item *a): Item_func_trim(thd, a) {}
<<<<<<< HEAD
  LEX_CSTRING func_name_cstring() const override
  {
    static LEX_CSTRING name= {STRING_WITH_LEN("trim_oracle") };
    return name;
  }
  bool fix_length_and_dec() override
=======
  const Schema *schema() const { return &oracle_schema_ref; }
  bool fix_length_and_dec()
>>>>>>> c33ca17c
  {
    bool res= Item_func_trim::fix_length_and_dec();
    set_maybe_null();
    return res;
  }
  Item *get_copy(THD *thd) override
  { return get_item_copy<Item_func_trim_oracle>(thd, this); }
};


class Item_func_ltrim :public Item_func_trim
{
public:
  Item_func_ltrim(THD *thd, Item *a, Item *b): Item_func_trim(thd, a, b) {}
  Item_func_ltrim(THD *thd, Item *a): Item_func_trim(thd, a) {}
  Sql_mode_dependency value_depends_on_sql_mode() const override
  {
    return Item_func::value_depends_on_sql_mode();
  }
<<<<<<< HEAD
  String *val_str(String *) override;
  LEX_CSTRING func_name_cstring() const override
  {
    static LEX_CSTRING name= {STRING_WITH_LEN("ltrim") };
    return name;
  }
  LEX_CSTRING mode_name() const override
  { return { STRING_WITH_LEN("leading") }; }
  Item *get_copy(THD *thd) override
=======
  String *val_str(String *);
  const Schema *schema() const { return &mariadb_schema; }
  const char *func_name() const { return "ltrim"; }
  const char *mode_name() const { return "leading"; }
  Item *get_copy(THD *thd)
>>>>>>> c33ca17c
  { return get_item_copy<Item_func_ltrim>(thd, this); }
};


class Item_func_ltrim_oracle :public Item_func_ltrim
{
protected:
  String *make_empty_result(String *str) override
  { null_value= 1; return NULL; }
<<<<<<< HEAD
  LEX_CSTRING func_name_ext() const override
  {
    static LEX_CSTRING name_ext= {STRING_WITH_LEN("_oracle") };
    return name_ext;
  }
=======
>>>>>>> c33ca17c
public:
  Item_func_ltrim_oracle(THD *thd, Item *a, Item *b):
    Item_func_ltrim(thd, a, b) {}
  Item_func_ltrim_oracle(THD *thd, Item *a): Item_func_ltrim(thd, a) {}
<<<<<<< HEAD
  LEX_CSTRING func_name_cstring() const override
  {
    static LEX_CSTRING name= {STRING_WITH_LEN("ltrim_oracle") };
    return name;
  }
  bool fix_length_and_dec() override
=======
  const Schema *schema() const { return &oracle_schema_ref; }
  bool fix_length_and_dec()
>>>>>>> c33ca17c
  {
    bool res= Item_func_ltrim::fix_length_and_dec();
    set_maybe_null();
    return res;
  }
  Item *get_copy(THD *thd) override
  { return get_item_copy<Item_func_ltrim_oracle>(thd, this); }
};


class Item_func_rtrim :public Item_func_trim
{
public:
  Item_func_rtrim(THD *thd, Item *a, Item *b): Item_func_trim(thd, a, b) {}
  Item_func_rtrim(THD *thd, Item *a): Item_func_trim(thd, a) {}
<<<<<<< HEAD
  String *val_str(String *) override;
  LEX_CSTRING func_name_cstring() const override
  {
    static LEX_CSTRING name= {STRING_WITH_LEN("rtrim") };
    return name;
  }
  LEX_CSTRING mode_name() const override
  { return { STRING_WITH_LEN("trailing") }; }
  Item *get_copy(THD *thd) override
=======
  String *val_str(String *);
  const Schema *schema() const { return &mariadb_schema; }
  const char *func_name() const { return "rtrim"; }
  const char *mode_name() const { return "trailing"; }
  Item *get_copy(THD *thd)
>>>>>>> c33ca17c
  { return get_item_copy<Item_func_rtrim>(thd, this); }
};


class Item_func_rtrim_oracle :public Item_func_rtrim
{
protected:
  String *make_empty_result(String *str) override
  { null_value= 1; return NULL; }
<<<<<<< HEAD
  LEX_CSTRING func_name_ext() const override
  {
    static LEX_CSTRING name_ext= {STRING_WITH_LEN("_oracle") };
    return name_ext;
  }
=======
>>>>>>> c33ca17c
public:
  Item_func_rtrim_oracle(THD *thd, Item *a, Item *b):
    Item_func_rtrim(thd, a, b) {}
  Item_func_rtrim_oracle(THD *thd, Item *a): Item_func_rtrim(thd, a) {}
<<<<<<< HEAD
  LEX_CSTRING func_name_cstring() const override
  {
    static LEX_CSTRING name= {STRING_WITH_LEN("rtrim_oracle") };
    return name;
  }
  bool fix_length_and_dec() override
=======
  const Schema *schema() const { return &oracle_schema_ref; }
  bool fix_length_and_dec()
>>>>>>> c33ca17c
  {
    bool res= Item_func_rtrim::fix_length_and_dec();
    set_maybe_null();
    return res;
  }
  Item *get_copy(THD *thd) override
  { return get_item_copy<Item_func_rtrim_oracle>(thd, this); }
};

/*
  Item_func_password -- new (4.1.1) PASSWORD() function implementation.
  Returns strcat('*', octet2hex(sha1(sha1(password)))). '*' stands for new
  password format, sha1(sha1(password) is so-called hash_stage2 value.
  Length of returned string is always 41 byte. To find out how entire
  authentication procedure works, see comments in password.c.
*/

class Item_func_password :public Item_str_ascii_checksum_func
{
public:
  enum PW_Alg {OLD, NEW};
private:
  char tmp_value[SCRAMBLED_PASSWORD_CHAR_LENGTH+1]; 
  enum PW_Alg alg;
  bool deflt;
public:
  Item_func_password(THD *thd, Item *a):
    Item_str_ascii_checksum_func(thd, a), alg(NEW), deflt(1) {}
  Item_func_password(THD *thd, Item *a, PW_Alg al):
    Item_str_ascii_checksum_func(thd, a), alg(al), deflt(0) {}
  String *val_str_ascii(String *str) override;
  bool fix_fields(THD *thd, Item **ref) override;
  bool fix_length_and_dec() override
  {
    fix_length_and_charset((alg == 1 ?
                            SCRAMBLED_PASSWORD_CHAR_LENGTH :
                            SCRAMBLED_PASSWORD_CHAR_LENGTH_323),
                           default_charset());
    return FALSE;
  }
  LEX_CSTRING func_name_cstring() const override
  {
    static LEX_CSTRING password_normal= {STRING_WITH_LEN("password") };
    static LEX_CSTRING password_old= {STRING_WITH_LEN("old_password") };
    return (deflt || alg == 1) ? password_normal : password_old;
  }
  static char *alloc(THD *thd, const char *password, size_t pass_len,
                     enum PW_Alg al);
  Item *get_copy(THD *thd) override
  { return get_item_copy<Item_func_password>(thd, this); }
};



class Item_func_des_encrypt :public Item_str_binary_checksum_func
{
  String tmp_value,tmp_arg;
public:
  Item_func_des_encrypt(THD *thd, Item *a)
   :Item_str_binary_checksum_func(thd, a) {}
  Item_func_des_encrypt(THD *thd, Item *a, Item *b)
   :Item_str_binary_checksum_func(thd, a, b) {}
  String *val_str(String *) override;
  bool fix_length_and_dec() override
  {
    set_maybe_null();
    /* 9 = MAX ((8- (arg_len % 8)) + 1) */
    max_length = args[0]->max_length + 9;
    return FALSE;
  }
  LEX_CSTRING func_name_cstring() const override
  {
    static LEX_CSTRING name= {STRING_WITH_LEN("des_encrypt") };
    return name;
  }
  Item *get_copy(THD *thd) override
  { return get_item_copy<Item_func_des_encrypt>(thd, this); }
};

class Item_func_des_decrypt :public Item_str_binary_checksum_func
{
  String tmp_value;
public:
  Item_func_des_decrypt(THD *thd, Item *a)
   :Item_str_binary_checksum_func(thd, a) {}
  Item_func_des_decrypt(THD *thd, Item *a, Item *b)
   :Item_str_binary_checksum_func(thd, a, b) {}
  String *val_str(String *) override;
  bool fix_length_and_dec() override
  {
    set_maybe_null();
    /* 9 = MAX ((8- (arg_len % 8)) + 1) */
    max_length= args[0]->max_length;
    if (max_length >= 9U)
      max_length-= 9U;
    return FALSE;
  }
  LEX_CSTRING func_name_cstring() const override
  {
    static LEX_CSTRING name= {STRING_WITH_LEN("des_decrypt") };
    return name;
  }
  Item *get_copy(THD *thd) override
  { return get_item_copy<Item_func_des_decrypt>(thd, this); }
};


/**
  QQ: Item_func_encrypt should derive from Item_str_ascii_checksum_func.
  However, it should be fixed to handle UCS2, UTF16, UTF32 properly first,
  as the underlying crypt() call expects a null-terminated input string.
*/
class Item_func_encrypt :public Item_str_binary_checksum_func
{
  String tmp_value;

  /* Encapsulate common constructor actions */
  void constructor_helper()
  {
    collation.set(&my_charset_bin);
  }
public:
  Item_func_encrypt(THD *thd, Item *a): Item_str_binary_checksum_func(thd, a)
  {
    constructor_helper();
  }
  Item_func_encrypt(THD *thd, Item *a, Item *b)
   :Item_str_binary_checksum_func(thd, a, b)
  {
    constructor_helper();
  }
  String *val_str(String *) override;
  bool fix_length_and_dec() override
  {
    set_maybe_null();
    max_length = 13;
    return FALSE;
  }
  LEX_CSTRING func_name_cstring() const override
  {
    static LEX_CSTRING name= {STRING_WITH_LEN("encrypt") };
    return name;
  }
  bool check_vcol_func_processor(void *arg) override
  {
    return FALSE;
  }
  Item *get_copy(THD *thd) override
  { return get_item_copy<Item_func_encrypt>(thd, this); }
};

#include "sql_crypt.h"


class Item_func_encode :public Item_str_binary_checksum_func
{
private:
  /** Whether the PRNG has already been seeded. */
  bool seeded;
protected:
  SQL_CRYPT sql_crypt;
public:
  Item_func_encode(THD *thd, Item *a, Item *seed_arg):
    Item_str_binary_checksum_func(thd, a, seed_arg) {}
  String *val_str(String *) override;
  bool fix_length_and_dec() override;
  LEX_CSTRING func_name_cstring() const override
  {
    static LEX_CSTRING name= {STRING_WITH_LEN("encode") };
    return name;
  }
  Item *get_copy(THD *thd) override
  { return get_item_copy<Item_func_encode>(thd, this); }
protected:
  virtual void crypto_transform(String *);
private:
  /** Provide a seed for the PRNG sequence. */
  bool seed();
};


class Item_func_decode :public Item_func_encode
{
public:
  Item_func_decode(THD *thd, Item *a, Item *seed_arg): Item_func_encode(thd, a, seed_arg) {}
<<<<<<< HEAD
  LEX_CSTRING func_name_cstring() const override
  {
    static LEX_CSTRING name= {STRING_WITH_LEN("decode") };
    return name;
  }
  Item *get_copy(THD *thd) override
=======
  const Schema *schema() const { return &mariadb_schema; }
  void print(String *str, enum_query_type query_type)
  {
    print_sql_mode_qualified_name(str, query_type);
    print_args_parenthesized(str, query_type);
  }
  const char *func_name() const { return "decode"; }
  Item *get_copy(THD *thd)
>>>>>>> c33ca17c
  { return get_item_copy<Item_func_decode>(thd, this); }
protected:
  void crypto_transform(String *) override;
};


class Item_func_sysconst :public Item_str_func
{
public:
  Item_func_sysconst(THD *thd): Item_str_func(thd)
  { collation.set(system_charset_info,DERIVATION_SYSCONST); }
  Item *safe_charset_converter(THD *thd, CHARSET_INFO *tocs);
  /*
    Used to create correct Item name in new converted item in
    safe_charset_converter, return string representation of this function
    call
  */
  virtual const char *fully_qualified_func_name() const = 0;
  bool check_vcol_func_processor(void *arg)
  {
    return mark_unsupported_function(fully_qualified_func_name(), arg,
                                     VCOL_SESSION_FUNC);
  }
  bool const_item() const;
};


class Item_func_database :public Item_func_sysconst
{
public:
  Item_func_database(THD *thd): Item_func_sysconst(thd) {}
  String *val_str(String *) override;
  bool fix_length_and_dec() override
  {
    max_length= NAME_CHAR_LEN * system_charset_info->mbmaxlen;
    set_maybe_null();
    return FALSE;
  }
  LEX_CSTRING func_name_cstring() const override
  {
    static LEX_CSTRING name= {STRING_WITH_LEN("database") };
    return name;
  }
  const char *fully_qualified_func_name() const override
  { return "database()"; }
  Item *get_copy(THD *thd) override
  { return get_item_copy<Item_func_database>(thd, this); }
};


class Item_func_sqlerrm :public Item_func_sysconst
{
public:
  Item_func_sqlerrm(THD *thd): Item_func_sysconst(thd) {}
  String *val_str(String *) override;
  LEX_CSTRING func_name_cstring() const override
  {
    static LEX_CSTRING name= {STRING_WITH_LEN("SQLERRM") };
    return name;
  }
  const char *fully_qualified_func_name() const override
  { return "SQLERRM"; }
  void print(String *str, enum_query_type query_type) override
  {
    str->append(func_name_cstring());
  }
  bool fix_length_and_dec() override
  {
    max_length= 512 * system_charset_info->mbmaxlen;
    null_value= false;
    base_flags&= ~item_base_t::MAYBE_NULL;
    return FALSE;
  }
  Item *get_copy(THD *thd) override
  { return get_item_copy<Item_func_sqlerrm>(thd, this); }
};


class Item_func_user :public Item_func_sysconst
{
protected:
  bool init (const char *user, const char *host);

public:
  Item_func_user(THD *thd): Item_func_sysconst(thd)
  {
    str_value.set("", 0, system_charset_info);
  }
  String *val_str(String *) override
  {
    DBUG_ASSERT(fixed());
    return (null_value ? 0 : &str_value);
  }
  bool fix_fields(THD *thd, Item **ref) override;
  bool fix_length_and_dec() override
  {
    max_length= (uint32) (username_char_length +
                 HOSTNAME_LENGTH + 1) * SYSTEM_CHARSET_MBMAXLEN;
    return FALSE;
  }
  LEX_CSTRING func_name_cstring() const override
  {
    static LEX_CSTRING name= {STRING_WITH_LEN("user") };
    return name;
  }
  const char *fully_qualified_func_name() const override
  { return "user()"; }
  int save_in_field(Field *field, bool no_conversions) override
  {
    return save_str_value_in_field(field, &str_value);
  }
  Item *get_copy(THD *thd) override
  { return get_item_copy<Item_func_user>(thd, this); }
};


class Item_func_current_user :public Item_func_user
{
  Name_resolution_context *context;

public:
  Item_func_current_user(THD *thd, Name_resolution_context *context_arg):
    Item_func_user(thd), context(context_arg) {}
  bool fix_fields(THD *thd, Item **ref) override;
  LEX_CSTRING func_name_cstring() const override
  {
    static LEX_CSTRING name= {STRING_WITH_LEN("current_user") };
    return name;
  }
  const char *fully_qualified_func_name() const override
  { return "current_user()"; }
  bool check_vcol_func_processor(void *arg) override
  {
    context= 0;
    return mark_unsupported_function(fully_qualified_func_name(), arg,
                                     VCOL_SESSION_FUNC);
  }
};


class Item_func_current_role :public Item_func_sysconst
{
  Name_resolution_context *context;

public:
  Item_func_current_role(THD *thd, Name_resolution_context *context_arg):
    Item_func_sysconst(thd), context(context_arg) {}
  bool fix_fields(THD *thd, Item **ref) override;
  bool fix_length_and_dec() override
  {
    max_length= (uint32) username_char_length * SYSTEM_CHARSET_MBMAXLEN;
    return FALSE;
  }
  int save_in_field(Field *field, bool no_conversions) override
  { return save_str_value_in_field(field, &str_value); }
  LEX_CSTRING func_name_cstring() const override
  {
    static LEX_CSTRING name= {STRING_WITH_LEN("current_role") };
    return name;
  }
  const char *fully_qualified_func_name() const override
  { return "current_role()"; }
  String *val_str(String *) override
  {
    DBUG_ASSERT(fixed());
    return null_value ? NULL : &str_value;
  }
  bool check_vcol_func_processor(void *arg) override
  {
    context= 0;
    return mark_unsupported_function(fully_qualified_func_name(), arg,
                                     VCOL_SESSION_FUNC);
  }
  Item *get_copy(THD *thd) override
  { return get_item_copy<Item_func_current_role>(thd, this); }
};


class Item_func_soundex :public Item_str_func
{
  String tmp_value;
public:
  Item_func_soundex(THD *thd, Item *a): Item_str_func(thd, a) {}
  String *val_str(String *) override;
  bool fix_length_and_dec() override;
  LEX_CSTRING func_name_cstring() const override
  {
    static LEX_CSTRING name= {STRING_WITH_LEN("soundex") };
    return name;
  }
  Item *get_copy(THD *thd) override
  { return get_item_copy<Item_func_soundex>(thd, this); }
};


class Item_func_elt :public Item_str_func
{
public:
  Item_func_elt(THD *thd, List<Item> &list): Item_str_func(thd, list) {}
  double val_real() override;
  longlong val_int() override;
  String *val_str(String *str) override;
  bool fix_length_and_dec() override;
  LEX_CSTRING func_name_cstring() const override
  {
    static LEX_CSTRING name= {STRING_WITH_LEN("elt") };
    return name;
  }
  Item *get_copy(THD *thd) override
  { return get_item_copy<Item_func_elt>(thd, this); }
};


class Item_func_make_set :public Item_str_func
{
  String tmp_str;

public:
  Item_func_make_set(THD *thd, List<Item> &list): Item_str_func(thd, list) {}
  String *val_str(String *str) override;
  bool fix_length_and_dec() override;
  LEX_CSTRING func_name_cstring() const override
  {
    static LEX_CSTRING name= {STRING_WITH_LEN("make_set") };
    return name;
  }
  Item *get_copy(THD *thd) override
  { return get_item_copy<Item_func_make_set>(thd, this); }
};


class Item_func_format :public Item_str_ascii_func
{
  const MY_LOCALE *locale;
public:
  Item_func_format(THD *thd, Item *org, Item *dec):
    Item_str_ascii_func(thd, org, dec) {}
  Item_func_format(THD *thd, Item *org, Item *dec, Item *lang):
    Item_str_ascii_func(thd, org, dec, lang) {}

  String *val_str_ascii(String *) override;
  bool fix_length_and_dec() override;
  LEX_CSTRING func_name_cstring() const override
  {
    static LEX_CSTRING name= {STRING_WITH_LEN("format") };
    return name;
  }
  Item *get_copy(THD *thd) override
  { return get_item_copy<Item_func_format>(thd, this); }
};


class Item_func_char :public Item_str_func
{
public:
  Item_func_char(THD *thd, List<Item> &list): Item_str_func(thd, list)
  { collation.set(&my_charset_bin); }
  Item_func_char(THD *thd, List<Item> &list, CHARSET_INFO *cs):
    Item_str_func(thd, list)
  { collation.set(cs); }
  Item_func_char(THD *thd, Item *arg1, CHARSET_INFO *cs):
    Item_str_func(thd, arg1)
  { collation.set(cs); }
  String *val_str(String *) override;
  void append_char(String * str, int32 num);
  bool fix_length_and_dec() override
  {
    max_length= arg_count * 4;
    return FALSE;
  }
  LEX_CSTRING func_name_cstring() const override
  {
    static LEX_CSTRING name= {STRING_WITH_LEN("char") };
    return name;
  }
  void print(String *str, enum_query_type query_type) override;
  Item *get_copy(THD *thd) override
  { return get_item_copy<Item_func_char>(thd, this); }
};

class Item_func_chr :public Item_func_char
{
public:
  Item_func_chr(THD *thd, Item *arg1, CHARSET_INFO *cs):
    Item_func_char(thd, arg1, cs) {}
  String *val_str(String *) override;
  bool fix_length_and_dec() override
  {
    max_length= 4;
    return FALSE;
  }
  LEX_CSTRING func_name_cstring() const override
  {
    static LEX_CSTRING name= {STRING_WITH_LEN("chr") };
    return name;
  }
  Item *get_copy(THD *thd) override
  { return get_item_copy<Item_func_chr>(thd, this); }
};

class Item_func_repeat :public Item_str_func
{
  String tmp_value;
public:
  Item_func_repeat(THD *thd, Item *arg1, Item *arg2):
    Item_str_func(thd, arg1, arg2) {}
  String *val_str(String *) override;
  bool fix_length_and_dec() override;
  LEX_CSTRING func_name_cstring() const override
  {
    static LEX_CSTRING name= {STRING_WITH_LEN("repeat") };
    return name;
  }
  Item *get_copy(THD *thd) override
  { return get_item_copy<Item_func_repeat>(thd, this); }
};


class Item_func_space :public Item_str_func
{
public:
  Item_func_space(THD *thd, Item *arg1): Item_str_func(thd, arg1) {}
  String *val_str(String *) override;
  bool fix_length_and_dec() override;
  LEX_CSTRING func_name_cstring() const override
  {
    static LEX_CSTRING name= {STRING_WITH_LEN("space") };
    return name;
  }
  Item *get_copy(THD *thd) override
  { return get_item_copy<Item_func_space>(thd, this); }
};


class Item_func_binlog_gtid_pos :public Item_str_func
{
public:
  Item_func_binlog_gtid_pos(THD *thd, Item *arg1, Item *arg2):
    Item_str_func(thd, arg1, arg2) {}
  String *val_str(String *) override;
  bool fix_length_and_dec() override;
  LEX_CSTRING func_name_cstring() const override
  {
    static LEX_CSTRING name= {STRING_WITH_LEN("binlog_gtid_pos") };
    return name;
  }
  bool check_vcol_func_processor(void *arg) override
  {
    return mark_unsupported_function(func_name(), "()", arg, VCOL_IMPOSSIBLE);
  }
  Item *get_copy(THD *thd) override
  { return get_item_copy<Item_func_binlog_gtid_pos>(thd, this); }
};


class Item_func_pad: public Item_str_func
{
protected:
  String tmp_value, pad_str;
public:
  Item_func_pad(THD *thd, Item *arg1, Item *arg2, Item *arg3):
    Item_str_func(thd, arg1, arg2, arg3) {}
  Item_func_pad(THD *thd, Item *arg1, Item *arg2):
    Item_str_func(thd, arg1, arg2) {}
<<<<<<< HEAD
  bool fix_length_and_dec() override;
=======
  Item_func_pad(THD *thd, List<Item> &list):
    Item_str_func(thd,list) {}
  bool fix_length_and_dec();
>>>>>>> c33ca17c
};


class Item_func_rpad :public Item_func_pad
{
public:
  Item_func_rpad(THD *thd, Item *arg1, Item *arg2, Item *arg3):
    Item_func_pad(thd, arg1, arg2, arg3) {}
  Item_func_rpad(THD *thd, Item *arg1, Item *arg2):
    Item_func_pad(thd, arg1, arg2) {}
<<<<<<< HEAD
  String *val_str(String *) override;
  LEX_CSTRING func_name_cstring() const override
  {
    static LEX_CSTRING name= {STRING_WITH_LEN("rpad") };
    return name;
  }
  Sql_mode_dependency value_depends_on_sql_mode() const override;
  Item *get_copy(THD *thd) override
=======
  Item_func_rpad(THD *thd, List<Item> &list):
    Item_func_pad(thd,list) {}
  String *val_str(String *);
  const Schema *schema() const { return &mariadb_schema; }
  void print(String *str, enum_query_type query_type)
  {
    print_sql_mode_qualified_name(str, query_type);
    print_args_parenthesized(str, query_type);
  }
  const char *func_name() const { return "rpad"; }
  Sql_mode_dependency value_depends_on_sql_mode() const;
  Item *get_copy(THD *thd)
>>>>>>> c33ca17c
  { return get_item_copy<Item_func_rpad>(thd, this); }
};


class Item_func_rpad_oracle :public Item_func_rpad
{
  String *make_empty_result(String *str) override
  { null_value= 1; return NULL; }
public:
  Item_func_rpad_oracle(THD *thd, Item *arg1, Item *arg2, Item *arg3):
    Item_func_rpad(thd, arg1, arg2, arg3) {}
  Item_func_rpad_oracle(THD *thd, Item *arg1, Item *arg2):
    Item_func_rpad(thd, arg1, arg2) {}
<<<<<<< HEAD
  bool fix_length_and_dec() override
=======
  Item_func_rpad_oracle(THD *thd, List<Item> &list):
    Item_func_rpad(thd,list) {}
  bool fix_length_and_dec()
>>>>>>> c33ca17c
  {
    bool res= Item_func_rpad::fix_length_and_dec();
    set_maybe_null();
    return res;
  }
<<<<<<< HEAD
  LEX_CSTRING func_name_cstring() const override
  {
    static LEX_CSTRING name= {STRING_WITH_LEN("rpad_oracle") };
    return name;
  }
  Item *get_copy(THD *thd) override
=======
  const Schema *schema() const { return &oracle_schema_ref; }
  void print(String *str, enum_query_type query_type)
  {
    if (query_type & QT_FOR_FRM)
    {
      // 10.3 downgrade compatibility for FRM
      str->append(STRING_WITH_LEN("rpad_oracle"));
    }
    else
      print_sql_mode_qualified_name(str, query_type);
    print_args_parenthesized(str, query_type);
  }
  Item *get_copy(THD *thd)
>>>>>>> c33ca17c
  { return get_item_copy<Item_func_rpad_oracle>(thd, this); }
};


class Item_func_lpad :public Item_func_pad
{
public:
  Item_func_lpad(THD *thd, Item *arg1, Item *arg2, Item *arg3):
    Item_func_pad(thd, arg1, arg2, arg3) {}
  Item_func_lpad(THD *thd, Item *arg1, Item *arg2):
    Item_func_pad(thd, arg1, arg2) {}
<<<<<<< HEAD
  String *val_str(String *) override;
  LEX_CSTRING func_name_cstring() const override
  {
    static LEX_CSTRING name= {STRING_WITH_LEN("lpad") };
    return name;
  }
  Item *get_copy(THD *thd) override
=======
  Item_func_lpad(THD *thd, List<Item> &list):
    Item_func_pad(thd,list) {}
  String *val_str(String *);
  const Schema *schema() const { return &mariadb_schema; }
  void print(String *str, enum_query_type query_type)
  {
    print_sql_mode_qualified_name(str, query_type);
    print_args_parenthesized(str, query_type);
  }
  const char *func_name() const { return "lpad"; }
  Item *get_copy(THD *thd)
>>>>>>> c33ca17c
  { return get_item_copy<Item_func_lpad>(thd, this); }
};


class Item_func_lpad_oracle :public Item_func_lpad
{
  String *make_empty_result(String *str) override
  { null_value= 1; return NULL; }
public:
  Item_func_lpad_oracle(THD *thd, Item *arg1, Item *arg2, Item *arg3):
    Item_func_lpad(thd, arg1, arg2, arg3) {}
  Item_func_lpad_oracle(THD *thd, Item *arg1, Item *arg2):
    Item_func_lpad(thd, arg1, arg2) {}
<<<<<<< HEAD
  bool fix_length_and_dec() override
=======
  Item_func_lpad_oracle(THD *thd, List<Item> &list):
    Item_func_lpad(thd,list) {}
  bool fix_length_and_dec()
>>>>>>> c33ca17c
  {
    bool res= Item_func_lpad::fix_length_and_dec();
    set_maybe_null();
    return res;
  }
<<<<<<< HEAD
  LEX_CSTRING func_name_cstring() const override
  {
    static LEX_CSTRING name= {STRING_WITH_LEN("lpad_oracle") };
    return name;
  }
  Item *get_copy(THD *thd) override
=======
  const Schema *schema() const { return &oracle_schema_ref; }
  void print(String *str, enum_query_type query_type)
  {
    if (query_type & QT_FOR_FRM)
    {
      // 10.3 downgrade compatibility for FRM
      str->append(STRING_WITH_LEN("lpad_oracle"));
    }
    else
      print_sql_mode_qualified_name(str, query_type);
    print_args_parenthesized(str, query_type);
  }
  Item *get_copy(THD *thd)
>>>>>>> c33ca17c
  { return get_item_copy<Item_func_lpad_oracle>(thd, this); }
};


class Item_func_conv :public Item_str_func
{
public:
  Item_func_conv(THD *thd, Item *a, Item *b, Item *c):
    Item_str_func(thd, a, b, c) {}
  LEX_CSTRING func_name_cstring() const override
  {
    static LEX_CSTRING name= {STRING_WITH_LEN("conv") };
    return name;
  }
  String *val_str(String *) override;
  bool fix_length_and_dec() override
  {
    collation.set(default_charset());
    fix_char_length(64);
    set_maybe_null();
    return FALSE;
  }
  Item *get_copy(THD *thd) override
  { return get_item_copy<Item_func_conv>(thd, this); }
};


class Item_func_hex :public Item_str_ascii_checksum_func
{
protected:
  String tmp_value;
  /*
    Calling arg[0]->type_handler() can be expensive on every row.
    It's a virtual method, and in case if args[0] is a complex Item,
    its type_handler() can call more virtual methods.
    So let's cache it during fix_length_and_dec().
  */
  const Type_handler *m_arg0_type_handler;
public:
  Item_func_hex(THD *thd, Item *a):
    Item_str_ascii_checksum_func(thd, a), m_arg0_type_handler(NULL) {}
  LEX_CSTRING func_name_cstring() const override
  {
    static LEX_CSTRING name= {STRING_WITH_LEN("hex") };
    return name;
  }
  String *val_str_ascii_from_val_int(String *str);
  String *val_str_ascii_from_val_real(String *str);
  String *val_str_ascii_from_val_str(String *str);
  String *val_str_ascii(String *str) override
  {
    DBUG_ASSERT(fixed());
    return m_arg0_type_handler->Item_func_hex_val_str_ascii(this, str);
  }
  bool fix_length_and_dec() override
  {
    collation.set(default_charset(), DERIVATION_COERCIBLE, MY_REPERTOIRE_ASCII);
    decimals=0;
    fix_char_length(args[0]->max_length * 2);
    m_arg0_type_handler= args[0]->type_handler();
    return FALSE;
  }
  Item *get_copy(THD *thd) override
  { return get_item_copy<Item_func_hex>(thd, this); }
};

class Item_func_unhex :public Item_str_func
{
  String tmp_value;
public:
  Item_func_unhex(THD *thd, Item *a): Item_str_func(thd, a)
  {
    /* there can be bad hex strings */
    set_maybe_null();
  }
  LEX_CSTRING func_name_cstring() const override
  {
    static LEX_CSTRING name= {STRING_WITH_LEN("unhex") };
    return name;
  }
  String *val_str(String *) override;
  bool fix_length_and_dec() override
  {
    collation.set(&my_charset_bin);
    decimals=0;
    max_length=(1+args[0]->max_length)/2;
    return FALSE;
  }
  Item *get_copy(THD *thd) override
  { return get_item_copy<Item_func_unhex>(thd, this); }
};


#ifndef DBUG_OFF
class Item_func_like_range :public Item_str_func
{
protected:
  String min_str;
  String max_str;
  const bool is_min;
public:
  Item_func_like_range(THD *thd, Item *a, Item *b, bool is_min_arg):
    Item_str_func(thd, a, b), is_min(is_min_arg)
  {
    set_maybe_null();
  }
  String *val_str(String *) override;
  bool fix_length_and_dec() override
  {
    collation.set(args[0]->collation);
    decimals=0;
    max_length= MAX_BLOB_WIDTH;
    return FALSE;
  }
};


class Item_func_like_range_min :public Item_func_like_range
{
public:
  Item_func_like_range_min(THD *thd, Item *a, Item *b):
    Item_func_like_range(thd, a, b, true) { }
  LEX_CSTRING func_name_cstring() const override
  {
    static LEX_CSTRING name= {STRING_WITH_LEN("like_range_min") };
    return name;
  }
  Item *get_copy(THD *thd) override
  { return get_item_copy<Item_func_like_range_min>(thd, this); }
};


class Item_func_like_range_max :public Item_func_like_range
{
public:
  Item_func_like_range_max(THD *thd, Item *a, Item *b):
    Item_func_like_range(thd, a, b, false) { }
  LEX_CSTRING func_name_cstring() const override
  {
    static LEX_CSTRING name= {STRING_WITH_LEN("like_range_max") };
    return name;
  }
  Item *get_copy(THD *thd) override
  { return get_item_copy<Item_func_like_range_max>(thd, this); }
};
#endif


class Item_func_binary :public Item_str_func
{
public:
  Item_func_binary(THD *thd, Item *a): Item_str_func(thd, a) {}
  String *val_str(String *a) override
  {
    DBUG_ASSERT(fixed());
    String *tmp=args[0]->val_str(a);
    null_value=args[0]->null_value;
    if (tmp)
      tmp->set_charset(&my_charset_bin);
    return tmp;
  }
  bool fix_length_and_dec() override
  {
    collation.set(&my_charset_bin);
    max_length=args[0]->max_length;
    return FALSE;
  }
  void print(String *str, enum_query_type query_type) override;
  LEX_CSTRING func_name_cstring() const override
  {
    static LEX_CSTRING name= {STRING_WITH_LEN("cast_as_binary") };
    return name;
  }
  bool need_parentheses_in_default() override { return true; }
  Item *get_copy(THD *thd) override
  { return get_item_copy<Item_func_binary>(thd, this); }
};


class Item_load_file :public Item_str_func
{
  String tmp_value;
public:
  Item_load_file(THD *thd, Item *a): Item_str_func(thd, a) {}
  String *val_str(String *) override;
  LEX_CSTRING func_name_cstring() const override
  {
    static LEX_CSTRING name= {STRING_WITH_LEN("load_file") };
    return name;
  }
  bool fix_length_and_dec() override
  {
    collation.set(&my_charset_bin, DERIVATION_COERCIBLE);
    set_maybe_null();
    max_length=MAX_BLOB_WIDTH;
    return FALSE;
  }
  bool check_vcol_func_processor(void *arg) override
  {
    return mark_unsupported_function(func_name(), "()", arg, VCOL_IMPOSSIBLE);
  }
  Item *get_copy(THD *thd) override
  { return get_item_copy<Item_load_file>(thd, this); }
};


class Item_func_export_set: public Item_str_func
{
 public:
  Item_func_export_set(THD *thd, Item *a, Item *b, Item* c):
    Item_str_func(thd, a, b, c) {}
  Item_func_export_set(THD *thd, Item *a, Item *b, Item* c, Item* d):
    Item_str_func(thd, a, b, c, d) {}
  Item_func_export_set(THD *thd, Item *a, Item *b, Item* c, Item* d, Item* e):
    Item_str_func(thd, a, b, c, d, e) {}
  String  *val_str(String *str) override;
  bool fix_length_and_dec() override;
  LEX_CSTRING func_name_cstring() const override
  {
    static LEX_CSTRING name= {STRING_WITH_LEN("export_set") };
    return name;
  }
  Item *get_copy(THD *thd) override
  { return get_item_copy<Item_func_export_set>(thd, this); }
};


class Item_func_quote :public Item_str_func
{
  String tmp_value;
public:
  Item_func_quote(THD *thd, Item *a): Item_str_func(thd, a) {}
  LEX_CSTRING func_name_cstring() const override
  {
    static LEX_CSTRING name= {STRING_WITH_LEN("quote") };
    return name;
  }
  String *val_str(String *) override;
  bool fix_length_and_dec() override
  {
    collation.set(args[0]->collation);
    ulonglong max_result_length= (ulonglong) args[0]->max_length * 2 +
                                  2 * collation.collation->mbmaxlen;
    max_length= (uint32) MY_MIN(max_result_length, MAX_BLOB_WIDTH);
    return FALSE;
  }
  Item *get_copy(THD *thd) override
  { return get_item_copy<Item_func_quote>(thd, this); }
};

class Item_func_conv_charset :public Item_str_func
{
  bool use_cached_value;
  String tmp_value;
public:
  bool safe;
  Item_func_conv_charset(THD *thd, Item *a, CHARSET_INFO *cs):
    Item_str_func(thd, a)
  {
    collation.set(cs, DERIVATION_IMPLICIT);
    use_cached_value= 0; safe= 0;
  }
  Item_func_conv_charset(THD *thd, Item *a, CHARSET_INFO *cs, bool cache_if_const):
    Item_str_func(thd, a)
  {
    collation.set(cs, DERIVATION_IMPLICIT);
    if (cache_if_const && args[0]->can_eval_in_optimize())
    {
      uint errors= 0;
      String tmp, *str= args[0]->val_str(&tmp);
      if (!str || str_value.copy(str->ptr(), str->length(),
                                 str->charset(), cs, &errors))
        null_value= 1;
      use_cached_value= 1;
      str_value.mark_as_const();
      safe= (errors == 0);
    }
    else
    {
      use_cached_value= 0;
      /*
        Conversion from and to "binary" is safe.
        Conversion to Unicode is safe.
        Conversion from an expression with the ASCII repertoire
        to any character set that can store characters U+0000..U+007F
        is safe:
        - All supported multibyte character sets can store U+0000..U+007F
        - All supported 7bit character sets can store U+0000..U+007F
          except those marked with MY_CS_NONASCII (e.g. swe7).
        Other kind of conversions are potentially lossy.
      */
      safe= (args[0]->collation.collation == &my_charset_bin ||
             cs == &my_charset_bin ||
             (cs->state & MY_CS_UNICODE) ||
             (args[0]->collation.repertoire == MY_REPERTOIRE_ASCII &&
              (cs->mbmaxlen > 1 || !(cs->state & MY_CS_NONASCII))));
    }
  }
  String *val_str(String *) override;
  longlong val_int() override
  {
    if (args[0]->result_type() == STRING_RESULT)
      return Item_str_func::val_int();
    longlong res= args[0]->val_int();
    if ((null_value= args[0]->null_value))
      return 0;
    return res;
  }
  double val_real() override
  {
    if (args[0]->result_type() == STRING_RESULT)
      return Item_str_func::val_real();
    double res= args[0]->val_real();
    if ((null_value= args[0]->null_value))
      return 0;
    return res;
  }
  my_decimal *val_decimal(my_decimal *d) override
  {
    if (args[0]->result_type() == STRING_RESULT)
      return Item_str_func::val_decimal(d);
    my_decimal *res= args[0]->val_decimal(d);
    if ((null_value= args[0]->null_value))
      return NULL;
    return res;
  }
  bool get_date(THD *thd, MYSQL_TIME *ltime, date_mode_t fuzzydate) override
  {
    if (args[0]->result_type() == STRING_RESULT)
      return Item_str_func::get_date(thd, ltime, fuzzydate);
    bool res= args[0]->get_date(thd, ltime, fuzzydate);
    if ((null_value= args[0]->null_value))
      return 1;
    return res;
  }
  bool fix_length_and_dec() override;
  LEX_CSTRING func_name_cstring() const override
  {
    static LEX_CSTRING name= {STRING_WITH_LEN("convert") };
    return name;
  }
  void print(String *str, enum_query_type query_type) override;
  Item *get_copy(THD *thd) override
  { return get_item_copy<Item_func_conv_charset>(thd, this); }
  int save_in_field(Field*, bool) override;
};

class Item_func_set_collation :public Item_str_func
{
  CHARSET_INFO *m_set_collation;
public:
  Item_func_set_collation(THD *thd, Item *a, CHARSET_INFO *set_collation):
    Item_str_func(thd, a), m_set_collation(set_collation) {}
  String *val_str(String *) override;
  bool fix_length_and_dec() override;
  bool eq(const Item *item, bool binary_cmp) const override;
  LEX_CSTRING func_name_cstring() const override
  {
    static LEX_CSTRING name= {STRING_WITH_LEN("collate") };
    return name;
  }
  enum precedence precedence() const override { return COLLATE_PRECEDENCE; }
  enum Functype functype() const override { return COLLATE_FUNC; }
  void print(String *str, enum_query_type query_type) override;
  Item_field *field_for_view_update() override
  {
    /* this function is transparent for view updating */
    return args[0]->field_for_view_update();
  }
  bool need_parentheses_in_default() override { return true; }
  Item *get_copy(THD *thd) override
  { return get_item_copy<Item_func_set_collation>(thd, this); }
};


class Item_func_expr_str_metadata :public Item_str_func
{
public:
  Item_func_expr_str_metadata(THD *thd, Item *a): Item_str_func(thd, a) { }
  bool fix_length_and_dec() override
  {
     collation.set(system_charset_info);
     max_length= 64 * collation.collation->mbmaxlen; // should be enough
     base_flags&= ~item_base_t::MAYBE_NULL;
     return FALSE;
  };
  table_map not_null_tables() const override { return 0; }
  Item* propagate_equal_fields(THD *thd, const Context &ctx, COND_EQUAL *cond)
    override
  { return this; }
  bool const_item() const override { return true; }
};


class Item_func_charset :public Item_func_expr_str_metadata
{
public:
  Item_func_charset(THD *thd, Item *a)
    :Item_func_expr_str_metadata(thd, a) { }
  String *val_str(String *) override;
  LEX_CSTRING func_name_cstring() const override
  {
    static LEX_CSTRING name= {STRING_WITH_LEN("charset") };
    return name;
  }
  Item *get_copy(THD *thd) override
  { return get_item_copy<Item_func_charset>(thd, this); }
};


class Item_func_collation :public Item_func_expr_str_metadata
{
public:
  Item_func_collation(THD *thd, Item *a)
    :Item_func_expr_str_metadata(thd, a) {}
  String *val_str(String *) override;
  LEX_CSTRING func_name_cstring() const override
  {
    static LEX_CSTRING name= {STRING_WITH_LEN("collation") };
    return name;
  }
  Item *get_copy(THD *thd) override
  { return get_item_copy<Item_func_collation>(thd, this); }
};


class Item_func_weight_string :public Item_str_func
{
  String tmp_value;
  uint weigth_flags;
  uint nweights;
  uint result_length;
public:
  Item_func_weight_string(THD *thd, Item *a, uint result_length_arg,
                          uint nweights_arg, uint flags_arg):
    Item_str_func(thd, a)
  {
    nweights= nweights_arg;
    weigth_flags= flags_arg;
    result_length= result_length_arg;
  }
  LEX_CSTRING func_name_cstring() const override
  {
    static LEX_CSTRING name= {STRING_WITH_LEN("weight_string") };
    return name;
  }
  String *val_str(String *) override;
  bool fix_length_and_dec() override;
  bool eq(const Item *item, bool binary_cmp) const override
  {
    if (!Item_str_func::eq(item, binary_cmp))
      return false;
    Item_func_weight_string *that= (Item_func_weight_string *)item;
    return this->weigth_flags == that->weigth_flags &&
           this->nweights == that->nweights &&
           this->result_length == that->result_length;
  }
  Item* propagate_equal_fields(THD *thd, const Context &ctx, COND_EQUAL *cond)
    override
  { return this; }
  void print(String *str, enum_query_type query_type) override;
  Item *get_copy(THD *thd) override
  { return get_item_copy<Item_func_weight_string>(thd, this); }
};

class Item_func_crc32 :public Item_long_func
{
  bool check_arguments() const override
  { return args[0]->check_type_can_return_str(func_name_cstring()); }
  String value;
public:
  Item_func_crc32(THD *thd, Item *a): Item_long_func(thd, a)
  { unsigned_flag= 1; }
  LEX_CSTRING func_name_cstring() const override
  {
    static LEX_CSTRING name= {STRING_WITH_LEN("crc32") };
    return name;
  }
  bool fix_length_and_dec() override { max_length=10; return FALSE; }
  longlong val_int() override;
  Item *get_copy(THD *thd) override
  { return get_item_copy<Item_func_crc32>(thd, this); }
};

class Item_func_uncompressed_length : public Item_long_func_length
{
  String value;
public:
  Item_func_uncompressed_length(THD *thd, Item *a)
   :Item_long_func_length(thd, a) {}
  LEX_CSTRING func_name_cstring() const override
  {
    static LEX_CSTRING name= {STRING_WITH_LEN("uncompressed_length") };
    return name;
  }
  bool fix_length_and_dec() override
  {
    max_length=10;
    set_maybe_null();
    return FALSE; }
  longlong val_int() override;
  Item *get_copy(THD *thd) override
  { return get_item_copy<Item_func_uncompressed_length>(thd, this); }
};

#ifdef HAVE_COMPRESS
#define ZLIB_DEPENDED_FUNCTION ;
#else
#define ZLIB_DEPENDED_FUNCTION { null_value=1; return 0; }
#endif

class Item_func_compress: public Item_str_binary_checksum_func
{
  String tmp_value;
public:
  Item_func_compress(THD *thd, Item *a)
   :Item_str_binary_checksum_func(thd, a) {}
  bool fix_length_and_dec() override
  {
    max_length= (args[0]->max_length * 120) / 100 + 12;
    return FALSE;
  }
  LEX_CSTRING func_name_cstring() const override
  {
    static LEX_CSTRING name= {STRING_WITH_LEN("compress") };
    return name;
  }
  String *val_str(String *) override ZLIB_DEPENDED_FUNCTION
  Item *get_copy(THD *thd) override
  { return get_item_copy<Item_func_compress>(thd, this); }
};

class Item_func_uncompress: public Item_str_binary_checksum_func
{
  String tmp_value;
public:
  Item_func_uncompress(THD *thd, Item *a)
   :Item_str_binary_checksum_func(thd, a) {}
  bool fix_length_and_dec() override
  {
    set_maybe_null();
    max_length= MAX_BLOB_WIDTH;
    return FALSE;
  }
  LEX_CSTRING func_name_cstring() const override
  {
    static LEX_CSTRING name= {STRING_WITH_LEN("uncompress") };
    return name;
  }
  String *val_str(String *) override ZLIB_DEPENDED_FUNCTION
  Item *get_copy(THD *thd) override
  { return get_item_copy<Item_func_uncompress>(thd, this); }
};


class Item_func_uuid: public Item_str_func
{
  /* Set if uuid should be returned without separators (Oracle sys_guid) */
  bool without_separators;
public:
Item_func_uuid(THD *thd, bool without_separators_arg): Item_str_func(thd),
    without_separators(without_separators_arg)
  {}
  bool fix_length_and_dec() override
  {
    collation.set(DTCollation_numeric());
    fix_char_length(without_separators ? MY_UUID_ORACLE_STRING_LENGTH :
                    MY_UUID_STRING_LENGTH);
    return FALSE;
  }
  bool const_item() const override { return false; }
  table_map used_tables() const override { return RAND_TABLE_BIT; }
  LEX_CSTRING func_name_cstring() const override
  {
    static LEX_CSTRING mariadb_name=  {STRING_WITH_LEN("uuid") };
    static LEX_CSTRING oracle_name=   {STRING_WITH_LEN("sys_guid") };
    return without_separators ? oracle_name : mariadb_name;
  }
  String *val_str(String *) override;
  bool check_vcol_func_processor(void *arg) override
  {
    return mark_unsupported_function(func_name(), "()", arg,
                                     VCOL_NON_DETERMINISTIC);
  }
  Item *get_copy(THD *thd) override
  { return get_item_copy<Item_func_uuid>(thd, this); }
};


class Item_func_dyncol_create: public Item_str_func
{
protected:
  DYNCALL_CREATE_DEF *defs;
  DYNAMIC_COLUMN_VALUE *vals;
  uint *keys_num;
  LEX_STRING *keys_str;
  bool names, force_names;
  bool prepare_arguments(THD *thd, bool force_names);
  void print_arguments(String *str, enum_query_type query_type);
public:
  Item_func_dyncol_create(THD *thd, List<Item> &args, DYNCALL_CREATE_DEF *dfs);
  bool fix_fields(THD *thd, Item **ref) override;
  bool fix_length_and_dec() override;
  LEX_CSTRING func_name_cstring() const override
  {
    static LEX_CSTRING name= {STRING_WITH_LEN("column_create") };
    return name;
  }
  String *val_str(String *) override;
  void print(String *str, enum_query_type query_type) override;
  enum Functype functype() const override { return DYNCOL_FUNC; }
  Item *get_copy(THD *thd) override
  { return get_item_copy<Item_func_dyncol_create>(thd, this); }
};


class Item_func_dyncol_add: public Item_func_dyncol_create
{
public:
  Item_func_dyncol_add(THD *thd, List<Item> &args_arg, DYNCALL_CREATE_DEF *dfs):
    Item_func_dyncol_create(thd, args_arg, dfs)
  {}
  LEX_CSTRING func_name_cstring() const override
  {
    static LEX_CSTRING name= {STRING_WITH_LEN("column_add") };
    return name;
  }
  String *val_str(String *) override;
  void print(String *str, enum_query_type query_type) override;
  Item *get_copy(THD *thd) override
  { return get_item_copy<Item_func_dyncol_add>(thd, this); }
};

class Item_func_dyncol_json: public Item_str_func
{
public:
  Item_func_dyncol_json(THD *thd, Item *str): Item_str_func(thd, str)
    {collation.set(DYNCOL_UTF);}
  LEX_CSTRING func_name_cstring() const override
  {
    static LEX_CSTRING name= {STRING_WITH_LEN("column_json") };
    return name;
  }
  String *val_str(String *) override;
  bool fix_length_and_dec() override
  {
    max_length= MAX_BLOB_WIDTH;
    set_maybe_null();
    decimals= 0;
    return FALSE;
  }
  Item *get_copy(THD *thd) override
  { return get_item_copy<Item_func_dyncol_json>(thd, this); }
};

/*
  The following functions is always called from an Item_cast function
*/

class Item_dyncol_get: public Item_str_func
{
public:
  Item_dyncol_get(THD *thd, Item *str, Item *num): Item_str_func(thd, str, num)
  {}
  bool fix_length_and_dec() override
  {
    set_maybe_null();
    max_length= MAX_BLOB_WIDTH;
    return FALSE;
  }
  /* Mark that collation can change between calls */
  bool dynamic_result() override { return 1; }

  LEX_CSTRING func_name_cstring() const override
  {
    static LEX_CSTRING name= {STRING_WITH_LEN("column_get") };
    return name;
  }
  String *val_str(String *) override;
  longlong val_int() override;
  longlong val_int_signed_typecast() override
  {
    unsigned_flag= false;   // Mark that we want to have a signed value
    longlong value= val_int(); // val_int() can change unsigned_flag
    if (!null_value && unsigned_flag && value < 0)
      push_note_converted_to_negative_complement(current_thd);
    return value;
  }
  longlong val_int_unsigned_typecast() override
  {
    unsigned_flag= true; // Mark that we want to have an unsigned value
    longlong value= val_int(); // val_int() can change unsigned_flag
    if (!null_value && unsigned_flag == 0 && value < 0)
      push_note_converted_to_positive_complement(current_thd);
    return value;
  }
  double val_real() override;
  my_decimal *val_decimal(my_decimal *) override;
  bool get_dyn_value(THD *thd, DYNAMIC_COLUMN_VALUE *val, String *tmp);
  bool get_date(THD *thd, MYSQL_TIME *ltime, date_mode_t fuzzydate) override;
  void print(String *str, enum_query_type query_type) override;
  Item *get_copy(THD *thd) override
  { return get_item_copy<Item_dyncol_get>(thd, this); }
};


class Item_func_dyncol_list: public Item_str_func
{
public:
  Item_func_dyncol_list(THD *thd, Item *str): Item_str_func(thd, str)
    {collation.set(DYNCOL_UTF);}
  bool fix_length_and_dec() override
  {
    set_maybe_null();
    max_length= MAX_BLOB_WIDTH;
    return FALSE;
  }
  LEX_CSTRING func_name_cstring() const override
  {
    static LEX_CSTRING name= {STRING_WITH_LEN("column_list") };
    return name;
  }
  String *val_str(String *) override;
  Item *get_copy(THD *thd) override
  { return get_item_copy<Item_func_dyncol_list>(thd, this); }
};

/*
  this is used by JOIN_TAB::keep_current_rowid
  and stores handler::position().
  It has nothing to do with _rowid pseudo-column, that the parser supports.
*/
class Item_temptable_rowid :public Item_str_func
{
public:
  TABLE *table;
  Item_temptable_rowid(TABLE *table_arg);
  const Type_handler *type_handler() const override
  { return &type_handler_string; }
  Field *create_tmp_field(MEM_ROOT *root, bool group, TABLE *table)
  { return create_table_field_from_handler(root, table); }
  String *val_str(String *str) override;
  enum Functype functype() const override { return  TEMPTABLE_ROWID; }
  LEX_CSTRING func_name_cstring() const override
  {
    static LEX_CSTRING name= {STRING_WITH_LEN("<rowid>") };
    return name;
  }
  bool fix_length_and_dec() override;
  Item *get_copy(THD *thd) override
  { return get_item_copy<Item_temptable_rowid>(thd, this); }
};
#ifdef WITH_WSREP

#include "wsrep_api.h"

class Item_func_wsrep_last_written_gtid: public Item_str_ascii_func
{
  String gtid_str;
public:
  Item_func_wsrep_last_written_gtid(THD *thd): Item_str_ascii_func(thd) {}
  LEX_CSTRING func_name_cstring() const override
  {
    static LEX_CSTRING name= {STRING_WITH_LEN("wsrep_last_written_gtid") };
    return name;
  }
  String *val_str_ascii(String *) override;
  bool fix_length_and_dec() override
  {
    max_length= WSREP_GTID_STR_LEN;
    set_maybe_null();
    return FALSE;
  }
  Item *get_copy(THD *thd) override
  { return get_item_copy<Item_func_wsrep_last_written_gtid>(thd, this); }
};

class Item_func_wsrep_last_seen_gtid: public Item_str_ascii_func
{
  String gtid_str;
public:
  Item_func_wsrep_last_seen_gtid(THD *thd): Item_str_ascii_func(thd) {}
  LEX_CSTRING func_name_cstring() const override
  {
    static LEX_CSTRING name= {STRING_WITH_LEN("wsrep_last_seen_gtid") };
    return name;
  }
  String *val_str_ascii(String *) override;
  bool fix_length_and_dec() override
  {
    max_length= WSREP_GTID_STR_LEN;
    set_maybe_null();
    return FALSE;
  }
  Item *get_copy(THD *thd) override
  { return get_item_copy<Item_func_wsrep_last_seen_gtid>(thd, this); }
};

class Item_func_wsrep_sync_wait_upto: public Item_int_func
{
  String value;
public:
 Item_func_wsrep_sync_wait_upto(THD *thd, Item *a): Item_int_func(thd, a) {}
 Item_func_wsrep_sync_wait_upto(THD *thd, Item *a, Item* b): Item_int_func(thd, a, b) {}
  const Type_handler *type_handler() const override
  { return &type_handler_string; }
  LEX_CSTRING func_name_cstring() const override
  {
    static LEX_CSTRING name= {STRING_WITH_LEN("wsrep_sync_wait_upto_gtid") };
    return name;
  }
  longlong val_int() override;
  Item *get_copy(THD *thd) override
  { return get_item_copy<Item_func_wsrep_sync_wait_upto>(thd, this); }
};
#endif /* WITH_WSREP */

#endif /* ITEM_STRFUNC_INCLUDED */<|MERGE_RESOLUTION|>--- conflicted
+++ resolved
@@ -288,27 +288,20 @@
 public:
   Item_func_concat(THD *thd, List<Item> &list): Item_str_func(thd, list) {}
   Item_func_concat(THD *thd, Item *a, Item *b): Item_str_func(thd, a, b) {}
-<<<<<<< HEAD
-  String *val_str(String *) override;
-  bool fix_length_and_dec() override;
-  LEX_CSTRING func_name_cstring() const override
-  {
-    static LEX_CSTRING name= {STRING_WITH_LEN("concat") };
-    return name;
-  }
-  Item *get_copy(THD *thd) override
-=======
-  String *val_str(String *);
-  bool fix_length_and_dec();
+  String *val_str(String *) override;
+  bool fix_length_and_dec() override;
   const Schema *schema() const { return &mariadb_schema; }
   void print(String *str, enum_query_type query_type)
   {
     print_sql_mode_qualified_name(str, query_type);
     print_args_parenthesized(str, query_type);
   }
-  const char *func_name() const { return "concat"; }
-  Item *get_copy(THD *thd)
->>>>>>> c33ca17c
+  LEX_CSTRING func_name_cstring() const override
+  {
+    static LEX_CSTRING name= {STRING_WITH_LEN("concat") };
+    return name;
+  }
+  Item *get_copy(THD *thd) override
   { return get_item_copy<Item_func_concat>(thd, this); }
 };
 
@@ -326,16 +319,7 @@
   Item_func_concat_operator_oracle(THD *thd, Item *a, Item *b)
    :Item_func_concat(thd, a, b)
   { }
-<<<<<<< HEAD
-  String *val_str(String *) override;
-  LEX_CSTRING func_name_cstring() const override
-  {
-    static LEX_CSTRING name= {STRING_WITH_LEN("concat_operator_oracle") };
-    return name;
-  }
-  Item *get_copy(THD *thd) override
-=======
-  String *val_str(String *);
+  String *val_str(String *) override;
   const Schema *schema() const { return &oracle_schema_ref; }
   void print(String *str, enum_query_type query_type)
   {
@@ -348,8 +332,7 @@
       print_sql_mode_qualified_name(str, query_type);
     print_args_parenthesized(str, query_type);
   }
-  Item *get_copy(THD *thd)
->>>>>>> c33ca17c
+  Item *get_copy(THD *thd) override
   {
     return get_item_copy<Item_func_concat_operator_oracle>(thd, this);
   }
@@ -421,23 +404,15 @@
   String *val_str(String *to) override { return val_str_internal(to, NULL); };
   bool fix_length_and_dec() override;
   String *val_str_internal(String *str, String *empty_string_for_null);
-<<<<<<< HEAD
-  LEX_CSTRING func_name_cstring() const override
-  {
-    static LEX_CSTRING name= {STRING_WITH_LEN("replace") };
-    return name;
-  }
-  Item *get_copy(THD *thd) override
-=======
-  const Schema *schema() const { return &mariadb_schema; }
-  void print(String *str, enum_query_type query_type)
+  const Schema *schema() const override { return &mariadb_schema; }
+  LEX_CSTRING func_name_cstring() const final
+  { return {STRING_WITH_LEN("replace")}; }
+  void print(String *str, enum_query_type query_type) override
   {
     print_sql_mode_qualified_name(str, query_type);
     print_args_parenthesized(str, query_type);
   }
-  const char *func_name() const { return "replace"; }
   Item *get_copy(THD *thd)
->>>>>>> c33ca17c
   { return get_item_copy<Item_func_replace>(thd, this); }
 };
 
@@ -448,19 +423,9 @@
 public:
   Item_func_replace_oracle(THD *thd, Item *org, Item *find, Item *replace):
     Item_func_replace(thd, org, find, replace) {}
-<<<<<<< HEAD
-  String *val_str(String *to) override
-  { return val_str_internal(to, &tmp_emtpystr); };
-  LEX_CSTRING func_name_cstring() const override
-  {
-    static LEX_CSTRING name= {STRING_WITH_LEN("replace_oracle") };
-    return name;
-  }
-  Item *get_copy(THD *thd) override
-=======
   String *val_str(String *to) { return val_str_internal(to, &tmp_emtpystr); };
-  const Schema *schema() const { return &oracle_schema_ref; }
-  void print(String *str, enum_query_type query_type)
+  const Schema *schema() const override { return &oracle_schema_ref; }
+  void print(String *str, enum_query_type query_type) override
   {
     if (query_type & QT_FOR_FRM)
     {
@@ -472,7 +437,6 @@
     print_args_parenthesized(str, query_type);
   }
   Item *get_copy(THD *thd)
->>>>>>> c33ca17c
   { return get_item_copy<Item_func_replace_oracle>(thd, this); }
 };
 
@@ -634,29 +598,17 @@
   Item_func_substr(THD *thd, Item *a, Item *b): Item_str_func(thd, a, b) {}
   Item_func_substr(THD *thd, Item *a, Item *b, Item *c):
     Item_str_func(thd, a, b, c) {}
-<<<<<<< HEAD
-  String *val_str(String *) override;
-  bool fix_length_and_dec() override;
-  LEX_CSTRING func_name_cstring() const override
-  {
-    static LEX_CSTRING name= {STRING_WITH_LEN("substr") };
-    return name;
-  }
-  Item *get_copy(THD *thd) override
-=======
-  Item_func_substr(THD *thd, List<Item> &list)
-    :Item_str_func(thd, list) {}
   String *val_str(String *);
-  bool fix_length_and_dec();
-  const Schema *schema() const { return &mariadb_schema; }
-  void print(String *str, enum_query_type query_type)
+  bool fix_length_and_dec();  
+  LEX_CSTRING func_name_cstring() const final
+  { return {STRING_WITH_LEN("substr")}; }
+  const Schema *schema() const override { return &mariadb_schema; }
+  void print(String *str, enum_query_type query_type) override
   {
     print_sql_mode_qualified_name(str, query_type);
     print_args_parenthesized(str, query_type);
   }
-  const char *func_name() const { return "substr"; }
   Item *get_copy(THD *thd)
->>>>>>> c33ca17c
   { return get_item_copy<Item_func_substr>(thd, this); }
 };
 
@@ -672,28 +624,14 @@
     Item_func_substr(thd, a, b) {}
   Item_func_substr_oracle(THD *thd, Item *a, Item *b, Item *c):
     Item_func_substr(thd, a, b, c) {}
-<<<<<<< HEAD
-  bool fix_length_and_dec() override
-=======
-  Item_func_substr_oracle(THD *thd, List<Item> &list)
-    :Item_func_substr(thd, list) {}
   bool fix_length_and_dec()
->>>>>>> c33ca17c
   {
     bool res= Item_func_substr::fix_length_and_dec();
     set_maybe_null();
     return res;
   }
-<<<<<<< HEAD
-  LEX_CSTRING func_name_cstring() const override
-  {
-    static LEX_CSTRING name= {STRING_WITH_LEN("substr_oracle") };
-    return name;
-  }
-  Item *get_copy(THD *thd) override
-=======
-  const Schema *schema() const { return &oracle_schema_ref; }
-  void print(String *str, enum_query_type query_type)
+  const Schema *schema() const override { return &oracle_schema_ref; }
+  void print(String *str, enum_query_type query_type) override
   {
     if (query_type & QT_FOR_FRM)
     {
@@ -705,7 +643,6 @@
     print_args_parenthesized(str, query_type);
   }
   Item *get_copy(THD *thd)
->>>>>>> c33ca17c
   { return get_item_copy<Item_func_substr_oracle>(thd, this); }
 };
 
@@ -751,39 +688,18 @@
   {
     return trimmed_value(res, 0, res->length());
   }
-<<<<<<< HEAD
-  virtual LEX_CSTRING func_name_ext() const
-  {
-    static LEX_CSTRING name_ext= {STRING_WITH_LEN("") };
-    return name_ext;
-  }
-public:
-  Item_func_trim(THD *thd, Item *a, Item *b): Item_str_func(thd, a, b) {}
-  Item_func_trim(THD *thd, Item *a): Item_str_func(thd, a) {}
-  Sql_mode_dependency value_depends_on_sql_mode() const override;
-  String *val_str(String *) override;
-  bool fix_length_and_dec() override;
-  LEX_CSTRING func_name_cstring() const override
-  {
-    static LEX_CSTRING name= {STRING_WITH_LEN("trim") };
-    return name;
-  }
-  void print(String *str, enum_query_type query_type) override;
-  virtual LEX_CSTRING mode_name() const { return { "both", 4}; }
-  Item *get_copy(THD *thd) override
-=======
 public:
   Item_func_trim(THD *thd, Item *a, Item *b): Item_str_func(thd, a, b) {}
   Item_func_trim(THD *thd, Item *a): Item_str_func(thd, a) {}
   Sql_mode_dependency value_depends_on_sql_mode() const;
   String *val_str(String *);
   bool fix_length_and_dec();
-  const Schema *schema() const { return &mariadb_schema; }
-  const char *func_name() const { return "trim"; }
+  LEX_CSTRING func_name_cstring() const
+  { return {STRING_WITH_LEN("trim")}; }
+  const Schema *schema() const override { return &mariadb_schema; }
   void print(String *str, enum_query_type query_type);
-  virtual const char *mode_name() const { return "both"; }
+  virtual LEX_CSTRING mode_name() const { return {STRING_WITH_LEN("both")}; }
   Item *get_copy(THD *thd)
->>>>>>> c33ca17c
   { return get_item_copy<Item_func_trim>(thd, this); }
 };
 
@@ -793,29 +709,12 @@
 protected:
   String *make_empty_result(String *str) override
   { null_value= 1; return NULL; }
-<<<<<<< HEAD
-  LEX_CSTRING func_name_ext() const override
-  {
-    static LEX_CSTRING name_ext= {STRING_WITH_LEN("_oracle") };
-    return name_ext;
-  }
-=======
->>>>>>> c33ca17c
 public:
   Item_func_trim_oracle(THD *thd, Item *a, Item *b):
     Item_func_trim(thd, a, b) {}
   Item_func_trim_oracle(THD *thd, Item *a): Item_func_trim(thd, a) {}
-<<<<<<< HEAD
-  LEX_CSTRING func_name_cstring() const override
-  {
-    static LEX_CSTRING name= {STRING_WITH_LEN("trim_oracle") };
-    return name;
-  }
-  bool fix_length_and_dec() override
-=======
-  const Schema *schema() const { return &oracle_schema_ref; }
+  const Schema *schema() const override { return &oracle_schema_ref; }
   bool fix_length_and_dec()
->>>>>>> c33ca17c
   {
     bool res= Item_func_trim::fix_length_and_dec();
     set_maybe_null();
@@ -835,23 +734,13 @@
   {
     return Item_func::value_depends_on_sql_mode();
   }
-<<<<<<< HEAD
-  String *val_str(String *) override;
-  LEX_CSTRING func_name_cstring() const override
-  {
-    static LEX_CSTRING name= {STRING_WITH_LEN("ltrim") };
-    return name;
-  }
-  LEX_CSTRING mode_name() const override
-  { return { STRING_WITH_LEN("leading") }; }
-  Item *get_copy(THD *thd) override
-=======
   String *val_str(String *);
-  const Schema *schema() const { return &mariadb_schema; }
-  const char *func_name() const { return "ltrim"; }
-  const char *mode_name() const { return "leading"; }
+  LEX_CSTRING func_name_cstring() const final
+  { return {STRING_WITH_LEN("ltrim")}; }
+  LEX_CSTRING mode_name() const override 
+  { return {STRING_WITH_LEN("leading")}; }
+  const Schema *schema() const override { return &mariadb_schema; }
   Item *get_copy(THD *thd)
->>>>>>> c33ca17c
   { return get_item_copy<Item_func_ltrim>(thd, this); }
 };
 
@@ -861,29 +750,12 @@
 protected:
   String *make_empty_result(String *str) override
   { null_value= 1; return NULL; }
-<<<<<<< HEAD
-  LEX_CSTRING func_name_ext() const override
-  {
-    static LEX_CSTRING name_ext= {STRING_WITH_LEN("_oracle") };
-    return name_ext;
-  }
-=======
->>>>>>> c33ca17c
 public:
   Item_func_ltrim_oracle(THD *thd, Item *a, Item *b):
     Item_func_ltrim(thd, a, b) {}
   Item_func_ltrim_oracle(THD *thd, Item *a): Item_func_ltrim(thd, a) {}
-<<<<<<< HEAD
-  LEX_CSTRING func_name_cstring() const override
-  {
-    static LEX_CSTRING name= {STRING_WITH_LEN("ltrim_oracle") };
-    return name;
-  }
-  bool fix_length_and_dec() override
-=======
-  const Schema *schema() const { return &oracle_schema_ref; }
+  const Schema *schema() const override { return &oracle_schema_ref; }
   bool fix_length_and_dec()
->>>>>>> c33ca17c
   {
     bool res= Item_func_ltrim::fix_length_and_dec();
     set_maybe_null();
@@ -899,23 +771,13 @@
 public:
   Item_func_rtrim(THD *thd, Item *a, Item *b): Item_func_trim(thd, a, b) {}
   Item_func_rtrim(THD *thd, Item *a): Item_func_trim(thd, a) {}
-<<<<<<< HEAD
-  String *val_str(String *) override;
-  LEX_CSTRING func_name_cstring() const override
-  {
-    static LEX_CSTRING name= {STRING_WITH_LEN("rtrim") };
-    return name;
-  }
+  String *val_str(String *);
+  LEX_CSTRING func_name_cstring() const final
+  { return {STRING_WITH_LEN("rtrim")}; }
   LEX_CSTRING mode_name() const override
-  { return { STRING_WITH_LEN("trailing") }; }
-  Item *get_copy(THD *thd) override
-=======
-  String *val_str(String *);
-  const Schema *schema() const { return &mariadb_schema; }
-  const char *func_name() const { return "rtrim"; }
-  const char *mode_name() const { return "trailing"; }
+  { return {STRING_WITH_LEN("trailing")}; }
+  const Schema *schema() const override { return &mariadb_schema; }
   Item *get_copy(THD *thd)
->>>>>>> c33ca17c
   { return get_item_copy<Item_func_rtrim>(thd, this); }
 };
 
@@ -925,29 +787,12 @@
 protected:
   String *make_empty_result(String *str) override
   { null_value= 1; return NULL; }
-<<<<<<< HEAD
-  LEX_CSTRING func_name_ext() const override
-  {
-    static LEX_CSTRING name_ext= {STRING_WITH_LEN("_oracle") };
-    return name_ext;
-  }
-=======
->>>>>>> c33ca17c
 public:
   Item_func_rtrim_oracle(THD *thd, Item *a, Item *b):
     Item_func_rtrim(thd, a, b) {}
   Item_func_rtrim_oracle(THD *thd, Item *a): Item_func_rtrim(thd, a) {}
-<<<<<<< HEAD
-  LEX_CSTRING func_name_cstring() const override
-  {
-    static LEX_CSTRING name= {STRING_WITH_LEN("rtrim_oracle") };
-    return name;
-  }
-  bool fix_length_and_dec() override
-=======
-  const Schema *schema() const { return &oracle_schema_ref; }
+  const Schema *schema() const override { return &oracle_schema_ref; }
   bool fix_length_and_dec()
->>>>>>> c33ca17c
   {
     bool res= Item_func_rtrim::fix_length_and_dec();
     set_maybe_null();
@@ -1133,23 +978,15 @@
 {
 public:
   Item_func_decode(THD *thd, Item *a, Item *seed_arg): Item_func_encode(thd, a, seed_arg) {}
-<<<<<<< HEAD
-  LEX_CSTRING func_name_cstring() const override
-  {
-    static LEX_CSTRING name= {STRING_WITH_LEN("decode") };
-    return name;
-  }
-  Item *get_copy(THD *thd) override
-=======
-  const Schema *schema() const { return &mariadb_schema; }
-  void print(String *str, enum_query_type query_type)
+  LEX_CSTRING func_name_cstring() const override
+{ return {STRING_WITH_LEN("decode")}; }
+  const Schema *schema() const override { return &mariadb_schema; }
+  void print(String *str, enum_query_type query_type) override
   {
     print_sql_mode_qualified_name(str, query_type);
     print_args_parenthesized(str, query_type);
   }
-  const char *func_name() const { return "decode"; }
   Item *get_copy(THD *thd)
->>>>>>> c33ca17c
   { return get_item_copy<Item_func_decode>(thd, this); }
 protected:
   void crypto_transform(String *) override;
@@ -1167,10 +1004,10 @@
     safe_charset_converter, return string representation of this function
     call
   */
-  virtual const char *fully_qualified_func_name() const = 0;
+  virtual LEX_CSTRING fully_qualified_func_name() const = 0;
   bool check_vcol_func_processor(void *arg)
   {
-    return mark_unsupported_function(fully_qualified_func_name(), arg,
+    return mark_unsupported_function(fully_qualified_func_name().str, arg,
                                      VCOL_SESSION_FUNC);
   }
   bool const_item() const;
@@ -1193,8 +1030,9 @@
     static LEX_CSTRING name= {STRING_WITH_LEN("database") };
     return name;
   }
-  const char *fully_qualified_func_name() const override
-  { return "database()"; }
+  
+  LEX_CSTRING fully_qualified_func_name() const override
+  { return {STRING_WITH_LEN("database()")}; }
   Item *get_copy(THD *thd) override
   { return get_item_copy<Item_func_database>(thd, this); }
 };
@@ -1210,8 +1048,8 @@
     static LEX_CSTRING name= {STRING_WITH_LEN("SQLERRM") };
     return name;
   }
-  const char *fully_qualified_func_name() const override
-  { return "SQLERRM"; }
+  LEX_CSTRING fully_qualified_func_name() const override
+  { return {STRING_WITH_LEN("SQLERRM")}; }
   void print(String *str, enum_query_type query_type) override
   {
     str->append(func_name_cstring());
@@ -1255,8 +1093,8 @@
     static LEX_CSTRING name= {STRING_WITH_LEN("user") };
     return name;
   }
-  const char *fully_qualified_func_name() const override
-  { return "user()"; }
+  LEX_CSTRING fully_qualified_func_name() const override
+  { return {STRING_WITH_LEN("user()")}; }
   int save_in_field(Field *field, bool no_conversions) override
   {
     return save_str_value_in_field(field, &str_value);
@@ -1279,12 +1117,12 @@
     static LEX_CSTRING name= {STRING_WITH_LEN("current_user") };
     return name;
   }
-  const char *fully_qualified_func_name() const override
-  { return "current_user()"; }
+  LEX_CSTRING fully_qualified_func_name() const override
+  { return {STRING_WITH_LEN("current_user()")}; }
   bool check_vcol_func_processor(void *arg) override
   {
     context= 0;
-    return mark_unsupported_function(fully_qualified_func_name(), arg,
+    return mark_unsupported_function(fully_qualified_func_name().str, arg,
                                      VCOL_SESSION_FUNC);
   }
 };
@@ -1310,8 +1148,8 @@
     static LEX_CSTRING name= {STRING_WITH_LEN("current_role") };
     return name;
   }
-  const char *fully_qualified_func_name() const override
-  { return "current_role()"; }
+  LEX_CSTRING fully_qualified_func_name() const override
+  { return {STRING_WITH_LEN("current_role()")}; }
   String *val_str(String *) override
   {
     DBUG_ASSERT(fixed());
@@ -1320,7 +1158,7 @@
   bool check_vcol_func_processor(void *arg) override
   {
     context= 0;
-    return mark_unsupported_function(fully_qualified_func_name(), arg,
+    return mark_unsupported_function(fully_qualified_func_name().str, arg,
                                      VCOL_SESSION_FUNC);
   }
   Item *get_copy(THD *thd) override
@@ -1514,13 +1352,7 @@
     Item_str_func(thd, arg1, arg2, arg3) {}
   Item_func_pad(THD *thd, Item *arg1, Item *arg2):
     Item_str_func(thd, arg1, arg2) {}
-<<<<<<< HEAD
-  bool fix_length_and_dec() override;
-=======
-  Item_func_pad(THD *thd, List<Item> &list):
-    Item_str_func(thd,list) {}
   bool fix_length_and_dec();
->>>>>>> c33ca17c
 };
 
 
@@ -1531,29 +1363,17 @@
     Item_func_pad(thd, arg1, arg2, arg3) {}
   Item_func_rpad(THD *thd, Item *arg1, Item *arg2):
     Item_func_pad(thd, arg1, arg2) {}
-<<<<<<< HEAD
-  String *val_str(String *) override;
-  LEX_CSTRING func_name_cstring() const override
-  {
-    static LEX_CSTRING name= {STRING_WITH_LEN("rpad") };
-    return name;
-  }
-  Sql_mode_dependency value_depends_on_sql_mode() const override;
-  Item *get_copy(THD *thd) override
-=======
-  Item_func_rpad(THD *thd, List<Item> &list):
-    Item_func_pad(thd,list) {}
   String *val_str(String *);
-  const Schema *schema() const { return &mariadb_schema; }
-  void print(String *str, enum_query_type query_type)
+  LEX_CSTRING func_name_cstring() const override
+  { return {STRING_WITH_LEN("rpad")}; }
+  const Schema *schema() const override { return &mariadb_schema; }
+  void print(String *str, enum_query_type query_type) override
   {
     print_sql_mode_qualified_name(str, query_type);
     print_args_parenthesized(str, query_type);
   }
-  const char *func_name() const { return "rpad"; }
   Sql_mode_dependency value_depends_on_sql_mode() const;
   Item *get_copy(THD *thd)
->>>>>>> c33ca17c
   { return get_item_copy<Item_func_rpad>(thd, this); }
 };
 
@@ -1567,28 +1387,14 @@
     Item_func_rpad(thd, arg1, arg2, arg3) {}
   Item_func_rpad_oracle(THD *thd, Item *arg1, Item *arg2):
     Item_func_rpad(thd, arg1, arg2) {}
-<<<<<<< HEAD
-  bool fix_length_and_dec() override
-=======
-  Item_func_rpad_oracle(THD *thd, List<Item> &list):
-    Item_func_rpad(thd,list) {}
   bool fix_length_and_dec()
->>>>>>> c33ca17c
   {
     bool res= Item_func_rpad::fix_length_and_dec();
     set_maybe_null();
     return res;
   }
-<<<<<<< HEAD
-  LEX_CSTRING func_name_cstring() const override
-  {
-    static LEX_CSTRING name= {STRING_WITH_LEN("rpad_oracle") };
-    return name;
-  }
-  Item *get_copy(THD *thd) override
-=======
-  const Schema *schema() const { return &oracle_schema_ref; }
-  void print(String *str, enum_query_type query_type)
+  const Schema *schema() const override { return &oracle_schema_ref; }
+  void print(String *str, enum_query_type query_type) override
   {
     if (query_type & QT_FOR_FRM)
     {
@@ -1600,7 +1406,6 @@
     print_args_parenthesized(str, query_type);
   }
   Item *get_copy(THD *thd)
->>>>>>> c33ca17c
   { return get_item_copy<Item_func_rpad_oracle>(thd, this); }
 };
 
@@ -1612,27 +1417,16 @@
     Item_func_pad(thd, arg1, arg2, arg3) {}
   Item_func_lpad(THD *thd, Item *arg1, Item *arg2):
     Item_func_pad(thd, arg1, arg2) {}
-<<<<<<< HEAD
-  String *val_str(String *) override;
-  LEX_CSTRING func_name_cstring() const override
-  {
-    static LEX_CSTRING name= {STRING_WITH_LEN("lpad") };
-    return name;
-  }
-  Item *get_copy(THD *thd) override
-=======
-  Item_func_lpad(THD *thd, List<Item> &list):
-    Item_func_pad(thd,list) {}
   String *val_str(String *);
-  const Schema *schema() const { return &mariadb_schema; }
-  void print(String *str, enum_query_type query_type)
+  LEX_CSTRING func_name_cstring() const override
+  { return {STRING_WITH_LEN("lpad")}; }
+  const Schema *schema() const override { return &mariadb_schema; }
+  void print(String *str, enum_query_type query_type) override
   {
     print_sql_mode_qualified_name(str, query_type);
     print_args_parenthesized(str, query_type);
   }
-  const char *func_name() const { return "lpad"; }
   Item *get_copy(THD *thd)
->>>>>>> c33ca17c
   { return get_item_copy<Item_func_lpad>(thd, this); }
 };
 
@@ -1646,27 +1440,12 @@
     Item_func_lpad(thd, arg1, arg2, arg3) {}
   Item_func_lpad_oracle(THD *thd, Item *arg1, Item *arg2):
     Item_func_lpad(thd, arg1, arg2) {}
-<<<<<<< HEAD
-  bool fix_length_and_dec() override
-=======
-  Item_func_lpad_oracle(THD *thd, List<Item> &list):
-    Item_func_lpad(thd,list) {}
   bool fix_length_and_dec()
->>>>>>> c33ca17c
   {
     bool res= Item_func_lpad::fix_length_and_dec();
     set_maybe_null();
     return res;
   }
-<<<<<<< HEAD
-  LEX_CSTRING func_name_cstring() const override
-  {
-    static LEX_CSTRING name= {STRING_WITH_LEN("lpad_oracle") };
-    return name;
-  }
-  Item *get_copy(THD *thd) override
-=======
-  const Schema *schema() const { return &oracle_schema_ref; }
   void print(String *str, enum_query_type query_type)
   {
     if (query_type & QT_FOR_FRM)
@@ -1678,8 +1457,8 @@
       print_sql_mode_qualified_name(str, query_type);
     print_args_parenthesized(str, query_type);
   }
+  const Schema *schema() const { return &oracle_schema_ref; }
   Item *get_copy(THD *thd)
->>>>>>> c33ca17c
   { return get_item_copy<Item_func_lpad_oracle>(thd, this); }
 };
 
