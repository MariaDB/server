--- conflicted
+++ resolved
@@ -131,17 +131,13 @@
    :Item_str_func(thd, a) { }
   Item_str_binary_checksum_func(THD *thd, Item *a, Item *b)
    :Item_str_func(thd, a, b) { }
-<<<<<<< HEAD
   Item_str_binary_checksum_func(THD *thd, Item *a, Item *b, Item *c)
    :Item_str_func(thd, a, b, c) { }
   Item_str_binary_checksum_func(THD *thd, Item *a, Item *b, Item *c, Item *d)
    :Item_str_func(thd, a, b, c, d) { }
   Item_str_binary_checksum_func(THD *thd, Item *a, Item *b, Item *c, Item *d, Item *e)
    :Item_str_func(thd, a, b, c, d, e) { }
-  bool eq(const Item *item, bool binary_cmp) const override
-=======
   bool eq(const Item *item, const Eq_config &config) const override
->>>>>>> a3042827
   {
     /*
       Always use binary argument comparison:
