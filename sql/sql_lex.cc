/* Copyright (c) 2000, 2019, Oracle and/or its affiliates.
   Copyright (c) 2009, 2022, MariaDB Corporation.

   This program is free software; you can redistribute it and/or modify
   it under the terms of the GNU General Public License as published by
   the Free Software Foundation; version 2 of the License.

   This program is distributed in the hope that it will be useful,
   but WITHOUT ANY WARRANTY; without even the implied warranty of
   MERCHANTABILITY or FITNESS FOR A PARTICULAR PURPOSE.  See the
   GNU General Public License for more details.

   You should have received a copy of the GNU General Public License
   along with this program; if not, write to the Free Software
   Foundation, Inc., 51 Franklin St, Fifth Floor, Boston, MA 02110-1335  USA */


/* A lexical scanner on a temporary buffer with a yacc interface */

#define MYSQL_LEX 1
#include "mariadb.h"
#include "sql_priv.h"
#include "sql_class.h"                          // sql_lex.h: SQLCOM_END
#include "sql_lex.h"
#include "sql_parse.h"                          // add_to_list
#include "item_create.h"
#include <m_ctype.h>
#include <hash.h>
#include "sp_head.h"
#include "sp.h"
#include "sql_select.h"
#include "sql_cte.h"
#include "sql_signal.h"
#include "sql_derived.h"
#include "sql_truncate.h"                      // Sql_cmd_truncate_table
#include "sql_admin.h"                         // Sql_cmd_analyze/Check..._table
#include "sql_partition.h"
#include "sql_partition_admin.h"               // Sql_cmd_alter_table_*_part
#include "event_parse_data.h"
#ifdef WITH_WSREP
#include "mysql/service_wsrep.h"
#endif

void LEX::parse_error(uint err_number)
{
  thd->parse_error(err_number);
}


/**
  LEX_STRING constant for null-string to be used in parser and other places.
*/
const LEX_STRING empty_lex_str=   {(char *) "", 0};
const LEX_CSTRING null_clex_str=  {NULL, 0};
const LEX_CSTRING empty_clex_str= {"", 0};
const LEX_CSTRING star_clex_str=  {"*", 1};
const LEX_CSTRING param_clex_str= {"?", 1};
const LEX_CSTRING NULL_clex_str=  {STRING_WITH_LEN("NULL")};
const LEX_CSTRING error_clex_str= {STRING_WITH_LEN("error")};

/**
  Helper action for a case expression statement (the expr in 'CASE expr').
  This helper is used for 'searched' cases only.
  @param lex the parser lex context
  @param expr the parsed expression
  @return 0 on success
*/

int sp_expr_lex::case_stmt_action_expr()
{
  int case_expr_id= spcont->register_case_expr();
  sp_instr_set_case_expr *i;

  if (spcont->push_case_expr_id(case_expr_id))
    return 1;

  i= new (thd->mem_root)
    sp_instr_set_case_expr(sphead->instructions(), spcont, case_expr_id,
                           get_item(), this);

  sphead->add_cont_backpatch(i);
  return sphead->add_instr(i);
}

/**
  Helper action for a case when condition.
  This helper is used for both 'simple' and 'searched' cases.
  @param lex the parser lex context
  @param when the parsed expression for the WHEN clause
  @param simple true for simple cases, false for searched cases
*/

int sp_expr_lex::case_stmt_action_when(bool simple)
{
  uint ip= sphead->instructions();
  sp_instr_jump_if_not *i;
  Item_case_expr *var;
  Item *expr;

  if (simple)
  {
    var= new (thd->mem_root)
         Item_case_expr(thd, spcont->get_current_case_expr_id());

#ifdef DBUG_ASSERT_EXISTS
    if (var)
    {
      var->m_sp= sphead;
    }
#endif

    expr= new (thd->mem_root) Item_func_eq(thd, var, get_item());
    i= new (thd->mem_root) sp_instr_jump_if_not(ip, spcont, expr, this);
  }
  else
    i= new (thd->mem_root) sp_instr_jump_if_not(ip, spcont, get_item(), this);

  /*
    BACKPATCH: Registering forward jump from
    "case_stmt_action_when" to "case_stmt_action_then"
    (jump_if_not from instruction 2 to 5, 5 to 8 ... in the example)
  */

  return
    !MY_TEST(i) ||
    sphead->push_backpatch(thd, i, spcont->push_label(thd, &empty_clex_str, 0)) ||
    sphead->add_cont_backpatch(i) ||
    sphead->add_instr(i);
}

/**
  Helper action for a case then statements.
  This helper is used for both 'simple' and 'searched' cases.
  @param lex the parser lex context
*/

int LEX::case_stmt_action_then()
{
  uint ip= sphead->instructions();
  sp_instr_jump *i= new (thd->mem_root) sp_instr_jump(ip, spcont);
  if (!MY_TEST(i) || sphead->add_instr(i))
    return 1;

  /*
    BACKPATCH: Resolving forward jump from
    "case_stmt_action_when" to "case_stmt_action_then"
    (jump_if_not from instruction 2 to 5, 5 to 8 ... in the example)
  */

  sphead->backpatch(spcont->pop_label());

  /*
    BACKPATCH: Registering forward jump from
    "case_stmt_action_then" to after END CASE
    (jump from instruction 4 to 12, 7 to 12 ... in the example)
  */

  return sphead->push_backpatch(thd, i, spcont->last_label());
}


/**
  Helper action for a SET statement.
  Used to push a system variable into the assignment list.

  @param tmp      the system variable with base name
  @param var_type the scope of the variable
  @param val      the value being assigned to the variable

  @return TRUE if error, FALSE otherwise.
*/

bool
LEX::set_system_variable(enum enum_var_type var_type,
                         sys_var *sysvar, const Lex_ident_sys_st *base_name,
                         Item *val)
{
  set_var *setvar;

  /* No AUTOCOMMIT from a stored function or trigger. */
  if (spcont && sysvar == Sys_autocommit_ptr)
    sphead->m_flags|= sp_head::HAS_SET_AUTOCOMMIT_STMT;

  if (val && val->type() == Item::FIELD_ITEM &&
      ((Item_field*)val)->table_name.str)
  {
    my_error(ER_WRONG_TYPE_FOR_VAR, MYF(0), sysvar->name.str);
    return TRUE;
  }

  if (!(setvar= new (thd->mem_root) set_var(thd, var_type, sysvar,
                                            base_name, val)))
    return TRUE;

  return var_list.push_back(setvar, thd->mem_root);
}


/**
  Helper action for a SET statement.
  Used to SET a field of NEW row.

  @param name     the field name
  @param val      the value being assigned to the row

  @return TRUE if error, FALSE otherwise.
*/

bool LEX::set_trigger_new_row(const LEX_CSTRING *name, Item *val)
{
  Item_trigger_field *trg_fld;
  sp_instr_set_trigger_field *sp_fld;

  /* QQ: Shouldn't this be field's default value ? */
  if (! val)
    val= new (thd->mem_root) Item_null(thd);

  DBUG_ASSERT(trg_chistics.action_time == TRG_ACTION_BEFORE &&
              (trg_chistics.event == TRG_EVENT_INSERT ||
               trg_chistics.event == TRG_EVENT_UPDATE));

  trg_fld= new (thd->mem_root)
            Item_trigger_field(thd, current_context(),
                               Item_trigger_field::NEW_ROW,
                               *name, UPDATE_ACL, FALSE);

  if (unlikely(trg_fld == NULL))
    return TRUE;

  sp_fld= new (thd->mem_root)
        sp_instr_set_trigger_field(sphead->instructions(),
                                   spcont, trg_fld, val, this);

  if (unlikely(sp_fld == NULL))
    return TRUE;

  /*
    Let us add this item to list of all Item_trigger_field
    objects in trigger.
  */
  trg_table_fields.link_in_list(trg_fld, &trg_fld->next_trg_field);

  return sphead->add_instr(sp_fld);
}


/**
  Create an object to represent a SP variable in the Item-hierarchy.

  @param  name        The SP variable name.
  @param  spvar       The SP variable (optional).
  @param  start_in_q  Start position of the SP variable name in the query.
  @param  end_in_q    End position of the SP variable name in the query.

  @remark If spvar is not specified, the name is used to search for the
          variable in the parse-time context. If the variable does not
          exist, a error is set and NULL is returned to the caller.

  @return An Item_splocal object representing the SP variable, or NULL on error.
*/
Item_splocal*
LEX::create_item_for_sp_var(const Lex_ident_cli_st *cname, sp_variable *spvar)
{
  const Sp_rcontext_handler *rh;
  Item_splocal *item;
  const char *start_in_q= cname->pos();
  const char *end_in_q= cname->end();
  uint pos_in_q, len_in_q;
  Lex_ident_sys name(thd, cname);

  if (name.is_null())
    return NULL;  // EOM

  /* If necessary, look for the variable. */
  if (spcont && !spvar)
    spvar= find_variable(&name, &rh);

  if (!spvar)
  {
    my_error(ER_SP_UNDECLARED_VAR, MYF(0), name.str);
    return NULL;
  }

  DBUG_ASSERT(spcont && spvar);

  /* Position and length of the SP variable name in the query. */
  pos_in_q= (uint)(start_in_q - sphead->m_tmp_query);
  len_in_q= (uint)(end_in_q - start_in_q);

  item= new (thd->mem_root)
    Item_splocal(thd, rh, &name, spvar->offset, spvar->type_handler(),
                 pos_in_q, len_in_q);

#ifdef DBUG_ASSERT_EXISTS
  if (item)
    item->m_sp= sphead;
#endif

  return item;
}


/**
  Helper to resolve the SQL:2003 Syntax exception 1) in <in predicate>.
  See SQL:2003, Part 2, section 8.4 <in predicate>, Note 184, page 383.
  This function returns the proper item for the SQL expression
  <code>left [NOT] IN ( expr )</code>
  @param thd the current thread
  @param left the in predicand
  @param equal true for IN predicates, false for NOT IN predicates
  @param expr first and only expression of the in value list
  @return an expression representing the IN predicate.
*/
Item* handle_sql2003_note184_exception(THD *thd, Item* left, bool equal,
                                       Item *expr)
{
  /*
    Relevant references for this issue:
    - SQL:2003, Part 2, section 8.4 <in predicate>, page 383,
    - SQL:2003, Part 2, section 7.2 <row value expression>, page 296,
    - SQL:2003, Part 2, section 6.3 <value expression primary>, page 174,
    - SQL:2003, Part 2, section 7.15 <subquery>, page 370,
    - SQL:2003 Feature F561, "Full value expressions".

    The exception in SQL:2003 Note 184 means:
    Item_singlerow_subselect, which corresponds to a <scalar subquery>,
    should be re-interpreted as an Item_in_subselect, which corresponds
    to a <table subquery> when used inside an <in predicate>.

    Our reading of Note 184 is reccursive, so that all:
    - IN (( <subquery> ))
    - IN ((( <subquery> )))
    - IN '('^N <subquery> ')'^N
    - etc
    should be interpreted as a <table subquery>, no matter how deep in the
    expression the <subquery> is.
  */

  Item *result;

  DBUG_ENTER("handle_sql2003_note184_exception");

  if (expr->type() == Item::SUBSELECT_ITEM)
  {
    Item_subselect *expr2 = (Item_subselect*) expr;

    if (expr2->substype() == Item_subselect::SINGLEROW_SUBS)
    {
      Item_singlerow_subselect *expr3 = (Item_singlerow_subselect*) expr2;
      st_select_lex *subselect;

      /*
        Implement the mandated change, by altering the semantic tree:
          left IN Item_singlerow_subselect(subselect)
        is modified to
          left IN (subselect)
        which is represented as
          Item_in_subselect(left, subselect)
      */
      subselect= expr3->invalidate_and_restore_select_lex();
      result= new (thd->mem_root) Item_in_subselect(thd, left, subselect);

      if (! equal)
        result = negate_expression(thd, result);

      DBUG_RETURN(result);
    }
  }

  if (equal)
    result= new (thd->mem_root) Item_func_eq(thd, left, expr);
  else
    result= new (thd->mem_root) Item_func_ne(thd, left, expr);

  DBUG_RETURN(result);
}

/**
  Create a separate LEX for each assignment if in SP.

  If we are in SP we want have own LEX for each assignment.
  This is mostly because it is hard for several sp_instr_set
  and sp_instr_set_trigger instructions share one LEX.
  (Well, it is theoretically possible but adds some extra
  overhead on preparation for execution stage and IMO less
  robust).

  QQ: May be we should simply prohibit group assignments in SP?

  @see sp_create_assignment_instr

  @param thd           Thread context
  @param pos           The position in the raw SQL buffer
*/


bool sp_create_assignment_lex(THD *thd, const char *pos)
{
  if (thd->lex->sphead)
  {
    sp_lex_local *new_lex;
    if (!(new_lex= new (thd->mem_root) sp_lex_set_var(thd, thd->lex)) ||
        new_lex->main_select_push())
      return true;
    new_lex->sphead->m_tmp_query= pos;
    return thd->lex->sphead->reset_lex(thd, new_lex);
  }
  else
    if (thd->lex->main_select_push(false))
      return true;
  return false;
}


/**
  Create a SP instruction for a SET assignment.

  @see sp_create_assignment_lex

  @param thd              - Thread context
  @param no_lookahead     - True if the parser has no lookahead
  @param need_set_keyword - if a SET statement "SET a=10",
                            or a direct assignment overwise "a:=10"
  @return false if success, true otherwise.
*/

bool sp_create_assignment_instr(THD *thd, bool no_lookahead,
                                bool need_set_keyword)
{
  LEX *lex= thd->lex;

  if (lex->sphead)
  {
    if (!lex->var_list.is_empty())
    {
      /*
        - Every variable assignment from the same SET command, e.g.:
            SET @var1=expr1, @var2=expr2;
          produce each own sp_create_assignment_instr() call
          lex->var_list.elements is 1 in this case.
        - This query:
            SET TRANSACTION READ ONLY, ISOLATION LEVEL SERIALIZABLE;
          in translated to:
            SET tx_read_only=1, tx_isolation=ISO_SERIALIZABLE;
          but produces a single sp_create_assignment_instr() call
          which includes the query fragment covering both options.
      */
      DBUG_ASSERT(lex->var_list.elements >= 1 && lex->var_list.elements <= 2);
      /*
        sql_mode=ORACLE's direct assignment of a global variable
        is not possible by the grammar.
      */
      DBUG_ASSERT(lex->option_type != OPT_GLOBAL || need_set_keyword);
      /*
        We have assignment to user or system variable or
        option setting, so we should construct sp_instr_stmt
        for it.
      */
      Lex_input_stream *lip= &thd->m_parser_state->m_lip;

      /*
        Extract the query statement from the tokenizer.  The
        end is either lip->ptr, if there was no lookahead,
        lip->tok_end otherwise.
      */
      static const LEX_CSTRING setlc= { STRING_WITH_LEN("SET ") };
      static const LEX_CSTRING setgl= { STRING_WITH_LEN("SET GLOBAL ") };
      const char *qend= no_lookahead ? lip->get_ptr() : lip->get_tok_end();
      Lex_cstring qbuf(lex->sphead->m_tmp_query, qend);
      if (lex->new_sp_instr_stmt(thd,
                                 lex->option_type == OPT_GLOBAL ? setgl :
                                 need_set_keyword ?               setlc :
                                                                  null_clex_str,
                                 qbuf))
        return true;
    }
    lex->pop_select();
    if (lex->check_main_unit_semantics())
    {
      /*
        "lex" can be referrenced by:
        - sp_instr_set                          SET a= expr;
        - sp_instr_set_row_field                SET r.a= expr;
        - sp_instr_stmt (just generated above)  SET @a= expr;
        In this case, "lex" is fully owned by sp_instr_xxx and it will
        be deleted by the destructor ~sp_instr_xxx().
        So we should remove "lex" from the stack sp_head::m_lex,
        to avoid double free.
      */
      lex->sphead->restore_lex(thd);
      /*
        No needs for "delete lex" here: "lex" is already linked
        to the sp_instr_stmt (using sp_lex_keeper) instance created by
        the call for new_sp_instr_stmt() above. It will be freed
        by ~sp_head/~sp_instr/~sp_lex_keeper during THD::end_statement().
      */
      DBUG_ASSERT(lex->sp_lex_in_use); // used by sp_instr_stmt
      return true;
    }
    enum_var_type inner_option_type= lex->option_type;
    if (lex->sphead->restore_lex(thd))
      return true;
    /* Copy option_type to outer lex in case it has changed. */
    thd->lex->option_type= inner_option_type;
  }
  else
    lex->pop_select();
  return false;
}


void LEX::add_key_to_list(LEX_CSTRING *field_name,
                          enum Key::Keytype type, bool check_exists)
{
  Key *key;
  MEM_ROOT *mem_root= thd->mem_root;
  key= new (mem_root)
        Key(type, &null_clex_str, HA_KEY_ALG_UNDEF, false,
             DDL_options(check_exists ?
                         DDL_options::OPT_IF_NOT_EXISTS :
                         DDL_options::OPT_NONE));
  key->columns.push_back(new (mem_root) Key_part_spec(field_name, 0),
                         mem_root);
  alter_info.key_list.push_back(key, mem_root);
}


bool LEX::add_alter_list(LEX_CSTRING name, Virtual_column_info *expr,
                         bool exists)
{
  MEM_ROOT *mem_root= thd->mem_root;
  Alter_column *ac= new (mem_root) Alter_column(name, expr, exists);
  if (unlikely(ac == NULL))
    return true;
  alter_info.alter_list.push_back(ac, mem_root);
  alter_info.flags|= ALTER_CHANGE_COLUMN_DEFAULT;
  return false;
}


bool LEX::add_alter_list(LEX_CSTRING name, LEX_CSTRING new_name, bool exists)
{
  Alter_column *ac= new (thd->mem_root) Alter_column(name, new_name, exists);
  if (unlikely(ac == NULL))
    return true;
  alter_info.alter_list.push_back(ac, thd->mem_root);
  alter_info.flags|= ALTER_RENAME_COLUMN;
  return false;
}


void LEX::init_last_field(Column_definition *field,
                          const LEX_CSTRING *field_name,
                          const CHARSET_INFO *cs)
{
  last_field= field;

  field->field_name= *field_name;

  /* reset LEX fields that are used in Create_field::set_and_check() */
  charset= cs;
}


bool LEX::set_bincmp(CHARSET_INFO *cs, bool bin)
{
  /*
     if charset is NULL - we're parsing a field declaration.
     we cannot call find_bin_collation for a field here, because actual
     field charset is determined in get_sql_field_charset() much later.
     so we only set a flag.
  */
  if (!charset)
  {
    charset= cs;
    last_field->flags|= bin ? BINCMP_FLAG : 0;
    return false;
  }

  charset= bin ? find_bin_collation(cs ? cs : charset)
               :                    cs ? cs : charset;
  return charset == NULL;
}


Virtual_column_info *add_virtual_expression(THD *thd, Item *expr)
{
  Virtual_column_info *v= new (thd->mem_root) Virtual_column_info();
  if (unlikely(!v))
     return 0;
   v->expr= expr;
   v->utf8= 0;  /* connection charset */
   return v;
}



/**
  @note The order of the elements of this array must correspond to
  the order of elements in enum_binlog_stmt_unsafe.
*/
const int
Query_tables_list::binlog_stmt_unsafe_errcode[BINLOG_STMT_UNSAFE_COUNT] =
{
  ER_BINLOG_UNSAFE_LIMIT,
  ER_BINLOG_UNSAFE_INSERT_DELAYED,
  ER_BINLOG_UNSAFE_SYSTEM_TABLE,
  ER_BINLOG_UNSAFE_AUTOINC_COLUMNS,
  ER_BINLOG_UNSAFE_UDF,
  ER_BINLOG_UNSAFE_SYSTEM_VARIABLE,
  ER_BINLOG_UNSAFE_SYSTEM_FUNCTION,
  ER_BINLOG_UNSAFE_NONTRANS_AFTER_TRANS,
  ER_BINLOG_UNSAFE_MULTIPLE_ENGINES_AND_SELF_LOGGING_ENGINE,
  ER_BINLOG_UNSAFE_MIXED_STATEMENT,
  ER_BINLOG_UNSAFE_INSERT_IGNORE_SELECT,
  ER_BINLOG_UNSAFE_INSERT_SELECT_UPDATE,
  ER_BINLOG_UNSAFE_WRITE_AUTOINC_SELECT,
  ER_BINLOG_UNSAFE_REPLACE_SELECT,
  ER_BINLOG_UNSAFE_CREATE_IGNORE_SELECT,
  ER_BINLOG_UNSAFE_CREATE_REPLACE_SELECT,
  ER_BINLOG_UNSAFE_CREATE_SELECT_AUTOINC,
  ER_BINLOG_UNSAFE_UPDATE_IGNORE,
  ER_BINLOG_UNSAFE_INSERT_TWO_KEYS,
  ER_BINLOG_UNSAFE_AUTOINC_NOT_FIRST,
  /*
    There is no need to add new error code as we plan to get rid of auto
    increment lock mode variable, so we use existing error code below, add
    the correspondent text to the existing error message during merging to
    non-GA release.
  */
  ER_BINLOG_UNSAFE_SYSTEM_VARIABLE,
  ER_BINLOG_UNSAFE_SKIP_LOCKED
};


/* Longest standard keyword name */

#define TOCK_NAME_LENGTH 24

/*
  The following data is based on the latin1 character set, and is only
  used when comparing keywords
*/

static uchar to_upper_lex[]=
{
    0,  1,  2,  3,  4,  5,  6,  7,  8,  9, 10, 11, 12, 13, 14, 15,
   16, 17, 18, 19, 20, 21, 22, 23, 24, 25, 26, 27, 28, 29, 30, 31,
   32, 33, 34, 35, 36, 37, 38, 39, 40, 41, 42, 43, 44, 45, 46, 47,
   48, 49, 50, 51, 52, 53, 54, 55, 56, 57, 58, 59, 60, 61, 62, 63,
   64, 65, 66, 67, 68, 69, 70, 71, 72, 73, 74, 75, 76, 77, 78, 79,
   80, 81, 82, 83, 84, 85, 86, 87, 88, 89, 90, 91, 92, 93, 94, 95,
   96, 65, 66, 67, 68, 69, 70, 71, 72, 73, 74, 75, 76, 77, 78, 79,
   80, 81, 82, 83, 84, 85, 86, 87, 88, 89, 90,123,124,125,126,127,
  128,129,130,131,132,133,134,135,136,137,138,139,140,141,142,143,
  144,145,146,147,148,149,150,151,152,153,154,155,156,157,158,159,
  160,161,162,163,164,165,166,167,168,169,170,171,172,173,174,175,
  176,177,178,179,180,181,182,183,184,185,186,187,188,189,190,191,
  192,193,194,195,196,197,198,199,200,201,202,203,204,205,206,207,
  208,209,210,211,212,213,214,215,216,217,218,219,220,221,222,223,
  192,193,194,195,196,197,198,199,200,201,202,203,204,205,206,207,
  208,209,210,211,212,213,214,247,216,217,218,219,220,221,222,255
};

/* 
  Names of the index hints (for error messages). Keep in sync with 
  index_hint_type 
*/

const char * index_hint_type_name[] =
{
  "IGNORE INDEX", 
  "USE INDEX", 
  "FORCE INDEX"
};

inline int lex_casecmp(const char *s, const char *t, uint len)
{
  while (len-- != 0 &&
         to_upper_lex[(uchar) *s++] == to_upper_lex[(uchar) *t++]) ;
  return (int) len+1;
}

#include <lex_hash.h>


void lex_init(void)
{
  uint i;
  DBUG_ENTER("lex_init");
  for (i=0 ; i < array_elements(symbols) ; i++)
    symbols[i].length=(uchar) strlen(symbols[i].name);
  for (i=0 ; i < array_elements(sql_functions) ; i++)
    sql_functions[i].length=(uchar) strlen(sql_functions[i].name);

  DBUG_VOID_RETURN;
}


void lex_free(void)
{                                        // Call this when daemon ends
  DBUG_ENTER("lex_free");
  DBUG_VOID_RETURN;
}

/**
  Initialize lex object for use in fix_fields and parsing.

  SYNOPSIS
    init_lex_with_single_table()
    @param thd                 The thread object
    @param table               The table object
  @return Operation status
    @retval TRUE                An error occurred, memory allocation error
    @retval FALSE               Ok

  DESCRIPTION
    This function is used to initialize a lex object on the
    stack for use by fix_fields and for parsing. In order to
    work properly it also needs to initialize the
    Name_resolution_context object of the lexer.
    Finally it needs to set a couple of variables to ensure
    proper functioning of fix_fields.
*/

int
init_lex_with_single_table(THD *thd, TABLE *table, LEX *lex)
{
  TABLE_LIST *table_list;
  Table_ident *table_ident;
  SELECT_LEX *select_lex= lex->first_select_lex();
  Name_resolution_context *context= &select_lex->context;
  /*
    We will call the parser to create a part_info struct based on the
    partition string stored in the frm file.
    We will use a local lex object for this purpose. However we also
    need to set the Name_resolution_object for this lex object. We
    do this by using add_table_to_list where we add the table that
    we're working with to the Name_resolution_context.
  */
  thd->lex= lex;
  lex_start(thd);
  context->init();
  if (unlikely((!(table_ident= new Table_ident(thd,
                                               &table->s->db,
                                               &table->s->table_name,
                                               TRUE)))) ||
      (unlikely(!(table_list= select_lex->add_table_to_list(thd,
                                                            table_ident,
                                                            NULL,
                                                            0)))))
    return TRUE;
  context->resolve_in_table_list_only(table_list);
  lex->use_only_table_context= TRUE;
  select_lex->cur_pos_in_select_list= UNDEF_POS;
  table->map= 1; //To ensure correct calculation of const item
  table_list->table= table;
  table_list->cacheable_table= false;
  lex->create_last_non_select_table= table_list;
  return FALSE;
}

/**
  End use of local lex with single table

  SYNOPSIS
    end_lex_with_single_table()
    @param thd               The thread object
    @param table             The table object
    @param old_lex           The real lex object connected to THD

  DESCRIPTION
    This function restores the real lex object after calling
    init_lex_with_single_table and also restores some table
    variables temporarily set.
*/

void
end_lex_with_single_table(THD *thd, TABLE *table, LEX *old_lex)
{
  LEX *lex= thd->lex;
  table->map= 0;
  table->get_fields_in_item_tree= FALSE;
  lex_end(lex);
  thd->lex= old_lex;
}


void
st_parsing_options::reset()
{
  allows_variable= TRUE;
  lookup_keywords_after_qualifier= false;
}


/**
  Perform initialization of Lex_input_stream instance.

  Basically, a buffer for pre-processed query. This buffer should be large
  enough to keep multi-statement query. The allocation is done once in
  Lex_input_stream::init() in order to prevent memory pollution when
  the server is processing large multi-statement queries.
*/

bool Lex_input_stream::init(THD *thd,
                            char* buff,
                            size_t length)
{
  DBUG_EXECUTE_IF("bug42064_simulate_oom",
                  DBUG_SET("+d,simulate_out_of_memory"););

  m_cpp_buf= (char*) thd->alloc(length + 1);

  DBUG_EXECUTE_IF("bug42064_simulate_oom",
                  DBUG_SET("-d,bug42064_simulate_oom");); 

  if (m_cpp_buf == NULL)
    return true;

  m_thd= thd;
  reset(buff, length);

  return false;
}


/**
  Prepare Lex_input_stream instance state for use for handling next SQL statement.

  It should be called between two statements in a multi-statement query.
  The operation resets the input stream to the beginning-of-parse state,
  but does not reallocate m_cpp_buf.
*/

void
Lex_input_stream::reset(char *buffer, size_t length)
{
  yylineno= 1;
  lookahead_token= -1;
  lookahead_yylval= NULL;
  m_ptr= buffer;
  m_tok_start= NULL;
  m_tok_end= NULL;
  m_end_of_query= buffer + length;
  m_tok_start_prev= NULL;
  m_buf= buffer;
  m_buf_length= length;
  m_echo= TRUE;
  m_cpp_tok_start= NULL;
  m_cpp_tok_start_prev= NULL;
  m_cpp_tok_end= NULL;
  m_body_utf8= NULL;
  m_cpp_utf8_processed_ptr= NULL;
  next_state= MY_LEX_START;
  found_semicolon= NULL;
  ignore_space= MY_TEST(m_thd->variables.sql_mode & MODE_IGNORE_SPACE);
  stmt_prepare_mode= FALSE;
  multi_statements= TRUE;
  in_comment=NO_COMMENT;
  m_underscore_cs= NULL;
  m_cpp_ptr= m_cpp_buf;
}


/**
  The operation is called from the parser in order to
  1) designate the intention to have utf8 body;
  1) Indicate to the lexer that we will need a utf8 representation of this
     statement;
  2) Determine the beginning of the body.

  @param thd        Thread context.
  @param begin_ptr  Pointer to the start of the body in the pre-processed
                    buffer.
*/

void Lex_input_stream::body_utf8_start(THD *thd, const char *begin_ptr)
{
  DBUG_ASSERT(begin_ptr);
  DBUG_ASSERT(m_cpp_buf <= begin_ptr && begin_ptr <= m_cpp_buf + m_buf_length);

  size_t body_utf8_length= get_body_utf8_maximum_length(thd);

  m_body_utf8= (char *) thd->alloc(body_utf8_length + 1);
  m_body_utf8_ptr= m_body_utf8;
  *m_body_utf8_ptr= 0;

  m_cpp_utf8_processed_ptr= begin_ptr;
}


size_t Lex_input_stream::get_body_utf8_maximum_length(THD *thd) const
{
  /*
    String literals can grow during escaping:
    1a. Character string '<TAB>' can grow to '\t', 3 bytes to 4 bytes growth.
    1b. Character string '1000 times <TAB>' grows from
        1002 to 2002 bytes (including quotes), which gives a little bit
        less than 2 times growth.
    "2" should be a reasonable multiplier that safely covers escaping needs.
  */
  return (m_buf_length / thd->variables.character_set_client->mbminlen) *
          my_charset_utf8mb3_bin.mbmaxlen * 2/*for escaping*/;
}


/**
  @brief The operation appends unprocessed part of pre-processed buffer till
  the given pointer (ptr) and sets m_cpp_utf8_processed_ptr to end_ptr.

  The idea is that some tokens in the pre-processed buffer (like character
  set introducers) should be skipped.

  Example:
    CPP buffer: SELECT 'str1', _latin1 'str2';
    m_cpp_utf8_processed_ptr -- points at the "SELECT ...";
    In order to skip "_latin1", the following call should be made:
      body_utf8_append(<pointer to "_latin1 ...">, <pointer to " 'str2'...">)

  @param ptr      Pointer in the pre-processed buffer, which specifies the
                  end of the chunk, which should be appended to the utf8
                  body.
  @param end_ptr  Pointer in the pre-processed buffer, to which
                  m_cpp_utf8_processed_ptr will be set in the end of the
                  operation.
*/

void Lex_input_stream::body_utf8_append(const char *ptr,
                                        const char *end_ptr)
{
  DBUG_ASSERT(m_cpp_buf <= ptr && ptr <= m_cpp_buf + m_buf_length);
  DBUG_ASSERT(m_cpp_buf <= end_ptr && end_ptr <= m_cpp_buf + m_buf_length);

  if (!m_body_utf8)
    return;

  if (m_cpp_utf8_processed_ptr >= ptr)
    return;

  size_t bytes_to_copy= ptr - m_cpp_utf8_processed_ptr;

  memcpy(m_body_utf8_ptr, m_cpp_utf8_processed_ptr, bytes_to_copy);
  m_body_utf8_ptr += bytes_to_copy;
  *m_body_utf8_ptr= 0;

  m_cpp_utf8_processed_ptr= end_ptr;
}

/**
  The operation appends unprocessed part of the pre-processed buffer till
  the given pointer (ptr) and sets m_cpp_utf8_processed_ptr to ptr.

  @param ptr  Pointer in the pre-processed buffer, which specifies the end
              of the chunk, which should be appended to the utf8 body.
*/

void Lex_input_stream::body_utf8_append(const char *ptr)
{
  body_utf8_append(ptr, ptr);
}

/**
  The operation converts the specified text literal to the utf8 and appends
  the result to the utf8-body.

  @param thd      Thread context.
  @param txt      Text literal.
  @param txt_cs   Character set of the text literal.
  @param end_ptr  Pointer in the pre-processed buffer, to which
                  m_cpp_utf8_processed_ptr will be set in the end of the
                  operation.
*/

void
Lex_input_stream::body_utf8_append_ident(THD *thd,
                                         const Lex_string_with_metadata_st *txt,
                                         const char *end_ptr)
{
  if (!m_cpp_utf8_processed_ptr)
    return;

  LEX_CSTRING utf_txt;
  thd->make_text_string_sys(&utf_txt, txt); // QQ: check return value?

  /* NOTE: utf_txt.length is in bytes, not in symbols. */
  memcpy(m_body_utf8_ptr, utf_txt.str, utf_txt.length);
  m_body_utf8_ptr += utf_txt.length;
  *m_body_utf8_ptr= 0;

  m_cpp_utf8_processed_ptr= end_ptr;
}




extern "C" {

/**
  Escape a character. Consequently puts "escape" and "wc" characters into
  the destination utf8 string.
  @param cs     - the character set (utf8)
  @param escape - the escape character (backslash, single quote, double quote)
  @param wc     - the character to be escaped
  @param str    - the destination string
  @param end    - the end of the destination string
  @returns      - a code according to the wc_mb() convension.
*/
int my_wc_mb_utf8mb3_with_escape(CHARSET_INFO *cs, my_wc_t escape, my_wc_t wc,
                                 uchar *str, uchar *end)
{
  DBUG_ASSERT(escape > 0);
  if (str + 1 >= end)
    return MY_CS_TOOSMALL2;  // Not enough space, need at least two bytes.
  *str= (uchar)escape;
  int cnvres= my_charset_utf8mb3_handler.wc_mb(cs, wc, str + 1, end);
  if (cnvres > 0)
    return cnvres + 1;       // The character was normally put
  if (cnvres == MY_CS_ILUNI)
    return MY_CS_ILUNI;      // Could not encode "wc" (e.g. non-BMP character)
  DBUG_ASSERT(cnvres <= MY_CS_TOOSMALL);
  return cnvres - 1;         // Not enough space
}


/**
  Optionally escape a character.
  If "escape" is non-zero, then both "escape" and "wc" are put to
  the destination string. Otherwise, only "wc" is put.
  @param cs     - the character set (utf8)
  @param wc     - the character to be optionally escaped
  @param escape - the escape character, or 0
  @param ewc    - the escaped replacement of "wc" (e.g. 't' for '\t')
  @param str    - the destination string
  @param end    - the end of the destination string
  @returns      - a code according to the wc_mb() conversion.
*/
int my_wc_mb_utf8mb3_opt_escape(CHARSET_INFO *cs,
                                my_wc_t wc, my_wc_t escape, my_wc_t ewc,
                                uchar *str, uchar *end)
{
  return escape ? my_wc_mb_utf8mb3_with_escape(cs, escape, ewc, str, end) :
                  my_charset_utf8mb3_handler.wc_mb(cs, wc, str, end);
}

/**
  Encode a character with optional backlash escaping and quote escaping.
  Quote marks are escaped using another quote mark.
  Additionally, if "escape" is non-zero, then special characters are
  also escaped using "escape".
  Otherwise (if "escape" is zero, e.g. in case of MODE_NO_BACKSLASH_ESCAPES),
  then special characters are not escaped and handled as normal characters.

  @param cs        - the character set (utf8)
  @param wc        - the character to be encoded
  @param str       - the destination string
  @param end       - the end of the destination string
  @param sep       - the string delimiter (e.g. ' or ")
  @param escape    - the escape character (backslash, or 0)
  @returns         - a code according to the wc_mb() convension.
*/
int my_wc_mb_utf8mb3_escape(CHARSET_INFO *cs, my_wc_t wc,
                            uchar *str, uchar *end,
                            my_wc_t sep, my_wc_t escape)
{
  DBUG_ASSERT(escape == 0 || escape == '\\');
  DBUG_ASSERT(sep == '"' || sep == '\'');
  switch (wc) {
  case 0:      return my_wc_mb_utf8mb3_opt_escape(cs, wc, escape, '0', str, end);
  case '\t':   return my_wc_mb_utf8mb3_opt_escape(cs, wc, escape, 't', str, end);
  case '\r':   return my_wc_mb_utf8mb3_opt_escape(cs, wc, escape, 'r', str, end);
  case '\n':   return my_wc_mb_utf8mb3_opt_escape(cs, wc, escape, 'n', str, end);
  case '\032': return my_wc_mb_utf8mb3_opt_escape(cs, wc, escape, 'Z', str, end);
  case '\'':
  case '\"':
    if (wc == sep)
      return my_wc_mb_utf8mb3_with_escape(cs, wc, wc, str, end);
  }
  return my_charset_utf8mb3_handler.wc_mb(cs, wc, str, end); // No escaping needed
}


/** wc_mb() compatible routines for all sql_mode and delimiter combinations */
int my_wc_mb_utf8mb3_escape_single_quote_and_backslash(CHARSET_INFO *cs,
                                                    my_wc_t wc,
                                                    uchar *str, uchar *end)
{
  return my_wc_mb_utf8mb3_escape(cs, wc, str, end, '\'', '\\');
}


int my_wc_mb_utf8mb3_escape_double_quote_and_backslash(CHARSET_INFO *cs,
                                                    my_wc_t wc,
                                                    uchar *str, uchar *end)
{
  return my_wc_mb_utf8mb3_escape(cs, wc, str, end, '"', '\\');
}


int my_wc_mb_utf8mb3_escape_single_quote(CHARSET_INFO *cs, my_wc_t wc,
                                      uchar *str, uchar *end)
{
  return my_wc_mb_utf8mb3_escape(cs, wc, str, end, '\'', 0);
}


int my_wc_mb_utf8mb3_escape_double_quote(CHARSET_INFO *cs, my_wc_t wc,
                                      uchar *str, uchar *end)
{
  return my_wc_mb_utf8mb3_escape(cs, wc, str, end, '"', 0);
}

}; // End of extern "C"


/**
  Get an escaping function, depending on the current sql_mode and the
  string separator.
*/
my_charset_conv_wc_mb
Lex_input_stream::get_escape_func(THD *thd, my_wc_t sep) const
{
  return thd->backslash_escapes() ?
         (sep == '"' ? my_wc_mb_utf8mb3_escape_double_quote_and_backslash:
                       my_wc_mb_utf8mb3_escape_single_quote_and_backslash) :
         (sep == '"' ? my_wc_mb_utf8mb3_escape_double_quote:
                       my_wc_mb_utf8mb3_escape_single_quote);
}


/**
  Append a text literal to the end of m_body_utf8.
  The string is escaped according to the current sql_mode and the
  string delimiter (e.g. ' or ").

  @param thd       - current THD
  @param txt       - the string to be appended to m_body_utf8.
                     Note, the string must be already unescaped.
  @param cs        - the character set of the string
  @param end_ptr   - m_cpp_utf8_processed_ptr will be set to this value
                     (see body_utf8_append_ident for details)
  @param sep       - the string delimiter (single or double quote)
*/
void Lex_input_stream::body_utf8_append_escape(THD *thd,
                                               const LEX_CSTRING *txt,
                                               CHARSET_INFO *cs,
                                               const char *end_ptr,
                                               my_wc_t sep)
{
  DBUG_ASSERT(sep == '\'' || sep == '"');
  if (!m_cpp_utf8_processed_ptr)
    return;
  uint errors;
  /**
    We previously alloced m_body_utf8 to be able to store the query with all
    strings properly escaped. See get_body_utf8_maximum_length().
    So here we have guaranteedly enough space to append any string literal
    with escaping. Passing txt->length*2 as "available space" is always safe.
    For better safety purposes we could calculate get_body_utf8_maximum_length()
    every time we append a string, but this would affect performance negatively,
    so let's check that we don't get beyond the allocated buffer in
    debug build only.
  */
  DBUG_ASSERT(m_body_utf8 + get_body_utf8_maximum_length(thd) >=
              m_body_utf8_ptr + txt->length * 2);
  uint32 cnv_length= my_convert_using_func(m_body_utf8_ptr, txt->length * 2,
                                           &my_charset_utf8mb3_general_ci,
                                           get_escape_func(thd, sep),
                                           txt->str, txt->length,
                                           cs, cs->cset->mb_wc,
                                           &errors);
  m_body_utf8_ptr+= cnv_length;
  *m_body_utf8_ptr= 0;
  m_cpp_utf8_processed_ptr= end_ptr;
}


void Lex_input_stream::add_digest_token(uint token, LEX_YYSTYPE yylval)
{
  if (m_digest != NULL)
  {
    m_digest= digest_add_token(m_digest, token, yylval);
  }
}

void Lex_input_stream::reduce_digest_token(uint token_left, uint token_right)
{
  if (m_digest != NULL)
  {
    m_digest= digest_reduce_token(m_digest, token_left, token_right);
  }
}

/**
  lex starting operations for builtin select collected together
*/

void SELECT_LEX::lex_start(LEX *plex)
{
  SELECT_LEX_UNIT *unit= &plex->unit;
  /* 'parent_lex' is used in init_query() so it must be before it. */
  parent_lex= plex;
  init_query();
  master= unit;
  prev= &unit->slave;
  link_next= slave= next= 0;
  link_prev= (st_select_lex_node**)&(plex->all_selects_list);
  DBUG_ASSERT(!group_list_ptrs);
  select_number= 1;
  in_sum_expr=0;
  ftfunc_list_alloc.empty();
  ftfunc_list= &ftfunc_list_alloc;
  group_list.empty();
  order_list.empty();
  gorder_list.empty();
}

void lex_start(THD *thd)
{
  DBUG_ENTER("lex_start");
  thd->lex->start(thd);
  DBUG_VOID_RETURN;
}


/*
  This is called before every query that is to be parsed.
  Because of this, it's critical to not do too much things here.
  (We already do too much here)
*/

void LEX::start(THD *thd_arg)
{
  DBUG_ENTER("LEX::start");
  DBUG_PRINT("info", ("This: %p thd_arg->lex: %p", this, thd_arg->lex));

  thd= unit.thd= thd_arg;
  stmt_lex= this; // default, should be rewritten for VIEWs And CTEs

  DBUG_ASSERT(!explain);

  builtin_select.lex_start(this);
  lex_options= 0;
  context_stack.empty();
  //empty select_stack
  select_stack_top= 0;
  select_stack_outer_barrier= 0;
  unit.init_query();
  current_select_number= 0;
  curr_with_clause= 0;
  with_clauses_list= 0;
  with_clauses_list_last_next= &with_clauses_list;
  clone_spec_offset= 0;
  create_view= NULL;
  field_list.empty();
  value_list.empty();
  update_list.empty();
  set_var_list.empty();
  param_list.empty();
  view_list.empty();
  with_persistent_for_clause= FALSE;
  column_list= NULL;
  index_list= NULL;
  prepared_stmt.lex_start();
  auxiliary_table_list.empty();
  unit.next= unit.master= unit.link_next= unit.return_to= 0;
  unit.prev= unit.link_prev= 0;
  unit.slave= current_select= all_selects_list= &builtin_select;
  sql_cache= LEX::SQL_CACHE_UNSPECIFIED;
  describe= 0;
  context_analysis_only= 0;
  derived_tables= 0;
  with_cte_resolution= false;
  only_cte_resolution= false;
  parsing_options.reset();
  part_info= 0;
  m_sql_cmd= NULL;
  duplicates= DUP_ERROR;
  spname= NULL;
  spcont= NULL;
  proc_list.first= 0;
  query_tables= 0;
  reset_query_tables_list(FALSE);
  clause_that_disallows_subselect= NULL;

  /* reset bool variables */
  is_shutdown_wait_for_slaves= 0;
  selects_allow_procedure= 0;
  parse_vcol_expr= 0;
  analyze_stmt= 0;
  explain_json= 0;
  local_file= 0;
  check_exists= 0;
  verbose= 0;
  safe_to_cache_query= 1;
  ignore= 0;
  next_is_main= 0;
  next_is_down= 0;
  empty_field_list_on_rset= 0;
  use_only_table_context= 0;
  escape_used= 0;
  default_used= 0;
  with_rownum= FALSE;
  is_lex_started= 1;

  create_info.lex_start();
  name= null_clex_str;
  event_parse_data= NULL;
  profile_options= PROFILE_NONE;
  nest_level= 0;
  builtin_select.nest_level_base= &unit;
  allow_sum_func.clear_all();
  in_sum_func= NULL;

  used_tables= 0;
  table_type= TABLE_TYPE_UNKNOWN;
  reset_slave_info.all= false;
  limit_rows_examined= 0;
  limit_rows_examined_cnt= ULONGLONG_MAX;
  var_list.empty();
  stmt_var_list.empty();
  proc_list.elements=0;

  win_ref= NULL;
  win_frame= NULL;
  frame_top_bound= NULL;
  frame_bottom_bound= NULL;
  win_spec= NULL;

  upd_del_where= NULL;

  vers_conditions.empty();
  period_conditions.empty();

  wild= 0;
  exchange= 0;

  DBUG_VOID_RETURN;
}

void lex_end(LEX *lex)
{
  DBUG_ENTER("lex_end");
  DBUG_PRINT("enter", ("lex: %p", lex));

  lex_unlock_plugins(lex);
  lex_end_nops(lex);

  DBUG_VOID_RETURN;
}

void lex_unlock_plugins(LEX *lex)
{
  DBUG_ENTER("lex_unlock_plugins");

  /* release used plugins */
  if (lex->plugins.elements) /* No function call and no mutex if no plugins. */
  {
    plugin_unlock_list(0, (plugin_ref*)lex->plugins.buffer, 
                       lex->plugins.elements);
  }
  reset_dynamic(&lex->plugins);
  DBUG_VOID_RETURN;
}

/*
  Don't delete lex->sphead, it'll be needed for EXECUTE.
  Note that of all statements that populate lex->sphead
  only SQLCOM_COMPOUND can be PREPAREd

  MASTER INFO parameters (or state) is normally cleared towards the end
  of a statement. But in case of PS, the state needs to be preserved during
  its lifetime and should only be cleared on PS close or deallocation.
*/
void lex_end_nops(LEX *lex)
{
  DBUG_ENTER("lex_end_nops");
  sp_head::destroy(lex->sphead);
  lex->sphead= NULL;

  /* Reset LEX_MASTER_INFO */
  lex->mi.reset(lex->sql_command == SQLCOM_CHANGE_MASTER);
  delete_dynamic(&lex->delete_gtid_domain);

  DBUG_VOID_RETURN;
}

Yacc_state::~Yacc_state()
{
  if (yacc_yyss)
  {
    my_free(yacc_yyss);
    my_free(yacc_yyvs);
  }
}

int Lex_input_stream::find_keyword(Lex_ident_cli_st *kwd,
                                   uint len, bool function) const
{
  const char *tok= m_tok_start;

  SYMBOL *symbol= get_hash_symbol(tok, len, function);
  if (symbol)
  {
    kwd->set_keyword(tok, len);
    DBUG_ASSERT(tok >= get_buf());
    DBUG_ASSERT(tok < get_end_of_query());

    if (m_thd->variables.sql_mode & MODE_ORACLE)
    {
      switch (symbol->tok) {
      case BEGIN_MARIADB_SYM:          return BEGIN_ORACLE_SYM;
      case BLOB_MARIADB_SYM:           return BLOB_ORACLE_SYM;
      case BODY_MARIADB_SYM:           return BODY_ORACLE_SYM;
      case CLOB_MARIADB_SYM:           return CLOB_ORACLE_SYM;
      case CONTINUE_MARIADB_SYM:       return CONTINUE_ORACLE_SYM;
      case DECLARE_MARIADB_SYM:        return DECLARE_ORACLE_SYM;
      case ELSEIF_MARIADB_SYM:         return ELSEIF_ORACLE_SYM;
      case ELSIF_MARIADB_SYM:          return ELSIF_ORACLE_SYM;
      case EXCEPTION_MARIADB_SYM:      return EXCEPTION_ORACLE_SYM;
      case EXIT_MARIADB_SYM:           return EXIT_ORACLE_SYM;
      case GOTO_MARIADB_SYM:           return GOTO_ORACLE_SYM;
      case MINUS_ORACLE_SYM:           return EXCEPT_SYM;
      case NUMBER_MARIADB_SYM:         return NUMBER_ORACLE_SYM;
      case OTHERS_MARIADB_SYM:         return OTHERS_ORACLE_SYM;
      case PACKAGE_MARIADB_SYM:        return PACKAGE_ORACLE_SYM;
      case RAISE_MARIADB_SYM:          return RAISE_ORACLE_SYM;
      case RAW_MARIADB_SYM:            return RAW_ORACLE_SYM;
      case RETURN_MARIADB_SYM:         return RETURN_ORACLE_SYM;
      case ROWTYPE_MARIADB_SYM:        return ROWTYPE_ORACLE_SYM;
      case VARCHAR2_MARIADB_SYM:       return VARCHAR2_ORACLE_SYM;
      }
    }

    if ((symbol->tok == NOT_SYM) &&
        (m_thd->variables.sql_mode & MODE_HIGH_NOT_PRECEDENCE))
      return NOT2_SYM;
    if ((symbol->tok == OR2_SYM) &&
        (m_thd->variables.sql_mode & MODE_PIPES_AS_CONCAT))
    {
      return (m_thd->variables.sql_mode & MODE_ORACLE) ?
             ORACLE_CONCAT_SYM : MYSQL_CONCAT_SYM;
    }

    return symbol->tok;
  }
  return 0;
}

/*
  Check if name is a keyword

  SYNOPSIS
    is_keyword()
    name      checked name (must not be empty)
    len       length of checked name

  RETURN VALUES
    0         name is a keyword
    1         name isn't a keyword
*/

bool is_keyword(const char *name, uint len)
{
  DBUG_ASSERT(len != 0);
  return get_hash_symbol(name,len,0)!=0;
}

/**
  Check if name is a sql function

    @param name      checked name

    @return is this a native function or not
    @retval 0         name is a function
    @retval 1         name isn't a function
*/

bool is_lex_native_function(const LEX_CSTRING *name)
{
  DBUG_ASSERT(name != NULL);
  return (get_hash_symbol(name->str, (uint) name->length, 1) != 0);
}


bool is_native_function(THD *thd, const LEX_CSTRING *name)
{
  if (mariadb_schema.find_native_function_builder(thd, *name))
    return true;

  if (is_lex_native_function(name))
    return true;

  if (Type_handler::handler_by_name(thd, *name))
    return true;

  return false;
}


bool is_native_function_with_warn(THD *thd, const LEX_CSTRING *name)
{
  if (!is_native_function(thd, name))
    return false;
  /*
    This warning will be printed when
    [1] A client query is parsed,
    [2] A stored function is loaded by db_load_routine.
    Printing the warning for [2] is intentional, to cover the
    following scenario:
    - A user define a SF 'foo' using MySQL 5.N
    - An application uses select foo(), and works.
    - MySQL 5.{N+1} defines a new native function 'foo', as
    part of a new feature.
    - MySQL 5.{N+1} documentation is updated, and should mention
    that there is a potential incompatible change in case of
    existing stored function named 'foo'.
    - The user deploys 5.{N+1}. At this point, 'select foo()'
    means something different, and the user code is most likely
    broken (it's only safe if the code is 'select db.foo()').
    With a warning printed when the SF is loaded (which has to
    occur before the call), the warning will provide a hint
    explaining the root cause of a later failure of 'select foo()'.
    With no warning printed, the user code will fail with no
    apparent reason.
    Printing a warning each time db_load_routine is executed for
    an ambiguous function is annoying, since that can happen a lot,
    but in practice should not happen unless there *are* name
    collisions.
    If a collision exists, it should not be silenced but fixed.
  */
  push_warning_printf(thd,
                      Sql_condition::WARN_LEVEL_NOTE,
                      ER_NATIVE_FCT_NAME_COLLISION,
                      ER_THD(thd, ER_NATIVE_FCT_NAME_COLLISION),
                      name->str);
  return true;
}


/* make a copy of token before ptr and set yytoklen */

LEX_CSTRING Lex_input_stream::get_token(uint skip, uint length)
{
  LEX_CSTRING tmp;
  yyUnget();                       // ptr points now after last token char
  tmp.length= length;
  tmp.str= m_thd->strmake(m_tok_start + skip, tmp.length);

  m_cpp_text_start= m_cpp_tok_start + skip;
  m_cpp_text_end= m_cpp_text_start + tmp.length;

  return tmp;
}


static size_t
my_unescape(CHARSET_INFO *cs, char *to, const char *str, const char *end,
            int sep, bool backslash_escapes)
{
  char *start= to;
  for ( ; str != end ; str++)
  {
#ifdef USE_MB
    int l;
    if (cs->use_mb() && (l= my_ismbchar(cs, str, end)))
    {
      while (l--)
        *to++ = *str++;
      str--;
      continue;
    }
#endif
    if (backslash_escapes && *str == '\\' && str + 1 != end)
    {
      switch(*++str) {
      case 'n':
        *to++='\n';
        break;
      case 't':
        *to++= '\t';
        break;
      case 'r':
        *to++ = '\r';
        break;
      case 'b':
        *to++ = '\b';
        break;
      case '0':
        *to++= 0;                      // Ascii null
        break;
      case 'Z':                        // ^Z must be escaped on Win32
        *to++='\032';
        break;
      case '_':
      case '%':
        *to++= '\\';                   // remember prefix for wildcard
        /* Fall through */
      default:
        *to++= *str;
        break;
      }
    }
    else if (*str == sep)
      *to++= *str++;                // Two ' or "
    else
      *to++ = *str;
  }
  *to= 0;
  return to - start;
}


size_t
Lex_input_stream::unescape(CHARSET_INFO *cs, char *to,
                           const char *str, const char *end,
                           int sep)
{
  return my_unescape(cs, to, str, end, sep, m_thd->backslash_escapes());
}


/*
  Return an unescaped text literal without quotes
  Fix sometimes to do only one scan of the string
*/

bool Lex_input_stream::get_text(Lex_string_with_metadata_st *dst, uint sep,
                                int pre_skip, int post_skip)
{
  uchar c;
  uint found_escape=0;
  CHARSET_INFO *cs= m_thd->charset();
  bool is_8bit= false;

  while (! eof())
  {
    c= yyGet();
    if (c & 0x80)
      is_8bit= true;
#ifdef USE_MB
    {
      int l;
      if (cs->use_mb() &&
          (l = my_ismbchar(cs,
                           get_ptr() -1,
                           get_end_of_query()))) {
        skip_binary(l-1);
        continue;
      }
    }
#endif
    if (c == '\\' &&
        !(m_thd->variables.sql_mode & MODE_NO_BACKSLASH_ESCAPES))
    {                                        // Escaped character
      found_escape=1;
      if (eof())
        return true;
      yySkip();
    }
    else if (c == sep)
    {
      if (c == yyGet())                 // Check if two separators in a row
      {
        found_escape=1;                 // duplicate. Remember for delete
        continue;
      }
      else
        yyUnget();

      /* Found end. Unescape and return string */
      const char *str, *end;
      char *to;

      str= m_tok_start;
      end= get_ptr();
      /* Extract the text from the token */
      str += pre_skip;
      end -= post_skip;
      DBUG_ASSERT(end >= str);

      if (!(to= (char*) m_thd->alloc((uint) (end - str) + 1)))
      {
        dst->set(&empty_clex_str, 0, '\0');
        return true;                   // Sql_alloc has set error flag
      }

      m_cpp_text_start= m_cpp_tok_start + pre_skip;
      m_cpp_text_end= get_cpp_ptr() - post_skip;

      if (!found_escape)
      {
        size_t len= (end - str);
        memcpy(to, str, len);
        to[len]= '\0';
        dst->set(to, len, is_8bit, '\0');
      }
      else
      {
        size_t len= unescape(cs, to, str, end, sep);
        dst->set(to, len, is_8bit, '\0');
      }
      return false;
    }
  }
  return true;                         // unexpected end of query
}


/*
** Calc type of integer; long integer, longlong integer or real.
** Returns smallest type that match the string.
** When using unsigned long long values the result is converted to a real
** because else they will be unexpected sign changes because all calculation
** is done with longlong or double.
*/

static const char *long_str="2147483647";
static const uint long_len=10;
static const char *signed_long_str="-2147483648";
static const char *longlong_str="9223372036854775807";
static const uint longlong_len=19;
static const char *signed_longlong_str="-9223372036854775808";
static const uint signed_longlong_len=19;
static const char *unsigned_longlong_str="18446744073709551615";
static const uint unsigned_longlong_len=20;

static inline uint int_token(const char *str,uint length)
{
  if (length < long_len)                        // quick normal case
    return NUM;
  bool neg=0;

  if (*str == '+')                              // Remove sign and pre-zeros
  {
    str++; length--;
  }
  else if (*str == '-')
  {
    str++; length--;
    neg=1;
  }
  while (*str == '0' && length)
  {
    str++; length --;
  }
  if (length < long_len)
    return NUM;

  uint smaller,bigger;
  const char *cmp;
  if (neg)
  {
    if (length == long_len)
    {
      cmp= signed_long_str + 1;
      smaller= NUM;                                   // If <= signed_long_str
      bigger= LONG_NUM;                               // If >= signed_long_str
    }
    else if (length < signed_longlong_len)
      return LONG_NUM;
    else if (length > signed_longlong_len)
      return DECIMAL_NUM;
    else
    {
      cmp= signed_longlong_str + 1;
      smaller= LONG_NUM;                              // If <= signed_longlong_str
      bigger=DECIMAL_NUM;
    }
  }
  else
  {
    if (length == long_len)
    {
      cmp= long_str;
      smaller=NUM;
      bigger=LONG_NUM;
    }
    else if (length < longlong_len)
      return LONG_NUM;
    else if (length > longlong_len)
    {
      if (length > unsigned_longlong_len)
        return DECIMAL_NUM;
      cmp=unsigned_longlong_str;
      smaller=ULONGLONG_NUM;
      bigger=DECIMAL_NUM;
    }
    else
    {
      cmp=longlong_str;
      smaller=LONG_NUM;
      bigger= ULONGLONG_NUM;
    }
  }
  while (*cmp && *cmp++ == *str++) ;
  return ((uchar) str[-1] <= (uchar) cmp[-1]) ? smaller : bigger;
}


/**
  Given a stream that is advanced to the first contained character in 
  an open comment, consume the comment.  Optionally, if we are allowed, 
  recurse so that we understand comments within this current comment.

  At this level, we do not support version-condition comments.  We might 
  have been called with having just passed one in the stream, though.  In 
  that case, we probably want to tolerate mundane comments inside.  Thus,
  the case for recursion.

  @retval  Whether EOF reached before comment is closed.
*/
bool Lex_input_stream::consume_comment(int remaining_recursions_permitted)
{
  // only one level of nested comments are allowed
  DBUG_ASSERT(remaining_recursions_permitted == 0 ||
              remaining_recursions_permitted == 1);
  uchar c;
  while (!eof())
  {
    c= yyGet();

    if (remaining_recursions_permitted == 1)
    {
      if ((c == '/') && (yyPeek() == '*'))
      {
        yyUnput('(');  // Replace nested "/*..." with "(*..."
        yySkip();      // and skip "("

        yySkip(); /* Eat asterisk */
        if (consume_comment(0))
          return true;

        yyUnput(')');  // Replace "...*/" with "...*)"
        yySkip();      // and skip ")"
        continue;
      }
    }

    if (c == '*')
    {
      if (yyPeek() == '/')
      {
        yySkip(); // Eat slash
        return FALSE;
      }
    }

    if (c == '\n')
      yylineno++;
  }

  return TRUE;
}


/*
  MYSQLlex remember the following states from the following MYSQLlex()

  @param yylval         [out]  semantic value of the token being parsed (yylval)
  @param thd            THD

  - MY_LEX_EOQ                  Found end of query
  - MY_LEX_OPERATOR_OR_IDENT    Last state was an ident, text or number
                                (which can't be followed by a signed number)
*/

int MYSQLlex(YYSTYPE *yylval, THD *thd)
{
  return thd->m_parser_state->m_lip.lex_token(yylval, thd);
}


int ORAlex(YYSTYPE *yylval, THD *thd)
{
  return thd->m_parser_state->m_lip.lex_token(yylval, thd);
}


int Lex_input_stream::lex_token(YYSTYPE *yylval, THD *thd)
{
  int token;
  const int left_paren= (int) '(';

  if (lookahead_token >= 0)
  {
    /*
      The next token was already parsed in advance,
      return it.
    */
    token= lookahead_token;
    lookahead_token= -1;
    *yylval= *(lookahead_yylval);
    lookahead_yylval= NULL;
    return token;
  }

  token= lex_one_token(yylval, thd);
  add_digest_token(token, yylval);

  SELECT_LEX *curr_sel= thd->lex->current_select;

  switch(token) {
  case WITH:
    /*
      Parsing 'WITH' 'ROLLUP' or 'WITH' 'CUBE' requires 2 look ups,
      which makes the grammar LALR(2).
      Replace by a single 'WITH_ROLLUP' or 'WITH_CUBE' token,
      to transform the grammar into a LALR(1) grammar,
      which sql_yacc.yy can process.
    */
    token= lex_one_token(yylval, thd);
    add_digest_token(token, yylval);
    switch(token) {
    case CUBE_SYM:
      return WITH_CUBE_SYM;
    case ROLLUP_SYM:
      return WITH_ROLLUP_SYM;
    case SYSTEM:
      return WITH_SYSTEM_SYM;
    default:
      /*
        Save the token following 'WITH'
      */
      lookahead_yylval= yylval;
      lookahead_token= token;
      return WITH;
    }
    break;
  case FOR_SYM:
    /*
     * Additional look-ahead to resolve doubtful cases like:
     * SELECT ... FOR UPDATE
     * SELECT ... FOR SYSTEM_TIME ... .
     */
    token= lex_one_token(yylval, thd);
    add_digest_token(token, yylval);
    switch(token) {
    case SYSTEM_TIME_SYM:
      return FOR_SYSTEM_TIME_SYM;
    default:
      /*
        Save the token following 'FOR_SYM'
      */
      lookahead_yylval= yylval;
      lookahead_token= token;
      return FOR_SYM;
    }
    break;
  case VALUES:
    if (curr_sel &&
        (curr_sel->parsing_place == BEFORE_OPT_LIST ||
         curr_sel->parsing_place == AFTER_LIST))
    {
      curr_sel->parsing_place= NO_MATTER;
      break;
    }
    if (curr_sel &&
        (curr_sel->parsing_place == IN_UPDATE_ON_DUP_KEY ||
         curr_sel->parsing_place == IN_PART_FUNC))
      return VALUE_SYM;
    token= lex_one_token(yylval, thd);
    add_digest_token(token, yylval);
    switch(token) {
    case LESS_SYM:
      return VALUES_LESS_SYM;
    case IN_SYM:
      return VALUES_IN_SYM;
    default:
      lookahead_yylval= yylval;
      lookahead_token= token;
      return VALUES;
    }
  case VALUE_SYM:
    if (curr_sel &&
        (curr_sel->parsing_place == BEFORE_OPT_LIST ||
         curr_sel->parsing_place == AFTER_LIST))
    {
      curr_sel->parsing_place= NO_MATTER;
      return VALUES;
    }
    break;
  case PARTITION_SYM:
  case SELECT_SYM:
  case UNION_SYM:
    if (curr_sel &&
        (curr_sel->parsing_place == BEFORE_OPT_LIST ||
         curr_sel->parsing_place == AFTER_LIST))
    {
      curr_sel->parsing_place= NO_MATTER;
    }
    break;
  case left_paren:
    if (!curr_sel ||
        curr_sel->parsing_place != BEFORE_OPT_LIST)
      return token;
    token= lex_one_token(yylval, thd);
    add_digest_token(token, yylval);
    lookahead_yylval= yylval;
    yylval= NULL;
    lookahead_token= token;
    curr_sel->parsing_place= NO_MATTER;
    if (token == LIKE)
      return LEFT_PAREN_LIKE;
    if (token == WITH)
      return LEFT_PAREN_WITH;
    if (token != left_paren && token != SELECT_SYM && token != VALUES)
      return LEFT_PAREN_ALT;
    else
      return left_paren;
    break;
  default:
    break;
  }
  return token;
}


int Lex_input_stream::lex_one_token(YYSTYPE *yylval, THD *thd)
{
  uchar UNINIT_VAR(c);
  bool comment_closed;
  int tokval;
  uint length;
  enum my_lex_states state;
  LEX *lex= thd->lex;
  CHARSET_INFO *const cs= thd->charset();
  const uchar *const state_map= cs->state_map;
  const uchar *const ident_map= cs->ident_map;

  start_token();
  state= next_state;
  next_state= MY_LEX_OPERATOR_OR_IDENT;
  for (;;)
  {
    switch (state) {
    case MY_LEX_OPERATOR_OR_IDENT:        // Next is operator or keyword
    case MY_LEX_START:                    // Start of token
      // Skip starting whitespace
      while(state_map[c= yyPeek()] == MY_LEX_SKIP)
      {
        if (c == '\n')
          yylineno++;

        yySkip();
      }

      /* Start of real token */
      restart_token();
      c= yyGet();
      state= (enum my_lex_states) state_map[c];
      break;
    case MY_LEX_ESCAPE:
      if (!eof() && yyGet() == 'N')
      {                                        // Allow \N as shortcut for NULL
        yylval->lex_str.str= (char*) "\\N";
        yylval->lex_str.length= 2;
        return NULL_SYM;
      }
      /* Fall through */
    case MY_LEX_CHAR:                          // Unknown or single char token
      if (c == '%' && (m_thd->variables.sql_mode & MODE_ORACLE))
      {
        next_state= MY_LEX_START;
        return PERCENT_ORACLE_SYM;
      }
      if (c == '[' && (m_thd->variables.sql_mode & MODE_MSSQL))
        return scan_ident_delimited(thd, &yylval->ident_cli, ']');
      /* Fall through */
    case MY_LEX_SKIP:                          // This should not happen
      if (c != ')')
        next_state= MY_LEX_START;         // Allow signed numbers
      yylval->kwd.set_keyword(m_tok_start, 1);
      return((int) c);

    case MY_LEX_MINUS_OR_COMMENT:
      if (yyPeek() == '-' &&
          (my_isspace(cs,yyPeekn(1)) ||
           my_iscntrl(cs,yyPeekn(1))))
      {
        state=MY_LEX_COMMENT;
        break;
      }
      next_state= MY_LEX_START;        // Allow signed numbers
      return((int) c);

    case MY_LEX_PLACEHOLDER:
      /*
        Check for a placeholder: it should not precede a possible identifier
        because of binlogging: when a placeholder is replaced with
        its value in a query for the binlog, the query must stay
        grammatically correct.
      */
      next_state= MY_LEX_START;        // Allow signed numbers
      if (stmt_prepare_mode && !ident_map[(uchar) yyPeek()])
        return(PARAM_MARKER);
      return((int) c);

    case MY_LEX_COMMA:
      next_state= MY_LEX_START;        // Allow signed numbers
      /*
        Warning:
        This is a work around, to make the "remember_name" rule in
        sql/sql_yacc.yy work properly.
        The problem is that, when parsing "select expr1, expr2",
        the code generated by bison executes the *pre* action
        remember_name (see select_item) *before* actually parsing the
        first token of expr2.
      */
      restart_token();
      return((int) c);

    case MY_LEX_IDENT_OR_NCHAR:
    {
      uint sep;
      if (yyPeek() != '\'')
      {
        state= MY_LEX_IDENT;
        break;
      }
      /* Found N'string' */
      yySkip();                         // Skip '
      if (get_text(&yylval->lex_string_with_metadata, (sep= yyGetLast()), 2, 1))
      {
        state= MY_LEX_CHAR;                    // Read char by char
        break;
      }

      body_utf8_append(m_cpp_text_start);
      body_utf8_append_escape(thd, &yylval->lex_string_with_metadata,
                                   national_charset_info,
                                   m_cpp_text_end, sep);
      return(NCHAR_STRING);
    }
    case MY_LEX_IDENT_OR_HEX:
      if (yyPeek() == '\'')
      {                                      // Found x'hex-number'
        state= MY_LEX_HEX_NUMBER;
        break;
      }
      /* fall through */
    case MY_LEX_IDENT_OR_BIN:
      if (yyPeek() == '\'')
      {                                 // Found b'bin-number'
        state= MY_LEX_BIN_NUMBER;
        break;
      }
      /* fall through */
    case MY_LEX_IDENT:
    {
      tokval= scan_ident_middle(thd, &yylval->ident_cli,
                                &yylval->charset, &state);
      if (!tokval)
        continue;
      if (tokval == UNDERSCORE_CHARSET)
        m_underscore_cs= yylval->charset;
      return tokval;
    }

    case MY_LEX_IDENT_SEP:                  // Found ident and now '.'
      yylval->lex_str.str= (char*) get_ptr();
      yylval->lex_str.length= 1;
      c= yyGet();                          // should be '.'
      if (lex->parsing_options.lookup_keywords_after_qualifier)
        next_state= MY_LEX_IDENT_OR_KEYWORD;
      else
      {
        /*
          Next is:
          - A qualified func with a special syntax:
            mariadb_schema.REPLACE('a','b','c')
            mariadb_schema.SUSTRING('a',1,2)
            mariadb_schema.TRIM('a')
          - Or an identifier otherwise. No keyword lookup is done,
            all keywords are treated as identifiers.
        */
        next_state= MY_LEX_IDENT_OR_QUALIFIED_SPECIAL_FUNC;
      }
      if (!ident_map[(uchar) yyPeek()])    // Probably ` or "
        next_state= MY_LEX_START;
      return((int) c);

    case MY_LEX_NUMBER_IDENT:                   // number or ident which num-start
      if (yyGetLast() == '0')
      {
        c= yyGet();
        if (c == 'x')
        {
          while (my_isxdigit(cs, (c = yyGet()))) ;
          if ((yyLength() >= 3) && !ident_map[c])
          {
            /* skip '0x' */
            yylval->lex_str= get_token(2, yyLength() - 2);
            return (HEX_NUM);
          }
          yyUnget();
          state= MY_LEX_IDENT_START;
          break;
        }
        else if (c == 'b')
        {
          while ((c= yyGet()) == '0' || c == '1')
            ;
          if ((yyLength() >= 3) && !ident_map[c])
          {
            /* Skip '0b' */
            yylval->lex_str= get_token(2, yyLength() - 2);
            return (BIN_NUM);
          }
          yyUnget();
          state= MY_LEX_IDENT_START;
          break;
        }
        yyUnget();
      }

      while (my_isdigit(cs, (c= yyGet()))) ;
      if (!ident_map[c])
      {                                        // Can't be identifier
        state=MY_LEX_INT_OR_REAL;
        break;
      }
      if (c == 'e' || c == 'E')
      {
        // The following test is written this way to allow numbers of type 1e1
        if (my_isdigit(cs, yyPeek()) ||
            (c=(yyGet())) == '+' || c == '-')
        {                                       // Allow 1E+10
          if (my_isdigit(cs, yyPeek()))         // Number must have digit after sign
          {
            yySkip();
            while (my_isdigit(cs, yyGet())) ;
            yylval->lex_str= get_token(0, yyLength());
            return(FLOAT_NUM);
          }
        }
        /*
          We've found:
          - A sequence of digits
          - Followed by 'e' or 'E'
          - Followed by some byte XX which is not a known mantissa start,
            and it's known to be a valid identifier part.
            XX can be either a 8bit identifier character, or a multi-byte head.
        */
        yyUnget();
        return scan_ident_start(thd, &yylval->ident_cli);
      }
      /*
        We've found:
        - A sequence of digits
        - Followed by some character XX, which is neither 'e' nor 'E',
          and it's known to be a valid identifier part.
          XX can be a 8bit identifier character, or a multi-byte head.
      */
      yyUnget();
      return scan_ident_start(thd, &yylval->ident_cli);

    case MY_LEX_IDENT_START:                    // We come here after '.'
      return scan_ident_start(thd, &yylval->ident_cli);

    case MY_LEX_USER_VARIABLE_DELIMITER:        // Found quote char
      return scan_ident_delimited(thd, &yylval->ident_cli, m_tok_start[0]);

    case MY_LEX_INT_OR_REAL:                    // Complete int or incomplete real
      if (c != '.' || yyPeek() == '.')
      {
        /*
          Found a complete integer number:
          - the number is either not followed by a dot at all, or
          - the number is followed by a double dot as in: FOR i IN 1..10
        */
        yylval->lex_str= get_token(0, yyLength());
        return int_token(yylval->lex_str.str, (uint) yylval->lex_str.length);
      }
      // fall through
    case MY_LEX_REAL:                           // Incomplete real number
      while (my_isdigit(cs, c= yyGet())) ;

      if (c == 'e' || c == 'E')
      {
        c= yyGet();
        if (c == '-' || c == '+')
          c= yyGet();                           // Skip sign
        if (!my_isdigit(cs, c))
	  return ABORT_SYM; // No digit after sign
        while (my_isdigit(cs, yyGet())) ;
        yylval->lex_str= get_token(0, yyLength());
        return(FLOAT_NUM);
      }
      yylval->lex_str= get_token(0, yyLength());
      return(DECIMAL_NUM);

    case MY_LEX_HEX_NUMBER:             // Found x'hexstring'
      yySkip();                    // Accept opening '
      while (my_isxdigit(cs, (c= yyGet()))) ;
      if (c != '\'')
        return(ABORT_SYM);              // Illegal hex constant
      yySkip();                    // Accept closing '
      length= yyLength();          // Length of hexnum+3
      if ((length % 2) == 0)
        return(ABORT_SYM);              // odd number of hex digits
      yylval->lex_str= get_token(2,            // skip x'
                                 length - 3);  // don't count x' and last '
      return HEX_STRING;

    case MY_LEX_BIN_NUMBER:           // Found b'bin-string'
      yySkip();                  // Accept opening '
      while ((c= yyGet()) == '0' || c == '1')
        ;
      if (c != '\'')
        return(ABORT_SYM);            // Illegal hex constant
      yySkip();                  // Accept closing '
      length= yyLength();        // Length of bin-num + 3
      yylval->lex_str= get_token(2,           // skip b'
                                 length - 3); // don't count b' and last '
      return (BIN_NUM);

    case MY_LEX_CMP_OP:                     // Incomplete comparison operator
      next_state= MY_LEX_START;        // Allow signed numbers
      if (state_map[(uchar) yyPeek()] == MY_LEX_CMP_OP ||
          state_map[(uchar) yyPeek()] == MY_LEX_LONG_CMP_OP)
      {
        yySkip();
        if ((tokval= find_keyword(&yylval->kwd, 2, 0)))
          return(tokval);
        yyUnget();
      }
      return(c);

    case MY_LEX_LONG_CMP_OP:                // Incomplete comparison operator
      next_state= MY_LEX_START;
      if (state_map[(uchar) yyPeek()] == MY_LEX_CMP_OP ||
          state_map[(uchar) yyPeek()] == MY_LEX_LONG_CMP_OP)
      {
        yySkip();
        if (state_map[(uchar) yyPeek()] == MY_LEX_CMP_OP)
        {
          yySkip();
          if ((tokval= find_keyword(&yylval->kwd, 3, 0)))
            return(tokval);
          yyUnget();
        }
        if ((tokval= find_keyword(&yylval->kwd, 2, 0)))
          return(tokval);
        yyUnget();
      }
      return(c);

    case MY_LEX_BOOL:
      if (c != yyPeek())
      {
        state= MY_LEX_CHAR;
        break;
      }
      yySkip();
      tokval= find_keyword(&yylval->kwd, 2, 0);  // Is a bool operator
      next_state= MY_LEX_START;                  // Allow signed numbers
      return(tokval);

    case MY_LEX_STRING_OR_DELIMITER:
      if (thd->variables.sql_mode & MODE_ANSI_QUOTES)
      {
        state= MY_LEX_USER_VARIABLE_DELIMITER;
        break;
      }
      /* " used for strings */
      /* fall through */
    case MY_LEX_STRING:                        // Incomplete text string
    {
      uint sep;
      if (get_text(&yylval->lex_string_with_metadata, (sep= yyGetLast()), 1, 1))
      {
        state= MY_LEX_CHAR;                     // Read char by char
        break;
      }
      CHARSET_INFO *strcs= m_underscore_cs ? m_underscore_cs : cs;
      body_utf8_append(m_cpp_text_start);

      body_utf8_append_escape(thd, &yylval->lex_string_with_metadata,
                                   strcs, m_cpp_text_end, sep);
      m_underscore_cs= NULL;
      return(TEXT_STRING);
    }
    case MY_LEX_COMMENT:                       //  Comment
      lex->lex_options|= OPTION_LEX_FOUND_COMMENT;
      while ((c= yyGet()) != '\n' && c) ;
      yyUnget();                          // Safety against eof
      state= MY_LEX_START;                     // Try again
      break;
    case MY_LEX_LONG_COMMENT:                  // Long C comment?
      if (yyPeek() != '*')
      {
        state= MY_LEX_CHAR;                     // Probable division
        break;
      }
      lex->lex_options|= OPTION_LEX_FOUND_COMMENT;
      /* Reject '/' '*', since we might need to turn off the echo */
      yyUnget();

      save_in_comment_state();

      if (yyPeekn(2) == '!' ||
          (yyPeekn(2) == 'M' && yyPeekn(3) == '!'))
      {
        bool maria_comment_syntax= yyPeekn(2) == 'M';
        in_comment= DISCARD_COMMENT;
        /* Accept '/' '*' '!', but do not keep this marker. */
        set_echo(FALSE);
        yySkipn(maria_comment_syntax ? 4 : 3);

        /*
          The special comment format is very strict:
          '/' '*' '!', followed by an optional 'M' and exactly
          1-2 digits (major), 2 digits (minor), then 2 digits (dot).
          32302  -> 3.23.02
          50032  -> 5.0.32
          50114  -> 5.1.14
          100000 -> 10.0.0
        */
        if (  my_isdigit(cs, yyPeekn(0))
           && my_isdigit(cs, yyPeekn(1))
           && my_isdigit(cs, yyPeekn(2))
           && my_isdigit(cs, yyPeekn(3))
           && my_isdigit(cs, yyPeekn(4))
           )
        {
          ulong version;
          uint length= 5;
          char *end_ptr= (char*) get_ptr() + length;
          int error;
          if (my_isdigit(cs, yyPeekn(5)))
          {
            end_ptr++;                          // 6 digit number
            length++;
          }

          version= (ulong) my_strtoll10(get_ptr(), &end_ptr, &error);

          /*
            MySQL-5.7 has new features and might have new SQL syntax that
            MariaDB-10.0 does not understand. Ignore all versioned comments
            with MySQL versions in the range 50700-999999, but
            do not ignore MariaDB specific comments for the same versions.
          */ 
          if (version <= MYSQL_VERSION_ID &&
              (version < 50700 || version > 99999 || maria_comment_syntax))
          {
            /* Accept 'M' 'm' 'm' 'd' 'd' */
            yySkipn(length);
            /* Expand the content of the special comment as real code */
            set_echo(TRUE);
            state=MY_LEX_START;
            break;  /* Do not treat contents as a comment.  */
          }
          else
          {
#ifdef WITH_WSREP
            if (WSREP(thd) && version == 99997 && wsrep_thd_is_local(thd))
            {
              WSREP_DEBUG("consistency check: %s", thd->query());
              thd->wsrep_consistency_check= CONSISTENCY_CHECK_DECLARED;
              yySkipn(5);
              set_echo(TRUE);
              state= MY_LEX_START;
              break;  /* Do not treat contents as a comment.  */
            }
#endif /* WITH_WSREP */
            /*
              Patch and skip the conditional comment to avoid it
              being propagated infinitely (eg. to a slave).
            */
            char *pcom= yyUnput(' ');
            comment_closed= ! consume_comment(1);
            if (! comment_closed)
            {
              *pcom= '!';
            }
            /* version allowed to have one level of comment inside. */
          }
        }
        else
        {
          /* Not a version comment. */
          state=MY_LEX_START;
          set_echo(TRUE);
          break;
        }
      }
      else
      {
        in_comment= PRESERVE_COMMENT;
        yySkip();                  // Accept /
        yySkip();                  // Accept *
        comment_closed= ! consume_comment(0);
        /* regular comments can have zero comments inside. */
      }
      /*
        Discard:
        - regular '/' '*' comments,
        - special comments '/' '*' '!' for a future version,
        by scanning until we find a closing '*' '/' marker.

        Nesting regular comments isn't allowed.  The first 
        '*' '/' returns the parser to the previous state.

        /#!VERSI oned containing /# regular #/ is allowed #/

                Inside one versioned comment, another versioned comment
                is treated as a regular discardable comment.  It gets
                no special parsing.
      */

      /* Unbalanced comments with a missing '*' '/' are a syntax error */
      if (! comment_closed)
        return (ABORT_SYM);
      state = MY_LEX_START;             // Try again
      restore_in_comment_state();
      break;
    case MY_LEX_END_LONG_COMMENT:
      if ((in_comment != NO_COMMENT) && yyPeek() == '/')
      {
        /* Reject '*' '/' */
        yyUnget();
        /* Accept '*' '/', with the proper echo */
        set_echo(in_comment == PRESERVE_COMMENT);
        yySkipn(2);
        /* And start recording the tokens again */
        set_echo(TRUE);
        in_comment= NO_COMMENT;
        state=MY_LEX_START;
      }
      else
        state= MY_LEX_CHAR;              // Return '*'
      break;
    case MY_LEX_SET_VAR:                // Check if ':='
      if (yyPeek() != '=')
      {
        next_state= MY_LEX_START;
        if (m_thd->variables.sql_mode & MODE_ORACLE)
        {
          yylval->kwd.set_keyword(m_tok_start, 1);
          return COLON_ORACLE_SYM;
        }
        return (int) ':';
      }
      yySkip();
      return (SET_VAR);
    case MY_LEX_SEMICOLON:              // optional line terminator
      state= MY_LEX_CHAR;               // Return ';'
      break;
    case MY_LEX_EOL:
      if (eof())
      {
        yyUnget();                 // Reject the last '\0'
        set_echo(FALSE);
        yySkip();
        set_echo(TRUE);
        /* Unbalanced comments with a missing '*' '/' are a syntax error */
        if (in_comment != NO_COMMENT)
          return (ABORT_SYM);
        next_state= MY_LEX_END;     // Mark for next loop
        return(END_OF_INPUT);
      }
      state=MY_LEX_CHAR;
      break;
    case MY_LEX_END:
      next_state= MY_LEX_END;
      return(0);                        // We found end of input last time

      /* Actually real shouldn't start with . but allow them anyhow */
    case MY_LEX_REAL_OR_POINT:
      if (my_isdigit(cs, (c= yyPeek())))
        state = MY_LEX_REAL;            // Real
      else if (c == '.')
      {
        yySkip();
        return DOT_DOT_SYM;
      }
      else
      {
        state= MY_LEX_IDENT_SEP;        // return '.'
        yyUnget();                 // Put back '.'
      }
      break;
    case MY_LEX_USER_END:               // end '@' of user@hostname
      switch (state_map[(uchar) yyPeek()]) {
      case MY_LEX_STRING:
      case MY_LEX_USER_VARIABLE_DELIMITER:
      case MY_LEX_STRING_OR_DELIMITER:
        break;
      case MY_LEX_USER_END:
        next_state= MY_LEX_SYSTEM_VAR;
        break;
      default:
        next_state= MY_LEX_HOSTNAME;
        break;
      }
      yylval->lex_str.str= (char*) get_ptr() - 1;
      yylval->lex_str.length= 1;
      return((int) '@');
    case MY_LEX_HOSTNAME:               // end '@' of user@hostname
      for (c= yyGet() ;
           my_isalnum(cs, c) || c == '.' || c == '_' ||  c == '$';
           c= yyGet()) ;
      yylval->lex_str= get_token(0, yyLength());
      return(LEX_HOSTNAME);
    case MY_LEX_SYSTEM_VAR:
      yylval->lex_str.str= (char*) get_ptr();
      yylval->lex_str.length= 1;
      yySkip();                                    // Skip '@'
      next_state= (state_map[(uchar) yyPeek()] ==
                        MY_LEX_USER_VARIABLE_DELIMITER ?
                        MY_LEX_OPERATOR_OR_IDENT :
                        MY_LEX_IDENT_OR_KEYWORD);
      return((int) '@');
    case MY_LEX_IDENT_OR_KEYWORD:
      /*
        We come here when we have found two '@' in a row.
        We should now be able to handle:
        [(global | local | session) .]variable_name
      */
      return scan_ident_common(thd, &yylval->ident_cli,
                               GENERAL_KEYWORD_OR_FUNC_LPAREN);

    case MY_LEX_IDENT_OR_QUALIFIED_SPECIAL_FUNC:
      return scan_ident_common(thd, &yylval->ident_cli,
                               QUALIFIED_SPECIAL_FUNC_LPAREN);
    }
  }
}


bool Lex_input_stream::get_7bit_or_8bit_ident(THD *thd, uchar *last_char)
{
  uchar c;
  CHARSET_INFO *const cs= thd->charset();
  const uchar *const ident_map= cs->ident_map;
  bool is_8bit= false;
  for ( ; ident_map[c= yyGet()]; )
  {
    if (c & 0x80)
      is_8bit= true; // will convert
  }
  *last_char= c;
  return is_8bit;
}


/*
  Resolve special SQL functions that have a qualified syntax in sql_yacc.yy.
  These functions are not listed in the native function registry
  because of a special syntax, or a reserved keyword:

    mariadb_schema.SUBSTRING('a' FROM 1 FOR 2)   -- Special syntax
    mariadb_schema.TRIM(BOTH ' ' FROM 'a')       -- Special syntax
    mariadb_schema.REPLACE('a','b','c')          -- Verb keyword
*/

int Lex_input_stream::find_keyword_qualified_special_func(Lex_ident_cli_st *str,
                                                          uint length) const
{
  /*
    There are many other special functions, see the following grammar rules:
      function_call_keyword
      function_call_nonkeyword
    Here we resolve only those that have a qualified syntax to handle
    different behavior in different @@sql_mode settings.

    Other special functions do not work in qualified context:
      SELECT mariadb_schema.year(now()); -- Function year is not defined
      SELECT mariadb_schema.now();       -- Function now is not defined

    We don't resolve TRIM_ORACLE here, because it does not have
    a qualified syntax yet. Search for "trim_operands" in sql_yacc.yy
    to find more comments.
  */
  static LEX_CSTRING funcs[]=
  {
    {STRING_WITH_LEN("SUBSTRING")},
    {STRING_WITH_LEN("SUBSTR")},
    {STRING_WITH_LEN("TRIM")},
    {STRING_WITH_LEN("REPLACE")}
  };

  int tokval= find_keyword(str, length, true);
  if (!tokval)
    return 0;
  for (size_t i= 0; i < array_elements(funcs); i++)
  {
    CHARSET_INFO *cs= system_charset_info;
    /*
      Check length equality to avoid non-ASCII variants
      compared as equal to ASCII variants.
    */
    if (length == funcs[i].length &&
        !cs->coll->strnncollsp(cs,
                               (const uchar *) m_tok_start, length,
                               (const uchar *) funcs[i].str, funcs[i].length))
      return tokval;
  }
  return 0;
}


int Lex_input_stream::scan_ident_common(THD *thd, Lex_ident_cli_st *str,
                                        Ident_mode mode)
{
  uchar last_char;
  uint length;
  int tokval;
  bool is_8bit;
  DBUG_ASSERT(m_tok_start == m_ptr);

  is_8bit= get_7bit_or_8bit_ident(thd, &last_char);

  if (last_char == '.')
    next_state= MY_LEX_IDENT_SEP;
  if (!(length= yyLength()))
    return ABORT_SYM;                  // Names must be nonempty.

  switch (mode) {
  case GENERAL_KEYWORD_OR_FUNC_LPAREN:
    /*
      We can come here inside a system variable after "@@",
      e.g. @@global.character_set_client.
      We resolve all general purpose keywords here.

      We can come here when LEX::parsing_options.lookup_keywords_after_qualifier
      is true, i.e. within the "field_spec" Bison rule.
      We need to resolve functions that have special rules inside sql_yacc.yy,
      such as SUBSTR, REPLACE, TRIM, to make this work:
        c2 varchar(4) GENERATED ALWAYS AS (mariadb_schema.substr(c1,1,4))
    */
    if ((tokval= find_keyword(str, length, last_char == '(')))
    {
      yyUnget();                         // Put back 'c'
      return tokval;                     // Was keyword
    }
    break;
  case QUALIFIED_SPECIAL_FUNC_LPAREN:
    /*
      We come here after '.' in various contexts:
        SELECT @@global.character_set_client;
        SELECT t1.a FROM t1;
        SELECT test.f1() FROM t1;
        SELECT mariadb_schema.trim('a');
    */
    if (last_char == '(' &&
        (tokval= find_keyword_qualified_special_func(str, length)))
    {
      yyUnget();                         // Put back 'c'
      return tokval;                     // Was keyword
    }
    break;
  }

  yyUnget();                       // ptr points now after last token char
  str->set_ident(m_tok_start, length, is_8bit);

  m_cpp_text_start= m_cpp_tok_start;
  m_cpp_text_end= m_cpp_text_start + length;
  body_utf8_append(m_cpp_text_start);
  body_utf8_append_ident(thd, str, m_cpp_text_end);

  return is_8bit ? IDENT_QUOTED : IDENT;
}


/*
  We can come here if different parsing stages:
  - In an identifier chain:
       SELECT t1.cccc FROM t1;
    (when the "cccc" part starts)
    In this case both m_tok_start and m_ptr point to "cccc".
  - When a sequence of digits has changed to something else,
    therefore the token becomes an identifier rather than a number:
       SELECT 12345_6 FROM t1;
    In this case m_tok_start points to the entire "12345_678",
    while m_ptr points to "678".
*/
int Lex_input_stream::scan_ident_start(THD *thd, Lex_ident_cli_st *str)
{
  uchar c;
  bool is_8bit;
  CHARSET_INFO *const cs= thd->charset();
  const uchar *const ident_map= cs->ident_map;
  DBUG_ASSERT(m_tok_start <= m_ptr);

  if (cs->use_mb())
  {
    is_8bit= true;
    while (ident_map[c= yyGet()])
    {
      int char_length= cs->charlen(get_ptr() - 1, get_end_of_query());
      if (char_length <= 0)
        break;
      skip_binary(char_length - 1);
    }
  }
  else
  {
    is_8bit= get_7bit_or_8bit_ident(thd, &c);
  }
  if (c == '.' && ident_map[(uchar) yyPeek()])
    next_state= MY_LEX_IDENT_SEP;// Next is '.'

  uint length= yyLength();
  yyUnget(); // ptr points now after last token char
  str->set_ident(m_tok_start, length, is_8bit);
  m_cpp_text_start= m_cpp_tok_start;
  m_cpp_text_end= m_cpp_text_start + length;
  body_utf8_append(m_cpp_text_start);
  body_utf8_append_ident(thd, str, m_cpp_text_end);
  return is_8bit ? IDENT_QUOTED : IDENT;
}


int Lex_input_stream::scan_ident_middle(THD *thd, Lex_ident_cli_st *str,
                                        CHARSET_INFO **introducer,
                                        my_lex_states *st)
{
  CHARSET_INFO *const cs= thd->charset();
  const uchar *const ident_map= cs->ident_map;
  const uchar *const state_map= cs->state_map;
  const char *start;
  uint length;
  uchar c;
  bool is_8bit;
  bool resolve_introducer= true;
  DBUG_ASSERT(m_ptr == m_tok_start + 1); // m_ptr points to the second byte

  if (cs->use_mb())
  {
    is_8bit= true;
    int char_length= cs->charlen(get_ptr() - 1, get_end_of_query());
    if (char_length <= 0)
    {
      *st= MY_LEX_CHAR;
      return 0;
    }
    skip_binary(char_length - 1);

    while (ident_map[c= yyGet()])
    {
      char_length= cs->charlen(get_ptr() - 1, get_end_of_query());
      if (char_length <= 0)
        break;
      if (char_length > 1 || (c & 0x80))
        resolve_introducer= false;
      skip_binary(char_length - 1);
    }
  }
  else
  {
    is_8bit= get_7bit_or_8bit_ident(thd, &c) || (m_tok_start[0] & 0x80);
    resolve_introducer= !is_8bit;
  }
  length= yyLength();
  start= get_ptr();
  if (ignore_space)
  {
    /*
      If we find a space then this can't be an identifier. We notice this
      below by checking start != lex->ptr.
    */
    for (; state_map[(uchar) c] == MY_LEX_SKIP ; c= yyGet())
    {
      if (c == '\n')
        yylineno++;
    }
  }
  if (start == get_ptr() && c == '.' && ident_map[(uchar) yyPeek()])
    next_state= MY_LEX_IDENT_SEP;
  else
  {                                    // '(' must follow directly if function
    int tokval;
    yyUnget();
    if ((tokval= find_keyword(str, length, c == '(')))
    {
      next_state= MY_LEX_START;        // Allow signed numbers
      return(tokval);                  // Was keyword
    }
    yySkip();                  // next state does a unget
  }

  yyUnget();                       // ptr points now after last token char
  str->set_ident(m_tok_start, length, is_8bit);
  m_cpp_text_start= m_cpp_tok_start;
  m_cpp_text_end= m_cpp_text_start + length;

  /*
     Note: "SELECT _bla AS 'alias'"
     _bla should be considered as a IDENT if charset haven't been found.
     So we don't use MYF(MY_WME) with get_charset_by_csname to avoid
     producing an error.
  */
  DBUG_ASSERT(length > 0);
  if (resolve_introducer && m_tok_start[0] == '_')
  {
    ErrConvString csname(str->str + 1, str->length - 1, &my_charset_bin);
    myf utf8_flag= thd->get_utf8_flag();
    CHARSET_INFO *cs= get_charset_by_csname(csname.ptr(),
                                                 MY_CS_PRIMARY,
                                             MYF(utf8_flag));
    if (cs)
    {
      body_utf8_append(m_cpp_text_start, m_cpp_tok_start + length);
      *introducer= cs;
      return UNDERSCORE_CHARSET;
    }
  }

  body_utf8_append(m_cpp_text_start);
  body_utf8_append_ident(thd, str, m_cpp_text_end);
  return is_8bit ? IDENT_QUOTED : IDENT;
}


int Lex_input_stream::scan_ident_delimited(THD *thd,
                                           Lex_ident_cli_st *str,
                                           uchar quote_char)
{
  CHARSET_INFO *const cs= thd->charset();
  uchar c;
  DBUG_ASSERT(m_ptr == m_tok_start + 1);

  for ( ; ; )
  {
    if (!(c= yyGet()))
    {
      /*
        End-of-query or straight 0x00 inside a delimited identifier.
        Return the quote character, to have the parser fail on syntax error.
      */
      m_ptr= (char *) m_tok_start + 1;
      if (m_echo)
        m_cpp_ptr= (char *) m_cpp_tok_start + 1;
      return quote_char;
    }
    int var_length= cs->charlen(get_ptr() - 1, get_end_of_query());
    if (var_length == 1)
    {
      if (c == quote_char)
      {
        if (yyPeek() != quote_char)
          break;
        c= yyGet();
        continue;
      }
    }
    else if (var_length > 1)
    {
      skip_binary(var_length - 1);
    }
  }

  str->set_ident_quoted(m_tok_start + 1, yyLength() - 1, true, quote_char);
  yyUnget();                       // ptr points now after last token char

  m_cpp_text_start= m_cpp_tok_start + 1;
  m_cpp_text_end= m_cpp_text_start + str->length;

  if (c == quote_char)
    yySkip();                  // Skip end `
  next_state= MY_LEX_START;
  body_utf8_append(m_cpp_text_start);
  // QQQ: shouldn't it add unescaped version ????
  body_utf8_append_ident(thd, str, m_cpp_text_end);
  return IDENT_QUOTED;
}


/*
  st_select_lex structures initialisations
*/

void st_select_lex_node::init_query_common()
{
  options= 0;
  set_linkage(UNSPECIFIED_TYPE);
  distinct= TRUE;
  no_table_names_allowed= 0;
  uncacheable= 0;
}

void st_select_lex_unit::init_query()
{
  init_query_common();
  set_linkage(GLOBAL_OPTIONS_TYPE);
  lim.clear();
  union_distinct= 0;
  item= 0;
  union_result= 0;
  table= 0;
  fake_select_lex= 0;
  saved_fake_select_lex= 0;
  item_list.empty();
  found_rows_for_union= 0;
  derived= 0;
  with_clause= 0;
  with_element= 0;

  /* reset all bit fields */
  prepared= 0;
  optimized= 0;
  optimized_2= 0;
  executed= 0;
  cleaned= 0;
  bag_set_op_optimized= 0;
  optimize_started= 0;
  have_except_all_or_intersect_all= 0;
  with_wrapped_tvc= 0;
  is_view= 0;
  describe= 0;
  cloned_from= 0;
  columns_are_renamed= 0;
}

void st_select_lex::init_query()
{
  init_query_common();
  table_list.empty();
  top_join_list.empty();
  join_list= &top_join_list;
  embedding= 0;
  leaf_tables_prep.empty();
  leaf_tables.empty();
  item_list.empty();
  fix_after_optimize.empty();
  min_max_opt_list.empty();
  limit_params.clear();
  join= 0;
  cur_pos_in_select_list= UNDEF_POS;
  having= prep_having= where= prep_where= 0;
  cond_pushed_into_where= cond_pushed_into_having= 0;
  attach_to_conds.empty();
  olap= UNSPECIFIED_OLAP_TYPE;

  /* reset all bit fields */
  is_item_list_lookup= 0;
  have_merged_subqueries= 0;
  is_set_query_expr_tail= 0;
  with_sum_func= with_rownum= 0;
  braces= 0;
  automatic_brackets= 0;
  having_fix_field= 0;
  having_fix_field_for_pushed_cond= 0;
  subquery_in_having= 0;
  is_item_list_lookup= 0;
  with_all_modifier= 0;
  is_correlated= 0;
  first_natural_join_processing= 1;
  first_cond_optimization= 1;
  no_wrap_view_item= 0;
  exclude_from_table_unique_test= 0;
  in_tvc= 0;
  skip_locked= 0;
  m_non_agg_field_used= 0;
  m_agg_func_used= 0;
  m_custom_agg_func_used= 0;
  is_service_select= 0;

  context.select_lex= this;
  context.init();
  cond_count= between_count= with_wild= 0;
  max_equal_elems= 0;
  ref_pointer_array.reset();
  select_n_where_fields= 0;
  order_group_num= 0;
  select_n_reserved= 0;
  select_n_having_items= 0;
  n_sum_items= 0;
  n_child_sum_items= 0;
  hidden_bit_fields= 0;
  fields_in_window_functions= 0;
  changed_elements= 0;
  parsing_place= NO_MATTER;
  save_parsing_place= NO_MATTER;
  context_analysis_place= NO_MATTER;
  nest_level= 0;
  link_next= 0;
  prep_leaf_list_state= UNINIT;
  bzero((char*) expr_cache_may_be_used, sizeof(expr_cache_may_be_used));
  select_list_tables= 0;
  rownum_in_field_list= 0;

  window_specs.empty();
  window_funcs.empty();
  is_win_spec_list_built= false;
  tvc= 0;
  versioned_tables= 0;
  pushdown_select= 0;
  orig_names_of_item_list_elems= 0;
}

void st_select_lex::init_select()
{
  sj_nests.empty();
  sj_subselects.empty();
  group_list.empty();
  if (group_list_ptrs)
    group_list_ptrs->clear();
  type= 0;
  db= null_clex_str;
  having= 0;
  table_join_options= 0;
  select_lock= select_lock_type::NONE;
  in_sum_expr= with_wild= 0;
  options= 0;
  ftfunc_list_alloc.empty();
  inner_sum_func_list= 0;
  ftfunc_list= &ftfunc_list_alloc;
  order_list.empty();
  /* Set limit and offset to default values */
  limit_params.clear();

  /* Reset bit fields */
  is_set_query_expr_tail= 0;
  with_sum_func= 0;
  with_all_modifier= 0;
  is_correlated= 0;
  in_tvc= 0;
  skip_locked= 0;
  m_non_agg_field_used= 0;
  m_agg_func_used= 0;
  m_custom_agg_func_used= 0;

  cur_pos_in_select_list= UNDEF_POS;
  cond_value= having_value= Item::COND_UNDEF;
  inner_refs_list.empty();
  insert_tables= 0;
  merged_into= 0;
  name_visibility_map.clear_all();
  with_dep= 0;
  join= 0;
  lock_type= TL_READ_DEFAULT;
  save_many_values.empty();
  save_insert_list= 0;
  tvc= 0;
  in_funcs.empty();
  curr_tvc_name= 0;
  versioned_tables= 0;
  is_tvc_wrapper= false;
  nest_flags= 0;
  orig_names_of_item_list_elems= 0;
}

/*
  st_select_lex structures linking
*/

/* include on level down */
void st_select_lex_node::include_down(st_select_lex_node *upper)
{
  if ((next= upper->slave))
    next->prev= &next;
  prev= &upper->slave;
  upper->slave= this;
  master= upper;
  slave= 0;
}


void st_select_lex_node::attach_single(st_select_lex_node *slave_arg)
{
  DBUG_ASSERT(slave == 0);
  {
    slave= slave_arg;
    slave_arg->master= this;
    slave->prev= &master->slave;
    slave->next= 0;
  }
}

void st_select_lex_node::link_chain_down(st_select_lex_node *first)
{
  st_select_lex_node *last_node;
  st_select_lex_node *node= first;
  do
  {
    last_node= node;
    node->master= this;
    node= node->next;
  } while (node);
  if ((last_node->next= slave))
  {
    slave->prev= &last_node->next;
  }
  first->prev= &slave;
  slave= first;
}

/*
  @brief
    Substitute this node in select tree for a newly creates node

  @param  subst the node to substitute for

  @details
    The function substitute this node in the select tree for a newly
    created node subst. This node is just removed from the tree but all
    its link fields and the attached sub-tree remain untouched.
*/

void st_select_lex_node::substitute_in_tree(st_select_lex_node *subst)
{
  if ((subst->next= next))
    next->prev= &subst->next;
  subst->prev= prev;
  (*prev)= subst;
  subst->master= master;
}

/*
  include on level down (but do not link)

  SYNOPSYS
    st_select_lex_node::include_standalone()
    upper - reference on node underr which this node should be included
    ref - references on reference on this node
*/
void st_select_lex_node::include_standalone(st_select_lex_node *upper,
                                            st_select_lex_node **ref)
{
  next= 0;
  prev= ref;
  master= upper;
  slave= 0;
}

/* include neighbour (on same level) */
void st_select_lex_node::include_neighbour(st_select_lex_node *before)
{
  if ((next= before->next))
    next->prev= &next;
  prev= &before->next;
  before->next= this;
  master= before->master;
  slave= 0;
}

/* including in global SELECT_LEX list */
void st_select_lex_node::include_global(st_select_lex_node **plink)
{
  if ((link_next= *plink))
    link_next->link_prev= &link_next;
  link_prev= plink;
  *plink= this;
}

//excluding from global list (internal function)
void st_select_lex_node::fast_exclude()
{
  if (link_prev)
  {
    if ((*link_prev= link_next))
      link_next->link_prev= link_prev;
  }
  // Remove slave structure
  for (; slave; slave= slave->next)
    slave->fast_exclude();

  prev= NULL; // to ensure correct behavior of st_select_lex_unit::is_excluded()
}


/**
  @brief
    Insert a new chain of nodes into another chain before a particular link

  @param in/out
    ptr_pos_to_insert  the address of the chain pointer pointing to the link
                       before which the subchain has to be inserted
  @param   
    end_chain_node     the last link of the subchain to be inserted

  @details
    The method inserts the chain of nodes starting from this node and ending
    with the node nd_chain_node into another chain of nodes before the node
    pointed to by *ptr_pos_to_insert.
    It is assumed that ptr_pos_to_insert belongs to the chain where we insert.
    So it must be updated.

  @retval
    The method returns the pointer to the first link of the inserted chain
*/

st_select_lex_node *st_select_lex_node:: insert_chain_before(
                                         st_select_lex_node **ptr_pos_to_insert,
                                         st_select_lex_node *end_chain_node)
{
  end_chain_node->link_next= *ptr_pos_to_insert;
  (*ptr_pos_to_insert)->link_prev= &end_chain_node->link_next;
  link_prev= ptr_pos_to_insert;
  return this;
}


/*
  Detach the node from its master and attach it to a new master
*/

void st_select_lex_node::move_as_slave(st_select_lex_node *new_master)
{
  exclude_from_tree();
  if (new_master->slave)
  {
    st_select_lex_node *curr= new_master->slave;
    for ( ; curr->next ; curr= curr->next) ;
    prev= &curr->next;
  }
  else
    prev= &new_master->slave;
  *prev= this;
  next= 0;
  master= new_master;
}


/*
  Exclude a node from the tree lex structure, but leave it in the global
  list of nodes.
*/

void st_select_lex_node::exclude_from_tree()
{
  if ((*prev= next))
    next->prev= prev;
}


/*
  Exclude select_lex structure (except first (first select can't be
  deleted, because it is most upper select))
*/
void st_select_lex_node::exclude()
{
  /* exclude the node from the tree  */
  exclude_from_tree();
  /* 
     We do not need following statements, because prev pointer of first 
     list element point to master->slave
     if (master->slave == this)
       master->slave= next;
  */
  /* exclude all nodes under this excluded node */
  fast_exclude();
}


/*
  Exclude level of current unit from tree of SELECTs

  SYNOPSYS
    st_select_lex_unit::exclude_level()

  NOTE: units which belong to current will be brought up on level of
  currernt unit 
*/
void st_select_lex_unit::exclude_level()
{
  SELECT_LEX_UNIT *units= 0, **units_last= &units;
  for (SELECT_LEX *sl= first_select(); sl; sl= sl->next_select())
  {
    // unlink current level from global SELECTs list
    if (sl->link_prev && (*sl->link_prev= sl->link_next))
      sl->link_next->link_prev= sl->link_prev;

    // bring up underlay levels
    SELECT_LEX_UNIT **last= 0;
    for (SELECT_LEX_UNIT *u= sl->first_inner_unit(); u; u= u->next_unit())
    {
      u->master= master;
      last= (SELECT_LEX_UNIT**)&(u->next);
    }
    if (last)
    {
      (*units_last)= sl->first_inner_unit();
      units_last= last;
    }
  }
  if (units)
  {
    // include brought up levels in place of current
    (*prev)= units;
    (*units_last)= (SELECT_LEX_UNIT*)next;
    if (next)
      next->prev= (SELECT_LEX_NODE**)units_last;
    units->prev= prev;
  }
  else
  {
    // exclude currect unit from list of nodes
    (*prev)= next;
    if (next)
      next->prev= prev;
  }
  // Mark it excluded
  prev= NULL;
}


#if 0
/*
  Exclude subtree of current unit from tree of SELECTs

  SYNOPSYS
    st_select_lex_unit::exclude_tree()
*/
void st_select_lex_unit::exclude_tree()
{
  for (SELECT_LEX *sl= first_select(); sl; sl= sl->next_select())
  {
    // unlink current level from global SELECTs list
    if (sl->link_prev && (*sl->link_prev= sl->link_next))
      sl->link_next->link_prev= sl->link_prev;

    // unlink underlay levels
    for (SELECT_LEX_UNIT *u= sl->first_inner_unit(); u; u= u->next_unit())
    {
      u->exclude_level();
    }
  }
  // exclude currect unit from list of nodes
  (*prev)= next;
  if (next)
    next->prev= prev;
}
#endif


/*
  st_select_lex_node::mark_as_dependent mark all st_select_lex struct from 
  this to 'last' as dependent

  SYNOPSIS
    last - pointer to last st_select_lex struct, before which all 
           st_select_lex have to be marked as dependent

  NOTE
    'last' should be reachable from this st_select_lex_node
*/

bool st_select_lex::mark_as_dependent(THD *thd, st_select_lex *last,
                                      Item_ident *dependency)
{

  DBUG_ASSERT(this != last);

  /*
    Mark all selects from resolved to 1 before select where was
    found table as depended (of select where was found table)

    We move by name resolution context, bacause during merge can some select
    be excleded from SELECT tree
  */
  Name_resolution_context *c= &this->context;
  do
  {
    SELECT_LEX *s= c->select_lex;
    if (!(s->uncacheable & UNCACHEABLE_DEPENDENT_GENERATED))
    {
      // Select is dependent of outer select
      s->uncacheable= (s->uncacheable & ~UNCACHEABLE_UNITED) |
                       UNCACHEABLE_DEPENDENT_GENERATED;
      SELECT_LEX_UNIT *munit= s->master_unit();
      munit->uncacheable= (munit->uncacheable & ~UNCACHEABLE_UNITED) |
                       UNCACHEABLE_DEPENDENT_GENERATED;
      for (SELECT_LEX *sl= munit->first_select(); sl ; sl= sl->next_select())
      {
        if (sl != s &&
            !(sl->uncacheable & (UNCACHEABLE_DEPENDENT_GENERATED |
                                 UNCACHEABLE_UNITED)))
          sl->uncacheable|= UNCACHEABLE_UNITED;
      }
    }

    Item_subselect *subquery_expr= s->master_unit()->item;
    if (subquery_expr && subquery_expr->mark_as_dependent(thd, last, 
                                                          dependency))
      return TRUE;
  } while ((c= c->outer_context) != NULL && (c->select_lex != last));
  is_correlated= TRUE;
  master_unit()->item->is_correlated= TRUE;
  return FALSE;
}

/*
  prohibit using LIMIT clause
*/
bool st_select_lex::test_limit()
{
  if (limit_params.select_limit)
  {
    my_error(ER_NOT_SUPPORTED_YET, MYF(0),
             "LIMIT & IN/ALL/ANY/SOME subquery");
    return(1);
  }
  return(0);
}



st_select_lex* st_select_lex_unit::outer_select()
{
  return (st_select_lex*) master;
}


ha_rows st_select_lex::get_offset()
{
  ha_rows val= 0;

  Item *offset_limit= limit_params.offset_limit;
  if (offset_limit)
  {
    // see comment for st_select_lex::get_limit()
    bool err= offset_limit->fix_fields_if_needed(master_unit()->thd, NULL);
    DBUG_ASSERT(!err);
    val= err ? HA_POS_ERROR : (ha_rows)offset_limit->val_uint();
  }

  return val;
}


ha_rows st_select_lex::get_limit()
{
  ha_rows val= HA_POS_ERROR;

  Item *select_limit= limit_params.select_limit;
  if (select_limit)
  {
    /*
      fix_fields() has not been called for select_limit. That's due to the
      historical reasons -- this item could be only of type Item_int, and
      Item_int does not require fix_fields(). Thus, fix_fields() was never
      called for select_limit.

      Some time ago, Item_splocal was also allowed for LIMIT / OFFSET clauses.
      However, the fix_fields() behavior was not updated, which led to a crash
      in some cases.

      There is no single place where to call fix_fields() for LIMIT / OFFSET
      items during the fix-fields-phase. Thus, for the sake of readability,
      it was decided to do it here, on the evaluation phase (which is a
      violation of design, but we chose the lesser of two evils).

      We can call fix_fields() here, because select_limit can be of two
      types only: Item_int and Item_splocal. Item_int::fix_fields() is trivial,
      and Item_splocal::fix_fields() (or rather Item_sp_variable::fix_fields())
      has the following properties:
        1) it does not affect other items;
        2) it does not fail.

      Nevertheless DBUG_ASSERT was added to catch future changes in
      fix_fields() implementation. Also added runtime check against a result
      of fix_fields() in order to handle error condition in non-debug build.
    */
    bool err= select_limit->fix_fields_if_needed(master_unit()->thd, NULL);
    DBUG_ASSERT(!err);
    val= err ? HA_POS_ERROR : (ha_rows) select_limit->val_uint();
  }

  return val;
}


bool st_select_lex::add_order_to_list(THD *thd, Item *item, bool asc)
{
  return add_to_list(thd, order_list, item, asc);
}


bool st_select_lex::add_gorder_to_list(THD *thd, Item *item, bool asc)
{
  return add_to_list(thd, gorder_list, item, asc);
}


bool st_select_lex::add_item_to_list(THD *thd, Item *item)
{
  DBUG_ENTER("st_select_lex::add_item_to_list");
  DBUG_PRINT("info", ("Item: %p", item));
  DBUG_RETURN(item_list.push_back(item, thd->mem_root));
}


bool st_select_lex::add_group_to_list(THD *thd, Item *item, bool asc)
{
  return add_to_list(thd, group_list, item, asc);
}


bool st_select_lex::add_ftfunc_to_list(THD *thd, Item_func_match *func)
{
  return !func || ftfunc_list->push_back(func, thd->mem_root); // end of memory?
}


st_select_lex* st_select_lex::outer_select()
{
  return (st_select_lex*) master->get_master();
}


bool st_select_lex::inc_in_sum_expr()
{
  in_sum_expr++;
  return 0;
}


uint st_select_lex::get_in_sum_expr()
{
  return in_sum_expr;
}


TABLE_LIST* st_select_lex::get_table_list()
{
  return table_list.first;
}

List<Item>* st_select_lex::get_item_list()
{
  return &item_list;
}


uint st_select_lex::get_cardinality_of_ref_ptrs_slice(uint order_group_num_arg)
{
  if (!((options & SELECT_DISTINCT) && !group_list.elements))
    hidden_bit_fields= 0;

  if (!order_group_num)
    order_group_num= order_group_num_arg;

  /*
    find_order_in_list() may need some extra space,
    so multiply order_group_num by 2
  */
  uint n= n_sum_items +
          n_child_sum_items +
          item_list.elements +
          select_n_reserved +
          select_n_having_items +
          select_n_where_fields +
          order_group_num * 2 +
          hidden_bit_fields +
          fields_in_window_functions;
  return n;
}


bool st_select_lex::setup_ref_array(THD *thd, uint order_group_num)
{
  uint n_elems= get_cardinality_of_ref_ptrs_slice(order_group_num) * 5;
  if (!ref_pointer_array.is_null())
    return false;

  Item **array= static_cast<Item**>(
    thd->active_stmt_arena_to_use()->alloc(sizeof(Item*) * n_elems));
  if (likely(array != NULL))
    ref_pointer_array= Ref_ptr_array(array, n_elems);
  return array == NULL;
}


/*
  @brief
    Print the whole statement

    @param str         Print into this string
    @param query_type  Flags describing how to print

  @detail
    The intent is to allow to eventually print back any query.

    This is useful e.g. for storage engines that take over diferrent kinds of
    queries
*/

void LEX::print(String *str, enum_query_type query_type)
{
  if (sql_command == SQLCOM_UPDATE)
  {
    SELECT_LEX *sel= first_select_lex();
    str->append(STRING_WITH_LEN("UPDATE "));
    if (ignore)
      str->append(STRING_WITH_LEN("IGNORE "));
    // table name. If the query was using a view, we need
    // the underlying table name, not the view name
    TABLE_LIST *base_tbl= query_tables->table->pos_in_table_list;
    base_tbl->print(thd, table_map(0), str, query_type);
    str->append(STRING_WITH_LEN(" SET "));
    // print item assignments
    List_iterator<Item> it(sel->item_list);
    List_iterator<Item> it2(value_list);
    Item *col_ref, *value;
    bool first= true;
    while ((col_ref= it++) && (value= it2++))
    {
      if (first)
        first= false;
      else
        str->append(STRING_WITH_LEN(", "));
      col_ref->print(str, query_type);
      str->append(STRING_WITH_LEN("="));
      value->print(str, query_type);
    }

    if (sel->where)
    {
      str->append(STRING_WITH_LEN(" WHERE "));
      sel->where->print(str, query_type);
    }

    if (sel->order_list.elements)
    {
      str->append(STRING_WITH_LEN(" ORDER BY "));
      for (ORDER *ord= sel->order_list.first; ord; ord= ord->next)
      {
        if (ord != sel->order_list.first)
          str->append(STRING_WITH_LEN(", "));
        (*ord->item)->print(str, query_type);
      }
    }
    if (sel->limit_params.select_limit)
    {
      str->append(STRING_WITH_LEN(" LIMIT "));
      sel->limit_params.select_limit->print(str, query_type);
    }
  }
  else if (sql_command == SQLCOM_DELETE)
  {
    SELECT_LEX *sel= first_select_lex();
    str->append(STRING_WITH_LEN("DELETE "));
    if (ignore)
      str->append(STRING_WITH_LEN("IGNORE "));

    str->append(STRING_WITH_LEN("FROM "));
    // table name. If the query was using a view, we need
    // the underlying table name, not the view name
    TABLE_LIST *base_tbl= query_tables->table->pos_in_table_list;
    base_tbl->print(thd, table_map(0), str, query_type);

    if (sel->where)
    {
      str->append(STRING_WITH_LEN(" WHERE "));
      sel->where->print(str, query_type);
    }

    if (sel->order_list.elements)
    {
      str->append(STRING_WITH_LEN(" ORDER BY "));
      for (ORDER *ord= sel->order_list.first; ord; ord= ord->next)
      {
        if (ord != sel->order_list.first)
          str->append(STRING_WITH_LEN(", "));
        (*ord->item)->print(str, query_type);
      }
    }
    if (sel->limit_params.select_limit)
    {
      str->append(STRING_WITH_LEN(" LIMIT "));
      sel->limit_params.select_limit->print(str, query_type);
    }
  }
  else
    DBUG_ASSERT(0); // Not implemented yet
}

void st_select_lex_unit::print(String *str, enum_query_type query_type)
{
  if (with_clause)
    with_clause->print(thd, str, query_type);
  for (SELECT_LEX *sl= first_select(); sl; sl= sl->next_select())
  {
    if (sl != first_select())
    {
      switch (sl->linkage)
      {
      default:
        DBUG_ASSERT(0);
        /* fall through */
      case UNION_TYPE:
        str->append(STRING_WITH_LEN(" union "));
        break;
      case INTERSECT_TYPE:
        str->append(STRING_WITH_LEN(" intersect "));
        break;
      case EXCEPT_TYPE:
        str->append(STRING_WITH_LEN(" except "));
        break;
      }
      if (!sl->distinct)
        str->append(STRING_WITH_LEN("all "));
    }
    if (sl->braces)
      str->append('(');
    sl->print(thd, str, query_type);
    if (sl->braces)
      str->append(')');
  }
  if (fake_select_lex)
  {
    if (fake_select_lex->order_list.elements)
    {
      str->append(STRING_WITH_LEN(" order by "));
      fake_select_lex->print_order(str,
        fake_select_lex->order_list.first,
        query_type);
    }
    fake_select_lex->print_limit(thd, str, query_type);
  }
  else if (saved_fake_select_lex)
    saved_fake_select_lex->print_limit(thd, str, query_type);
}


void st_select_lex::print_order(String *str,
                                ORDER *order,
                                enum_query_type query_type)
{
  for (; order; order= order->next)
  {
    if (order->counter_used)
    {
      char buffer[20];
      size_t length= my_snprintf(buffer, 20, "%d", order->counter);
      str->append(buffer, (uint) length);
    }
    else
    {
      /* replace numeric reference with equivalent for ORDER constant */
      if (order->item[0]->is_order_clause_position())
      {
        /* make it expression instead of integer constant */
        str->append(STRING_WITH_LEN("''"));
      }
      else
        (*order->item)->print(str, query_type);
    }
    if (order->direction == ORDER::ORDER_DESC)
       str->append(STRING_WITH_LEN(" desc"));
    if (order->next)
      str->append(',');
  }
}
 

void st_select_lex::print_limit(THD *thd,
                                String *str,
                                enum_query_type query_type)
{
  SELECT_LEX_UNIT *unit= master_unit();
  Item_subselect *item= unit->item;

  if (item && unit->global_parameters() == this)
  {
    Item_subselect::subs_type subs_type= item->substype();
    if (subs_type == Item_subselect::IN_SUBS ||
        subs_type == Item_subselect::ALL_SUBS)
    {
      return;
    }
  }
  if (limit_params.explicit_limit &&
      limit_params.select_limit)
  {
    /*
      [OFFSET n]
      FETCH FIRST n ROWS WITH TIES

      For FETCH FIRST n ROWS ONLY we fall back to the "limit" specification
      as it's identical.
    */
    if (limit_params.with_ties)
    {
      if (limit_params.offset_limit)
      {
        str->append(STRING_WITH_LEN(" offset "));
        limit_params.offset_limit->print(str, query_type);
        str->append(STRING_WITH_LEN(" rows "));
      }
      str->append(STRING_WITH_LEN(" fetch first "));
      limit_params.select_limit->print(str, query_type);
      str->append(STRING_WITH_LEN(" rows with ties"));
    }
    else
    {
      str->append(STRING_WITH_LEN(" limit "));
      if (limit_params.offset_limit)
      {
        limit_params.offset_limit->print(str, query_type);
        str->append(',');
      }
      limit_params.select_limit->print(str, query_type);
    }
  }
}


/**
  @brief Restore the LEX and THD in case of a parse error.

  This is a clean up call that is invoked by the Bison generated
  parser before returning an error from MYSQLparse. If your
  semantic actions manipulate with the global thread state (which
  is a very bad practice and should not normally be employed) and
  need a clean-up in case of error, and you can not use %destructor
  rule in the grammar file itself, this function should be used
  to implement the clean up.
*/

void LEX::cleanup_lex_after_parse_error(THD *thd)
{
  /*
    Delete sphead for the side effect of restoring of the original
    LEX state, thd->lex, thd->mem_root and thd->free_list if they
    were replaced when parsing stored procedure statements.  We
    will never use sphead object after a parse error, so it's okay
    to delete it only for the sake of the side effect.
    TODO: make this functionality explicit in sp_head class.
    Sic: we must nullify the member of the main lex, not the
    current one that will be thrown away
  */
  if (thd->lex->sphead)
  {
    sp_package *pkg;
    thd->lex->sphead->restore_thd_mem_root(thd);
    if ((pkg= thd->lex->sphead->m_parent))
    {
      /*
        If a syntax error happened inside a package routine definition,
        then thd->lex points to the routine sublex. We need to restore to
        the top level LEX.
      */
      DBUG_ASSERT(pkg->m_top_level_lex);
      DBUG_ASSERT(pkg == pkg->m_top_level_lex->sphead);
      pkg->restore_thd_mem_root(thd);
      LEX *top= pkg->m_top_level_lex;
      sp_package::destroy(pkg);
      thd->lex= top;
      thd->lex->sphead= NULL;
    }
    else
    {
      sp_head::destroy(thd->lex->sphead);
      thd->lex->sphead= NULL;
    }
  }

  /*
    json_table must be NULL before the query.
    Didn't want to overload LEX::start, it's enough to put it here.
  */
  thd->lex->json_table= 0;
}

/*
  Initialize (or reset) Query_tables_list object.

  SYNOPSIS
    reset_query_tables_list()
      init  TRUE  - we should perform full initialization of object with
                    allocating needed memory
            FALSE - object is already initialized so we should only reset
                    its state so it can be used for parsing/processing
                    of new statement

  DESCRIPTION
    This method initializes Query_tables_list so it can be used as part
    of LEX object for parsing/processing of statement. One can also use
    this method to reset state of already initialized Query_tables_list
    so it can be used for processing of new statement.
*/

void Query_tables_list::reset_query_tables_list(bool init)
{
  sql_command= SQLCOM_END;
  if (!init && query_tables)
  {
    TABLE_LIST *table= query_tables;
    for (;;)
    {
      delete table->view;
      if (query_tables_last == &table->next_global ||
          !(table= table->next_global))
        break;
    }
  }
  query_tables= 0;
  query_tables_last= &query_tables;
  query_tables_own_last= 0;
  if (init)
  {
    /*
      We delay real initialization of hash (and therefore related
      memory allocation) until first insertion into this hash.
    */
    my_hash_clear(&sroutines);
  }
  else if (sroutines.records)
  {
    /* Non-zero sroutines.records means that hash was initialized. */
    my_hash_reset(&sroutines);
  }
  sroutines_list.empty();
  sroutines_list_own_last= sroutines_list.next;
  sroutines_list_own_elements= 0;
  binlog_stmt_flags= 0;
  stmt_accessed_table_flag= 0;
}


/*
  Destroy Query_tables_list object with freeing all resources used by it.

  SYNOPSIS
    destroy_query_tables_list()
*/

void Query_tables_list::destroy_query_tables_list()
{
  my_hash_free(&sroutines);
}


/*
  Initialize LEX object.

  SYNOPSIS
    LEX::LEX()

  NOTE
    LEX object initialized with this constructor can be used as part of
    THD object for which one can safely call open_tables(), lock_tables()
    and close_thread_tables() functions. But it is not yet ready for
    statement parsing. On should use lex_start() function to prepare LEX
    for this.
*/

LEX::LEX()
  : explain(NULL), result(0), part_info(NULL), arena_for_set_stmt(0),
    mem_root_for_set_stmt(0), json_table(NULL), analyze_stmt(0),
    default_used(0),
    with_rownum(0), is_lex_started(0), option_type(OPT_DEFAULT),
    context_analysis_only(0), sphead(0), limit_rows_examined_cnt(ULONGLONG_MAX)
{

  init_dynamic_array2(PSI_INSTRUMENT_ME, &plugins, sizeof(plugin_ref),
                      plugins_static_buffer, INITIAL_LEX_PLUGIN_LIST_SIZE,
                      INITIAL_LEX_PLUGIN_LIST_SIZE, 0);
  reset_query_tables_list(TRUE);
  mi.init();
  init_dynamic_array2(PSI_INSTRUMENT_ME, &delete_gtid_domain, sizeof(uint32),
                      gtid_domain_static_buffer,
                      initial_gtid_domain_buffer_size,
                      initial_gtid_domain_buffer_size, 0);
  unit.slave= &builtin_select;
}


bool LEX::can_be_merged()
{
  return unit.can_be_merged();
}


/*
  Check whether the merging algorithm can be used for this unit

  SYNOPSIS
    st_select_lex_unit::can_be_merged()

  DESCRIPTION
    We can apply merge algorithm for a unit if it is single SELECT with
    subqueries only in WHERE clauses or in ON conditions or in select list
    (we do not count SELECTs of underlying  views/derived tables/CTEs and
    second level subqueries) and we have no grouping, ordering, HAVING
    clause, aggregate functions, DISTINCT clause, LIMIT clause.

  RETURN
    FALSE - only temporary table algorithm can be used
    TRUE  - merge algorithm can be used
*/

bool st_select_lex_unit::can_be_merged()
{
  // TODO: do not forget implement case when select_lex.table_list.elements==0

  /* find non VIEW subqueries/unions */
  st_select_lex *fs= first_select();

  if (fs->next_select() ||
      (fs->uncacheable & UNCACHEABLE_RAND) ||
      (fs->options & SELECT_DISTINCT) ||
      fs->group_list.elements || fs->having ||
      fs->with_sum_func ||
      fs->table_list.elements < 1 ||
      fs->limit_params.select_limit)
    return false;
  for (SELECT_LEX_UNIT *tmp_unit= fs->first_inner_unit();
       tmp_unit;
       tmp_unit= tmp_unit->next_unit())
    if ((tmp_unit->item != 0 &&
         (tmp_unit->item->place() != IN_WHERE &&
          tmp_unit->item->place() != IN_ON &&
          tmp_unit->item->place() != SELECT_LIST)))
      return false;
  return true;
}


/*
  check if command can use VIEW with MERGE algorithm (for top VIEWs)

  SYNOPSIS
    LEX::can_use_merged()

  DESCRIPTION
    Only listed here commands can use merge algorithm in top level
    SELECT_LEX (for subqueries will be used merge algorithm if
    LEX::can_not_use_merged() is not TRUE).

  RETURN
    FALSE - command can't use merged VIEWs
    TRUE  - VIEWs with MERGE algorithms can be used
*/

bool LEX::can_use_merged()
{
  switch (sql_command)
  {
  case SQLCOM_SELECT:
  case SQLCOM_CREATE_TABLE:
  case SQLCOM_UPDATE:
  case SQLCOM_UPDATE_MULTI:
  case SQLCOM_DELETE:
  case SQLCOM_DELETE_MULTI:
  case SQLCOM_INSERT:
  case SQLCOM_INSERT_SELECT:
  case SQLCOM_REPLACE:
  case SQLCOM_REPLACE_SELECT:
  case SQLCOM_LOAD:
    return TRUE;
  default:
    return FALSE;
  }
}

/*
  Check if command can't use merged views in any part of command

  SYNOPSIS
    LEX::can_not_use_merged()

  @param no_update_or_delete Set to 1 if we can't use merge with multiple-table
                             updates, like when used from
                             TALE_LIST::init_derived()

  DESCRIPTION
    Temporary table algorithm will be used on all SELECT levels for queries
    listed here (see also LEX::can_use_merged()).

  RETURN
    FALSE - command can't use merged VIEWs
    TRUE  - VIEWs with MERGE algorithms can be used
*/

bool LEX::can_not_use_merged()
{
  switch (sql_command) {
  case SQLCOM_CREATE_VIEW:
  case SQLCOM_SHOW_CREATE:
  /*
    SQLCOM_SHOW_FIELDS is necessary to make 
    information schema tables working correctly with views.
    see get_schema_tables_result function
  */
  case SQLCOM_SHOW_FIELDS:
    return TRUE;

  default:
    return FALSE;
  }
}

/**
  Detect that we need only table structure of derived table/view.

  Also used by I_S tables (@see create_schema_table) to detect that
  they need a full table structure and cannot optimize unused columns away

  @retval TRUE yes, we need only structure
  @retval FALSE no, we need data
*/

bool LEX::only_view_structure()
{
  switch (sql_command) {
  case SQLCOM_SHOW_CREATE:
  case SQLCOM_CHECKSUM:
  case SQLCOM_SHOW_TABLES:
  case SQLCOM_SHOW_FIELDS:
  case SQLCOM_REVOKE_ALL:
  case SQLCOM_REVOKE:
  case SQLCOM_GRANT:
  case SQLCOM_CREATE_VIEW:
    return TRUE;
  case SQLCOM_CREATE_TABLE:
    return create_info.like();
  default:
    return FALSE;
  }
}


/*
  Should Items_ident be printed correctly

  SYNOPSIS
    need_correct_ident()

  RETURN
    TRUE yes, we need only structure
    FALSE no, we need data
*/


bool LEX::need_correct_ident()
{
  switch(sql_command)
  {
  case SQLCOM_SHOW_CREATE:
  case SQLCOM_SHOW_TABLES:
  case SQLCOM_CREATE_VIEW:
    return TRUE;
  default:
    return FALSE;
  }
}

/*
  Get effective type of CHECK OPTION for given view

  SYNOPSIS
    get_effective_with_check()
    view    given view

  NOTE
    It have not sense to set CHECK OPTION for SELECT satement or subqueries,
    so we do not.

  RETURN
    VIEW_CHECK_NONE      no need CHECK OPTION
    VIEW_CHECK_LOCAL     CHECK OPTION LOCAL
    VIEW_CHECK_CASCADED  CHECK OPTION CASCADED
*/

uint8 LEX::get_effective_with_check(TABLE_LIST *view)
{
  if (view->select_lex->master_unit() == &unit &&
      which_check_option_applicable())
    return (uint8)view->with_check;
  return VIEW_CHECK_NONE;
}


/**
  This method should be called only during parsing.
  It is aware of compound statements (stored routine bodies)
  and will initialize the destination with the default
  database of the stored routine, rather than the default
  database of the connection it is parsed in.
  E.g. if one has no current database selected, or current database 
  set to 'bar' and then issues:

  CREATE PROCEDURE foo.p1() BEGIN SELECT * FROM t1 END//

  t1 is meant to refer to foo.t1, not to bar.t1.

  This method is needed to support this rule.

  @return TRUE in case of error (parsing should be aborted, FALSE in
  case of success
*/

bool LEX::copy_db_to(LEX_CSTRING *to)
{
  if (sphead && sphead->m_name.str)
  {
    DBUG_ASSERT(sphead->m_db.str && sphead->m_db.length);
    /*
      It is safe to assign the string by-pointer, both sphead and
      its statements reside in the same memory root.
    */
    *to= sphead->m_db;
    return FALSE;
  }
  return thd->copy_db_to(to);
}

/**
  Initialize offset and limit counters.

  @param sl SELECT_LEX to get offset and limit from.
*/

void st_select_lex_unit::set_limit(st_select_lex *sl)
{
  DBUG_ASSERT(!thd->stmt_arena->is_stmt_prepare());

  lim.set_limit(sl->get_limit(), sl->get_offset(), sl->limit_params.with_ties);
}

/**
  Decide if a temporary table is needed for the UNION.

  @retval true  A temporary table is needed.
  @retval false A temporary table is not needed.
 */

bool st_select_lex_unit::union_needs_tmp_table()
{
  if (with_element && with_element->is_recursive)
    return true;
  if (!with_wrapped_tvc)
  {
    for (st_select_lex *sl= first_select(); sl; sl=sl->next_select())
    {
      if (sl->tvc && sl->tvc->to_be_wrapped_as_with_tail())
      {
        with_wrapped_tvc= true;
        break;
      }
      if (sl != first_select() && sl->linkage != UNION_TYPE)
        return true;
    }
  }
  if (with_wrapped_tvc)
    return true;
  return union_distinct != NULL ||
    global_parameters()->order_list.elements != 0 ||
    thd->lex->sql_command == SQLCOM_INSERT_SELECT ||
    thd->lex->sql_command == SQLCOM_REPLACE_SELECT;
}  

/**
  @brief Set the initial purpose of this TABLE_LIST object in the list of used
    tables.

  We need to track this information on table-by-table basis, since when this
  table becomes an element of the pre-locked list, it's impossible to identify
  which SQL sub-statement it has been originally used in.

  E.g.:

  User request:                 SELECT * FROM t1 WHERE f1();
  FUNCTION f1():                DELETE FROM t2; RETURN 1;
  BEFORE DELETE trigger on t2:  INSERT INTO t3 VALUES (old.a);

  For this user request, the pre-locked list will contain t1, t2, t3
  table elements, each needed for different DML.

  The trigger event map is updated to reflect INSERT, UPDATE, DELETE,
  REPLACE, LOAD DATA, CREATE TABLE .. SELECT, CREATE TABLE ..
  REPLACE SELECT statements, and additionally ON DUPLICATE KEY UPDATE
  clause.
*/

void LEX::set_trg_event_type_for_tables()
{
  uint8 new_trg_event_map= 0;
  DBUG_ENTER("LEX::set_trg_event_type_for_tables");

  /*
    Some auxiliary operations
    (e.g. GRANT processing) create TABLE_LIST instances outside
    the parser. Additionally, some commands (e.g. OPTIMIZE) change
    the lock type for a table only after parsing is done. Luckily,
    these do not fire triggers and do not need to pre-load them.
    For these TABLE_LISTs set_trg_event_type is never called, and
    trg_event_map is always empty. That means that the pre-locking
    algorithm will ignore triggers defined on these tables, if
    any, and the execution will either fail with an assert in
    sql_trigger.cc or with an error that a used table was not
    pre-locked, in case of a production build.

    TODO: this usage pattern creates unnecessary module dependencies
    and should be rewritten to go through the parser.
    Table list instances created outside the parser in most cases
    refer to mysql.* system tables. It is not allowed to have
    a trigger on a system table, but keeping track of
    initialization provides extra safety in case this limitation
    is circumvented.
  */

  switch (sql_command) {
  case SQLCOM_LOCK_TABLES:
  /*
    On a LOCK TABLE, all triggers must be pre-loaded for this TABLE_LIST
    when opening an associated TABLE.
  */
    new_trg_event_map= trg2bit(TRG_EVENT_INSERT) | trg2bit(TRG_EVENT_UPDATE) |
                       trg2bit(TRG_EVENT_DELETE);
    break;
  /*
    Basic INSERT. If there is an additional ON DUPLIATE KEY UPDATE
    clause, it will be handled later in this method.
  */
  case SQLCOM_INSERT:                           /* fall through */
  case SQLCOM_INSERT_SELECT:
  /*
    LOAD DATA ... INFILE is expected to fire BEFORE/AFTER INSERT
    triggers.
    If the statement also has REPLACE clause, it will be
    handled later in this method.
  */
  case SQLCOM_LOAD:                             /* fall through */
  /*
    REPLACE is semantically equivalent to INSERT. In case
    of a primary or unique key conflict, it deletes the old
    record and inserts a new one. So we also may need to
    fire ON DELETE triggers. This functionality is handled
    later in this method.
  */
  case SQLCOM_REPLACE:                          /* fall through */
  case SQLCOM_REPLACE_SELECT:
  /*
    CREATE TABLE ... SELECT defaults to INSERT if the table or
    view already exists. REPLACE option of CREATE TABLE ...
    REPLACE SELECT is handled later in this method.
  */
  case SQLCOM_CREATE_TABLE:
  case SQLCOM_CREATE_SEQUENCE:
    new_trg_event_map|= trg2bit(TRG_EVENT_INSERT);
    break;
  /* Basic update and multi-update */
  case SQLCOM_UPDATE:                           /* fall through */
  case SQLCOM_UPDATE_MULTI:
    new_trg_event_map|= trg2bit(TRG_EVENT_UPDATE);
    break;
  /* Basic delete and multi-delete */
  case SQLCOM_DELETE:                           /* fall through */
  case SQLCOM_DELETE_MULTI:
    new_trg_event_map|= trg2bit(TRG_EVENT_DELETE);
    break;
  default:
    break;
  }

  switch (duplicates) {
  case DUP_UPDATE:
    new_trg_event_map|= trg2bit(TRG_EVENT_UPDATE);
    break;
  case DUP_REPLACE:
    new_trg_event_map|= trg2bit(TRG_EVENT_DELETE);
    break;
  case DUP_ERROR:
  default:
    break;
  }

  if (period_conditions.is_set())
  {
    switch (sql_command)
    {
    case SQLCOM_DELETE:
    case SQLCOM_UPDATE:
    case SQLCOM_REPLACE:
      new_trg_event_map |= trg2bit(TRG_EVENT_INSERT);
    default:
      break;
    }
  }


  /*
    Do not iterate over sub-selects, only the tables in the outermost
    SELECT_LEX can be modified, if any.
  */
  TABLE_LIST *tables= first_select_lex()->get_table_list();

  while (tables)
  {
    /*
      This is a fast check to filter out statements that do
      not change data, or tables  on the right side, in case of
      INSERT .. SELECT, CREATE TABLE .. SELECT and so on.
      Here we also filter out OPTIMIZE statement and non-updateable
      views, for which lock_type is TL_UNLOCK or TL_READ after
      parsing.
    */
    if (static_cast<int>(tables->lock_type) >=
        static_cast<int>(TL_FIRST_WRITE))
      tables->trg_event_map= new_trg_event_map;
    tables= tables->next_local;
  }
  DBUG_VOID_RETURN;
}


/*
  Unlink the first table from the global table list and the first table from
  outer select (lex->select_lex) local list

  SYNOPSIS
    unlink_first_table()
    link_to_local   Set to 1 if caller should link this table to local list

  NOTES
    We assume that first tables in both lists is the same table or the local
    list is empty.

  RETURN
    0      If 'query_tables' == 0
    unlinked table
      In this case link_to_local is set.

*/
TABLE_LIST *LEX::unlink_first_table(bool *link_to_local)
{
  TABLE_LIST *first;
  if ((first= query_tables))
  {
    /*
      Exclude from global table list
    */
    if ((query_tables= query_tables->next_global))
      query_tables->prev_global= &query_tables;
    else
      query_tables_last= &query_tables;
    first->next_global= 0;

    /*
      and from local list if it is not empty
    */
    if ((*link_to_local= MY_TEST(first_select_lex()->table_list.first)))
    {
      first_select_lex()->context.table_list=
         first_select_lex()->context.first_name_resolution_table=
         first->next_local;
      first_select_lex()->table_list.first= first->next_local;
      first_select_lex()->table_list.elements--;  //safety
      first->next_local= 0;
      /*
        Ensure that the global list has the same first table as the local
        list.
      */
      first_lists_tables_same();
    }
  }
  return first;
}


/*
  Bring first local table of first most outer select to first place in global
  table list

  SYNOPSYS
     LEX::first_lists_tables_same()

  NOTES
    In many cases (for example, usual INSERT/DELETE/...) the first table of
    main SELECT_LEX have special meaning => check that it is the first table
    in global list and re-link to be first in the global list if it is
    necessary.  We need such re-linking only for queries with sub-queries in
    the select list, as only in this case tables of sub-queries will go to
    the global list first.
*/

void LEX::first_lists_tables_same()
{
  TABLE_LIST *first_table= first_select_lex()->table_list.first;
  if (query_tables != first_table && first_table != 0)
  {
    TABLE_LIST *next;
    if (query_tables_last == &first_table->next_global)
      query_tables_last= first_table->prev_global;

    if (query_tables_own_last == &first_table->next_global)
      query_tables_own_last= first_table->prev_global;

    if ((next= *first_table->prev_global= first_table->next_global))
      next->prev_global= first_table->prev_global;
    /* include in new place */
    first_table->next_global= query_tables;
    /*
       We are sure that query_tables is not 0, because first_table was not
       first table in the global list => we can use
       query_tables->prev_global without check of query_tables
    */
    query_tables->prev_global= &first_table->next_global;
    first_table->prev_global= &query_tables;
    query_tables= first_table;
  }
}

void LEX::fix_first_select_number()
{
  SELECT_LEX *first= first_select_lex();
  if (first && first->select_number != 1)
  {
    uint num= first->select_number;
    for (SELECT_LEX *sel= all_selects_list;
         sel;
         sel= sel->next_select_in_list())
    {
      if (sel->select_number < num)
        sel->select_number++;
    }
    first->select_number= 1;
  }
}


/*
  Link table back that was unlinked with unlink_first_table()

  SYNOPSIS
    link_first_table_back()
    link_to_local        do we need link this table to local

  RETURN
    global list
*/

void LEX::link_first_table_back(TABLE_LIST *first,
                                bool link_to_local)
{
  if (first)
  {
    if ((first->next_global= query_tables))
      query_tables->prev_global= &first->next_global;
    else
      query_tables_last= &first->next_global;
    query_tables= first;

    if (link_to_local)
    {
      first->next_local= first_select_lex()->table_list.first;
      first_select_lex()->context.table_list= first;
      first_select_lex()->table_list.first= first;
      first_select_lex()->table_list.elements++; //safety
    }
  }
}



/*
  cleanup lex for case when we open table by table for processing

  SYNOPSIS
    LEX::cleanup_after_one_table_open()

  NOTE
    This method is mostly responsible for cleaning up of selects lists and
    derived tables state. To rollback changes in Query_tables_list one has
    to call Query_tables_list::reset_query_tables_list(FALSE).
*/

void LEX::cleanup_after_one_table_open()
{
  /*
    thd->lex->derived_tables & additional units may be set if we open
    a view. It is necessary to clear thd->lex->derived_tables flag
    to prevent processing of derived tables during next open_and_lock_tables
    if next table is a real table and cleanup & remove underlying units
    NOTE: all units will be connected to thd->lex->select_lex, because we
    have not UNION on most upper level.
    */
  if (all_selects_list != first_select_lex())
  {
    derived_tables= 0;
    first_select_lex()->exclude_from_table_unique_test= false;
    /* cleunup underlying units (units of VIEW) */
    for (SELECT_LEX_UNIT *un= first_select_lex()->first_inner_unit();
         un;
         un= un->next_unit())
      un->cleanup();
    /* reduce all selects list to default state */
    all_selects_list= first_select_lex();
    /* remove underlying units (units of VIEW) subtree */
    first_select_lex()->cut_subtree();
  }
}


/*
  Save current state of Query_tables_list for this LEX, and prepare it
  for processing of new statemnt.

  SYNOPSIS
    reset_n_backup_query_tables_list()
      backup  Pointer to Query_tables_list instance to be used for backup
*/

void LEX::reset_n_backup_query_tables_list(Query_tables_list *backup)
{
  backup->set_query_tables_list(this);
  /*
    We have to perform full initialization here since otherwise we
    will damage backed up state.
  */
  reset_query_tables_list(TRUE);
}


/*
  Restore state of Query_tables_list for this LEX from backup.

  SYNOPSIS
    restore_backup_query_tables_list()
      backup  Pointer to Query_tables_list instance used for backup
*/

void LEX::restore_backup_query_tables_list(Query_tables_list *backup)
{
  destroy_query_tables_list();
  set_query_tables_list(backup);
}


/*
  Checks for usage of routines and/or tables in a parsed statement

  SYNOPSIS
    LEX:table_or_sp_used()

  RETURN
    FALSE  No routines and tables used
    TRUE   Either or both routines and tables are used.
*/

bool LEX::table_or_sp_used()
{
  DBUG_ENTER("table_or_sp_used");

  if (sroutines.records || query_tables)
    DBUG_RETURN(TRUE);

  DBUG_RETURN(FALSE);
}


/*
  Do end-of-prepare fixup for list of tables and their merge-VIEWed tables

  SYNOPSIS
    fix_prepare_info_in_table_list()
      thd  Thread handle
      tbl  List of tables to process

  DESCRIPTION
    Perform end-end-of prepare fixup for list of tables, if any of the tables
    is a merge-algorithm VIEW, recursively fix up its underlying tables as
    well.

*/

static void fix_prepare_info_in_table_list(THD *thd, TABLE_LIST *tbl)
{
  for (; tbl; tbl= tbl->next_local)
  {
    if (tbl->on_expr && !tbl->prep_on_expr)
    {
      thd->check_and_register_item_tree(&tbl->prep_on_expr, &tbl->on_expr);
      tbl->on_expr= tbl->on_expr->copy_andor_structure(thd);
    }
    if (tbl->is_view_or_derived() && tbl->is_merged_derived())
    {
      SELECT_LEX *sel= tbl->get_single_select();
      fix_prepare_info_in_table_list(thd, sel->get_table_list());
    }
  }
}


/*
  Save WHERE/HAVING/ON clauses and replace them with disposable copies

  SYNOPSIS
    st_select_lex::fix_prepare_information
      thd          thread handler
      conds        in/out pointer to WHERE condition to be met at execution
      having_conds in/out pointer to HAVING condition to be met at execution
  
  DESCRIPTION
    The passed WHERE and HAVING are to be saved for the future executions.
    This function saves it, and returns a copy which can be thrashed during
    this execution of the statement. By saving/thrashing here we mean only
    We also save the chain of ORDER::next in group_list, in case
    the list is modified by remove_const().
    AND/OR trees.
    The function also calls fix_prepare_info_in_table_list that saves all
    ON expressions.    
*/

void st_select_lex::fix_prepare_information(THD *thd, Item **conds, 
                                            Item **having_conds)
{
  Query_arena *active_arena= thd->active_stmt_arena_to_use();

  DBUG_ENTER("st_select_lex::fix_prepare_information");

  if (!active_arena->is_conventional() &&
      !(changed_elements & TOUCHED_SEL_COND))
  {
    Query_arena_stmt on_stmt_arena(thd);
    changed_elements|= TOUCHED_SEL_COND;
    DBUG_ASSERT(
      active_arena->is_stmt_prepare_or_first_stmt_execute() ||
      active_arena->state == Query_arena::STMT_SP_QUERY_ARGUMENTS);
    if (group_list.first)
    {
      if (!group_list_ptrs)
      {
        void *mem= active_arena->alloc(sizeof(Group_list_ptrs));
        group_list_ptrs= new (mem) Group_list_ptrs(active_arena->mem_root);
      }
      group_list_ptrs->reserve(group_list.elements);
      for (ORDER *order= group_list.first; order; order= order->next)
      {
        group_list_ptrs->push_back(order);
      }
    }
    if (*conds)
    {
      thd->check_and_register_item_tree(&prep_where, conds);
      *conds= where= prep_where->copy_andor_structure(thd);
    }
    if (*having_conds)
    {
      thd->check_and_register_item_tree(&prep_having, having_conds);
      *having_conds= having= prep_having->copy_andor_structure(thd);
    }
    fix_prepare_info_in_table_list(thd, table_list.first);
  }
  DBUG_VOID_RETURN;
}


/*
  There are st_select_lex::add_table_to_list &
  st_select_lex::set_lock_for_tables are in sql_parse.cc

  st_select_lex::print is in sql_select.cc

  st_select_lex_unit::prepare, st_select_lex_unit::exec,
  st_select_lex_unit::cleanup, st_select_lex_unit::reinit_exec_mechanism,
  st_select_lex_unit::change_result
  are in sql_union.cc
*/

/*
  Sets the kind of hints to be added by the calls to add_index_hint().

  SYNOPSIS
    set_index_hint_type()
      type_arg     The kind of hints to be added from now on.
      clause       The clause to use for hints to be added from now on.

  DESCRIPTION
    Used in filling up the tagged hints list.
    This list is filled by first setting the kind of the hint as a 
    context variable and then adding hints of the current kind.
    Then the context variable index_hint_type can be reset to the
    next hint type.
*/
void st_select_lex::set_index_hint_type(enum index_hint_type type_arg,
                                        index_clause_map clause)
{ 
  current_index_hint_type= type_arg;
  current_index_hint_clause= clause;
}


/*
  Makes an array to store index usage hints (ADD/FORCE/IGNORE INDEX).

  SYNOPSIS
    alloc_index_hints()
      thd         current thread.
*/

void st_select_lex::alloc_index_hints (THD *thd)
{ 
  index_hints= new (thd->mem_root) List<Index_hint>(); 
}



/*
  adds an element to the array storing index usage hints 
  (ADD/FORCE/IGNORE INDEX).

  SYNOPSIS
    add_index_hint()
      thd         current thread.
      str         name of the index.
      length      number of characters in str.

  RETURN VALUE
    0 on success, non-zero otherwise
*/
bool st_select_lex::add_index_hint (THD *thd, const char *str, size_t length)
{
  return index_hints->push_front(new (thd->mem_root) 
                                 Index_hint(current_index_hint_type,
                                            current_index_hint_clause,
                                            str, length), thd->mem_root);
}


/**
  Optimize all subqueries that have not been flattened into semi-joins.

  @details
  This functionality is a method of SELECT_LEX instead of JOIN because
  SQL statements as DELETE/UPDATE do not have a corresponding JOIN object.

  @see JOIN::optimize_unflattened_subqueries

  @param const_only  Restrict subquery optimization to constant subqueries

  @return Operation status
  @retval FALSE     success.
  @retval TRUE      error occurred.
*/

bool st_select_lex::optimize_unflattened_subqueries(bool const_only)
{
  SELECT_LEX_UNIT *next_unit= NULL;
  for (SELECT_LEX_UNIT *un= first_inner_unit();
       un;
       un= next_unit ? next_unit : un->next_unit())
  {
    Item_subselect *subquery_predicate= un->item;
    next_unit= NULL;

    if (subquery_predicate)
    {
      if (!subquery_predicate->fixed())
      {
        /*
         This subquery was excluded as part of some expression so it is
         invisible from all prepared expression.
       */
        next_unit= un->next_unit();
        un->exclude_level();
        if (next_unit)
          continue;
        break;
      }
      if (subquery_predicate->substype() == Item_subselect::IN_SUBS)
      {
        Item_in_subselect *in_subs= subquery_predicate->get_IN_subquery();
        if (in_subs->is_jtbm_merged)
          continue;
      }

      if (const_only && !subquery_predicate->const_item())
      {
        /* Skip non-constant subqueries if the caller asked so. */
        continue;
      }

      bool empty_union_result= true;
      bool is_correlated_unit= false;
      bool first= true;
      bool union_plan_saved= false;
      /*
        If the subquery is a UNION, optimize all the subqueries in the UNION. If
        there is no UNION, then the loop will execute once for the subquery.
      */
      for (SELECT_LEX *sl= un->first_select(); sl; sl= sl->next_select())
      {
        JOIN *inner_join= sl->join;
        if (first)
          first= false;
        else
        {
          if (!union_plan_saved)
          {
            union_plan_saved= true;
            if (un->save_union_explain(un->thd->lex->explain))
              return true; /* Failure */
          }
        }
        if (!inner_join)
          continue;
        SELECT_LEX *save_select= un->thd->lex->current_select;
        ulonglong save_options;
        int res;
        /* We need only 1 row to determine existence */
        un->set_limit(un->global_parameters());
        un->thd->lex->current_select= sl;
        save_options= inner_join->select_options;
        if (options & SELECT_DESCRIBE)
        {
          /* Optimize the subquery in the context of EXPLAIN. */
          sl->set_explain_type(FALSE);
          sl->options|= SELECT_DESCRIBE;
          inner_join->select_options|= SELECT_DESCRIBE;
        }
        if ((res= inner_join->optimize()))
          return TRUE;
        if (!inner_join->cleaned)
          sl->update_used_tables();
        sl->update_correlated_cache();
        is_correlated_unit|= sl->is_correlated;
        inner_join->select_options= save_options;
        un->thd->lex->current_select= save_select;

        Explain_query *eq;
        if ((eq= inner_join->thd->lex->explain))
        {
          Explain_select *expl_sel;
          if ((expl_sel= eq->get_select(inner_join->select_lex->select_number)))
          {
            sl->set_explain_type(TRUE);
            expl_sel->select_type= sl->type;
          }
        }

        if (empty_union_result)
        {
          /*
            If at least one subquery in a union is non-empty, the UNION result
            is non-empty. If there is no UNION, the only subquery is non-empy.
          */
          empty_union_result= inner_join->empty_result();
        }
        if (res)
          return TRUE;
      }
      if (empty_union_result)
        subquery_predicate->no_rows_in_result();

      if (is_correlated_unit)
      {
        /*
          Some parts of UNION are not correlated. This means we will need to
          re-execute the whole UNION every time. Mark all parts of the UNION
          as correlated so that they are prepared to be executed multiple
          times (if we don't do that, some part of the UNION may free its
          execution data at the end of first execution and crash on the second
          execution)
        */
        for (SELECT_LEX *sl= un->first_select(); sl; sl= sl->next_select())
          sl->uncacheable |= UNCACHEABLE_DEPENDENT;
      }
      else
        un->uncacheable&= ~UNCACHEABLE_DEPENDENT;
      subquery_predicate->is_correlated= is_correlated_unit;
    }
  }
  return FALSE;
}



/**
  @brief Process all derived tables/views of the SELECT.

  @param lex    LEX of this thread
  @param phase  phases to run derived tables/views through

  @details
  This function runs specified 'phases' on all tables from the
  table_list of this select.

  @return FALSE ok.
  @return TRUE an error occur.
*/

bool st_select_lex::handle_derived(LEX *lex, uint phases)
{
  return lex->handle_list_of_derived(table_list.first, phases);
}


/**
  @brief
  Returns first unoccupied table map and table number

  @param map     [out] return found map
  @param tablenr [out] return found tablenr

  @details
  Returns first unoccupied table map and table number in this select.
  Map and table are returned in *'map' and *'tablenr' accordingly.

  @retrun TRUE  no free table map/table number
  @return FALSE found free table map/table number
*/

bool st_select_lex::get_free_table_map(table_map *map, uint *tablenr)
{
  *map= 0;
  *tablenr= 0;
  TABLE_LIST *tl;
  List_iterator<TABLE_LIST> ti(leaf_tables);
  while ((tl= ti++))
  {
    if (tl->table->map > *map)
      *map= tl->table->map;
    if (tl->table->tablenr > *tablenr)
      *tablenr= tl->table->tablenr;
  }
  (*map)<<= 1;
  (*tablenr)++;
  if (*tablenr >= MAX_TABLES)
    return TRUE;
  return FALSE;
}


/**
  @brief
  Append given table to the leaf_tables list.

  @param link  Offset to which list in table structure to use
  @param table Table to append

  @details
  Append given 'table' to the leaf_tables list using the 'link' offset.
  If the 'table' is linked with other tables through next_leaf/next_local
  chains then whole list will be appended.
*/

void st_select_lex::append_table_to_list(TABLE_LIST *TABLE_LIST::*link,
                                         TABLE_LIST *table)
{
  TABLE_LIST *tl;
  for (tl= leaf_tables.head(); tl->*link; tl= tl->*link) ;
  tl->*link= table;
}


/*
  @brief
  Replace given table from the leaf_tables list for a list of tables 

  @param table Table to replace
  @param list  List to substititute the table for

  @details
  Replace 'table' from the leaf_tables list for a list of tables 'tbl_list'.
*/

void st_select_lex::replace_leaf_table(TABLE_LIST *table, List<TABLE_LIST> &tbl_list)
{
  TABLE_LIST *tl;
  List_iterator<TABLE_LIST> ti(leaf_tables);
  while ((tl= ti++))
  {
    if (tl == table)
    {
      ti.replace(tbl_list);
      break;
    }
  }
}


/**
  @brief
  Assigns new table maps to tables in the leaf_tables list

  @param derived    Derived table to take initial table map from
  @param map        table map to begin with
  @param tablenr    table number to begin with
  @param parent_lex new parent select_lex

  @details
  Assign new table maps/table numbers to all tables in the leaf_tables list.
  'map'/'tablenr' are used for the first table and shifted to left/
  increased for each consequent table in the leaf_tables list.
  If the 'derived' table is given then it's table map/number is used for the
  first table in the list and 'map'/'tablenr' are used for the second and
  all consequent tables.
  The 'parent_lex' is set as the new parent select_lex for all tables in the
  list.
*/

void st_select_lex::remap_tables(TABLE_LIST *derived, table_map map,
                                 uint tablenr, SELECT_LEX *parent_lex)
{
  bool first_table= TRUE;
  bool has_table_function= FALSE;
  TABLE_LIST *tl;
  table_map first_map;
  uint first_tablenr;

  if (derived && derived->table)
  {
    first_map= derived->table->map;
    first_tablenr= derived->table->tablenr;
  }
  else
  {
    first_map= map;
    map<<= 1;
    first_tablenr= tablenr++;
  }
  /*
    Assign table bit/table number.
    To the first table of the subselect the table bit/tablenr of the
    derived table is assigned. The rest of tables are getting bits
    sequentially, starting from the provided table map/tablenr.
  */
  List_iterator<TABLE_LIST> ti(leaf_tables);
  while ((tl= ti++))
  {
    if (first_table)
    {
      first_table= FALSE;
      tl->table->set_table_map(first_map, first_tablenr);
    }
    else
    {
      tl->table->set_table_map(map, tablenr);
      tablenr++;
      map<<= 1;
    }
    SELECT_LEX *old_sl= tl->select_lex;
    tl->select_lex= parent_lex;
    for(TABLE_LIST *emb= tl->embedding;
        emb && emb->select_lex == old_sl;
        emb= emb->embedding)
      emb->select_lex= parent_lex;

    if (tl->table_function)
      has_table_function= TRUE;
  }

  if (has_table_function)
  {
    ti.rewind();
    while ((tl= ti++))
    {
      if (tl->table_function)
        tl->table_function->fix_after_pullout(tl, parent_lex, true);
    }
  }
}

/**
  @brief
  Merge a subquery into this select.

  @param derived     derived table of the subquery to be merged
  @param subq_select select_lex of the subquery
  @param map         table map for assigning to merged tables from subquery
  @param table_no    table number for assigning to merged tables from subquery

  @details
  This function merges a subquery into its parent select. In short the
  merge operation appends the subquery FROM table list to the parent's
  FROM table list. In more details:
    .) the top_join_list of the subquery is wrapped into a join_nest
       and attached to 'derived'
    .) subquery's leaf_tables list  is merged with the leaf_tables
       list of this select_lex
    .) the table maps and table numbers of the tables merged from
       the subquery are adjusted to reflect their new binding to
       this select

  @return TRUE  an error occur
  @return FALSE ok
*/

bool SELECT_LEX::merge_subquery(THD *thd, TABLE_LIST *derived,
                                SELECT_LEX *subq_select,
                                uint table_no, table_map map)
{
  derived->wrap_into_nested_join(subq_select->top_join_list);

  ftfunc_list->append(subq_select->ftfunc_list);
  if (join ||
      thd->lex->sql_command == SQLCOM_UPDATE_MULTI ||
      thd->lex->sql_command == SQLCOM_DELETE_MULTI)
  {
    List_iterator_fast<Item_in_subselect> li(subq_select->sj_subselects);
    Item_in_subselect *in_subq;
    while ((in_subq= li++))
    {
      sj_subselects.push_back(in_subq, thd->mem_root);
      if (in_subq->emb_on_expr_nest == NO_JOIN_NEST)
         in_subq->emb_on_expr_nest= derived;
    }

    uint cnt= sizeof(expr_cache_may_be_used)/sizeof(bool);
    for (uint i= 0; i < cnt; i++)
    {
      if (subq_select->expr_cache_may_be_used[i])
        expr_cache_may_be_used[i]= true;
    }

    List_iterator_fast<Item_func_in> it(subq_select->in_funcs);
    Item_func_in *in_func;
    while ((in_func= it++))
    {
      in_funcs.push_back(in_func, thd->mem_root);
      if (in_func->emb_on_expr_nest == NO_JOIN_NEST)
        in_func->emb_on_expr_nest= derived;
    }
  }

  /* Walk through child's tables and adjust table map, tablenr,
   * parent_lex */
  subq_select->remap_tables(derived, map, table_no, this);
  subq_select->merged_into= this;

  replace_leaf_table(derived, subq_select->leaf_tables);

  return FALSE;
}


/**
  @brief
  Mark tables from the leaf_tables list as belong to a derived table.

  @param derived   tables will be marked as belonging to this derived

  @details
  Run through the leaf_list and mark all tables as belonging to the 'derived'.
*/

void SELECT_LEX::mark_as_belong_to_derived(TABLE_LIST *derived)
{
  /* Mark tables as belonging to this DT */
  TABLE_LIST *tl;
  List_iterator<TABLE_LIST> ti(leaf_tables);
  while ((tl= ti++))
    tl->belong_to_derived= derived;
}


/**
  @brief
  Update used_tables cache for this select

  @details
  This function updates used_tables cache of ON expressions of all tables
  in the leaf_tables list and of the conds expression (if any).
*/

void SELECT_LEX::update_used_tables()
{
  TABLE_LIST *tl;
  List_iterator<TABLE_LIST> ti(leaf_tables);

  while ((tl= ti++))
  {
    if (tl->table && !tl->is_view_or_derived())
    {
      TABLE_LIST *embedding= tl->embedding;
      for (embedding= tl->embedding; embedding; embedding=embedding->embedding)
      {
        if (embedding->is_view_or_derived())
        {
          DBUG_ASSERT(embedding->is_merged_derived());
          TABLE *tab= tl->table;
          tab->covering_keys= tab->s->keys_for_keyread;
          tab->covering_keys.intersect(tab->keys_in_use_for_query);
          /*
            View/derived was merged. Need to recalculate read_set
            bitmaps here. For example:
              CREATE VIEW v1 AS SELECT f1,f2,f3 FROM t1;
              SELECT f1 FROM v1;
            Initially, the view definition will put all f1,f2,f3 in the
            read_set for t1. But after the view is merged, only f1 should
            be in the read_set.
          */
          bitmap_clear_all(tab->read_set);
          break;
        }
      }
    }
  }

  ti.rewind();
  while ((tl= ti++))
  {
    TABLE_LIST *embedding= tl;
    if (!is_eliminated_table(join->eliminated_tables, tl))
    {
      do
      {
        bool maybe_null;
        if ((maybe_null= MY_TEST(embedding->outer_join)))
        {
          tl->table->maybe_null= maybe_null;
          break;
        }
      }
      while ((embedding= embedding->embedding));
    }

    if (tl->on_expr && !is_eliminated_table(join->eliminated_tables, tl))
    {
      tl->on_expr->update_used_tables();
      tl->on_expr->walk(&Item::eval_not_null_tables, 0, NULL);
    }
    /*
      - There is no need to check sj_on_expr, because merged semi-joins inject
        sj_on_expr into the parent's WHERE clase.
      - For non-merged semi-joins (aka JTBMs), we need to check their
        left_expr. There is no need to check the rest of the subselect, we know
        it is uncorrelated and so cannot refer to any tables in this select.
    */
    if (tl->jtbm_subselect)
    {
      Item *left_expr= tl->jtbm_subselect->left_exp();
      left_expr->walk(&Item::update_table_bitmaps_processor, FALSE, NULL);
    }

    if (tl->table_function)
      tl->table_function->update_used_tables();

    embedding= tl->embedding;
    while (embedding)
    {
      if (embedding->on_expr && 
          embedding->nested_join->join_list.head() == tl)
      {
        if (!is_eliminated_table(join->eliminated_tables, embedding))
        {
          embedding->on_expr->update_used_tables();
          embedding->on_expr->walk(&Item::eval_not_null_tables, 0, NULL);
        }
      }
      tl= embedding;
      embedding= tl->embedding;
    }
  }

  if (join->conds)
  {
    join->conds->update_used_tables();
    join->conds->walk(&Item::eval_not_null_tables, 0, NULL);
  }
  if (join->having)
  {
    join->having->update_used_tables();
  }

  Item *item;
  List_iterator_fast<Item> it(join->all_fields);
  select_list_tables= 0;
  while ((item= it++))
  {
    item->update_used_tables();
    select_list_tables|= item->used_tables();
  }
  Item_outer_ref *ref;
  List_iterator_fast<Item_outer_ref> ref_it(inner_refs_list);
  while ((ref= ref_it++))
  {
    item= ref->outer_ref;
    item->update_used_tables();
  }
  for (ORDER *order= group_list.first; order; order= order->next)
    (*order->item)->update_used_tables();
  if (!master_unit()->is_unit_op() ||
      master_unit()->global_parameters() != this)
  {
    for (ORDER *order= order_list.first; order; order= order->next)
      (*order->item)->update_used_tables();
  }
  join->result->update_used_tables();
}


/**
  @brief
  Update is_correlated cache for this select

  @details
*/

void st_select_lex::update_correlated_cache()
{
  TABLE_LIST *tl;
  List_iterator<TABLE_LIST> ti(leaf_tables);

  is_correlated= false;

  while ((tl= ti++))
  {
    //    is_correlated|= tl->is_with_table_recursive_reference();
    if (tl->on_expr)
      is_correlated|= MY_TEST(tl->on_expr->used_tables() & OUTER_REF_TABLE_BIT);
    for (TABLE_LIST *embedding= tl->embedding ; embedding ;
         embedding= embedding->embedding)
    {
      if (embedding->on_expr)
        is_correlated|= MY_TEST(embedding->on_expr->used_tables() &
                                OUTER_REF_TABLE_BIT);
    }
  }

  if (join->conds)
    is_correlated|= MY_TEST(join->conds->used_tables() & OUTER_REF_TABLE_BIT);

  is_correlated|= join->having_is_correlated;

  if (join->having)
    is_correlated|= MY_TEST(join->having->used_tables() & OUTER_REF_TABLE_BIT);

  if (join->tmp_having)
    is_correlated|= MY_TEST(join->tmp_having->used_tables() &
                            OUTER_REF_TABLE_BIT);

  Item *item;
  List_iterator_fast<Item> it(join->fields_list);
  while ((item= it++))
    is_correlated|= MY_TEST(item->used_tables() & OUTER_REF_TABLE_BIT);

  for (ORDER *order= group_list.first; order; order= order->next)
    is_correlated|= MY_TEST((*order->item)->used_tables() &
                            OUTER_REF_TABLE_BIT);

  if (!master_unit()->is_unit_op())
  {
    for (ORDER *order= order_list.first; order; order= order->next)
      is_correlated|= MY_TEST((*order->item)->used_tables() &
                              OUTER_REF_TABLE_BIT);
  }

  if (!is_correlated)
    uncacheable&= ~UNCACHEABLE_DEPENDENT;
}


/**
  Set the EXPLAIN type for this subquery.
  
  @param on_the_fly  TRUE<=> We're running a SHOW EXPLAIN command, so we must 
                     not change any variables
*/

void st_select_lex::set_explain_type(bool on_the_fly)
{
  bool is_primary= FALSE;
  if (next_select())
    is_primary= TRUE;

  if (!is_primary && first_inner_unit())
  {
    /*
      If there is at least one materialized derived|view then it's a PRIMARY select.
      Otherwise, all derived tables/views were merged and this select is a SIMPLE one.
    */
    for (SELECT_LEX_UNIT *un= first_inner_unit(); un; un= un->next_unit())
    {
      if ((!un->derived || un->derived->is_materialized_derived()))
      {
        is_primary= TRUE;
        break;
      }
    }
  }

  if (on_the_fly && !is_primary && have_merged_subqueries)
    is_primary= TRUE;

  SELECT_LEX *first= master_unit()->first_select();
  /* drop UNCACHEABLE_EXPLAIN, because it is for internal usage only */
  uint8 is_uncacheable= (uncacheable & ~UNCACHEABLE_EXPLAIN);
  
  bool using_materialization= FALSE;
  Item_subselect *parent_item;
  if ((parent_item= master_unit()->item) &&
      parent_item->substype() == Item_subselect::IN_SUBS)
  {
    Item_in_subselect *in_subs= parent_item->get_IN_subquery();
    /*
      Surprisingly, in_subs->is_set_strategy() can return FALSE here,
      even for the last invocation of this function for the select.
    */
    if (in_subs->test_strategy(SUBS_MATERIALIZATION))
      using_materialization= TRUE;
  }

  if (master_unit()->thd->lex->first_select_lex() == this)
  {
    if (pushdown_select)
      type= pushed_select_text;
    else
      type= is_primary ? "PRIMARY" : "SIMPLE";
  }
  else
  {
    if (this == first)
    {
      /* If we're a direct child of a UNION, we're the first sibling there */
      if (linkage == DERIVED_TABLE_TYPE)
      {
        bool is_pushed_master_unit= master_unit()->derived &&
	                            master_unit()->derived->pushdown_derived;
        if (is_pushed_master_unit)
          type= pushed_derived_text;
        else if (is_uncacheable & UNCACHEABLE_DEPENDENT)
          type= "LATERAL DERIVED";
        else
          type= "DERIVED";
      }
      else if (using_materialization)
        type= "MATERIALIZED";
      else
      {
         if (is_uncacheable & UNCACHEABLE_DEPENDENT)
           type= "DEPENDENT SUBQUERY";
         else
         {
           type= is_uncacheable? "UNCACHEABLE SUBQUERY" :
                                 "SUBQUERY";
         }
      }
    }
    else
    {
      switch (linkage)
      {
      case INTERSECT_TYPE:
        type= "INTERSECT";
        break;
      case EXCEPT_TYPE:
        type= "EXCEPT";
        break;
      default:
        /* This a non-first sibling in UNION */
        if (is_uncacheable & UNCACHEABLE_DEPENDENT)
          type= "DEPENDENT UNION";
        else if (using_materialization)
          type= "MATERIALIZED UNION";
        else
        {
          type= is_uncacheable ? "UNCACHEABLE UNION": "UNION";
          if (this == master_unit()->fake_select_lex)
            type= unit_operation_text[master_unit()->common_op()];
          /*
            join below may be =NULL when this functions is called at an early
            stage. It will be later called again and we will set the correct
            value.
          */
          if (join)
          {
            bool uses_cte= false;
            for (JOIN_TAB *tab= first_linear_tab(join, WITHOUT_BUSH_ROOTS,
                                                       WITH_CONST_TABLES);
                 tab;
                 tab= next_linear_tab(join, tab, WITHOUT_BUSH_ROOTS))
            {
              /*
                pos_in_table_list=NULL for e.g. post-join aggregation JOIN_TABs.
              */
              if (!(tab->table && tab->table->pos_in_table_list))
	        continue;
              TABLE_LIST *tbl= tab->table->pos_in_table_list;
              if (tbl->with && tbl->with->is_recursive &&
                  tbl->is_with_table_recursive_reference())
              {
                uses_cte= true;
                break;
              }
            }
            if (uses_cte)
              type= "RECURSIVE UNION";
          }
        }
        break;
      }
    }
  }

  if (!on_the_fly)
    options|= SELECT_DESCRIBE;
}


/**
  @brief
  Increase estimated number of records for a derived table/view

  @param records  number of records to increase estimate by

  @details
  This function increases estimated number of records by the 'records'
  for the derived table to which this select belongs to.
*/

void SELECT_LEX::increase_derived_records(ha_rows records)
{
  SELECT_LEX_UNIT *unit= master_unit();
  DBUG_ASSERT(unit->derived);

  if (unit->with_element && unit->with_element->is_recursive)
  {
    st_select_lex *first_recursive= unit->with_element->first_recursive;
    st_select_lex *sl= unit->first_select();
    for ( ; sl != first_recursive; sl= sl->next_select())
    {
      if (sl == this)
        break;
    }
    if (sl == first_recursive)
      return; 
  }
  
  select_result *result= unit->result;
  switch (linkage)
  {
  case INTERSECT_TYPE:
    // result of intersect can't be more then one of components
    set_if_smaller(result->est_records, records);
  case EXCEPT_TYPE:
    // in worse case none of record will be removed
    break;
  default:
    // usual UNION
    if (HA_ROWS_MAX - records > result->est_records)
      result->est_records+= records;
    else
      result->est_records= HA_ROWS_MAX;
    break;
  }
}


/**
  @brief
  Mark select's derived table as a const one.

  @param empty Whether select has an empty result set

  @details
  Mark derived table/view of this select as a constant one (to
  materialize it at the optimization phase) unless this select belongs to a
  union. Estimated number of rows is incremented if this select has non empty
  result set.
*/

void SELECT_LEX::mark_const_derived(bool empty)
{
  TABLE_LIST *derived= master_unit()->derived;
  /* join == NULL in  DELETE ... RETURNING */
  if (!(join && join->thd->lex->describe) && derived)
  {
    if (!empty)
      increase_derived_records(1);
    if (!master_unit()->is_unit_op() && !derived->is_merged_derived() &&
        !(join && join->with_two_phase_optimization))
      derived->fill_me= TRUE;
  }
}


bool st_select_lex::save_leaf_tables(THD *thd)
{
  Query_arena *arena, backup;
  arena= thd->activate_stmt_arena_if_needed(&backup);

  List_iterator_fast<TABLE_LIST> li(leaf_tables);
  TABLE_LIST *table;
  while ((table= li++))
  {
    if (leaf_tables_exec.push_back(table, thd->mem_root))
      return 1;
    table->tablenr_exec= table->get_tablenr();
    table->map_exec= table->get_map();
    if (join && (join->select_options & SELECT_DESCRIBE))
      table->maybe_null_exec= 0;
    else
      table->maybe_null_exec= table->table?  table->table->maybe_null: 0;
  }
  if (arena)
    thd->restore_active_arena(arena, &backup);

  return 0;
}


bool LEX::save_prep_leaf_tables()
{
  if (!thd->save_prep_leaf_list)
    return FALSE;

  Query_arena *arena= thd->stmt_arena, backup;
  arena= thd->activate_stmt_arena_if_needed(&backup);
  //It is used for DETETE/UPDATE so top level has only one SELECT
  DBUG_ASSERT(first_select_lex()->next_select() == NULL);
  bool res= first_select_lex()->save_prep_leaf_tables(thd);

  if (arena)
    thd->restore_active_arena(arena, &backup);

  if (res)
    return TRUE;

  thd->save_prep_leaf_list= FALSE;
  return FALSE;
}


bool st_select_lex::save_prep_leaf_tables(THD *thd)
{
  if (prep_leaf_list_state == SAVED)
    return FALSE;

  List_iterator_fast<TABLE_LIST> li(leaf_tables);
  TABLE_LIST *table;

  /*
    Check that the SELECT_LEX was really prepared and so tables are setup.

    It can be subquery in SET clause of UPDATE which was not prepared yet, so
    its tables are not yet setup and ready for storing.
  */
  if (prep_leaf_list_state != READY)
    return FALSE;

  while ((table= li++))
  {
    if (leaf_tables_prep.push_back(table))
      return TRUE;
  }
  prep_leaf_list_state= SAVED;
  for (SELECT_LEX_UNIT *u= first_inner_unit(); u; u= u->next_unit())
  {
    for (SELECT_LEX *sl= u->first_select(); sl; sl= sl->next_select())
    {
      if (sl->save_prep_leaf_tables(thd))
        return TRUE;
    }
  }

  return FALSE;
}


/**
  Set exclude_from_table_unique_test for selects of this select and all selects
  belonging to the underlying units of derived tables or views
*/

void st_select_lex::set_unique_exclude()
{
  exclude_from_table_unique_test= TRUE;
  for (SELECT_LEX_UNIT *unit= first_inner_unit();
       unit;
       unit= unit->next_unit())
  {
    if (unit->derived && unit->derived->is_view_or_derived())
    {
      for (SELECT_LEX *sl= unit->first_select(); sl; sl= sl->next_select())
        sl->set_unique_exclude();
    }
  }
}


/*
  Return true if this select_lex has been converted into a semi-join nest
  within 'ancestor'.

  We need a loop to check this because there could be several nested
  subselects, like

    SELECT ... FROM grand_parent 
      WHERE expr1 IN (SELECT ... FROM parent 
                        WHERE expr2 IN ( SELECT ... FROM child)

  which were converted into:
  
    SELECT ... 
    FROM grand_parent SEMI_JOIN (parent JOIN child) 
    WHERE 
      expr1 AND expr2

  In this case, both parent and child selects were merged into the parent.
*/

bool st_select_lex::is_merged_child_of(st_select_lex *ancestor)
{
  bool all_merged= TRUE;
  for (SELECT_LEX *sl= this; sl && sl!=ancestor;
       sl=sl->outer_select())
  {
    Item *subs= sl->master_unit()->item;
    Item_in_subselect *in_subs= (subs ? subs->get_IN_subquery() : NULL);
    if (in_subs &&
        ((Item_subselect*)subs)->substype() == Item_subselect::IN_SUBS &&
        in_subs->test_strategy(SUBS_SEMI_JOIN))
    {
      continue;
    }

    if (sl->master_unit()->derived &&
      sl->master_unit()->derived->is_merged_derived())
    {
      continue;
    }
    all_merged= FALSE;
    break;
  }
  return all_merged;
}

/* 
  This is used by SHOW EXPLAIN. It assuses query plan has been already 
  collected into QPF structures and we only need to print it out.
*/

int LEX::print_explain(select_result_sink *output, uint8 explain_flags,
                       bool is_analyze, bool *printed_anything)
{
  int res;
  if (explain && explain->have_query_plan())
  {
    res= explain->print_explain(output, explain_flags, is_analyze);
    *printed_anything= true;
  }
  else
  {
    res= 0;
    *printed_anything= false;
  }
  return res;
}


/**
  Allocates and set arena for SET STATEMENT old values.

  @param backup          where to save backup of arena.

  @retval 1 Error
  @retval 0 OK
*/

bool LEX::set_arena_for_set_stmt(Query_arena *backup)
{
  DBUG_ENTER("LEX::set_arena_for_set_stmt");
  DBUG_ASSERT(arena_for_set_stmt== 0);
  if (!mem_root_for_set_stmt)
  {
    mem_root_for_set_stmt= new MEM_ROOT();
    if (unlikely(!(mem_root_for_set_stmt)))
      DBUG_RETURN(1);
    init_sql_alloc(PSI_INSTRUMENT_ME, mem_root_for_set_stmt, ALLOC_ROOT_SET,
                   ALLOC_ROOT_SET, MYF(MY_THREAD_SPECIFIC));
  }
  if (unlikely(!(arena_for_set_stmt= new(mem_root_for_set_stmt)
                 Query_arena_memroot(mem_root_for_set_stmt,
                                     Query_arena::STMT_INITIALIZED))))
    DBUG_RETURN(1);
  DBUG_PRINT("info", ("mem_root: %p  arena: %p",
                      mem_root_for_set_stmt,
                      arena_for_set_stmt));
  thd->set_n_backup_active_arena(arena_for_set_stmt, backup);
  DBUG_RETURN(0);
}


void LEX::reset_arena_for_set_stmt(Query_arena *backup)
{
  DBUG_ENTER("LEX::reset_arena_for_set_stmt");
  DBUG_ASSERT(arena_for_set_stmt);
  thd->restore_active_arena(arena_for_set_stmt, backup);
  DBUG_PRINT("info", ("mem_root: %p  arena: %p",
                      arena_for_set_stmt->mem_root,
                      arena_for_set_stmt));
  DBUG_VOID_RETURN;
}


void LEX::free_arena_for_set_stmt()
{
  DBUG_ENTER("LEX::free_arena_for_set_stmt");
  if (!arena_for_set_stmt)
    return;
  DBUG_PRINT("info", ("mem_root: %p  arena: %p",
                      arena_for_set_stmt->mem_root,
                      arena_for_set_stmt));
  arena_for_set_stmt->free_items();
  delete(arena_for_set_stmt);
  free_root(mem_root_for_set_stmt, MYF(MY_KEEP_PREALLOC));
  arena_for_set_stmt= 0;
  DBUG_VOID_RETURN;
}

bool LEX::restore_set_statement_var()
{
  bool err= false;
  DBUG_ENTER("LEX::restore_set_statement_var");
  if (!old_var_list.is_empty())
  {
    DBUG_PRINT("info", ("vars: %d", old_var_list.elements));
    err= sql_set_variables(thd, &old_var_list, false);
    old_var_list.empty();
    free_arena_for_set_stmt();
  }
  DBUG_ASSERT(!is_arena_for_set_stmt());
  DBUG_RETURN(err);
}

unit_common_op st_select_lex_unit::common_op()
{
  SELECT_LEX *first= first_select();
  bool first_op= TRUE;
  unit_common_op operation= OP_MIX; // if no op
  for (SELECT_LEX *sl= first; sl; sl= sl->next_select())
  {
    if (sl != first)
    {
      unit_common_op op;
      switch (sl->linkage)
      {
      case INTERSECT_TYPE:
        op= OP_INTERSECT;
        break;
      case EXCEPT_TYPE:
        op= OP_EXCEPT;
        break;
      default:
        op= OP_UNION;
        break;
      }
      if (first_op)
      {
        operation= op;
        first_op= FALSE;
      }
      else
      {
        if (operation != op)
          operation= OP_MIX;
      }
    }
  }
  return operation;
}
/*
  Save explain structures of a UNION. The only variable member is whether the 
  union has "Using filesort".

  There is also save_union_explain_part2() function, which is called before we read
  UNION's output.

  The reason for it is examples like this:

     SELECT col1 FROM t1 UNION SELECT col2 FROM t2 ORDER BY (select ... from t3 ...)

  Here, the (select ... from t3 ...) subquery must be a child of UNION's
  st_select_lex. However, it is not connected as child until a very late 
  stage in execution.
*/

int st_select_lex_unit::save_union_explain(Explain_query *output)
{
  SELECT_LEX *first= first_select();

  if (output->get_union(first->select_number))
    return 0; /* Already added */
    
  Explain_union *eu= 
    new (output->mem_root) Explain_union(output->mem_root, 
                                         thd->lex->analyze_stmt);
  if (unlikely(!eu))
    return 0;

  if (with_element && with_element->is_recursive)
    eu->is_recursive_cte= true;
 
  if (derived)
    eu->connection_type= Explain_node::EXPLAIN_NODE_DERIVED;
  /* 
    Note: Non-merged semi-joins cannot be made out of UNIONs currently, so we
    don't ever set EXPLAIN_NODE_NON_MERGED_SJ.
  */
  for (SELECT_LEX *sl= first; sl; sl= sl->next_select())
    eu->add_select(sl->select_number);

  eu->fake_select_type= unit_operation_text[eu->operation= common_op()];
  eu->using_filesort= MY_TEST(global_parameters()->order_list.first);
  eu->using_tmp= union_needs_tmp_table();

  // Save the UNION node
  output->add_node(eu);

  if (eu->get_select_id() == 1)
    output->query_plan_ready();

  return 0;
}


/*
  @see  st_select_lex_unit::save_union_explain
*/

int st_select_lex_unit::save_union_explain_part2(Explain_query *output)
{
  Explain_union *eu= output->get_union(first_select()->select_number);
  if (fake_select_lex)
  {
    for (SELECT_LEX_UNIT *unit= fake_select_lex->first_inner_unit(); 
         unit; unit= unit->next_unit())
    {
      if (unit->explainable())
        eu->add_child(unit->first_select()->select_number);
    }
    fake_select_lex->join->explain= &eu->fake_select_lex_explain;
  }
  return 0;
}


/**
  A routine used by the parser to decide whether we are specifying a full
  partitioning or if only partitions to add or to split.

  @note  This needs to be outside of WITH_PARTITION_STORAGE_ENGINE since it
  is used from the sql parser that doesn't have any ifdef's

  @retval  TRUE    Yes, it is part of a management partition command
  @retval  FALSE          No, not a management partition command
*/

bool LEX::is_partition_management() const
{
  return (sql_command == SQLCOM_ALTER_TABLE &&
          (alter_info.partition_flags ==  ALTER_PARTITION_ADD ||
           alter_info.partition_flags ==  ALTER_PARTITION_REORGANIZE));
}


/**
  Exclude last added SELECT_LEX (current) in the UNIT and return pointer in it
  (previous become currect)

  @return detached SELECT_LEX or NULL in case of error
*/

SELECT_LEX *LEX::exclude_last_select()
{
  return exclude_not_first_select(current_select);
}

SELECT_LEX *LEX::exclude_not_first_select(SELECT_LEX *exclude)
{
  DBUG_ENTER("LEX::exclude_not_first_select");
  DBUG_PRINT("enter", ("exclude %p #%u", exclude, exclude->select_number));
  SELECT_LEX_UNIT *unit= exclude->master_unit();
  SELECT_LEX *sl;
  DBUG_ASSERT(unit->first_select() != exclude);
  /* we should go through the list to correctly set current_select */
  for(sl= unit->first_select();
      sl->next_select() && sl->next_select() != exclude;
      sl= sl->next_select());
  DBUG_PRINT("info", ("excl: %p  unit: %p  prev: %p", exclude, unit, sl));
  if (!sl)
    DBUG_RETURN(NULL);
  DBUG_ASSERT(&sl->next == exclude->prev);

  exclude->prev= NULL;

  current_select= sl;
  DBUG_RETURN(exclude);
}


SELECT_LEX_UNIT *LEX::alloc_unit()
{
  SELECT_LEX_UNIT *unit;
  DBUG_ENTER("LEX::alloc_unit");
  if (!(unit= new (thd->mem_root) SELECT_LEX_UNIT()))
    DBUG_RETURN(NULL);

  unit->init_query();
  /* TODO: reentrant problem */
  unit->thd= thd;
  unit->link_next= 0;
  unit->link_prev= 0;
  /* TODO: remove return_to */
  unit->return_to= NULL;
  DBUG_RETURN(unit);
}


SELECT_LEX *LEX::alloc_select(bool select)
{
  SELECT_LEX *select_lex;
  DBUG_ENTER("LEX::alloc_select");
  if (!(select_lex= new (thd->mem_root) SELECT_LEX()))
    DBUG_RETURN(NULL);
  DBUG_PRINT("info", ("Allocate select: %p #%u  statement lex: %p",
                      select_lex, thd->lex->stmt_lex->current_select_number,
                      thd->lex->stmt_lex));
  /*
    TODO: move following init to constructor when we get rid of builtin
    select
  */
  select_lex->select_number= ++thd->lex->stmt_lex->current_select_number;
  select_lex->parent_lex= this; /* Used in init_query. */
  select_lex->init_query();
  if (select)
    select_lex->init_select();
  select_lex->nest_level_base= &this->unit;
  select_lex->include_global((st_select_lex_node**)&all_selects_list);
  select_lex->context.resolve_in_select_list= TRUE;
  DBUG_RETURN(select_lex);
}

SELECT_LEX_UNIT *
LEX::create_unit(SELECT_LEX *first_sel)
{
  SELECT_LEX_UNIT *unit;
  DBUG_ENTER("LEX::create_unit");

  unit = first_sel->master_unit();

  if (!unit && !(unit= alloc_unit()))
    DBUG_RETURN(NULL);

  unit->register_select_chain(first_sel);
  if (first_sel->next_select())
  {
    unit->reset_distinct();
    DBUG_ASSERT(!unit->fake_select_lex);
    if (unit->add_fake_select_lex(thd))
      DBUG_RETURN(NULL);
  }
  DBUG_RETURN(unit);
}

SELECT_LEX_UNIT *
SELECT_LEX::attach_selects_chain(SELECT_LEX *first_sel,
                                 Name_resolution_context *context)
{
  SELECT_LEX_UNIT *unit;
  DBUG_ENTER("SELECT_LEX::attach_select_chain");

  if (!(unit= parent_lex->alloc_unit()))
    DBUG_RETURN(NULL);

  unit->register_select_chain(first_sel);
  register_unit(unit, context);
  if (first_sel->next_select())
  {
    unit->reset_distinct();
    DBUG_ASSERT(!unit->fake_select_lex);
    if (unit->add_fake_select_lex(parent_lex->thd))
      DBUG_RETURN(NULL);
  }

  DBUG_RETURN(unit);
}

SELECT_LEX *
LEX::wrap_unit_into_derived(SELECT_LEX_UNIT *unit)
{
  SELECT_LEX *wrapping_sel;
  Table_ident *ti;
  DBUG_ENTER("LEX::wrap_unit_into_derived");

  if (!(wrapping_sel= alloc_select(TRUE)))
    DBUG_RETURN(NULL);
  Name_resolution_context *context= &wrapping_sel->context;
  context->init();
  wrapping_sel->automatic_brackets= FALSE;
  wrapping_sel->mark_as_unit_nest();
  wrapping_sel->register_unit(unit, context);

  /* stuff dummy SELECT * FROM (...) */

  if (push_select(wrapping_sel)) // for Items & TABLE_LIST
    DBUG_RETURN(NULL);

  /* add SELECT list*/
  {
    Item *item= new (thd->mem_root) Item_field(thd, context, star_clex_str);
    if (item == NULL)
      goto err;
    if (add_item_to_list(thd, item))
      goto err;
    (wrapping_sel->with_wild)++;
  }

  unit->first_select()->set_linkage(DERIVED_TABLE_TYPE);

  ti= new (thd->mem_root) Table_ident(unit);
  if (ti == NULL)
    goto err;
  {
    TABLE_LIST *table_list;
    LEX_CSTRING alias;
    if (wrapping_sel->make_unique_derived_name(thd, &alias))
      goto err;

    if (!(table_list= wrapping_sel->add_table_to_list(thd, ti, &alias,
                                                      0, TL_READ,
                                                      MDL_SHARED_READ)))
      goto err;

    context->resolve_in_table_list_only(table_list);
    wrapping_sel->add_joined_table(table_list);
  }

  pop_select();

  derived_tables|= DERIVED_SUBQUERY;

  DBUG_RETURN(wrapping_sel);

err:
  pop_select();
  DBUG_RETURN(NULL);
}

SELECT_LEX *LEX::wrap_select_chain_into_derived(SELECT_LEX *sel)
{
  SELECT_LEX *dummy_select;
  SELECT_LEX_UNIT *unit;
  Table_ident *ti;
  DBUG_ENTER("LEX::wrap_select_chain_into_derived");

  if (!(dummy_select= alloc_select(TRUE)))
     DBUG_RETURN(NULL);
  Name_resolution_context *context= &dummy_select->context;
  dummy_select->automatic_brackets= FALSE;
  sel->distinct= TRUE; // First select has not this attribute (safety)

  if (!(unit= dummy_select->attach_selects_chain(sel, context)))
    DBUG_RETURN(NULL);

  /* stuff dummy SELECT * FROM (...) */

  if (push_select(dummy_select)) // for Items & TABLE_LIST
    DBUG_RETURN(NULL);

  /* add SELECT list*/
  {
    Item *item= new (thd->mem_root) Item_field(thd, context, star_clex_str);
    if (item == NULL)
      goto err;
    if (add_item_to_list(thd, item))
      goto err;
    (dummy_select->with_wild)++;
  }

  sel->set_linkage(DERIVED_TABLE_TYPE);

  ti= new (thd->mem_root) Table_ident(unit);
  if (ti == NULL)
    goto err;
  {
    TABLE_LIST *table_list;
    LEX_CSTRING alias;
    if (dummy_select->make_unique_derived_name(thd, &alias))
      goto err;

    if (!(table_list= dummy_select->add_table_to_list(thd, ti, &alias,
                                                      0, TL_READ,
                                                      MDL_SHARED_READ)))
      goto err;

    context->resolve_in_table_list_only(table_list);
    dummy_select->add_joined_table(table_list);
  }

  pop_select();

  derived_tables|= DERIVED_SUBQUERY;

  DBUG_RETURN(dummy_select);

err:
  pop_select();
  DBUG_RETURN(NULL);
}

bool LEX::push_context(Name_resolution_context *context)
{
  DBUG_ENTER("LEX::push_context");
  DBUG_PRINT("info", ("Context: %p Select: %p (%d)",
                       context, context->select_lex,
                       (context->select_lex ?
                        context->select_lex->select_number:
                        0)));
  bool res= context_stack.push_front(context, thd->mem_root);
  DBUG_RETURN(res);
}


Name_resolution_context *LEX::pop_context()
{
  DBUG_ENTER("LEX::pop_context");
  Name_resolution_context *context= context_stack.pop();
  DBUG_PRINT("info", ("Context: %p Select: %p (%d)",
                       context, context->select_lex,
                       (context->select_lex ?
                        context->select_lex->select_number:
                        0)));
  DBUG_RETURN(context);
}


SELECT_LEX *LEX::create_priority_nest(SELECT_LEX *first_in_nest)
{
  DBUG_ENTER("LEX::create_priority_nest");
  DBUG_ASSERT(first_in_nest->first_nested);
  enum sub_select_type wr_unit_type= first_in_nest->get_linkage();
  bool wr_distinct= first_in_nest->distinct;
  SELECT_LEX *attach_to= first_in_nest->first_nested;
  attach_to->cut_next();
  SELECT_LEX *wrapper= wrap_select_chain_into_derived(first_in_nest);
  if (wrapper)
  {
    first_in_nest->first_nested= NULL;
    wrapper->set_linkage_and_distinct(wr_unit_type, wr_distinct);
    wrapper->first_nested= attach_to->first_nested;
    wrapper->set_master_unit(attach_to->master_unit());
    attach_to->link_neighbour(wrapper);
  }
  DBUG_RETURN(wrapper);
}


/**
  Checks if we need finish "automatic brackets" mode

  INTERSECT has higher priority then UNION and EXCEPT, so when it is need we
  automatically create lower layer for INTERSECT (automatic brackets) and
  here we check if we should return back one level up during parsing procedure.
*/

void LEX::check_automatic_up(enum sub_select_type type)
{
  if (type != INTERSECT_TYPE &&
      current_select->get_linkage() == INTERSECT_TYPE &&
      current_select->outer_select() &&
      current_select->outer_select()->automatic_brackets)
  {
    nest_level--;
    current_select= current_select->outer_select();
  }
}


sp_variable *LEX::sp_param_init(LEX_CSTRING *name)
{
  if (spcont->find_variable(name, true))
  {
    my_error(ER_SP_DUP_PARAM, MYF(0), name->str);
    return NULL;
  }
  sp_variable *spvar= spcont->add_variable(thd, name);
  init_last_field(&spvar->field_def, name,
                  thd->variables.collation_database);
  return spvar;
}


bool LEX::sp_param_fill_definition(sp_variable *spvar,
                                   const Lex_field_type_st &def)
{
  return
    last_field->set_attributes(thd, def, charset,
                               COLUMN_DEFINITION_ROUTINE_PARAM) ||
    sphead->fill_spvar_definition(thd, last_field, &spvar->name);
}


bool LEX::sf_return_fill_definition(const Lex_field_type_st &def)
{
  return
    last_field->set_attributes(thd, def, charset,
                               COLUMN_DEFINITION_FUNCTION_RETURN) ||
    sphead->fill_field_definition(thd, last_field);
}


void LEX::set_stmt_init()
{
  sql_command= SQLCOM_SET_OPTION;
  mysql_init_select(this);
  option_type= OPT_SESSION;
  autocommit= 0;
  var_list.empty();
};


/**
  Find a local or a package body variable by name.
  @param IN  name    - the variable name
  @param OUT ctx     - NULL, if the variable was not found,
                       or LEX::spcont (if a local variable was found)
                       or the package top level context
                       (if a package variable was found)
  @param OUT handler - NULL, if the variable was not found,
                       or a pointer to rcontext handler
  @retval            - the variable (if found), or NULL otherwise.
*/
sp_variable *
LEX::find_variable(const LEX_CSTRING *name,
                   sp_pcontext **ctx,
                   const Sp_rcontext_handler **rh) const
{
  sp_variable *spv;
  if (spcont && (spv= spcont->find_variable(name, false)))
  {
    *ctx= spcont;
    *rh= &sp_rcontext_handler_local;
    return spv;
  }
  sp_package *pkg= sphead ? sphead->m_parent : NULL;
  if (pkg && (spv= pkg->find_package_variable(name)))
  {
    *ctx= pkg->get_parse_context()->child_context(0);
    *rh= &sp_rcontext_handler_package_body;
    return spv;
  }
  *ctx= NULL;
  *rh= NULL;
  return NULL;
}


static bool is_new(const char *str)
{
  return (str[0] == 'n' || str[0] == 'N') &&
         (str[1] == 'e' || str[1] == 'E') &&
         (str[2] == 'w' || str[2] == 'W');
}

static bool is_old(const char *str)
{
  return (str[0] == 'o' || str[0] == 'O') &&
         (str[1] == 'l' || str[1] == 'L') &&
         (str[2] == 'd' || str[2] == 'D');
}


bool LEX::is_trigger_new_or_old_reference(const LEX_CSTRING *name) const
{
  // "name" is not necessarily NULL-terminated!
  return sphead && sphead->m_handler->type() == SP_TYPE_TRIGGER &&
         name->length == 3 && (is_new(name->str) || is_old(name->str));
}


void LEX::sp_variable_declarations_init(THD *thd, int nvars)
{
  sp_variable *spvar= spcont->get_last_context_variable();

  sphead->reset_lex(thd);
  spcont->declare_var_boundary(nvars);
  thd->lex->init_last_field(&spvar->field_def, &spvar->name,
                            thd->variables.collation_database);
}


bool LEX::sp_variable_declarations_set_default(THD *thd, int nvars,
                                               Item *dflt_value_item)
{
  bool has_default_clause= dflt_value_item != NULL;
  if (!has_default_clause &&
      unlikely(!(dflt_value_item= new (thd->mem_root) Item_null(thd))))
    return true;

  sp_variable *first_spvar = NULL;

  for (uint i= 0 ; i < (uint) nvars ; i++)
  {
    sp_variable *spvar= spcont->get_last_context_variable((uint) nvars - 1 - i);

    if (i == 0) {
      first_spvar = spvar;
    } else if (has_default_clause) {
      Item_splocal *item =
              new (thd->mem_root)
                      Item_splocal(thd, &sp_rcontext_handler_local,
                                   &first_spvar->name, first_spvar->offset,
                                   first_spvar->type_handler(), 0, 0);
      if (item == NULL)
        return true; // OOM
#ifndef DBUG_OFF
      item->m_sp = sphead;
#endif
      dflt_value_item = item;
    }

    bool last= i + 1 == (uint) nvars;
    spvar->default_value= dflt_value_item;
    /* The last instruction is responsible for freeing LEX. */
    sp_instr_set *is= new (thd->mem_root)
                      sp_instr_set(sphead->instructions(),
                                   spcont, &sp_rcontext_handler_local,
                                   spvar->offset, dflt_value_item,
                                   this, last);
    if (unlikely(is == NULL || sphead->add_instr(is)))
      return true;
  }
  return false;
}


bool
LEX::sp_variable_declarations_copy_type_finalize(THD *thd, int nvars,
                                                 const Column_definition &ref,
                                                 Row_definition_list *fields,
                                                 Item *default_value)
{
  for (uint i= 0 ; i < (uint) nvars; i++)
  {
    sp_variable *spvar= spcont->get_last_context_variable((uint) nvars - 1 - i);
    spvar->field_def.set_type(ref);
    if (fields)
    {
      DBUG_ASSERT(ref.type_handler() == &type_handler_row);
      spvar->field_def.set_row_field_definitions(fields);
    }
    spvar->field_def.field_name= spvar->name;
  }
  if (unlikely(sp_variable_declarations_set_default(thd, nvars,
                                                    default_value)))
    return true;
  spcont->declare_var_boundary(0);
  return sphead->restore_lex(thd);
}


bool LEX::sp_variable_declarations_finalize(THD *thd, int nvars,
                                            const Column_definition *cdef,
                                            Item *dflt_value_item)
{
  DBUG_ASSERT(cdef);
  Column_definition tmp(*cdef);
  if (sphead->fill_spvar_definition(thd, &tmp))
    return true;
  return sp_variable_declarations_copy_type_finalize(thd, nvars, tmp, NULL,
                                                     dflt_value_item);
}


bool LEX::sp_variable_declarations_row_finalize(THD *thd, int nvars,
                                                Row_definition_list *row,
                                                Item *dflt_value_item)
{
  DBUG_ASSERT(row);
  /*
    Prepare all row fields.
    Note, we do it only one time outside of the below loop.
    The converted list in "row" is further reused by all variable
    declarations processed by the current call.
    Example:
      DECLARE
        a, b, c ROW(x VARCHAR(10) CHARACTER SET utf8);
      BEGIN
        ...
      END;
  */
  if (sphead->row_fill_field_definitions(thd, row))
    return true;

  for (uint i= 0 ; i < (uint) nvars ; i++)
  {
    sp_variable *spvar= spcont->get_last_context_variable((uint) nvars - 1 - i);
    spvar->field_def.set_row_field_definitions(row);
    if (sphead->fill_spvar_definition(thd, &spvar->field_def, &spvar->name))
      return true;
  }

  if (sp_variable_declarations_set_default(thd, nvars, dflt_value_item))
    return true;
  spcont->declare_var_boundary(0);
  return sphead->restore_lex(thd);
}


/**
  Finalize a %ROWTYPE declaration, e.g.:
    DECLARE a,b,c,d t1%ROWTYPE := ROW(1,2,3);

  @param thd   - the current thd
  @param nvars - the number of variables in the declaration
  @param ref   - the table or cursor name (see comments below)
  @param def   - the default value, e.g., ROW(1,2,3), or NULL (no default).
*/
bool
LEX::sp_variable_declarations_rowtype_finalize(THD *thd, int nvars,
                                               Qualified_column_ident *ref,
                                               Item *def)
{
  uint coffp;
  const sp_pcursor *pcursor= ref->table.str && ref->db.str ? NULL :
                             spcont->find_cursor(&ref->m_column, &coffp,
                                                 false);
  if (pcursor)
    return sp_variable_declarations_cursor_rowtype_finalize(thd, nvars,
                                                            coffp, def);
  /*
    When parsing a qualified identifier chain, the parser does not know yet
    if it's going to be a qualified column name (for %TYPE),
    or a qualified table name (for %ROWTYPE). So it collects the chain
    into Qualified_column_ident.
    Now we know that it was actually a qualified table name (%ROWTYPE).
    Create a new Table_ident from Qualified_column_ident,
    shifting fields as follows:
    - ref->m_column becomes table_ref->table
    - ref->table    becomes table_ref->db
  */
  return sp_variable_declarations_table_rowtype_finalize(thd, nvars,
                                                         ref->table,
                                                         ref->m_column,
                                                         def);
}


bool
LEX::sp_variable_declarations_table_rowtype_finalize(THD *thd, int nvars,
                                                     const LEX_CSTRING &db,
                                                     const LEX_CSTRING &table,
                                                     Item *def)
{
  Table_ident *table_ref;
  if (unlikely(!(table_ref=
                 new (thd->mem_root) Table_ident(thd, &db, &table, false))))
    return true;
  // Loop through all variables in the same declaration
  for (uint i= 0 ; i < (uint) nvars; i++)
  {
    sp_variable *spvar= spcont->get_last_context_variable((uint) nvars - 1 - i);
    spvar->field_def.set_table_rowtype_ref(table_ref);
    sphead->fill_spvar_definition(thd, &spvar->field_def, &spvar->name);
  }
  if (sp_variable_declarations_set_default(thd, nvars, def))
    return true;
  // Make sure sp_rcontext is created using the invoker security context:
  sphead->m_flags|= sp_head::HAS_COLUMN_TYPE_REFS;
  spcont->declare_var_boundary(0);
  return sphead->restore_lex(thd);
}


bool
LEX::sp_variable_declarations_cursor_rowtype_finalize(THD *thd, int nvars,
                                                      uint offset,
                                                      Item *def)
{
  const sp_pcursor *pcursor= spcont->find_cursor(offset);

  // Loop through all variables in the same declaration
  for (uint i= 0 ; i < (uint) nvars; i++)
  {
    sp_variable *spvar= spcont->get_last_context_variable((uint) nvars - 1 - i);

    spvar->field_def.set_cursor_rowtype_ref(offset);
    sp_instr_cursor_copy_struct *instr=
      new (thd->mem_root) sp_instr_cursor_copy_struct(sphead->instructions(),
                                                      spcont, offset,
                                                      pcursor->lex(),
                                                      spvar->offset);
    if (instr == NULL || sphead->add_instr(instr))
     return true;

    sphead->fill_spvar_definition(thd, &spvar->field_def, &spvar->name);
  }
  if (unlikely(sp_variable_declarations_set_default(thd, nvars, def)))
    return true;
  // Make sure sp_rcontext is created using the invoker security context:
  sphead->m_flags|= sp_head::HAS_COLUMN_TYPE_REFS;
  spcont->declare_var_boundary(0);
  return sphead->restore_lex(thd);
}


/*
  Add declarations for table column and SP variable anchor types:
  - DECLARE spvar1 TYPE OF db1.table1.column1;
  - DECLARE spvar1 TYPE OF table1.column1;
  - DECLARE spvar1 TYPE OF spvar0;
*/
bool
LEX::sp_variable_declarations_with_ref_finalize(THD *thd, int nvars,
                                                Qualified_column_ident *ref,
                                                Item *def)
{
  return ref->db.length == 0 && ref->table.length == 0 ?
    sp_variable_declarations_vartype_finalize(thd, nvars, ref->m_column, def) :
    sp_variable_declarations_column_type_finalize(thd, nvars, ref, def);
}


bool
LEX::sp_variable_declarations_column_type_finalize(THD *thd, int nvars,
                                                   Qualified_column_ident *ref,
                                                   Item *def)
{
  for (uint i= 0 ; i < (uint) nvars; i++)
  {
    sp_variable *spvar= spcont->get_last_context_variable((uint) nvars - 1 - i);
    spvar->field_def.set_column_type_ref(ref);
    spvar->field_def.field_name= spvar->name;
  }
  sphead->m_flags|= sp_head::HAS_COLUMN_TYPE_REFS;
  if (sp_variable_declarations_set_default(thd, nvars, def))
    return true;
  spcont->declare_var_boundary(0);
  return sphead->restore_lex(thd);
}


bool
LEX::sp_variable_declarations_vartype_finalize(THD *thd, int nvars,
                                               const LEX_CSTRING &ref,
                                               Item *default_value)
{
  sp_variable *t;
  if (!spcont || !(t= spcont->find_variable(&ref, false)))
  {
    my_error(ER_SP_UNDECLARED_VAR, MYF(0), ref.str);
    return true;
  }

  if (t->field_def.is_cursor_rowtype_ref())
  {
    uint offset= t->field_def.cursor_rowtype_offset();
    return sp_variable_declarations_cursor_rowtype_finalize(thd, nvars,
                                                            offset,
                                                            default_value);
  }

  if (t->field_def.is_column_type_ref())
  {
    Qualified_column_ident *tmp= t->field_def.column_type_ref();
    return sp_variable_declarations_column_type_finalize(thd, nvars, tmp,
                                                         default_value);
  }

  if (t->field_def.is_table_rowtype_ref())
  {
    const Table_ident *tmp= t->field_def.table_rowtype_ref();
    return sp_variable_declarations_table_rowtype_finalize(thd, nvars,
                                                           tmp->db,
                                                           tmp->table,
                                                           default_value);
  }

  // A reference to a scalar or a row variable with an explicit data type
  return sp_variable_declarations_copy_type_finalize(thd, nvars,
                                                     t->field_def,
                                                     t->field_def.
                                                       row_field_definitions(),
                                                     default_value);
}


/**********************************************************************
  The FOR LOOP statement

  This syntax:
    FOR i IN lower_bound .. upper_bound
    LOOP
      statements;
    END LOOP;

  is translated into:

    DECLARE
      i INT := lower_bound;
      j INT := upper_bound;
    BEGIN
      WHILE i <= j
      LOOP
        statements;
        i:= i + 1;
      END LOOP;
    END;
*/


sp_variable *LEX::sp_add_for_loop_variable(THD *thd, const LEX_CSTRING *name,
                                           Item *value)
{
  sp_variable *spvar= spcont->add_variable(thd, name);
  spcont->declare_var_boundary(1);
  spvar->field_def.field_name= spvar->name;
  spvar->field_def.set_handler(&type_handler_slonglong);
  type_handler_slonglong.Column_definition_prepare_stage2(&spvar->field_def,
                                                          NULL, HA_CAN_GEOMETRY);
  if (!value && unlikely(!(value= new (thd->mem_root) Item_null(thd))))
    return NULL;

  spvar->default_value= value;
  sp_instr_set *is= new (thd->mem_root)
                    sp_instr_set(sphead->instructions(),
                                 spcont, &sp_rcontext_handler_local,
                                 spvar->offset, value,
                                 this, true);
  if (unlikely(is == NULL || sphead->add_instr(is)))
    return NULL;
  spcont->declare_var_boundary(0);
  return spvar;
}


bool LEX::sp_for_loop_implicit_cursor_statement(THD *thd,
                                                Lex_for_loop_bounds_st *bounds,
                                                sp_lex_cursor *cur)
{
  Item *item;
  DBUG_ASSERT(sphead);
  LEX_CSTRING name= {STRING_WITH_LEN("[implicit_cursor]") };
  if (sp_declare_cursor(thd, &name, cur, NULL, true))
    return true;
  DBUG_ASSERT(thd->lex == this);
  if (unlikely(!(bounds->m_index=
                 new (thd->mem_root) sp_assignment_lex(thd, this))))
    return true;
  sphead->reset_lex(thd, bounds->m_index);
  DBUG_ASSERT(thd->lex != this);
  /*
    We pass NULL as Name_resolution_context here.
    It's OK, fix_fields() will not be called for this Item_field created.
    Item_field is only needed for LEX::sp_for_loop_cursor_declarations()
    and is used to transfer the loop index variable name, "rec" in this example:
      FOR rec IN (SELECT * FROM t1)
      DO
        SELECT rec.a, rec.b;
      END FOR;
  */
  if (!(item= new (thd->mem_root) Item_field(thd, NULL, name)))
    return true;
  bounds->m_index->set_item_and_free_list(item, NULL);
  if (thd->lex->sphead->restore_lex(thd))
    return true;
  DBUG_ASSERT(thd->lex == this);
  bounds->m_direction= 1;
  bounds->m_target_bound= NULL;
  bounds->m_implicit_cursor= true;
  return false;
}

sp_variable *
LEX::sp_add_for_loop_cursor_variable(THD *thd,
                                     const LEX_CSTRING *name,
                                     const sp_pcursor *pcursor,
                                     uint coffset,
                                     sp_assignment_lex *param_lex,
                                     Item_args *parameters)
{
  sp_variable *spvar= spcont->add_variable(thd, name);
  if (!spvar)
    return NULL;
  spcont->declare_var_boundary(1);
  sphead->fill_spvar_definition(thd, &spvar->field_def, &spvar->name);
  if (unlikely(!(spvar->default_value= new (thd->mem_root) Item_null(thd))))
    return NULL;

  spvar->field_def.set_cursor_rowtype_ref(coffset);

  if (unlikely(sphead->add_for_loop_open_cursor(thd, spcont, spvar, pcursor,
                                                coffset,
                                                param_lex, parameters)))
    return NULL;

  spcont->declare_var_boundary(0);
  return spvar;
}


/**
  Generate a code for a FOR loop condition:
  - Make Item_splocal for the FOR loop index variable
  - Make Item_splocal for the FOR loop upper bound variable
  - Make a comparison function item on top of these two variables
*/
bool LEX::sp_for_loop_condition(THD *thd, const Lex_for_loop_st &loop)
{
  Item_splocal *args[2];
  for (uint i= 0 ; i < 2; i++)
  {
    sp_variable *src= i == 0 ? loop.m_index : loop.m_target_bound;
    args[i]= new (thd->mem_root)
              Item_splocal(thd, &sp_rcontext_handler_local,
                           &src->name, src->offset, src->type_handler());
    if (unlikely(args[i] == NULL))
      return true;
#ifdef DBUG_ASSERT_EXISTS
    args[i]->m_sp= sphead;
#endif
  }

  Item *expr= loop.m_direction > 0 ?
    (Item *) new (thd->mem_root) Item_func_le(thd, args[0], args[1]) :
    (Item *) new (thd->mem_root) Item_func_ge(thd, args[0], args[1]);
  return unlikely(!expr) || unlikely(sp_while_loop_expression(thd, expr));
}


/**
  Generate the FOR LOOP condition code in its own lex
*/
bool LEX::sp_for_loop_intrange_condition_test(THD *thd,
                                              const Lex_for_loop_st &loop)
{
  spcont->set_for_loop(loop);
  sphead->reset_lex(thd);
  if (unlikely(thd->lex->sp_for_loop_condition(thd, loop)))
    return true;
  return thd->lex->sphead->restore_lex(thd);
}


bool LEX::sp_for_loop_cursor_condition_test(THD *thd,
                                            const Lex_for_loop_st &loop)
{
  const LEX_CSTRING *cursor_name;
  Item *expr;
  spcont->set_for_loop(loop);
  sphead->reset_lex(thd);
  cursor_name= spcont->find_cursor(loop.m_cursor_offset);
  DBUG_ASSERT(cursor_name);
  if (unlikely(!(expr=
                 new (thd->mem_root)
                 Item_func_cursor_found(thd, cursor_name,
                                        loop.m_cursor_offset))))
    return true;
  if (thd->lex->sp_while_loop_expression(thd, expr))
    return true;
  return thd->lex->sphead->restore_lex(thd);
}


bool LEX::sp_for_loop_intrange_declarations(THD *thd, Lex_for_loop_st *loop,
                                            const LEX_CSTRING *index,
                                            const Lex_for_loop_bounds_st &bounds)
{
  Item *item;
  if ((item= bounds.m_index->get_item())->type() == Item::FIELD_ITEM)
  {
    // We're here is the lower bound is unknown identifier
    my_error(ER_SP_UNDECLARED_VAR, MYF(0), item->full_name());
    return true;
  }
  if ((item= bounds.m_target_bound->get_item())->type() == Item::FIELD_ITEM)
  {
    // We're here is the upper bound is unknown identifier
    my_error(ER_SP_UNDECLARED_VAR, MYF(0), item->full_name());
    return true;
  }
  if (!(loop->m_index=
        bounds.m_index->sp_add_for_loop_variable(thd, index,
                                                 bounds.m_index->get_item())))
    return true;
  if (unlikely(!(loop->m_target_bound=
                 bounds.m_target_bound->
                 sp_add_for_loop_target_bound(thd,
                                              bounds.
                                              m_target_bound->get_item()))))
     return true;
  loop->m_direction= bounds.m_direction;
  loop->m_implicit_cursor= 0;
  return false;
}


bool LEX::sp_for_loop_cursor_declarations(THD *thd,
                                          Lex_for_loop_st *loop,
                                          const LEX_CSTRING *index,
                                          const Lex_for_loop_bounds_st &bounds)
{
  Item *item= bounds.m_index->get_item();
  Item_splocal *item_splocal;
  Item_field *item_field;
  Item_func_sp *item_func_sp= NULL;
  LEX_CSTRING name;
  uint coffs, param_count= 0;
  const sp_pcursor *pcursor;
  DBUG_ENTER("LEX::sp_for_loop_cursor_declarations");

  if ((item_splocal= item->get_item_splocal()))
    name= item_splocal->m_name;
  else if ((item_field= item->type() == Item::FIELD_ITEM ?
                        static_cast<Item_field *>(item) : NULL) &&
           item_field->table_name.str == NULL)
    name= item_field->field_name;
  else if (item->type() == Item::FUNC_ITEM &&
           static_cast<Item_func*>(item)->functype() == Item_func::FUNC_SP &&
           !static_cast<Item_func_sp*>(item)->get_sp_name()->m_explicit_name)
  {
    /*
      When a FOR LOOP for a cursor with parameters is parsed:
        FOR index IN cursor(1,2,3) LOOP
          statements;
        END LOOP;
      the parser scans "cursor(1,2,3)" using the "expr" rule,
      so it thinks that cursor(1,2,3) is a stored function call.
      It's not easy to implement this without using "expr" because
      of grammar conflicts.
      As a side effect, the Item_func_sp and its arguments in the parentheses
      belong to the same LEX. This is different from an explicit
      "OPEN cursor(1,2,3)" where every expression belongs to a separate LEX.
    */
    item_func_sp= static_cast<Item_func_sp*>(item);
    name= item_func_sp->get_sp_name()->m_name;
    param_count= item_func_sp->argument_count();
  }
  else
  {
    thd->parse_error();
    DBUG_RETURN(true);
  }
  if (unlikely(!(pcursor= spcont->find_cursor_with_error(&name, &coffs,
                                                         false)) ||
               pcursor->check_param_count_with_error(param_count)))
    DBUG_RETURN(true);

  if (!(loop->m_index= sp_add_for_loop_cursor_variable(thd, index,
                                                       pcursor, coffs,
                                                       bounds.m_index,
                                                       item_func_sp)))
    DBUG_RETURN(true);
  loop->m_target_bound= NULL;
  loop->m_direction= bounds.m_direction;
  loop->m_cursor_offset= coffs;
  loop->m_implicit_cursor= bounds.m_implicit_cursor;
  DBUG_RETURN(false);
}


/**
  Generate a code for a FOR loop index increment
*/
bool LEX::sp_for_loop_increment(THD *thd, const Lex_for_loop_st &loop)
{
  Item_splocal *splocal= new (thd->mem_root)
    Item_splocal(thd, &sp_rcontext_handler_local,
                      &loop.m_index->name, loop.m_index->offset,
                      loop.m_index->type_handler());
  if (unlikely(splocal == NULL))
    return true;
#ifdef DBUG_ASSERT_EXISTS
  splocal->m_sp= sphead;
#endif
  Item_int *inc= new (thd->mem_root) Item_int(thd, loop.m_direction);
  if (unlikely(!inc))
    return true;
  Item *expr= new (thd->mem_root) Item_func_plus(thd, splocal, inc);
  if (unlikely(!expr) ||
      unlikely(sphead->set_local_variable(thd, spcont,
                                          &sp_rcontext_handler_local,
                                          loop.m_index, expr, this, true)))
    return true;
  return false;
}


bool LEX::sp_for_loop_intrange_iterate(THD *thd, const Lex_for_loop_st &loop)
{
  sphead->reset_lex(thd);

  // Generate FOR LOOP index increment in its own lex
  DBUG_ASSERT(this != thd->lex);
  if (unlikely(thd->lex->sp_for_loop_increment(thd, loop) ||
               thd->lex->sphead->restore_lex(thd)))
    return true;

  return false;
}


bool LEX::sp_for_loop_cursor_iterate(THD *thd, const Lex_for_loop_st &loop)
{
  sp_instr_cfetch *instr=
    new (thd->mem_root) sp_instr_cfetch(sphead->instructions(),
                                        spcont, loop.m_cursor_offset, false);
  if (unlikely(instr == NULL) || unlikely(sphead->add_instr(instr)))
    return true;
  instr->add_to_varlist(loop.m_index);
  return false;
}


bool LEX::sp_for_loop_outer_block_finalize(THD *thd,
                                           const Lex_for_loop_st &loop)
{
  Lex_spblock tmp;
  tmp.curs= MY_TEST(loop.m_implicit_cursor);
  if (unlikely(sp_block_finalize(thd, tmp))) // The outer DECLARE..BEGIN..END
    return true;
  if (!loop.is_for_loop_explicit_cursor())
    return false;
  /*
    Explicit cursor FOR loop must close the cursor automatically.
    Note, implicit cursor FOR loop does not need to close the cursor,
    it's closed by sp_instr_cpop.
  */
  sp_instr_cclose *ic= new (thd->mem_root)
                       sp_instr_cclose(sphead->instructions(), spcont,
                                       loop.m_cursor_offset);
  return ic == NULL || sphead->add_instr(ic);
}

/***************************************************************************/

bool LEX::sp_declare_cursor(THD *thd, const LEX_CSTRING *name,
                            sp_lex_cursor *cursor_stmt,
                            sp_pcontext *param_ctx, bool add_cpush_instr)
{
  uint offp;
  sp_instr_cpush *i;

  if (spcont->find_cursor(name, &offp, true))
  {
    my_error(ER_SP_DUP_CURS, MYF(0), name->str);
    return true;
  }

  if (unlikely(spcont->add_cursor(name, param_ctx, cursor_stmt)))
    return true;

  if (add_cpush_instr)
  {
    i= new (thd->mem_root)
         sp_instr_cpush(sphead->instructions(), spcont, cursor_stmt,
                        spcont->current_cursor_count() - 1);
    return unlikely(i == NULL) || unlikely(sphead->add_instr(i));
  }
  return false;
}


/**
  Generate an SP code for an "OPEN cursor_name" statement.
  @param thd
  @param name       - Name of the cursor
  @param parameters - Cursor parameters, e.g. OPEN c(1,2,3)
  @returns          - false on success, true on error
*/
bool LEX::sp_open_cursor(THD *thd, const LEX_CSTRING *name,
                         List<sp_assignment_lex> *parameters)
{
  uint offset;
  const sp_pcursor *pcursor;
  uint param_count= parameters ? parameters->elements : 0;
  return !(pcursor= spcont->find_cursor_with_error(name, &offset, false)) ||
         pcursor->check_param_count_with_error(param_count) ||
         sphead->add_open_cursor(thd, spcont, offset,
                                 pcursor->param_context(), parameters);
}


bool LEX::sp_handler_declaration_init(THD *thd, int type)
{
  sp_handler *h= spcont->add_handler(thd, (sp_handler::enum_type) type);

  spcont= spcont->push_context(thd, sp_pcontext::HANDLER_SCOPE);

  sp_instr_hpush_jump *i=
    new (thd->mem_root) sp_instr_hpush_jump(sphead->instructions(), spcont, h);

  if (unlikely(i == NULL) || unlikely(sphead->add_instr(i)))
    return true;

  /* For continue handlers, mark end of handler scope. */
  if (type == sp_handler::CONTINUE &&
      unlikely(sphead->push_backpatch(thd, i, spcont->last_label())))
    return true;

  if (unlikely(sphead->push_backpatch(thd, i,
                                      spcont->push_label(thd, &empty_clex_str,
                                                         0))))
    return true;

  return false;
}


bool LEX::sp_handler_declaration_finalize(THD *thd, int type)
{
  sp_label *hlab= spcont->pop_label(); /* After this hdlr */
  sp_instr_hreturn *i;

  if (type == sp_handler::CONTINUE)
  {
    i= new (thd->mem_root) sp_instr_hreturn(sphead->instructions(), spcont);
    if (unlikely(i == NULL) ||
        unlikely(sphead->add_instr(i)))
      return true;
  }
  else
  {  /* EXIT or UNDO handler, just jump to the end of the block */
    i= new (thd->mem_root) sp_instr_hreturn(sphead->instructions(), spcont);
    if (unlikely(i == NULL) ||
        unlikely(sphead->add_instr(i)) ||
        unlikely(sphead->push_backpatch(thd, i, spcont->last_label()))) /* Block end */
      return true;
  }
  sphead->backpatch(hlab);
  spcont= spcont->pop_context();
  return false;
}


void LEX::sp_block_init(THD *thd, const LEX_CSTRING *label)
{
  spcont->push_label(thd, label, sphead->instructions(), sp_label::BEGIN);
  spcont= spcont->push_context(thd, sp_pcontext::REGULAR_SCOPE);
}


bool LEX::sp_block_finalize(THD *thd, const Lex_spblock_st spblock,
                                      class sp_label **splabel)
{
  sp_head *sp= sphead;
  sp_pcontext *ctx= spcont;
  sp_instr *i;

  sp->backpatch(ctx->last_label()); /* We always have a label */
  if (spblock.hndlrs)
  {
    i= new (thd->mem_root)
      sp_instr_hpop(sp->instructions(), ctx, spblock.hndlrs);
    if (unlikely(i == NULL) ||
        unlikely(sp->add_instr(i)))
      return true;
  }
  if (spblock.curs)
  {
    i= new (thd->mem_root)
      sp_instr_cpop(sp->instructions(), ctx, spblock.curs);
    if (unlikely(i == NULL) ||
        unlikely(sp->add_instr(i)))
      return true;
  }
  spcont= ctx->pop_context();
  *splabel= spcont->pop_label();
  return false;
}


bool LEX::sp_block_finalize(THD *thd, const Lex_spblock_st spblock,
                            const LEX_CSTRING *end_label)
{
  sp_label *splabel;
  if (unlikely(sp_block_finalize(thd, spblock, &splabel)))
    return true;
  if (unlikely(end_label->str &&
               lex_string_cmp(system_charset_info,
                              end_label, &splabel->name) != 0))
  {
    my_error(ER_SP_LABEL_MISMATCH, MYF(0), end_label->str);
    return true;
  }
  return false;
}


sp_name *LEX::make_sp_name(THD *thd, const LEX_CSTRING *name)
{
  sp_name *res;
  LEX_CSTRING db;
  if (unlikely(check_routine_name(name)) ||
      unlikely(copy_db_to(&db)) ||
      unlikely((!(res= new (thd->mem_root) sp_name(&db, name, false)))))
    return NULL;
  return res;
}


/**
  When a package routine name is stored in memory in Database_qualified_name,
  the dot character is used to delimit package name from the routine name,
  e.g.:
    m_db=   'test';   -- database 'test'
    m_name= 'p1.p1';  -- package 'p1', routine 'p1'
  See database_qualified_name::make_package_routine_name() for details.
  Disallow package routine names with dots,
  to avoid ambiguity when interpreting m_name='p1.p1.p1', between:
    a.  package 'p1.p1' + routine 'p1'
    b.  package 'p1'    + routine 'p1.p1'
  m_name='p1.p1.p1' will always mean (a).
*/
sp_name *LEX::make_sp_name_package_routine(THD *thd, const LEX_CSTRING *name)
{
  sp_name *res= make_sp_name(thd, name);
  if (likely(res) && unlikely(strchr(res->m_name.str, '.')))
  {
    my_error(ER_SP_WRONG_NAME, MYF(0), res->m_name.str);
    res= NULL;
  }
  return res;
}


sp_name *LEX::make_sp_name(THD *thd, const LEX_CSTRING *name1,
                                     const LEX_CSTRING *name2)
{
  sp_name *res;
  LEX_CSTRING norm_name1;
  if (unlikely(!name1->str) ||
      unlikely(!thd->make_lex_string(&norm_name1, name1->str,
                                     name1->length)) ||
      unlikely(check_db_name((LEX_STRING *) &norm_name1)))
  {
    my_error(ER_WRONG_DB_NAME, MYF(0), name1->str);
    return NULL;
  }
  if (unlikely(check_routine_name(name2)) ||
      unlikely(!(res= new (thd->mem_root) sp_name(&norm_name1, name2, true))))
    return NULL;
  return res;
}


sp_head *LEX::make_sp_head(THD *thd, const sp_name *name,
                           const Sp_handler *sph,
                           enum_sp_aggregate_type agg_type)
{
  sp_package *package= get_sp_package();
  sp_head *sp;

  /* Order is important here: new - reset - init */
  if (likely((sp= sp_head::create(package, sph, agg_type))))
  {
    sp->reset_thd_mem_root(thd);
    sp->init(this);
    if (name)
    {
      if (package)
        sp->make_package_routine_name(sp->get_main_mem_root(),
                                      package->m_db,
                                      package->m_name,
                                      name->m_name);
      else
        sp->init_sp_name(name);
      sp->make_qname(sp->get_main_mem_root(), &sp->m_qname);
    }
    sphead= sp;
  }
  sp_chistics.init();
  return sp;
}


sp_head *LEX::make_sp_head_no_recursive(THD *thd, const sp_name *name,
                                        const Sp_handler *sph,
                                        enum_sp_aggregate_type agg_type)
{
  sp_package *package= thd->lex->get_sp_package();
  /*
    Sp_handler::sp_clone_and_link_routine() generates a standalone-alike
    statement to clone package routines for recursion, e.g.:
      CREATE PROCEDURE p1 AS BEGIN NULL; END;
    Translate a standalone routine handler to the corresponding
    package routine handler if we're cloning a package routine, e.g.:
      sp_handler_procedure -> sp_handler_package_procedure
      sp_handler_function  -> sp_handler_package_function
  */
  if (package && package->m_is_cloning_routine)
    sph= sph->package_routine_handler();
  if (!sphead ||
      (package &&
       (sph == &sp_handler_package_procedure ||
        sph == &sp_handler_package_function)))
    return make_sp_head(thd, name, sph, agg_type);
  my_error(ER_SP_NO_RECURSIVE_CREATE, MYF(0), sph->type_str());
  return NULL;
}


bool LEX::sp_body_finalize_routine(THD *thd)
{
  if (sphead->check_unresolved_goto())
    return true;
  sphead->set_stmt_end(thd, thd->m_parser_state->m_lip.get_cpp_tok_start());
  sphead->restore_thd_mem_root(thd);
  return false;
}


bool LEX::sp_body_finalize_procedure(THD *thd)
{
  return sphead->check_group_aggregate_instructions_forbid() ||
         sp_body_finalize_routine(thd);
}


bool LEX::sp_body_finalize_procedure_standalone(THD *thd,
                                                const sp_name *end_name)
{
  return sp_body_finalize_procedure(thd) ||
         sphead->check_standalone_routine_end_name(end_name);
}


bool LEX::sp_body_finalize_function(THD *thd)
{
  if (sphead->is_not_allowed_in_function("function") ||
      sphead->check_group_aggregate_instructions_function())
    return true;
  if (!(sphead->m_flags & sp_head::HAS_RETURN))
  {
    my_error(ER_SP_NORETURN, MYF(0), ErrConvDQName(sphead).ptr());
    return true;
  }
  if (sp_body_finalize_routine(thd))
    return true;
  (void) is_native_function_with_warn(thd, &sphead->m_name);
  return false;
}


bool LEX::sp_body_finalize_trigger(THD *thd)
{
  return sphead->is_not_allowed_in_function("trigger") ||
         sp_body_finalize_procedure(thd);
}


bool LEX::sp_body_finalize_event(THD *thd)
{
  event_parse_data->body_changed= true;
  return sp_body_finalize_procedure(thd);
}


bool LEX::stmt_create_stored_function_finalize_standalone(const sp_name *end_name)
{
  if (sphead->check_standalone_routine_end_name(end_name))
    return true;
  stmt_create_routine_finalize();
  return false;
}


bool LEX::sp_block_with_exceptions_finalize_declarations(THD *thd)
{
  /*
    [ DECLARE declarations ]
    BEGIN executable_section
    [ EXCEPTION exceptions ]
    END

    We are now at the "BEGIN" keyword.
    We have collected all declarations, including DECLARE HANDLER directives.
    But there will be possibly more handlers in the EXCEPTION section.

    Generate a forward jump from the end of the DECLARE section to the
    beginning of the EXCEPTION section, over the executable section.
  */
  return sphead->add_instr_jump(thd, spcont);
}


bool
LEX::sp_block_with_exceptions_finalize_executable_section(THD *thd,
                                         uint executable_section_ip)
{
  /*
    We're now at the end of "executable_section" of the block,
    near the "EXCEPTION" or the "END" keyword.
    Generate a jump to the END of the block over the EXCEPTION section.
  */
  if (sphead->add_instr_jump_forward_with_backpatch(thd, spcont))
    return true;
  /*
    Set the destination for the jump that we added in
    sp_block_with_exceptions_finalize_declarations().
  */
  sp_instr *instr= sphead->get_instr(executable_section_ip - 1);
  instr->backpatch(sphead->instructions(), spcont);
  return false;
}


bool
LEX::sp_block_with_exceptions_finalize_exceptions(THD *thd,
                                                  uint executable_section_ip,
                                                  uint exception_count)
{
  if (!exception_count)
  {
    /*
      The jump from the end of DECLARE section to
      the beginning of the EXCEPTION section that we added in
      sp_block_with_exceptions_finalize_declarations() is useless
      if there were no exceptions.
      Replace it to "no operation".
    */
    return sphead->replace_instr_to_nop(thd, executable_section_ip - 1);
  }
  /*
    Generate a jump from the end of the EXCEPTION code
    to the executable section.
  */
  return sphead->add_instr_jump(thd, spcont, executable_section_ip);
}


bool LEX::sp_block_with_exceptions_add_empty(THD *thd)
{
  uint ip= sphead->instructions();
  return sp_block_with_exceptions_finalize_executable_section(thd, ip) ||
         sp_block_with_exceptions_finalize_exceptions(thd, ip, 0);
}


bool LEX::sp_change_context(THD *thd, const sp_pcontext *ctx, bool exclusive)
{
  uint n;
  uint ip= sphead->instructions();
  if ((n= spcont->diff_handlers(ctx, exclusive)))
  {
    sp_instr_hpop *hpop= new (thd->mem_root) sp_instr_hpop(ip++, spcont, n);
    if (unlikely(hpop == NULL) || unlikely(sphead->add_instr(hpop)))
      return true;
  }
  if ((n= spcont->diff_cursors(ctx, exclusive)))
  {
    sp_instr_cpop *cpop= new (thd->mem_root) sp_instr_cpop(ip++, spcont, n);
    if (unlikely(cpop == NULL) || unlikely(sphead->add_instr(cpop)))
      return true;
  }
  return false;
}


bool LEX::sp_leave_statement(THD *thd, const LEX_CSTRING *label_name)
{
  sp_label *lab= spcont->find_label(label_name);
  if (unlikely(!lab))
  {
    my_error(ER_SP_LILABEL_MISMATCH, MYF(0), "LEAVE", label_name->str);
    return true;
  }
  return sp_exit_block(thd, lab, NULL);
}

bool LEX::sp_goto_statement(THD *thd, const LEX_CSTRING *label_name)
{
  sp_label *lab= spcont->find_goto_label(label_name);
  if (!lab || lab->ip == 0)
  {
    sp_label *delayedlabel;
    if (!lab)
    {
      // Label not found --> add forward jump to an unknown label
      spcont->push_goto_label(thd, label_name, 0, sp_label::GOTO);
      delayedlabel= spcont->last_goto_label();
    }
    else
    {
      delayedlabel= lab;
    }
    return sphead->push_backpatch_goto(thd, spcont, delayedlabel);
  }
  else
  {
    // Label found (backward goto)
    return sp_change_context(thd, lab->ctx, false) ||
           sphead->add_instr_jump(thd, spcont, lab->ip); /* Jump back */
  }
  return false;
}

bool LEX::sp_push_goto_label(THD *thd, const LEX_CSTRING *label_name)
{
  sp_label *lab= spcont->find_goto_label(label_name, false);
  if (lab)
  {
    if (unlikely(lab->ip != 0))
    {
      my_error(ER_SP_LABEL_REDEFINE, MYF(0), label_name->str);
      return true;
    }
    lab->ip= sphead->instructions();

    sp_label *beginblocklabel= spcont->find_label(&empty_clex_str);
    sphead->backpatch_goto(thd, lab, beginblocklabel);
  }
  else
  {
    spcont->push_goto_label(thd, label_name, sphead->instructions());
  }
  return false;
}

bool LEX::sp_exit_block(THD *thd, sp_label *lab)
{
  /*
    When jumping to a BEGIN-END block end, the target jump
    points to the block hpop/cpop cleanup instructions,
    so we should exclude the block context here.
    When jumping to something else (i.e., SP_LAB_ITER),
    there are no hpop/cpop at the jump destination,
    so we should include the block context here for cleanup.
  */
  bool exclusive= (lab->type == sp_label::BEGIN);
  return sp_change_context(thd, lab->ctx, exclusive) ||
         sphead->add_instr_jump_forward_with_backpatch(thd, spcont, lab);
}


bool LEX::sp_exit_block(THD *thd, sp_label *lab, Item *when)
{
  if (!when)
    return sp_exit_block(thd, lab);

  DBUG_ASSERT(sphead == thd->lex->sphead);
  DBUG_ASSERT(spcont == thd->lex->spcont);
  sp_instr_jump_if_not *i= new (thd->mem_root)
                           sp_instr_jump_if_not(sphead->instructions(),
                                                spcont,
                                                when, this);
  if (unlikely(i == NULL) ||
      unlikely(sphead->add_instr(i)) ||
      unlikely(sp_exit_block(thd, lab)))
    return true;
  i->backpatch(sphead->instructions(), spcont);
  return false;
}


bool LEX::sp_exit_statement(THD *thd, Item *item)
{
  sp_label *lab= spcont->find_label_current_loop_start();
  if (unlikely(!lab))
  {
    my_error(ER_SP_LILABEL_MISMATCH, MYF(0), "EXIT", "");
    return true;
  }
  DBUG_ASSERT(lab->type == sp_label::ITERATION);
  return sp_exit_block(thd, lab, item);
}


bool LEX::sp_exit_statement(THD *thd, const LEX_CSTRING *label_name, Item *item)
{
  sp_label *lab= spcont->find_label(label_name);
  if (unlikely(!lab || lab->type != sp_label::ITERATION))
  {
    my_error(ER_SP_LILABEL_MISMATCH, MYF(0), "EXIT", label_name->str);
    return true;
  }
  return sp_exit_block(thd, lab, item);
}


bool LEX::sp_iterate_statement(THD *thd, const LEX_CSTRING *label_name)
{
  sp_label *lab= spcont->find_label(label_name);
  if (unlikely(!lab || lab->type != sp_label::ITERATION))
  {
    my_error(ER_SP_LILABEL_MISMATCH, MYF(0), "ITERATE", label_name->str);
    return true;
  }
  return sp_continue_loop(thd, lab);
}


bool LEX::sp_continue_loop(THD *thd, sp_label *lab)
{
  const sp_pcontext::Lex_for_loop &for_loop= lab->ctx->for_loop();
  /*
    FOR loops need some additional instructions (e.g. an integer increment or
    a cursor fetch) before the "jump to the start of the body" instruction.
    We need to check two things here:
    - If we're in a FOR loop at all.
    - If the label pointed by "lab" belongs exactly to the nearest FOR loop,
      rather than to a nested LOOP/WHILE/REPEAT inside the FOR.
  */
  if (for_loop.m_index /* we're in some FOR loop */ &&
      for_loop.m_start_label == lab /* lab belongs to the FOR loop */)
  {
    // We're in a FOR loop, and "ITERATE loop_label" belongs to this FOR loop.
    if (for_loop.is_for_loop_cursor() ?
        sp_for_loop_cursor_iterate(thd, for_loop) :
        sp_for_loop_intrange_iterate(thd, for_loop))
      return true;
  }
  return sp_change_context(thd, lab->ctx, false) ||
         sphead->add_instr_jump(thd, spcont, lab->ip); /* Jump back */
}


bool LEX::sp_continue_statement(THD *thd)
{
  sp_label *lab= spcont->find_label_current_loop_start();
  if (unlikely(!lab))
  {
    my_error(ER_SP_LILABEL_MISMATCH, MYF(0), "CONTINUE", "");
    return true;
  }
  DBUG_ASSERT(lab->type == sp_label::ITERATION);
  return sp_continue_loop(thd, lab);
}


bool LEX::sp_continue_statement(THD *thd, const LEX_CSTRING *label_name)
{
  sp_label *lab= spcont->find_label(label_name);
  if (!lab || lab->type != sp_label::ITERATION)
  {
    my_error(ER_SP_LILABEL_MISMATCH, MYF(0), "CONTINUE", label_name->str);
    return true;
  }
  return sp_continue_loop(thd, lab);
}


bool LEX::sp_continue_loop(THD *thd, sp_label *lab, Item *when)
{
  DBUG_ASSERT(when);
  DBUG_ASSERT(sphead == thd->lex->sphead);
  DBUG_ASSERT(spcont == thd->lex->spcont);
  sp_instr_jump_if_not *i= new (thd->mem_root)
                           sp_instr_jump_if_not(sphead->instructions(),
                                                spcont,
                                                when, this);
  if (unlikely(i == NULL) ||
      unlikely(sphead->add_instr(i)) ||
      unlikely(sp_continue_loop(thd, lab)))
    return true;
  i->backpatch(sphead->instructions(), spcont);
  return false;
}


bool sp_expr_lex::sp_continue_when_statement(THD *thd)
{
  sp_label *lab= spcont->find_label_current_loop_start();
  if (unlikely(!lab))
  {
    my_error(ER_SP_LILABEL_MISMATCH, MYF(0), "CONTINUE", "");
    return true;
  }
  DBUG_ASSERT(lab->type == sp_label::ITERATION);
  return sp_continue_loop(thd, lab, get_item());
}


bool sp_expr_lex::sp_continue_when_statement(THD *thd,
                                             const LEX_CSTRING *label_name)
{
  sp_label *lab= spcont->find_label(label_name);
  if (!lab || lab->type != sp_label::ITERATION)
  {
    my_error(ER_SP_LILABEL_MISMATCH, MYF(0), "CONTINUE", label_name->str);
    return true;
  }
  return sp_continue_loop(thd, lab, get_item());
}


bool LEX::maybe_start_compound_statement(THD *thd)
{
  if (!sphead)
  {
    if (!make_sp_head(thd, NULL, &sp_handler_procedure, DEFAULT_AGGREGATE))
      return true;
    sphead->set_suid(SP_IS_NOT_SUID);
    sphead->set_body_start(thd, thd->m_parser_state->m_lip.get_cpp_tok_start());
  }
  return false;
}


bool LEX::sp_push_loop_label(THD *thd, const LEX_CSTRING *label_name)
{
  sp_label *lab= spcont->find_label(label_name);
  if (lab)
  {
    my_error(ER_SP_LABEL_REDEFINE, MYF(0), label_name->str);
    return true;
  }
  spcont->push_label(thd, label_name, sphead->instructions(),
                     sp_label::ITERATION);
  return false;
}


bool LEX::sp_push_loop_empty_label(THD *thd)
{
  if (maybe_start_compound_statement(thd))
    return true;
  /* Unlabeled controls get an empty label. */
  spcont->push_label(thd, &empty_clex_str, sphead->instructions(),
                     sp_label::ITERATION);
  return false;
}


bool LEX::sp_pop_loop_label(THD *thd, const LEX_CSTRING *label_name)
{
  sp_label *lab= spcont->pop_label();
  sphead->backpatch(lab);
  if (label_name->str &&
      lex_string_cmp(system_charset_info, label_name,
                     &lab->name) != 0)
  {
    my_error(ER_SP_LABEL_MISMATCH, MYF(0), label_name->str);
    return true;
  }
  return false;
}


void LEX::sp_pop_loop_empty_label(THD *thd)
{
  sp_label *lab= spcont->pop_label();
  sphead->backpatch(lab);
  DBUG_ASSERT(lab->name.length == 0);
}


bool LEX::sp_while_loop_expression(THD *thd, Item *item)
{
  sp_instr_jump_if_not *i= new (thd->mem_root)
    sp_instr_jump_if_not(sphead->instructions(), spcont, item, this);
  return (unlikely(i == NULL) ||
          /* Jumping forward */
          unlikely(sphead->push_backpatch(thd, i, spcont->last_label())) ||
          unlikely(sphead->new_cont_backpatch(i)) ||
          unlikely(sphead->add_instr(i)));
}


bool LEX::sp_while_loop_finalize(THD *thd)
{
  sp_label *lab= spcont->last_label();  /* Jumping back */
  sp_instr_jump *i= new (thd->mem_root)
    sp_instr_jump(sphead->instructions(), spcont, lab->ip);
  if (unlikely(i == NULL) ||
      unlikely(sphead->add_instr(i)))
    return true;
  sphead->do_cont_backpatch();
  return false;
}


Item *LEX::create_and_link_Item_trigger_field(THD *thd,
                                              const LEX_CSTRING *name,
                                              bool new_row)
{
  Item_trigger_field *trg_fld;

  if (unlikely(trg_chistics.event == TRG_EVENT_INSERT && !new_row))
  {
    my_error(ER_TRG_NO_SUCH_ROW_IN_TRG, MYF(0), "OLD", "on INSERT");
    return NULL;
  }

  if (unlikely(trg_chistics.event == TRG_EVENT_DELETE && new_row))
  {
    my_error(ER_TRG_NO_SUCH_ROW_IN_TRG, MYF(0), "NEW", "on DELETE");
    return NULL;
  }

  DBUG_ASSERT(!new_row ||
              (trg_chistics.event == TRG_EVENT_INSERT ||
               trg_chistics.event == TRG_EVENT_UPDATE));

  const bool tmp_read_only=
    !(new_row && trg_chistics.action_time == TRG_ACTION_BEFORE);
  trg_fld= new (thd->mem_root)
             Item_trigger_field(thd, current_context(),
                                new_row ?
                                  Item_trigger_field::NEW_ROW:
                                  Item_trigger_field::OLD_ROW,
                                *name, SELECT_ACL, tmp_read_only);
  /*
    Let us add this item to list of all Item_trigger_field objects
    in trigger.
  */
  if (likely(trg_fld))
    trg_table_fields.link_in_list(trg_fld, &trg_fld->next_trg_field);

  return trg_fld;
}


Item *LEX::make_item_colon_ident_ident(THD *thd,
                                       const Lex_ident_cli_st *ca,
                                       const Lex_ident_cli_st *cb)
{
  Lex_ident_sys a(thd, ca), b(thd, cb);
  if (a.is_null() || b.is_null())
    return NULL; // OEM
  if (!is_trigger_new_or_old_reference(&a))
  {
    thd->parse_error();
    return NULL;
  }
  bool new_row= (a.str[0] == 'N' || a.str[0] == 'n');
  return create_and_link_Item_trigger_field(thd, &b, new_row);
}


Item *LEX::make_item_plsql_cursor_attr(THD *thd, const LEX_CSTRING *name,
                                       plsql_cursor_attr_t attr)
{
  uint offset;
  if (unlikely(!spcont || !spcont->find_cursor(name, &offset, false)))
  {
    my_error(ER_SP_CURSOR_MISMATCH, MYF(0), name->str);
    return NULL;
  }
  switch (attr) {
  case PLSQL_CURSOR_ATTR_ISOPEN:
    return new (thd->mem_root) Item_func_cursor_isopen(thd, name, offset);
  case PLSQL_CURSOR_ATTR_FOUND:
    return new (thd->mem_root) Item_func_cursor_found(thd, name, offset);
  case PLSQL_CURSOR_ATTR_NOTFOUND:
    return new (thd->mem_root) Item_func_cursor_notfound(thd, name, offset);
  case PLSQL_CURSOR_ATTR_ROWCOUNT:
    return new (thd->mem_root) Item_func_cursor_rowcount(thd, name, offset);
  }
  DBUG_ASSERT(0);
  return NULL;
}


Item *LEX::make_item_sysvar(THD *thd,
                            enum_var_type type,
                            const LEX_CSTRING *name,
                            const LEX_CSTRING *component)

{
  Item *item;
  DBUG_ASSERT(name->str);
  /*
    "SELECT @@global.global.variable" is not allowed
    Note, "global" can come through TEXT_STRING_sys.
  */
  if (component->str && unlikely(check_reserved_words(name)))
  {
    thd->parse_error();
    return NULL;
  }
  if (unlikely(!(item= get_system_var(thd, type, name, component))))
    return NULL;
  if (!((Item_func_get_system_var*) item)->is_written_to_binlog())
    set_stmt_unsafe(LEX::BINLOG_STMT_UNSAFE_SYSTEM_VARIABLE);
  return item;
}


static bool param_push_or_clone(THD *thd, LEX *lex, Item_param *item)
{
  return !lex->clone_spec_offset ?
         lex->param_list.push_back(item, thd->mem_root) :
         item->add_as_clone(thd);
}


Item_param *LEX::add_placeholder(THD *thd, const LEX_CSTRING *name,
                                 const char *start, const char *end)
{
  if (unlikely(!thd->m_parser_state->m_lip.stmt_prepare_mode))
  {
    thd->parse_error(ER_SYNTAX_ERROR, start);
    return NULL;
  }
  if (unlikely(!parsing_options.allows_variable))
  {
    my_error(ER_VIEW_SELECT_VARIABLE, MYF(0));
    return NULL;
  }
  Query_fragment pos(thd, sphead, start, end);
  Item_param *item= new (thd->mem_root) Item_param(thd, name,
                                                   pos.pos(), pos.length());
  if (unlikely(!item) || unlikely(param_push_or_clone(thd, this, item)))
  {
    my_error(ER_OUT_OF_RESOURCES, MYF(0));
    return NULL;
  }
  return item;
}


bool LEX::add_signal_statement(THD *thd, const sp_condition_value *v)
{
  Yacc_state *state= &thd->m_parser_state->m_yacc;
  sql_command= SQLCOM_SIGNAL;
  m_sql_cmd= new (thd->mem_root) Sql_cmd_signal(v, state->m_set_signal_info);
  return m_sql_cmd == NULL;
}


bool LEX::add_resignal_statement(THD *thd, const sp_condition_value *v)
{
  Yacc_state *state= &thd->m_parser_state->m_yacc;
  sql_command= SQLCOM_RESIGNAL;
  m_sql_cmd= new (thd->mem_root) Sql_cmd_resignal(v, state->m_set_signal_info);
  return m_sql_cmd == NULL;
}


/*
  Make an Item when an identifier is found in the FOR loop bounds:
    FOR rec IN cursor
    FOR var IN var1 .. xxx
    FOR var IN row1.field1 .. xxx
  When we parse the first expression after the "IN" keyword,
  we don't know yet if it's a cursor name, or a scalar SP variable name,
  or a field of a ROW SP variable. Here we create Item_field to remember
  the fully qualified name. Later sp_for_loop_cursor_declarations()
  detects how to treat this name properly.
*/
Item *LEX::create_item_for_loop_bound(THD *thd,
                                      const LEX_CSTRING *a,
                                      const LEX_CSTRING *b,
                                      const LEX_CSTRING *c)
{
  /*
    Pass NULL as the name resolution context.
    This is OK, fix_fields() won't be called for this Item_field.
  */
  return new (thd->mem_root) Item_field(thd, NULL, *a, *b, *c);
}


bool LEX::check_expr_allows_fields_or_error(THD *thd, const char *name) const
{
  if (select_stack_top > 0)
    return false; // OK, fields are allowed
  my_error(ER_BAD_FIELD_ERROR, MYF(0), name, thd->where);
  return true;    // Error, fields are not allowed
}

Item *LEX::create_item_ident_nospvar(THD *thd,
                                     const Lex_ident_sys_st *a,
                                     const Lex_ident_sys_st *b)
{
  DBUG_ASSERT(this == thd->lex);
  /*
    FIXME This will work ok in simple_ident_nospvar case because
    we can't meet simple_ident_nospvar in trigger now. But it
    should be changed in future.
  */
  if (is_trigger_new_or_old_reference(a))
  {
    bool new_row= (a->str[0]=='N' || a->str[0]=='n');

    return create_and_link_Item_trigger_field(thd, b, new_row);
  }

  if (unlikely(current_select->no_table_names_allowed))
  {
    my_error(ER_TABLENAME_NOT_ALLOWED_HERE, MYF(0), a->str, thd->where);
    return NULL;
  }

  if (current_select->parsing_place == FOR_LOOP_BOUND)
    return create_item_for_loop_bound(thd, &null_clex_str, a, b);

  return create_item_ident_field(thd, Lex_ident_sys(), *a, *b);
}


Item_splocal *LEX::create_item_spvar_row_field(THD *thd,
                                               const Sp_rcontext_handler *rh,
                                               const Lex_ident_sys *a,
                                               const Lex_ident_sys *b,
                                               sp_variable *spv,
                                               const char *start,
                                               const char *end)
{
  if (unlikely(!parsing_options.allows_variable))
  {
    my_error(ER_VIEW_SELECT_VARIABLE, MYF(0));
    return NULL;
  }

  Query_fragment pos(thd, sphead, start, end);
  Item_splocal *item;
  if (spv->field_def.is_table_rowtype_ref() ||
      spv->field_def.is_cursor_rowtype_ref())
  {
    if (unlikely(!(item= new (thd->mem_root)
                   Item_splocal_row_field_by_name(thd, rh, a, b, spv->offset,
                                                  &type_handler_null,
                                                  pos.pos(), pos.length()))))
      return NULL;
  }
  else
  {
    uint row_field_offset;
    const Spvar_definition *def;
    if (unlikely(!(def= spv->find_row_field(a, b, &row_field_offset))))
      return NULL;

    if (unlikely(!(item= new (thd->mem_root)
                   Item_splocal_row_field(thd, rh, a, b,
                                          spv->offset, row_field_offset,
                                          def->type_handler(),
                                          pos.pos(), pos.length()))))
      return NULL;
  }
#ifdef DBUG_ASSERT_EXISTS
  item->m_sp= sphead;
#endif
  safe_to_cache_query=0;
  return item;
}


my_var *LEX::create_outvar(THD *thd, const LEX_CSTRING *name)
{
  const Sp_rcontext_handler *rh;
  sp_variable *spv;
  if (likely((spv= find_variable(name, &rh))))
    return result ? new (thd->mem_root)
                    my_var_sp(rh, name, spv->offset,
                              spv->type_handler(), sphead) :
                    NULL /* EXPLAIN */;
  my_error(ER_SP_UNDECLARED_VAR, MYF(0), name->str);
  return NULL;
}


my_var *LEX::create_outvar(THD *thd,
                           const LEX_CSTRING *a,
                           const LEX_CSTRING *b)
{
  const Sp_rcontext_handler *rh;
  sp_variable *t;
  if (unlikely(!(t= find_variable(a, &rh))))
  {
    my_error(ER_SP_UNDECLARED_VAR, MYF(0), a->str);
    return NULL;
  }
  uint row_field_offset;
  if (!t->find_row_field(a, b, &row_field_offset))
    return NULL;
  return result ?
    new (thd->mem_root) my_var_sp_row_field(rh, a, b, t->offset,
                                            row_field_offset, sphead) :
    NULL /* EXPLAIN */;
}


Item *LEX::create_item_func_nextval(THD *thd, Table_ident *table_ident)
{
  TABLE_LIST *table;
  if (unlikely(!(table= current_select->add_table_to_list(thd, table_ident, 0,
                                                          TL_OPTION_SEQUENCE,
                                                          TL_WRITE_ALLOW_WRITE,
                                                          MDL_SHARED_WRITE))))
    return NULL;
  thd->lex->set_stmt_unsafe(LEX::BINLOG_STMT_UNSAFE_SYSTEM_FUNCTION);
  return new (thd->mem_root) Item_func_nextval(thd, table);
}


Item *LEX::create_item_func_lastval(THD *thd, Table_ident *table_ident)
{
  TABLE_LIST *table;
  if (unlikely(!(table= current_select->add_table_to_list(thd, table_ident, 0,
                                                          TL_OPTION_SEQUENCE,
                                                          TL_READ,
                                                          MDL_SHARED_READ))))
    return NULL;
  thd->lex->set_stmt_unsafe(LEX::BINLOG_STMT_UNSAFE_SYSTEM_FUNCTION);
  return new (thd->mem_root) Item_func_lastval(thd, table);
}


Item *LEX::create_item_func_nextval(THD *thd,
                                    const LEX_CSTRING *db,
                                    const LEX_CSTRING *name)
{
  Table_ident *table_ident;
  if (unlikely(!(table_ident=
                 new (thd->mem_root) Table_ident(thd, db, name, false))))
    return NULL;
  return create_item_func_nextval(thd, table_ident);
}


Item *LEX::create_item_func_lastval(THD *thd,
                                    const LEX_CSTRING *db,
                                    const LEX_CSTRING *name)
{
  Table_ident *table_ident;
  if (unlikely(!(table_ident=
                 new (thd->mem_root) Table_ident(thd, db, name, false))))
    return NULL;
  return create_item_func_lastval(thd, table_ident);
}


Item *LEX::create_item_func_setval(THD *thd, Table_ident *table_ident,
                                   longlong nextval, ulonglong round,
                                   bool is_used)
{
  TABLE_LIST *table;
  if (unlikely(!(table= current_select->add_table_to_list(thd, table_ident, 0,
                                                          TL_OPTION_SEQUENCE,
                                                          TL_WRITE_ALLOW_WRITE,
                                                          MDL_SHARED_WRITE))))
    return NULL;
  return new (thd->mem_root) Item_func_setval(thd, table, nextval, round,
                                              is_used);
}


Item *LEX::create_item_ident(THD *thd,
                             const Lex_ident_cli_st *ca,
                             const Lex_ident_cli_st *cb)
{
  const char *start= ca->pos();
  const char *end= cb->end();
  const Sp_rcontext_handler *rh;
  sp_variable *spv;
  DBUG_ASSERT(thd->m_parser_state->m_lip.get_buf() <= start);
  DBUG_ASSERT(start <= end);
  DBUG_ASSERT(end <= thd->m_parser_state->m_lip.get_end_of_query());
  Lex_ident_sys a(thd, ca), b(thd, cb);
  if (a.is_null() || b.is_null())
    return NULL; // OEM
  if ((spv= find_variable(&a, &rh)) &&
      (spv->field_def.is_row() ||
       spv->field_def.is_table_rowtype_ref() ||
       spv->field_def.is_cursor_rowtype_ref()))
    return create_item_spvar_row_field(thd, rh, &a, &b, spv, start, end);

  if ((thd->variables.sql_mode & MODE_ORACLE) && b.length == 7)
  {
    if (!system_charset_info->strnncoll(
                      (const uchar *) b.str, 7,
                      (const uchar *) "NEXTVAL", 7))
      return create_item_func_nextval(thd, &null_clex_str, &a);
    else if (!system_charset_info->strnncoll(
                          (const uchar *) b.str, 7,
                          (const uchar *) "CURRVAL", 7))
      return create_item_func_lastval(thd, &null_clex_str, &a);
  }

  return create_item_ident_nospvar(thd, &a, &b);
}


Item *LEX::create_item_ident(THD *thd,
                             const Lex_ident_sys_st *a,
                             const Lex_ident_sys_st *b,
                             const Lex_ident_sys_st *c)
{
  Lex_ident_sys_st schema= thd->client_capabilities & CLIENT_NO_SCHEMA ?
                           Lex_ident_sys() : *a;
  if ((thd->variables.sql_mode & MODE_ORACLE) && c->length == 7)
  {
    if (!system_charset_info->strnncoll(
                      (const uchar *) c->str, 7,
                      (const uchar *) "NEXTVAL", 7))
      return create_item_func_nextval(thd, a, b);
    else if (!system_charset_info->strnncoll(
                          (const uchar *) c->str, 7,
                          (const uchar *) "CURRVAL", 7))
      return create_item_func_lastval(thd, a, b);
  }

  if (current_select->no_table_names_allowed)
  {
    my_error(ER_TABLENAME_NOT_ALLOWED_HERE, MYF(0), b->str, thd->where);
    return NULL;
  }

  if (current_select->parsing_place == FOR_LOOP_BOUND)
    return create_item_for_loop_bound(thd, &null_clex_str, b, c);

  return create_item_ident_field(thd, schema, *b, *c);
}


Item *LEX::create_item_limit(THD *thd, const Lex_ident_cli_st *ca)
{
  DBUG_ASSERT(thd->m_parser_state->m_lip.get_buf() <= ca->pos());
  DBUG_ASSERT(ca->pos() <= ca->end());
  DBUG_ASSERT(ca->end() <= thd->m_parser_state->m_lip.get_end_of_query());

  const Sp_rcontext_handler *rh;
  sp_variable *spv;
  Lex_ident_sys sa(thd, ca);
  if (sa.is_null())
    return NULL; // EOM
  if (!(spv= find_variable(&sa, &rh)))
  {
    my_error(ER_SP_UNDECLARED_VAR, MYF(0), sa.str);
    return NULL;
  }

  Query_fragment pos(thd, sphead, ca->pos(), ca->end());
  Item_splocal *item;
  if (unlikely(!(item= new (thd->mem_root)
                 Item_splocal(thd, rh, &sa,
                              spv->offset, spv->type_handler(),
                              clone_spec_offset ? 0 : pos.pos(),
                              clone_spec_offset ? 0 : pos.length()))))
    return NULL;
#ifdef DBUG_ASSERT_EXISTS
  item->m_sp= sphead;
#endif
  safe_to_cache_query= 0;

  if (!item->is_valid_limit_clause_variable_with_error())
    return NULL;

  item->limit_clause_param= true;
  return item;
}


Item *LEX::create_item_limit(THD *thd,
                             const Lex_ident_cli_st *ca,
                             const Lex_ident_cli_st *cb)
{
  DBUG_ASSERT(thd->m_parser_state->m_lip.get_buf() <= ca->pos());
  DBUG_ASSERT(ca->pos() <= cb->end());
  DBUG_ASSERT(cb->end() <= thd->m_parser_state->m_lip.get_end_of_query());

  const Sp_rcontext_handler *rh;
  sp_variable *spv;
  Lex_ident_sys sa(thd, ca), sb(thd, cb);
  if (unlikely(sa.is_null() || sb.is_null()))
    return NULL; // EOM
  if (!(spv= find_variable(&sa, &rh)))
  {
    my_error(ER_SP_UNDECLARED_VAR, MYF(0), sa.str);
    return NULL;
  }
  // Qualified %TYPE variables are not possible
  DBUG_ASSERT(!spv->field_def.column_type_ref());
  Item_splocal *item;
  if (unlikely(!(item= create_item_spvar_row_field(thd, rh, &sa, &sb, spv,
                                                   ca->pos(), cb->end()))))
    return NULL;
  if (!item->is_valid_limit_clause_variable_with_error())
    return NULL;
  item->limit_clause_param= true;
  return item;
}


bool LEX::set_user_variable(THD *thd, const LEX_CSTRING *name, Item *val)
{
  Item_func_set_user_var *item;
  set_var_user *var;
  if (unlikely(!(item= new (thd->mem_root) Item_func_set_user_var(thd, name,
                                                                  val))) ||
      unlikely(!(var= new (thd->mem_root) set_var_user(item))))
    return true;
  if (unlikely(var_list.push_back(var, thd->mem_root)))
    return true;
  return false;
}


Item *LEX::create_item_ident_field(THD *thd,
                                   const Lex_ident_sys_st &db,
                                   const Lex_ident_sys_st &table,
                                   const Lex_ident_sys_st &name)
{
  if (check_expr_allows_fields_or_error(thd, name.str))
    return NULL;

  if (current_select->parsing_place != IN_HAVING ||
      current_select->get_in_sum_expr() > 0)
    return new (thd->mem_root) Item_field(thd, current_context(),
                                          db, table, name);

  return new (thd->mem_root) Item_ref(thd, current_context(),
                                      db, table, name);
}


Item *LEX::create_item_ident_sp(THD *thd, Lex_ident_sys_st *name,
                                const char *start,
                                const char *end)
{
  DBUG_ASSERT(thd->m_parser_state->m_lip.get_buf() <= start);
  DBUG_ASSERT(start <= end);
  DBUG_ASSERT(end <= thd->m_parser_state->m_lip.get_end_of_query());

  const Sp_rcontext_handler *rh;
  sp_variable *spv;
  uint unused_off;
  DBUG_ASSERT(spcont);
  DBUG_ASSERT(sphead);
  if ((spv= find_variable(name, &rh)))
  {
    /* We're compiling a stored procedure and found a variable */
    if (!parsing_options.allows_variable)
    {
      my_error(ER_VIEW_SELECT_VARIABLE, MYF(0));
      return NULL;
    }

    Query_fragment pos(thd, sphead, start, end);
    uint f_pos= clone_spec_offset ? 0 : pos.pos();
    uint f_length= clone_spec_offset ? 0 : pos.length();
    Item_splocal *splocal= spv->field_def.is_column_type_ref() ?
      new (thd->mem_root) Item_splocal_with_delayed_data_type(thd, rh, name,
                                                              spv->offset,
                                                              f_pos, f_length) :
      new (thd->mem_root) Item_splocal(thd, rh, name,
                                       spv->offset, spv->type_handler(),
                                       f_pos, f_length);
    if (unlikely(splocal == NULL))
      return NULL;
#ifdef DBUG_ASSERT_EXISTS
    splocal->m_sp= sphead;
#endif
    safe_to_cache_query= 0;
    return splocal;
  }

  if (thd->variables.sql_mode & MODE_ORACLE)
  {
    if (lex_string_eq(name, STRING_WITH_LEN("SQLCODE")))
      return new (thd->mem_root) Item_func_sqlcode(thd);
    if (lex_string_eq(name, STRING_WITH_LEN("SQLERRM")))
      return new (thd->mem_root) Item_func_sqlerrm(thd);
  }

  if (fields_are_impossible() &&
      (current_select->parsing_place != FOR_LOOP_BOUND ||
       spcont->find_cursor(name, &unused_off, false) == NULL))
  {
    // we are out of SELECT or FOR so it is syntax error
    my_error(ER_SP_UNDECLARED_VAR, MYF(0), name->str);
    return NULL;
  }

  if (current_select->parsing_place == FOR_LOOP_BOUND)
    return create_item_for_loop_bound(thd, &null_clex_str, &null_clex_str,
                                      name);

  return create_item_ident_nosp(thd, name);
}



bool LEX::set_variable(const Lex_ident_sys_st *name, Item *item)
{
  sp_pcontext *ctx;
  const Sp_rcontext_handler *rh;
  sp_variable *spv= find_variable(name, &ctx, &rh);
  return spv ? sphead->set_local_variable(thd, ctx, rh, spv, item, this, true) :
               set_system_variable(option_type, name, item);
}


/**
  Generate instructions for:
    SET x.y= expr;
*/
bool LEX::set_variable(const Lex_ident_sys_st *name1,
                       const Lex_ident_sys_st *name2,
                       Item *item)
{
  const Sp_rcontext_handler *rh;
  sp_pcontext *ctx;
  sp_variable *spv;
  if (spcont && (spv= find_variable(name1, &ctx, &rh)))
  {
    if (spv->field_def.is_table_rowtype_ref() ||
        spv->field_def.is_cursor_rowtype_ref())
      return sphead->set_local_variable_row_field_by_name(thd, ctx,
                                                          rh,
                                                          spv, name2,
                                                          item, this);
    // A field of a ROW variable
    uint row_field_offset;
    return !spv->find_row_field(name1, name2, &row_field_offset) ||
           sphead->set_local_variable_row_field(thd, ctx, rh,
                                                spv, row_field_offset,
                                                item, this);
  }

  if (is_trigger_new_or_old_reference(name1))
    return set_trigger_field(name1, name2, item);

  return set_system_variable(thd, option_type, name1, name2, item);
}


bool LEX::set_default_system_variable(enum_var_type var_type,
                                      const Lex_ident_sys_st *name,
                                      Item *val)
{
  static Lex_ident_sys default_base_name= {STRING_WITH_LEN("default")};
  sys_var *var= find_sys_var(thd, name->str, name->length);
  if (!var)
    return true;
  if (unlikely(!var->is_struct()))
  {
    my_error(ER_VARIABLE_IS_NOT_STRUCT, MYF(0), name->str);
    return true;
  }
  return set_system_variable(var_type, var, &default_base_name, val);
}


bool LEX::set_system_variable(enum_var_type var_type,
                              const Lex_ident_sys_st *name,
                              Item *val)
{
  sys_var *var= find_sys_var(thd, name->str, name->length);
  DBUG_ASSERT(thd->is_error() || var != NULL);
  static Lex_ident_sys null_str;
  return likely(var) ? set_system_variable(var_type, var, &null_str, val) : true;
}


bool LEX::set_system_variable(THD *thd, enum_var_type var_type,
                              const Lex_ident_sys_st *name1,
                              const Lex_ident_sys_st *name2,
                              Item *val)
{
  sys_var *tmp;
  if (unlikely(check_reserved_words(name1)) ||
      unlikely(!(tmp= find_sys_var(thd, name2->str, name2->length, true))))
  {
    my_error(ER_UNKNOWN_STRUCTURED_VARIABLE, MYF(0),
             (int) name1->length, name1->str);
    return true;
  }
  if (unlikely(!tmp->is_struct()))
  {
    my_error(ER_VARIABLE_IS_NOT_STRUCT, MYF(0), name2->str);
    return true;
  }
  return set_system_variable(var_type, tmp, name1, val);
}


bool LEX::set_trigger_field(const LEX_CSTRING *name1, const LEX_CSTRING *name2,
                            Item *val)
{
  DBUG_ASSERT(is_trigger_new_or_old_reference(name1));
  if (unlikely(name1->str[0]=='O' || name1->str[0]=='o'))
  {
    my_error(ER_TRG_CANT_CHANGE_ROW, MYF(0), "OLD", "");
    return true;
  }
  if (unlikely(trg_chistics.event == TRG_EVENT_DELETE))
  {
    my_error(ER_TRG_NO_SUCH_ROW_IN_TRG, MYF(0), "NEW", "on DELETE");
    return true;
  }
  if (unlikely(trg_chistics.action_time == TRG_ACTION_AFTER))
  {
    my_error(ER_TRG_CANT_CHANGE_ROW, MYF(0), "NEW", "after ");
    return true;
  }
  return set_trigger_new_row(name2, val);
}


#ifdef MYSQL_SERVER
uint binlog_unsafe_map[256];

#define UNSAFE(a, b, c) \
  { \
  DBUG_PRINT("unsafe_mixed_statement", ("SETTING BASE VALUES: %s, %s, %02X", \
    LEX::stmt_accessed_table_string(a), \
    LEX::stmt_accessed_table_string(b), \
    c)); \
  unsafe_mixed_statement(a, b, c); \
  }

/*
  Sets the combination given by "a" and "b" and automatically combinations
  given by other types of access, i.e. 2^(8 - 2), as unsafe.

  It may happen a colision when automatically defining a combination as unsafe.
  For that reason, a combination has its unsafe condition redefined only when
  the new_condition is greater then the old. For instance,
  
     . (BINLOG_DIRECT_ON & TRX_CACHE_NOT_EMPTY) is never overwritten by 
     . (BINLOG_DIRECT_ON | BINLOG_DIRECT_OFF).
*/
void unsafe_mixed_statement(LEX::enum_stmt_accessed_table a,
                            LEX::enum_stmt_accessed_table b, uint condition)
{
  int type= 0;
  int index= (1U << a) | (1U << b);
  
  
  for (type= 0; type < 256; type++)
  {
    if ((type & index) == index)
    {
      binlog_unsafe_map[type] |= condition;
    }
  }
}
/*
  The BINLOG_* AND TRX_CACHE_* values can be combined by using '&' or '|',
  which means that both conditions need to be satisfied or any of them is
  enough. For example, 
    
    . BINLOG_DIRECT_ON & TRX_CACHE_NOT_EMPTY means that the statment is
    unsafe when the option is on and trx-cache is not empty;

    . BINLOG_DIRECT_ON | BINLOG_DIRECT_OFF means the statement is unsafe
    in all cases.

    . TRX_CACHE_EMPTY | TRX_CACHE_NOT_EMPTY means the statement is unsafe
    in all cases. Similar as above.
*/
void binlog_unsafe_map_init()
{
  memset((void*) binlog_unsafe_map, 0, sizeof(uint) * 256);

  /*
    Classify a statement as unsafe when there is a mixed statement and an
    on-going transaction at any point of the execution if:

      1. The mixed statement is about to update a transactional table and
      a non-transactional table.

      2. The mixed statement is about to update a transactional table and
      read from a non-transactional table.

      3. The mixed statement is about to update a non-transactional table
      and temporary transactional table.

      4. The mixed statement is about to update a temporary transactional
      table and read from a non-transactional table.

      5. The mixed statement is about to update a transactional table and
      a temporary non-transactional table.
     
      6. The mixed statement is about to update a transactional table and
      read from a temporary non-transactional table.

      7. The mixed statement is about to update a temporary transactional
      table and temporary non-transactional table.

      8. The mixed statement is about to update a temporary transactional
      table and read from a temporary non-transactional table.

    After updating a transactional table if:

      9. The mixed statement is about to update a non-transactional table
      and read from a transactional table.

      10. The mixed statement is about to update a non-transactional table
      and read from a temporary transactional table.

      11. The mixed statement is about to update a temporary non-transactional
      table and read from a transactional table.
      
      12. The mixed statement is about to update a temporary non-transactional
      table and read from a temporary transactional table.

      13. The mixed statement is about to update a temporary non-transactional
      table and read from a non-transactional table.

    The reason for this is that locks acquired may not protected a concurrent
    transaction of interfering in the current execution and by consequence in
    the result.
  */
  /* Case 1. */
  UNSAFE(LEX::STMT_WRITES_TRANS_TABLE, LEX::STMT_WRITES_NON_TRANS_TABLE,
    BINLOG_DIRECT_ON | BINLOG_DIRECT_OFF);
  /* Case 2. */
  UNSAFE(LEX::STMT_WRITES_TRANS_TABLE, LEX::STMT_READS_NON_TRANS_TABLE,
    BINLOG_DIRECT_ON | BINLOG_DIRECT_OFF);
  /* Case 3. */
  UNSAFE(LEX::STMT_WRITES_NON_TRANS_TABLE, LEX::STMT_WRITES_TEMP_TRANS_TABLE,
    BINLOG_DIRECT_ON | BINLOG_DIRECT_OFF);
  /* Case 4. */
  UNSAFE(LEX::STMT_WRITES_TEMP_TRANS_TABLE, LEX::STMT_READS_NON_TRANS_TABLE,
    BINLOG_DIRECT_ON | BINLOG_DIRECT_OFF);
  /* Case 5. */
  UNSAFE(LEX::STMT_WRITES_TRANS_TABLE, LEX::STMT_WRITES_TEMP_NON_TRANS_TABLE,
    BINLOG_DIRECT_ON);
  /* Case 6. */
  UNSAFE(LEX::STMT_WRITES_TRANS_TABLE, LEX::STMT_READS_TEMP_NON_TRANS_TABLE,
    BINLOG_DIRECT_ON);
  /* Case 7. */
  UNSAFE(LEX::STMT_WRITES_TEMP_TRANS_TABLE, LEX::STMT_WRITES_TEMP_NON_TRANS_TABLE,
    BINLOG_DIRECT_ON);
  /* Case 8. */
  UNSAFE(LEX::STMT_WRITES_TEMP_TRANS_TABLE, LEX::STMT_READS_TEMP_NON_TRANS_TABLE,
    BINLOG_DIRECT_ON);
  /* Case 9. */
  UNSAFE(LEX::STMT_WRITES_NON_TRANS_TABLE, LEX::STMT_READS_TRANS_TABLE,
    (BINLOG_DIRECT_ON | BINLOG_DIRECT_OFF) & TRX_CACHE_NOT_EMPTY);
  /* Case 10 */
  UNSAFE(LEX::STMT_WRITES_NON_TRANS_TABLE, LEX::STMT_READS_TEMP_TRANS_TABLE,
    (BINLOG_DIRECT_ON | BINLOG_DIRECT_OFF) & TRX_CACHE_NOT_EMPTY);
  /* Case 11. */
  UNSAFE(LEX::STMT_WRITES_TEMP_NON_TRANS_TABLE, LEX::STMT_READS_TRANS_TABLE,
    BINLOG_DIRECT_ON & TRX_CACHE_NOT_EMPTY);
  /* Case 12. */
  UNSAFE(LEX::STMT_WRITES_TEMP_NON_TRANS_TABLE, LEX::STMT_READS_TEMP_TRANS_TABLE,
    BINLOG_DIRECT_ON & TRX_CACHE_NOT_EMPTY);
  /* Case 13. */
  UNSAFE(LEX::STMT_WRITES_TEMP_NON_TRANS_TABLE, LEX::STMT_READS_NON_TRANS_TABLE,
     BINLOG_DIRECT_OFF & TRX_CACHE_NOT_EMPTY);
}
#endif


/**
  @brief
    Collect fiels that are used in the GROUP BY of this st_select_lex
    
  @param thd  The thread handle

  @details
    This method looks through the fields that are used in the GROUP BY of this
    st_select_lex and saves info on these fields.
*/

void st_select_lex::collect_grouping_fields_for_derived(THD *thd,
                                                        ORDER *grouping_list)
{
  grouping_tmp_fields.empty();
  List_iterator<Item> li(join->fields_list);
  Item *item= li++;
  for (uint i= 0; i < master_unit()->derived->table->s->fields;
       i++, (item=li++))
  {
    for (ORDER *ord= grouping_list; ord; ord= ord->next)
    {
      if ((*ord->item)->eq((Item*)item, 0))
      {
        Field_pair *grouping_tmp_field=
          new Field_pair(master_unit()->derived->table->field[i], item);
        grouping_tmp_fields.push_back(grouping_tmp_field);
      }
    }
  }
}


/**
  Collect fields that are used in the GROUP BY of this SELECT
*/

bool st_select_lex::collect_grouping_fields(THD *thd)
{
  grouping_tmp_fields.empty();

  for (ORDER *ord= group_list.first; ord; ord= ord->next)
  {
    Item *item= *ord->item;
    if (item->type() != Item::FIELD_ITEM &&
        !(item->type() == Item::REF_ITEM &&
          item->real_type() == Item::FIELD_ITEM &&
          ((((Item_ref *) item)->ref_type() == Item_ref::VIEW_REF) ||
           (((Item_ref *) item)->ref_type() == Item_ref::REF))))
      continue;

    Field_pair *grouping_tmp_field=
      new Field_pair(((Item_field *)item->real_item())->field, item);
    if (grouping_tmp_fields.push_back(grouping_tmp_field, thd->mem_root))
      return false;
  }
  if (grouping_tmp_fields.elements)
    return false;
  return true;
}


/**
  @brief
   For a condition check possibility of exraction a formula over grouping fields 

  @param thd      The thread handle
  @param cond     The condition whose subformulas are to be analyzed
  @param checker  The checker callback function to be applied to the nodes
                  of the tree of the object
  
  @details
    This method traverses the AND-OR condition cond and for each subformula of
    the condition it checks whether it can be usable for the extraction of a
    condition over the grouping fields of this select. The method uses
    the call-back parameter checker to check whether a primary formula
    depends only on grouping fields.
    The subformulas that are not usable are marked with the flag MARKER_NO_EXTRACTION.
    The subformulas that can be entierly extracted are marked with the flag 
    MARKER_FULL_EXTRACTION.
  @note
    This method is called before any call of extract_cond_for_grouping_fields.
    The flag MARKER_NO_EXTRACTION set in a subformula allows to avoid building clone
    for the subformula when extracting the pushable condition.
    The flag MARKER_FULL_EXTRACTION allows to delete later all top level conjuncts
    from cond.
*/ 

void 
st_select_lex::check_cond_extraction_for_grouping_fields(THD *thd, Item *cond)
{
  if (cond->get_extraction_flag() == MARKER_NO_EXTRACTION)
    return;
  cond->clear_extraction_flag();
  if (cond->type() == Item::COND_ITEM)
  {
    Item_cond_and *and_cond=
      (((Item_cond*) cond)->functype() == Item_func::COND_AND_FUNC) ?
      ((Item_cond_and*) cond) : 0;

    List<Item> *arg_list=  ((Item_cond*) cond)->argument_list();
    List_iterator<Item> li(*arg_list);
    uint count= 0;         // to count items not containing MARKER_NO_EXTRACTION
    uint count_full= 0;    // to count items with MARKER_FULL_EXTRACTION
    Item *item;
    while ((item=li++))
    {
      check_cond_extraction_for_grouping_fields(thd, item);
      if (item->get_extraction_flag() !=  MARKER_NO_EXTRACTION)
      {
        count++;
        if (item->get_extraction_flag() == MARKER_FULL_EXTRACTION)
          count_full++;
      }
      else if (!and_cond)
        break;
    }
    if ((and_cond && count == 0) || item)
      cond->set_extraction_flag(MARKER_NO_EXTRACTION);
    if (count_full == arg_list->elements)
    {
      cond->set_extraction_flag(MARKER_FULL_EXTRACTION);
    }
    if (cond->get_extraction_flag() != 0)
    {
      li.rewind();
      while ((item=li++))
        item->clear_extraction_flag();
    }
  }
  else
  {
    int fl= cond->excl_dep_on_grouping_fields(this) && !cond->is_expensive() ?
      MARKER_FULL_EXTRACTION : MARKER_NO_EXTRACTION;
    cond->set_extraction_flag(fl);
  }
}


/**
  @brief
  Build condition extractable from the given one depended on grouping fields
 
  @param thd           The thread handle
  @param cond          The condition from which the condition depended 
                       on grouping fields is to be extracted
  @param no_top_clones If it's true then no clones for the top fully 
                       extractable conjuncts are built

  @details
    For the given condition cond this method finds out what condition depended
    only on the grouping fields can be extracted from cond. If such condition C
    exists the method builds the item for it.
    This method uses the flags MARKER_NO_EXTRACTION and MARKER_FULL_EXTRACTION set by the
    preliminary call of st_select_lex::check_cond_extraction_for_grouping_fields
    to figure out whether a subformula depends only on these fields or not.
  @note
    The built condition C is always implied by the condition cond
    (cond => C). The method tries to build the least restictive such
    condition (i.e. for any other condition C' such that cond => C'
    we have C => C').
  @note
    The build item is not ready for usage: substitution for the field items
    has to be done and it has to be re-fixed.
  
  @retval
    the built condition depended only on grouping fields if such a condition exists
    NULL if there is no such a condition
*/ 

Item *st_select_lex::build_cond_for_grouping_fields(THD *thd, Item *cond,
                                                    bool no_top_clones)
{
  if (cond->get_extraction_flag() == MARKER_FULL_EXTRACTION)
  {
    if (no_top_clones)
      return cond;
    cond->clear_extraction_flag();
    return cond->build_clone(thd);
  }
  if (cond->type() == Item::COND_ITEM)
  {
    bool cond_and= false;
    Item_cond *new_cond;
    if (((Item_cond*) cond)->functype() == Item_func::COND_AND_FUNC)
    {
      cond_and= true;
      new_cond=  new (thd->mem_root) Item_cond_and(thd);
    }
    else
      new_cond= new (thd->mem_root) Item_cond_or(thd);
    if (unlikely(!new_cond))
      return 0;
    List_iterator<Item> li(*((Item_cond*) cond)->argument_list());
    Item *item;
    while ((item=li++))
    {
      if (item->get_extraction_flag() == MARKER_NO_EXTRACTION)
      {
        DBUG_ASSERT(cond_and);
        item->clear_extraction_flag();
        continue;
      }
      Item *fix= build_cond_for_grouping_fields(thd, item,
                                                no_top_clones & cond_and);
      if (unlikely(!fix))
      {
        if (cond_and)
          continue;
        break;
      }
      new_cond->argument_list()->push_back(fix, thd->mem_root);
    }
    
    if (!cond_and && item)
    {
      while((item= li++))
        item->clear_extraction_flag();
      return 0;
    }
    switch (new_cond->argument_list()->elements) 
    {
    case 0:
      return 0;
    case 1:
      return new_cond->argument_list()->head();
    default:
      return new_cond;
    }
  }
  return 0;
}


bool st_select_lex::set_nest_level(int new_nest_level)
{
  DBUG_ENTER("st_select_lex::set_nest_level");
  DBUG_PRINT("enter", ("select #%d %p nest level: %d",
                       select_number, this, new_nest_level));
  if (new_nest_level > (int) MAX_SELECT_NESTING)
  {
    my_error(ER_TOO_HIGH_LEVEL_OF_NESTING_FOR_SELECT, MYF(0));
    DBUG_RETURN(TRUE);
  }
  nest_level= new_nest_level;
  new_nest_level++;
  for (SELECT_LEX_UNIT *u= first_inner_unit(); u; u= u->next_unit())
  {
    if (u->set_nest_level(new_nest_level))
      DBUG_RETURN(TRUE);
  }
  DBUG_RETURN(FALSE);
}

bool st_select_lex_unit::set_nest_level(int new_nest_level)
{
  DBUG_ENTER("st_select_lex_unit::set_nest_level");
  for(SELECT_LEX *sl= first_select(); sl; sl= sl->next_select())
  {
    if (sl->set_nest_level(new_nest_level))
      DBUG_RETURN(TRUE);
  }
  if (fake_select_lex &&
      fake_select_lex->set_nest_level(new_nest_level))
    DBUG_RETURN(TRUE);
  DBUG_RETURN(FALSE);
}


bool st_select_lex::check_parameters(SELECT_LEX *main_select)
{
  DBUG_ENTER("st_select_lex::check_parameters");
  DBUG_PRINT("enter", ("select #%d %p nest level: %d",
                       select_number, this, nest_level));


  if ((options & OPTION_PROCEDURE_CLAUSE) &&
      (!parent_lex->selects_allow_procedure ||
        next_select() != NULL ||
        this != master_unit()->first_select() ||
        nest_level != 0))
  {
    my_error(ER_CANT_USE_OPTION_HERE, MYF(0), "PROCEDURE");
    DBUG_RETURN(TRUE);
  }

  if ((options & SELECT_HIGH_PRIORITY) && this != main_select)
  {
    my_error(ER_CANT_USE_OPTION_HERE, MYF(0), "HIGH_PRIORITY");
    DBUG_RETURN(TRUE);
  }
  if ((options & OPTION_BUFFER_RESULT) && this != main_select)
  {
    my_error(ER_CANT_USE_OPTION_HERE, MYF(0), "SQL_BUFFER_RESULT");
    DBUG_RETURN(TRUE);
  }
  if ((options & OPTION_FOUND_ROWS) && this != main_select)
  {
    my_error(ER_CANT_USE_OPTION_HERE, MYF(0), "SQL_CALC_FOUND_ROWS");
    DBUG_RETURN(TRUE);
  }
  if (options & OPTION_NO_QUERY_CACHE)
  {
    /*
      Allow this flag only on the first top-level SELECT statement, if
      SQL_CACHE wasn't specified.
    */
    if (this != main_select)
    {
      my_error(ER_CANT_USE_OPTION_HERE, MYF(0), "SQL_NO_CACHE");
      DBUG_RETURN(TRUE);
    }
    if (parent_lex->sql_cache == LEX::SQL_CACHE)
    {
      my_error(ER_WRONG_USAGE, MYF(0), "SQL_CACHE", "SQL_NO_CACHE");
      DBUG_RETURN(TRUE);
    }
    parent_lex->safe_to_cache_query=0;
    parent_lex->sql_cache= LEX::SQL_NO_CACHE;
  }
  if (options & OPTION_TO_QUERY_CACHE)
  {
    /*
      Allow this flag only on the first top-level SELECT statement, if
      SQL_NO_CACHE wasn't specified.
    */
    if (this != main_select)
    {
      my_error(ER_CANT_USE_OPTION_HERE, MYF(0), "SQL_CACHE");
      DBUG_RETURN(TRUE);
    }
    if (parent_lex->sql_cache == LEX::SQL_NO_CACHE)
    {
      my_error(ER_WRONG_USAGE, MYF(0), "SQL_NO_CACHE", "SQL_CACHE");
      DBUG_RETURN(TRUE);
    }
    parent_lex->safe_to_cache_query=1;
    parent_lex->sql_cache= LEX::SQL_CACHE;
  }

  for (SELECT_LEX_UNIT *u= first_inner_unit(); u; u= u->next_unit())
  {
    if (u->check_parameters(main_select))
      DBUG_RETURN(TRUE);
  }
  DBUG_RETURN(FALSE);
}


bool st_select_lex_unit::check_parameters(SELECT_LEX *main_select)
{
  for(SELECT_LEX *sl= first_select(); sl; sl= sl->next_select())
  {
    if (sl->check_parameters(main_select))
      return TRUE;
  }
  return fake_select_lex && fake_select_lex->check_parameters(main_select);
}


bool LEX::check_main_unit_semantics()
{
  if (unit.set_nest_level(0) ||
      unit.check_parameters(first_select_lex()))
    return TRUE;
  if (check_cte_dependencies_and_resolve_references())
    return TRUE;
  return FALSE;
}

int set_statement_var_if_exists(THD *thd, const char *var_name,
                                size_t var_name_length, ulonglong value)
{
  sys_var *sysvar;
  if (unlikely(thd->lex->sql_command == SQLCOM_CREATE_VIEW))
  {
    my_error(ER_VIEW_SELECT_CLAUSE, MYF(0), "[NO]WAIT");
    return 1;
  }
  if (unlikely(thd->lex->sphead))
  {
    my_error(ER_SP_BADSTATEMENT, MYF(0), "[NO]WAIT");
    return 1;
  }
  if ((sysvar= find_sys_var(thd, var_name, var_name_length, true)))
  {
    Item *item= new (thd->mem_root) Item_uint(thd, value);
    set_var *var= new (thd->mem_root) set_var(thd, OPT_SESSION, sysvar,
                                              &null_clex_str, item);

    if (unlikely(!item) || unlikely(!var) ||
        unlikely(thd->lex->stmt_var_list.push_back(var, thd->mem_root)))
    {
      my_error(ER_OUT_OF_RESOURCES, MYF(0));
      return 1;
    }
  }
  return 0;
}


bool LEX::sp_add_cfetch(THD *thd, const LEX_CSTRING *name)
{
  uint offset;
  sp_instr_cfetch *i;

  if (!spcont->find_cursor(name, &offset, false))
  {
    my_error(ER_SP_CURSOR_MISMATCH, MYF(0), name->str);
    return true;
  }
  i= new (thd->mem_root)
    sp_instr_cfetch(sphead->instructions(), spcont, offset,
                    !(thd->variables.sql_mode & MODE_ORACLE));
  if (unlikely(i == NULL) || unlikely(sphead->add_instr(i)))
    return true;
  return false;
}


bool LEX::sp_add_agg_cfetch()
{
  sphead->m_flags|= sp_head::HAS_AGGREGATE_INSTR;
  sp_instr_agg_cfetch *i=
    new (thd->mem_root) sp_instr_agg_cfetch(sphead->instructions(), spcont);
  return i == NULL || sphead->add_instr(i);
}


bool LEX::create_or_alter_view_finalize(THD *thd, Table_ident *table_ident)
{
  sql_command= SQLCOM_CREATE_VIEW;
  /* first table in list is target VIEW name */
  if (!first_select_lex()->add_table_to_list(thd, table_ident, NULL,
                                             TL_OPTION_UPDATING,
                                             TL_IGNORE,
                                             MDL_EXCLUSIVE))
    return true;
  query_tables->open_strategy= TABLE_LIST::OPEN_STUB;
  return false;
}


bool LEX::add_alter_view(THD *thd, uint16 algorithm,
                         enum_view_suid suid,
                         Table_ident *table_ident)
{
  if (unlikely(sphead))
  {
    my_error(ER_SP_BADSTATEMENT, MYF(0), "ALTER VIEW");
    return true;
  }
  if (unlikely(!(create_view= new (thd->mem_root)
                 Create_view_info(VIEW_ALTER, algorithm, suid))))
    return true;
  return create_or_alter_view_finalize(thd, table_ident);
}


bool LEX::add_create_view(THD *thd, DDL_options_st ddl,
                          uint16 algorithm, enum_view_suid suid,
                          Table_ident *table_ident)
{
  if (unlikely(set_create_options_with_check(ddl)))
    return true;
  if (unlikely(!(create_view= new (thd->mem_root)
                 Create_view_info(ddl.or_replace() ?
                                  VIEW_CREATE_OR_REPLACE :
                                  VIEW_CREATE_NEW,
                                  algorithm, suid))))
    return true;
  return create_or_alter_view_finalize(thd, table_ident);
}


bool LEX::call_statement_start(THD *thd, sp_name *name)
{
  Database_qualified_name pkgname(&null_clex_str, &null_clex_str);
  const Sp_handler *sph= &sp_handler_procedure;
  sql_command= SQLCOM_CALL;
  value_list.empty();
  if (unlikely(sph->sp_resolve_package_routine(thd, thd->lex->sphead,
                                               name, &sph, &pkgname)))
    return true;
  if (unlikely(!(m_sql_cmd= new (thd->mem_root) Sql_cmd_call(name, sph))))
    return true;
  sph->add_used_routine(this, thd, name);
  if (pkgname.m_name.length)
    sp_handler_package_body.add_used_routine(this, thd, &pkgname);
  return false;
}


bool LEX::call_statement_start(THD *thd, const Lex_ident_sys_st *name)
{
  sp_name *spname= make_sp_name(thd, name);
  return unlikely(!spname) || call_statement_start(thd, spname);
}


bool LEX::call_statement_start(THD *thd, const Lex_ident_sys_st *name1,
                                         const Lex_ident_sys_st *name2)
{
  sp_name *spname= make_sp_name(thd, name1, name2);
  return unlikely(!spname) || call_statement_start(thd, spname);
}


bool LEX::call_statement_start(THD *thd,
                               const Lex_ident_sys_st *db,
                               const Lex_ident_sys_st *pkg,
                               const Lex_ident_sys_st *proc)
{
  Database_qualified_name q_db_pkg(db, pkg);
  Database_qualified_name q_pkg_proc(pkg, proc);
  sp_name *spname;

  sql_command= SQLCOM_CALL;

  if (check_db_name(reinterpret_cast<LEX_STRING*>
                    (const_cast<LEX_CSTRING*>
                     (static_cast<const LEX_CSTRING*>(db)))))
  {
    my_error(ER_WRONG_DB_NAME, MYF(0), db->str);
    return true;
  }
  if (check_routine_name(pkg) ||
      check_routine_name(proc))
    return true;

  // Concat `pkg` and `name` to `pkg.name`
  LEX_CSTRING pkg_dot_proc;
  if (q_pkg_proc.make_qname(thd->mem_root, &pkg_dot_proc) ||
      check_ident_length(&pkg_dot_proc) ||
      !(spname= new (thd->mem_root) sp_name(db, &pkg_dot_proc, true)))
    return true;

  sp_handler_package_function.add_used_routine(thd->lex, thd, spname);
  sp_handler_package_body.add_used_routine(thd->lex, thd, &q_db_pkg);

  return !(m_sql_cmd= new (thd->mem_root) Sql_cmd_call(spname,
                                              &sp_handler_package_procedure));
}


sp_package *LEX::get_sp_package() const
{
  return sphead ? sphead->get_package() : NULL;
}


sp_package *LEX::create_package_start(THD *thd,
                                      enum_sql_command command,
                                      const Sp_handler *sph,
                                      const sp_name *name_arg,
                                      DDL_options_st options)
{
  sp_package *pkg;

  if (unlikely(sphead))
  {
    my_error(ER_SP_NO_RECURSIVE_CREATE, MYF(0), sph->type_str());
    return NULL;
  }
  if (unlikely(set_command_with_check(command, options)))
    return NULL;
  if (sph->type() == SP_TYPE_PACKAGE_BODY)
  {
    /*
      If we start parsing a "CREATE PACKAGE BODY", we need to load
      the corresponding "CREATE PACKAGE", for the following reasons:
      1. "CREATE PACKAGE BODY" is allowed only if "CREATE PACKAGE"
         was done earlier for the same package name.
         So if "CREATE PACKAGE" does not exist, we throw an error here.
      2. When parsing "CREATE PACKAGE BODY", we need to know all package
         public and private routine names, to translate procedure and
         function calls correctly.
         For example, this statement inside a package routine:
           CALL p;
         can be translated to:
           CALL db.pkg.p; -- p is a known (public or private) package routine
           CALL db.p;     -- p is not a known package routine
    */
    sp_head *spec;
    int ret= sp_handler_package_spec.
               sp_cache_routine_reentrant(thd, name_arg, &spec);
    if (unlikely(!spec))
    {
      if (!ret)
        my_error(ER_SP_DOES_NOT_EXIST, MYF(0),
                 "PACKAGE", ErrConvDQName(name_arg).ptr());
      return 0;
    }
  }
  if (unlikely(!(pkg= sp_package::create(this, name_arg, sph))))
    return NULL;
  pkg->reset_thd_mem_root(thd);
  pkg->init(this);
  pkg->make_qname(pkg->get_main_mem_root(), &pkg->m_qname);
  sphead= pkg;
  return pkg;
}


bool LEX::create_package_finalize(THD *thd,
                                  const sp_name *name,
                                  const sp_name *name2,
                                  const char *cpp_body_end)
{
  if (name2 &&
      (name2->m_explicit_name != name->m_explicit_name ||
       strcmp(name2->m_db.str, name->m_db.str) ||
       !Sp_handler::eq_routine_name(name2->m_name, name->m_name)))
  {
    bool exp= name2->m_explicit_name || name->m_explicit_name;
    my_error(ER_END_IDENTIFIER_DOES_NOT_MATCH, MYF(0),
             exp ? ErrConvDQName(name2).ptr() : name2->m_name.str,
             exp ? ErrConvDQName(name).ptr() : name->m_name.str);
    return true;
  }

  sphead->set_stmt_end(thd, cpp_body_end);
  sphead->restore_thd_mem_root(thd);
  sp_package *pkg= sphead->get_package();
  DBUG_ASSERT(pkg);
  return sphead->check_group_aggregate_instructions_forbid() ||
         pkg->validate_after_parser(thd);
}


bool LEX::add_grant_command(THD *thd, const List<LEX_COLUMN> &columns)
{
  if (columns.elements)
  {
    thd->parse_error();
    return true;
  }
  return false;
}


<<<<<<< HEAD
Item *LEX::make_item_func_sysdate(THD *thd, uint fsp)
{
  /*
    Unlike other time-related functions, SYSDATE() is
    replication-unsafe because it is not affected by the
    TIMESTAMP variable.  It is unsafe even if
    sysdate_is_now=1, because the slave may have
    sysdate_is_now=0.
  */
  set_stmt_unsafe(LEX::BINLOG_STMT_UNSAFE_SYSTEM_FUNCTION);
  Item *item= global_system_variables.sysdate_is_now == 0 ?
              (Item *) new (thd->mem_root) Item_func_sysdate_local(thd, fsp) :
              (Item *) new (thd->mem_root) Item_func_now_local(thd, fsp);
  if (unlikely(item == NULL))
    return NULL;
  safe_to_cache_query=0;
  return item;
=======
const Schema *
LEX::find_func_schema_by_name_or_error(const Lex_ident_sys &schema,
                                       const Lex_ident_sys &func)
{
  Schema *res= Schema::find_by_name(schema);
  if (res)
    return res;
  Database_qualified_name qname(schema, func);
  my_error(ER_FUNCTION_NOT_DEFINED, MYF(0), ErrConvDQName(&qname).ptr());
  return NULL;
}


Item *LEX::make_item_func_substr(THD *thd,
                                 const Lex_ident_cli_st &schema_name_cli,
                                 const Lex_ident_cli_st &func_name_cli,
                                 const Lex_substring_spec_st &spec)
{
  Lex_ident_sys schema_name(thd, &schema_name_cli);
  Lex_ident_sys func_name(thd, &func_name_cli);
  if (schema_name.is_null() || func_name.is_null())
    return NULL; // EOM
  const Schema *schema= find_func_schema_by_name_or_error(schema_name,
                                                          func_name);
  return schema ? schema->make_item_func_substr(thd, spec) : NULL;
}


Item *LEX::make_item_func_substr(THD *thd,
                                 const Lex_ident_cli_st &schema_name_cli,
                                 const Lex_ident_cli_st &func_name_cli,
                                 List<Item> *item_list)
{
  Lex_ident_sys schema_name(thd, &schema_name_cli);
  Lex_ident_sys func_name(thd, &func_name_cli);
  if (schema_name.is_null() || func_name.is_null())
    return NULL; // EOM
  Schema *schema;
  if (item_list &&
      (item_list->elements == 2 || item_list->elements == 3) &&
      (schema= Schema::find_by_name(schema_name)))
  {
    Item_args args(thd, *item_list);
    Lex_substring_spec_st spec=
      Lex_substring_spec_st::init(args.arguments()[0],
                                  args.arguments()[1],
                                  item_list->elements == 3 ?
                                  args.arguments()[2] : NULL);
    return schema->make_item_func_substr(thd, spec);
  }
  return make_item_func_call_generic(thd, schema_name, func_name, item_list);
}


Item *LEX::make_item_func_replace(THD *thd,
                                  const Lex_ident_cli_st &schema_name_cli,
                                  const Lex_ident_cli_st &func_name_cli,
                                  Item *org,
                                  Item *find,
                                  Item *replace)
{
  Lex_ident_sys schema_name(thd, &schema_name_cli);
  Lex_ident_sys func_name(thd, &func_name_cli);
  if (schema_name.is_null() || func_name.is_null())
    return NULL; // EOM
  const Schema *schema= find_func_schema_by_name_or_error(schema_name,
                                                          func_name);
  return schema ? schema->make_item_func_replace(thd, org, find, replace) :
                  NULL;
}


Item *LEX::make_item_func_replace(THD *thd,
                                  const Lex_ident_cli_st &schema_name_cli,
                                  const Lex_ident_cli_st &func_name_cli,
                                  List<Item> *item_list)
{
  Lex_ident_sys schema_name(thd, &schema_name_cli);
  Lex_ident_sys func_name(thd, &func_name_cli);
  if (schema_name.is_null() || func_name.is_null())
    return NULL; // EOM
  const Schema *schema;
  if (item_list && item_list->elements == 3 &&
      (schema= Schema::find_by_name(schema_name)))
  {
    Item_args args(thd, *item_list);
    return schema->make_item_func_replace(thd, args.arguments()[0],
                                               args.arguments()[1],
                                               args.arguments()[2]);
  }
  return make_item_func_call_generic(thd, schema_name, func_name, item_list);
}


Item *LEX::make_item_func_trim(THD *thd,
                               const Lex_ident_cli_st &schema_name_cli,
                               const Lex_ident_cli_st &func_name_cli,
                               const Lex_trim_st &spec)
{
  Lex_ident_sys schema_name(thd, &schema_name_cli);
  Lex_ident_sys func_name(thd, &func_name_cli);
  if (schema_name.is_null() || func_name.is_null())
    return NULL; // EOM
  const Schema *schema= find_func_schema_by_name_or_error(schema_name,
                                                          func_name);
  return schema ? schema->make_item_func_trim(thd, spec) : NULL;
}


Item *LEX::make_item_func_trim(THD *thd,
                               const Lex_ident_cli_st &schema_name_cli,
                               const Lex_ident_cli_st &func_name_cli,
                               List<Item> *item_list)
{
  Lex_ident_sys schema_name(thd, &schema_name_cli);
  Lex_ident_sys func_name(thd, &func_name_cli);
  if (schema_name.is_null() || func_name.is_null())
    return NULL; // EOM
  const Schema *schema;
  if (item_list && item_list->elements == 1 &&
      (schema= Schema::find_by_name(schema_name)))
  {
    Item_args args(thd, *item_list);
    Lex_trim spec(TRIM_BOTH, args.arguments()[0]);
    return schema->make_item_func_trim(thd, spec);
  }
  return make_item_func_call_generic(thd, schema_name, func_name, item_list);
>>>>>>> c33ca17c
}


bool SELECT_LEX::vers_push_field(THD *thd, TABLE_LIST *table,
                                 const LEX_CSTRING field_name)
{
  DBUG_ASSERT(field_name.str);
  Item_field *fld= new (thd->mem_root) Item_field(thd, &context,
                                                  table->db,
                                                  table->alias,
                                                  field_name);
  if (unlikely(!fld) || unlikely(item_list.push_back(fld)))
    return true;

  if (thd->lex->view_list.elements)
  {
    LEX_CSTRING *l;
    if (unlikely(!(l= thd->make_clex_string(field_name.str,
                                            field_name.length))) ||
        unlikely(thd->lex->view_list.push_back(l)))
      return true;
  }

  return false;
}


Item *Lex_trim_st::make_item_func_trim_std(THD *thd) const
{
  if (m_remove)
  {
    switch (m_spec) {
    case TRIM_BOTH:
      return new (thd->mem_root) Item_func_trim(thd, m_source, m_remove);
    case TRIM_LEADING:
      return new (thd->mem_root) Item_func_ltrim(thd, m_source, m_remove);
    case TRIM_TRAILING:
     return new (thd->mem_root) Item_func_rtrim(thd, m_source, m_remove);
    }
  }

  switch (m_spec) {
  case TRIM_BOTH:
    return new (thd->mem_root) Item_func_trim(thd, m_source);
  case TRIM_LEADING:
    return new (thd->mem_root) Item_func_ltrim(thd, m_source);
  case TRIM_TRAILING:
   return new (thd->mem_root) Item_func_rtrim(thd, m_source);
  }
  DBUG_ASSERT(0);
  return NULL;
}


Item *Lex_trim_st::make_item_func_trim_oracle(THD *thd) const
{
  if (m_remove)
  {
    switch (m_spec) {
    case TRIM_BOTH:
      return new (thd->mem_root) Item_func_trim_oracle(thd, m_source, m_remove);
    case TRIM_LEADING:
      return new (thd->mem_root) Item_func_ltrim_oracle(thd, m_source, m_remove);
    case TRIM_TRAILING:
     return new (thd->mem_root) Item_func_rtrim_oracle(thd, m_source, m_remove);
    }
  }

  switch (m_spec) {
  case TRIM_BOTH:
    return new (thd->mem_root) Item_func_trim_oracle(thd, m_source);
  case TRIM_LEADING:
    return new (thd->mem_root) Item_func_ltrim_oracle(thd, m_source);
  case TRIM_TRAILING:
   return new (thd->mem_root) Item_func_rtrim_oracle(thd, m_source);
  }
  DBUG_ASSERT(0);
  return NULL;
}


Item *LEX::make_item_func_call_generic(THD *thd,
                                       const Lex_ident_cli_st *cdb,
                                       const Lex_ident_cli_st *cname,
                                       List<Item> *args)
{
  Lex_ident_sys db(thd, cdb), name(thd, cname);
  if (db.is_null() || name.is_null())
    return NULL; // EOM
  /*
    The following in practice calls:
    <code>Create_sp_func::create()</code>
    and builds a stored function.

    However, it's important to maintain the interface between the
    parser and the implementation in item_create.cc clean,
    since this will change with WL#2128 (SQL PATH):
    - INFORMATION_SCHEMA.version() is the SQL 99 syntax for the native
    function version(),
    - MySQL.version() is the SQL 2003 syntax for the native function
    version() (a vendor can specify any schema).
  */

  if (!name.str || check_db_name((LEX_STRING*) static_cast<LEX_CSTRING*>(&db)))
  {
    my_error(ER_WRONG_DB_NAME, MYF(0), db.str);
    return NULL;
  }
  if (check_routine_name(&name))
    return NULL;

  return make_item_func_call_generic(thd, db, name, args);
}


Item *LEX::make_item_func_call_generic(THD *thd,
                                       const Lex_ident_sys &db,
                                       const Lex_ident_sys &name,
                                       List<Item> *args)
{
  const Schema *schema= Schema::find_by_name(db);
  if (schema)
    return schema->make_item_func_call_native(thd, name, args);

  Create_qfunc *builder= find_qualified_function_builder(thd);
  DBUG_ASSERT(builder);
  return builder->create_with_db(thd, &db, &name, true, args);
}


/*
  Create a 3-step qualified function call.
  Currently it's possible for package routines only, e.g.:
     SELECT db.pkg.func();
*/
Item *LEX::make_item_func_call_generic(THD *thd,
                                       Lex_ident_cli_st *cdb,
                                       Lex_ident_cli_st *cpkg,
                                       Lex_ident_cli_st *cfunc,
                                       List<Item> *args)
{
  static Lex_cstring dot(".", 1);
  Lex_ident_sys db(thd, cdb), pkg(thd, cpkg), func(thd, cfunc);
  Database_qualified_name q_db_pkg(db, pkg);
  Database_qualified_name q_pkg_func(pkg, func);
  sp_name *qname;

  if (db.is_null() || pkg.is_null() || func.is_null())
    return NULL; // EOM

  if (check_db_name((LEX_STRING*) static_cast<LEX_CSTRING*>(&db)))
  {
    my_error(ER_WRONG_DB_NAME, MYF(0), db.str);
    return NULL;
  }
  if (check_routine_name(&pkg) ||
      check_routine_name(&func))
    return NULL;

  // Concat `pkg` and `name` to `pkg.name`
  LEX_CSTRING pkg_dot_func;
  if (q_pkg_func.make_qname(thd->mem_root, &pkg_dot_func) ||
      check_ident_length(&pkg_dot_func) ||
      !(qname= new (thd->mem_root) sp_name(&db, &pkg_dot_func, true)))
    return NULL;

  sp_handler_package_function.add_used_routine(thd->lex, thd, qname);
  sp_handler_package_body.add_used_routine(thd->lex, thd, &q_db_pkg);

  thd->lex->safe_to_cache_query= 0;

  if (args && args->elements > 0)
    return new (thd->mem_root) Item_func_sp(thd, thd->lex->current_context(),
                                            qname, &sp_handler_package_function,
                                            *args);
  return new (thd->mem_root) Item_func_sp(thd, thd->lex->current_context(),
                                          qname, &sp_handler_package_function);
}


Item *LEX::make_item_func_call_native_or_parse_error(THD *thd,
                                                     Lex_ident_cli_st &name,
                                                     List<Item> *args)
{
  Create_func *builder= native_functions_hash.find(thd, name);
  DBUG_EXECUTE_IF("make_item_func_call_native_simulate_not_found",
                  builder= NULL;);
  if (builder)
    return builder->create_func(thd, &name, args);
  thd->parse_error(ER_SYNTAX_ERROR, name.end());
  return NULL;
}


Item *LEX::create_item_qualified_asterisk(THD *thd,
                                          const Lex_ident_sys_st *name)
{
  Item *item;
  if (!(item= new (thd->mem_root) Item_field(thd, current_context(),
                                             null_clex_str, *name,
                                             star_clex_str)))
    return NULL;
  current_select->parsing_place == IN_RETURNING ?
              thd->lex->returning()->with_wild++ : current_select->with_wild++;
  return item;
}


Item *LEX::create_item_qualified_asterisk(THD *thd,
                                          const Lex_ident_sys_st *a,
                                          const Lex_ident_sys_st *b)
{
  Item *item;
  Lex_ident_sys_st schema= thd->client_capabilities & CLIENT_NO_SCHEMA ?
                           Lex_ident_sys() : *a;
  if (!(item= new (thd->mem_root) Item_field(thd, current_context(),
                                             schema, *b, star_clex_str)))
   return NULL;
  current_select->parsing_place == IN_RETURNING ?
            thd->lex->returning()->with_wild++ : current_select->with_wild++;
  return item;
}


bool Lex_ident_sys_st::copy_ident_cli(THD *thd, const Lex_ident_cli_st *str)
{
  return thd->to_ident_sys_alloc(this, str);
}

bool Lex_ident_sys_st::copy_keyword(THD *thd, const Lex_ident_cli_st *str)
{
  return thd->make_lex_string(static_cast<LEX_CSTRING*>(this),
                              str->str, str->length) == NULL;
}

bool Lex_ident_sys_st::copy_or_convert(THD *thd,
                                       const Lex_ident_cli_st *src,
                                       CHARSET_INFO *cs)
{
  if (!src->is_8bit())
    return copy_keyword(thd, src); // 7bit string makes a wellformed identifier
  return convert(thd, src, cs);
}


bool Lex_ident_sys_st::copy_sys(THD *thd, const LEX_CSTRING *src)
{
  if (thd->check_string_for_wellformedness(src->str, src->length,
                                           system_charset_info))
    return true;
  return thd->make_lex_string(this, src->str, src->length) == NULL;
}


bool Lex_ident_sys_st::convert(THD *thd,
                               const LEX_CSTRING *src, CHARSET_INFO *cs)
{
  LEX_STRING tmp;
  if (thd->convert_with_error(system_charset_info, &tmp, cs,
                              src->str, src->length))
    return true;
  str=    tmp.str;
  length= tmp.length;
  return false;
}


bool Lex_ident_sys_st::to_size_number(ulonglong *to) const
{
  ulonglong number;
  uint text_shift_number= 0;
  longlong prefix_number;
  const char *start_ptr= str;
  size_t str_len= length;
  const char *end_ptr= start_ptr + str_len;
  int error;
  prefix_number= my_strtoll10(start_ptr, (char**) &end_ptr, &error);
  if (likely((start_ptr + str_len - 1) == end_ptr))
  {
    switch (end_ptr[0])
    {
      case 'g':
      case 'G': text_shift_number+=30; break;
      case 'm':
      case 'M': text_shift_number+=20; break;
      case 'k':
      case 'K': text_shift_number+=10; break;
      default:
        my_error(ER_WRONG_SIZE_NUMBER, MYF(0));
        return true;
    }
    if (unlikely(prefix_number >> 31))
    {
      my_error(ER_SIZE_OVERFLOW_ERROR, MYF(0));
      return true;
    }
    number= prefix_number << text_shift_number;
  }
  else
  {
    my_error(ER_WRONG_SIZE_NUMBER, MYF(0));
    return true;
  }
  *to= number;
  return false;
}


bool LEX::part_values_current(THD *thd)
{
  partition_element *elem= part_info->curr_part_elem;
  if (!is_partition_management())
  {
    if (unlikely(part_info->part_type != VERSIONING_PARTITION))
    {
      my_error(ER_PARTITION_WRONG_TYPE, MYF(0), "SYSTEM_TIME");
      return true;
    }
  }
  else
  {
    DBUG_ASSERT(create_last_non_select_table);
    DBUG_ASSERT(create_last_non_select_table->table_name.str);
    // FIXME: other ALTER commands?
    my_error(ER_VERS_WRONG_PARTS, MYF(0),
             create_last_non_select_table->table_name.str);
    return true;
  }
  elem->type= partition_element::CURRENT;
  DBUG_ASSERT(part_info->vers_info);
  part_info->vers_info->now_part= elem;
  return false;
}


bool LEX::part_values_history(THD *thd)
{
  partition_element *elem= part_info->curr_part_elem;
  if (!is_partition_management())
  {
    if (unlikely(part_info->part_type != VERSIONING_PARTITION))
    {
      my_error(ER_PARTITION_WRONG_TYPE, MYF(0), "SYSTEM_TIME");
      return true;
    }
  }
  else
  {
    part_info->vers_init_info(thd);
    elem->id= UINT_MAX32;
  }
  DBUG_ASSERT(part_info->vers_info);
  if (unlikely(part_info->vers_info->now_part))
  {
    DBUG_ASSERT(create_last_non_select_table);
    DBUG_ASSERT(create_last_non_select_table->table_name.str);
    my_error(ER_VERS_WRONG_PARTS, MYF(0),
             create_last_non_select_table->table_name.str);
    return true;
  }
  elem->type= partition_element::HISTORY;
  return false;
}


bool LEX::last_field_generated_always_as_row_start_or_end(Lex_ident *p,
                                                          const char *type,
                                                          uint flag)
{
  if (unlikely(p->str))
  {
    my_error(ER_VERS_DUPLICATE_ROW_START_END, MYF(0), type,
             last_field->field_name.str);
    return true;
  }
  last_field->flags|= (flag | NOT_NULL_FLAG);
  DBUG_ASSERT(p);
  *p= last_field->field_name;
  return false;
}



bool LEX::last_field_generated_always_as_row_start()
{
  Vers_parse_info &info= vers_get_info();
  Lex_ident *p= &info.as_row.start;
  return last_field_generated_always_as_row_start_or_end(p, "START",
                                                         VERS_ROW_START);
}


bool LEX::last_field_generated_always_as_row_end()
{
  Vers_parse_info &info= vers_get_info();
  Lex_ident *p= &info.as_row.end;
  return last_field_generated_always_as_row_start_or_end(p, "END",
                                                         VERS_ROW_END);
}

void st_select_lex_unit::reset_distinct()
{
  union_distinct= NULL;
  for(SELECT_LEX *sl= first_select()->next_select();
      sl;
      sl= sl->next_select())
  {
    if (sl->distinct)
    {
      union_distinct= sl;
    }
  }
}


void LEX::save_values_list_state()
{
  current_select->save_many_values= many_values;
  current_select->save_insert_list= insert_list;
}


void LEX::restore_values_list_state()
{
  many_values= current_select->save_many_values;
  insert_list= current_select->save_insert_list;
}


void st_select_lex_unit::fix_distinct()
{
  if (union_distinct && this != union_distinct->master_unit())
    reset_distinct();
}


void st_select_lex_unit::register_select_chain(SELECT_LEX *first_sel)
{
  DBUG_ASSERT(first_sel != 0);
  slave= first_sel;
  first_sel->prev= &slave;
  for(SELECT_LEX *sel=first_sel; sel; sel= sel->next_select())
  {
    sel->master= (st_select_lex_node *)this;
    uncacheable|= sel->uncacheable;
  }
}


void st_select_lex::register_unit(SELECT_LEX_UNIT *unit,
                                  Name_resolution_context *outer_context)
{
  if ((unit->next= slave))
    slave->prev= &unit->next;
  unit->prev= &slave;
  slave= unit;
  unit->master= this;
  uncacheable|= unit->uncacheable;

  for(SELECT_LEX *sel= unit->first_select();sel; sel= sel->next_select())
  {
    sel->context.outer_context= outer_context;
  }
}


void st_select_lex::add_statistics(SELECT_LEX_UNIT *unit)
{
  for (;
       unit;
       unit= unit->next_unit())
    for(SELECT_LEX *child= unit->first_select();
        child;
        child= child->next_select())
    {
      /*
        A subselect can add fields to an outer select.
        Reserve space for them.
      */
      select_n_where_fields+= child->select_n_where_fields;
      /*
        Aggregate functions in having clause may add fields
        to an outer select. Count them also.
      */
      select_n_having_items+= child->select_n_having_items;
    }
}


bool LEX::main_select_push(bool service)
{
  DBUG_ENTER("LEX::main_select_push");
  DBUG_PRINT("info", ("service: %u", service));
  current_select_number= ++thd->lex->stmt_lex->current_select_number;
  builtin_select.select_number= current_select_number;
  builtin_select.is_service_select= service;
  if (push_select(&builtin_select))
    DBUG_RETURN(TRUE);
  DBUG_RETURN(FALSE);
}

void Lex_select_lock::set_to(SELECT_LEX *sel)
{
  if (defined_lock)
  {
    if (sel->master_unit() &&
        sel == sel->master_unit()->fake_select_lex)
      sel->master_unit()->set_lock_to_the_last_select(*this);
    else
    {
      thr_lock_type lock_type;
      sel->parent_lex->safe_to_cache_query= 0;
      if (unlikely(skip_locked))
      {
        lock_type= update_lock ? TL_WRITE_SKIP_LOCKED : TL_READ_SKIP_LOCKED;
      }
      else
      {
        lock_type= update_lock ? TL_WRITE : TL_READ_WITH_SHARED_LOCKS;
      }
      sel->lock_type= lock_type;
      sel->select_lock= (update_lock ? st_select_lex::select_lock_type::FOR_UPDATE :
                         st_select_lex::select_lock_type::IN_SHARE_MODE);
      sel->set_lock_for_tables(lock_type, false, skip_locked);
    }
  }
  else
  {
    /*
      select_lock can be FOR_UPDATE in case of
      (SELECT x FROM t WINDOW w1 AS () FOR UPDATE) LIMIT 1
    */
    sel->select_lock= st_select_lex::select_lock_type::NONE;
  }
}

bool Lex_order_limit_lock::set_to(SELECT_LEX *sel)
{
  /*TODO: lock */
  //if (lock.defined_lock && sel == sel->master_unit()->fake_select_lex)
  //  return TRUE;
  if (lock.defined_timeout)
  {
    THD *thd= sel->parent_lex->thd;
     if (set_statement_var_if_exists(thd,
                                     C_STRING_WITH_LEN("lock_wait_timeout"),
                                     lock.timeout) ||
         set_statement_var_if_exists(thd,
                                     C_STRING_WITH_LEN("innodb_lock_wait_timeout"),
                                     lock.timeout))
       return TRUE;
  }
  lock.set_to(sel);
  sel->limit_params= limit;
  if (order_list)
  {
    if (sel->get_linkage() != GLOBAL_OPTIONS_TYPE &&
        sel->olap != UNSPECIFIED_OLAP_TYPE &&
        (sel->get_linkage() != UNION_TYPE || sel->braces))
    {
      my_error(ER_WRONG_USAGE, MYF(0),
          "CUBE/ROLLUP", "ORDER BY");
      return TRUE;
    }
    for (ORDER *order= order_list->first; order; order= order->next)
      (*order->item)->walk(&Item::change_context_processor, FALSE,
                           &sel->context);
    sel->order_list= *(order_list);
  }
  if (limit.select_limit)
    limit.select_limit->walk(&Item::change_context_processor, FALSE,
                             &sel->context);
  if (limit.offset_limit)
    limit.offset_limit->walk(&Item::change_context_processor, FALSE,
                             &sel->context);
  sel->is_set_query_expr_tail= true;
  return FALSE;
}


static void change_item_list_context(List<Item> *list,
                                     Name_resolution_context *context)
{
  List_iterator_fast<Item> it (*list);
  Item *item;
  while((item= it++))
  {
    item->walk(&Item::change_context_processor, FALSE, (void *)context);
  }
}


bool LEX::insert_select_hack(SELECT_LEX *sel)
{
  DBUG_ENTER("LEX::insert_select_hack");

  DBUG_ASSERT(first_select_lex() == &builtin_select);
  DBUG_ASSERT(sel != NULL);

  DBUG_ASSERT(builtin_select.first_inner_unit() == NULL);

  if (builtin_select.link_prev)
  {
    if ((*builtin_select.link_prev= builtin_select.link_next))
      ((st_select_lex *)builtin_select.link_next)->link_prev=
        builtin_select.link_prev;
    builtin_select.link_prev= NULL; // indicator of removal
  }

  if (set_main_unit(sel->master_unit()))
    return true;

  DBUG_ASSERT(builtin_select.table_list.elements == 1);
  TABLE_LIST *insert_table= builtin_select.table_list.first;

  if (!(insert_table->next_local= sel->table_list.first))
  {
    sel->table_list.next= &insert_table->next_local;
  }
  sel->table_list.first= insert_table;
  sel->table_list.elements++;
  insert_table->select_lex= sel;

  sel->context.first_name_resolution_table= insert_table;
  builtin_select.context= sel->context;
  change_item_list_context(&field_list, &sel->context);

  if (sel->tvc && !sel->next_select() &&
      (sql_command == SQLCOM_INSERT_SELECT ||
       sql_command == SQLCOM_REPLACE_SELECT))
  {
    DBUG_PRINT("info", ("'Usual' INSERT detected"));
    many_values= sel->tvc->lists_of_values;
    sel->options= sel->tvc->select_options;
    sel->tvc= NULL;
    if (sql_command == SQLCOM_INSERT_SELECT)
      sql_command= SQLCOM_INSERT;
    else
      sql_command= SQLCOM_REPLACE;
  }


  for (SELECT_LEX *sel= all_selects_list;
       sel;
       sel= sel->next_select_in_list())
  {
    if (sel->select_number != 1)
      sel->select_number--;
  };

  DBUG_RETURN(FALSE);
}


/**
  Create an Item_singlerow_subselect for a query expression.
*/

Item *LEX::create_item_query_expression(THD *thd,
                                        st_select_lex_unit *unit)
{
  if (clause_that_disallows_subselect)
  {
    my_error(ER_SUBQUERIES_NOT_SUPPORTED, MYF(0),
             clause_that_disallows_subselect);
    return NULL;
  }

  // Add the subtree of subquery to the current SELECT_LEX
  SELECT_LEX *curr_sel= select_stack_head();
  DBUG_ASSERT(current_select == curr_sel ||
              (curr_sel == NULL && current_select == &builtin_select));
  if (!curr_sel)
  {
    curr_sel= &builtin_select;
    curr_sel->register_unit(unit, &curr_sel->context);
    curr_sel->add_statistics(unit);
  }

  return new (thd->mem_root)
    Item_singlerow_subselect(thd, unit->first_select());
}


SELECT_LEX_UNIT *LEX::parsed_select_expr_start(SELECT_LEX *s1, SELECT_LEX *s2,
                                               enum sub_select_type unit_type,
                                               bool distinct)
{
  SELECT_LEX_UNIT *res;
  SELECT_LEX *sel1;
  SELECT_LEX *sel2;
  if (!s1->next_select())
    sel1= s1;
  else
  {
    sel1= wrap_unit_into_derived(s1->master_unit());
    if (!sel1)
      return NULL;
  }
  if (!s2->next_select())
    sel2= s2;
  else
  {
    sel2= wrap_unit_into_derived(s2->master_unit());
    if (!sel2)
      return NULL;
  }
  sel1->link_neighbour(sel2);
  sel2->set_linkage_and_distinct(unit_type, distinct);
  sel2->first_nested= sel1->first_nested= sel1;
  res= create_unit(sel1);
  if (res == NULL)
    return NULL;
  res->pre_last_parse= sel1;
  push_select(res->fake_select_lex);
  return res;
}


SELECT_LEX_UNIT *LEX::parsed_select_expr_cont(SELECT_LEX_UNIT *unit,
                                              SELECT_LEX *s2,
                                              enum sub_select_type unit_type,
                                              bool distinct, bool oracle)
{
  DBUG_ASSERT(!s2->next_select());
  SELECT_LEX *sel1= s2;
  SELECT_LEX *last= unit->pre_last_parse->next_select();

  int cmp= oracle? 0 : cmp_unit_op(unit_type, last->get_linkage());
  if (cmp == 0)
  {
    sel1->first_nested= last->first_nested;
  }
  else if (cmp > 0)
  {
    last->first_nested= unit->pre_last_parse;
    sel1->first_nested= last;
  }
  else /* cmp < 0 */
  {
    SELECT_LEX *first_in_nest= last->first_nested;
    if (first_in_nest->first_nested != first_in_nest)
    {
      /* There is a priority jump starting from first_in_nest */
      if ((last= create_priority_nest(first_in_nest)) == NULL)
        return NULL;
      unit->fix_distinct();
    }
    sel1->first_nested= last->first_nested;
  }
  last->link_neighbour(sel1);
  sel1->set_master_unit(unit);
  sel1->set_linkage_and_distinct(unit_type, distinct);
  unit->pre_last_parse= last;
  return unit;
}


/**
  Add primary expression as the next term in a given query expression body
  pruducing a new query expression body
*/

SELECT_LEX_UNIT *
LEX::add_primary_to_query_expression_body(SELECT_LEX_UNIT *unit,
                                          SELECT_LEX *sel,
                                          enum sub_select_type unit_type,
                                          bool distinct,
                                          bool oracle)
{
  SELECT_LEX *sel2= sel;
  if (sel->master_unit() && sel->master_unit()->first_select()->next_select())
  {
    sel2= wrap_unit_into_derived(sel->master_unit());
    if (!sel2)
      return NULL;
  }
  SELECT_LEX *sel1= unit->first_select();
  if (!sel1->next_select())
    unit= parsed_select_expr_start(sel1, sel2, unit_type, distinct);
  else
    unit= parsed_select_expr_cont(unit, sel2, unit_type, distinct, oracle);
  return unit;
}


SELECT_LEX_UNIT *
LEX::add_primary_to_query_expression_body(SELECT_LEX_UNIT *unit,
                                          SELECT_LEX *sel,
                                          enum sub_select_type unit_type,
                                          bool distinct)
{
  return
    add_primary_to_query_expression_body(unit, sel, unit_type, distinct,
                                         thd->variables.sql_mode & MODE_ORACLE);
}

/**
  Add query primary to a parenthesized query primary
  pruducing a new query expression body
*/

SELECT_LEX_UNIT *
LEX::add_primary_to_query_expression_body_ext_parens(
                                                 SELECT_LEX_UNIT *unit,
                                                 SELECT_LEX *sel,
                                                 enum sub_select_type unit_type,
                                                 bool distinct)
{
  SELECT_LEX *sel1= unit->first_select();
  if (unit->first_select()->next_select())
  {
    sel1= wrap_unit_into_derived(unit);
    if (!sel1)
      return NULL;
    if (!create_unit(sel1))
      return NULL;
  }
  SELECT_LEX *sel2= sel;
  if (sel->master_unit() && sel->master_unit()->first_select()->next_select())
  {
    sel2= wrap_unit_into_derived(sel->master_unit());
    if (!sel2)
      return NULL;
  }
  unit= parsed_select_expr_start(sel1, sel2, unit_type, distinct);
  return unit;
}


/**
  Process multi-operand query expression body
*/

bool LEX::parsed_multi_operand_query_expression_body(SELECT_LEX_UNIT *unit)
{
  SELECT_LEX *first_in_nest=
    unit->pre_last_parse->next_select()->first_nested;
  if (first_in_nest->first_nested != first_in_nest)
  {
    /* There is a priority jump starting from first_in_nest */
    if (create_priority_nest(first_in_nest) == NULL)
      return true;
    unit->fix_distinct();
  }
  return false;
}


/**
  Add non-empty tail to a query expression body
*/

SELECT_LEX_UNIT *LEX::add_tail_to_query_expression_body(SELECT_LEX_UNIT *unit,
                                                        Lex_order_limit_lock *l)
{
  DBUG_ASSERT(l != NULL);
  pop_select();
  SELECT_LEX *sel= unit->first_select()->next_select() ? unit->fake_select_lex :
                                                         unit->first_select();
  l->set_to(sel);
  return unit;
}


/**
  Add non-empty tail to a parenthesized query primary
*/

SELECT_LEX_UNIT *
LEX::add_tail_to_query_expression_body_ext_parens(SELECT_LEX_UNIT *unit,
                                                  Lex_order_limit_lock *l)
{
  SELECT_LEX *sel= unit->first_select()->next_select() ? unit->fake_select_lex :
                                                         unit->first_select();

  DBUG_ASSERT(l != NULL);

  pop_select();
  if (sel->is_set_query_expr_tail)
  {
    if (!l->order_list && !sel->limit_params.explicit_limit)
      l->order_list= &sel->order_list;
    else
    {
      if (!unit)
        return NULL;
      sel= wrap_unit_into_derived(unit);
      if (!sel)
        return NULL;
     if (!create_unit(sel))
      return NULL;
   }
  }
  l->set_to(sel);
  return sel->master_unit();
}


/**
  Process subselect parsing
*/

SELECT_LEX *LEX::parsed_subselect(SELECT_LEX_UNIT *unit)
{
  if (clause_that_disallows_subselect)
  {
    my_error(ER_SUBQUERIES_NOT_SUPPORTED, MYF(0),
             clause_that_disallows_subselect);
    return NULL;
  }

  // Add the subtree of subquery to the current SELECT_LEX
  SELECT_LEX *curr_sel= select_stack_head();
  DBUG_ASSERT(current_select == curr_sel ||
              (curr_sel == NULL && current_select == &builtin_select));
  if (curr_sel)
  {
    curr_sel->register_unit(unit, context_stack.head());
    curr_sel->add_statistics(unit);
  }

  return unit->first_select();
}


/**
  Process INSERT-like select
*/

bool LEX::parsed_insert_select(SELECT_LEX *first_select)
{
  if (sql_command == SQLCOM_INSERT ||
      sql_command == SQLCOM_REPLACE)
  {
    if (sql_command == SQLCOM_INSERT)
      sql_command= SQLCOM_INSERT_SELECT;
    else
      sql_command= SQLCOM_REPLACE_SELECT;
  }
  insert_select_hack(first_select);
  if (check_main_unit_semantics())
    return true;

  // fix "main" select
  SELECT_LEX *blt __attribute__((unused))= pop_select();
  DBUG_ASSERT(blt == &builtin_select);
  push_select(first_select);
  return false;
}


bool LEX::parsed_TVC_start()
{
  SELECT_LEX *sel;
  save_values_list_state();
  many_values.empty();
  insert_list= 0;
  if (!(sel= alloc_select(TRUE)) ||
        push_select(sel))
    return true;
  sel->init_select();
  sel->braces= FALSE; // just initialisation
  return false;
}


SELECT_LEX *LEX::parsed_TVC_end()
{
  SELECT_LEX *res= pop_select(); // above TVC select
  if (!(res->tvc=
        new (thd->mem_root) table_value_constr(many_values,
          res,
          res->options)))
    return NULL;
  restore_values_list_state();
  return res;
}



TABLE_LIST *LEX::parsed_derived_table(SELECT_LEX_UNIT *unit,
                                     int for_system_time,
                                     LEX_CSTRING *alias)
{
  TABLE_LIST *res;
  derived_tables|= DERIVED_SUBQUERY;
  unit->first_select()->set_linkage(DERIVED_TABLE_TYPE);

  // Add the subtree of subquery to the current SELECT_LEX
  SELECT_LEX *curr_sel= select_stack_head();
  DBUG_ASSERT(current_select == curr_sel ||
              (curr_sel == NULL && current_select == &builtin_select));

  Table_ident *ti= new (thd->mem_root) Table_ident(unit);
  if (ti == NULL)
    return NULL;
  if (!(res= curr_sel->add_table_to_list(thd, ti, alias, 0,
                                         TL_READ, MDL_SHARED_READ)))
    return NULL;
  if (for_system_time)
  {
    res->vers_conditions= vers_conditions;
  }
  return res;
}

bool LEX::parsed_create_view(SELECT_LEX_UNIT *unit, int check)
{
  SQL_I_List<TABLE_LIST> *save= &first_select_lex()->table_list;
  if (set_main_unit(unit))
    return true;
  if (check_main_unit_semantics())
    return true;
  first_select_lex()->table_list.push_front(save);
  current_select= first_select_lex();
  size_t len= thd->m_parser_state->m_lip.get_cpp_ptr() -
    create_view->select.str;
  void *create_view_select= thd->memdup(create_view->select.str, len);
  create_view->select.length= len;
  create_view->select.str= (char *) create_view_select;
  size_t not_used;
  trim_whitespace(thd->charset(),
      &create_view->select, &not_used);
  create_view->check= check;
  parsing_options.allows_variable= TRUE;
  return false;
}

bool LEX::select_finalize(st_select_lex_unit *expr)
{
  sql_command= SQLCOM_SELECT;
  selects_allow_procedure= TRUE;
  if (set_main_unit(expr))
    return true;
  return check_main_unit_semantics();
}


bool LEX::select_finalize(st_select_lex_unit *expr, Lex_select_lock l)
{
  return expr->set_lock_to_the_last_select(l) ||
         select_finalize(expr);
}


/*
  "IN" and "EXISTS" subselect can appear in two statement types:

  1. Statements that can have table columns, such as SELECT, DELETE, UPDATE
  2. Statements that cannot have table columns, e.g:
     RETURN ((1) IN (SELECT * FROM t1))
     IF ((1) IN (SELECT * FROM t1))

  Statements of the first type call master_select_push() in the beginning.
  In such case everything is properly linked.

  Statements of the second type do not call mastr_select_push().
  Here we catch the second case and relink thd->lex->builtin_select and
  select_lex to properly point to each other.

  QQ: Shouldn't subselects of other type also call relink_hack()?
  QQ: Can we do it at constructor time instead?
*/

void LEX::relink_hack(st_select_lex *select_lex)
{
  if (!select_stack_top) // Statements of the second type
  {
    if (!select_lex->outer_select() &&
        !builtin_select.first_inner_unit())
    {
      builtin_select.register_unit(select_lex->master_unit(),
                                   &builtin_select.context);
      builtin_select.add_statistics(select_lex->master_unit());
    }
  }
}


bool SELECT_LEX_UNIT::set_lock_to_the_last_select(Lex_select_lock l)
{
  if (l.defined_lock)
  {
    SELECT_LEX *sel= first_select();
    while (sel->next_select())
      sel= sel->next_select();
    if (sel->braces)
    {
      my_error(ER_WRONG_USAGE, MYF(0), "lock options",
               "SELECT in brackets");
      return TRUE;
    }
    l.set_to(sel);
  }
  return FALSE;
}

/**
  Generate unique name for generated derived table for this SELECT
*/

bool SELECT_LEX::make_unique_derived_name(THD *thd, LEX_CSTRING *alias)
{
  // uint32 digits + two underscores + trailing '\0'
  char buff[MAX_INT_WIDTH + 2 + 1];
  alias->length= my_snprintf(buff, sizeof(buff), "__%u", select_number);
  alias->str= thd->strmake(buff, alias->length);
  return !alias->str;
}


/*
  Make a new sp_instr_stmt and set its m_query to a concatenation
  of two strings.
*/
bool LEX::new_sp_instr_stmt(THD *thd,
                            const LEX_CSTRING &prefix,
                            const LEX_CSTRING &suffix)
{
  LEX_STRING qbuff;
  sp_instr_stmt *i;

  if (!(i= new (thd->mem_root) sp_instr_stmt(sphead->instructions(),
                                             spcont, this)))
    return true;

  qbuff.length= prefix.length + suffix.length;
  if (!(qbuff.str= (char*) alloc_root(thd->mem_root, qbuff.length + 1)))
    return true;
  if (prefix.length)
    memcpy(qbuff.str, prefix.str, prefix.length);
  strmake(qbuff.str + prefix.length, suffix.str, suffix.length);
  i->m_query= qbuff;
  return sphead->add_instr(i);
}


bool LEX::sp_proc_stmt_statement_finalize_buf(THD *thd, const LEX_CSTRING &qbuf)
{
  sphead->m_flags|= sp_get_flags_for_command(this);
  /* "USE db" doesn't work in a procedure */
  if (unlikely(sql_command == SQLCOM_CHANGE_DB))
  {
    my_error(ER_SP_BADSTATEMENT, MYF(0), "USE");
    return true;
  }
  /*
    Don't add an instruction for SET statements, since all
    instructions for them were already added during processing
    of "set" rule.
  */
  DBUG_ASSERT(sql_command != SQLCOM_SET_OPTION || var_list.is_empty());
  if (sql_command != SQLCOM_SET_OPTION)
    return new_sp_instr_stmt(thd, empty_clex_str, qbuf);
  return false;
}


bool LEX::sp_proc_stmt_statement_finalize(THD *thd, bool no_lookahead)
{
  // Extract the query statement from the tokenizer
  Lex_input_stream *lip= &thd->m_parser_state->m_lip;
  Lex_cstring qbuf(sphead->m_tmp_query, no_lookahead ? lip->get_ptr() :
                                                       lip->get_tok_start());
  return LEX::sp_proc_stmt_statement_finalize_buf(thd, qbuf);
}


/**
  @brief
    Extract the condition that can be pushed into WHERE clause

  @param thd             the thread handle
  @param cond            the condition from which to extract a pushed condition
  @param remaining_cond  IN/OUT the condition that will remain of cond after
                         the extraction
  @param transformer     the transformer callback function to be
                         applied to the fields of the condition so it
                         can be pushed`
  @param arg             parameter to be passed to the transformer

  @details
    This function builds the most restrictive condition depending only on
    the fields used in the GROUP BY of this SELECT. These fields were
    collected before in grouping_tmp_fields list of this SELECT.

    First this method checks if this SELECT doesn't have any aggregation
    functions and has no GROUP BY clause. If so cond can be entirely pushed
    into WHERE.

    Otherwise the method checks if there is a condition depending only on
    grouping fields that can be extracted from cond.

    The condition that can be pushed into WHERE should be transformed.
    It is done by transformer.

    The extracted condition is saved in cond_pushed_into_where of this select.
    COND can remain not empty after the extraction of the conditions that can be
    pushed into WHERE. It is saved in remaining_cond.

  @note
    This method is called for pushdown conditions into materialized
    derived tables/views optimization.
    Item::derived_field_transformer_for_where is passed as the actual
    callback function.
    Also it is called for pushdown into materialized IN subqueries.
    Item::in_subq_field_transformer_for_where is passed as the actual
    callback function.
*/

void st_select_lex::pushdown_cond_into_where_clause(THD *thd, Item *cond,
                                                    Item **remaining_cond,
                                                    Item_transformer transformer,
                                                    uchar *arg)
{
  if (!cond_pushdown_is_allowed())
    return;
  thd->lex->current_select= this;
  if (have_window_funcs())
  {
    Item *cond_over_partition_fields;
    check_cond_extraction_for_grouping_fields(thd, cond);
    cond_over_partition_fields=
      build_cond_for_grouping_fields(thd, cond, true);
    if (cond_over_partition_fields)
      cond_over_partition_fields= cond_over_partition_fields->transform(thd,
                                &Item::grouping_field_transformer_for_where,
                                (uchar*) this);
    if (cond_over_partition_fields)
    {
      cond_over_partition_fields->walk(
        &Item::cleanup_excluding_const_fields_processor, 0, 0);
      cond_pushed_into_where= cond_over_partition_fields;
    }

    return;
  }

  if (!join->group_list && !with_sum_func)
  {
    cond= transform_condition_or_part(thd, cond, transformer, arg);
    if (cond)
    {
      cond->walk(
        &Item::cleanup_excluding_const_fields_processor, 0, 0);
      cond_pushed_into_where= cond;
    }

    return;
  }

  /*
    Figure out what can be extracted from cond and pushed into
    the WHERE clause of this select.
  */
  Item *cond_over_grouping_fields;
  check_cond_extraction_for_grouping_fields(thd, cond);
  cond_over_grouping_fields=
    build_cond_for_grouping_fields(thd, cond, true);

  /*
    Transform references to the columns of condition that can be pushed
    into WHERE so it can be pushed.
  */
  if (cond_over_grouping_fields)
  {
    cond_over_grouping_fields= 
       transform_condition_or_part(thd, cond_over_grouping_fields,
                                   &Item::grouping_field_transformer_for_where,
                                   (uchar*) this);
  }

  if (cond_over_grouping_fields)
  {

    /*
      Remove top conjuncts in cond that has been pushed into the WHERE
      clause of this select
    */
    cond= remove_pushed_top_conjuncts(thd, cond);

    cond_over_grouping_fields->walk(
      &Item::cleanup_excluding_const_fields_processor, 0, 0);
    cond_pushed_into_where= cond_over_grouping_fields;
  }

  *remaining_cond= cond;
}


/**
  @brief
    Mark OR-conditions as non-pushable to avoid repeatable pushdown

  @param cond  the processed condition

  @details
    Consider pushdown into the materialized derived table/view.
    Consider OR condition that can be pushed into HAVING and some
    parts of this OR condition that can be pushed into WHERE.

    On example:

    SELECT *
    FROM t1,
    (
      SELECT a,MAX(c) AS m_c
      GROUP BY a
    ) AS dt
    WHERE ((dt.m_c>10) AND (dt.a>2)) OR ((dt.m_c<7) and (dt.a<3)) AND
          (t1.a=v1.a);


    Here ((dt.m_c>10) AND (dt.a>2)) OR ((dt.m_c<7) and (dt.a<3)) or1
    can be pushed down into the HAVING of the materialized
    derived table dt.

    (dt.a>2) OR (dt.a<3) part of or1 depends only on grouping fields
    of dt and can be pushed into WHERE.

    As a result:

    SELECT *
    FROM t1,
    (
      SELECT a,MAX(c) AS m_c
      WHERE (dt.a>2) OR (dt.a<3)
      GROUP BY a
      HAVING ((dt.m_c>10) AND (dt.a>2)) OR ((dt.m_c<7) and (dt.a<3))
    ) AS dt
    WHERE ((dt.m_c>10) AND (dt.a>2)) OR ((dt.m_c<7) and (dt.a<3)) AND
          (t1.a=v1.a);


    Here (dt.a>2) OR (dt.a<3) also remains in HAVING of dt.
    When SELECT that defines df is processed HAVING pushdown optimization
    is made. In HAVING pushdown optimization it will extract
    (dt.a>2) OR (dt.a<3) condition from or1 again and push it into WHERE.
    This will cause duplicate conditions in WHERE of dt.

    To avoid repeatable pushdown such OR conditions as or1 describen
    above are marked with MARKER_NO_EXTRACTION.

  @note
    This method is called for pushdown into materialized
    derived tables/views/IN subqueries optimization.
*/

void mark_or_conds_to_avoid_pushdown(Item *cond)
{
  if (cond->type() == Item::COND_ITEM &&
      ((Item_cond*) cond)->functype() == Item_func::COND_AND_FUNC)
  {
    List_iterator<Item> li(*((Item_cond*) cond)->argument_list());
    Item *item;
    while ((item=li++))
    {
      if (item->type() == Item::COND_ITEM &&
          ((Item_cond*) item)->functype() == Item_func::COND_OR_FUNC)
        item->set_extraction_flag(MARKER_NO_EXTRACTION);
    }
  }
  else if (cond->type() == Item::COND_ITEM &&
          ((Item_cond*) cond)->functype() == Item_func::COND_OR_FUNC)
    cond->set_extraction_flag(MARKER_NO_EXTRACTION);
}

/**
  @brief
    Get condition that can be pushed from HAVING into WHERE

  @param thd   the thread handle
  @param cond  the condition from which to extract the condition

  @details
    The method collects in attach_to_conds list conditions from cond
    that can be pushed from HAVING into WHERE.

    Conditions that can be pushed were marked with MARKER_FULL_EXTRACTION in
    check_cond_extraction_for_grouping_fields() method.
    Conditions that can't be pushed were marked with MARKER_NO_EXTRACTION.
    Conditions which parts can be pushed weren't marked.

    There are two types of conditions that can be pushed:
    1. Condition that can be simply moved from HAVING
       (if cond is marked with MARKER_FULL_EXTRACTION or
           cond is an AND condition and some of its parts are marked with
           MARKER_FULL_EXTRACTION)
       In this case condition is transformed and pushed into attach_to_conds
       list.
    2. Part of some other condition c1 that can't be entirely pushed
       (if с1 isn't marked with any flag).

       For example:

       SELECT t1.a,MAX(t1.b),t1.c
       FROM t1
       GROUP BY t1.a
       HAVING ((t1.a > 5) AND (t1.c < 3)) OR (t1.a = 3);

       Here (t1.a > 5) OR (t1.a = 3) from HAVING can be pushed into WHERE.

       In this case build_pushable_cond() is called for c1.
       This method builds a clone of the c1 part that can be pushed.

    Transformation mentioned above is made with multiple_equality_transformer
    transformer. It transforms all multiple equalities in the extracted
    condition into the set of equalities.

  @note
    Conditions that can be pushed are collected in attach_to_conds in this way:
    1. if cond is an AND condition its parts that can be pushed into WHERE
       are added to attach_to_conds list separately.
    2. in all other cases conditions are pushed into the list entirely.

  @retval
    true  - if an error occurs
    false - otherwise
*/

bool
st_select_lex::build_pushable_cond_for_having_pushdown(THD *thd, Item *cond)
{
  List<Item> equalities;

  /* Condition can't be pushed */
  if (cond->get_extraction_flag() == MARKER_NO_EXTRACTION)
    return false;

  /**
    Condition can be pushed entirely.
    Transform its multiple equalities and add to attach_to_conds list.
  */
  if (cond->get_extraction_flag() == MARKER_FULL_EXTRACTION)
  {
    Item *result= cond->top_level_transform(thd,
                        &Item::multiple_equality_transformer, (uchar *)this);
    if (!result)
      return true;
    if (result->type() == Item::COND_ITEM &&
        ((Item_cond*) result)->functype() == Item_func::COND_AND_FUNC)
    {
      List_iterator<Item> li(*((Item_cond*) result)->argument_list());
      Item *item;
      while ((item= li++))
      {
        if (attach_to_conds.push_back(item, thd->mem_root))
          return true;
      }
    }
    else
    {
      if (attach_to_conds.push_back(result, thd->mem_root))
        return true;
    }
    return false;
  }

  /**
    There is no flag set for this condition. It means that some
    part of this condition can be pushed.
  */
  if (cond->type() != Item::COND_ITEM)
    return false;

  if (((Item_cond *)cond)->functype() != Item_cond::COND_AND_FUNC)
  {
    /*
      cond is not a conjunctive formula and it cannot be pushed into WHERE.
      Try to extract a formula that can be pushed.
    */
    Item *fix= cond->build_pushable_cond(thd, 0, 0);
    if (!fix)
      return false;
    if (attach_to_conds.push_back(fix, thd->mem_root))
      return true;
  }
  else
  {
    List_iterator<Item> li(*((Item_cond*) cond)->argument_list());
    Item *item;
    while ((item=li++))
    {
      if (item->get_extraction_flag() == MARKER_NO_EXTRACTION)
        continue;
      else if (item->get_extraction_flag() == MARKER_FULL_EXTRACTION)
      {
        Item *result= item->transform(thd,
                                      &Item::multiple_equality_transformer,
                                      (uchar *)item);
        if (!result)
          return true;
        if (result->type() == Item::COND_ITEM &&
           ((Item_cond*) result)->functype() == Item_func::COND_AND_FUNC)
        {
          List_iterator<Item> li(*((Item_cond*) result)->argument_list());
          Item *item;
          while ((item=li++))
          {
            if (attach_to_conds.push_back(item, thd->mem_root))
              return true;
          }
        }
        else
        {
          if (attach_to_conds.push_back(result, thd->mem_root))
            return true;
        }
      }
      else
      {
        Item *fix= item->build_pushable_cond(thd, 0, 0);
        if (!fix)
          continue;
        if (attach_to_conds.push_back(fix, thd->mem_root))
          return true;
      }
    }
  }
  return false;
}


/**
  Check if item is equal to some field in Field_pair 'field_pair'
  from 'pair_list' and return found 'field_pair' if it exists.
*/

Field_pair *get_corresponding_field_pair(Item *item,
                                         List<Field_pair> pair_list)
{
  DBUG_ASSERT(item->type() == Item::FIELD_ITEM ||
              (item->type() == Item::REF_ITEM &&
               ((((Item_ref *) item)->ref_type() == Item_ref::VIEW_REF) ||
               (((Item_ref *) item)->ref_type() == Item_ref::REF))));

  List_iterator<Field_pair> it(pair_list);
  Field_pair *field_pair;
  Item_field *field_item= (Item_field *) (item->real_item());
  while ((field_pair= it++))
  {
    if (field_item->field == field_pair->field)
      return field_pair;
  }
  return NULL;
}


/**
  @brief
    Collect fields from multiple equalities which are equal to grouping

  @param thd  the thread handle

  @details
    This method checks if multiple equalities of the WHERE clause contain
    fields from GROUP BY of this SELECT. If so all fields of such multiple
    equalities are collected in grouping_tmp_fields list without repetitions.

  @retval
    true  - if an error occurs
    false - otherwise
*/

bool st_select_lex::collect_fields_equal_to_grouping(THD *thd)
{
  if (!join->cond_equal || join->cond_equal->is_empty())
    return false;

  List_iterator_fast<Item_equal> li(join->cond_equal->current_level);
  Item_equal *item_equal;

  while ((item_equal= li++))
  {
    Item_equal_fields_iterator it(*item_equal);
    Item *item;
    while ((item= it++))
    {
      if (get_corresponding_field_pair(item, grouping_tmp_fields))
        break;
    }
    if (!item)
      break;

    it.rewind();
    while ((item= it++))
    {
      if (get_corresponding_field_pair(item, grouping_tmp_fields))
        continue;
      Field_pair *grouping_tmp_field=
        new Field_pair(((Item_field *)item->real_item())->field, item);
      if (grouping_tmp_fields.push_back(grouping_tmp_field, thd->mem_root))
        return true;
    }
  }
  return false;
}


/**
  @brief
    Remove marked top conjuncts of HAVING for having pushdown

  @param thd   the thread handle
  @param cond  the condition which subformulas are to be removed

  @details
    This method removes from cond all subformulas that can be moved from HAVING
    into WHERE.

  @retval
     condition without removed subformulas
     0 if the whole 'cond' is removed
*/

Item *remove_pushed_top_conjuncts_for_having(THD *thd, Item *cond)
{
  /* Nothing to extract */
  if (cond->get_extraction_flag() == MARKER_NO_EXTRACTION)
  {
    cond->clear_extraction_flag();
    return cond;
  }
  /* cond can be pushed in WHERE entirely */
  if (cond->get_extraction_flag() == MARKER_FULL_EXTRACTION)
  {
    cond->clear_extraction_flag();
    return 0;
  }

  /* Some parts of cond can be pushed */
  if (cond->type() == Item::COND_ITEM &&
      ((Item_cond*) cond)->functype() == Item_func::COND_AND_FUNC)
  {
    List_iterator<Item> li(*((Item_cond*) cond)->argument_list());
    Item *item;
    while ((item=li++))
    {
      if (item->get_extraction_flag() == MARKER_NO_EXTRACTION)
        item->clear_extraction_flag();
      else if (item->get_extraction_flag() == MARKER_FULL_EXTRACTION)
      {
        if (item->type() == Item::FUNC_ITEM &&
            ((Item_func*) item)->functype() == Item_func::MULT_EQUAL_FUNC)
          item->set_extraction_flag(MARKER_DELETION);
        else
        {
          item->clear_extraction_flag();
          li.remove();
        }
      }
    }
    switch (((Item_cond*) cond)->argument_list()->elements)
    {
    case 0:
      return 0;
    case 1:
      return (((Item_cond*) cond)->argument_list()->head());
    default:
      return cond;
    }
  }
  return cond;
}


/**
  @brief
    Extract condition that can be pushed from HAVING into WHERE

  @param thd           the thread handle
  @param having        the HAVING clause of this select
  @param having_equal  multiple equalities of HAVING

  @details
    This method builds a set of conditions dependent only on
    fields used in the GROUP BY of this select (directly or indirectly
    through equalities). These conditions are extracted from the HAVING
    clause of this select.
    The method saves these conditions into attach_to_conds list and removes
    from HAVING conditions that can be entirely pushed into WHERE.

    Example of the HAVING pushdown transformation:

    SELECT t1.a,MAX(t1.b)
    FROM t1
    GROUP BY t1.a
    HAVING (t1.a>2) AND (MAX(c)>12);

    =>

    SELECT t1.a,MAX(t1.b)
    FROM t1
    WHERE (t1.a>2)
    GROUP BY t1.a
    HAVING (MAX(c)>12);

    In this method (t1.a>2) is not attached to the WHERE clause.
    It is pushed into the attach_to_conds list to be attached to
    the WHERE clause later.

    In details:
    1. Collect fields used in the GROUP BY grouping_fields of this SELECT
    2. Collect fields equal to grouping_fields from the WHERE clause
       of this SELECT and add them to the grouping_fields list.
    3. Extract the most restrictive condition from the HAVING clause of this
       select that depends only on the grouping fields (directly or indirectly
       through equality).
       If the extracted condition is an AND condition it is transformed into a
       list of all its conjuncts saved in attach_to_conds. Otherwise,
       the condition is put into attach_to_conds as the only its element.
    4. Remove conditions from HAVING clause that can be entirely pushed
       into WHERE.
       Multiple equalities are not removed but marked with MARKER_DELETION flag.
       They will be deleted later in substitite_for_best_equal_field() called
       for the HAVING condition.
    5. Unwrap fields wrapped in Item_ref wrappers contained in the condition
       of attach_to_conds so the condition could be pushed into WHERE.

  @note
    This method is similar to st_select_lex::pushdown_cond_into_where_clause().

  @retval TRUE   if an error occurs
  @retval FALSE  otherwise
*/

Item *st_select_lex::pushdown_from_having_into_where(THD *thd, Item *having)
{
  if (!having || !group_list.first)
    return having;
  if (!cond_pushdown_is_allowed())
    return having;

  st_select_lex *save_curr_select= thd->lex->current_select;
  thd->lex->current_select= this;

  /*
    1. Collect fields used in the GROUP BY grouping fields of this SELECT
    2. Collect fields equal to grouping_fields from the WHERE clause
       of this SELECT and add them to the grouping fields list.
  */
  if (collect_grouping_fields(thd) ||
      collect_fields_equal_to_grouping(thd))
    return having;

  /*
    3. Extract the most restrictive condition from the HAVING clause of this
       select that depends only on the grouping fields (directly or indirectly
       through equality).
       If the extracted condition is an AND condition it is transformed into a
       list of all its conjuncts saved in attach_to_conds. Otherwise,
       the condition is put into attach_to_conds as the only its element.
  */
  List_iterator_fast<Item> it(attach_to_conds);
  Item *item;
  check_cond_extraction_for_grouping_fields(thd, having);
  if (build_pushable_cond_for_having_pushdown(thd, having))
  {
    attach_to_conds.empty();
    goto exit;
  }
  if (!attach_to_conds.elements)
    goto exit;

  /*
    4. Remove conditions from HAVING clause that can be entirely pushed
       into WHERE.
       Multiple equalities are not removed but marked with MARKER_DELETION flag.
       They will be deleted later in substitite_for_best_equal_field() called
       for the HAVING condition.
  */
  having= remove_pushed_top_conjuncts_for_having(thd, having);

  /*
    Change join->cond_equal which points to the multiple equalities of
    the top level of HAVING.
    Removal of AND conditions may leave only one conjunct in HAVING.

    Example 1:
    SELECT *
    FROM t1
    GROUP BY t1.a
    (t1.a < 2) AND (t1.b = 2)

    (t1.a < 2) is pushed into WHERE.
    join->cond_equal should point on (t1.b = 2) multiple equality now.

    Example 2:
    SELECT *
    FROM t1
    GROUP BY t1.a
    (t1.a = 2) AND (t1.b < 2)

    (t1.a = 2) is pushed into WHERE.
    join->cond_equal should be NULL now.
  */
  if (having &&
      having->type() == Item::FUNC_ITEM &&
      ((Item_func*) having)->functype() == Item_func::MULT_EQUAL_FUNC)
    join->having_equal= new (thd->mem_root) COND_EQUAL((Item_equal *)having,
                                                       thd->mem_root);
  else if (!having ||
           having->type() != Item::COND_ITEM ||
           ((Item_cond *)having)->functype() != Item_cond::COND_AND_FUNC)
    join->having_equal= 0;

  /*
    5. Unwrap fields wrapped in Item_ref wrappers contained in the condition
       of attach_to_conds so the condition could be pushed into WHERE.
  */
  it.rewind();
  while ((item=it++))
  {
    item= item->transform(thd,
                          &Item::field_transformer_for_having_pushdown,
                          (uchar *)this);

    if (item->walk(&Item::cleanup_excluding_immutables_processor, 0, STOP_PTR)
        || item->fix_fields(thd, NULL))
    {
      attach_to_conds.empty();
      goto exit;
    }
  }
exit:
  thd->lex->current_select= save_curr_select;
  return having;
}


/**
  @brief
  Save the original names of items from the item list.

  @retval
    true  - if an error occurs
    false - otherwise
*/

bool st_select_lex::save_item_list_names(THD *thd)
{
  if (orig_names_of_item_list_elems)
    return false;

  Query_arena *arena, backup;
  arena= thd->activate_stmt_arena_if_needed(&backup);

  if (unlikely(!(orig_names_of_item_list_elems= new(thd->mem_root)
                                       List<Lex_ident_sys>)))
    return true;

  List_iterator_fast<Item> li(item_list);
  Item *item;

  while ((item= li++))
  {
    Lex_ident_sys *name= new (thd->mem_root) Lex_ident_sys(thd, &item->name);
    if (unlikely(!name ||
          orig_names_of_item_list_elems->push_back(name,  thd->mem_root)))
    {
      if (arena)
        thd->restore_active_arena(arena, &backup);
      orig_names_of_item_list_elems= 0;
      return true;
    }
  }

  if (arena)
    thd->restore_active_arena(arena, &backup);

  return false;
}


/**
  @brief
    Restore the name of each item in the item_list of this st_select_lex
    from orig_names_of_item_list_elems.
*/

void st_select_lex::restore_item_list_names()
{
  if (!orig_names_of_item_list_elems)
    return;

  DBUG_ASSERT(item_list.elements == orig_names_of_item_list_elems->elements);

  List_iterator_fast<Lex_ident_sys> it(*orig_names_of_item_list_elems);
  Lex_ident_sys *new_name;
  List_iterator_fast<Item> li(item_list);
  Item *item;

  while ((item= li++) && (new_name= it++))
    lex_string_set( &item->name, new_name->str);
}

bool LEX::stmt_install_plugin(const DDL_options_st &opt,
                              const Lex_ident_sys_st &name,
                              const LEX_CSTRING &soname)
{
  create_info.init();
  if (add_create_options_with_check(opt))
    return true;
  sql_command= SQLCOM_INSTALL_PLUGIN;
  comment= name;
  ident= soname;
  return false;
}


void LEX::stmt_install_plugin(const LEX_CSTRING &soname)
{
  sql_command= SQLCOM_INSTALL_PLUGIN;
  comment= null_clex_str;
  ident= soname;
}


bool LEX::stmt_uninstall_plugin_by_name(const DDL_options_st &opt,
                                        const Lex_ident_sys_st &name)
{
  check_opt.init();
  if (add_create_options_with_check(opt))
    return true;
  sql_command= SQLCOM_UNINSTALL_PLUGIN;
  comment= name;
  ident= null_clex_str;
  return false;
}


bool LEX::stmt_uninstall_plugin_by_soname(const DDL_options_st &opt,
                                          const LEX_CSTRING &soname)
{
  check_opt.init();
  if (add_create_options_with_check(opt))
    return true;
  sql_command= SQLCOM_UNINSTALL_PLUGIN;
  comment= null_clex_str;
  ident= soname;
  return false;
}


bool LEX::stmt_prepare_validate(const char *stmt_type)
{
  if (unlikely(table_or_sp_used()))
  {
    my_error(ER_SUBQUERIES_NOT_SUPPORTED, MYF(0), stmt_type);
    return true;
  }
  return check_main_unit_semantics();
}


bool LEX::stmt_prepare(const Lex_ident_sys_st &ident, Item *code)
{
  sql_command= SQLCOM_PREPARE;
  if (stmt_prepare_validate("PREPARE..FROM"))
    return true;
  prepared_stmt.set(ident, code, NULL);
  return false;
}


bool LEX::stmt_execute_immediate(Item *code, List<Item> *params)
{
  sql_command= SQLCOM_EXECUTE_IMMEDIATE;
  if (stmt_prepare_validate("EXECUTE IMMEDIATE"))
    return true;
  static const Lex_ident_sys immediate(STRING_WITH_LEN("IMMEDIATE"));
  prepared_stmt.set(immediate, code, params);
  return false;
}


bool LEX::stmt_execute(const Lex_ident_sys_st &ident, List<Item> *params)
{
  sql_command= SQLCOM_EXECUTE;
  prepared_stmt.set(ident, NULL, params);
  return stmt_prepare_validate("EXECUTE..USING");
}


void LEX::stmt_deallocate_prepare(const Lex_ident_sys_st &ident)
{
  sql_command= SQLCOM_DEALLOCATE_PREPARE;
  prepared_stmt.set(ident, NULL, NULL);
}


bool LEX::stmt_alter_table_exchange_partition(Table_ident *table)
{
  DBUG_ASSERT(sql_command == SQLCOM_ALTER_TABLE);
  first_select_lex()->db= table->db;
  if (first_select_lex()->db.str == NULL &&
      copy_db_to(&first_select_lex()->db))
    return true;
  name= table->table;
  alter_info.partition_flags|= ALTER_PARTITION_EXCHANGE;
  if (!first_select_lex()->add_table_to_list(thd, table, NULL,
                                             TL_OPTION_UPDATING,
                                             TL_READ_NO_INSERT,
                                             MDL_SHARED_NO_WRITE))
    return true;
  DBUG_ASSERT(!m_sql_cmd);
  m_sql_cmd= new (thd->mem_root) Sql_cmd_alter_table_exchange_partition();
  return m_sql_cmd == NULL;
}


void LEX::stmt_purge_to(const LEX_CSTRING &to)
{
  type= 0;
  sql_command= SQLCOM_PURGE;
  to_log= to.str;
}


bool LEX::stmt_purge_before(Item *item)
{
  type= 0;
  sql_command= SQLCOM_PURGE_BEFORE;
  value_list.empty();
  value_list.push_front(item, thd->mem_root);
  return check_main_unit_semantics();
}


bool LEX::stmt_create_udf_function(const DDL_options_st &options,
                                   enum_sp_aggregate_type agg_type,
                                   const Lex_ident_sys_st &name,
                                   Item_result return_type,
                                   const LEX_CSTRING &soname)
{
  if (stmt_create_function_start(options))
    return true;

   if (unlikely(is_native_function(thd, &name)))
   {
     my_error(ER_NATIVE_FCT_NAME_COLLISION, MYF(0), name.str);
     return true;
   }
   sql_command= SQLCOM_CREATE_FUNCTION;
   udf.name= name;
   udf.returns= return_type;
   udf.dl= soname.str;
   udf.type= agg_type == GROUP_AGGREGATE ? UDFTYPE_AGGREGATE :
                                           UDFTYPE_FUNCTION;
   stmt_create_routine_finalize();
   return false;
}


bool LEX::stmt_create_stored_function_start(const DDL_options_st &options,
                                            enum_sp_aggregate_type agg_type,
                                            const sp_name *spname)
{
  if (stmt_create_function_start(options) ||
      unlikely(!make_sp_head_no_recursive(thd, spname,
                                          &sp_handler_function, agg_type)))
    return true;
  return false;
}


bool LEX::stmt_drop_function(const DDL_options_st &options,
                             const Lex_ident_sys_st &db,
                             const Lex_ident_sys_st &name)
{
  if (unlikely(db.str && check_db_name((LEX_STRING*) &db)))
  {
    my_error(ER_WRONG_DB_NAME, MYF(0), db.str);
    return true;
  }
  if (unlikely(sphead))
  {
    my_error(ER_SP_NO_DROP_SP, MYF(0), "FUNCTION");
    return true;
  }
  set_command(SQLCOM_DROP_FUNCTION, options);
  spname= new (thd->mem_root) sp_name(&db, &name, true);
  return spname == NULL;
}


bool LEX::stmt_drop_function(const DDL_options_st &options,
                             const Lex_ident_sys_st &name)
{
  LEX_CSTRING db= {0, 0};
  if (unlikely(sphead))
  {
    my_error(ER_SP_NO_DROP_SP, MYF(0), "FUNCTION");
    return true;
  }
  if (thd->db.str && unlikely(copy_db_to(&db)))
    return true;
  set_command(SQLCOM_DROP_FUNCTION, options);
  spname= new (thd->mem_root) sp_name(&db, &name, false);
  return spname == NULL;
}


bool LEX::stmt_drop_procedure(const DDL_options_st &options,
                              sp_name *name)
{
  if (unlikely(sphead))
  {
    my_error(ER_SP_NO_DROP_SP, MYF(0), "PROCEDURE");
    return true;
  }
  set_command(SQLCOM_DROP_PROCEDURE, options);
  spname= name;
  return false;
}


bool LEX::stmt_alter_function_start(sp_name *name)
{
  if (unlikely(sphead))
  {
    my_error(ER_SP_NO_DROP_SP, MYF(0), "FUNCTION");
    return true;
  }
  if (main_select_push())
    return true;
  sp_chistics.init();
  sql_command= SQLCOM_ALTER_FUNCTION;
  spname= name;
  return false;
}


bool LEX::stmt_alter_procedure_start(sp_name *name)
{
  if (unlikely(sphead))
  {
    my_error(ER_SP_NO_DROP_SP, MYF(0), "PROCEDURE");
    return true;
  }
  if (main_select_push())
    return true;
  sp_chistics.init();
  sql_command= SQLCOM_ALTER_PROCEDURE;
  spname= name;
  return false;
}


Spvar_definition *LEX::row_field_name(THD *thd, const Lex_ident_sys_st &name)
{
  Spvar_definition *res;
  if (unlikely(check_string_char_length(&name, 0, NAME_CHAR_LEN,
                                        system_charset_info, 1)))
  {
    my_error(ER_TOO_LONG_IDENT, MYF(0), name.str);
    return NULL;
  }
  if (unlikely(!(res= new (thd->mem_root) Spvar_definition())))
    return NULL;
  init_last_field(res, &name, thd->variables.collation_database);
  return res;
}


Item *
Lex_cast_type_st::create_typecast_item_or_error(THD *thd, Item *item,
                                                CHARSET_INFO *cs) const
{
  Item *tmp= create_typecast_item(thd, item, cs);
  if (!tmp)
  {
    Name name= m_type_handler->name();
    char buf[128];
    size_t length= my_snprintf(buf, sizeof(buf), "CAST(expr AS %.*s)",
                               (int) name.length(), name.ptr());
    my_error(ER_UNKNOWN_OPERATOR, MYF(0),
             ErrConvString(buf, length, system_charset_info).ptr());
  }
  return tmp;
}


void Lex_field_type_st::set_handler_length_flags(const Type_handler *handler,
                                                 const char *length,
                                                 uint32 flags)
{
  DBUG_ASSERT(!handler->is_unsigned());
  if (flags & UNSIGNED_FLAG)
    handler= handler->type_handler_unsigned();
  set(handler, length, NULL);
}


bool LEX::set_field_type_udt(Lex_field_type_st *type,
                             const LEX_CSTRING &name,
                             const Lex_length_and_dec_st &attr)
{
  const Type_handler *h;
  if (!(h= Type_handler::handler_by_name_or_error(thd, name)))
    return true;
  type->set(h, attr);
  charset= &my_charset_bin;
  return false;
}


bool LEX::set_cast_type_udt(Lex_cast_type_st *type,
                             const LEX_CSTRING &name)
{
  const Type_handler *h;
  if (!(h= Type_handler::handler_by_name_or_error(thd, name)))
    return true;
  type->set(h);
  charset= NULL;
  return false;
}


bool sp_expr_lex::sp_repeat_loop_finalize(THD *thd)
{
  uint ip= sphead->instructions();
  sp_label *lab= spcont->last_label();  /* Jumping back */
  sp_instr_jump_if_not *i= new (thd->mem_root)
    sp_instr_jump_if_not(ip, spcont, get_item(), lab->ip, this);
  if (unlikely(i == NULL) ||
      unlikely(sphead->add_instr(i)))
    return true;
  /* We can shortcut the cont_backpatch here */
  i->m_cont_dest= ip+1;
  return false;
}


bool sp_expr_lex::sp_if_expr(THD *thd)
{
  uint ip= sphead->instructions();
  sp_instr_jump_if_not *i= new (thd->mem_root)
                           sp_instr_jump_if_not(ip, spcont, get_item(), this);
  return
    (unlikely(i == NULL) ||
    unlikely(sphead->push_backpatch(thd, i,
                                    spcont->push_label(thd, &empty_clex_str,
                                                       0))) ||
    unlikely(sphead->add_cont_backpatch(i)) ||
    unlikely(sphead->add_instr(i)));
}


bool LEX::sp_if_after_statements(THD *thd)
{
  uint ip= sphead->instructions();
  sp_instr_jump *i= new (thd->mem_root) sp_instr_jump(ip, spcont);
  if (unlikely(i == NULL) ||
      unlikely(sphead->add_instr(i)))
    return true;
  sphead->backpatch(spcont->pop_label());
  sphead->push_backpatch(thd, i, spcont->push_label(thd, &empty_clex_str, 0));
  return false;
}


sp_condition_value *LEX::stmt_signal_value(const Lex_ident_sys_st &ident)
{
  sp_condition_value *cond;
  /* SIGNAL foo cannot be used outside of stored programs */
  if (unlikely(spcont == NULL))
  {
    my_error(ER_SP_COND_MISMATCH, MYF(0), ident.str);
    return NULL;
  }
  cond= spcont->find_declared_or_predefined_condition(thd, &ident);
  if (unlikely(cond == NULL))
  {
    my_error(ER_SP_COND_MISMATCH, MYF(0), ident.str);
    return NULL;
  }
  bool bad= thd->variables.sql_mode & MODE_ORACLE ?
            !cond->has_sql_state() :
            cond->type != sp_condition_value::SQLSTATE;
  if (unlikely(bad))
  {
    my_error(ER_SIGNAL_BAD_CONDITION_TYPE, MYF(0));
    return NULL;
  }
  return cond;
}


bool LEX::add_table_foreign_key(const LEX_CSTRING *name,
                                const LEX_CSTRING *constraint_name,
                                Table_ident *ref_table_name,
                                DDL_options ddl_options)
{
  Key *key= new (thd->mem_root) Foreign_key(name,
                                            &last_key->columns,
                                            constraint_name,
                                            &ref_table_name->db,
                                            &ref_table_name->table,
                                            &ref_list,
                                            fk_delete_opt,
                                            fk_update_opt,
                                            fk_match_option,
                                            ddl_options);
  if (unlikely(key == NULL))
    return true;

  /*
    handle_if_exists_options() expects the two keys in this order:
    the Foreign_key, followed by its auto-generated Key.
  */
  alter_info.key_list.push_back(key, thd->mem_root);
  alter_info.key_list.push_back(last_key, thd->mem_root);

  option_list= NULL;

  /* Only used for ALTER TABLE. Ignored otherwise. */
  alter_info.flags|= ALTER_ADD_FOREIGN_KEY;

  return false;
}


bool LEX::add_column_foreign_key(const LEX_CSTRING *name,
                                 const LEX_CSTRING *constraint_name,
                                 Table_ident *ref_table_name,
                                 DDL_options ddl_options)
{
  if (last_field->vcol_info || last_field->vers_sys_field())
  {
    thd->parse_error();
    return true;
  }
  if (unlikely(!(last_key= (new (thd->mem_root)
                            Key(Key::MULTIPLE, constraint_name,
                            HA_KEY_ALG_UNDEF, true, ddl_options)))))
    return true;
  Key_part_spec *key= new (thd->mem_root) Key_part_spec(name, 0);
  if (unlikely(key == NULL))
    return true;
  last_key->columns.push_back(key, thd->mem_root);
  if (ref_list.is_empty())
  {
    ref_list.push_back(key, thd->mem_root);
  }
  if (unlikely(add_table_foreign_key(constraint_name, constraint_name,
                                     ref_table_name, ddl_options)))
      return true;
  option_list= NULL;

  /* Only used for ALTER TABLE. Ignored otherwise. */
  alter_info.flags|= ALTER_ADD_FOREIGN_KEY;

  return false;
}


bool LEX::stmt_grant_table(THD *thd,
                           Grant_privilege *grant,
                           const Lex_grant_object_name &ident,
                           privilege_t grant_option)
{
  sql_command= SQLCOM_GRANT;
  return
    grant->set_object_name(thd, ident, current_select, grant_option) ||
    !(m_sql_cmd= new (thd->mem_root) Sql_cmd_grant_table(sql_command, *grant));
}


bool LEX::stmt_revoke_table(THD *thd,
                            Grant_privilege *grant,
                            const Lex_grant_object_name &ident)
{
  sql_command= SQLCOM_REVOKE;
  return
    grant->set_object_name(thd, ident, current_select, NO_ACL) ||
    !(m_sql_cmd= new (thd->mem_root) Sql_cmd_grant_table(sql_command, *grant));
}


bool LEX::stmt_grant_sp(THD *thd,
                        Grant_privilege *grant,
                        const Lex_grant_object_name &ident,
                        const Sp_handler &sph,
                        privilege_t grant_option)
{
  sql_command= SQLCOM_GRANT;
  return
    grant->set_object_name(thd, ident, current_select, grant_option) ||
    add_grant_command(thd, grant->columns()) ||
    !(m_sql_cmd= new (thd->mem_root) Sql_cmd_grant_sp(sql_command,
                                                      *grant, sph));
}


bool LEX::stmt_revoke_sp(THD *thd,
                         Grant_privilege *grant,
                         const Lex_grant_object_name &ident,
                         const Sp_handler &sph)
{
  sql_command= SQLCOM_REVOKE;
  return
    grant->set_object_name(thd, ident, current_select, NO_ACL) ||
    add_grant_command(thd, grant->columns()) ||
    !(m_sql_cmd= new (thd->mem_root) Sql_cmd_grant_sp(sql_command,
                                                      *grant, sph));
}


bool LEX::stmt_grant_proxy(THD *thd, LEX_USER *user, privilege_t grant_option)
{
  users_list.push_front(user);
  sql_command= SQLCOM_GRANT;
  return !(m_sql_cmd= new (thd->mem_root) Sql_cmd_grant_proxy(sql_command,
                                                              grant_option));
}


bool LEX::stmt_revoke_proxy(THD *thd, LEX_USER *user)
{
  users_list.push_front(user);
  sql_command= SQLCOM_REVOKE;
  return !(m_sql_cmd= new (thd->mem_root) Sql_cmd_grant_proxy(sql_command,
                                                              NO_ACL));
}


LEX_USER *LEX::current_user_for_set_password(THD *thd)
{
  LEX_CSTRING pw= { STRING_WITH_LEN("password") };
  if (unlikely(spcont && spcont->find_variable(&pw, false)))
  {
    my_error(ER_SP_BAD_VAR_SHADOW, MYF(0), pw.str);
    return NULL;
  }
  LEX_USER *res;
  if (unlikely(!(res= (LEX_USER*) thd->calloc(sizeof(LEX_USER)))))
    return NULL;
  res->user= current_user;
  return res;
}


bool LEX::sp_create_set_password_instr(THD *thd,
                                       LEX_USER *user,
                                       USER_AUTH *auth,
                                       bool no_lookahead)
{
  user->auth= auth;
  set_var_password *var= new (thd->mem_root) set_var_password(user);
  if (unlikely(var == NULL) ||
      unlikely(var_list.push_back(var, thd->mem_root)))
    return true;
  autocommit= true;
  if (sphead)
    sphead->m_flags|= sp_head::HAS_SET_AUTOCOMMIT_STMT;
  return sp_create_assignment_instr(thd, no_lookahead);
}


bool LEX::map_data_type(const Lex_ident_sys_st &schema_name,
                        Lex_field_type_st *type) const
{
  const Schema *schema= schema_name.str ?
                        Schema::find_by_name(schema_name) :
                        Schema::find_implied(thd);
  if (!schema)
  {
    char buf[128];
    const Name type_name= type->type_handler()->name();
    my_snprintf(buf, sizeof(buf), "%.*s.%.*s",
                (int) schema_name.length, schema_name.str,
                (int) type_name.length(), type_name.ptr());
    my_error(ER_UNKNOWN_DATA_TYPE, MYF(0), buf);
    return true;
  }
  const Type_handler *mapped= schema->map_data_type(thd, type->type_handler());
  type->set_handler(mapped);
  return false;
}


bool SELECT_LEX_UNIT::explainable() const
{
  /*
    EXPLAIN/ANALYZE unit, when:
    (1) if it's a subquery - it's not part of eliminated WHERE/ON clause.
    (2) if it's a CTE - it's not hanging (needed for execution)
    (3) if it's a derived - it's not merged
    if it's not 1/2/3 - it's some weird internal thing, ignore it
  */
  return item ?
           !item->eliminated :                        // (1)
           with_element ?
             derived && derived->derived_result &&
               !with_element->is_hanging_recursive(): // (2)
             derived ?
               derived->is_materialized_derived() :   // (3)
               false;
}


bool st_select_lex::is_query_topmost(THD *thd)
{
  return get_master() == &thd->lex->unit;
}<|MERGE_RESOLUTION|>--- conflicted
+++ resolved
@@ -9461,7 +9461,136 @@
 }
 
 
-<<<<<<< HEAD
+const Schema *
+LEX::find_func_schema_by_name_or_error(const Lex_ident_sys &schema,
+                                       const Lex_ident_sys &func)
+{
+  Schema *res= Schema::find_by_name(schema);
+  if (res)
+    return res;
+  Database_qualified_name qname(schema, func);
+  my_error(ER_FUNCTION_NOT_DEFINED, MYF(0), ErrConvDQName(&qname).ptr());
+  return NULL;
+}
+
+
+Item *LEX::make_item_func_substr(THD *thd,
+                                 const Lex_ident_cli_st &schema_name_cli,
+                                 const Lex_ident_cli_st &func_name_cli,
+                                 const Lex_substring_spec_st &spec)
+{
+  Lex_ident_sys schema_name(thd, &schema_name_cli);
+  Lex_ident_sys func_name(thd, &func_name_cli);
+  if (schema_name.is_null() || func_name.is_null())
+    return NULL; // EOM
+  const Schema *schema= find_func_schema_by_name_or_error(schema_name,
+                                                          func_name);
+  return schema ? schema->make_item_func_substr(thd, spec) : NULL;
+}
+
+
+Item *LEX::make_item_func_substr(THD *thd,
+                                 const Lex_ident_cli_st &schema_name_cli,
+                                 const Lex_ident_cli_st &func_name_cli,
+                                 List<Item> *item_list)
+{
+  Lex_ident_sys schema_name(thd, &schema_name_cli);
+  Lex_ident_sys func_name(thd, &func_name_cli);
+  if (schema_name.is_null() || func_name.is_null())
+    return NULL; // EOM
+  Schema *schema;
+  if (item_list &&
+      (item_list->elements == 2 || item_list->elements == 3) &&
+      (schema= Schema::find_by_name(schema_name)))
+  {
+    Item_args args(thd, *item_list);
+    Lex_substring_spec_st spec=
+      Lex_substring_spec_st::init(args.arguments()[0],
+                                  args.arguments()[1],
+                                  item_list->elements == 3 ?
+                                  args.arguments()[2] : NULL);
+    return schema->make_item_func_substr(thd, spec);
+  }
+  return make_item_func_call_generic(thd, schema_name, func_name, item_list);
+}
+
+
+Item *LEX::make_item_func_replace(THD *thd,
+                                  const Lex_ident_cli_st &schema_name_cli,
+                                  const Lex_ident_cli_st &func_name_cli,
+                                  Item *org,
+                                  Item *find,
+                                  Item *replace)
+{
+  Lex_ident_sys schema_name(thd, &schema_name_cli);
+  Lex_ident_sys func_name(thd, &func_name_cli);
+  if (schema_name.is_null() || func_name.is_null())
+    return NULL; // EOM
+  const Schema *schema= find_func_schema_by_name_or_error(schema_name,
+                                                          func_name);
+  return schema ? schema->make_item_func_replace(thd, org, find, replace) :
+                  NULL;
+}
+
+
+Item *LEX::make_item_func_replace(THD *thd,
+                                  const Lex_ident_cli_st &schema_name_cli,
+                                  const Lex_ident_cli_st &func_name_cli,
+                                  List<Item> *item_list)
+{
+  Lex_ident_sys schema_name(thd, &schema_name_cli);
+  Lex_ident_sys func_name(thd, &func_name_cli);
+  if (schema_name.is_null() || func_name.is_null())
+    return NULL; // EOM
+  const Schema *schema;
+  if (item_list && item_list->elements == 3 &&
+      (schema= Schema::find_by_name(schema_name)))
+  {
+    Item_args args(thd, *item_list);
+    return schema->make_item_func_replace(thd, args.arguments()[0],
+                                               args.arguments()[1],
+                                               args.arguments()[2]);
+  }
+  return make_item_func_call_generic(thd, schema_name, func_name, item_list);
+}
+
+
+Item *LEX::make_item_func_trim(THD *thd,
+                               const Lex_ident_cli_st &schema_name_cli,
+                               const Lex_ident_cli_st &func_name_cli,
+                               const Lex_trim_st &spec)
+{
+  Lex_ident_sys schema_name(thd, &schema_name_cli);
+  Lex_ident_sys func_name(thd, &func_name_cli);
+  if (schema_name.is_null() || func_name.is_null())
+    return NULL; // EOM
+  const Schema *schema= find_func_schema_by_name_or_error(schema_name,
+                                                          func_name);
+  return schema ? schema->make_item_func_trim(thd, spec) : NULL;
+}
+
+
+Item *LEX::make_item_func_trim(THD *thd,
+                               const Lex_ident_cli_st &schema_name_cli,
+                               const Lex_ident_cli_st &func_name_cli,
+                               List<Item> *item_list)
+{
+  Lex_ident_sys schema_name(thd, &schema_name_cli);
+  Lex_ident_sys func_name(thd, &func_name_cli);
+  if (schema_name.is_null() || func_name.is_null())
+    return NULL; // EOM
+  const Schema *schema;
+  if (item_list && item_list->elements == 1 &&
+      (schema= Schema::find_by_name(schema_name)))
+  {
+    Item_args args(thd, *item_list);
+    Lex_trim spec(TRIM_BOTH, args.arguments()[0]);
+    return schema->make_item_func_trim(thd, spec);
+  }
+  return make_item_func_call_generic(thd, schema_name, func_name, item_list);
+}
+
+
 Item *LEX::make_item_func_sysdate(THD *thd, uint fsp)
 {
   /*
@@ -9479,135 +9608,6 @@
     return NULL;
   safe_to_cache_query=0;
   return item;
-=======
-const Schema *
-LEX::find_func_schema_by_name_or_error(const Lex_ident_sys &schema,
-                                       const Lex_ident_sys &func)
-{
-  Schema *res= Schema::find_by_name(schema);
-  if (res)
-    return res;
-  Database_qualified_name qname(schema, func);
-  my_error(ER_FUNCTION_NOT_DEFINED, MYF(0), ErrConvDQName(&qname).ptr());
-  return NULL;
-}
-
-
-Item *LEX::make_item_func_substr(THD *thd,
-                                 const Lex_ident_cli_st &schema_name_cli,
-                                 const Lex_ident_cli_st &func_name_cli,
-                                 const Lex_substring_spec_st &spec)
-{
-  Lex_ident_sys schema_name(thd, &schema_name_cli);
-  Lex_ident_sys func_name(thd, &func_name_cli);
-  if (schema_name.is_null() || func_name.is_null())
-    return NULL; // EOM
-  const Schema *schema= find_func_schema_by_name_or_error(schema_name,
-                                                          func_name);
-  return schema ? schema->make_item_func_substr(thd, spec) : NULL;
-}
-
-
-Item *LEX::make_item_func_substr(THD *thd,
-                                 const Lex_ident_cli_st &schema_name_cli,
-                                 const Lex_ident_cli_st &func_name_cli,
-                                 List<Item> *item_list)
-{
-  Lex_ident_sys schema_name(thd, &schema_name_cli);
-  Lex_ident_sys func_name(thd, &func_name_cli);
-  if (schema_name.is_null() || func_name.is_null())
-    return NULL; // EOM
-  Schema *schema;
-  if (item_list &&
-      (item_list->elements == 2 || item_list->elements == 3) &&
-      (schema= Schema::find_by_name(schema_name)))
-  {
-    Item_args args(thd, *item_list);
-    Lex_substring_spec_st spec=
-      Lex_substring_spec_st::init(args.arguments()[0],
-                                  args.arguments()[1],
-                                  item_list->elements == 3 ?
-                                  args.arguments()[2] : NULL);
-    return schema->make_item_func_substr(thd, spec);
-  }
-  return make_item_func_call_generic(thd, schema_name, func_name, item_list);
-}
-
-
-Item *LEX::make_item_func_replace(THD *thd,
-                                  const Lex_ident_cli_st &schema_name_cli,
-                                  const Lex_ident_cli_st &func_name_cli,
-                                  Item *org,
-                                  Item *find,
-                                  Item *replace)
-{
-  Lex_ident_sys schema_name(thd, &schema_name_cli);
-  Lex_ident_sys func_name(thd, &func_name_cli);
-  if (schema_name.is_null() || func_name.is_null())
-    return NULL; // EOM
-  const Schema *schema= find_func_schema_by_name_or_error(schema_name,
-                                                          func_name);
-  return schema ? schema->make_item_func_replace(thd, org, find, replace) :
-                  NULL;
-}
-
-
-Item *LEX::make_item_func_replace(THD *thd,
-                                  const Lex_ident_cli_st &schema_name_cli,
-                                  const Lex_ident_cli_st &func_name_cli,
-                                  List<Item> *item_list)
-{
-  Lex_ident_sys schema_name(thd, &schema_name_cli);
-  Lex_ident_sys func_name(thd, &func_name_cli);
-  if (schema_name.is_null() || func_name.is_null())
-    return NULL; // EOM
-  const Schema *schema;
-  if (item_list && item_list->elements == 3 &&
-      (schema= Schema::find_by_name(schema_name)))
-  {
-    Item_args args(thd, *item_list);
-    return schema->make_item_func_replace(thd, args.arguments()[0],
-                                               args.arguments()[1],
-                                               args.arguments()[2]);
-  }
-  return make_item_func_call_generic(thd, schema_name, func_name, item_list);
-}
-
-
-Item *LEX::make_item_func_trim(THD *thd,
-                               const Lex_ident_cli_st &schema_name_cli,
-                               const Lex_ident_cli_st &func_name_cli,
-                               const Lex_trim_st &spec)
-{
-  Lex_ident_sys schema_name(thd, &schema_name_cli);
-  Lex_ident_sys func_name(thd, &func_name_cli);
-  if (schema_name.is_null() || func_name.is_null())
-    return NULL; // EOM
-  const Schema *schema= find_func_schema_by_name_or_error(schema_name,
-                                                          func_name);
-  return schema ? schema->make_item_func_trim(thd, spec) : NULL;
-}
-
-
-Item *LEX::make_item_func_trim(THD *thd,
-                               const Lex_ident_cli_st &schema_name_cli,
-                               const Lex_ident_cli_st &func_name_cli,
-                               List<Item> *item_list)
-{
-  Lex_ident_sys schema_name(thd, &schema_name_cli);
-  Lex_ident_sys func_name(thd, &func_name_cli);
-  if (schema_name.is_null() || func_name.is_null())
-    return NULL; // EOM
-  const Schema *schema;
-  if (item_list && item_list->elements == 1 &&
-      (schema= Schema::find_by_name(schema_name)))
-  {
-    Item_args args(thd, *item_list);
-    Lex_trim spec(TRIM_BOTH, args.arguments()[0]);
-    return schema->make_item_func_trim(thd, spec);
-  }
-  return make_item_func_call_generic(thd, schema_name, func_name, item_list);
->>>>>>> c33ca17c
 }
 
 
