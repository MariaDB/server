--- conflicted
+++ resolved
@@ -441,15 +441,9 @@
   DBUG_PRINT("info", ("clearing SERVER_STATUS_IN_TRANS"));
   res= ha_rollback_trans(thd, true);
   /*
-<<<<<<< HEAD
-    We don't reset OPTION_BEGIN flag below to simulate implicit start
-    of new transaction in @@autocommit=1 mode. This is necessary to
-    preserve backward compatibility.
-=======
     Implicit rollback should reset OPTION_BEGIN flag to avoid starting a
     new transaction implicitly in next statement. It makes the behaviour
     uniform with direct commit and rollback.
->>>>>>> b565b3e7
   */
   thd->variables.option_bits&= ~(OPTION_BEGIN | OPTION_BINLOG_THIS_TRX);
   thd->transaction->all.reset();
