/* Copyright (C) 2013-2022 Codership Oy <info@codership.com>

   This program is free software; you can redistribute it and/or modify
   it under the terms of the GNU General Public License as published by
   the Free Software Foundation; version 2 of the License.

   This program is distributed in the hope that it will be useful,
   but WITHOUT ANY WARRANTY; without even the implied warranty of
   MERCHANTABILITY or FITNESS FOR A PARTICULAR PURPOSE.  See the
   GNU General Public License for more details.

   You should have received a copy of the GNU General Public License along
   with this program; if not, write to the Free Software Foundation, Inc.,
   51 Franklin Street, Fifth Floor, Boston, MA 02110-1335 USA. */

#ifndef WSREP_VAR_H
#define WSREP_VAR_H

#include <my_config.h>

#ifdef WITH_WSREP

#define WSREP_CLUSTER_NAME              "my_wsrep_cluster"
#define WSREP_NODE_INCOMING_AUTO        "AUTO"
#define WSREP_START_POSITION_ZERO       "00000000-0000-0000-0000-000000000000:-1"
#define WSREP_START_POSITION_ZERO_GTID  "00000000-0000-0000-0000-000000000000:-1,0-0-0"

// MySQL variables funcs

#include "sql_priv.h"
#include <sql_plugin.h>
#include <mysql/plugin.h>

class sys_var;
class set_var;
class THD;

int wsrep_init_vars();
void wsrep_set_wsrep_on(THD *thd);
<<<<<<< HEAD
bool wsrep_refresh_provider_options();
=======
void wsrep_free_status_vars();
>>>>>>> f833ef5a

#define CHECK_ARGS   (sys_var *self, THD* thd, set_var *var)
#define UPDATE_ARGS  (sys_var *self, THD* thd, enum_var_type type)
#define DEFAULT_ARGS (THD* thd, enum_var_type var_type)
#define INIT_ARGS    (const char* opt)

extern bool wsrep_causal_reads_update        UPDATE_ARGS;
extern bool wsrep_on_check                   CHECK_ARGS;
extern bool wsrep_on_update                  UPDATE_ARGS;
extern bool wsrep_sync_wait_update           UPDATE_ARGS;
extern bool wsrep_start_position_check       CHECK_ARGS;
extern bool wsrep_start_position_update      UPDATE_ARGS;
extern bool wsrep_start_position_init        INIT_ARGS;

extern bool wsrep_provider_check             CHECK_ARGS;
extern bool wsrep_provider_update            UPDATE_ARGS;
extern void wsrep_provider_init              INIT_ARGS;

extern bool wsrep_provider_options_check     CHECK_ARGS;
extern bool wsrep_provider_options_update    UPDATE_ARGS;
extern void wsrep_provider_options_init      INIT_ARGS;

extern bool wsrep_cluster_address_check      CHECK_ARGS;
extern bool wsrep_cluster_address_update     UPDATE_ARGS;
extern void wsrep_cluster_address_init       INIT_ARGS;

extern bool wsrep_cluster_name_check         CHECK_ARGS;
extern bool wsrep_cluster_name_update        UPDATE_ARGS;

extern bool wsrep_node_name_check            CHECK_ARGS;
extern bool wsrep_node_name_update           UPDATE_ARGS;

extern bool wsrep_node_address_check         CHECK_ARGS;
extern bool wsrep_node_address_update        UPDATE_ARGS;
extern void wsrep_node_address_init          INIT_ARGS;

extern bool wsrep_sst_method_check           CHECK_ARGS;
extern bool wsrep_sst_method_update          UPDATE_ARGS;
extern void wsrep_sst_method_init            INIT_ARGS;

extern bool wsrep_sst_receive_address_check  CHECK_ARGS;
extern bool wsrep_sst_receive_address_update UPDATE_ARGS;

extern bool wsrep_sst_auth_check             CHECK_ARGS;
extern bool wsrep_sst_auth_update            UPDATE_ARGS;

extern bool wsrep_sst_donor_check            CHECK_ARGS;
extern bool wsrep_sst_donor_update           UPDATE_ARGS;

extern bool wsrep_slave_threads_check        CHECK_ARGS;
extern bool wsrep_slave_threads_update       UPDATE_ARGS;

extern bool wsrep_desync_check               CHECK_ARGS;
extern bool wsrep_desync_update              UPDATE_ARGS;

extern bool wsrep_trx_fragment_size_check    CHECK_ARGS;
extern bool wsrep_trx_fragment_size_update   UPDATE_ARGS;

extern bool wsrep_trx_fragment_unit_update   UPDATE_ARGS;

extern bool wsrep_max_ws_size_check          CHECK_ARGS;
extern bool wsrep_max_ws_size_update         UPDATE_ARGS;

extern bool wsrep_reject_queries_update      UPDATE_ARGS;

extern bool wsrep_debug_update               UPDATE_ARGS;

extern bool wsrep_gtid_seq_no_check          CHECK_ARGS;

extern bool wsrep_gtid_domain_id_update      UPDATE_ARGS;

extern bool wsrep_mode_check                 CHECK_ARGS;
#else  /* WITH_WSREP */

#define wsrep_provider_init(X)
#define wsrep_init_vars() (0)
#define wsrep_start_position_init(X)

#endif /* WITH_WSREP */
#endif /* WSREP_VAR_H */<|MERGE_RESOLUTION|>--- conflicted
+++ resolved
@@ -37,11 +37,8 @@
 
 int wsrep_init_vars();
 void wsrep_set_wsrep_on(THD *thd);
-<<<<<<< HEAD
+void wsrep_free_status_vars();
 bool wsrep_refresh_provider_options();
-=======
-void wsrep_free_status_vars();
->>>>>>> f833ef5a
 
 #define CHECK_ARGS   (sys_var *self, THD* thd, set_var *var)
 #define UPDATE_ARGS  (sys_var *self, THD* thd, enum_var_type type)
