#ifndef SQL_TYPE_FIXEDBIN_H
#define SQL_TYPE_FIXEDBIN_H
/* Copyright (c) 2019,2021 MariaDB Corporation

   This program is free software; you can redistribute it and/or modify
   it under the terms of the GNU General Public License as published by
   the Free Software Foundation; version 2 of the License.

   This program is distributed in the hope that it will be useful,
   but WITHOUT ANY WARRANTY; without even the implied warranty of
   MERCHANTABILITY or FITNESS FOR A PARTICULAR PURPOSE.  See the
   GNU General Public License for more details.

   You should have received a copy of the GNU General Public License
   along with this program; if not, write to the Free Software
   Foundation, Inc., 51 Franklin St, Fifth Floor, Boston, MA 02110-1335  USA */

/*
  This is a common code for plugin (?) types that are generally
  handled like strings, but have their own fixed size on-disk binary storage
  format and their own (variable size) canonical string representation.

  Examples are INET6 and UUID types.
*/

#define MYSQL_SERVER
#include "sql_class.h" // THD, SORT_FIELD_ATTR
#include "opt_range.h" // SEL_ARG, null_element
#include "sql_type_fixedbin_storage.h"

/***********************************************************************/


template<class FbtImpl> class Type_collection_fbt;

template<class FbtImpl, class TypeCollectionImpl = Type_collection_fbt<FbtImpl> >
class Type_handler_fbt: public Type_handler
{
  /* =[ internal helper classes ]=============================== */

public:
  class Fbt: public FbtImpl
  {
  protected:
    using FbtImpl::m_buffer;
    bool make_from_item(Item *item, bool warn)
    {
      if (item->type_handler() == singleton())
      {
        Native tmp(m_buffer, sizeof(m_buffer));
        bool rc= item->val_native(current_thd, &tmp);
        if (rc)
          return true;
        DBUG_ASSERT(tmp.length() == sizeof(m_buffer));
        if (tmp.ptr() != m_buffer)
          memcpy(m_buffer, tmp.ptr(), sizeof(m_buffer));
        return false;
      }
      StringBuffer<FbtImpl::max_char_length()+1> tmp;
      String *str= item->val_str(&tmp);
      return str ? make_from_character_or_binary_string(str, warn) : true;
    }

    bool character_string_to_fbt(const char *str, size_t str_length,
                                  CHARSET_INFO *cs)
    {
      if (cs->state & MY_CS_NONASCII)
      {
        char tmp[FbtImpl::max_char_length()+1];
        String_copier copier;
        uint length= copier.well_formed_copy(&my_charset_latin1, tmp, sizeof(tmp),
                                             cs, str, str_length);
        return FbtImpl::ascii_to_fbt(tmp, length);
      }
      return FbtImpl::ascii_to_fbt(str, str_length);
    }
    bool make_from_character_or_binary_string(const String *str, bool warn)
    {
      if (str->charset() != &my_charset_bin)
      {
        bool rc= character_string_to_fbt(str->ptr(), str->length(),
                                          str->charset());
        if (rc && warn)
          current_thd->push_warning_wrong_value(Sql_condition::WARN_LEVEL_WARN,
                       singleton()->name().ptr(), ErrConvString(str).ptr());
        return rc;
      }
      if (str->length() != sizeof(m_buffer))
      {
        if (warn)
          current_thd->push_warning_wrong_value(Sql_condition::WARN_LEVEL_WARN,
                       singleton()->name().ptr(), ErrConvString(str).ptr());
        return true;
      }
      DBUG_ASSERT(str->ptr() != m_buffer);
      memcpy(m_buffer, str->ptr(), sizeof(m_buffer));
      return false;
    }
    bool binary_to_fbt(const char *str, size_t length)
    {
      if (length != sizeof(m_buffer))
        return true;
      memcpy(m_buffer, str, length);
      return false;
    }

    Fbt() { }

  public:

     static Fbt zero()
     {
       Fbt fbt;
       fbt.set_zero();
       return fbt;
     }

     static Fbt record_to_memory(const char *ptr)
     {
       Fbt fbt;
       FbtImpl::record_to_memory(fbt.m_buffer, ptr);
       return fbt;
     }
    /*
      Check at Item's fix_fields() time if "item" can return a nullable value
      on conversion to Fbt, or conversion produces a NOT NULL Fbt value.
    */
    static bool fix_fields_maybe_null_on_conversion_to_fbt(Item *item)
    {
      if (item->maybe_null())
        return true;
      if (item->type_handler() == singleton())
        return false;
      if (!item->const_item() || item->is_expensive())
        return true;
      return Fbt_null(item, false).is_null();
    }

  public:

    Fbt(Item *item, bool *error, bool warn= true)
    {
      *error= make_from_item(item, warn);
    }
    void to_record(char *str, size_t str_size) const
    {
      DBUG_ASSERT(str_size >= sizeof(m_buffer));
      FbtImpl::memory_to_record(str, m_buffer);
    }
    bool to_binary(String *to) const
    {
      return to->copy(m_buffer, sizeof(m_buffer), &my_charset_bin);
    }
    bool to_native(Native *to) const
    {
      return to->copy(m_buffer, sizeof(m_buffer));
    }
    bool to_string(String *to) const
    {
      to->set_charset(&my_charset_latin1);
      if (to->alloc(FbtImpl::max_char_length()+1))
        return true;
      to->length((uint32) FbtImpl::to_string(const_cast<char*>(to->ptr()),
                                             FbtImpl::max_char_length()+1));
      return false;
    }
    int cmp(const Binary_string &other) const
    {
      return FbtImpl::cmp(FbtImpl::to_lex_cstring(), other.to_lex_cstring());
    }
    int cmp(const Fbt &other) const
    {
      return FbtImpl::cmp(FbtImpl::to_lex_cstring(), other.to_lex_cstring());
    }
  };

  class Fbt_null: public Fbt, public Null_flag
  {
  public:
    // Initialize from a text representation
    Fbt_null(const char *str, size_t length, CHARSET_INFO *cs)
     :Null_flag(Fbt::character_string_to_fbt(str, length, cs)) { }
    Fbt_null(const String &str)
     :Fbt_null(str.ptr(), str.length(), str.charset()) { }
    // Initialize from a binary representation
    Fbt_null(const char *str, size_t length)
     :Null_flag(Fbt::binary_to_fbt(str, length)) { }
    Fbt_null(const Binary_string &str)
     :Fbt_null(str.ptr(), str.length()) { }
    // Initialize from an Item
    Fbt_null(Item *item, bool warn= true)
     :Null_flag(Fbt::make_from_item(item, warn)) { }
  public:
    const Fbt& to_fbt() const
    {
      DBUG_ASSERT(!is_null());
      return *this;
    }
    void to_record(char *str, size_t str_size) const
    {
      to_fbt().to_record(str, str_size);
    }
    bool to_binary(String *to) const
    {
      return to_fbt().to_binary(to);
    }
    bool to_string(String *to) const
    {
      return to_fbt().to_string(to);
    }
  };

  /* =[ API classes ]=========================================== */

  class Type_std_attributes_fbt: public Type_std_attributes
  {
  public:
    Type_std_attributes_fbt()
     :Type_std_attributes(
        Type_numeric_attributes(FbtImpl::max_char_length(), 0, true),
        DTCollation_numeric())
    { }
  };

  class Item_literal_fbt: public Item_literal
  {
    Fbt m_value;
  public:
    Item_literal_fbt(THD *thd)
     :Item_literal(thd),
      m_value(Fbt::zero())
    { }
    Item_literal_fbt(THD *thd, const Fbt &value)
     :Item_literal(thd),
      m_value(value)
    { }
    const Type_handler *type_handler() const override
    {
      return singleton();
    }
    longlong val_int() override
    {
      return 0;
    }
    double val_real() override
    {
      return 0;
    }
    String *val_str(String *to) override
    {
      return m_value.to_string(to) ? NULL : to;
    }
    my_decimal *val_decimal(my_decimal *to) override
    {
      my_decimal_set_zero(to);
      return to;
    }
    bool get_date(THD *thd, MYSQL_TIME *ltime, date_mode_t fuzzydate) override
    {
      set_zero_time(ltime, MYSQL_TIMESTAMP_TIME);
      return false;
    }
    bool val_native(THD *thd, Native *to) override
    {
      return m_value.to_native(to);
    }
    void print(String *str, enum_query_type query_type) override
    {
      StringBuffer<FbtImpl::max_char_length()+64> tmp;
      tmp.append(singleton()->name().lex_cstring());
      my_caseup_str(&my_charset_latin1, tmp.c_ptr());
      str->append(tmp);
      str->append('\'');
      m_value.to_string(&tmp);
      str->append(tmp);
      str->append('\'');
    }
    Item *get_copy(THD *thd) override
    { return get_item_copy<Item_literal_fbt>(thd, this); }

    // Non-overriding methods
    void set_value(const Fbt &value)
    {
      m_value= value;
    }
  };

  class Field_fbt: public Field
  {
    static void set_min_value(char *ptr)
    {
      memset(ptr, 0, FbtImpl::binary_length());
    }
    static void set_max_value(char *ptr)
    {
      memset(ptr, 0xFF, FbtImpl::binary_length());
    }
    void store_warning(const ErrConv &str,
                       Sql_condition::enum_warning_level level)
    {
      if (get_thd()->count_cuted_fields <= CHECK_FIELD_EXPRESSION)
        return;
      const TABLE_SHARE *s= table->s;
      static const Name type_name= singleton()->name();
      get_thd()->push_warning_truncated_value_for_field(level, type_name.ptr(),
        str.ptr(), s ? s->db.str : nullptr, s ? s->table_name.str : nullptr,
        field_name.str);
    }
    int set_null_with_warn(const ErrConv &str)
    {
      store_warning(str, Sql_condition::WARN_LEVEL_WARN);
      set_null();
      return 1;
    }
    int set_min_value_with_warn(const ErrConv &str)
    {
      store_warning(str, Sql_condition::WARN_LEVEL_WARN);
      set_min_value((char*) ptr);
      return 1;
    }
    int set_max_value_with_warn(const ErrConv &str)
    {
      store_warning(str, Sql_condition::WARN_LEVEL_WARN);
      set_max_value((char*) ptr);
      return 1;
    }
    int store_fbt_null_with_warn(const Fbt_null &fbt,
                                   const ErrConvString &err)
    {
      DBUG_ASSERT(marked_for_write_or_computed());
      if (fbt.is_null())
        return maybe_null() ? set_null_with_warn(err)
                            : set_min_value_with_warn(err);
      fbt.to_record((char *) ptr, FbtImpl::binary_length());
      return 0;
    }

  public:
    Field_fbt(const LEX_CSTRING *field_name_arg, const Record_addr &rec)
      :Field(rec.ptr(), FbtImpl::max_char_length(),
             rec.null_ptr(), rec.null_bit(), Field::NONE, field_name_arg)
    {
      flags|= BINARY_FLAG | UNSIGNED_FLAG;
    }
    const Type_handler *type_handler() const override
    {
      return singleton();
    }
    uint32 max_display_length() const override { return field_length; }
    bool str_needs_quotes() const override { return true; }
    const DTCollation &dtcollation() const override
    {
      static DTCollation_numeric c;
      return c;
    }
    CHARSET_INFO *charset(void) const override { return &my_charset_numeric; }
    const CHARSET_INFO *sort_charset(void) const override { return &my_charset_bin; }
    /**
      This makes client-server protocol convert the value according
      to @@character_set_client.
    */
    bool binary() const override { return false; }
    enum ha_base_keytype key_type() const override { return HA_KEYTYPE_BINARY; }

    bool is_equal(const Column_definition &new_field) const override
    {
      return new_field.type_handler() == type_handler();
    }
    bool eq_def(const Field *field) const override
    {
      return Field::eq_def(field);
    }
    double pos_in_interval(Field *min, Field *max) override
    {
      return pos_in_interval_val_str(min, max, 0);
    }
    int cmp(const uchar *a, const uchar *b) const override
    { return memcmp(a, b, pack_length()); }

<<<<<<< HEAD
    bool Column_definition_prepare_stage1(THD *thd, MEM_ROOT *mem_root,
                                          Column_definition *def,
                                          column_definition_type_t type,
                                          const Column_derived_attributes *derived_attr)
                                          const override
=======
    void sort_string(uchar *to, uint length) override
>>>>>>> 46b79b8c
    {
      DBUG_ASSERT(length == pack_length());
      memcpy(to, ptr, length);
    }
    uint32 pack_length() const override
    {
      return FbtImpl::binary_length();
    }
    uint pack_length_from_metadata(uint field_metadata) const override
    {
      return FbtImpl::binary_length();
    }

    void sql_type(String &str) const override
    {
      static Name name= singleton()->name();
      str.set_ascii(name.ptr(), name.length());
    }

    void make_send_field(Send_field *to) override
    {
      Field::make_send_field(to);
      to->set_data_type_name(singleton()->name().lex_cstring());
    }

    bool validate_value_in_record(THD *thd, const uchar *record) const override
    {
      return false;
    }

    bool val_native(Native *to) override
    {
      DBUG_ASSERT(marked_for_read());
      if (to->alloc(FbtImpl::binary_length()))
        return true;
      to->length(FbtImpl::binary_length());
      FbtImpl::record_to_memory((char*) to->ptr(), (const char*) ptr);
      return false;
    }

    Fbt to_fbt() const
    {
      DBUG_ASSERT(marked_for_read());
      return Fbt::record_to_memory((const char*) ptr);
    }

    String *val_str(String *val_buffer, String *) override
    {
      return to_fbt().to_string(val_buffer) ? NULL : val_buffer;
    }

    my_decimal *val_decimal(my_decimal *to) override
    {
      DBUG_ASSERT(marked_for_read());
      my_decimal_set_zero(to);
      return to;
    }

    longlong val_int() override
    {
      DBUG_ASSERT(marked_for_read());
      return 0;
    }

    double val_real() override
    {
      DBUG_ASSERT(marked_for_read());
      return 0;
    }

    bool get_date(MYSQL_TIME *ltime, date_mode_t fuzzydate) override
    {
      DBUG_ASSERT(marked_for_read());
      set_zero_time(ltime, MYSQL_TIMESTAMP_TIME);
      return false;
    }

    bool val_bool(void) override
    {
      DBUG_ASSERT(marked_for_read());
      return !Fbt::only_zero_bytes((const char *) ptr, FbtImpl::binary_length());
    }

    int store_native(const Native &value) override
    {
      DBUG_ASSERT(marked_for_write_or_computed());
      DBUG_ASSERT(value.length() == FbtImpl::binary_length());
      FbtImpl::memory_to_record((char*) ptr, value.ptr());
      return 0;
    }

    int store(const char *str, size_t length, CHARSET_INFO *cs) override
    {
      return cs == &my_charset_bin ? store_binary(str, length)
                                   : store_text(str, length, cs);
    }

    int store_text(const char *str, size_t length, CHARSET_INFO *cs) override
    {
      return store_fbt_null_with_warn(Fbt_null(str, length, cs),
                                        ErrConvString(str, length, cs));
    }

    int store_binary(const char *str, size_t length) override
    {
      return store_fbt_null_with_warn(Fbt_null(str, length),
                                        ErrConvString(str, length,
                                                      &my_charset_bin));
    }

    int store_hex_hybrid(const char *str, size_t length) override
    {
      return Field_fbt::store_binary(str, length);
    }

    int store_decimal(const my_decimal *num) override
    {
      DBUG_ASSERT(marked_for_write_or_computed());
      return set_min_value_with_warn(ErrConvDecimal(num));
    }

    int store(longlong nr, bool unsigned_flag) override
    {
      DBUG_ASSERT(marked_for_write_or_computed());
      return set_min_value_with_warn(
              ErrConvInteger(Longlong_hybrid(nr, unsigned_flag)));
    }

    int store(double nr) override
    {
      DBUG_ASSERT(marked_for_write_or_computed());
      return set_min_value_with_warn(ErrConvDouble(nr));
    }

    int store_time_dec(const MYSQL_TIME *ltime, uint dec) override
    {
      DBUG_ASSERT(marked_for_write_or_computed());
      return set_min_value_with_warn(ErrConvTime(ltime));
    }

    /*** Field conversion routines ***/
    int store_field(Field *from) override
    {
      // INSERT INTO t1 (fbt_field) SELECT different_field_type FROM t2;
      return from->save_in_field(this);
    }
    int save_in_field(Field *to) override
    {
      // INSERT INTO t2 (different_field_type) SELECT fbt_field FROM t1;
      if (to->charset() == &my_charset_bin &&
          dynamic_cast<const Type_handler_general_purpose_string*>
            (to->type_handler()))
      {
        NativeBuffer<FbtImpl::binary_length()+1> res;
        val_native(&res);
        return to->store(res.ptr(), res.length(), &my_charset_bin);
      }
      return save_in_field_str(to);
    }
    Copy_func *get_copy_func(const Field *from) const override
    {
      // ALTER to FBT from another field
      return do_field_string;
    }

    Copy_func *get_copy_func_to(const Field *to) const override
    {
      if (type_handler() == to->type_handler())
      {
        // ALTER from FBT to FBT
        DBUG_ASSERT(pack_length() == to->pack_length());
        DBUG_ASSERT(charset() == to->charset());
        DBUG_ASSERT(sort_charset() == to->sort_charset());
        return Field::do_field_eq;
      }
      // ALTER from FBT to another fbt type
      if (to->charset() == &my_charset_bin &&
          dynamic_cast<const Type_handler_general_purpose_string*>
            (to->type_handler()))
      {
        /*
          ALTER from FBT to a binary string type, e.g.:
            BINARY, TINYBLOB, BLOB, MEDIUMBLOB, LONGBLOB
        */
        return do_field_fbt_native_to_binary;
      }
      return do_field_string;
    }

    static void do_field_fbt_native_to_binary(Copy_field *copy)
    {
      NativeBuffer<FbtImpl::binary_length()+1> res;
      copy->from_field->val_native(&res);
      copy->to_field->store(res.ptr(), res.length(), &my_charset_bin);
    }

    bool memcpy_field_possible(const Field *from) const override
    {
      // INSERT INTO t1 (fbt_field) SELECT field2 FROM t2;
      return type_handler() == from->type_handler();
    }
    enum_conv_type rpl_conv_type_from(const Conv_source &source,
                                      const Relay_log_info *rli,
                                      const Conv_param &param) const override
    {
      if (type_handler() == source.type_handler() ||
          (source.type_handler() == &type_handler_string &&
           source.type_handler()->max_display_length_for_field(source) ==
           FbtImpl::binary_length()))
        return rpl_conv_type_from_same_data_type(source.metadata(), rli, param);
      return CONV_TYPE_IMPOSSIBLE;
    }

    /*** Optimizer routines ***/
    bool test_if_equality_guarantees_uniqueness(const Item *const_item) const override
    {
      /*
        This condition:
          WHERE fbt_field=const
        should return a single distinct value only,
        as comparison is done according to FBT.
      */
      return true;
    }
    bool can_be_substituted_to_equal_item(const Context &ctx,
                                          const Item_equal *item_equal)
                                          override
    {
      switch (ctx.subst_constraint()) {
      case ANY_SUBST:
        return ctx.compare_type_handler() == item_equal->compare_type_handler();
      case IDENTITY_SUBST:
        return true;
      }
      return false;
    }
    Item *get_equal_const_item(THD *thd, const Context &ctx,
                               Item *const_item) override
    {
      Fbt_null tmp(const_item);
      if (tmp.is_null())
        return NULL;
      return new (thd->mem_root) Item_literal_fbt(thd, tmp);
    }
    bool can_optimize_keypart_ref(const Item_bool_func *cond,
                                  const Item *item) const override
    {
      /*
        Mixing of two different non-traditional types is currently prevented.
        This may change in the future.
      */
      DBUG_ASSERT(item->type_handler()->type_handler_base_or_self()->
                  is_traditional_scalar_type() ||
                  item->type_handler() == type_handler());
      return true;
    }
    /**
      Test if Field can use range optimizer for a standard comparison operation:
        <=, <, =, <=>, >, >=
      Note, this method does not cover spatial operations.
    */
    bool can_optimize_range(const Item_bool_func *cond,
                            const Item *item,
                            bool is_eq_func) const override
    {
      // See the DBUG_ASSERT comment in can_optimize_keypart_ref()
      DBUG_ASSERT(item->type_handler()->type_handler_base_or_self()->
                  is_traditional_scalar_type() ||
                  item->type_handler() == type_handler());
      return true;
    }
    void hash_not_null(Hasher *hasher) override
    {
      FbtImpl::hash_record(ptr, hasher);
    }
    SEL_ARG *get_mm_leaf(RANGE_OPT_PARAM *prm, KEY_PART *key_part,
                         const Item_bool_func *cond,
                         scalar_comparison_op op, Item *value) override
    {
      DBUG_ENTER("Field_fbt::get_mm_leaf");
      if (!can_optimize_scalar_range(prm, key_part, cond, op, value))
        DBUG_RETURN(0);
      int err= value->save_in_field_no_warnings(this, 1);
      if ((op != SCALAR_CMP_EQUAL && is_real_null()) || err < 0)
        DBUG_RETURN(&null_element);
      if (err > 0)
      {
        if (op == SCALAR_CMP_EQ || op == SCALAR_CMP_EQUAL)
          DBUG_RETURN(new (prm->mem_root) SEL_ARG_IMPOSSIBLE(this));
        DBUG_RETURN(NULL); /*  Cannot infer anything */
      }
      DBUG_RETURN(stored_field_make_mm_leaf(prm, key_part, op, value));
    }
    bool can_optimize_hash_join(const Item_bool_func *cond,
                                        const Item *item) const override
    {
      return can_optimize_keypart_ref(cond, item);
    }
    bool can_optimize_group_min_max(const Item_bool_func *cond,
                                    const Item *const_item) const override
    {
      return true;
    }

    uint row_pack_length() const override { return pack_length(); }

    Binlog_type_info binlog_type_info() const override
    {
      DBUG_ASSERT(type() == binlog_type());
      return Binlog_type_info_fixed_string(Field_fbt::binlog_type(),
                                           FbtImpl::binary_length(), &my_charset_bin);
    }

    uchar *pack(uchar *to, const uchar *from, uint max_length) override
    {
      DBUG_PRINT("debug", ("Packing field '%s'", field_name.str));
      return FbtImpl::pack(to, from, max_length);
    }

    const uchar *unpack(uchar *to, const uchar *from, const uchar *from_end,
                        uint param_data) override
    {
      return FbtImpl::unpack(to, from, from_end, param_data);
    }

    uint max_packed_col_length(uint max_length) override
    {
      return StringPack::max_packed_col_length(max_length);
    }

    uint packed_col_length(const uchar *fbt_ptr, uint length) override
    {
      return StringPack::packed_col_length(fbt_ptr, length);
    }

    uint size_of() const override { return sizeof(*this); }
  };


  class cmp_item_fbt: public cmp_item_scalar
  {
    Fbt m_native;
  public:
    cmp_item_fbt()
     :cmp_item_scalar(),
      m_native(Fbt::zero())
    { }
    void store_value(Item *item) override
    {
      m_native= Fbt(item, &m_null_value);
    }
    int cmp_not_null(const Value *val) override
    {
      DBUG_ASSERT(!val->is_null());
      DBUG_ASSERT(val->is_string());
      Fbt_null tmp(val->m_string);
      DBUG_ASSERT(!tmp.is_null());
      return m_native.cmp(tmp);
    }
    int cmp(Item *arg) override
    {
      Fbt_null tmp(arg);
      return m_null_value || tmp.is_null() ? UNKNOWN : m_native.cmp(tmp) != 0;
    }
    int compare(cmp_item *ci) override
    {
      cmp_item_fbt *tmp= static_cast<cmp_item_fbt*>(ci);
      DBUG_ASSERT(!m_null_value);
      DBUG_ASSERT(!tmp->m_null_value);
      return m_native.cmp(tmp->m_native);
    }
    cmp_item *make_same(THD *thd) override
    {
      return new (thd->mem_root) cmp_item_fbt();
    }
  };

  class in_fbt :public in_vector
  {
    Fbt m_value;
    static int cmp_fbt(void *cmp_arg, Fbt *a, Fbt *b)
    {
      return a->cmp(*b);
    }
  public:
    in_fbt(THD *thd, uint elements)
     :in_vector(thd, elements, sizeof(Fbt), (qsort2_cmp) cmp_fbt, 0),
      m_value(Fbt::zero())
    { }
    const Type_handler *type_handler() const override
    {
      return singleton();
    }
    void set(uint pos, Item *item) override
    {
      Fbt *buff= &((Fbt *) base)[pos];
      Fbt_null value(item);
      if (value.is_null())
        *buff= Fbt::zero();
      else
        *buff= value;
    }
    uchar *get_value(Item *item) override
    {
      Fbt_null value(item);
      if (value.is_null())
        return 0;
      m_value= value;
      return (uchar *) &m_value;
    }
    Item* create_item(THD *thd) override
    {
      return new (thd->mem_root) Item_literal_fbt(thd);
    }
    void value_to_item(uint pos, Item *item) override
    {
      const Fbt &buff= (((Fbt*) base)[pos]);
      static_cast<Item_literal_fbt*>(item)->set_value(buff);
    }
  };

  class Item_copy_fbt: public Item_copy
  {
    NativeBuffer<Fbt::binary_length()+1> m_value;
  public:
    Item_copy_fbt(THD *thd, Item *item_arg): Item_copy(thd, item_arg) {}

    bool val_native(THD *thd, Native *to) override
    {
      if (null_value)
        return true;
      return to->copy(m_value.ptr(), m_value.length());
    }
    String *val_str(String *to) override
    {
      if (null_value)
        return NULL;
      Fbt_null tmp(m_value.ptr(), m_value.length());
      return tmp.is_null() || tmp.to_string(to) ? NULL : to;
    }
    my_decimal *val_decimal(my_decimal *to) override
    {
      my_decimal_set_zero(to);
      return to;
    }
    double val_real() override
    {
      return 0;
    }
    longlong val_int() override
    {
      return 0;
    }
    bool get_date(THD *thd, MYSQL_TIME *ltime, date_mode_t fuzzydate) override
    {
      set_zero_time(ltime, MYSQL_TIMESTAMP_TIME);
      return null_value;
    }
    void copy() override
    {
      null_value= item->val_native(current_thd, &m_value);
      DBUG_ASSERT(null_value == item->null_value);
    }
    int save_in_field(Field *field, bool no_conversions) override
    {
      return Item::save_in_field(field, no_conversions);
    }
    Item *get_copy(THD *thd) override
    { return get_item_copy<Item_copy_fbt>(thd, this); }
  };

  class Item_char_typecast_func_handler_fbt_to_binary:
                                         public Item_handled_func::Handler_str
  {
  public:
    const Type_handler *return_type_handler(const Item_handled_func *item)
                                            const override
    {
      if (item->max_length > MAX_FIELD_VARCHARLENGTH)
        return Type_handler::blob_type_handler(item->max_length);
      if (item->max_length > 255)
        return &type_handler_varchar;
      return &type_handler_string;
    }
    bool fix_length_and_dec(Item_handled_func *xitem) const override
    {
      return false;
    }
    String *val_str(Item_handled_func *item, String *to) const override
    {
      DBUG_ASSERT(dynamic_cast<const Item_char_typecast*>(item));
      return static_cast<Item_char_typecast*>(item)->
               val_str_binary_from_native(to);
    }
  };

  class Item_typecast_fbt: public Item_func
  {
  public:
    Item_typecast_fbt(THD *thd, Item *a) :Item_func(thd, a) {}

    const Type_handler *type_handler() const override
    { return singleton(); }

    enum Functype functype() const override { return CHAR_TYPECAST_FUNC; }
    bool eq(const Item *item, bool binary_cmp) const override
    {
      if (this == item)
        return true;
      if (item->type() != FUNC_ITEM ||
          functype() != ((Item_func*)item)->functype())
        return false;
      if (type_handler() != item->type_handler())
        return false;
      Item_typecast_fbt *cast= (Item_typecast_fbt*) item;
      return args[0]->eq(cast->args[0], binary_cmp);
    }
    LEX_CSTRING func_name_cstring() const override
    {
      static Name name= singleton()->name();
      size_t len= 9+name.length()+1;
      char *buf= (char*)current_thd->alloc(len);
      strmov(strmov(buf, "cast_as_"), name.ptr());
      return { buf, len };
    }
    void print(String *str, enum_query_type query_type) override
    {
      str->append(STRING_WITH_LEN("cast("));
      args[0]->print(str, query_type);
      str->append(STRING_WITH_LEN(" as "));
      str->append(singleton()->name().lex_cstring());
      str->append(')');
    }
    bool fix_length_and_dec() override
    {
      Type_std_attributes::operator=(Type_std_attributes_fbt());
      if (Fbt::fix_fields_maybe_null_on_conversion_to_fbt(args[0]))
        set_maybe_null();
      return false;
    }
    String *val_str(String *to) override
    {
      Fbt_null tmp(args[0]);
      return (null_value= tmp.is_null() || tmp.to_string(to)) ? NULL : to;
    }
    longlong val_int() override
    {
      return 0;
    }
    double val_real() override
    {
      return 0;
    }
    my_decimal *val_decimal(my_decimal *to) override
    {
      my_decimal_set_zero(to);
      return to;
    }
    bool get_date(THD *thd, MYSQL_TIME *ltime, date_mode_t fuzzydate) override
    {
      set_zero_time(ltime, MYSQL_TIMESTAMP_TIME);
      return false;
    }
    bool val_native(THD *thd, Native *to) override
    {
      Fbt_null tmp(args[0]);
      return null_value= tmp.is_null() || tmp.to_native(to);
    }
    Item *get_copy(THD *thd) override
    { return get_item_copy<Item_typecast_fbt>(thd, this); }
  };

  class Item_cache_fbt: public Item_cache
  {
    NativeBuffer<FbtImpl::binary_length()+1> m_value;
  public:
    Item_cache_fbt(THD *thd)
     :Item_cache(thd, singleton()) { }
    Item *get_copy(THD *thd)
    { return get_item_copy<Item_cache_fbt>(thd, this); }
    bool cache_value()
    {
      if (!example)
        return false;
      value_cached= true;
      null_value_inside= null_value=
        example->val_native_with_conversion_result(current_thd,
                                                   &m_value, type_handler());
      return true;
    }
    String* val_str(String *to)
    {
      if (!has_value())
        return NULL;
      Fbt_null tmp(m_value.ptr(), m_value.length());
      return tmp.is_null() || tmp.to_string(to) ? NULL : to;
    }
    my_decimal *val_decimal(my_decimal *to)
    {
      if (!has_value())
        return NULL;
      my_decimal_set_zero(to);
      return to;
    }
    longlong val_int()
    {
      if (!has_value())
        return 0;
      return 0;
    }
    double val_real()
    {
      if (!has_value())
        return 0;
      return 0;
    }
    longlong val_datetime_packed(THD *thd)
    {
      DBUG_ASSERT(0);
      if (!has_value())
        return 0;
      return 0;
    }
    longlong val_time_packed(THD *thd)
    {
      DBUG_ASSERT(0);
      if (!has_value())
        return 0;
      return 0;
    }
    bool get_date(THD *thd, MYSQL_TIME *ltime, date_mode_t fuzzydate)
    {
      if (!has_value())
        return true;
      set_zero_time(ltime, MYSQL_TIMESTAMP_TIME);
      return false;
    }
    bool val_native(THD *thd, Native *to)
    {
      if (!has_value())
        return true;
      return to->copy(m_value.ptr(), m_value.length());
    }
  };

  /* =[ methods ]=============================================== */
private:

  bool character_or_binary_string_to_native(THD *thd, const String *str,
                                            Native *to) const
  {
    if (str->charset() == &my_charset_bin)
    {
      // Convert from a binary string
      if (str->length() != FbtImpl::binary_length() ||
          to->copy(str->ptr(), str->length()))
      {
        thd->push_warning_wrong_value(Sql_condition::WARN_LEVEL_WARN,
                                      name().ptr(), ErrConvString(str).ptr());
        return true;
      }
      return false;
    }
    // Convert from a character string
    Fbt_null tmp(*str);
    if (tmp.is_null())
      thd->push_warning_wrong_value(Sql_condition::WARN_LEVEL_WARN,
                                    name().ptr(), ErrConvString(str).ptr());
    return tmp.is_null() || tmp.to_native(to);
  }

public:
  ~Type_handler_fbt() override {}

  const Type_collection *type_collection() const override
  {
    return TypeCollectionImpl::singleton();
  }

  const Name &default_value() const override
  {
    return FbtImpl::default_value();
  }
  ulong KEY_pack_flags(uint column_nr) const override
  {
    return FbtImpl::KEY_pack_flags(column_nr);
  }
  protocol_send_type_t protocol_send_type() const override
  {
    return PROTOCOL_SEND_STRING;
  }
  bool Item_append_extended_type_info(Send_field_extended_metadata *to,
                                      const Item *item) const override
  {
    return to->set_data_type_name(name().lex_cstring());
  }

  enum_field_types field_type() const override
  {
    return MYSQL_TYPE_STRING;
  }

  Item_result result_type() const override
  {
    return STRING_RESULT;
  }

  Item_result cmp_type() const override
  {
    return STRING_RESULT;
  }

  enum_dynamic_column_type dyncol_type(const Type_all_attributes *attr)
                                       const override
  {
    return DYN_COL_STRING;
  }

  uint32 max_display_length_for_field(const Conv_source &src) const override
  {
    return FbtImpl::max_char_length();
  }

  const Type_handler *type_handler_for_comparison() const override
  {
    return this;
  }

  int stored_field_cmp_to_item(THD *thd, Field *field, Item *item) const override
  {
    DBUG_ASSERT(field->type_handler() == this);
    Fbt_null ni(item); // Convert Item to Fbt
    if (ni.is_null())
      return 0;
    NativeBuffer<FbtImpl::binary_length()+1> tmp;
    if (field->val_native(&tmp))
    {
      DBUG_ASSERT(0);
      return 0;
    }
    return -ni.cmp(tmp);
  }
  CHARSET_INFO *charset_for_protocol(const Item *item) const override
  {
    return item->collation.collation;
  }

  bool is_scalar_type() const override { return true; }
  bool is_val_native_ready() const override { return true; }
  bool can_return_int() const override { return false; }
  bool can_return_decimal() const override { return false; }
  bool can_return_real() const override { return false; }
  bool can_return_str() const override { return true; }
  bool can_return_text() const override { return true; }
  bool can_return_date() const override { return false; }
  bool can_return_time() const override { return false; }
  bool convert_to_binary_using_val_native() const override { return true; }

  decimal_digits_t  Item_time_precision(THD *thd, Item *item) const override
  {
    return 0;
  }
  decimal_digits_t Item_datetime_precision(THD *thd, Item *item) const override
  {
    return 0;
  }
  decimal_digits_t Item_decimal_scale(const Item *item) const override
  {
    return 0;
  }
  decimal_digits_t  Item_decimal_precision(const Item *item) const override
  {
    /* This will be needed if we ever allow cast from Fbt to DECIMAL. */
    return (FbtImpl::binary_length()*8+7)/10*3; // = bytes to decimal digits
  }

  /*
    Returns how many digits a divisor adds into a division result.
    See Item::divisor_precision_increment() in item.h for more comments.
  */
  decimal_digits_t Item_divisor_precision_increment(const Item *) const override
  {
    return 0;
  }
  /**
    Makes a temporary table Field to handle numeric aggregate functions,
    e.g. SUM(DISTINCT expr), AVG(DISTINCT expr), etc.
  */
  Field *make_num_distinct_aggregator_field(MEM_ROOT *, const Item *) const override
  {
    DBUG_ASSERT(0);
    return 0;
  }
  Field *make_conversion_table_field(MEM_ROOT *root, TABLE *table, uint metadata,
                                     const Field *target) const override
  {
    const Record_addr tmp(NULL, Bit_addr(true));
    return new (table->in_use->mem_root) Field_fbt(&empty_clex_str, tmp);
  }
  // Fix attributes after the parser
  bool Column_definition_fix_attributes(Column_definition *c) const override
  {
    c->length= FbtImpl::max_char_length();
    return false;
  }

  bool Column_definition_prepare_stage1(THD *thd, MEM_ROOT *mem_root,
                                        Column_definition *def,
                                        handler *file, ulonglong table_flags,
                                        const Column_derived_attributes *derived_attr)
                                        const override
  {
    def->prepare_stage1_simple(&my_charset_numeric);
    return false;
  }

  bool Column_definition_redefine_stage1(Column_definition *def,
                                         const Column_definition *dup,
                                         const handler *file) const override
  {
    def->redefine_stage1_common(dup, file);
    def->set_compression_method(dup->compression_method());
    def->create_length_to_internal_length_string();
    return false;
  }

  bool Column_definition_prepare_stage2(Column_definition *def, handler *file,
                                        ulonglong table_flags) const override
  {
    def->pack_flag= FIELDFLAG_BINARY;
    return false;
  }

  bool partition_field_check(const LEX_CSTRING &field_name,
                             Item *item_expr) const override
  {
    if (item_expr->cmp_type() != STRING_RESULT)
    {
      my_error(ER_WRONG_TYPE_COLUMN_VALUE_ERROR, MYF(0));
      return true;
    }
    return false;
  }

  bool partition_field_append_value(String *to, Item *item_expr,
                                    CHARSET_INFO *field_cs,
                                    partition_value_print_mode_t mode)
                                    const override
  {
    StringBuffer<FbtImpl::max_char_length()+64> fbtstr;
    Fbt_null fbt(item_expr);
    if (fbt.is_null())
    {
      my_error(ER_PARTITION_FUNCTION_IS_NOT_ALLOWED, MYF(0));
      return true;
    }
    return fbt.to_string(&fbtstr) ||
           to->append('\'') ||
           to->append(fbtstr) ||
           to->append('\'');
  }

  Field *make_table_field(MEM_ROOT *root, const LEX_CSTRING *name,
                          const Record_addr &addr,
                          const Type_all_attributes &attr,
                          TABLE_SHARE *table) const override
  {
    return new (root) Field_fbt(name, addr);
  }

  Field * make_table_field_from_def(TABLE_SHARE *share, MEM_ROOT *mem_root,
                            const LEX_CSTRING *name, const Record_addr &addr,
                            const Bit_addr &bit,
                            const Column_definition_attributes *attr,
                            uint32 flags) const override
  {
    return new (mem_root) Field_fbt(name, addr);
  }
  void Column_definition_attributes_frm_pack(const Column_definition_attributes *def,
                                        uchar *buff) const override
  {
    def->frm_pack_basic(buff);
    def->frm_pack_charset(buff);
  }
  bool Column_definition_attributes_frm_unpack(Column_definition_attributes *def,
                                          TABLE_SHARE *share, const uchar *buffer,
                                          LEX_CUSTRING *gis_options)
                                          const override
  {
    def->frm_unpack_basic(buffer);
    return def->frm_unpack_charset(share, buffer);
  }
  void make_sort_key_part(uchar *to, Item *item, const SORT_FIELD_ATTR *sort_field,
                          String *) const override
  {
    DBUG_ASSERT(item->type_handler() == this);
    NativeBuffer<FbtImpl::binary_length()+1> tmp;
    item->val_native_result(current_thd, &tmp);
    if (item->maybe_null())
    {
      if (item->null_value)
      {
        memset(to, 0, FbtImpl::binary_length() + 1);
        return;
      }
      *to++= 1;
    }
    DBUG_ASSERT(!item->null_value);
    DBUG_ASSERT(FbtImpl::binary_length() == tmp.length());
    DBUG_ASSERT(FbtImpl::binary_length() == sort_field->length);
    FbtImpl::memory_to_record((char*) to, tmp.ptr());
  }
  uint make_packed_sort_key_part(uchar *to, Item *item,
                                 const SORT_FIELD_ATTR *sort_field,
                                 String *) const override
  {
    DBUG_ASSERT(item->type_handler() == this);
    NativeBuffer<FbtImpl::binary_length()+1> tmp;
    item->val_native_result(current_thd, &tmp);
    if (item->maybe_null())
    {
      if (item->null_value)
      {
        *to++=0;
        return 0;
      }
      *to++= 1;
    }
    DBUG_ASSERT(!item->null_value);
    DBUG_ASSERT(FbtImpl::binary_length() == tmp.length());
    DBUG_ASSERT(FbtImpl::binary_length() == sort_field->length);
    FbtImpl::memory_to_record((char*) to, tmp.ptr());
    return tmp.length();
  }
  void sort_length(THD *thd, const Type_std_attributes *item,
                  SORT_FIELD_ATTR *attr) const override
  {
    attr->original_length= attr->length= FbtImpl::binary_length();
    attr->suffix_length= 0;
  }
  uint32 max_display_length(const Item *item) const override
  {
    return FbtImpl::max_char_length();
  }
  uint32 calc_pack_length(uint32 length) const override
  {
    return FbtImpl::binary_length();
  }
  void Item_update_null_value(Item *item) const override
  {
    NativeBuffer<FbtImpl::binary_length()+1> tmp;
    item->val_native(current_thd, &tmp);
  }
  bool Item_save_in_value(THD *thd, Item *item, st_value *value) const override
  {
    value->m_type= DYN_COL_STRING;
    String *str= item->val_str(&value->m_string);
    if (str != &value->m_string && !item->null_value)
    {
      // "item" returned a non-NULL value
      if (Fbt_null(*str).is_null())
      {
        /*
          The value was not-null, but conversion to FBT failed:
            SELECT a, DECODE_ORACLE(fbtcol, 'garbage', '<NULL>', '::01', '01')
            FROM t1;
        */
        thd->push_warning_wrong_value(Sql_condition::WARN_LEVEL_WARN,
                                      name().ptr(), ErrConvString(str).ptr());
        value->m_type= DYN_COL_NULL;
        return true;
      }
      // "item" returned a non-NULL value, and it was a valid FBT
      value->m_string.set(str->ptr(), str->length(), str->charset());
    }
    return check_null(item, value);
  }
  void Item_param_setup_conversion(THD *thd, Item_param *param) const override
  {
    param->setup_conversion_string(thd, thd->variables.character_set_client);
  }
  void Item_param_set_param_func(Item_param *param,
                                 uchar **pos, ulong len) const override
  {
    param->set_param_str(pos, len);
  }
  bool Item_param_set_from_value(THD *thd, Item_param *param,
                                 const Type_all_attributes *attr,
                                 const st_value *val) const override
  {
    param->unsigned_flag= false;
    param->setup_conversion_string(thd, attr->collation.collation);
    /*
      Exact value of max_length is not known unless fbt is converted to
      charset of connection, so we have to set it later.
    */
    return param->set_str(val->m_string.ptr(), val->m_string.length(),
                          attr->collation.collation,
                          attr->collation.collation);
  }
  bool Item_param_val_native(THD *thd, Item_param *item, Native *to)
                             const override
  {
    StringBuffer<FbtImpl::max_char_length()+1> buffer;
    String *str= item->val_str(&buffer);
    if (!str)
      return true;
    Fbt_null tmp(*str);
    return tmp.is_null() || tmp.to_native(to);
  }
  bool Item_send(Item *item, Protocol *p, st_value *buf) const override
  {
    return Item_send_str(item, p, buf);
  }
  int Item_save_in_field(Item *item, Field *field, bool no_conversions)
                         const override
  {
    if (field->type_handler() == this)
    {
      NativeBuffer<MAX_FIELD_WIDTH> tmp;
      bool rc= item->val_native(current_thd, &tmp);
      if (rc || item->null_value)
        return set_field_to_null_with_conversions(field, no_conversions);
      field->set_notnull();
      return field->store_native(tmp);
    }
    return item->save_str_in_field(field, no_conversions);
  }

  String *print_item_value(THD *thd, Item *item, String *str) const override
  {
    StringBuffer<FbtImpl::max_char_length()+64> buf;
    String *result= item->val_str(&buf);
    /*
      TODO: This should eventually use one of these notations:
      1. CAST('xxx' AS Fbt)
         Problem: CAST is not supported as a NAME_CONST() argument.
      2. Fbt'xxx'
         Problem: This syntax is not supported by the parser yet.
    */
    return !result || str->realloc(result->length() + 2) ||
           str->append(STRING_WITH_LEN("'")) ||
           str->append(result->ptr(), result->length()) ||
           str->append(STRING_WITH_LEN("'")) ? nullptr : str;
  }

  /**
    Check if
      WHERE expr=value AND expr=const
    can be rewritten as:
      WHERE const=value AND expr=const

    "this" is the comparison handler that is used by "target".

    @param target       - the predicate expr=value,
                          whose "expr" argument will be replaced to "const".
    @param target_expr  - the target's "expr" which will be replaced to "const".
    @param target_value - the target's second argument, it will remain unchanged.
    @param source       - the equality predicate expr=const (or expr<=>const)
                          that can be used to rewrite the "target" part
                          (under certain conditions, see the code).
    @param source_expr  - the source's "expr". It should be exactly equal to
                          the target's "expr" to make condition rewrite possible.
    @param source_const - the source's "const" argument, it will be inserted
                          into "target" instead of "expr".
  */
  bool can_change_cond_ref_to_const(Item_bool_func2 *target, Item *target_expr,
                               Item *target_value, Item_bool_func2 *source,
                               Item *source_expr, Item *source_const)
                               const override
  {
    /*
      WHERE COALESCE(col)='xxx' AND COALESCE(col)=CONCAT(a);  -->
      WHERE COALESCE(col)='xxx' AND         'xxx'=CONCAT(a);
    */
    return target->compare_type_handler() == source->compare_type_handler();
  }
  bool subquery_type_allows_materialization(const Item *inner,
                                       const Item *outer, bool) const override
  {
    /*
      Example:
        SELECT * FROM t1 WHERE a IN (SELECT col FROM t1 GROUP BY col);
      Allow materialization only if the outer column is also FBT.
      This can be changed for more relaxed rules in the future.
    */
    DBUG_ASSERT(inner->type_handler() == this);
    return outer->type_handler() == this;
  }
  /**
    Make a simple constant replacement item for a constant "src",
    so the new item can futher be used for comparison with "cmp", e.g.:
      src = cmp   ->  replacement = cmp

    "this" is the type handler that is used to compare "src" and "cmp".

    @param thd - current thread, for mem_root
    @param src - The item that we want to replace. It's a const item,
                 but it can be complex enough to calculate on every row.
    @param cmp - The src's comparand.
    @retval    - a pointer to the created replacement Item
    @retval    - NULL, if could not create a replacement (e.g. on EOM).
                 NULL is also returned for ROWs, because instead of replacing
                 a Item_row to a new Item_row, Type_handler_row just replaces
                 its elements.
  */
  Item *make_const_item_for_comparison(THD *thd, Item *src,
                                       const Item *cmp) const override
  {
    Fbt_null tmp(src);
    if (tmp.is_null())
      return new (thd->mem_root) Item_null(thd, src->name.str);
    return new (thd->mem_root) Item_literal_fbt(thd, tmp);
  }
  Item_cache *Item_get_cache(THD *thd, const Item *item) const override
  {
    return new (thd->mem_root) Item_cache_fbt(thd);
  }

  Item *create_typecast_item(THD *thd, Item *item,
                             const Type_cast_attributes &attr) const override
  {
    return new (thd->mem_root) Item_typecast_fbt(thd, item);
  }
  Item_copy *create_item_copy(THD *thd, Item *item) const override
  {
    return new (thd->mem_root) Item_copy_fbt(thd, item);
  }
  int cmp_native(const Native &a, const Native &b) const override
  {
    return FbtImpl::cmp(a.to_lex_cstring(), b.to_lex_cstring());
  }
  bool set_comparator_func(THD *thd, Arg_comparator *cmp) const override
  {
    return cmp->set_cmp_func_native(thd);
  }
  bool Item_const_eq(const Item_const *a, const Item_const *b,
                             bool binary_cmp) const override
  {
    return false;
  }
  bool Item_eq_value(THD *thd, const Type_cmp_attributes *attr,
                     Item *a, Item *b) const override
  {
    Fbt_null na(a), nb(b);
    return !na.is_null() && !nb.is_null() && !na.cmp(nb);
  }
  bool Item_hybrid_func_fix_attributes(THD *thd, const LEX_CSTRING &name,
                                       Type_handler_hybrid_field_type *h,
                                       Type_all_attributes *attr,
                                       Item **items, uint nitems) const override
  {
    attr->Type_std_attributes::operator=(Type_std_attributes_fbt());
    h->set_handler(this);
    /*
      If some of the arguments cannot be safely converted to "FBT NOT NULL",
      then mark the entire function nullability as NULL-able.
      Otherwise, keep the generic nullability calculated by earlier stages:
      - either by the most generic way in Item_func::fix_fields()
      - or by Item_func_xxx::fix_length_and_dec() before the call of
        Item_hybrid_func_fix_attributes()
      IFNULL() is special. It does not need to test args[0].
    */
    uint first= dynamic_cast<Item_func_ifnull*>(attr) ? 1 : 0;
    for (uint i= first; i < nitems; i++)
    {
      if (Fbt::fix_fields_maybe_null_on_conversion_to_fbt(items[i]))
      {
        attr->set_type_maybe_null(true);
        break;
      }
    }
    return false;
  }
  bool Item_func_min_max_fix_attributes(THD *thd, Item_func_min_max *func,
                                        Item **items, uint nitems) const override
  {
    return Item_hybrid_func_fix_attributes(thd, func->func_name_cstring(),
                                           func, func, items, nitems);

  }
  bool Item_sum_hybrid_fix_length_and_dec(Item_sum_hybrid *func) const override
  {
    func->Type_std_attributes::operator=(Type_std_attributes_fbt());
    func->set_handler(this);
    return false;
  }
  bool Item_sum_sum_fix_length_and_dec(Item_sum_sum *func) const override
  {
    return Item_func_or_sum_illegal_param(func);
  }
  bool Item_sum_avg_fix_length_and_dec(Item_sum_avg *func) const override
  {
    return Item_func_or_sum_illegal_param(func);
  }
  bool Item_sum_variance_fix_length_and_dec(Item_sum_variance *func) const override
  {
    return Item_func_or_sum_illegal_param(func);
  }

  bool Item_val_native_with_conversion(THD *thd, Item *item,
                                       Native *to) const override
  {
    if (item->type_handler() == this)
      return item->val_native(thd, to); // No conversion needed
    StringBuffer<FbtImpl::max_char_length()+1> buffer;
    String *str= item->val_str(&buffer);
    return str ? character_or_binary_string_to_native(thd, str, to) : true;
  }
  bool Item_val_native_with_conversion_result(THD *thd, Item *item,
                                              Native *to) const override
  {
    if (item->type_handler() == this)
      return item->val_native_result(thd, to); // No conversion needed
    StringBuffer<FbtImpl::max_char_length()+1> buffer;
    String *str= item->str_result(&buffer);
    return str ? character_or_binary_string_to_native(thd, str, to) : true;
  }

  bool Item_val_bool(Item *item) const override
  {
    NativeBuffer<FbtImpl::binary_length()+1> tmp;
    if (item->val_native(current_thd, &tmp))
      return false;
    return !Fbt::only_zero_bytes(tmp.ptr(), tmp.length());
  }
  void Item_get_date(THD *thd, Item *item, Temporal::Warn *buff,
                     MYSQL_TIME *ltime, date_mode_t fuzzydate) const override
  {
    set_zero_time(ltime, MYSQL_TIMESTAMP_TIME);
  }

  longlong Item_val_int_signed_typecast(Item *item) const override
  {
    DBUG_ASSERT(0);
    return 0;
  }

  longlong Item_val_int_unsigned_typecast(Item *item) const override
  {
    DBUG_ASSERT(0);
    return 0;
  }

  String *Item_func_hex_val_str_ascii(Item_func_hex *item, String *str)
                                      const override
  {
    NativeBuffer<FbtImpl::binary_length()+1> tmp;
    if ((item->null_value= item->arguments()[0]->val_native(current_thd, &tmp)))
      return nullptr;
    DBUG_ASSERT(tmp.length() == FbtImpl::binary_length());
    if (str->set_hex(tmp.ptr(), tmp.length()))
    {
      str->length(0);
      str->set_charset(item->collation.collation);
    }
    return str;
  }

  String *Item_func_hybrid_field_type_val_str(Item_func_hybrid_field_type *item,
                                              String *str) const override
  {
    NativeBuffer<FbtImpl::binary_length()+1> native;
    if (item->val_native(current_thd, &native))
    {
      DBUG_ASSERT(item->null_value);
      return nullptr;
    }
    DBUG_ASSERT(native.length() == FbtImpl::binary_length());
    Fbt_null tmp(native.ptr(), native.length());
    return tmp.is_null() || tmp.to_string(str) ? nullptr : str;
  }
  double Item_func_hybrid_field_type_val_real(Item_func_hybrid_field_type *)
                                              const override
  {
    return 0;
  }
  longlong Item_func_hybrid_field_type_val_int(Item_func_hybrid_field_type *)
                                               const override
  {
    return 0;
  }
  my_decimal *
  Item_func_hybrid_field_type_val_decimal(Item_func_hybrid_field_type *,
                                          my_decimal *to) const override
  {
    my_decimal_set_zero(to);
    return to;
  }
  void Item_func_hybrid_field_type_get_date(THD *,
                                            Item_func_hybrid_field_type *,
                                            Temporal::Warn *,
                                            MYSQL_TIME *to,
                                            date_mode_t fuzzydate)
                                            const override
  {
    set_zero_time(to, MYSQL_TIMESTAMP_TIME);
  }
  // WHERE is Item_func_min_max_val_native???
  String *Item_func_min_max_val_str(Item_func_min_max *func, String *str)
                                    const override
  {
    Fbt_null tmp(func);
    return tmp.is_null() || tmp.to_string(str) ? nullptr : str;
  }
  double Item_func_min_max_val_real(Item_func_min_max *) const override
  {
    return 0;
  }
  longlong Item_func_min_max_val_int(Item_func_min_max *) const override
  {
    return 0;
  }
  my_decimal *Item_func_min_max_val_decimal(Item_func_min_max *,
                                            my_decimal *to) const override
  {
    my_decimal_set_zero(to);
    return to;
  }
  bool Item_func_min_max_get_date(THD *thd, Item_func_min_max*, MYSQL_TIME *to,
                                  date_mode_t fuzzydate) const override
  {
    set_zero_time(to, MYSQL_TIMESTAMP_TIME);
    return false;
  }

  bool Item_func_between_fix_length_and_dec(Item_func_between *func) const override
  {
    return false;
  }
  longlong Item_func_between_val_int(Item_func_between *func) const override
  {
    return func->val_int_cmp_native();
  }

  cmp_item *make_cmp_item(THD *thd, CHARSET_INFO *cs) const override
  {
    return new (thd->mem_root) cmp_item_fbt;
  }

  in_vector *make_in_vector(THD *thd, const Item_func_in *func,
                            uint nargs) const override
  {
    return new (thd->mem_root) in_fbt(thd, nargs);
  }

  bool Item_func_in_fix_comparator_compatible_types(THD *thd,
                                                    Item_func_in *func)
                                                    const override
  {
    if (func->compatible_types_scalar_bisection_possible())
    {
      return func->value_list_convert_const_to_int(thd) ||
             func->fix_for_scalar_comparison_using_bisection(thd);
    }
<<<<<<< HEAD
    LEX_CSTRING func_name_cstring() const override
    {
      static Name name= type_handler_fbt()->name();
      size_t len= 9+name.length()+1;
      char *buf= (char*)current_thd->alloc(len);
      strmov(strmov(buf, "cast_as_"), name.ptr());
      return { buf, len };
    }
    void print(String *str, enum_query_type query_type) override
    {
      str->append(STRING_WITH_LEN("cast("));
      args[0]->print(str, query_type);
      str->append(STRING_WITH_LEN(" as "));
      str->append(type_handler_fbt()->name().lex_cstring());
      str->append(')');
    }
    bool fix_length_and_dec(THD *thd) override
    {
      Type_std_attributes::operator=(Type_std_attributes_fbt());
      if (Fbt::fix_fields_maybe_null_on_conversion_to_fbt(args[0]))
        set_maybe_null();
      return false;
    }
    String *val_str(String *to) override
    {
      Fbt_null tmp(args[0]);
      return (null_value= tmp.is_null() || tmp.to_string(to)) ? NULL : to;
    }
    longlong val_int() override
    {
      return 0;
    }
    double val_real() override
    {
      return 0;
    }
    my_decimal *val_decimal(my_decimal *to) override
    {
      my_decimal_set_zero(to);
      return to;
    }
    bool get_date(THD *thd, MYSQL_TIME *ltime, date_mode_t fuzzydate) override
    {
      set_zero_time(ltime, MYSQL_TIMESTAMP_TIME);
      return false;
    }
    bool val_native(THD *thd, Native *to) override
    {
      Fbt_null tmp(args[0]);
      return null_value= tmp.is_null() || tmp.to_native(to);
    }
    Item *get_copy(THD *thd) override
    { return get_item_copy<Item_typecast_fbt>(thd, this); }
  };

  class Item_cache_fbt: public Item_cache
=======
    return
      func->fix_for_scalar_comparison_using_cmp_items(thd,
                                                      1U << (uint) STRING_RESULT);
  }
  bool Item_func_round_fix_length_and_dec(Item_func_round *func) const override
>>>>>>> 46b79b8c
  {
    return Item_func_or_sum_illegal_param(func);
  }
  bool Item_func_int_val_fix_length_and_dec(Item_func_int_val *func) const override
  {
    return Item_func_or_sum_illegal_param(func);
  }

  bool Item_func_abs_fix_length_and_dec(Item_func_abs *func) const override
  {
    return Item_func_or_sum_illegal_param(func);
  }

  bool Item_func_neg_fix_length_and_dec(Item_func_neg *func) const override
  {
    return Item_func_or_sum_illegal_param(func);
  }

  bool Item_func_signed_fix_length_and_dec(Item_func_signed *item) const override
  {
    return Item_func_or_sum_illegal_param(item);
  }
  bool Item_func_unsigned_fix_length_and_dec(Item_func_unsigned *item) const override
  {
    return Item_func_or_sum_illegal_param(item);
  }
  bool Item_double_typecast_fix_length_and_dec(Item_double_typecast *item)
                                          const override
  {
    return Item_func_or_sum_illegal_param(item);
  }
  bool Item_float_typecast_fix_length_and_dec(Item_float_typecast *item)
                                         const override
  {
    return Item_func_or_sum_illegal_param(item);
  }
  bool Item_decimal_typecast_fix_length_and_dec(Item_decimal_typecast *item)
                                           const override
  {
    return Item_func_or_sum_illegal_param(item);
  }
  bool Item_char_typecast_fix_length_and_dec(Item_char_typecast *item)
                                             const override
  {
    if (item->cast_charset() == &my_charset_bin)
    {
      static Item_char_typecast_func_handler_fbt_to_binary
               item_char_typecast_func_handler_fbt_to_binary;
      item->fix_length_and_dec_native_to_binary(FbtImpl::binary_length());
      item->set_func_handler(&item_char_typecast_func_handler_fbt_to_binary);
      return false;
    }
    item->fix_length_and_dec_str();
    return false;
  }

  bool Item_time_typecast_fix_length_and_dec(Item_time_typecast *item) const override
  {
    return Item_func_or_sum_illegal_param(item);
  }
  bool Item_date_typecast_fix_length_and_dec(Item_date_typecast *item) const override
  {
    return Item_func_or_sum_illegal_param(item);
  }
  bool Item_datetime_typecast_fix_length_and_dec(Item_datetime_typecast *item)
                                            const override
  {
    return Item_func_or_sum_illegal_param(item);
  }
  bool Item_func_plus_fix_length_and_dec(Item_func_plus *item) const override
  {
    return Item_func_or_sum_illegal_param(item);
  }
  bool Item_func_minus_fix_length_and_dec(Item_func_minus *item) const override
  {
    return Item_func_or_sum_illegal_param(item);
  }
  bool Item_func_mul_fix_length_and_dec(Item_func_mul *item) const override
  {
    return Item_func_or_sum_illegal_param(item);
  }
  bool Item_func_div_fix_length_and_dec(Item_func_div *item) const override
  {
    return Item_func_or_sum_illegal_param(item);
  }
  bool Item_func_mod_fix_length_and_dec(Item_func_mod *item) const override
  {
    return Item_func_or_sum_illegal_param(item);
  }

  static Type_handler_fbt *singleton()
  {
    static Type_handler_fbt th;
    return &th;
  }
};

template<class FbtImpl>
class Type_collection_fbt: public Type_collection
{
  const Type_handler *aggregate_common(const Type_handler *a,
                                       const Type_handler *b) const
  {
    if (a == b)
      return a;
    return NULL;
  }
  const Type_handler *aggregate_if_string(const Type_handler *a,
                                          const Type_handler *b) const
  {
    static const Type_aggregator::Pair agg[]=
    {
      {Type_handler_fbt<FbtImpl>::singleton(), &type_handler_null,        Type_handler_fbt<FbtImpl>::singleton()},
      {Type_handler_fbt<FbtImpl>::singleton(), &type_handler_varchar,     Type_handler_fbt<FbtImpl>::singleton()},
      {Type_handler_fbt<FbtImpl>::singleton(), &type_handler_string,      Type_handler_fbt<FbtImpl>::singleton()},
      {Type_handler_fbt<FbtImpl>::singleton(), &type_handler_tiny_blob,   Type_handler_fbt<FbtImpl>::singleton()},
      {Type_handler_fbt<FbtImpl>::singleton(), &type_handler_blob,        Type_handler_fbt<FbtImpl>::singleton()},
      {Type_handler_fbt<FbtImpl>::singleton(), &type_handler_medium_blob, Type_handler_fbt<FbtImpl>::singleton()},
      {Type_handler_fbt<FbtImpl>::singleton(), &type_handler_long_blob,   Type_handler_fbt<FbtImpl>::singleton()},
      {Type_handler_fbt<FbtImpl>::singleton(), &type_handler_hex_hybrid,  Type_handler_fbt<FbtImpl>::singleton()},
      {NULL,NULL,NULL}
    };
    return Type_aggregator::find_handler_in_array(agg, a, b, true);
  }
public:
  const Type_handler *aggregate_for_result(const Type_handler *a,
                                           const Type_handler *b)
                                           const override
  {
    const Type_handler *h;
    if ((h= aggregate_common(a, b)) || (h= aggregate_if_string(a, b)))
      return h;
    return NULL;
  }

  const Type_handler *aggregate_for_min_max(const Type_handler *a,
                                            const Type_handler *b)
                                            const override
  {
    return aggregate_for_result(a, b);
  }

  const Type_handler *aggregate_for_comparison(const Type_handler *a,
                                               const Type_handler *b)
                                               const override
  {
    if (const Type_handler *h= aggregate_common(a, b))
      return h;
    static const Type_aggregator::Pair agg[]=
    {
      {Type_handler_fbt<FbtImpl>::singleton(), &type_handler_null,      Type_handler_fbt<FbtImpl>::singleton()},
      {Type_handler_fbt<FbtImpl>::singleton(), &type_handler_long_blob, Type_handler_fbt<FbtImpl>::singleton()},
      {NULL,NULL,NULL}
    };
    return Type_aggregator::find_handler_in_array(agg, a, b, true);
  }

  const Type_handler *aggregate_for_num_op(const Type_handler *a,
                                           const Type_handler *b)
                                           const override
  {
    return NULL;
  }

  static Type_collection_fbt *singleton()
  {
    static Type_collection_fbt tc;
    return &tc;
  }
};

#endif /* SQL_TYPE_FIXEDBIN_H */<|MERGE_RESOLUTION|>--- conflicted
+++ resolved
@@ -377,15 +377,7 @@
     int cmp(const uchar *a, const uchar *b) const override
     { return memcmp(a, b, pack_length()); }
 
-<<<<<<< HEAD
-    bool Column_definition_prepare_stage1(THD *thd, MEM_ROOT *mem_root,
-                                          Column_definition *def,
-                                          column_definition_type_t type,
-                                          const Column_derived_attributes *derived_attr)
-                                          const override
-=======
     void sort_string(uchar *to, uint length) override
->>>>>>> 46b79b8c
     {
       DBUG_ASSERT(length == pack_length());
       memcpy(to, ptr, length);
@@ -919,7 +911,7 @@
       str->append(singleton()->name().lex_cstring());
       str->append(')');
     }
-    bool fix_length_and_dec() override
+    bool fix_length_and_dec(THD *thd) override
     {
       Type_std_attributes::operator=(Type_std_attributes_fbt());
       if (Fbt::fix_fields_maybe_null_on_conversion_to_fbt(args[0]))
@@ -1192,10 +1184,10 @@
     return false;
   }
 
-  bool Column_definition_prepare_stage1(THD *thd, MEM_ROOT *mem_root,
+  bool Column_definition_prepare_stage1(THD *, MEM_ROOT *,
                                         Column_definition *def,
-                                        handler *file, ulonglong table_flags,
-                                        const Column_derived_attributes *derived_attr)
+                                        column_definition_type_t,
+                                        const Column_derived_attributes *)
                                         const override
   {
     def->prepare_stage1_simple(&my_charset_numeric);
@@ -1741,70 +1733,11 @@
       return func->value_list_convert_const_to_int(thd) ||
              func->fix_for_scalar_comparison_using_bisection(thd);
     }
-<<<<<<< HEAD
-    LEX_CSTRING func_name_cstring() const override
-    {
-      static Name name= type_handler_fbt()->name();
-      size_t len= 9+name.length()+1;
-      char *buf= (char*)current_thd->alloc(len);
-      strmov(strmov(buf, "cast_as_"), name.ptr());
-      return { buf, len };
-    }
-    void print(String *str, enum_query_type query_type) override
-    {
-      str->append(STRING_WITH_LEN("cast("));
-      args[0]->print(str, query_type);
-      str->append(STRING_WITH_LEN(" as "));
-      str->append(type_handler_fbt()->name().lex_cstring());
-      str->append(')');
-    }
-    bool fix_length_and_dec(THD *thd) override
-    {
-      Type_std_attributes::operator=(Type_std_attributes_fbt());
-      if (Fbt::fix_fields_maybe_null_on_conversion_to_fbt(args[0]))
-        set_maybe_null();
-      return false;
-    }
-    String *val_str(String *to) override
-    {
-      Fbt_null tmp(args[0]);
-      return (null_value= tmp.is_null() || tmp.to_string(to)) ? NULL : to;
-    }
-    longlong val_int() override
-    {
-      return 0;
-    }
-    double val_real() override
-    {
-      return 0;
-    }
-    my_decimal *val_decimal(my_decimal *to) override
-    {
-      my_decimal_set_zero(to);
-      return to;
-    }
-    bool get_date(THD *thd, MYSQL_TIME *ltime, date_mode_t fuzzydate) override
-    {
-      set_zero_time(ltime, MYSQL_TIMESTAMP_TIME);
-      return false;
-    }
-    bool val_native(THD *thd, Native *to) override
-    {
-      Fbt_null tmp(args[0]);
-      return null_value= tmp.is_null() || tmp.to_native(to);
-    }
-    Item *get_copy(THD *thd) override
-    { return get_item_copy<Item_typecast_fbt>(thd, this); }
-  };
-
-  class Item_cache_fbt: public Item_cache
-=======
     return
       func->fix_for_scalar_comparison_using_cmp_items(thd,
                                                       1U << (uint) STRING_RESULT);
   }
   bool Item_func_round_fix_length_and_dec(Item_func_round *func) const override
->>>>>>> 46b79b8c
   {
     return Item_func_or_sum_illegal_param(func);
   }
