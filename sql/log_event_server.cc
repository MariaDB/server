/*
   Copyright (c) 2000, 2019, Oracle and/or its affiliates.
   Copyright (c) 2009, 2022, MariaDB

   This program is free software; you can redistribute it and/or modify
   it under the terms of the GNU General Public License as published by
   the Free Software Foundation; version 2 of the License.

   This program is distributed in the hope that it will be useful,
   but WITHOUT ANY WARRANTY; without even the implied warranty of
   MERCHANTABILITY or FITNESS FOR A PARTICULAR PURPOSE.  See the
   GNU General Public License for more details.

   You should have received a copy of the GNU General Public License
   along with this program; if not, write to the Free Software
   Foundation, Inc., 51 Franklin St, Fifth Floor, Boston, MA 02110-1335  USA */


#include "mariadb.h"
#include "sql_priv.h"

#ifdef MYSQL_CLIENT
#error MYSQL_CLIENT must not be defined here
#endif

#ifndef MYSQL_SERVER
#error MYSQL_SERVER must be defined here
#endif

#include "unireg.h"
#include "log_event.h"
#include "log_cache.h"
#include "sql_base.h"                           // close_thread_tables
#include "sql_cache.h"                       // QUERY_CACHE_FLAGS_SIZE
#include "sql_locale.h" // MY_LOCALE, my_locale_by_number, my_locale_en_US
#include "key.h"        // key_copy
#include "lock.h"       // mysql_unlock_tables
#include "sql_parse.h"  // mysql_test_parse_for_slave
#include "tztime.h"     // struct Time_zone
#include "sql_load.h"   // mysql_load
#include "sql_db.h"     // load_db_opt_by_name
#include "slave.h"
#include "rpl_rli.h"
#include "rpl_mi.h"
#include "rpl_filter.h"
#include "rpl_record.h"
#include "transaction.h"
#include <my_dir.h>
#include "sql_show.h"    // append_identifier
#include "debug_sync.h"  // debug_sync
#include <mysql/psi/mysql_statement.h>
#include <strfunc.h>
#include "compat56.h"
#include "wsrep_mysqld.h"
#include "sql_insert.h"
#include "sql_table.h"
#include <mysql/service_wsrep.h>

#include <my_bitmap.h>
#include "rpl_utility.h"
#include "rpl_constants.h"
#include "sql_digest.h"
#include "zlib.h"


#define log_cs  &my_charset_latin1


#if defined(HAVE_REPLICATION)
static int rows_event_stmt_cleanup(rpl_group_info *rgi, THD* thd);

static const char *HA_ERR(int i)
{
  /* 
    This function should only be called in case of an error
    was detected 
   */
  DBUG_ASSERT(i != 0);
  switch (i) {
  case HA_ERR_KEY_NOT_FOUND: return "HA_ERR_KEY_NOT_FOUND";
  case HA_ERR_FOUND_DUPP_KEY: return "HA_ERR_FOUND_DUPP_KEY";
  case HA_ERR_RECORD_CHANGED: return "HA_ERR_RECORD_CHANGED";
  case HA_ERR_WRONG_INDEX: return "HA_ERR_WRONG_INDEX";
  case HA_ERR_CRASHED: return "HA_ERR_CRASHED";
  case HA_ERR_WRONG_IN_RECORD: return "HA_ERR_WRONG_IN_RECORD";
  case HA_ERR_OUT_OF_MEM: return "HA_ERR_OUT_OF_MEM";
  case HA_ERR_NOT_A_TABLE: return "HA_ERR_NOT_A_TABLE";
  case HA_ERR_WRONG_COMMAND: return "HA_ERR_WRONG_COMMAND";
  case HA_ERR_OLD_FILE: return "HA_ERR_OLD_FILE";
  case HA_ERR_NO_ACTIVE_RECORD: return "HA_ERR_NO_ACTIVE_RECORD";
  case HA_ERR_RECORD_DELETED: return "HA_ERR_RECORD_DELETED";
  case HA_ERR_RECORD_FILE_FULL: return "HA_ERR_RECORD_FILE_FULL";
  case HA_ERR_INDEX_FILE_FULL: return "HA_ERR_INDEX_FILE_FULL";
  case HA_ERR_END_OF_FILE: return "HA_ERR_END_OF_FILE";
  case HA_ERR_UNSUPPORTED: return "HA_ERR_UNSUPPORTED";
  case HA_ERR_TO_BIG_ROW: return "HA_ERR_TO_BIG_ROW";
  case HA_WRONG_CREATE_OPTION: return "HA_WRONG_CREATE_OPTION";
  case HA_ERR_FOUND_DUPP_UNIQUE: return "HA_ERR_FOUND_DUPP_UNIQUE";
  case HA_ERR_UNKNOWN_CHARSET: return "HA_ERR_UNKNOWN_CHARSET";
  case HA_ERR_WRONG_MRG_TABLE_DEF: return "HA_ERR_WRONG_MRG_TABLE_DEF";
  case HA_ERR_CRASHED_ON_REPAIR: return "HA_ERR_CRASHED_ON_REPAIR";
  case HA_ERR_CRASHED_ON_USAGE: return "HA_ERR_CRASHED_ON_USAGE";
  case HA_ERR_LOCK_WAIT_TIMEOUT: return "HA_ERR_LOCK_WAIT_TIMEOUT";
  case HA_ERR_LOCK_TABLE_FULL: return "HA_ERR_LOCK_TABLE_FULL";
  case HA_ERR_READ_ONLY_TRANSACTION: return "HA_ERR_READ_ONLY_TRANSACTION";
  case HA_ERR_LOCK_DEADLOCK: return "HA_ERR_LOCK_DEADLOCK";
  case HA_ERR_CANNOT_ADD_FOREIGN: return "HA_ERR_CANNOT_ADD_FOREIGN";
  case HA_ERR_NO_REFERENCED_ROW: return "HA_ERR_NO_REFERENCED_ROW";
  case HA_ERR_ROW_IS_REFERENCED: return "HA_ERR_ROW_IS_REFERENCED";
  case HA_ERR_NO_SAVEPOINT: return "HA_ERR_NO_SAVEPOINT";
  case HA_ERR_NON_UNIQUE_BLOCK_SIZE: return "HA_ERR_NON_UNIQUE_BLOCK_SIZE";
  case HA_ERR_NO_SUCH_TABLE: return "HA_ERR_NO_SUCH_TABLE";
  case HA_ERR_TABLE_EXIST: return "HA_ERR_TABLE_EXIST";
  case HA_ERR_NO_CONNECTION: return "HA_ERR_NO_CONNECTION";
  case HA_ERR_NULL_IN_SPATIAL: return "HA_ERR_NULL_IN_SPATIAL";
  case HA_ERR_TABLE_DEF_CHANGED: return "HA_ERR_TABLE_DEF_CHANGED";
  case HA_ERR_NO_PARTITION_FOUND: return "HA_ERR_NO_PARTITION_FOUND";
  case HA_ERR_RBR_LOGGING_FAILED: return "HA_ERR_RBR_LOGGING_FAILED";
  case HA_ERR_DROP_INDEX_FK: return "HA_ERR_DROP_INDEX_FK";
  case HA_ERR_FOREIGN_DUPLICATE_KEY: return "HA_ERR_FOREIGN_DUPLICATE_KEY";
  case HA_ERR_TABLE_NEEDS_UPGRADE: return "HA_ERR_TABLE_NEEDS_UPGRADE";
  case HA_ERR_TABLE_READONLY: return "HA_ERR_TABLE_READONLY";
  case HA_ERR_AUTOINC_READ_FAILED: return "HA_ERR_AUTOINC_READ_FAILED";
  case HA_ERR_AUTOINC_ERANGE: return "HA_ERR_AUTOINC_ERANGE";
  case HA_ERR_GENERIC: return "HA_ERR_GENERIC";
  case HA_ERR_RECORD_IS_THE_SAME: return "HA_ERR_RECORD_IS_THE_SAME";
  case HA_ERR_LOGGING_IMPOSSIBLE: return "HA_ERR_LOGGING_IMPOSSIBLE";
  case HA_ERR_CORRUPT_EVENT: return "HA_ERR_CORRUPT_EVENT";
  case HA_ERR_ROWS_EVENT_APPLY : return "HA_ERR_ROWS_EVENT_APPLY";
  case HA_ERR_PARTITION_LIST : return "HA_ERR_PARTITION_LIST";
  }
  return "No Error!";
}


/*
  Return true if an error caught during event execution is a temporary error
  that will cause automatic retry of the event group during parallel
  replication, false otherwise.

  In parallel replication, conflicting transactions can occasionally cause
  deadlocks; such errors are handled automatically by rolling back re-trying
  the transactions, so should not pollute the error log.
*/
bool
is_parallel_retry_error(rpl_group_info *rgi, int err)
{
  if (!rgi->is_parallel_exec)
    return false;
  if (rgi->speculation == rpl_group_info::SPECULATE_OPTIMISTIC)
    return true;
  if (rgi->killed_for_retry &&
      (err == ER_QUERY_INTERRUPTED || err == ER_CONNECTION_KILLED))
    return true;
  return has_temporary_error(rgi->thd);
}

/**
  Accumulate a Diagnostics_area's errors and warnings into an output buffer

    @param errbuf       The output buffer to write error messages
    @param errbuf_size  The size of the output buffer
    @param da           The Diagnostics_area to check for errors
*/
static void inline aggregate_da_errors(char *errbuf, size_t errbuf_size,
                                       Diagnostics_area *da)
{
  const char *errbuf_end= errbuf + errbuf_size;
  char *slider;
  Diagnostics_area::Sql_condition_iterator it= da->sql_conditions();
  const Sql_condition *err;
  size_t len;
  for (err= it++, slider= errbuf; err && slider < errbuf_end - 1;
       slider += len, err= it++)
  {
    len= my_snprintf(slider, errbuf_end - slider,
                     " %s, Error_code: %d;", err->get_message_text(),
                     err->get_sql_errno());
  }
}


/**
   Error reporting facility for Rows_log_event::do_apply_event

   @param level     error, warning or info
   @param ha_error  HA_ERR_ code
   @param rli       pointer to the active Relay_log_info instance
   @param thd       pointer to the slave thread's thd
   @param table     pointer to the event's table object
   @param type      the type of the event
   @param log_name  the master binlog file name
   @param pos       the master binlog file pos (the next after the event)

*/
static void inline slave_rows_error_report(enum loglevel level, int ha_error,
                                           rpl_group_info *rgi, THD *thd,
                                           TABLE *table, const char * type,
                                           const char *log_name, my_off_t pos)
{
  const char *handler_error= (ha_error ? HA_ERR(ha_error) : NULL);
  char buff[MAX_SLAVE_ERRMSG];
  Relay_log_info const *rli= rgi->rli;
  buff[0]= 0;
  int errcode= thd->is_error() ? thd->get_stmt_da()->sql_errno() : 0;

  /*
    In parallel replication, deadlocks or other temporary errors can happen
    occasionally in normal operation, they will be handled correctly and
    automatically by re-trying the transactions. So do not pollute the error
    log with messages about them.
  */
  if (is_parallel_retry_error(rgi, errcode))
    return;

  aggregate_da_errors(buff, sizeof(buff), thd->get_stmt_da());

  if (ha_error != 0 && !thd->killed)
    rli->report(level, errcode, rgi->gtid_info(),
                "Could not execute %s event on table %s.%s;"
                "%s handler error %s; "
                "the event's master log %s, end_log_pos %llu",
                type, table->s->db.str, table->s->table_name.str,
                buff, handler_error == NULL ? "<unknown>" : handler_error,
                log_name, pos);
  else
    rli->report(level, errcode, rgi->gtid_info(),
                "Could not execute %s event on table %s.%s;"
                "%s the event's master log %s, end_log_pos %llu",
                type, table->s->db.str, table->s->table_name.str,
                buff, log_name, pos);
}
#endif

#if defined(HAVE_REPLICATION)
static void set_thd_db(THD *thd, Rpl_filter *rpl_filter,
                       const LEX_CSTRING &db)
{
  IdentBuffer<NAME_LEN> lcase_db_buf;
  LEX_CSTRING new_db= lower_case_table_names == 1 ?
                      lcase_db_buf.copy_casedn(db).to_lex_cstring() :
                      db;
  /* TODO WARNING this makes rewrite_db respect lower_case_table_names values
   * for more info look MDEV-17446 */
  new_db.str= rpl_filter->get_rewrite_db(new_db.str, &new_db.length);
  thd->set_db(&new_db);
}
#endif


#if defined(HAVE_REPLICATION)

inline int idempotent_error_code(int err_code)
{
  int ret= 0;

  switch (err_code)
  {
    case 0:
      ret= 1;
    break;
    /*
      The following list of "idempotent" errors
      means that an error from the list might happen
      because of idempotent (more than once)
      applying of a binlog file.
      Notice, that binlog has a  ddl operation its
      second applying may cause

      case HA_ERR_TABLE_DEF_CHANGED:
      case HA_ERR_CANNOT_ADD_FOREIGN:

      which are not included into to the list.

      Note that HA_ERR_RECORD_DELETED is not in the list since
      do_exec_row() should not return that error code.
    */
    case HA_ERR_RECORD_CHANGED:
    case HA_ERR_KEY_NOT_FOUND:
    case HA_ERR_END_OF_FILE:
    case HA_ERR_FOUND_DUPP_KEY:
    case HA_ERR_FOUND_DUPP_UNIQUE:
    case HA_ERR_FOREIGN_DUPLICATE_KEY:
    case HA_ERR_NO_REFERENCED_ROW:
    case HA_ERR_ROW_IS_REFERENCED:
      ret= 1;
    break;
    default:
      ret= 0;
    break;
  }
  return (ret);
}

/**
  Ignore error code specified on command line.
*/

inline int ignored_error_code(int err_code)
{
  if (use_slave_mask && bitmap_is_set(&slave_error_mask, err_code))
  {
    statistic_increment(slave_skipped_errors, LOCK_status);
    return 1;
  }
  return err_code == ER_SLAVE_IGNORED_TABLE;
}

/*
  This function converts an engine's error to a server error.
   
  If the thread does not have an error already reported, it tries to 
  define it by calling the engine's method print_error. However, if a 
  mapping is not found, it uses the ER_UNKNOWN_ERROR and prints out a 
  warning message.
*/ 
int convert_handler_error(int error, THD* thd, TABLE *table)
{
  uint actual_error= (thd->is_error() ? thd->get_stmt_da()->sql_errno() :
                           0);

  if (actual_error == 0)
  {
    table->file->print_error(error, MYF(0));
    actual_error= (thd->is_error() ? thd->get_stmt_da()->sql_errno() :
                        ER_UNKNOWN_ERROR);
    if (actual_error == ER_UNKNOWN_ERROR)
      if (global_system_variables.log_warnings)
        sql_print_warning("Unknown error detected %d in handler", error);
  }

  return (actual_error);
}

inline bool concurrency_error_code(int error)
{
  switch (error)
  {
  case ER_LOCK_WAIT_TIMEOUT:
  case ER_LOCK_DEADLOCK:
  case ER_XA_RBDEADLOCK:
    return TRUE;
  default: 
    return (FALSE);
  }
}

inline bool unexpected_error_code(int unexpected_error)
{
  switch (unexpected_error) 
  {
  case ER_NET_READ_ERROR:
  case ER_NET_ERROR_ON_WRITE:
  case ER_QUERY_INTERRUPTED:
  case ER_STATEMENT_TIMEOUT:
  case ER_CONNECTION_KILLED:
  case ER_SERVER_SHUTDOWN:
  case ER_NEW_ABORTING_CONNECTION:
    return(TRUE);
  default:
    return(FALSE);
  }
}


/**
  Create a prefix for the temporary files that is to be used for
  load data file name for this master

  @param name	           Store prefix of name here
  @param connection_name   Connection name
 
  @return pointer to end of name

  @description
  We assume that FN_REFLEN is big enough to hold
  MAX_CONNECTION_NAME * MAX_FILENAME_MBWIDTH characters + 2 numbers +
  a short extension.

  The resulting file name has the following parts, each separated with a '-'
  - PREFIX_SQL_LOAD (SQL_LOAD-)
  - If a connection name is given (multi-master setup):
    - Add an extra '-' to mark that this is a multi-master file
    - connection name in lower case, converted to safe file characters.
    (see create_logfile_name_with_suffix()).
  - server_id
  - A last '-' (after server_id).
*/

static char *load_data_tmp_prefix(char *name,
                                  LEX_CSTRING *connection_name)
{
  name= strmov(name, PREFIX_SQL_LOAD);
  if (connection_name->length)
  {
    uint buf_length;
    uint errors;
    /* Add marker that this is a multi-master-file */
    *name++='-';
    /* Convert connection_name to a safe filename */
    buf_length= strconvert(system_charset_info, connection_name->str, FN_REFLEN,
                           &my_charset_filename, name, FN_REFLEN, &errors);
    name+= buf_length;
    *name++= '-';
  }
  name= int10_to_str(global_system_variables.server_id, name, 10);
  *name++ = '-';
  *name= '\0';                                  // For testing prefixes
  return name;
}


/**
  Creates a temporary name for LOAD DATA INFILE

  @param buf		      Store new filename here
  @param file_id	      File_id (part of file name)
  @param event_server_id      Event_id (part of file name)
  @param ext		      Extension for file name

  @return
    Pointer to start of extension
*/

static char *slave_load_file_stem(char *buf, uint file_id,
                                  int event_server_id, const char *ext,
                                  LEX_CSTRING *connection_name)
{
  char *res;
  res= buf+ unpack_dirname(buf, slave_load_tmpdir);
  to_unix_path(buf);
  buf= load_data_tmp_prefix(res, connection_name);
  buf= int10_to_str(event_server_id, buf, 10);
  *buf++ = '-';
  res= int10_to_str(file_id, buf, 10);
  strmov(res, ext);                             // Add extension last
  return res;                                   // Pointer to extension
}
#endif


#if defined(HAVE_REPLICATION)

/**
  Delete all temporary files used for SQL_LOAD.
*/

static void cleanup_load_tmpdir(LEX_CSTRING *connection_name)
{
  MY_DIR *dirp;
  FILEINFO *file;
  size_t i;
  char dir[FN_REFLEN], fname[FN_REFLEN];
  char prefbuf[31 + MAX_CONNECTION_NAME* MAX_FILENAME_MBWIDTH + 1];
  DBUG_ENTER("cleanup_load_tmpdir");

  unpack_dirname(dir, slave_load_tmpdir);
  if (!(dirp=my_dir(dir, MYF(MY_WME))))
    return;

  /* 
     When we are deleting temporary files, we should only remove
     the files associated with the server id of our server.
     We don't use event_server_id here because since we've disabled
     direct binlogging of Create_file/Append_file/Exec_load events
     we cannot meet Start_log event in the middle of events from one 
     LOAD DATA.
  */

  load_data_tmp_prefix(prefbuf, connection_name);
  DBUG_PRINT("enter", ("dir: '%s'  prefix: '%s'", dir, prefbuf));

  for (i=0 ; i < dirp->number_of_files; i++)
  {
    file=dirp->dir_entry+i;
    if (is_prefix(file->name, prefbuf))
    {
      fn_format(fname,file->name,slave_load_tmpdir,"",MY_UNPACK_FILENAME);
      mysql_file_delete(key_file_misc, fname, MYF(0));
    }
  }

  my_dirend(dirp);
  DBUG_VOID_RETURN;
}
#endif


/**
  Append a version of the 'str' string suitable for use in a query to
  the 'to' string.  To generate a correct escaping, the character set
  information in 'csinfo' is used.
*/

int append_query_string(CHARSET_INFO *csinfo, String *to,
                        const char *str, size_t len, bool no_backslash)
{
  char *beg, *ptr;
  my_bool overflow;
  uint32 const orig_len= to->length();
  if (to->reserve(orig_len + len * 2 + 4))
    return 1;

  beg= (char*) to->ptr() + to->length();
  ptr= beg;
  if (csinfo->escape_with_backslash_is_dangerous)
    ptr= str_to_hex(ptr, (uchar*)str, len);
  else
  {
    *ptr++= '\'';
    if (!no_backslash)
    {
      ptr+= escape_string_for_mysql(csinfo, ptr, 0, str, len, &overflow);
    }
    else
    {
      const char *frm_str= str;

      for (; frm_str < (str + len); frm_str++)
      {
        /* Using '' way to represent "'" */
        if (*frm_str == '\'')
          *ptr++= *frm_str;

        *ptr++= *frm_str;
      }
    }

    *ptr++= '\'';
  }
  to->length((uint32)(orig_len + ptr - beg));
  return 0;
}


/**************************************************************************
	Log_event methods (= the parent class of all events)
**************************************************************************/

Log_event::Log_event(THD* thd_arg, uint16 flags_arg, bool using_trans)
  :log_pos(0), temp_buf(0), exec_time(0),
   slave_exec_mode(SLAVE_EXEC_MODE_STRICT), thd(thd_arg)
{
  server_id=	thd->variables.server_id;
  when=         thd->start_time;
  when_sec_part=thd->start_time_sec_part;

  if (using_trans)
    cache_type= Log_event::EVENT_TRANSACTIONAL_CACHE;
  else
    cache_type= Log_event::EVENT_STMT_CACHE;
  flags= flags_arg |
    (thd->variables.option_bits & OPTION_SKIP_REPLICATION ?
     LOG_EVENT_SKIP_REPLICATION_F : 0);
}

/**
  This minimal constructor is for when you are not even sure that there
  is a valid THD. For example in the server when we are shutting down or
  flushing logs after receiving a SIGHUP (then we must write a Rotate to
  the binlog but we have no THD, so we need this minimal constructor).
*/

Log_event::Log_event()
  :temp_buf(0), exec_time(0), flags(0), cache_type(EVENT_INVALID_CACHE),
   slave_exec_mode(SLAVE_EXEC_MODE_STRICT), thd(0)
{
  server_id=	global_system_variables.server_id;
  /*
    We can't call my_time() here as this would cause a call before
    my_init() is called
  */
  when=         0;
  when_sec_part=0;
  log_pos=	0;
}



#ifdef HAVE_REPLICATION

int Log_event::do_update_pos(rpl_group_info *rgi)
{
  Relay_log_info *rli= rgi->rli;
  DBUG_ENTER("Log_event::do_update_pos");

  DBUG_ASSERT(rli);
  DBUG_ASSERT(!rli->belongs_to_client());

  /*
    In parallel execution, delay position update for the events that are
    not part of event groups (format description, rotate, and such) until
    the actual event execution reaches that point.
  */
  if (!rgi->is_parallel_exec || is_group_event(get_type_code()))
    rli->stmt_done(log_pos, thd, rgi);

  DBUG_RETURN(0);                                  // Cannot fail currently
}


Log_event::enum_skip_reason
Log_event::do_shall_skip(rpl_group_info *rgi)
{
  Relay_log_info *rli= rgi->rli;
  DBUG_PRINT("info", ("ev->server_id: %lu, ::server_id: %lu,"
                      " rli->replicate_same_server_id: %d,"
                      " rli->slave_skip_counter: %llu",
                      (ulong) server_id,
                      (ulong) global_system_variables.server_id,
                      rli->replicate_same_server_id,
                      rli->slave_skip_counter));
  if ((server_id == global_system_variables.server_id &&
       !(rli->replicate_same_server_id || (flags &  LOG_EVENT_ACCEPT_OWN_F))) ||
      (rli->slave_skip_counter == 1 && rli->is_in_group()) ||
      (flags & LOG_EVENT_SKIP_REPLICATION_F &&
       opt_replicate_events_marked_for_skip != RPL_SKIP_REPLICATE))
    return EVENT_SKIP_IGNORE;
  if (rli->slave_skip_counter > 0)
    return EVENT_SKIP_COUNT;
  return EVENT_SKIP_NOT;
}


/*
  Log_event::pack_info()
*/

void Log_event::pack_info(Protocol *protocol)
{
  protocol->store("", 0, &my_charset_bin);
}


/**
  Only called by SHOW BINLOG EVENTS
*/
int Log_event::net_send(Protocol *protocol, const char* log_name, my_off_t pos)
{
  const char *p= strrchr(log_name, FN_LIBCHAR);
  const char *event_type;
  if (p)
    log_name = p + 1;

  protocol->prepare_for_resend();
  protocol->store(log_name, strlen(log_name), &my_charset_bin);
  protocol->store((ulonglong) pos);
  event_type = get_type_str();
  protocol->store(event_type, strlen(event_type), &my_charset_bin);
  protocol->store((uint32) server_id);
  protocol->store((ulonglong) log_pos);
  pack_info(protocol);
  return protocol->write();
}
#endif /* HAVE_REPLICATION */


/**
  init_show_field_list() prepares the column names and types for the
  output of SHOW BINLOG EVENTS; it is used only by SHOW BINLOG
  EVENTS.
*/

void Log_event::init_show_field_list(THD *thd, List<Item>* field_list)
{
  MEM_ROOT *mem_root= thd->mem_root;
  field_list->push_back(new (mem_root)
                        Item_empty_string(thd, "Log_name", 20),
                        mem_root);
  field_list->push_back(new (mem_root)
                        Item_return_int(thd, "Pos",
                                        MY_INT64_NUM_DECIMAL_DIGITS,
                                        MYSQL_TYPE_LONGLONG),
                        mem_root);
  field_list->push_back(new (mem_root)
                        Item_empty_string(thd, "Event_type", 20),
                        mem_root);
  field_list->push_back(new (mem_root)
                        Item_return_int(thd, "Server_id", 10,
                                        MYSQL_TYPE_LONG),
                        mem_root);
  field_list->push_back(new (mem_root)
                        Item_return_int(thd, "End_log_pos",
                                        MY_INT64_NUM_DECIMAL_DIGITS,
                                        MYSQL_TYPE_LONGLONG),
                        mem_root);
  field_list->push_back(new (mem_root) Item_empty_string(thd, "Info", 20),
                        mem_root);
}

int Log_event_writer::write_internal(const uchar *pos, size_t len)
{
  DBUG_ASSERT(!ctx || encrypt_or_write == &Log_event_writer::encrypt_and_write);
  if (cache_data &&
#ifdef WITH_WSREP
      mysql_bin_log.is_open() &&
#endif
      cache_data->write_prepare(len))
    return 1;

  if (my_b_safe_write(file, pos, len))
  {
    DBUG_PRINT("error", ("write to log failed: %d", my_errno));
    return 1;
  }
  bytes_written+= len;
  return 0;
}

/*
  as soon as encryption produces the first output block, write event_len
  where it should be in a valid event header
*/
int Log_event_writer::maybe_write_event_len(uchar *pos, size_t len)
{
  if (len && event_len)
  {
    DBUG_ASSERT(len >= EVENT_LEN_OFFSET);
    if (write_internal(pos + EVENT_LEN_OFFSET - 4, 4))
      return 1;
    int4store(pos + EVENT_LEN_OFFSET - 4, event_len);
    event_len= 0;
  }
  return 0;
}

int Log_event_writer::encrypt_and_write(const uchar *pos, size_t len)
{
  uchar *dst;
  size_t dstsize;
  uint dstlen;
  int res;                                      // Safe as res is always set
  DBUG_ASSERT(ctx);

  if (!len)
    return 0;

  dstsize= encryption_encrypted_length((uint)len, ENCRYPTION_KEY_SYSTEM_DATA,
                                       crypto->key_version);
  if (!(dst= (uchar*)my_safe_alloca(dstsize)))
    return 1;

  if (encryption_ctx_update(ctx, pos, (uint)len, dst, &dstlen))
  {
    res= 1;
    goto err;
  }

  if (maybe_write_event_len(dst, dstlen))
  {
    res= 1;
    goto err;
  }

  res= write_internal(dst, dstlen);

err:
  my_safe_afree(dst, dstsize);
  return res;
}

int Log_event_writer::write_header(uchar *pos, size_t len)
{
  DBUG_ENTER("Log_event_writer::write_header");
  /*
    recording checksum of FD event computed with dropped
    possibly active LOG_EVENT_BINLOG_IN_USE_F flag.
    Similar step at verication: the active flag is dropped before
    checksum computing.
  */
  if (checksum_len)
  {
    uchar save=pos[FLAGS_OFFSET];
    pos[FLAGS_OFFSET]&= ~LOG_EVENT_BINLOG_IN_USE_F;
    crc= my_checksum(0, pos, len);
    pos[FLAGS_OFFSET]= save;
  }

  if (ctx)
  {
    uchar iv[BINLOG_IV_LENGTH];
    crypto->set_iv(iv, (uint32)my_b_safe_tell(file));
    if (encryption_ctx_init(ctx, crypto->key, crypto->key_length,
           iv, sizeof(iv), ENCRYPTION_FLAG_ENCRYPT | ENCRYPTION_FLAG_NOPAD,
           ENCRYPTION_KEY_SYSTEM_DATA, crypto->key_version))
      DBUG_RETURN(1);

    DBUG_ASSERT(len >= LOG_EVENT_HEADER_LEN);
    event_len= uint4korr(pos + EVENT_LEN_OFFSET);
    DBUG_ASSERT(event_len >= len);
    memcpy(pos + EVENT_LEN_OFFSET, pos, 4);
    pos+= 4;
    len-= 4;
  }
  DBUG_RETURN((this->*encrypt_or_write)(pos, len));
}

int Log_event_writer::write_data(const uchar *pos, size_t len)
{
  DBUG_ENTER("Log_event_writer::write_data");

  if (!len)
    DBUG_RETURN(0);

  if (checksum_len)
    crc= my_checksum(crc, pos, len);

  DBUG_RETURN((this->*encrypt_or_write)(pos, len));
}

int Log_event_writer::write_footer()
{
  DBUG_ENTER("Log_event_writer::write_footer");
  if (checksum_len)
  {
    uchar checksum_buf[BINLOG_CHECKSUM_LEN];
    int4store(checksum_buf, crc);
    if ((this->*encrypt_or_write)(checksum_buf, BINLOG_CHECKSUM_LEN))
      DBUG_RETURN(ER_ERROR_ON_WRITE);
  }
  if (ctx)
  {
    uint dstlen;
    uchar dst[MY_AES_BLOCK_SIZE*2];
    if (encryption_ctx_finish(ctx, dst, &dstlen))
      DBUG_RETURN(1);
    if (maybe_write_event_len(dst, dstlen) || write_internal(dst, dstlen))
      DBUG_RETURN(ER_ERROR_ON_WRITE);
  }
  DBUG_RETURN(0);
}

/*
  Log_event::write_header()
*/

bool Log_event::write_header(Log_event_writer *writer, size_t event_data_length)
{
  uchar header[LOG_EVENT_HEADER_LEN];
  my_time_t now;
  DBUG_ENTER("Log_event::write_header");
  DBUG_PRINT("enter", ("filepos: %lld  length: %zu type: %d",
                       (longlong) writer->pos(), event_data_length,
                       (int) get_type_code()));

  /* Store number of bytes that will be written by this event */
  data_written= event_data_length + sizeof(header) + writer->checksum_len;

  /*
    log_pos != 0 if this is relay-log event. In this case we should not
    change the position
  */

  if (is_artificial_event() ||
      cache_type == Log_event::EVENT_STMT_CACHE ||
      cache_type == Log_event::EVENT_TRANSACTIONAL_CACHE)
  {
    /*
      Artificial events are automatically generated and do not exist
      in master's binary log, so log_pos should be set to 0.

      Events written through transaction or statement cache have log_pos set
      to 0 so that they can be copied directly to the binlog without having
      to compute the real end_log_pos.
    */
    log_pos= 0;
  }
  else  if (!log_pos)
  {
    /*
      Calculate the position of where the next event will start
      (end of this event, that is).
    */

    log_pos= writer->pos() + data_written;
    
    DBUG_EXECUTE_IF("dbug_master_binlog_over_2GB", log_pos += (1ULL <<31););
  }

  now= get_time();                               // Query start time

  /*
    Header will be of size LOG_EVENT_HEADER_LEN for all events, except for
    FORMAT_DESCRIPTION_EVENT and ROTATE_EVENT, where it will be
    LOG_EVENT_MINIMAL_HEADER_LEN (remember these 2 have a frozen header,
    because we read them before knowing the format).
  */

  int4store(header, now);              // timestamp
  header[EVENT_TYPE_OFFSET]= get_type_code();
  int4store(header+ SERVER_ID_OFFSET, server_id);
  int4store(header+ EVENT_LEN_OFFSET, data_written);
  int4store(header+ LOG_POS_OFFSET, log_pos);
  int2store(header + FLAGS_OFFSET, flags);

  bool ret= writer->write_header(header, sizeof(header));
  DBUG_RETURN(ret);
}



#if defined(HAVE_REPLICATION)
inline Log_event::enum_skip_reason
Log_event::continue_group(rpl_group_info *rgi)
{
  if (rgi->rli->slave_skip_counter == 1)
    return Log_event::EVENT_SKIP_IGNORE;
  return Log_event::do_shall_skip(rgi);
}
#endif

/**************************************************************************
	Query_log_event methods
**************************************************************************/

#if defined(HAVE_REPLICATION)

/**
  This (which is used only for SHOW BINLOG EVENTS) could be updated to
  print SET @@session_var=. But this is not urgent, as SHOW BINLOG EVENTS is
  only an information, it does not produce suitable queries to replay (for
  example it does not print LOAD DATA INFILE).
  @todo
    show the catalog ??
*/

void Query_log_event::pack_info(Protocol *protocol)
{
  // TODO: show the catalog ??
  char buf_mem[1024];
  String buf(buf_mem, sizeof(buf_mem), system_charset_info);
  buf.real_alloc(9 + db_len + q_len);
  if (!(flags & LOG_EVENT_SUPPRESS_USE_F)
      && db && db_len)
  {
    buf.append(STRING_WITH_LEN("use "));
    append_identifier(protocol->thd, &buf, db, db_len);
    buf.append(STRING_WITH_LEN("; "));
  }

  DBUG_ASSERT(!flags2 || flags2_inited);

  if (flags2 & (OPTION_NO_FOREIGN_KEY_CHECKS | OPTION_AUTO_IS_NULL |
                OPTION_RELAXED_UNIQUE_CHECKS |
                OPTION_NO_CHECK_CONSTRAINT_CHECKS |
                OPTION_IF_EXISTS |
                OPTION_INSERT_HISTORY))
  {
    buf.append(STRING_WITH_LEN("set "));
    if (flags2 & OPTION_NO_FOREIGN_KEY_CHECKS)
      buf.append(STRING_WITH_LEN("foreign_key_checks=1, "));
    if (flags2 & OPTION_AUTO_IS_NULL)
      buf.append(STRING_WITH_LEN("sql_auto_is_null, "));
    if (flags2 & OPTION_RELAXED_UNIQUE_CHECKS)
      buf.append(STRING_WITH_LEN("unique_checks=1, "));
    if (flags2 & OPTION_NO_CHECK_CONSTRAINT_CHECKS)
      buf.append(STRING_WITH_LEN("check_constraint_checks=1, "));
    if (flags2 & OPTION_IF_EXISTS)
      buf.append(STRING_WITH_LEN("@@sql_if_exists=1, "));
    if (flags2 & OPTION_INSERT_HISTORY)
      buf.append(STRING_WITH_LEN("@@system_versioning_insert_history=1, "));
    buf[buf.length()-2]=';';
  }
  if (query && q_len)
    buf.append(query, q_len);
  protocol->store(&buf);
}
#endif


/**
  Utility function for the next method (Query_log_event::write()) .
*/
static void store_str_with_code_and_len(uchar **dst, const char *src,
                                        uint len, uint code)
{
  /*
    only 1 byte to store the length of catalog, so it should not
    surpass 255
  */
  DBUG_ASSERT(len <= 255);
  DBUG_ASSERT(src);
  *((*dst)++)= (uchar) code;
  *((*dst)++)= (uchar) len;
  bmove(*dst, src, len);
  (*dst)+= len;
}


/**
  Query_log_event::write().

  @note
    In this event we have to modify the header to have the correct
    EVENT_LEN_OFFSET as we don't yet know how many status variables we
    will print!
*/

bool Query_log_event::write(Log_event_writer *writer)
{
  uchar buf[QUERY_HEADER_LEN + MAX_SIZE_LOG_EVENT_STATUS];
  uchar *start, *start_of_status;
  ulong event_length;

  if (!query)
    return 1;                                   // Something wrong with event

  /*
    We want to store the thread id:
    (- as an information for the user when he reads the binlog)
    - if the query uses temporary table: for the slave SQL thread to know to
    which master connection the temp table belongs.
    Now imagine we (write()) are called by the slave SQL thread (we are
    logging a query executed by this thread; the slave runs with
    --log-slave-updates). Then this query will be logged with
    thread_id=the_thread_id_of_the_SQL_thread. Imagine that 2 temp tables of
    the same name were created simultaneously on the master (in the master
    binlog you have
    CREATE TEMPORARY TABLE t; (thread 1)
    CREATE TEMPORARY TABLE t; (thread 2)
    ...)
    then in the slave's binlog there will be
    CREATE TEMPORARY TABLE t; (thread_id_of_the_slave_SQL_thread)
    CREATE TEMPORARY TABLE t; (thread_id_of_the_slave_SQL_thread)
    which is bad (same thread id!).

    To avoid this, we log the thread's thread id EXCEPT for the SQL
    slave thread for which we log the original (master's) thread id.
    Now this moves the bug: what happens if the thread id on the
    master was 10 and when the slave replicates the query, a
    connection number 10 is opened by a normal client on the slave,
    and updates a temp table of the same name? We get a problem
    again. To avoid this, in the handling of temp tables (sql_base.cc)
    we use thread_id AND server_id.  TODO when this is merged into
    4.1: in 4.1, slave_proxy_id has been renamed to pseudo_thread_id
    and is a session variable: that's to make mysqlbinlog work with
    temp tables. We probably need to introduce

    SET PSEUDO_SERVER_ID
    for mysqlbinlog in 4.1. mysqlbinlog would print:
    SET PSEUDO_SERVER_ID=
    SET PSEUDO_THREAD_ID=
    for each query using temp tables.
  */
  int4store(buf + Q_THREAD_ID_OFFSET, slave_proxy_id);
  int4store(buf + Q_EXEC_TIME_OFFSET, exec_time);
  buf[Q_DB_LEN_OFFSET] = (char) db_len;
  int2store(buf + Q_ERR_CODE_OFFSET, error_code);

  /*
    You MUST always write status vars in increasing order of code. This
    guarantees that a slightly older slave will be able to parse those he
    knows.
  */
  start_of_status= start= buf+QUERY_HEADER_LEN;
  if (flags2_inited)
  {
    *start++= Q_FLAGS2_CODE;
    int4store(start, flags2);
    start+= 4;
  }
  if (sql_mode_inited)
  {
    *start++= Q_SQL_MODE_CODE;
    int8store(start, (ulonglong)sql_mode);
    start+= 8;
  }
  if (catalog_len) // i.e. this var is inited (false for 4.0 events)
  {
    store_str_with_code_and_len(&start,
                                catalog, catalog_len, (uint) Q_CATALOG_NZ_CODE);
    /*
      In 5.0.x where x<4 masters we used to store the end zero here. This was
      a waste of one byte so we don't do it in x>=4 masters. We change code to
      Q_CATALOG_NZ_CODE, because re-using the old code would make x<4 slaves
      of this x>=4 master segfault (expecting a zero when there is
      none). Remaining compatibility problems are: the older slave will not
      find the catalog; but it is will not crash, and it's not an issue
      that it does not find the catalog as catalogs were not used in these
      older MySQL versions (we store it in binlog and read it from relay log
      but do nothing useful with it). What is an issue is that the older slave
      will stop processing the Q_* blocks (and jumps to the db/query) as soon
      as it sees unknown Q_CATALOG_NZ_CODE; so it will not be able to read
      Q_AUTO_INCREMENT*, Q_CHARSET and so replication will fail silently in
      various ways. Documented that you should not mix alpha/beta versions if
      they are not exactly the same version, with example of 5.0.3->5.0.2 and
      5.0.4->5.0.3. If replication is from older to new, the new will
      recognize Q_CATALOG_CODE and have no problem.
    */
  }
  if (auto_increment_increment != 1 || auto_increment_offset != 1)
  {
    *start++= Q_AUTO_INCREMENT;
    int2store(start, auto_increment_increment);
    int2store(start+2, auto_increment_offset);
    start+= 4;
  }

  if (thd && (thd->used & THD::CHARACTER_SET_COLLATIONS_USED))
  {
    *start++= Q_CHARACTER_SET_COLLATIONS;
    size_t len= thd->variables.character_set_collations.to_binary((char*)start);
    start+= len;
  }

  if (charset_inited)
  {
    *start++= Q_CHARSET_CODE;
    memcpy(start, charset, 6);
    start+= 6;
  }
  if (time_zone_len)
  {
    /* In the TZ sys table, column Name is of length 64 so this should be ok */
    DBUG_ASSERT(time_zone_len <= MAX_TIME_ZONE_NAME_LENGTH);
    store_str_with_code_and_len(&start,
                                time_zone_str, time_zone_len, Q_TIME_ZONE_CODE);
  }
  if (lc_time_names_number)
  {
    DBUG_ASSERT(lc_time_names_number <= 0xFFFF);
    *start++= Q_LC_TIME_NAMES_CODE;
    int2store(start, lc_time_names_number);
    start+= 2;
  }
  if (charset_database_number)
  {
    DBUG_ASSERT(charset_database_number <= 0xFFFF);
    *start++= Q_CHARSET_DATABASE_CODE;
    int2store(start, charset_database_number);
    start+= 2;
  }
  if (table_map_for_update)
  {
    *start++= Q_TABLE_MAP_FOR_UPDATE_CODE;
    int8store(start, table_map_for_update);
    start+= 8;
  }
  if (thd && thd->need_binlog_invoker())
  {
    LEX_CSTRING user;
    LEX_CSTRING host;
    memset(&user, 0, sizeof(user));
    memset(&host, 0, sizeof(host));

    if (thd->slave_thread && thd->has_invoker())
    {
      /* user will be null, if master is older than this patch */
      user= thd->get_invoker_user();
      host= thd->get_invoker_host();
    }
    else
    {
      Security_context *ctx= thd->security_ctx;

      if (thd->need_binlog_invoker() == THD::INVOKER_USER)
      {
        user.str= ctx->priv_user;
        host.str= ctx->priv_host;
        host.length= strlen(host.str);
      }
      else
      {
        user.str= ctx->priv_role;
        host= empty_clex_str;
      }
      user.length= strlen(user.str);
    }

    if (user.length > 0)
    {
      *start++= Q_INVOKER;

      /*
        Store user length and user. The max length of use is 16, so 1 byte is
        enough to store the user's length.
       */
      *start++= (uchar)user.length;
      memcpy(start, user.str, user.length);
      start+= user.length;

      /*
        Store host length and host. The max length of host is 60, so 1 byte is
        enough to store the host's length.
       */
      *start++= (uchar)host.length;
      memcpy(start, host.str, host.length);
      start+= host.length;
    }
  }

  if (thd && (thd->used & THD::QUERY_START_SEC_PART_USED))
  {
    *start++= Q_HRNOW;
    get_time();
    int3store(start, when_sec_part);
    start+= 3;
  }

  /* xid's is used with ddl_log handling */
  if (thd && thd->binlog_xid)
  {
    *start++= Q_XID;
    int8store(start, thd->binlog_xid);
    start+= 8;
  }

  if (gtid_flags_extra)
  {
    *start++= Q_GTID_FLAGS3;
    *start++= gtid_flags_extra;
    if (gtid_flags_extra &
        (Gtid_log_event::FL_COMMIT_ALTER_E1 |
         Gtid_log_event::FL_ROLLBACK_ALTER_E1))
    {
      int8store(start, sa_seq_no);
      start+= 8;
    }
  }


  /*
    NOTE: When adding new status vars, please don't forget to update
    the MAX_SIZE_LOG_EVENT_STATUS in log_event.h and update the function
    code_name() in this file.

    Here there could be code like
    if (command-line-option-which-says-"log_this_variable" && inited)
    {
    *start++= Q_THIS_VARIABLE_CODE;
    int4store(start, this_variable);
    start+= 4;
    }
  */
  
  /* Store length of status variables */
  status_vars_len= (uint) (start-start_of_status);
  DBUG_ASSERT(status_vars_len <= MAX_SIZE_LOG_EVENT_STATUS);
  int2store(buf + Q_STATUS_VARS_LEN_OFFSET, status_vars_len);

  /*
    Calculate length of whole event
    The "1" below is the \0 in the db's length
  */
  event_length= ((uint) (start-buf) + get_post_header_size_for_derived() +
                 db_len + 1 + q_len);

  return write_header(writer, event_length) ||
         write_data(writer, buf, QUERY_HEADER_LEN) ||
         write_post_header_for_derived(writer) ||
         write_data(writer, start_of_status, (uint) status_vars_len) ||
         write_data(writer, db, db_len + 1) ||
         write_data(writer, query, q_len) ||
         write_footer(writer);
}

bool Query_compressed_log_event::write(Log_event_writer *writer)
{
  uchar *buffer;
  uint32 alloc_size, compressed_size;
  bool ret= true;

  compressed_size= alloc_size= binlog_get_compress_len(q_len);
  buffer= (uchar*) my_safe_alloca(alloc_size);
  if (buffer &&
      !binlog_buf_compress((uchar*) query, buffer, q_len, &compressed_size))
  {
    /*
      Write the compressed event. We have to temporarily store the event
      in query and q_len as Query_log_event::write() uses these.
    */
    const char *query_tmp= query;
    uint32 q_len_tmp= q_len;
    query= (char*) buffer;
    q_len= compressed_size;
    ret= Query_log_event::write(writer);
    query= query_tmp;
    q_len= q_len_tmp;
  }
  my_safe_afree(buffer, alloc_size);
  return ret;
}


/**
  The simplest constructor that could possibly work.  This is used for
  creating static objects that have a special meaning and are invisible
  to the log.  
*/
Query_log_event::Query_log_event()
  :Log_event(), data_buf(0)
{
  memset(&user, 0, sizeof(user));
  memset(&host, 0, sizeof(host));
}


/*
  SYNOPSIS
    Query_log_event::Query_log_event()
      thd_arg           - thread handle
      query_arg         - array of char representing the query
      query_length      - size of the  `query_arg' array
      using_trans       - there is a modified transactional table
      direct            - Don't cache statement
      suppress_use      - suppress the generation of 'USE' statements
      errcode           - the error code of the query
      
  DESCRIPTION
  Creates an event for binlogging
  The value for `errcode' should be supplied by caller.
*/
Query_log_event::Query_log_event(THD* thd_arg, const char* query_arg,
                                 size_t query_length, bool using_trans,
				 bool direct, bool suppress_use, int errcode)

  :Log_event(thd_arg,
             ((thd_arg->used & THD::THREAD_SPECIFIC_USED)
              ? LOG_EVENT_THREAD_SPECIFIC_F : 0) |
             (suppress_use ? LOG_EVENT_SUPPRESS_USE_F : 0),
	     using_trans),
   data_buf(0), query(query_arg), catalog(thd_arg->catalog),
   q_len((uint32) query_length),
   thread_id(thd_arg->thread_id),
   /* save the original thread id; we already know the server id */
   slave_proxy_id((ulong)thd_arg->variables.pseudo_thread_id),
   flags2_inited(1), sql_mode_inited(1), charset_inited(1), flags2(0),
   sql_mode(thd_arg->variables.sql_mode),
   auto_increment_increment(thd_arg->variables.auto_increment_increment),
   auto_increment_offset(thd_arg->variables.auto_increment_offset),
   lc_time_names_number(thd_arg->variables.lc_time_names->number),
   charset_database_number(0),
   table_map_for_update((ulonglong)thd_arg->table_map_for_update),
   gtid_flags_extra(thd_arg->get_binlog_flags_for_alter()),
   sa_seq_no(0)
{
  /* status_vars_len is set just before writing the event */

#ifdef WITH_WSREP
  /*
    If Query_log_event will contain non trans keyword (not BEGIN, COMMIT,
    SAVEPOINT or ROLLBACK) we disable PA for this transaction.
    Note that here WSREP(thd) might not be true e.g. when wsrep_shcema
    is created we create tables with thd->variables.wsrep_on=false
    to avoid replicating wsrep_schema tables to other nodes.
   */
  if (WSREP_ON && !is_trans_keyword(false))
  {
    thd->wsrep_PA_safe= false;
  }
#endif /* WITH_WSREP */

  memset(&user, 0, sizeof(user));
  memset(&host, 0, sizeof(host));
  error_code= errcode;

  /*
    For slave threads, remember the original master exec time.
    This is needed to be able to calculate the master commit time.
  */
  exec_time= ((thd->rgi_slave) ? thd->rgi_slave->orig_exec_time
                               : (my_time(0) - thd_arg->start_time));

  /**
    @todo this means that if we have no catalog, then it is replicated
    as an existing catalog of length zero. is that safe? /sven
  */
  catalog_len = (catalog) ? (uint32) strlen(catalog) : 0;

  if (!(db= thd->db.str))
    db= "";
  db_len= (uint32) strlen(db);
  if (thd_arg->variables.collation_database != thd_arg->db_charset)
    charset_database_number= thd_arg->variables.collation_database->number;
  
  /*
    We only replicate over the bits of flags2 that we need: the rest
    are masked out by "& OPTIONS_WRITTEN_TO_BINLOG".

    We also force AUTOCOMMIT=1.  Rationale (cf. BUG#29288): After
    fixing BUG#26395, we always write BEGIN and COMMIT around all
    transactions (even single statements in autocommit mode).  This is
    so that replication from non-transactional to transactional table
    and error recovery from XA to non-XA table should work as
    expected.  The BEGIN/COMMIT are added in log.cc. However, there is
    one exception: MyISAM bypasses log.cc and writes directly to the
    binlog.  So if autocommit is off, master has MyISAM, and slave has
    a transactional engine, then the slave will just see one long
    never-ending transaction.  The only way to bypass explicit
    BEGIN/COMMIT in the binlog is by using a non-transactional table.
    So setting AUTOCOMMIT=1 will make this work as expected.

    Note: explicitly replicate AUTOCOMMIT=1 from master. We do not
    assume AUTOCOMMIT=1 on slave; the slave still reads the state of
    the autocommit flag as written by the master to the binlog. This
    behavior may change after WL#4162 has been implemented.
  */
  flags2= (uint32) (thd_arg->variables.option_bits &
                    (OPTIONS_WRITTEN_TO_BIN_LOG & ~OPTION_NOT_AUTOCOMMIT));
  DBUG_ASSERT(thd_arg->variables.character_set_client->number < 256*256);
  DBUG_ASSERT(thd_arg->variables.collation_connection->number < 256*256);
  DBUG_ASSERT(thd_arg->variables.collation_server->number < 256*256);
  DBUG_ASSERT(thd_arg->variables.character_set_client->mbminlen == 1);
  int2store(charset, thd_arg->variables.character_set_client->number);
  int2store(charset+2, thd_arg->variables.collation_connection->number);
  int2store(charset+4, thd_arg->variables.collation_server->number);
  if (thd_arg->used & THD::TIME_ZONE_USED)
  {
    /*
      Note that our event becomes dependent on the Time_zone object
      representing the time zone. Fortunately such objects are never deleted
      or changed during mysqld's lifetime.
    */
    time_zone_len= thd_arg->variables.time_zone->get_name()->length();
    time_zone_str= thd_arg->variables.time_zone->get_name()->ptr();
  }
  else
    time_zone_len= 0;

  LEX *lex= thd->lex;
  /*
    Defines that the statement will be written directly to the binary log
    without being wrapped by a BEGIN...COMMIT. Otherwise, the statement
    will be written to either the trx-cache or stmt-cache.

    Note that a cache will not be used if the parameter direct is TRUE.
  */
  bool use_cache= FALSE;
  /*
    TRUE defines that the trx-cache must be used and by consequence the
    use_cache is TRUE.

    Note that a cache will not be used if the parameter direct is TRUE.
  */
  bool trx_cache= FALSE;
  cache_type= Log_event::EVENT_INVALID_CACHE;

  if (!direct)
  {
    switch (lex->sql_command)
    {
      case SQLCOM_DROP_TABLE:
      case SQLCOM_DROP_SEQUENCE:
        use_cache= (lex->tmp_table() && thd->in_multi_stmt_transaction_mode());
        break;

      case SQLCOM_CREATE_TABLE:
      case SQLCOM_CREATE_SEQUENCE:
        /*
           If we are using CREATE ... SELECT or if we are a slave
           executing BEGIN...COMMIT (generated by CREATE...SELECT) we
           have to use the transactional cache to ensure we don't
           calculate any checksum for the CREATE part.
         */
        trx_cache= (lex->first_select_lex()->item_list.elements &&
            thd->is_current_stmt_binlog_format_row()) ||
          (thd->variables.option_bits & OPTION_GTID_BEGIN);
        use_cache= (lex->tmp_table() &&
            thd->in_multi_stmt_transaction_mode()) || trx_cache;
        break;
      case SQLCOM_SET_OPTION:
        if (lex->autocommit)
          use_cache= trx_cache= FALSE;
        else
          use_cache= TRUE;
        break;
      case SQLCOM_RELEASE_SAVEPOINT:
      case SQLCOM_ROLLBACK_TO_SAVEPOINT:
      case SQLCOM_SAVEPOINT:
      case SQLCOM_XA_END:
        use_cache= trx_cache= TRUE;
        break;
      default:
        use_cache= (gtid_flags_extra) ? false : sqlcom_can_generate_row_events(thd);
        break;
    }
  }

  if (gtid_flags_extra & (Gtid_log_event::FL_COMMIT_ALTER_E1 |
                          Gtid_log_event::FL_ROLLBACK_ALTER_E1))
      sa_seq_no= thd_arg->get_binlog_start_alter_seq_no();

  if (!use_cache || direct)
  {
    cache_type= Log_event::EVENT_NO_CACHE;
  }
  else if (using_trans || trx_cache || stmt_has_updated_trans_table(thd) ||
           thd->lex->is_mixed_stmt_unsafe(thd->in_multi_stmt_transaction_mode(),
                                          thd->variables.binlog_direct_non_trans_update,
                                          trans_has_updated_trans_table(thd),
                                          thd->tx_isolation))
    cache_type= Log_event::EVENT_TRANSACTIONAL_CACHE;
  else
    cache_type= Log_event::EVENT_STMT_CACHE;
  DBUG_ASSERT(cache_type != Log_event::EVENT_INVALID_CACHE);
  DBUG_PRINT("info",("Query_log_event has flags2: %lu  sql_mode: %llu  cache_tye: %d",
                     (ulong) flags2, sql_mode, cache_type));
}

Query_compressed_log_event::Query_compressed_log_event(THD* thd_arg, const char* query_arg,
    ulong query_length, bool using_trans,
    bool direct, bool suppress_use, int errcode)
    :Query_log_event(thd_arg, query_arg, query_length, using_trans, direct,
                     suppress_use, errcode),
     query_buf(0)
{

}


#if defined(HAVE_REPLICATION)

int Query_log_event::do_apply_event(rpl_group_info *rgi)
{
  return do_apply_event(rgi, query, q_len);
}

/**
   Compare if two errors should be regarded as equal.
   This is to handle the case when you can get slightly different errors
   on master and slave for the same thing.
   @param
   expected_error	Error we got on master
   actual_error		Error we got on slave

   @return
   1 Errors are equal
   0 Errors are different
*/

bool test_if_equal_repl_errors(int expected_error, int actual_error)
{
  if (expected_error == actual_error)
    return 1;
  switch (expected_error) {
  case ER_DUP_ENTRY:
  case ER_DUP_ENTRY_WITH_KEY_NAME:
  case ER_DUP_KEY:
  case ER_AUTOINC_READ_FAILED:
    return (actual_error == ER_DUP_ENTRY ||
            actual_error == ER_DUP_ENTRY_WITH_KEY_NAME ||
            actual_error == ER_DUP_KEY ||
            actual_error == ER_AUTOINC_READ_FAILED ||
            actual_error == HA_ERR_AUTOINC_ERANGE);
  case ER_UNKNOWN_TABLE:
    return actual_error == ER_IT_IS_A_VIEW;
  default:
    break;
  }
  return 0;
}


static start_alter_info *get_new_start_alter_info(THD *thd)
{
  /*
   Why on global memory ?- So that process_commit/rollback_alter should not get
   error when spawned threads exits too early.
   */
  start_alter_info *info;
  if (!(info= (start_alter_info *)my_malloc(PSI_INSTRUMENT_ME,
                                      sizeof(start_alter_info), MYF(MY_WME))))
  {
    sql_print_error("Failed to allocate memory for ddl log free list");
    return 0;
  }
  info->sa_seq_no= 0;
  info->domain_id= 0;
  info->direct_commit_alter= false;
  info->state= start_alter_state::INVALID;
  mysql_cond_init(0, &info->start_alter_cond, NULL);
  info->error= 0;

  return info;
}


/*
  Perform necessary actions for two-phase-logged ALTER parts, to
  return

  0  when the event's query proceeds normal parsing and execution
  1  when the event skips parsing and execution
  -1 as error.
*/
int Query_log_event::handle_split_alter_query_log_event(rpl_group_info *rgi,
                                                        bool &skip_error_check)
{
  int rc= 0;

  rgi->gtid_ev_flags_extra= gtid_flags_extra;
  if (gtid_flags_extra & Gtid_log_event::FL_START_ALTER_E1)
  {
    //No Slave, Normal Slave, Start Alter under Worker 1 will simple binlog and exit
    if(!rgi->rpt || rgi->reserved_start_alter_thread || WSREP(thd))
    {
      rc= 1;
      /*
       We will just write the binlog and move to next event , because COMMIT
       Alter will take care of actual work
      */
      rgi->reserved_start_alter_thread= false;
      thd->lex->sql_command= SQLCOM_ALTER_TABLE;
      Write_log_with_flags wlwf(thd, Gtid_log_event::FL_START_ALTER_E1,
                                true /* wsrep to isolation end */);
#ifdef WITH_WSREP
      if (WSREP(thd) && wsrep_thd_is_local(thd) &&
          // no need to supply other than db in this case
          wsrep_to_isolation_begin(thd, db, NULL,NULL,NULL,NULL,NULL))
        return -1;
#endif
      if (write_bin_log(thd, false, thd->query(), thd->query_length()))
        return -1;

      my_ok(thd);
      return rc;
    }
    if (!rgi->sa_info)
      rgi->sa_info= get_new_start_alter_info(thd);
    else
    {
      /* Not send Start-Alter into query execution when it's to rollback */
      mysql_mutex_lock(&rgi->rli->mi->start_alter_lock);
      if (rgi->sa_info->state == start_alter_state::ROLLBACK_ALTER)
        mysql_cond_broadcast(&rgi->sa_info->start_alter_cond);
      mysql_mutex_unlock(&rgi->rli->mi->start_alter_lock);
    }

    return rc;
  }

  bool is_CA= (gtid_flags_extra & Gtid_log_event::FL_COMMIT_ALTER_E1) ? true : false;
  if (is_CA)
  {
    DBUG_EXECUTE_IF("rpl_slave_stop_CA_before_binlog",
    {
      // the awake comes from STOP-SLAVE running driver (sql) thread
      debug_sync_set_action(thd,
                            STRING_WITH_LEN("now WAIT_FOR proceed_CA_1"));
    });
  }
  start_alter_info *info=NULL;
  Master_info *mi= NULL;

  rgi->gtid_ev_sa_seq_no= sa_seq_no;
  // is set for both the direct execution and the write to binlog
  thd->set_binlog_start_alter_seq_no(sa_seq_no);
  mi= rgi->rli->mi;
  mysql_mutex_lock(&mi->start_alter_list_lock);
  {
    List_iterator<start_alter_info> info_iterator(mi->start_alter_list);
    while ((info= info_iterator++))
    {
      if(info->sa_seq_no == rgi->gtid_ev_sa_seq_no &&
         info->domain_id == rgi->current_gtid.domain_id)
      {
        info_iterator.remove();
        break;
      }
    }
  }
  mysql_mutex_unlock(&mi->start_alter_list_lock);

  if (!info)
  {
    if (is_CA)
    {
      /*
        error handeling, direct_commit_alter is turned on, so that we dont
        wait for master reply in mysql_alter_table (in wait_for_master)
      */
      rgi->direct_commit_alter= true;
#ifdef WITH_WSREP
      if (WSREP(thd))
        thd->set_binlog_flags_for_alter(Gtid_log_event::FL_COMMIT_ALTER_E1);
#endif
      goto cleanup;
    }
    else
    {
      //Just write the binlog because there is nothing to be done
      goto write_binlog;
    }
  }

  mysql_mutex_lock(&mi->start_alter_lock);
  if (info->state != start_alter_state::COMPLETED)
  {
    if (is_CA)
      info->state= start_alter_state::COMMIT_ALTER;
    else
      info->state= start_alter_state::ROLLBACK_ALTER;
    mysql_cond_broadcast(&info->start_alter_cond);
    mysql_mutex_unlock(&mi->start_alter_lock);
    /*
      Wait till Start Alter worker has changed the state to ::COMPLETED
      when start alter worker reaches the old code write_bin_log(), it will
      change state to COMMITTED.
      COMMITTED and `direct_commit_alter == true` at the same time indicates
      the query needs re-execution by the CA running thread.
    */
    mysql_mutex_lock(&mi->start_alter_lock);

    DBUG_ASSERT(info->state == start_alter_state::COMPLETED ||
                !info->direct_commit_alter);

    while(info->state != start_alter_state::COMPLETED)
      mysql_cond_wait(&info->start_alter_cond, &mi->start_alter_lock);
  }
  else
  {
    // SA has completed and left being kicked out by deadlock or ftwrl
    DBUG_ASSERT(info->direct_commit_alter);
  }
  mysql_mutex_unlock(&mi->start_alter_lock);

  if (info->direct_commit_alter)
  {
    rgi->direct_commit_alter= true; // execute the query as if there was no SA
    if (is_CA)
      goto cleanup;
  }

write_binlog:
  rc= 1;

  if(!is_CA)
  {
    if(((info && info->error) || error_code) &&
       global_system_variables.log_warnings > 2)
    {
      sql_print_information("Query '%s' having %d error code on master "
                            "is rolled back%s", query, error_code,
                            !(info && info->error) ? "." : ";");
      if (info && info->error)
        sql_print_information("its execution on slave %sproduced %d error.",
                              info->error == error_code ? "re":"", info->error);
    }
  }
  {
    thd->lex->sql_command= SQLCOM_ALTER_TABLE;
    Write_log_with_flags wlwf(thd, is_CA ? Gtid_log_event::FL_COMMIT_ALTER_E1 :
                              Gtid_log_event::FL_ROLLBACK_ALTER_E1,
                              true);
#ifdef WITH_WSREP
    if (WSREP(thd) && wsrep_thd_is_local(thd) &&
        wsrep_to_isolation_begin(thd, db, NULL,NULL,NULL,NULL,NULL))
      rc= -1;
#endif
    if (rc != -1 &&
        write_bin_log(thd, false, thd->query(), thd->query_length()))
      rc= -1;
  }

  if (!thd->is_error())
  {
    skip_error_check= true;
    my_ok(thd);
  }

cleanup:
  if (info)
  {
    mysql_cond_destroy(&info->start_alter_cond);
    my_free(info);
  }
  return rc;
}


/**
  @todo
  Compare the values of "affected rows" around here. Something
  like:
  @code
     if ((uint32) affected_in_event != (uint32) affected_on_slave)
     {
     sql_print_error("Slave: did not get the expected number of affected \
     rows running query from master - expected %d, got %d (this numbers \
     should have matched modulo 4294967296).", 0, ...);
     thd->query_error = 1;
     }
  @endcode
  We may also want an option to tell the slave to ignore "affected"
  mismatch. This mismatch could be implemented with a new ER_ code, and
  to ignore it you would use --slave-skip-errors...
*/
int Query_log_event::do_apply_event(rpl_group_info *rgi,
                                    const char *query_arg, uint32 q_len_arg)
{
  int expected_error,actual_error= 0;
  Schema_specification_st db_options;
  uint64 sub_id= 0;
  void *hton= NULL;
  rpl_gtid gtid;
  Relay_log_info const *rli= rgi->rli;
  Rpl_filter *rpl_filter= rli->mi->rpl_filter;
  bool current_stmt_is_commit;
  bool skip_error_check= false;
  DBUG_ENTER("Query_log_event::do_apply_event");

  /*
    Colleagues: please never free(thd->catalog) in MySQL. This would
    lead to bugs as here thd->catalog is a part of an alloced block,
    not an entire alloced block (see
    Query_log_event::do_apply_event()). Same for thd->db.  Thank
    you.
  */
  thd->catalog= catalog_len ? (char *) catalog : (char *)"";
  rgi->start_alter_ev= this;

  size_t valid_len= Well_formed_prefix(system_charset_info,
                                       db, db_len, NAME_LEN).length();

  if (valid_len != db_len)
  {
    rli->report(ERROR_LEVEL, ER_SLAVE_FATAL_ERROR,
                ER_THD(thd, ER_SLAVE_FATAL_ERROR),
                "Invalid database name in Query event.");
    thd->is_slave_error= true;
    goto end;
  }

  set_thd_db(thd, rpl_filter, LEX_CSTRING{db, db_len});

  /*
    Setting the character set and collation of the current database thd->db.
   */
  load_db_opt_by_name(thd, thd->db.str, &db_options);
  if (db_options.default_table_charset)
    thd->db_charset= db_options.default_table_charset;
  thd->variables.auto_increment_increment= auto_increment_increment;
  thd->variables.auto_increment_offset=    auto_increment_offset;

  DBUG_PRINT("info", ("log_pos: %lu", (ulong) log_pos));

  thd->clear_error(1);
  current_stmt_is_commit= is_commit();

  DBUG_ASSERT(!current_stmt_is_commit || !rgi->tables_to_lock);
  rgi->slave_close_thread_tables(thd);

  /*
    Note:   We do not need to execute reset_one_shot_variables() if this
            db_ok() test fails.
    Reason: The db stored in binlog events is the same for SET and for
            its companion query.  If the SET is ignored because of
            db_ok(), the companion query will also be ignored, and if
            the companion query is ignored in the db_ok() test of
            ::do_apply_event(), then the companion SET also have so
            we don't need to reset_one_shot_variables().
  */
  if (rpl_filter->is_db_empty() ||
      is_trans_keyword(
          (rgi->gtid_ev_flags2 & (Gtid_log_event::FL_PREPARED_XA |
                                  Gtid_log_event::FL_COMPLETED_XA))) ||
      rpl_filter->db_ok(thd->db.str))
  {
    bool is_rb_alter= gtid_flags_extra & Gtid_log_event::FL_ROLLBACK_ALTER_E1;

    thd->set_time(when, when_sec_part);
    thd->set_query_and_id((char*)query_arg, q_len_arg,
                          thd->charset(), next_query_id());
    thd->variables.pseudo_thread_id= thread_id;		// for temp tables
    DBUG_PRINT("query",("%s", thd->query()));

#ifdef WITH_WSREP
    if (WSREP(thd))
    {
      WSREP_DEBUG("Query_log_event thread=%llu for query=%s",
		  thd_get_thread_id(thd), wsrep_thd_query(thd));
    }
#endif

    if (unlikely(!(expected_error= !is_rb_alter ? error_code : 0)) ||
        ignored_error_code(expected_error) ||
        !unexpected_error_code(expected_error))
    {
      thd->slave_expected_error= expected_error;
      if (flags2_inited)
      {
        ulonglong mask= flags2_inited;
        thd->variables.option_bits= (flags2 & mask) |
                                    (thd->variables.option_bits & ~mask);
      }
      /*
        else, we are in a 3.23/4.0 binlog; we previously received a
        Rotate_log_event which reset thd->variables.option_bits and
        sql_mode etc, so nothing to do.
      */
      /*
        We do not replicate MODE_NO_DIR_IN_CREATE. That is, if the master is a
        slave which runs with SQL_MODE=MODE_NO_DIR_IN_CREATE, this should not
        force us to ignore the dir too. Imagine you are a ring of machines, and
        one has a disk problem so that you temporarily need
        MODE_NO_DIR_IN_CREATE on this machine; you don't want it to propagate
        elsewhere (you don't want all slaves to start ignoring the dirs).
      */
      if (sql_mode_inited)
        thd->variables.sql_mode=
          (sql_mode_t) ((thd->variables.sql_mode & MODE_NO_DIR_IN_CREATE) |
                        (sql_mode & ~(sql_mode_t) MODE_NO_DIR_IN_CREATE));

      size_t cslen= thd->variables.character_set_collations.from_binary(
                                      character_set_collations.str,
                                      character_set_collations.length);
      if (cslen != character_set_collations.length)
      {
        // Fatal: either a broken even, or an unknown collation ID
        thd->variables.character_set_collations.init();
        goto compare_errors; // QQ: report an error here?
      }

      if (charset_inited)
      {
        rpl_sql_thread_info *sql_info= thd->system_thread_info.rpl_sql_info;
        if (thd->slave_thread && sql_info->cached_charset_compare(charset))
        {
          /* Verify that we support the charsets found in the event. */
          if (!(thd->variables.character_set_client=
                get_charset(uint2korr(charset), MYF(MY_WME))) ||
              !(thd->variables.collation_connection=
                get_charset(uint2korr(charset+2), MYF(MY_WME))) ||
              !(thd->variables.collation_server=
                get_charset(uint2korr(charset+4), MYF(MY_WME))))
          {
            /*
              We updated the thd->variables with nonsensical values (0). Let's
              set them to something safe (i.e. which avoids crash), and we'll
              stop with EE_UNKNOWN_CHARSET in compare_errors (unless set to
              ignore this error).
            */
            set_slave_thread_default_charset(thd, rgi);
            goto compare_errors;
          }
          thd->update_charset(); // for the charset change to take effect
          /*
            Reset thd->query_string.cs to the newly set value.
            Note, there is a small flaw here. For a very short time frame
            if the new charset is different from the old charset and
            if another thread executes "SHOW PROCESSLIST" after
            the above thd->set_query_and_id() and before this thd->set_query(),
            and if the current query has some non-ASCII characters,
            the another thread may see some '?' marks in the PROCESSLIST
            result. This should be acceptable now. This is a reminder
            to fix this if any refactoring happens here sometime.
          */
          thd->set_query((char*) query_arg, q_len_arg, thd->charset());
        }
      }
      if (time_zone_len)
      {
        String tmp(time_zone_str, time_zone_len, &my_charset_bin);
        if (!(thd->variables.time_zone= my_tz_find(thd, &tmp)))
        {
          my_error(ER_UNKNOWN_TIME_ZONE, MYF(0), tmp.c_ptr());
          thd->variables.time_zone= global_system_variables.time_zone;
          goto compare_errors;
        }
      }
      if (lc_time_names_number)
      {
        if (!(thd->variables.lc_time_names=
              my_locale_by_number(lc_time_names_number)))
        {
          my_printf_error(ER_UNKNOWN_ERROR,
                      "Unknown locale: '%d'", MYF(0), lc_time_names_number);
          thd->variables.lc_time_names= &my_locale_en_US;
          goto compare_errors;
        }
      }
      else
        thd->variables.lc_time_names= &my_locale_en_US;
      if (charset_database_number)
      {
        CHARSET_INFO *cs;
        if (!(cs= get_charset(charset_database_number, MYF(0))))
        {
          char buf[20];
          int10_to_str((int) charset_database_number, buf, -10);
          my_error(ER_UNKNOWN_COLLATION, MYF(0), buf);
          goto compare_errors;
        }
        thd->variables.collation_database= cs;
      }
      else
        thd->variables.collation_database= thd->db_charset;

      {
        const CHARSET_INFO *cs= thd->charset();
        /*
          We cannot ask for parsing a statement using a character set
          without state_maps (parser internal data).
        */
        if (!cs->state_map)
        {
          rli->report(ERROR_LEVEL, ER_SLAVE_FATAL_ERROR,
                      ER_THD(thd, ER_SLAVE_FATAL_ERROR),
                      "character_set cannot be parsed");
          thd->is_slave_error= true;
          goto end;
        }
      }

      /*
        Record any GTID in the same transaction, so slave state is
        transactionally consistent.
      */
      if (current_stmt_is_commit)
      {
        thd->variables.option_bits&= ~OPTION_GTID_BEGIN;
        if (rgi->gtid_pending)
        {
          sub_id= rgi->gtid_sub_id;
          rgi->gtid_pending= false;

          gtid= rgi->current_gtid;
          if (unlikely(rpl_global_gtid_slave_state->record_gtid(thd, &gtid,
                                                                sub_id,
                                                                true, false,
                                                                &hton)))
          {
            int errcode= thd->get_stmt_da()->sql_errno();
            if (!is_parallel_retry_error(rgi, errcode))
              rli->report(ERROR_LEVEL, ER_CANNOT_UPDATE_GTID_STATE,
                          rgi->gtid_info(),
                          "Error during COMMIT: failed to update GTID state in "
                        "%s.%s: %d: %s",
                          "mysql", rpl_gtid_slave_state_table_name.str,
                          errcode,
                          thd->get_stmt_da()->message());
            sub_id= 0;
            thd->is_slave_error= 1;
            goto end;
          }
        }
      }

      thd->table_map_for_update= (table_map)table_map_for_update;
      thd->set_invoker(&user, &host);
      /*
        Flag if we need to rollback the statement transaction on
        slave if it by chance succeeds.
        If we expected a non-zero error code and get nothing and,
        it is a concurrency issue or ignorable issue, effects
        of the statement should be rolled back.
      */
      if (unlikely(expected_error) &&
          (ignored_error_code(expected_error) ||
           concurrency_error_code(expected_error)))
      {
        thd->variables.option_bits|= OPTION_MASTER_SQL_ERROR;
        thd->variables.option_bits&= ~OPTION_GTID_BEGIN;
      }

      int sa_result= 0;
      bool is_2p_alter= gtid_flags_extra &
        (Gtid_log_event::FL_START_ALTER_E1 |
         Gtid_log_event::FL_COMMIT_ALTER_E1 |
         Gtid_log_event::FL_ROLLBACK_ALTER_E1);
      if (is_2p_alter)
        sa_result= handle_split_alter_query_log_event(rgi, skip_error_check);
      if (sa_result == 0)
      {
        /* Execute the query (note that we bypass dispatch_command()) */
        Parser_state parser_state;
        if (!parser_state.init(thd, thd->query(), thd->query_length()))
        {
          DBUG_ASSERT(thd->m_digest == NULL);
          thd->m_digest= & thd->m_digest_state;
          DBUG_ASSERT(thd->m_statement_psi == NULL);
          thd->m_statement_psi= MYSQL_START_STATEMENT(&thd->m_statement_state,
                                                      stmt_info_rpl.m_key,
                                                      thd->db.str, thd->db.length,
                                                      thd->charset(), NULL);
          THD_STAGE_INFO(thd, stage_starting);
          MYSQL_SET_STATEMENT_TEXT(thd->m_statement_psi, thd->query(), thd->query_length());
          if (thd->m_digest != NULL)
            thd->m_digest->reset(thd->m_token_array, max_digest_length);

          if (thd->slave_thread)
          {
            /*
              To be compatible with previous releases, the slave thread uses the global
              log_slow_disabled_statements value, wich can be changed dynamically, so we
              have to set the sql_log_slow respectively.
            */
            thd->variables.sql_log_slow= !MY_TEST(global_system_variables.log_slow_disabled_statements & LOG_SLOW_DISABLE_SLAVE);
          }
          mysql_parse(thd, thd->query(), thd->query_length(), &parser_state);
          /* Finalize server status flags after executing a statement. */
          thd->update_server_status();
          log_slow_statement(thd);
          thd->lex->restore_set_statement_var();

          /*
            When THD::slave_expected_error gets reset inside execution stack
            that is the case of to be ignored event. In this case the expected
            error must change to the reset value as well.
          */
          expected_error= thd->slave_expected_error;
        }
      }
      else if (sa_result == -1)
      {
        rli->report(ERROR_LEVEL, expected_error, rgi->gtid_info(),
                          "TODO start alter error");
        thd->is_slave_error= 1;
        goto end;
      }
      thd->variables.option_bits&= ~OPTION_MASTER_SQL_ERROR;
      if (is_2p_alter && !rgi->is_parallel_exec)
      {
        rgi->gtid_ev_flags_extra= 0;
        rgi->direct_commit_alter= 0;
        rgi->gtid_ev_sa_seq_no= 0;
      }
    }
    else
    {
      /*
        The query got a really bad error on the master (thread killed etc),
        which could be inconsistent. Parse it to test the table names: if the
        replicate-*-do|ignore-table rules say "this query must be ignored" then
        we exit gracefully; otherwise we warn about the bad error and tell DBA
        to check/fix it.
      */
      if (mysql_test_parse_for_slave(thd, thd->query(), thd->query_length()))
        thd->clear_error(1);
      else
      {
        rli->report(ERROR_LEVEL, expected_error, rgi->gtid_info(),
                          "\
Query partially completed on the master (error on master: %d) \
and was aborted. There is a chance that your master is inconsistent at this \
point. If you are sure that your master is ok, run this query manually on the \
slave and then restart the slave with SET GLOBAL SQL_SLAVE_SKIP_COUNTER=1; \
START SLAVE; . Query: '%s'", expected_error, thd->query());
        thd->is_slave_error= 1;
      }
      goto end;
    }

    /* If the query was not ignored, it is printed to the general log */
    if (likely(!thd->is_error()) ||
        thd->get_stmt_da()->sql_errno() != ER_SLAVE_IGNORED_TABLE)
      general_log_write(thd, COM_QUERY, thd->query(), thd->query_length());
    else
    {
      /*
        Bug#54201: If we skip an INSERT query that uses auto_increment, then we
        should reset any @@INSERT_ID set by an Intvar_log_event associated with
        the query; otherwise the @@INSERT_ID will linger until the next INSERT
        that uses auto_increment and may affect extra triggers on the slave etc.

        We reset INSERT_ID unconditionally; it is probably cheaper than
        checking if it is necessary.
      */
      thd->auto_inc_intervals_forced.empty();
    }

compare_errors:
    /*
      In the slave thread, we may sometimes execute some DROP / * 40005
      TEMPORARY * / TABLE that come from parts of binlogs (likely if we
      use RESET SLAVE or CHANGE MASTER TO), while the temporary table
      has already been dropped. To ignore such irrelevant "table does
      not exist errors", we silently clear the error if TEMPORARY was used.
    */
    if ((thd->lex->sql_command == SQLCOM_DROP_TABLE ||
         thd->lex->sql_command == SQLCOM_DROP_SEQUENCE) &&
        thd->lex->tmp_table() &&
        thd->is_error() && thd->get_stmt_da()->sql_errno() == ER_BAD_TABLE_ERROR &&
        !expected_error)
      thd->get_stmt_da()->reset_diagnostics_area();
    /*
      If we expected a non-zero error code, and we don't get the same error
      code, and it should be ignored or is related to a concurrency issue.
    */
    actual_error= thd->is_error() ? thd->get_stmt_da()->sql_errno() :
                     skip_error_check? expected_error : 0;
    DBUG_PRINT("info",("expected_error: %d  sql_errno: %d",
                       expected_error, actual_error));

    if ((unlikely(expected_error) &&
         !test_if_equal_repl_errors(expected_error, actual_error) &&
         !concurrency_error_code(expected_error)) &&
        !ignored_error_code(actual_error) &&
        !ignored_error_code(expected_error))
    {
      rli->report(ERROR_LEVEL, 0, rgi->gtid_info(),
                  "Query caused different errors on master and slave.     "
                  "Error on master: message (format)='%s' error code=%d ; "
                  "Error on slave: actual message='%s', error code=%d. "
                  "Default database: '%s'. Query: '%s'",
                  ER_THD(thd, expected_error),
                  expected_error,
                  actual_error ? thd->get_stmt_da()->message() : "no error",
                  actual_error,
                  safe_str(db), query_arg);
      thd->is_slave_error= 1;
    }
    /*
      If we get the same error code as expected and it is not a concurrency
      issue, or should be ignored.
    */
    else if ((test_if_equal_repl_errors(expected_error, actual_error) &&
              !concurrency_error_code(expected_error)) ||
             ignored_error_code(actual_error))
    {
      DBUG_PRINT("info",("error ignored"));
      thd->clear_error(1);
      if (actual_error == ER_QUERY_INTERRUPTED ||
          actual_error == ER_CONNECTION_KILLED)
        thd->reset_killed();
    }
    else if (actual_error == ER_XAER_NOTA && !rpl_filter->db_ok(get_db()))
    {
      /*
        If there is an XA query whos XID cannot be found, if the replication
        filter is active and filters the target database, assume that the XID
        cache has been cleared (e.g. by server restart) since it was prepared,
        so we can just ignore this event.
      */
      thd->clear_error(1);
    }
    /*
      Other cases: mostly we expected no error and get one.
    */
    else if (unlikely(thd->is_slave_error || thd->is_fatal_error))
    {
      if (!is_parallel_retry_error(rgi, actual_error))
        rli->report(ERROR_LEVEL, actual_error, rgi->gtid_info(),
                    "Error '%s' on query. Default database: '%s'. Query: '%s'",
                    (actual_error ? thd->get_stmt_da()->message() :
                     "unexpected success or fatal error"),
                    thd->get_db(), query_arg);
      thd->is_slave_error= 1;
#ifdef WITH_WSREP
      if (wsrep_thd_is_toi(thd) && wsrep_must_ignore_error(thd))
      {
        thd->clear_error(1);
        thd->killed= NOT_KILLED;
        thd->wsrep_has_ignored_error= true;
      }
#endif /* WITH_WSREP */
    }

    /*
      TODO: compare the values of "affected rows" around here. Something
      like:
      if ((uint32) affected_in_event != (uint32) affected_on_slave)
      {
      sql_print_error("Slave: did not get the expected number of affected \
      rows running query from master - expected %d, got %d (this numbers \
      should have matched modulo 4294967296).", 0, ...);
      thd->is_slave_error = 1;
      }
      We may also want an option to tell the slave to ignore "affected"
      mismatch. This mismatch could be implemented with a new ER_ code, and
      to ignore it you would use --slave-skip-errors...

      To do the comparison we need to know the value of "affected" which the
      above mysql_parse() computed. And we need to know the value of
      "affected" in the master's binlog. Both will be implemented later. The
      important thing is that we now have the format ready to log the values
      of "affected" in the binlog. So we can release 5.0.0 before effectively
      logging "affected" and effectively comparing it.
    */
  } /* End of if (db_ok(... */

  {
    /**
      The following failure injecion works in cooperation with tests
      setting @@global.debug= 'd,stop_slave_middle_group'.
      The sql thread receives the killed status and will proceed
      to shutdown trying to finish incomplete events group.
    */
    DBUG_EXECUTE_IF("stop_slave_middle_group",
                    if (!current_stmt_is_commit && is_begin() == 0)
                    {
                      if (thd->transaction->all.modified_non_trans_table)
                        const_cast<Relay_log_info*>(rli)->abort_slave= 1;
                    };);
  }

end:
  if (unlikely(sub_id && !thd->is_slave_error))
    rpl_global_gtid_slave_state->update_state_hash(sub_id, &gtid, hton, rgi);

  /*
    Probably we have set thd->query, thd->db, thd->catalog to point to places
    in the data_buf of this event. Now the event is going to be deleted
    probably, so data_buf will be freed, so the thd->... listed above will be
    pointers to freed memory.
    So we must set them to 0, so that those bad pointers values are not later
    used. Note that "cleanup" queries like automatic DROP TEMPORARY TABLE
    don't suffer from these assignments to 0 as DROP TEMPORARY
    TABLE uses the db.table syntax.
  */
  thd->catalog= 0;
  thd->set_db(&null_clex_str);    /* will free the current database */
  thd->reset_query();
  DBUG_PRINT("info", ("end: query= 0"));

  /* Mark the statement completed. */
  MYSQL_END_STATEMENT(thd->m_statement_psi, thd->get_stmt_da());
  thd->m_statement_psi= NULL;
  thd->m_digest= NULL;

  /*
    As a disk space optimization, future masters will not log an event for
    LAST_INSERT_ID() if that function returned 0 (and thus they will be able
    to replace the THD::stmt_depends_on_first_successful_insert_id_in_prev_stmt
    variable by (THD->first_successful_insert_id_in_prev_stmt > 0) ; with the
    resetting below we are ready to support that.
  */
  thd->first_successful_insert_id_in_prev_stmt_for_binlog= 0;
  thd->first_successful_insert_id_in_prev_stmt= 0;
  thd->stmt_depends_on_first_successful_insert_id_in_prev_stmt= 0;
  free_root(thd->mem_root,MYF(MY_KEEP_PREALLOC));
  DBUG_RETURN(thd->is_slave_error);
}

Log_event::enum_skip_reason
Query_log_event::do_shall_skip(rpl_group_info *rgi)
{
  Relay_log_info *rli= rgi->rli;
  DBUG_ENTER("Query_log_event::do_shall_skip");
  DBUG_PRINT("debug", ("query: '%s'  q_len: %d", query, q_len));
  DBUG_ASSERT(query && q_len > 0);
  DBUG_ASSERT(thd == rgi->thd);

  /*
    An event skipped due to @@skip_replication must not be counted towards the
    number of events to be skipped due to @@sql_slave_skip_counter.
  */
  if (flags & LOG_EVENT_SKIP_REPLICATION_F &&
      opt_replicate_events_marked_for_skip != RPL_SKIP_REPLICATE)
    DBUG_RETURN(Log_event::EVENT_SKIP_IGNORE);

  if (rli->slave_skip_counter > 0)
  {
    if (is_begin())
    {
      thd->variables.option_bits|= OPTION_BEGIN | OPTION_GTID_BEGIN;
      DBUG_RETURN(Log_event::continue_group(rgi));
    }

    if (is_commit() || is_rollback())
    {
      thd->variables.option_bits&= ~(OPTION_BEGIN | OPTION_GTID_BEGIN);
      DBUG_RETURN(Log_event::EVENT_SKIP_COUNT);
    }
  }
#ifdef WITH_WSREP
  else if (WSREP(thd) && wsrep_mysql_replication_bundle &&
           opt_slave_domain_parallel_threads == 0 &&
           thd->wsrep_mysql_replicated > 0 &&
           (is_begin() || is_commit()))
  {
    if (++thd->wsrep_mysql_replicated < (int)wsrep_mysql_replication_bundle)
    {
      WSREP_DEBUG("skipping wsrep commit %d", thd->wsrep_mysql_replicated);
      DBUG_RETURN(Log_event::EVENT_SKIP_IGNORE);
    }
    else
    {
      thd->wsrep_mysql_replicated = 0;
    }
  }
#endif /* WITH_WSREP */
  DBUG_RETURN(Log_event::do_shall_skip(rgi));
}


bool
Query_log_event::peek_is_commit_rollback(const uchar *event_start,
                                         size_t event_len,
                                         enum_binlog_checksum_alg
                                         checksum_alg)
{
  if (checksum_alg == BINLOG_CHECKSUM_ALG_CRC32)
  {
    if (event_len > BINLOG_CHECKSUM_LEN)
      event_len-= BINLOG_CHECKSUM_LEN;
    else
      event_len= 0;
  }
  else
    DBUG_ASSERT(checksum_alg == BINLOG_CHECKSUM_ALG_UNDEF ||
                checksum_alg == BINLOG_CHECKSUM_ALG_OFF);

  if (event_len < LOG_EVENT_HEADER_LEN + QUERY_HEADER_LEN || event_len < 9)
    return false;
  return !memcmp(event_start + (event_len-7), "\0COMMIT", 7) ||
         !memcmp(event_start + (event_len-9), "\0ROLLBACK", 9);
}

/***************************************************************************
       Format_description_log_event methods
****************************************************************************/

void Format_description_log_event::pack_info(Protocol *protocol)
{
  char buf[12 + ST_SERVER_VER_LEN + 14 + 22], *pos;
  pos= strmov(buf, "Server ver: ");
  pos= strmov(pos, server_version);
  pos= strmov(pos, ", Binlog ver: ");
  pos= int10_to_str(binlog_version, pos, 10);
  protocol->store(buf, (uint) (pos-buf), &my_charset_bin);
}
#endif /* defined(HAVE_REPLICATION) */

bool Format_description_log_event::write(Log_event_writer *writer)
{
  bool ret;
  /*
    We don't call Start_log_event_v::write() because this would make 2
    my_b_safe_write().
  */
  uchar buff[START_V3_HEADER_LEN+1];
  size_t rec_size= sizeof(buff) + BINLOG_CHECKSUM_ALG_DESC_LEN +
                   number_of_event_types;
  int2store(buff + ST_BINLOG_VER_OFFSET,binlog_version);
  memcpy((char*) buff + ST_SERVER_VER_OFFSET,server_version,ST_SERVER_VER_LEN);
  if (!dont_set_created)
    created= get_time();
  int4store(buff + ST_CREATED_OFFSET,created);
  buff[ST_COMMON_HEADER_LEN_OFFSET]= common_header_len;
  /*
    if checksum is requested
    record the checksum-algorithm descriptor next to
    post_header_len vector which will be followed by the checksum value.
    Master is supposed to trigger checksum computing by binlog_checksum_options,
    slave does it via marking the event according to
    FD_queue checksum_alg value.
  */
  compile_time_assert(BINLOG_CHECKSUM_ALG_DESC_LEN == 1);
  uint8 checksum_byte= (uint8) (used_checksum_alg != BINLOG_CHECKSUM_ALG_UNDEF ?
                                used_checksum_alg : BINLOG_CHECKSUM_ALG_OFF);
  DBUG_ASSERT(used_checksum_alg != BINLOG_CHECKSUM_ALG_UNDEF);
  /* 
     FD of checksum-aware server is always checksum-equipped, (V) is in,
     regardless of @@global.binlog_checksum policy.
     Thereby a combination of (A) == 0, (V) != 0 means
     it's the checksum-aware server's FD event that heads checksum-free binlog
     file. 
     Here 0 stands for checksumming OFF to evaluate (V) as 0 is that case.
     A combination of (A) != 0, (V) != 0 denotes FD of the checksum-aware server
     heading the checksummed binlog.
     (A), (V) presence in FD of the checksum-aware server makes the event
     1 + 4 bytes bigger comparing to the former FD.
  */

  uint orig_checksum_len= writer->checksum_len;
  writer->checksum_len= BINLOG_CHECKSUM_LEN;
  ret= write_header(writer, rec_size) ||
       write_data(writer, buff, sizeof(buff)) ||
       write_data(writer, post_header_len, number_of_event_types) ||
       write_data(writer, &checksum_byte, sizeof(checksum_byte)) ||
       write_footer(writer);
  writer->checksum_len= orig_checksum_len;
  return ret;
}

#if defined(HAVE_REPLICATION)
/*
 Auxiliary function to conduct cleanup of unfinished two-phase logged ALTERs.
*/
static void check_and_remove_stale_alter(Relay_log_info *rli)
{
  Master_info *mi= rli->mi;
  start_alter_info *info=NULL;

  mysql_mutex_lock(&mi->start_alter_list_lock);
  List_iterator<start_alter_info> info_iterator(mi->start_alter_list);
  while ((info= info_iterator++))
  {
    DBUG_ASSERT(info->state == start_alter_state::REGISTERED);

    sql_print_warning("ALTER query started at %u-%lu-%llu could not "
                      "be completed because of unexpected master server "
                      "or its binlog change", info->domain_id,
                      mi->master_id, info->sa_seq_no);
    info_iterator.remove();
    mysql_mutex_lock(&mi->start_alter_lock);
    info->state= start_alter_state::ROLLBACK_ALTER;
    mysql_mutex_unlock(&mi->start_alter_lock);
    mysql_cond_broadcast(&info->start_alter_cond);
    mysql_mutex_lock(&mi->start_alter_lock);
    while(info->state != start_alter_state::COMPLETED)
      mysql_cond_wait(&info->start_alter_cond, &mi->start_alter_lock);
    mysql_mutex_unlock(&mi->start_alter_lock);
    mysql_cond_destroy(&info->start_alter_cond);
    my_free(info);
  }
  mysql_mutex_unlock(&mi->start_alter_list_lock);
}

int Format_description_log_event::do_apply_event(rpl_group_info *rgi)
{
  int ret= 0;
  Relay_log_info *rli= rgi->rli;
  DBUG_ENTER("Format_description_log_event::do_apply_event");

  /*
    As a transaction NEVER spans on 2 or more binlogs:
    if we have an active transaction at this point, the master died
    while writing the transaction to the binary log, i.e. while
    flushing the binlog cache to the binlog. XA guarantees that master has
    rolled back. So we roll back.
    Note: this event could be sent by the master to inform us of the
    format of its binlog; in other words maybe it is not at its
    original place when it comes to us; we'll know this by checking
    log_pos ("artificial" events have log_pos == 0).
  */
  if (!is_artificial_event() && created && !thd->rli_fake && !thd->rgi_fake)
  {
    // check_and_remove stale Start Alter:s
    if (flags & LOG_EVENT_BINLOG_IN_USE_F)
      check_and_remove_stale_alter(rli);
    if (thd->transaction->all.ha_list)
    {
      /* This is not an error (XA is safe), just an information */
      rli->report(INFORMATION_LEVEL, 0, NULL,
                  "Rolling back unfinished transaction (no COMMIT "
                  "or ROLLBACK in relay log). A probable cause is that "
                  "the master died while writing the transaction to "
                  "its binary log, thus rolled back too.");
      rgi->cleanup_context(thd, 1);
    }
  }

  /*
    If this event comes from ourselves, there is no cleaning task to perform,
    we don't do cleanup (this was just to update the log's description event).
  */
  if (server_id != (uint32) global_system_variables.server_id)
  {
    /*
      If the event was not requested by the slave i.e. the master sent
      it while the slave asked for a position >4, the event will make
      rli->group_master_log_pos advance. Say that the slave asked for
      position 1000, and the Format_desc event's end is 96. Then in
      the beginning of replication rli->group_master_log_pos will be
      0, then 96, then jump to first really asked event (which is
      >96). So this is ok.
    */
    switch (binlog_version)
    {
    case 4:
      if (created)
      {
        rli->close_temporary_tables();

        /* The following is only false if we get here with a BINLOG statement */
        if (rli->mi)
          cleanup_load_tmpdir(&rli->mi->cmp_connection_name);
      }
      break;
    default:
      rli->report(ERROR_LEVEL, ER_SLAVE_FATAL_ERROR,
                  ER_THD(thd, ER_SLAVE_FATAL_ERROR),
                  "Binlog version not supported");
      ret= 1;
    }
  }

  if (!ret)
  {
    /* Save the information describing this binlog */
    copy_crypto_data(rli->relay_log.description_event_for_exec);
    delete rli->relay_log.description_event_for_exec;
    rli->relay_log.description_event_for_exec= this;
  }

  DBUG_RETURN(ret);
}

int Format_description_log_event::do_update_pos(rpl_group_info *rgi)
{
  if (server_id == (uint32) global_system_variables.server_id)
  {
    /*
      We only increase the relay log position if we are skipping
      events and do not touch any group_* variables, nor flush the
      relay log info.  If there is a crash, we will have to re-skip
      the events again, but that is a minor issue.

      If we do not skip stepping the group log position (and the
      server id was changed when restarting the server), it might well
      be that we start executing at a position that is invalid, e.g.,
      at a Rows_log_event or a Query_log_event preceeded by a
      Intvar_log_event instead of starting at a Table_map_log_event or
      the Intvar_log_event respectively.
     */
    rgi->inc_event_relay_log_pos();
    return 0;
  }
  else
  {
    return Log_event::do_update_pos(rgi);
  }
}

Log_event::enum_skip_reason
Format_description_log_event::do_shall_skip(rpl_group_info *rgi)
{
  return Log_event::EVENT_SKIP_NOT;
}

#endif


#if defined(HAVE_REPLICATION)
int Start_encryption_log_event::do_apply_event(rpl_group_info* rgi)
{
  return rgi->rli->relay_log.description_event_for_exec->start_decryption(this);
}

int Start_encryption_log_event::do_update_pos(rpl_group_info *rgi)
{
  /*
    master never sends Start_encryption_log_event, any SELE that a slave
    might see was created locally in MYSQL_BIN_LOG::open() on the slave
  */
  rgi->inc_event_relay_log_pos();
  return 0;
}

#endif


/**************************************************************************
  Rotate_log_event methods
**************************************************************************/

#if defined(HAVE_REPLICATION)
void Rotate_log_event::pack_info(Protocol *protocol)
{
  StringBuffer<256> tmp(log_cs);
  tmp.length(0);
  tmp.append(new_log_ident, ident_len);
  tmp.append(STRING_WITH_LEN(";pos="));
  tmp.append_ulonglong(pos);
  protocol->store(tmp.ptr(), tmp.length(), &my_charset_bin);
}
#endif


Rotate_log_event::Rotate_log_event(const char* new_log_ident_arg,
                                   uint ident_len_arg, ulonglong pos_arg,
                                   uint flags_arg)
  :Log_event(), new_log_ident(new_log_ident_arg),
   pos(pos_arg),ident_len(ident_len_arg ? ident_len_arg :
                          (uint) strlen(new_log_ident_arg)), flags(flags_arg)
{
  DBUG_ENTER("Rotate_log_event::Rotate_log_event(...,flags)");
  DBUG_PRINT("enter",("new_log_ident: %s  pos: %llu  flags: %lu", new_log_ident_arg,
                      pos_arg, (ulong) flags));
  cache_type= EVENT_NO_CACHE;
  if (flags & DUP_NAME)
    new_log_ident= my_strndup(PSI_INSTRUMENT_ME, new_log_ident_arg, ident_len, MYF(MY_WME));
  if (flags & RELAY_LOG)
    set_relay_log_event();
  DBUG_VOID_RETURN;
}


bool Rotate_log_event::write(Log_event_writer *writer)
{
  char buf[ROTATE_HEADER_LEN];
  int8store(buf + R_POS_OFFSET, pos);
  return (write_header(writer, ROTATE_HEADER_LEN + ident_len) ||
          write_data(writer, buf, ROTATE_HEADER_LEN) ||
          write_data(writer, new_log_ident, (uint) ident_len) ||
          write_footer(writer));
}


#if defined(HAVE_REPLICATION)

/*
  Got a rotate log event from the master.

  This is mainly used so that we can later figure out the logname and
  position for the master.

  We can't rotate the slave's BINlog as this will cause infinitive rotations
  in a A -> B -> A setup.
  The NOTES below is a wrong comment which will disappear when 4.1 is merged.

  This must only be called from the Slave SQL thread, since it calls
  Relay_log_info::flush().

  @retval
    0	ok
    1   error
*/
int Rotate_log_event::do_update_pos(rpl_group_info *rgi)
{
  int error= 0;
  Relay_log_info *rli= rgi->rli;
  DBUG_ENTER("Rotate_log_event::do_update_pos");

  DBUG_PRINT("info", ("server_id=%lu; ::server_id=%lu",
                      (ulong) this->server_id, (ulong) global_system_variables.server_id));
  DBUG_PRINT("info", ("new_log_ident: %s", this->new_log_ident));
  DBUG_PRINT("info", ("pos: %llu", this->pos));

  /*
    If we are in a transaction or in a group: the only normal case is
    when the I/O thread was copying a big transaction, then it was
    stopped and restarted: we have this in the relay log:

    BEGIN
    ...
    ROTATE (a fake one)
    ...
    COMMIT or ROLLBACK

    In that case, we don't want to touch the coordinates which
    correspond to the beginning of the transaction.  Starting from
    5.0.0, there also are some rotates from the slave itself, in the
    relay log, which shall not change the group positions.

    In parallel replication, rotate event is executed out-of-band with normal
    events, so we cannot update group_master_log_name or _pos here, it will
    be updated with the next normal event instead.
  */
  if ((server_id != global_system_variables.server_id ||
       rli->replicate_same_server_id) &&
      !is_relay_log_event() &&
      !rli->is_in_group() &&
      !rgi->is_parallel_exec)
  {
    mysql_mutex_lock(&rli->data_lock);
    DBUG_PRINT("info", ("old group_master_log_name: '%s'  "
                        "old group_master_log_pos: %lu",
                        rli->group_master_log_name,
                        (ulong) rli->group_master_log_pos));
    memcpy(rli->group_master_log_name, new_log_ident, ident_len+1);
    rli->notify_group_master_log_name_update();
    rli->inc_group_relay_log_pos(pos, rgi, TRUE /* skip_lock */);
    DBUG_PRINT("info", ("new group_master_log_name: '%s'  "
                        "new group_master_log_pos: %lu",
                        rli->group_master_log_name,
                        (ulong) rli->group_master_log_pos));
    mysql_mutex_unlock(&rli->data_lock);
    rpl_global_gtid_slave_state->record_and_update_gtid(thd, rgi);
    error= rli->flush();
    
    /*
      Reset thd->variables.option_bits and sql_mode etc, because this could
      be the signal of a master's downgrade from 5.0 to 4.0.
      However, no need to reset description_event_for_exec: indeed, if the next
      master is 5.0 (even 5.0.1) we will soon get a Format_desc; if the next
      master is 4.0 then the events are in the slave's format (conversion).
    */
    set_slave_thread_options(thd);
    set_slave_thread_default_charset(thd, rgi);
    thd->variables.sql_mode= global_system_variables.sql_mode;
    thd->variables.auto_increment_increment=
      thd->variables.auto_increment_offset= 1;
  }
  else
    rgi->inc_event_relay_log_pos();

  DBUG_RETURN(error);
}


Log_event::enum_skip_reason
Rotate_log_event::do_shall_skip(rpl_group_info *rgi)
{
  enum_skip_reason reason= Log_event::do_shall_skip(rgi);

  switch (reason) {
  case Log_event::EVENT_SKIP_NOT:
  case Log_event::EVENT_SKIP_COUNT:
    return Log_event::EVENT_SKIP_NOT;

  case Log_event::EVENT_SKIP_IGNORE:
    return Log_event::EVENT_SKIP_IGNORE;
  }
  DBUG_ASSERT(0);
  return Log_event::EVENT_SKIP_NOT;             // To keep compiler happy
}

#endif


/**************************************************************************
  Binlog_checkpoint_log_event methods
**************************************************************************/

#if defined(HAVE_REPLICATION)
void Binlog_checkpoint_log_event::pack_info(Protocol *protocol)
{
  protocol->store(binlog_file_name, binlog_file_len, &my_charset_bin);
}


Log_event::enum_skip_reason
Binlog_checkpoint_log_event::do_shall_skip(rpl_group_info *rgi)
{
  enum_skip_reason reason= Log_event::do_shall_skip(rgi);
  if (reason == EVENT_SKIP_COUNT)
    reason= EVENT_SKIP_NOT;
  return reason;
}
#endif


Binlog_checkpoint_log_event::Binlog_checkpoint_log_event(
        const char *binlog_file_name_arg,
        uint binlog_file_len_arg)
  :Log_event(),
   binlog_file_name(my_strndup(PSI_INSTRUMENT_ME, binlog_file_name_arg, binlog_file_len_arg,
                               MYF(MY_WME))),
   binlog_file_len(binlog_file_len_arg)
{
  cache_type= EVENT_NO_CACHE;
}


bool Binlog_checkpoint_log_event::write(Log_event_writer *writer)
{
  uchar buf[BINLOG_CHECKPOINT_HEADER_LEN];
  int4store(buf, binlog_file_len);
  return write_header(writer, BINLOG_CHECKPOINT_HEADER_LEN + binlog_file_len) ||
         write_data(writer, buf, BINLOG_CHECKPOINT_HEADER_LEN) ||
         write_data(writer, binlog_file_name, binlog_file_len) ||
         write_footer(writer);
}


/**************************************************************************
        Global transaction ID stuff
**************************************************************************/

Gtid_log_event::Gtid_log_event(THD *thd_arg, uint64 seq_no_arg,
                               uint32 domain_id_arg, bool standalone,
                               uint16 flags_arg, bool is_transactional,
                               uint64 commit_id_arg, bool has_xid,
                               bool ro_1pc)
  : Log_event(thd_arg, flags_arg, is_transactional),
    seq_no(seq_no_arg), commit_id(commit_id_arg), domain_id(domain_id_arg),
    pad_to_size(0), flags2((standalone ? FL_STANDALONE : 0) |
           (commit_id_arg ? FL_GROUP_COMMIT_ID : 0)),
    flags_extra(0), extra_engines(0),
    thread_id(thd_arg->variables.pseudo_thread_id)
{
  cache_type= Log_event::EVENT_NO_CACHE;
  bool is_tmp_table= thd_arg->lex->stmt_accessed_temp_table();
  if (thd_arg->transaction->stmt.trans_did_wait() ||
      thd_arg->transaction->all.trans_did_wait())
    flags2|= FL_WAITED;
  if (thd_arg->transaction->stmt.trans_did_ddl() ||
      thd_arg->transaction->stmt.has_created_dropped_temp_table() ||
      thd_arg->transaction->stmt.trans_executed_admin_cmd() ||
      thd_arg->transaction->all.trans_did_ddl() ||
      thd_arg->transaction->all.has_created_dropped_temp_table() ||
      thd_arg->transaction->all.trans_executed_admin_cmd())
    flags2|= FL_DDL;
  else if (is_transactional && !is_tmp_table &&
           !(thd_arg->transaction->all.modified_non_trans_table &&
             thd->variables.binlog_direct_non_trans_update == 0 &&
             !thd->is_current_stmt_binlog_format_row()))
    flags2|= FL_TRANSACTIONAL;
  if (!(thd_arg->variables.option_bits & OPTION_RPL_SKIP_PARALLEL))
    flags2|= FL_ALLOW_PARALLEL;
  /* Preserve any DDL or WAITED flag in the slave's binlog. */
  if (thd_arg->rgi_slave)
    flags2|= (thd_arg->rgi_slave->gtid_ev_flags2 & (FL_DDL|FL_WAITED));
  if (!thd->rgi_slave ||
      thd_arg->rgi_slave->gtid_ev_flags_extra & FL_EXTRA_THREAD_ID)
    flags_extra|= FL_EXTRA_THREAD_ID;

  XID_STATE &xid_state= thd->transaction->xid_state;
  if (is_transactional)
  {
    if (xid_state.is_explicit_XA() &&
        (thd->lex->sql_command == SQLCOM_XA_PREPARE ||
         xid_state.get_state_code() == XA_PREPARED))
    {
      DBUG_ASSERT(!(thd->lex->sql_command == SQLCOM_XA_COMMIT &&
                    thd->lex->xa_opt == XA_ONE_PHASE));

      flags2|= thd->lex->sql_command == SQLCOM_XA_PREPARE ?
        FL_PREPARED_XA : FL_COMPLETED_XA;
      xid.set(xid_state.get_xid());
    }
    /* count non-zero extra recoverable engines; total = extra + 1 */
    if (has_xid)
    {
      DBUG_ASSERT(ha_count_rw_2pc(thd_arg,
                                  thd_arg->in_multi_stmt_transaction_mode()));

      extra_engines=
        ha_count_rw_2pc(thd_arg, thd_arg->in_multi_stmt_transaction_mode()) - 1;
    }
    else if (ro_1pc)
    {
      extra_engines= UCHAR_MAX;
    }
    else if (thd->lex->sql_command == SQLCOM_XA_PREPARE)
    {
      DBUG_ASSERT(thd_arg->in_multi_stmt_transaction_mode());

      uint8 count= ha_count_rw_2pc(thd_arg, true);
      extra_engines= count > 1 ? 0 : UCHAR_MAX;
    }
    if (extra_engines > 0)
      flags_extra|= FL_EXTRA_MULTI_ENGINE_E1;
  }
  if (thd->get_binlog_flags_for_alter())
  {
    flags_extra |= thd->get_binlog_flags_for_alter();
    if (flags_extra & (FL_COMMIT_ALTER_E1 | FL_ROLLBACK_ALTER_E1))
      sa_seq_no= thd->get_binlog_start_alter_seq_no();
    flags2|= FL_DDL;
  }

  DBUG_ASSERT(thd_arg->lex->sql_command != SQLCOM_CREATE_SEQUENCE ||
              (flags2 & FL_DDL) || thd_arg->in_multi_stmt_transaction_mode());
}


/*
  Used to record GTID while sending binlog to slave, without having to
  fully contruct every Gtid_log_event() needlessly.
*/
bool
Gtid_log_event::peek(const uchar *event_start, size_t event_len,
                     enum_binlog_checksum_alg checksum_alg,
                     uint32 *domain_id, uint32 *server_id, uint64 *seq_no,
                     uchar *flags2, const Format_description_log_event *fdev)
{
  const uchar *p;

  if (checksum_alg == BINLOG_CHECKSUM_ALG_CRC32)
  {
    if (event_len > BINLOG_CHECKSUM_LEN)
      event_len-= BINLOG_CHECKSUM_LEN;
    else
      event_len= 0;
  }
  else
    DBUG_ASSERT(checksum_alg == BINLOG_CHECKSUM_ALG_UNDEF ||
                checksum_alg == BINLOG_CHECKSUM_ALG_OFF);

  if (event_len < (uint32)fdev->common_header_len + GTID_HEADER_LEN)
    return true;
  *server_id= uint4korr(event_start + SERVER_ID_OFFSET);
  p= event_start + fdev->common_header_len;
  *seq_no= uint8korr(p);
  p+= 8;
  *domain_id= uint4korr(p);
  p+= 4;
  *flags2= *p;
  return false;
}


bool
Gtid_log_event::write(Log_event_writer *writer)
{
  uchar buf[max_data_length];
  size_t write_len= 13;

  int8store(buf, seq_no);
  int4store(buf+8, domain_id);
  buf[12]= flags2;
  if (flags2 & FL_GROUP_COMMIT_ID)
  {
    DBUG_ASSERT(write_len + 8 == GTID_HEADER_LEN + 2);

    int8store(buf+write_len, commit_id);
    write_len= GTID_HEADER_LEN + 2;
  }

  if (flags2 & (FL_PREPARED_XA | FL_COMPLETED_XA)
      && !DBUG_IF("negate_xid_from_gtid"))
  {
    int4store(&buf[write_len],   xid.formatID);
    buf[write_len +4]=   (uchar) xid.gtrid_length;
    buf[write_len +4+1]= (uchar) xid.bqual_length;
    write_len+= 6;
    long data_length= xid.bqual_length + xid.gtrid_length;

    if (!DBUG_IF("negate_xid_data_from_gtid"))
    {
      memcpy(buf+write_len, xid.data, data_length);
      write_len+= data_length;
    }
  }

#ifndef DBUG_OFF
  /*
    The following debug_dbug flags which simulate invalid events are only
    valid for pre-FL_EXTRA_THREAD_ID events (i.e. before 11.5). So do not write
    the thread id attribute when simulating these invalid events.
  */
  if (DBUG_IF("negate_xid_from_gtid") ||
      DBUG_IF("negate_xid_data_from_gtid") ||
      DBUG_IF("inject_fl_extra_multi_engine_into_gtid") ||
      DBUG_IF("negate_alter_fl_from_gtid"))
    flags_extra&= ~FL_EXTRA_THREAD_ID;
#endif

  DBUG_EXECUTE_IF("inject_fl_extra_multi_engine_into_gtid", {
    flags_extra|= FL_EXTRA_MULTI_ENGINE_E1;
  });
  if (flags_extra > 0)
  {
    buf[write_len]= flags_extra;
    write_len++;
  }
  DBUG_EXECUTE_IF("inject_fl_extra_multi_engine_into_gtid", {
    flags_extra&= ~FL_EXTRA_MULTI_ENGINE_E1;
  });

  if (flags_extra & FL_EXTRA_MULTI_ENGINE_E1)
  {
    buf[write_len]= extra_engines;
    write_len++;
  }

  if (flags_extra & (FL_COMMIT_ALTER_E1 | FL_ROLLBACK_ALTER_E1)
      && !DBUG_IF("negate_alter_fl_from_gtid")
  )
  {
    int8store(buf + write_len, sa_seq_no);
    write_len+= 8;
  }

  if (flags_extra & FL_EXTRA_THREAD_ID)
  {
    int4store(buf + write_len, thread_id);
    write_len+= 4;
  }

  if (write_len < GTID_HEADER_LEN)
  {
    bzero(buf+write_len, GTID_HEADER_LEN-write_len);
    write_len= GTID_HEADER_LEN;
  }

  if (unlikely(pad_to_size > write_len))
  {
    if (write_header(writer, pad_to_size) ||
        write_data(writer, buf, write_len))
      return true;

    pad_to_size-= write_len;

    char pad_buf[IO_SIZE];
    bzero(pad_buf,  pad_to_size);
    while (pad_to_size)
    {
      uint64 size= pad_to_size >= IO_SIZE ? IO_SIZE : pad_to_size;
      if (write_data(writer, pad_buf, size))
        return true;
      pad_to_size-= size;
    }
    return write_footer(writer);
  }

  return write_header(writer, write_len) ||
         write_data(writer, buf, write_len) ||
         write_footer(writer);
}


/*
  Replace a GTID event with either a BEGIN event, dummy event, or nothing, as
  appropriate to work with old slave that does not know global transaction id.

  The need_dummy_event argument is an IN/OUT argument. It is passed as TRUE
  if slave has capability lower than MARIA_SLAVE_CAPABILITY_TOLERATE_HOLES.
  It is returned TRUE if we return a BEGIN (or dummy) event to be sent to the
  slave, FALSE if event should be skipped completely.
*/
int
Gtid_log_event::make_compatible_event(String *packet, bool *need_dummy_event,
                                      ulong ev_offset,
                                      enum_binlog_checksum_alg checksum_alg)
{
  uchar flags2;
  if (packet->length() - ev_offset < LOG_EVENT_HEADER_LEN + GTID_HEADER_LEN)
    return 1;
  flags2= (*packet)[ev_offset + LOG_EVENT_HEADER_LEN + 12];
  if (flags2 & FL_STANDALONE)
  {
    if (*need_dummy_event)
      return Query_log_event::dummy_event(packet, ev_offset, checksum_alg);
    return 0;
  }

  *need_dummy_event= true;
  return Query_log_event::begin_event(packet, ev_offset, checksum_alg);
}


#ifdef HAVE_REPLICATION
void
Gtid_log_event::pack_info(Protocol *protocol)
{
  char buf[6+5+10+1+10+1+20+1+4+20+1+ ser_buf_size+5 /* sprintf */];
  char *p;
  p = strmov(buf, (flags2 & FL_STANDALONE  ? "GTID " :
                   flags2 & FL_PREPARED_XA ? "XA START " : "BEGIN GTID "));
  if (flags2 & FL_PREPARED_XA)
  {
    p+= sprintf(p, "%s GTID ", xid.serialize());
  }
  p= longlong10_to_str(domain_id, p, 10);
  *p++= '-';
  p= longlong10_to_str(server_id, p, 10);
  *p++= '-';
  p= longlong10_to_str(seq_no, p, 10);
  if (flags2 & FL_GROUP_COMMIT_ID)
  {
    p= strmov(p, " cid=");
    p= longlong10_to_str(commit_id, p, 10);
  }
  if (flags_extra & FL_START_ALTER_E1)
  {
    p= strmov(p, " START ALTER");
  }
  if (flags_extra & FL_COMMIT_ALTER_E1)
  {
    p= strmov(p, " COMMIT ALTER id=");
    p= longlong10_to_str(sa_seq_no, p, 10);
  }
  if (flags_extra & FL_ROLLBACK_ALTER_E1)
  {
    p= strmov(p, " ROLLBACK ALTER id=");
    p= longlong10_to_str(sa_seq_no, p, 10);
  }

  protocol->store(buf, p-buf, &my_charset_bin);
}

static char gtid_begin_string[] = "BEGIN";

int
Gtid_log_event::do_apply_event(rpl_group_info *rgi)
{
  Relay_log_info *rli= rgi->rli;
  ulonglong bits= thd->variables.option_bits;

  if (unlikely(thd->transaction->all.ha_list || (bits & OPTION_GTID_BEGIN)))
  {
    rli->report(WARNING_LEVEL, 0, NULL,
                "Rolling back unfinished transaction (no COMMIT "
                "or ROLLBACK in relay log). This indicates a corrupt binlog "
                "on the master, possibly caused by disk full or other write "
                "error.");
    rgi->cleanup_context(thd, 1);
    bits= thd->variables.option_bits;
  }

  thd->variables.server_id= this->server_id;
  thd->variables.gtid_domain_id= this->domain_id;
  thd->variables.gtid_seq_no= this->seq_no;
  thd->variables.pseudo_thread_id= this->thread_id;
  rgi->gtid_ev_flags2= flags2;

  rgi->gtid_ev_flags_extra= flags_extra;
  rgi->gtid_ev_sa_seq_no= sa_seq_no;
  thd->reset_for_next_command();

  if (opt_gtid_strict_mode && opt_bin_log && opt_log_slave_updates)
  {
    if (mysql_bin_log.check_strict_gtid_sequence(this->domain_id,
                                                 this->server_id, this->seq_no))
      return 1;
  }

  DBUG_ASSERT((bits & OPTION_GTID_BEGIN) == 0);

  Master_info *mi= rli->mi;
  switch (flags2 & (FL_DDL | FL_TRANSACTIONAL))
  {
    case FL_TRANSACTIONAL:
      mi->total_trans_groups++;
      break;
    case FL_DDL:
      mi->total_ddl_groups++;
    break;
    default:
      mi->total_non_trans_groups++;
  }

  if (flags2 & FL_STANDALONE)
    return 0;

  /* Execute this like a BEGIN query event. */
  bits|= OPTION_GTID_BEGIN;
  if (flags2 & FL_ALLOW_PARALLEL)
    bits&= ~(ulonglong)OPTION_RPL_SKIP_PARALLEL;
  else
    bits|= (ulonglong)OPTION_RPL_SKIP_PARALLEL;
  thd->variables.option_bits= bits;
  DBUG_PRINT("info", ("Set OPTION_GTID_BEGIN"));
  thd->is_slave_error= 0;

  char buf_xa[sizeof("XA START") + 1 + ser_buf_size];
  if (flags2 & FL_PREPARED_XA)
  {
    const char fmt[]= "XA START %s";

    thd->lex->xid= &xid;
    thd->lex->xa_opt= XA_NONE;
    sprintf(buf_xa, fmt, xid.serialize());
    thd->set_query_and_id(buf_xa, static_cast<uint32>(strlen(buf_xa)),
                          &my_charset_bin, next_query_id());
    thd->lex->sql_command= SQLCOM_XA_START;
    if (trans_xa_start(thd))
    {
      DBUG_PRINT("error", ("trans_xa_start() failed"));
      thd->is_slave_error= 1;
    }
  }
  else
  {
    thd->set_query_and_id(gtid_begin_string, sizeof(gtid_begin_string)-1,
                          &my_charset_bin, next_query_id());
    thd->lex->sql_command= SQLCOM_BEGIN;
    if (trans_begin(thd, 0))
    {
      DBUG_PRINT("error", ("trans_begin() failed"));
      thd->is_slave_error= 1;
    }
  }
  status_var_increment(thd->status_var.com_stat[thd->lex->sql_command]);
  thd->update_stats();

  if (likely(!thd->is_slave_error))
    general_log_write(thd, COM_QUERY, thd->query(), thd->query_length());

  thd->reset_query();
  free_root(thd->mem_root,MYF(MY_KEEP_PREALLOC));
  return thd->is_slave_error;
}


int
Gtid_log_event::do_update_pos(rpl_group_info *rgi)
{
  rgi->inc_event_relay_log_pos();
  return 0;
}


Log_event::enum_skip_reason
Gtid_log_event::do_shall_skip(rpl_group_info *rgi)
{
  Relay_log_info *rli= rgi->rli;
  /*
    An event skipped due to @@skip_replication must not be counted towards the
    number of events to be skipped due to @@sql_slave_skip_counter.
  */
  if (flags & LOG_EVENT_SKIP_REPLICATION_F &&
      opt_replicate_events_marked_for_skip != RPL_SKIP_REPLICATE)
    return Log_event::EVENT_SKIP_IGNORE;

  if (rli->slave_skip_counter > 0)
  {
    if (!(flags2 & FL_STANDALONE))
    {
      thd->variables.option_bits|= OPTION_BEGIN;
      DBUG_ASSERT(rgi->rli->get_flag(Relay_log_info::IN_TRANSACTION));
    }
    return Log_event::continue_group(rgi);
  }
  return Log_event::do_shall_skip(rgi);
}


#endif  /* HAVE_REPLICATION */



Gtid_list_log_event::Gtid_list_log_event(rpl_binlog_state *gtid_set,
                                         uint32 gl_flags_)
  : count(gtid_set->count()), gl_flags(gl_flags_), list(0), sub_id_list(0)
{
  cache_type= EVENT_NO_CACHE;
  /* Failure to allocate memory will be caught by is_valid() returning false. */
  if (count < (1<<28) &&
      (list = (rpl_gtid *)my_malloc(PSI_INSTRUMENT_ME,
                           count * sizeof(*list) + (count == 0), MYF(MY_WME))))
    gtid_set->get_gtid_list(list, count);
}


Gtid_list_log_event::Gtid_list_log_event(slave_connection_state *gtid_set,
                                         uint32 gl_flags_)
  : count(gtid_set->count()), gl_flags(gl_flags_), list(0), sub_id_list(0)
{
  cache_type= EVENT_NO_CACHE;
  /* Failure to allocate memory will be caught by is_valid() returning false. */
  if (count < (1<<28) &&
      (list = (rpl_gtid *)my_malloc(PSI_INSTRUMENT_ME,
                          count * sizeof(*list) + (count == 0), MYF(MY_WME))))
  {
    gtid_set->get_gtid_list(list, count);
#if defined(HAVE_REPLICATION)
    if (gl_flags & FLAG_IGN_GTIDS)
    {
      uint32 i;

      if (!(sub_id_list= (uint64 *)my_malloc(PSI_INSTRUMENT_ME,
                                         count * sizeof(uint64), MYF(MY_WME))))
      {
        my_free(list);
        list= NULL;
        return;
      }
      for (i= 0; i < count; ++i)
      {
        if (!(sub_id_list[i]=
              rpl_global_gtid_slave_state->next_sub_id(list[i].domain_id)))
        {
          my_free(list);
          my_free(sub_id_list);
          list= NULL;
          sub_id_list= NULL;
          return;
        }
      }
    }
#endif
  }
}


#if defined(HAVE_REPLICATION)
bool
Gtid_list_log_event::to_packet(String *packet)
{
  uint32 i;
  uchar *p;
  uint32 needed_length;

  DBUG_ASSERT(count < 1<<28);

  needed_length= packet->length() + get_data_size();
  if (packet->reserve(needed_length))
    return true;
  p= (uchar *)packet->ptr() + packet->length();;
  packet->length(needed_length);
  int4store(p, (count & ((1<<28)-1)) | gl_flags);
  p += 4;
  /* Initialise the padding for empty Gtid_list. */
  if (count == 0)
    int2store(p, 0);
  for (i= 0; i < count; ++i)
  {
    int4store(p, list[i].domain_id);
    int4store(p+4, list[i].server_id);
    int8store(p+8, list[i].seq_no);
    p += 16;
  }

  return false;
}


bool
Gtid_list_log_event::write(Log_event_writer *writer)
{
  char buf[128];
  String packet(buf, sizeof(buf), system_charset_info);

  packet.length(0);
  if (to_packet(&packet))
    return true;
  return write_header(writer, get_data_size()) ||
         write_data(writer, packet.ptr(), packet.length()) ||
         write_footer(writer);
}


int
Gtid_list_log_event::do_apply_event(rpl_group_info *rgi)
{
  Relay_log_info *rli= const_cast<Relay_log_info*>(rgi->rli);
  int ret;
  if (gl_flags & FLAG_IGN_GTIDS)
  {
    void *hton= NULL;
    uint32 i;

    for (i= 0; i < count; ++i)
    {
      if ((ret= rpl_global_gtid_slave_state->record_gtid(thd, &list[i],
                                                         sub_id_list[i],
                                                         false, false, &hton)))
        return ret;
      rpl_global_gtid_slave_state->update_state_hash(sub_id_list[i], &list[i],
                                                     hton, NULL);
    }
  }
  ret= Log_event::do_apply_event(rgi);
  if (rli->until_condition == Relay_log_info::UNTIL_GTID &&
      (gl_flags & FLAG_UNTIL_REACHED))
  {
    char str_buf[128];
    String str(str_buf, sizeof(str_buf), system_charset_info);
    rli->until_gtid_pos.to_string(&str);
    sql_print_information("Slave SQL thread stops because it reached its"
                          " UNTIL master_gtid_pos %s", str.c_ptr_safe());
    rli->abort_slave= true;
    rli->stop_for_until= true;
  }
  free_root(thd->mem_root, MYF(MY_KEEP_PREALLOC));
  return ret;
}


Log_event::enum_skip_reason
Gtid_list_log_event::do_shall_skip(rpl_group_info *rgi)
{
  enum_skip_reason reason= Log_event::do_shall_skip(rgi);
  if (reason == EVENT_SKIP_COUNT)
    reason= EVENT_SKIP_NOT;
  return reason;
}


void
Gtid_list_log_event::pack_info(Protocol *protocol)
{
  char buf_mem[1024];
  String buf(buf_mem, sizeof(buf_mem), system_charset_info);
  uint32 i;
  bool first;

  /*
    For output consistency and ease of reading, we sort the GTID list in
    ascending order
  */
  qsort(list, count, sizeof(rpl_gtid), compare_glle_gtids);

  buf.length(0);
  buf.append(STRING_WITH_LEN("["));
  first= true;
  for (i= 0; i < count; ++i)
    rpl_slave_state_tostring_helper(&buf, &list[i], &first);
  buf.append(STRING_WITH_LEN("]"));

  protocol->store(&buf);
}
#endif  /* HAVE_REPLICATION */



/**************************************************************************
	Intvar_log_event methods
**************************************************************************/

#if defined(HAVE_REPLICATION)
void Intvar_log_event::pack_info(Protocol *protocol)
{
  char buf[256], *pos;
  pos= strmake(buf, get_var_type_name(), sizeof(buf)-23);
  *pos++= '=';
  pos= longlong10_to_str(val, pos, -10);
  protocol->store(buf, (uint) (pos-buf), &my_charset_bin);
}
#endif


bool Intvar_log_event::write(Log_event_writer *writer)
{
  uchar buf[9];
  buf[I_TYPE_OFFSET]= (uchar) type;
  int8store(buf + I_VAL_OFFSET, val);
  return write_header(writer, sizeof(buf)) ||
         write_data(writer, buf, sizeof(buf)) ||
         write_footer(writer);
}


#if defined(HAVE_REPLICATION)

/*
  Intvar_log_event::do_apply_event()
*/

int Intvar_log_event::do_apply_event(rpl_group_info *rgi)
{
  DBUG_ENTER("Intvar_log_event::do_apply_event");
  if (rgi->deferred_events_collecting)
  {
    DBUG_PRINT("info",("deferring event"));
    DBUG_RETURN(rgi->deferred_events->add(this));
  }

  switch (type) {
  case LAST_INSERT_ID_EVENT:
    thd->first_successful_insert_id_in_prev_stmt= val;
    DBUG_PRINT("info",("last_insert_id_event: %ld", (long) val));
    break;
  case INSERT_ID_EVENT:
    thd->force_one_auto_inc_interval(val);
    break;
  }
  DBUG_RETURN(0);
}

int Intvar_log_event::do_update_pos(rpl_group_info *rgi)
{
  rgi->inc_event_relay_log_pos();
  return 0;
}


Log_event::enum_skip_reason
Intvar_log_event::do_shall_skip(rpl_group_info *rgi)
{
  /*
    It is a common error to set the slave skip counter to 1 instead of
    2 when recovering from an insert which used a auto increment,
    rand, or user var.  Therefore, if the slave skip counter is 1, we
    just say that this event should be skipped by ignoring it, meaning
    that we do not change the value of the slave skip counter since it
    will be decreased by the following insert event.
  */
  return continue_group(rgi);
}

#endif


/**************************************************************************
  Rand_log_event methods
**************************************************************************/

#if defined(HAVE_REPLICATION)
void Rand_log_event::pack_info(Protocol *protocol)
{
  char buf1[256], *pos;
  pos= strmov(buf1,"rand_seed1=");
  pos= int10_to_str((long) seed1, pos, 10);
  pos= strmov(pos, ",rand_seed2=");
  pos= int10_to_str((long) seed2, pos, 10);
  protocol->store(buf1, (uint) (pos-buf1), &my_charset_bin);
}
#endif


bool Rand_log_event::write(Log_event_writer *writer)
{
  uchar buf[16];
  int8store(buf + RAND_SEED1_OFFSET, seed1);
  int8store(buf + RAND_SEED2_OFFSET, seed2);
  return write_header(writer, sizeof(buf)) ||
         write_data(writer, buf, sizeof(buf)) ||
         write_footer(writer);
}


#if defined(HAVE_REPLICATION)
int Rand_log_event::do_apply_event(rpl_group_info *rgi)
{
  if (rgi->deferred_events_collecting)
    return rgi->deferred_events->add(this);

  thd->rand.seed1= (ulong) seed1;
  thd->rand.seed2= (ulong) seed2;
  return 0;
}

int Rand_log_event::do_update_pos(rpl_group_info *rgi)
{
  rgi->inc_event_relay_log_pos();
  return 0;
}


Log_event::enum_skip_reason
Rand_log_event::do_shall_skip(rpl_group_info *rgi)
{
  /*
    It is a common error to set the slave skip counter to 1 instead of
    2 when recovering from an insert which used a auto increment,
    rand, or user var.  Therefore, if the slave skip counter is 1, we
    just say that this event should be skipped by ignoring it, meaning
    that we do not change the value of the slave skip counter since it
    will be decreased by the following insert event.
  */
  return continue_group(rgi);
}

/**
   Exec deferred Int-, Rand- and User- var events prefixing
   a Query-log-event event.

   @param thd THD handle

   @return false on success, true if a failure in an event applying occurred.
*/
bool slave_execute_deferred_events(THD *thd)
{
  bool res= false;
  rpl_group_info *rgi= thd->rgi_slave;

  DBUG_ASSERT(rgi && (!rgi->deferred_events_collecting || rgi->deferred_events));

  if (!rgi->deferred_events_collecting || rgi->deferred_events->is_empty())
    return res;

  res= rgi->deferred_events->execute(rgi);
  rgi->deferred_events->rewind();

  return res;
}

#endif /* HAVE_REPLICATION */


/**************************************************************************
  Xid_apply_log_event methods
**************************************************************************/

#if defined(HAVE_REPLICATION)

int Xid_apply_log_event::do_record_gtid(THD *thd, rpl_group_info *rgi,
                                        bool in_trans, void **out_hton,
                                        bool force_err)
{
  int err= 0;
  Relay_log_info const *rli= rgi->rli;

  rgi->gtid_pending= false;
  err= rpl_global_gtid_slave_state->record_gtid(thd, &rgi->current_gtid,
                                                rgi->gtid_sub_id,
                                                in_trans, false, out_hton);

  if (unlikely(err))
  {
    int ec= thd->get_stmt_da()->sql_errno();
    /*
      Do not report an error if this is really a kill due to a deadlock.
      In this case, the transaction will be re-tried instead. Unless force_err
      is set, as in the case of XA PREPARE, as the GTID state is updated as a
      separate transaction, and if that fails, we should not retry but exit in
      error immediately.
    */
    if (!is_parallel_retry_error(rgi, ec) || force_err)
    {
      char buff[MAX_SLAVE_ERRMSG];
      buff[0]= 0;
      aggregate_da_errors(buff, sizeof(buff), thd->get_stmt_da());

      if (force_err)
        thd->clear_error();

      rli->report(ERROR_LEVEL, ER_CANNOT_UPDATE_GTID_STATE, rgi->gtid_info(),
                  "Error during XID COMMIT: failed to update GTID state in "
                  "%s.%s: %d: %s the event's master log %s, end_log_pos %llu",
                  "mysql", rpl_gtid_slave_state_table_name.str, ec,
                  buff, RPL_LOG_NAME, log_pos);
    }
    thd->is_slave_error= 1;
  }

  return err;
}

static bool wsrep_must_replay(THD *thd)
{
#ifdef WITH_WSREP
  mysql_mutex_lock(&thd->LOCK_thd_data);
  bool res= WSREP(thd) && thd->wsrep_trx().state() == wsrep::transaction::s_must_replay;
  mysql_mutex_unlock(&thd->LOCK_thd_data);
  return res;
#else
  return false;
#endif
}


int Xid_apply_log_event::do_apply_event(rpl_group_info *rgi)
{
  bool res;
  int err;
  uint64 sub_id= 0;
  void *hton= NULL;
  rpl_gtid gtid;

  /*
    An instance of this class such as XID_EVENT works like a COMMIT
    statement. It updates mysql.gtid_slave_pos with the GTID of the
    current transaction.
    Therefore, it acts much like a normal SQL statement, so we need to do
    THD::reset_for_next_command() as if starting a new statement.

    XA_PREPARE_LOG_EVENT also updates the gtid table *but* the update gets
    committed as separate "autocommit" transaction.
  */
  thd->reset_for_next_command();
  /*
    Record any GTID in the same transaction, so slave state is transactionally
    consistent.
  */
#ifdef WITH_WSREP
  thd->wsrep_affected_rows= 0;
#endif

#ifndef DBUG_OFF
  bool record_gtid_delayed_for_xa= false;
#endif
  if (rgi->gtid_pending)
  {
    sub_id= rgi->gtid_sub_id;
    gtid= rgi->current_gtid;

    if (!thd->transaction->xid_state.is_explicit_XA())
    {
      if ((err= do_record_gtid(thd, rgi, true /* in_trans */, &hton)))
        return err;

      DBUG_EXECUTE_IF("gtid_fail_after_record_gtid",
                      {
                        my_error(ER_ERROR_DURING_COMMIT, MYF(0),
                                 HA_ERR_WRONG_COMMAND);
                        thd->is_slave_error= 1;
                        return 1;
                      });
    }
#ifndef DBUG_OFF
    else
      record_gtid_delayed_for_xa= true;
#endif
  }

  general_log_print(thd, COM_QUERY, "%s", get_query());
  thd->variables.option_bits&= ~OPTION_GTID_BEGIN;
  /*
    Use the time from the current Xid_log_event for the generated
    Xid_log_event in binlog_commit_flush_xid_caches().
    This ensures that the time for Xid_log_events does not change
    and allows slaves to give a consistent value for
    Slave_last_event_time.
  */
  thd->start_time= when;

  res= do_commit();
  if (!res && rgi->gtid_pending)
  {
    DBUG_ASSERT(!thd->transaction->xid_state.is_explicit_XA());

    DBUG_ASSERT(record_gtid_delayed_for_xa);
    if (thd->rgi_slave->is_parallel_exec)
    {
      /*
        With XA, since the transaction is prepared/committed without updating
        the GTID pos (MDEV-32020...), we need here to clear any pending
        deadlock kill.

        Otherwise if the kill happened after the prepare/commit completed, it
        might end up killing the subsequent GTID position update, causing the
        slave to fail with error.
      */
      wait_for_pending_deadlock_kill(thd, thd->rgi_slave);
      thd->reset_killed();
    }

    if ((err= do_record_gtid(thd, rgi, false, &hton, true)))
      return err;
  }

  if (sub_id && (!res || wsrep_must_replay(thd)))
    rpl_global_gtid_slave_state->update_state_hash(sub_id, &gtid, hton, rgi);
  /*
    Increment the global status commit count variable
  */
  enum enum_sql_command cmd= !thd->transaction->xid_state.is_explicit_XA()
    ? SQLCOM_COMMIT : SQLCOM_XA_PREPARE;
  status_var_increment(thd->status_var.com_stat[cmd]);

  return res;
}

Log_event::enum_skip_reason
Xid_apply_log_event::do_shall_skip(rpl_group_info *rgi)
{
  DBUG_ENTER("Xid_apply_log_event::do_shall_skip");
  if (rgi->rli->slave_skip_counter > 0)
  {
    DBUG_ASSERT(!rgi->rli->get_flag(Relay_log_info::IN_TRANSACTION));
    thd->variables.option_bits&= ~(OPTION_BEGIN | OPTION_GTID_BEGIN);
    DBUG_RETURN(Log_event::EVENT_SKIP_COUNT);
  }
#ifdef WITH_WSREP
  else if (wsrep_mysql_replication_bundle && WSREP(thd) &&
           opt_slave_domain_parallel_threads == 0)
  {
    if (++thd->wsrep_mysql_replicated < (int)wsrep_mysql_replication_bundle)
    {
      WSREP_DEBUG("skipping wsrep commit %d", thd->wsrep_mysql_replicated);
      DBUG_RETURN(Log_event::EVENT_SKIP_IGNORE);
    }
    else
    {
      thd->wsrep_mysql_replicated = 0;
    }
  }
#endif
  DBUG_RETURN(Log_event::do_shall_skip(rgi));
}
#endif /* HAVE_REPLICATION */

/**************************************************************************
  Xid_log_event methods
**************************************************************************/

#if defined(HAVE_REPLICATION)
void Xid_log_event::pack_info(Protocol *protocol)
{
  char buf[128], *pos;
  pos= strmov(buf, "COMMIT /* xid=");
  pos= longlong10_to_str(xid, pos, 10);
  pos= strmov(pos, " */");
  protocol->store(buf, (uint) (pos-buf), &my_charset_bin);
}


int Xid_log_event::do_commit()
{
  bool res;
  res= trans_commit(thd); /* Automatically rolls back on error. */
  thd->release_transactional_locks();
  return res;
}
#endif


bool Xid_log_event::write(Log_event_writer *writer)
{
  DBUG_EXECUTE_IF("do_not_write_xid", return 0;);
  return write_header(writer, sizeof(xid)) ||
         write_data(writer, (uchar*)&xid, sizeof(xid)) ||
         write_footer(writer);
}

/**************************************************************************
  XA_prepare_log_event methods
**************************************************************************/

#if defined(HAVE_REPLICATION)
void XA_prepare_log_event::pack_info(Protocol *protocol)
{
  char query[sizeof("XA COMMIT ONE PHASE") + 1 + ser_buf_size];

  sprintf(query,
          (one_phase ? "XA COMMIT %s ONE PHASE" :  "XA PREPARE %s"),
          m_xid.serialize());

  protocol->store(query, strlen(query), &my_charset_bin);
}


int XA_prepare_log_event::do_commit()
{
  int res;
  xid_t xid;
  xid.set(m_xid.formatID,
          m_xid.data, m_xid.gtrid_length,
          m_xid.data + m_xid.gtrid_length, m_xid.bqual_length);

  thd->lex->xid= &xid;
  if (!one_phase)
  {
    if (thd->is_current_stmt_binlog_disabled() &&
        (res= thd->wait_for_prior_commit()))
      return res;

    thd->lex->sql_command= SQLCOM_XA_PREPARE;
    res= trans_xa_prepare(thd);
  }
  else
    res= trans_xa_commit(thd);

  return res;
}
#endif // HAVE_REPLICATION


bool XA_prepare_log_event::write(Log_event_writer *writer)
{
  uchar data[1 + 4 + 4 + 4]= {one_phase,};
  uint8 one_phase_byte= one_phase;

  int4store(data+1, static_cast<XID*>(xid)->formatID);
  int4store(data+(1+4), static_cast<XID*>(xid)->gtrid_length);
  int4store(data+(1+4+4), static_cast<XID*>(xid)->bqual_length);

  DBUG_ASSERT(xid_subheader_no_data == sizeof(data) - 1);

  return write_header(writer, sizeof(one_phase_byte) + xid_subheader_no_data +
                      static_cast<XID*>(xid)->gtrid_length +
                      static_cast<XID*>(xid)->bqual_length) ||
         write_data(writer, data, sizeof(data)) ||
         write_data(writer, (uchar*) static_cast<XID*>(xid)->data,
                     static_cast<XID*>(xid)->gtrid_length +
                     static_cast<XID*>(xid)->bqual_length) ||
         write_footer(writer);
}


/**************************************************************************
  User_var_log_event methods
**************************************************************************/

#if defined(HAVE_REPLICATION)
static bool
user_var_append_name_part(THD *thd, String *buf,
                          const char *name, size_t name_len,
                          const LEX_CSTRING &data_type_name)
{
  return buf->append('@') ||
    append_identifier(thd, buf, name, name_len) ||
    buf->append('=') ||
    (data_type_name.length &&
     (buf->append(STRING_WITH_LEN("/*")) ||
      buf->append(data_type_name.str, data_type_name.length) ||
      buf->append(STRING_WITH_LEN("*/"))));
}

void User_var_log_event::pack_info(Protocol* protocol)
{
  if (is_null)
  {
    char buf_mem[FN_REFLEN+7];
    String buf(buf_mem, sizeof(buf_mem), system_charset_info);
    buf.length(0);
    if (user_var_append_name_part(protocol->thd, &buf, name, name_len,
                                  m_data_type_name) ||
        buf.append(NULL_clex_str))
      return;
    protocol->store(buf.ptr(), buf.length(), &my_charset_bin);
  }
  else
  {
    switch (m_type) {
    case REAL_RESULT:
    {
      double real_val;
      char buf2[MY_GCVT_MAX_FIELD_WIDTH+1];
      char buf_mem[FN_REFLEN + MY_GCVT_MAX_FIELD_WIDTH + 1];
      String buf(buf_mem, sizeof(buf_mem), system_charset_info);
      float8get(real_val, val);
      buf.length(0);
      if (user_var_append_name_part(protocol->thd, &buf, name, name_len,
                                    m_data_type_name) ||
          buf.append(buf2, my_gcvt(real_val, MY_GCVT_ARG_DOUBLE,
                                   MY_GCVT_MAX_FIELD_WIDTH, buf2, NULL)))
        return;
      protocol->store(buf.ptr(), buf.length(), &my_charset_bin);
      break;
    }
    case INT_RESULT:
    {
      char buf2[22];
      char buf_mem[FN_REFLEN + 22];
      String buf(buf_mem, sizeof(buf_mem), system_charset_info);
      buf.length(0);
      if (user_var_append_name_part(protocol->thd, &buf, name, name_len,
                                    m_data_type_name) ||
          buf.append(buf2,
                 longlong10_to_str(uint8korr(val), buf2,
                   (is_unsigned() ? 10 : -10))-buf2))
        return;
      protocol->store(buf.ptr(), buf.length(), &my_charset_bin);
      break;
    }
    case DECIMAL_RESULT:
    {
      char buf_mem[FN_REFLEN + DECIMAL_MAX_STR_LENGTH];
      String buf(buf_mem, sizeof(buf_mem), system_charset_info);
      char buf2[DECIMAL_MAX_STR_LENGTH+1];
      String str(buf2, sizeof(buf2), &my_charset_bin);
      buf.length(0);
      my_decimal((const uchar *) (val + 2), val[0], val[1]).to_string(&str);
      if (user_var_append_name_part(protocol->thd, &buf, name, name_len,
                                    m_data_type_name) ||
          buf.append(str))
        return;
      protocol->store(buf.ptr(), buf.length(), &my_charset_bin);

      break;
    }
    case STRING_RESULT:
    {
      /* 15 is for 'COLLATE' and other chars */
      char buf_mem[FN_REFLEN + 512 + 1 + 15 +
                   MY_CS_CHARACTER_SET_NAME_SIZE +
                   MY_CS_COLLATION_NAME_SIZE];
      String buf(buf_mem, sizeof(buf_mem), system_charset_info);
      CHARSET_INFO *cs;
      buf.length(0);
      if (!(cs= get_charset(m_charset_number, MYF(0))))
      {
        if (buf.append(STRING_WITH_LEN("???")))
          return;
      }
      else
      {
        size_t old_len;
        char *beg, *end;
        if (user_var_append_name_part(protocol->thd, &buf, name, name_len,
                                      m_data_type_name) ||
            buf.append('_') ||
            buf.append(cs->cs_name) ||
            buf.append(' '))
          return;
        old_len= buf.length();
        if (buf.reserve(old_len + val_len * 2 + 3 + sizeof(" COLLATE ") +
                        MY_CS_COLLATION_NAME_SIZE))
          return;
        beg= const_cast<char *>(buf.ptr()) + old_len;
        end= str_to_hex(beg, (uchar*)val, val_len);
        buf.length(old_len + (end - beg));
        if (buf.append(STRING_WITH_LEN(" COLLATE ")) ||
            buf.append(cs->coll_name))
          return;
      }
      protocol->store(buf.ptr(), buf.length(), &my_charset_bin);
      break;
    }
    case ROW_RESULT:
    default:
      DBUG_ASSERT(0);
      return;
    }
  }
}
#endif // HAVE_REPLICATION


bool User_var_log_event::write(Log_event_writer *writer)
{
  char buf[UV_NAME_LEN_SIZE];
  char buf1[UV_VAL_IS_NULL + UV_VAL_TYPE_SIZE + 
	    UV_CHARSET_NUMBER_SIZE + UV_VAL_LEN_SIZE];
  uchar buf2[MY_MAX(8, DECIMAL_MAX_FIELD_SIZE + 2)], *pos= buf2;
  uint unsigned_len= 0;
  uint buf1_length;
  size_t event_length;

  int4store(buf, name_len);
  
  if ((buf1[0]= is_null))
  {
    buf1_length= 1;
    val_len= 0;                                 // Length of 'pos'
  }    
  else
  {
    buf1[1]= m_type;
    int4store(buf1 + 2, m_charset_number);

    switch (m_type) {
    case REAL_RESULT:
      float8store(buf2, *(double*) val);
      break;
    case INT_RESULT:
      int8store(buf2, *(longlong*) val);
      unsigned_len= 1;
      break;
    case DECIMAL_RESULT:
    {
      my_decimal *dec= (my_decimal *)val;
      dec->fix_buffer_pointer();
      buf2[0]= (char)(dec->intg + dec->frac);
      buf2[1]= (char)dec->frac;
      decimal2bin((decimal_t*)val, buf2+2, buf2[0], buf2[1]);
      val_len= decimal_bin_size(buf2[0], buf2[1]) + 2;
      break;
    }
    case STRING_RESULT:
      pos= (uchar*) val;
      break;
    case ROW_RESULT:
    default:
      DBUG_ASSERT(0);
      return 0;
    }
    int4store(buf1 + 2 + UV_CHARSET_NUMBER_SIZE, val_len);
    buf1_length= 10;
  }

  uchar data_type_name_chunk_signature= (uchar) CHUNK_DATA_TYPE_NAME;
  uint data_type_name_chunk_signature_length= m_data_type_name.length ? 1 : 0;
  uchar data_type_name_length_length= m_data_type_name.length ? 1 : 0;

  /* Length of the whole event */
  event_length= sizeof(buf)+ name_len + buf1_length + val_len + unsigned_len +
                data_type_name_chunk_signature_length +
                data_type_name_length_length +
                (uint) m_data_type_name.length;

  uchar unsig= m_is_unsigned ? CHUNK_UNSIGNED : CHUNK_SIGNED;
  uchar data_type_name_length= (uchar) m_data_type_name.length;
  return write_header(writer, event_length) ||
         write_data(writer, buf, sizeof(buf))   ||
         write_data(writer, name, name_len)     ||
         write_data(writer, buf1, buf1_length) ||
         write_data(writer, pos, val_len) ||
         write_data(writer, &unsig, unsigned_len) ||
         write_data(writer, &data_type_name_chunk_signature,
                    data_type_name_chunk_signature_length) ||
         write_data(writer, &data_type_name_length,
                    data_type_name_length_length) ||
         write_data(writer, m_data_type_name.str,
                    (uint) m_data_type_name.length) ||
         write_footer(writer);
}


#if defined(HAVE_REPLICATION)
int User_var_log_event::do_apply_event(rpl_group_info *rgi)
{
  Item *it= 0;
  CHARSET_INFO *charset;
  DBUG_ENTER("User_var_log_event::do_apply_event");
  query_id_t sav_query_id= 0; /* memorize orig id when deferred applying */

  if (rgi->deferred_events_collecting)
  {
    set_deferred(current_thd->query_id);
    DBUG_RETURN(rgi->deferred_events->add(this));
  }
  else if (is_deferred())
  {
    sav_query_id= current_thd->query_id;
    current_thd->query_id= query_id; /* recreating original time context */
  }

  if (!(charset= get_charset(m_charset_number, MYF(MY_WME))))
  {
    rgi->rli->report(ERROR_LEVEL, ER_SLAVE_FATAL_ERROR,
                ER_THD(thd, ER_SLAVE_FATAL_ERROR),
                "Invalid character set for User var event");
    DBUG_RETURN(1);
  }
  LEX_CSTRING user_var_name;
  user_var_name.str= name;
  user_var_name.length= name_len;
  double real_val;
  longlong int_val;

  if (is_null)
  {
    it= new (thd->mem_root) Item_null(thd);
  }
  else
  {
    switch (m_type) {
    case REAL_RESULT:
      if (val_len != 8)
      {
        rgi->rli->report(ERROR_LEVEL, ER_SLAVE_FATAL_ERROR,
                    ER_THD(thd, ER_SLAVE_FATAL_ERROR),
                    "Invalid variable length at User var event");
        return 1;
      }
      float8get(real_val, val);
      it= new (thd->mem_root) Item_float(thd, real_val, 0);
      val= (char*) &real_val;		// Pointer to value in native format
      val_len= 8;
      break;
    case INT_RESULT:
      if (val_len != 8)
      {
        rgi->rli->report(ERROR_LEVEL, ER_SLAVE_FATAL_ERROR,
                    ER_THD(thd, ER_SLAVE_FATAL_ERROR),
                    "Invalid variable length at User var event");
        return 1;
      }
      int_val= (longlong) uint8korr(val);
      it= new (thd->mem_root) Item_int(thd, int_val);
      val= (char*) &int_val;		// Pointer to value in native format
      val_len= 8;
      break;
    case DECIMAL_RESULT:
    {
      if (val_len < 3)
      {
        rgi->rli->report(ERROR_LEVEL, ER_SLAVE_FATAL_ERROR,
                    ER_THD(thd, ER_SLAVE_FATAL_ERROR),
                    "Invalid variable length at User var event");
        return 1;
      }
      Item_decimal *dec= new (thd->mem_root) Item_decimal(thd, (uchar*) val+2, val[0], val[1]);
      it= dec;
      val= (char *)dec->val_decimal(NULL);
      val_len= sizeof(my_decimal);
      break;
    }
    case STRING_RESULT:
      it= new (thd->mem_root) Item_string(thd, val, (uint)val_len, charset);
      break;
    case ROW_RESULT:
    default:
      DBUG_ASSERT(0);
      DBUG_RETURN(0);
    }
  }

  Item_func_set_user_var *e= new (thd->mem_root) Item_func_set_user_var(thd, &user_var_name, it);
  /*
    Item_func_set_user_var can't substitute something else on its place =>
    0 can be passed as last argument (reference on item)

    Fix_fields() can fail, in which case a call of update_hash() might
    crash the server, so if fix fields fails, we just return with an
    error.
  */
  if (e->fix_fields(thd, 0))
    DBUG_RETURN(1);

  const Type_handler *th= Type_handler::handler_by_log_event_data_type(thd,
                                                                       *this);
  e->update_hash((void*) val, val_len, th, charset);

  if (!is_deferred())
    free_root(thd->mem_root, 0);
  else
    current_thd->query_id= sav_query_id; /* restore current query's context */

  DBUG_RETURN(0);
}

int User_var_log_event::do_update_pos(rpl_group_info *rgi)
{
  rgi->inc_event_relay_log_pos();
  return 0;
}

Log_event::enum_skip_reason
User_var_log_event::do_shall_skip(rpl_group_info *rgi)
{
  /*
    It is a common error to set the slave skip counter to 1 instead
    of 2 when recovering from an insert which used a auto increment,
    rand, or user var.  Therefore, if the slave skip counter is 1, we
    just say that this event should be skipped by ignoring it, meaning
    that we do not change the value of the slave skip counter since it
    will be decreased by the following insert event.
  */
  return continue_group(rgi);
}
#endif // HAVE_REPLICATION


#ifdef HAVE_REPLICATION

/**************************************************************************
	Stop_log_event methods
**************************************************************************/

/*
  The master stopped.  We used to clean up all temporary tables but
  this is useless as, as the master has shut down properly, it has
  written all DROP TEMPORARY TABLE (prepared statements' deletion is
  TODO only when we binlog prep stmts).  We used to clean up
  slave_load_tmpdir, but this is useless as it has been cleared at the
  end of LOAD DATA INFILE.  So we have nothing to do here.  The place were we
  must do this cleaning is in Format_description_log_event::do_apply_event(),
  not here. Because if we come here, the master was sane.

  This must only be called from the Slave SQL thread, since it calls
  Relay_log_info::flush().
*/

int Stop_log_event::do_update_pos(rpl_group_info *rgi)
{
  int error= 0;
  Relay_log_info *rli= rgi->rli;
  DBUG_ENTER("Stop_log_event::do_update_pos");
  /*
    We do not want to update master_log pos because we get a rotate event
    before stop, so by now group_master_log_name is set to the next log.
    If we updated it, we will have incorrect master coordinates and this
    could give false triggers in MASTER_POS_WAIT() that we have reached
    the target position when in fact we have not.
  */
  if (rli->get_flag(Relay_log_info::IN_TRANSACTION))
    rgi->inc_event_relay_log_pos();
  else if (!rgi->is_parallel_exec)
  {
    rpl_global_gtid_slave_state->record_and_update_gtid(thd, rgi);
    rli->inc_group_relay_log_pos(0, rgi);
    if (rli->flush())
      error= 1;
  }
  DBUG_RETURN(error);
}

#endif /* HAVE_REPLICATION */


/**************************************************************************
	Append_block_log_event methods
**************************************************************************/

Append_block_log_event::Append_block_log_event(THD *thd_arg,
                                               const char *db_arg,
					       uchar *block_arg,
					       uint block_len_arg,
					       bool using_trans)
  :Log_event(thd_arg,0, using_trans), block(block_arg),
   block_len(block_len_arg), file_id(thd_arg->file_id), db(db_arg)
{
}


bool Append_block_log_event::write(Log_event_writer *writer)
{
  uchar buf[APPEND_BLOCK_HEADER_LEN];
  int4store(buf + AB_FILE_ID_OFFSET, file_id);
  return write_header(writer, APPEND_BLOCK_HEADER_LEN + block_len) ||
         write_data(writer, buf, APPEND_BLOCK_HEADER_LEN) ||
         write_data(writer, block, block_len) ||
         write_footer(writer);
}


#if defined(HAVE_REPLICATION)
void Append_block_log_event::pack_info(Protocol *protocol)
{
  char buf[256];
  uint length;
  length= (uint) sprintf(buf, ";file_id=%u;block_len=%u", file_id, block_len);
  protocol->store(buf, length, &my_charset_bin);
}


/*
  Append_block_log_event::get_create_or_append()
*/

int Append_block_log_event::get_create_or_append() const
{
  return 0; /* append to the file, fail if not exists */
}

/*
  Append_block_log_event::do_apply_event()
*/

int Append_block_log_event::do_apply_event(rpl_group_info *rgi)
{
  char fname[FN_REFLEN];
  int fd;
  int error = 1;
  Relay_log_info const *rli= rgi->rli;
  DBUG_ENTER("Append_block_log_event::do_apply_event");

  THD_STAGE_INFO(thd, stage_making_temp_file_append_before_load_data);
  slave_load_file_stem(fname, file_id, server_id, ".data",
                       &rli->mi->cmp_connection_name);
  if (get_create_or_append())
  {
    /*
      Usually lex_start() is called by mysql_parse(), but we need it here
      as the present method does not call mysql_parse().
    */
    lex_start(thd);
    thd->reset_for_next_command();
    /* old copy may exist already */
    mysql_file_delete(key_file_log_event_data, fname, MYF(0));
    if ((fd= mysql_file_create(key_file_log_event_data,
                               fname, CREATE_MODE,
                               O_WRONLY | O_BINARY | O_EXCL | O_NOFOLLOW,
                               MYF(MY_WME))) < 0)
    {
      rli->report(ERROR_LEVEL, my_errno, rgi->gtid_info(),
                  "Error in %s event: could not create file '%s'",
                  get_type_str(), fname);
      goto err;
    }
  }
  else if ((fd= mysql_file_open(key_file_log_event_data,
                                fname,
                                O_WRONLY | O_APPEND | O_BINARY | O_NOFOLLOW,
                                MYF(MY_WME))) < 0)
  {
    rli->report(ERROR_LEVEL, my_errno, rgi->gtid_info(),
                "Error in %s event: could not open file '%s'",
                get_type_str(), fname);
    goto err;
  }

  DBUG_EXECUTE_IF("remove_slave_load_file_before_write",
                  {
                    my_delete(fname, MYF(0));
                  });

  if (mysql_file_write(fd, (uchar*) block, block_len, MYF(MY_WME+MY_NABP)))
  {
    rli->report(ERROR_LEVEL, my_errno, rgi->gtid_info(),
                "Error in %s event: write to '%s' failed",
                get_type_str(), fname);
    goto err;
  }
  error=0;

err:
  if (fd >= 0)
    mysql_file_close(fd, MYF(0));
  DBUG_RETURN(error);
}
#endif // HAVE_REPLICATION


/**************************************************************************
	Delete_file_log_event methods
**************************************************************************/

Delete_file_log_event::Delete_file_log_event(THD *thd_arg, const char* db_arg,
					     bool using_trans)
  :Log_event(thd_arg, 0, using_trans), file_id(thd_arg->file_id), db(db_arg)
{
}


bool Delete_file_log_event::write(Log_event_writer *writer)
{
 uchar buf[DELETE_FILE_HEADER_LEN];
 int4store(buf + DF_FILE_ID_OFFSET, file_id);
 return write_header(writer, sizeof(buf)) ||
        write_data(writer, buf, sizeof(buf)) ||
        write_footer(writer);
}


#if defined(HAVE_REPLICATION)
void Delete_file_log_event::pack_info(Protocol *protocol)
{
  char buf[64];
  uint length;
  length= (uint) sprintf(buf, ";file_id=%u", (uint) file_id);
  protocol->store(buf, (int32) length, &my_charset_bin);
}
#endif


#if defined(HAVE_REPLICATION)
int Delete_file_log_event::do_apply_event(rpl_group_info *rgi)
{
  char fname[FN_REFLEN+10];
  Relay_log_info const *rli= rgi->rli;
  char *ext= slave_load_file_stem(fname, file_id, server_id, ".data",
                                  &rli->mi->cmp_connection_name);
  mysql_file_delete(key_file_log_event_data, fname, MYF(MY_WME));
  strmov(ext, ".info");
  mysql_file_delete(key_file_log_event_info, fname, MYF(MY_WME));
  return 0;
}
#endif /* defined(HAVE_REPLICATION) */


/**************************************************************************
	Begin_load_query_log_event methods
**************************************************************************/

Begin_load_query_log_event::
Begin_load_query_log_event(THD* thd_arg, const char* db_arg, uchar* block_arg,
                           uint block_len_arg, bool using_trans)
  :Append_block_log_event(thd_arg, db_arg, block_arg, block_len_arg,
                          using_trans)
{
   file_id= thd_arg->file_id= mysql_bin_log.next_file_id();
}


#if defined( HAVE_REPLICATION)
int Begin_load_query_log_event::get_create_or_append() const
{
  return 1; /* create the file */
}


Log_event::enum_skip_reason
Begin_load_query_log_event::do_shall_skip(rpl_group_info *rgi)
{
  /*
    If the slave skip counter is 1, then we should not start executing
    on the next event.
  */
  return continue_group(rgi);
}
#endif /* defined( HAVE_REPLICATION) */


/**************************************************************************
	Execute_load_query_log_event methods
**************************************************************************/

Execute_load_query_log_event::
Execute_load_query_log_event(THD *thd_arg, const char* query_arg,
                             ulong query_length_arg, uint fn_pos_start_arg,
                             uint fn_pos_end_arg,
                             enum_load_dup_handling dup_handling_arg,
                             bool using_trans, bool direct, bool suppress_use,
                             int errcode):
  Query_log_event(thd_arg, query_arg, query_length_arg, using_trans, direct,
                  suppress_use, errcode),
  file_id(thd_arg->file_id), fn_pos_start(fn_pos_start_arg),
  fn_pos_end(fn_pos_end_arg), dup_handling(dup_handling_arg)
{
}


bool
Execute_load_query_log_event::write_post_header_for_derived(Log_event_writer *writer)
{
  uchar buf[EXECUTE_LOAD_QUERY_EXTRA_HEADER_LEN];
  int4store(buf, file_id);
  int4store(buf + 4, fn_pos_start);
  int4store(buf + 4 + 4, fn_pos_end);
  *(buf + 4 + 4 + 4)= (uchar) dup_handling;
  return write_data(writer, buf, EXECUTE_LOAD_QUERY_EXTRA_HEADER_LEN);
}


#if defined(HAVE_REPLICATION)
void Execute_load_query_log_event::pack_info(Protocol *protocol)
{
  char buf_mem[1024];
  String buf(buf_mem, sizeof(buf_mem), system_charset_info);
  buf.real_alloc(9 + db_len + q_len + 10 + 21);
  if (db && db_len)
  {
    if (buf.append(STRING_WITH_LEN("use ")) ||
        append_identifier(protocol->thd, &buf, db, db_len) ||
        buf.append(STRING_WITH_LEN("; ")))
      return;
  }
  if (query && q_len && buf.append(query, q_len))
    return;
  if (buf.append(STRING_WITH_LEN(" ;file_id=")) ||
      buf.append_ulonglong(file_id))
    return;
  protocol->store(buf.ptr(), buf.length(), &my_charset_bin);
}


int
Execute_load_query_log_event::do_apply_event(rpl_group_info *rgi)
{
  char *p;
  char *buf;
  char *fname;
  char *fname_end;
  int error;
  Relay_log_info const *rli= rgi->rli;

  buf= (char*) my_malloc(PSI_INSTRUMENT_ME, q_len + 1 -
     (fn_pos_end - fn_pos_start) + (FN_REFLEN + 10) + 10 + 8 + 5, MYF(MY_WME));

  DBUG_EXECUTE_IF("LOAD_DATA_INFILE_has_fatal_error", my_free(buf); buf= NULL;);

  /* Replace filename and LOCAL keyword in query before executing it */
  if (buf == NULL)
  {
    rli->report(ERROR_LEVEL, ER_SLAVE_FATAL_ERROR, rgi->gtid_info(),
                ER_THD(rgi->thd, ER_SLAVE_FATAL_ERROR), "Not enough memory");
    return 1;
  }

  p= buf;
  memcpy(p, query, fn_pos_start);
  p+= fn_pos_start;
  fname= (p= strmake(p, STRING_WITH_LEN(" INFILE \'")));
  p= slave_load_file_stem(p, file_id, server_id, ".data",
                          &rli->mi->cmp_connection_name);
  fname_end= p= strend(p);                      // Safer than p=p+5
  *(p++)='\'';
  switch (dup_handling) {
  case LOAD_DUP_IGNORE:
    p= strmake(p, STRING_WITH_LEN(" IGNORE"));
    break;
  case LOAD_DUP_REPLACE:
    p= strmake(p, STRING_WITH_LEN(" REPLACE"));
    break;
  default:
    /* Ordinary load data */
    break;
  }
  p= strmake(p, STRING_WITH_LEN(" INTO "));
  p= strmake(p, query+fn_pos_end, q_len-fn_pos_end);

  error= Query_log_event::do_apply_event(rgi, buf, (uint32)(p-buf));

  /* Forging file name for deletion in same buffer */
  *fname_end= 0;

  /*
    If there was an error the slave is going to stop, leave the
    file so that we can re-execute this event at START SLAVE.
  */
  if (unlikely(!error))
    mysql_file_delete(key_file_log_event_data, fname, MYF(MY_WME));

  my_free(buf);
  return error;
}
#endif // HAVE_REPLICATION


/**************************************************************************
	sql_ex_info methods
**************************************************************************/

static bool write_str(Log_event_writer *writer, const char *str, uint length)
{
  uchar tmp[1];
  tmp[0]= (uchar) length;
  return (writer->write_data(tmp, sizeof(tmp)) ||
	  writer->write_data((uchar*) str, length));
}

bool sql_ex_info::write_data(Log_event_writer *writer)
{
  if (new_format())
  {
    return write_str(writer, field_term, field_term_len) ||
	   write_str(writer, enclosed,   enclosed_len) ||
	   write_str(writer, line_term,  line_term_len) ||
	   write_str(writer, line_start, line_start_len) ||
	   write_str(writer, escaped,    escaped_len) ||
	   writer->write_data((uchar*) &opt_flags, 1);
  }
  else
  {
    uchar old_ex[7];
    old_ex[0]= *field_term;
    old_ex[1]= *enclosed;
    old_ex[2]= *line_term;
    old_ex[3]= *line_start;
    old_ex[4]= *escaped;
    old_ex[5]=  opt_flags;
    old_ex[6]=  empty_flags;
    return writer->write_data(old_ex, sizeof(old_ex));
  }
}



/**************************************************************************
	Rows_log_event member functions
**************************************************************************/

Rows_log_event::Rows_log_event(THD *thd_arg, TABLE *tbl_arg,
                               ulonglong table_id,
                               MY_BITMAP const *cols, bool is_transactional,
                               Log_event_type event_type)
  : Log_event(thd_arg, 0, is_transactional),
    m_row_count(0),
    m_table(tbl_arg),
    m_table_id(table_id),
    m_width(tbl_arg ? tbl_arg->s->fields : 1),
    m_rows_buf(0), m_rows_cur(0), m_rows_end(0), m_flags(0),
    m_type(event_type), m_extra_row_data(0)
#ifdef HAVE_REPLICATION
    , m_curr_row(NULL), m_curr_row_end(NULL),
    m_key(NULL), m_key_info(NULL), m_key_nr(0),
    master_had_triggers(0)
#endif
{
  /*
    We allow a special form of dummy event when the table, and cols
    are null and the table id is UINT32_MAX.  This is a temporary
    solution, to be able to terminate a started statement in the
    binary log: the extraneous events will be removed in the future.
   */
  DBUG_ASSERT((tbl_arg && tbl_arg->s &&
               (table_id & MAX_TABLE_MAP_ID) != UINT32_MAX) ||
              (!tbl_arg && !cols && (table_id & MAX_TABLE_MAP_ID) == UINT32_MAX));

  if (thd_arg->variables.option_bits & OPTION_NO_FOREIGN_KEY_CHECKS)
    set_flags(NO_FOREIGN_KEY_CHECKS_F);
  if (thd_arg->variables.option_bits & OPTION_RELAXED_UNIQUE_CHECKS)
    set_flags(RELAXED_UNIQUE_CHECKS_F);
  if (thd_arg->variables.option_bits & OPTION_NO_CHECK_CONSTRAINT_CHECKS)
    set_flags(NO_CHECK_CONSTRAINT_CHECKS_F);
  /* if my_bitmap_init fails, caught in is_valid() */
  if (likely(!my_bitmap_init(&m_cols,
                             m_width <= sizeof(m_bitbuf)*8 ? m_bitbuf : NULL,
                             m_width)))
  {
    /* Cols can be zero if this is a dummy binrows event */
    if (likely(cols != NULL))
      bitmap_copy(&m_cols, cols);
  }
}


int Rows_log_event::do_add_row_data(uchar *row_data, size_t length)
{
  /*
    When the table has a primary key, we would probably want, by default, to
    log only the primary key value instead of the entire "before image". This
    would save binlog space. TODO
  */
  DBUG_ENTER("Rows_log_event::do_add_row_data");
  DBUG_PRINT("enter", ("row_data:%p  length: %lu", row_data,
                       (ulong) length));

  /*
    If length is zero, there is nothing to write, so we just
    return. Note that this is not an optimization, since calling
    realloc() with size 0 means free().
   */
  if (length == 0)
  {
    m_row_count++;
    DBUG_RETURN(0);
  }

  /*
    Don't print debug messages when running valgrind since they can
    trigger false warnings.
   */
#ifndef HAVE_valgrind
  DBUG_DUMP("row_data", row_data, MY_MIN(length, 32));
#endif

  DBUG_ASSERT(m_rows_buf <= m_rows_cur);
  DBUG_ASSERT(!m_rows_buf || (m_rows_end && m_rows_buf < m_rows_end));
  DBUG_ASSERT(m_rows_cur <= m_rows_end);

  /* The cast will always work since m_rows_cur <= m_rows_end */
  if (static_cast<size_t>(m_rows_end - m_rows_cur) <= length)
  {
    size_t const block_size= 1024;
    size_t cur_size= m_rows_cur - m_rows_buf;
    DBUG_EXECUTE_IF("simulate_too_big_row_case1",
                     cur_size= UINT_MAX32 - (block_size * 10);
                     length= UINT_MAX32 - (block_size * 10););
    DBUG_EXECUTE_IF("simulate_too_big_row_case2",
                     cur_size= UINT_MAX32 - (block_size * 10);
                     length= block_size * 10;);
    DBUG_EXECUTE_IF("simulate_too_big_row_case3",
                     cur_size= block_size * 10;
                     length= UINT_MAX32 - (block_size * 10););
    DBUG_EXECUTE_IF("simulate_too_big_row_case4",
                     cur_size= UINT_MAX32 - (block_size * 10);
                     length= (block_size * 10) - block_size + 1;);
    size_t remaining_space= UINT_MAX32 - cur_size;
    /* Check that the new data fits within remaining space and we can add
       block_size without wrapping.
     */
    if (cur_size > UINT_MAX32 || length > remaining_space ||
        ((length + block_size) > remaining_space))
    {
      sql_print_error("The row data is greater than 4GB, which is too big to "
                      "write to the binary log.");
      DBUG_RETURN(ER_BINLOG_ROW_LOGGING_FAILED);
    }
    size_t const new_alloc= 
        block_size * ((cur_size + length + block_size - 1) / block_size);

    uchar* const new_buf= (uchar*)my_realloc(PSI_INSTRUMENT_ME, m_rows_buf,
                                    new_alloc, MYF(MY_ALLOW_ZERO_PTR|MY_WME));
    if (unlikely(!new_buf))
      DBUG_RETURN(HA_ERR_OUT_OF_MEM);

    /* If the memory moved, we need to move the pointers */
    if (new_buf != m_rows_buf)
    {
      m_rows_buf= new_buf;
      m_rows_cur= m_rows_buf + cur_size;
    }

    /*
       The end pointer should always be changed to point to the end of
       the allocated memory.
    */
    m_rows_end= m_rows_buf + new_alloc;
  }

  DBUG_ASSERT(m_rows_cur + length <= m_rows_end);
  memcpy(m_rows_cur, row_data, length);
  m_rows_cur+= length;
  m_row_count++;
  DBUG_RETURN(0);
}


#if defined(HAVE_REPLICATION)

/**
  Restores empty table list as it was before trigger processing.

  @note We have a lot of ASSERTS that check the lists when we close tables.
  There was the same problem with MERGE MYISAM tables and so here we try to
  go the same way.
*/
inline void restore_empty_query_table_list(LEX *lex)
{
  if (lex->first_not_own_table())
      (*lex->first_not_own_table()->prev_global)= NULL;
  lex->query_tables= NULL;
  lex->query_tables_last= &lex->query_tables;
}


int Rows_log_event::do_apply_event(rpl_group_info *rgi)
{
  DBUG_ASSERT(rgi);
  Relay_log_info const *rli= rgi->rli;
  TABLE* table;
  DBUG_ENTER("Rows_log_event::do_apply_event(Relay_log_info*)");
  int error= 0;
  LEX *lex= thd->lex;
  uint8 new_trg_event_map= get_trg_event_map();
  /*
    If m_table_id == UINT32_MAX, then we have a dummy event that does not
    contain any data.  In that case, we just remove all tables in the
    tables_to_lock list, close the thread tables, and return with
    success.
   */
  if (m_table_id == UINT32_MAX)
  {
    /*
       This one is supposed to be set: just an extra check so that
       nothing strange has happened.
     */
    DBUG_ASSERT(get_flags(STMT_END_F));

    rgi->slave_close_thread_tables(thd);
    thd->clear_error();
    DBUG_RETURN(0);
  }

  /*
    'thd' has been set by exec_relay_log_event(), just before calling
    do_apply_event(). We still check here to prevent future coding
    errors.
  */
  DBUG_ASSERT(rgi->thd == thd);

  /*
    Where a Query_log_event can rely on the normal command execution logic to
    set/reset the slave thread's timer; a Rows_log_event update needs to set
    the timer itself
  */
  thd->set_query_timer();

  /*
    If there are no tables open, this must be the first row event seen
    after the table map events. We should then open and lock all tables
    used in the transaction and proceed with execution of the actual event.
  */
  if (!thd->open_tables)
  {
    /*
      Lock_tables() reads the contents of thd->lex, so they must be
      initialized.

      We also call the THD::reset_for_next_command(), since this
      is the logical start of the next "statement". Note that this
      call might reset the value of current_stmt_binlog_format, so
      we need to do any changes to that value after this function.
    */
    delete_explain_query(thd->lex);
    lex_start(thd);
    thd->reset_for_next_command();
    /*
      The current statement is just about to begin and 
      has not yet modified anything. Note, all.modified is reset
      by THD::reset_for_next_command().
    */
    thd->transaction->stmt.modified_non_trans_table= FALSE;
    thd->transaction->stmt.m_unsafe_rollback_flags&= ~THD_TRANS::DID_WAIT;
    /*
      This is a row injection, so we flag the "statement" as
      such. Note that this code is called both when the slave does row
      injections and when the BINLOG statement is used to do row
      injections.
    */
    thd->lex->set_stmt_row_injection();

    /*
      There are a few flags that are replicated with each row event.
      Make sure to set/clear them before executing the main body of
      the event.
    */
    if (get_flags(NO_FOREIGN_KEY_CHECKS_F))
        thd->variables.option_bits|= OPTION_NO_FOREIGN_KEY_CHECKS;
    else
        thd->variables.option_bits&= ~OPTION_NO_FOREIGN_KEY_CHECKS;

    if (get_flags(RELAXED_UNIQUE_CHECKS_F))
        thd->variables.option_bits|= OPTION_RELAXED_UNIQUE_CHECKS;
    else
        thd->variables.option_bits&= ~OPTION_RELAXED_UNIQUE_CHECKS;

    if (get_flags(NO_CHECK_CONSTRAINT_CHECKS_F))
      thd->variables.option_bits|= OPTION_NO_CHECK_CONSTRAINT_CHECKS;
    else
      thd->variables.option_bits&= ~OPTION_NO_CHECK_CONSTRAINT_CHECKS;

    /* A small test to verify that objects have consistent types */
    DBUG_ASSERT(sizeof(thd->variables.option_bits) == sizeof(OPTION_RELAXED_UNIQUE_CHECKS));

    DBUG_EXECUTE_IF("rows_log_event_before_open_table",
                    {
                      const char action[] = "now SIGNAL before_open_table WAIT_FOR go_ahead_sql";
                      DBUG_ASSERT(!debug_sync_set_action(thd, STRING_WITH_LEN(action)));
                    };);


    /*
      Trigger's procedures work with global table list. So we have to add
      rgi->tables_to_lock content there to get trigger's in the list.

      Then restore_empty_query_table_list() restore the list as it was
    */
    DBUG_ASSERT(lex->query_tables == NULL);
    if ((lex->query_tables= rgi->tables_to_lock))
      rgi->tables_to_lock->prev_global= &lex->query_tables;

    for (TABLE_LIST *tables= rgi->tables_to_lock; tables;
         tables= tables->next_global)
    {
      if (slave_run_triggers_for_rbr)
      {
        tables->trg_event_map= new_trg_event_map;
        lex->query_tables_last= &tables->next_global;
      }
      else
      {
        tables->slave_fk_event_map= new_trg_event_map;
        lex->query_tables_last= &tables->next_global;
      }
    }

    /*
      It is needed to set_time():
      1) it continues the property that "Time" in SHOW PROCESSLIST shows how
      much slave is behind
      2) it will be needed when we allow replication from a table with no
      TIMESTAMP column to a table with one.
      So we call set_time(), like in SBR. Presently it changes nothing.
      3) vers_set_hist_part() requires proper query time.
    */
    thd->set_time(when, when_sec_part);

    if (unlikely(open_and_lock_tables(thd, rgi->tables_to_lock, FALSE, 0)))
    {
#ifdef WITH_WSREP
      if (WSREP(thd) && !thd->slave_thread)
      {
        WSREP_WARN("BF applier thread=%lu failed to open_and_lock_tables for "
                   "%s, fatal: %d "
                   "wsrep = (exec_mode: %d conflict_state: %d seqno: %lld)",
                   thd_get_thread_id(thd),
                   thd->get_stmt_da()->message(),
                   thd->is_fatal_error,
                   thd->wsrep_cs().mode(),
                   thd->wsrep_trx().state(),
                   wsrep_thd_trx_seqno(thd));
      }
#endif /* WITH_WSREP */
      if (thd->is_error() &&
          !is_parallel_retry_error(rgi, error= thd->get_stmt_da()->sql_errno()))
      {
        /*
          Error reporting borrowed from Query_log_event with many excessive
          simplifications.
          We should not honour --slave-skip-errors at this point as we are
          having severe errors which should not be skipped.
        */
        rli->report(ERROR_LEVEL, error, rgi->gtid_info(),
                    "Error executing row event: '%s'",
                    (error ? thd->get_stmt_da()->message() :
                     "unexpected success or fatal error"));
        thd->is_slave_error= 1;
      }
      /* remove trigger's tables */
      goto err;
    }

    /*
      When the open and locking succeeded, we check all tables to
      ensure that they still have the correct type.
    */

    {
      DBUG_PRINT("debug", ("Checking compatibility of tables to lock - tables_to_lock: %p",
                           rgi->tables_to_lock));

      /**
        When using RBR and MyISAM MERGE tables the base tables that make
        up the MERGE table can be appended to the list of tables to lock.
  
        Thus, we just check compatibility for those that tables that have
        a correspondent table map event (ie, those that are actually going
        to be accessed while applying the event). That's why the loop stops
        at rli->tables_to_lock_count .

        NOTE: The base tables are added here are removed when 
              close_thread_tables is called.
       */
      TABLE_LIST *table_list_ptr= rgi->tables_to_lock;
      for (uint i=0 ; table_list_ptr && (i < rgi->tables_to_lock_count);
           table_list_ptr= table_list_ptr->next_global, i++)
      {
        /*
          Below if condition takes care of skipping base tables that
          make up the MERGE table (which are added by open_tables()
          call). They are added next to the merge table in the list.
          For eg: If RPL_TABLE_LIST is t3->t1->t2 (where t1 and t2
          are base tables for merge table 't3'), open_tables will modify
          the list by adding t1 and t2 again immediately after t3 in the
          list (*not at the end of the list*). New table_to_lock list will
          look like t3->t1'->t2'->t1->t2 (where t1' and t2' are TABLE_LIST
          objects added by open_tables() call). There is no flag(or logic) in
          open_tables() that can skip adding these base tables to the list.
          So the logic here should take care of skipping them.

          tables_to_lock_count logic will take care of skipping base tables
          that are added at the end of the list.
          For eg: If RPL_TABLE_LIST is t1->t2->t3, open_tables will modify
          the list into t1->t2->t3->t1'->t2'. t1' and t2' will be skipped
          because tables_to_lock_count logic in this for loop.
        */
        if (table_list_ptr->parent_l)
          continue;
        /*
          We can use a down cast here since we know that every table added
          to the tables_to_lock is a RPL_TABLE_LIST (or child table which is
          skipped above).
        */
        RPL_TABLE_LIST *ptr= static_cast<RPL_TABLE_LIST*>(table_list_ptr);
        DBUG_ASSERT(ptr->m_tabledef_valid);
        TABLE *conv_table;
        if (!ptr->m_tabledef.compatible_with(thd, rgi, ptr->table, &conv_table))
        {
          DBUG_PRINT("debug", ("Table: %s.%s is not compatible with master",
                               ptr->table->s->db.str,
                               ptr->table->s->table_name.str));
          /*
            We should not honour --slave-skip-errors at this point as we are
            having severe errors which should not be skiped.
          */
          thd->is_slave_error= 1;
          /* remove trigger's tables */
          error= ERR_BAD_TABLE_DEF;
          goto err;
        }
        DBUG_PRINT("debug", ("Table: %s.%s is compatible with master"
                             " - conv_table: %p",
                             ptr->table->s->db.str,
                             ptr->table->s->table_name.str, conv_table));
        ptr->m_conv_table= conv_table;
      }
    }

    /*
      ... and then we add all the tables to the table map and but keep
      them in the tables to lock list.

      We also invalidate the query cache for all the tables, since
      they will now be changed.

      TODO [/Matz]: Maybe the query cache should not be invalidated
      here? It might be that a table is not changed, even though it
      was locked for the statement.  We do know that each
      Rows_log_event contain at least one row, so after processing one
      Rows_log_event, we can invalidate the query cache for the
      associated table.
     */
    TABLE_LIST *ptr= rgi->tables_to_lock;
    for (uint i=0 ;  ptr && (i < rgi->tables_to_lock_count); ptr= ptr->next_global, i++)
    {
      /*
        Please see comment in above 'for' loop to know the reason
        for this if condition
      */
      if (ptr->parent_l)
        continue;
      rgi->m_table_map.set_table(ptr->table_id, ptr->table);
      /*
        Following is passing flag about triggers on the server. The problem was
        to pass it between table map event and row event. I do it via extended
        TABLE_LIST (RPL_TABLE_LIST) but row event uses only TABLE so I need to
        find somehow the corresponding TABLE_LIST.
      */
      if (m_table_id == ptr->table_id)
      {
        ptr->table->master_had_triggers=
          ((RPL_TABLE_LIST*)ptr)->master_had_triggers;
      }
    }

    /*
      Moved invalidation right before the call to rows_event_stmt_cleanup(),
      to avoid query cache being polluted with stale entries,
      Query cache is not invalidated on wsrep applier here
    */
    if (!(WSREP(thd) && wsrep_thd_is_applying(thd)))
      query_cache.invalidate_locked_for_write(thd, rgi->tables_to_lock);
  }

  table= m_table= rgi->m_table_map.get_table(m_table_id);

  DBUG_PRINT("debug", ("m_table:%p, m_table_id: %llu%s",
                       m_table, m_table_id,
                       table && master_had_triggers ?
                       " (master had triggers)" : ""));
  if (table)
  {
    Rows_log_event::Db_restore_ctx restore_ctx(this);
    master_had_triggers= table->master_had_triggers;
    bool transactional_table= table->file->has_transactions_and_rollback();
<<<<<<< HEAD
=======

>>>>>>> bef32e4b
    Rpl_table_data rpl_data= *(RPL_TABLE_LIST*)table->pos_in_table_list;
    if (!rpl_data.is_online_alter())
      this->slave_exec_mode= (enum_slave_exec_mode)slave_exec_mode_options;

<<<<<<< HEAD
    table->file->prepare_for_modify(true,
                                  get_general_type_code() != WRITE_ROWS_EVENT
				  || slave_exec_mode == SLAVE_EXEC_MODE_IDEMPOTENT);
=======
    table->file->prepare_for_insert(get_general_type_code() != WRITE_ROWS_EVENT
                              || slave_exec_mode == SLAVE_EXEC_MODE_IDEMPOTENT);
>>>>>>> bef32e4b

    /*
      table == NULL means that this table should not be replicated
      (this was set up by Table_map_log_event::do_apply_event()
      which tested replicate-* rules).
    */

    if (m_width == table->s->fields && bitmap_is_set_all(&m_cols))
      set_flags(COMPLETE_ROWS_F);

<<<<<<< HEAD
    /* 
=======
    /*
>>>>>>> bef32e4b
      Set tables write and read sets.

      Read_set contains all slave columns (in case we are going to fetch
      a complete record from slave).

      Write_set equals the m_cols bitmap sent from master but it can be
      longer if slave has extra columns.
    */

    DBUG_PRINT_BITSET("debug", "Setting table's read_set from: %s", &m_cols);

    bitmap_set_all(table->read_set);
    bitmap_set_all(table->write_set);
    table->rpl_write_set= table->write_set;

    if (rpl_data.copy_fields)
      /* always full rows, all bits set */;
    else
    if (get_general_type_code() == WRITE_ROWS_EVENT)
      bitmap_copy(table->write_set, &m_cols); // for sequences
    else // If online alter, leave all columns set (i.e. skip intersects)
    if (!thd->slave_thread || !table->s->online_alter_binlog)
    {
      bitmap_intersect(table->read_set,&m_cols);
      if (get_general_type_code() == UPDATE_ROWS_EVENT)
        bitmap_intersect(table->write_set, &m_cols_ai);
      table->mark_columns_per_binlog_row_image();
      if (table->vfield)
        table->mark_virtual_columns_for_write(0);
    }

    if (table->versioned())
    {
      bitmap_set_bit(table->read_set, table->s->vers.start_fieldno);
      bitmap_set_bit(table->write_set, table->s->vers.start_fieldno);
      bitmap_set_bit(table->read_set, table->s->vers.end_fieldno);
      bitmap_set_bit(table->write_set, table->s->vers.end_fieldno);
    }
    m_table->mark_columns_per_binlog_row_image();

    COPY_INFO copy_info;
    Write_record write_record;
    // Do event specific preparations
    error= do_before_row_operations(rgi, &copy_info, &write_record);

    /*
      Bug#56662 Assertion failed: next_insert_id == 0, file handler.cc
      Don't allow generation of auto_increment value when processing
      rows event by setting 'MODE_NO_AUTO_VALUE_ON_ZERO'. The exception
      to this rule happens when the auto_inc column exists on some
      extra columns on the slave. In that case, do not force
      MODE_NO_AUTO_VALUE_ON_ZERO.
    */
    sql_mode_t saved_sql_mode= thd->variables.sql_mode;
    if (!is_auto_inc_in_extra_columns())
      thd->variables.sql_mode= (rpl_data.copy_fields ? saved_sql_mode : 0)
                               | MODE_NO_AUTO_VALUE_ON_ZERO;

    // row processing loop

    /* 
      set the initial time of this ROWS statement if it was not done
      before in some other ROWS event. 
     */
    rgi->set_row_stmt_start_timestamp();

    THD_STAGE_INFO(thd, stage_executing);
    do
    {
      DBUG_ASSERT(table->in_use);

      error= do_exec_row(rgi);
      THD_STAGE_INFO(thd, stage_executing);

      if (unlikely(error))
        DBUG_PRINT("info", ("error: %s", HA_ERR(error)));
      DBUG_ASSERT(error != HA_ERR_RECORD_DELETED);

      if (unlikely(error))
      {
        int actual_error= convert_handler_error(error, thd, table);
        bool idempotent_error= (idempotent_error_code(error) &&
                               (slave_exec_mode == SLAVE_EXEC_MODE_IDEMPOTENT));
        bool ignored_error= (idempotent_error == 0 ?
                             ignored_error_code(actual_error) : 0);

#ifdef WITH_WSREP
        if (WSREP(thd) && wsrep_thd_is_applying(thd) &&
            wsrep_ignored_error_code(this, actual_error))
        {
          idempotent_error= true;
          thd->wsrep_has_ignored_error= true;
        }
#endif /* WITH_WSREP */
        if (idempotent_error || ignored_error)
        {
          if (global_system_variables.log_warnings)
            slave_rows_error_report(WARNING_LEVEL, error, rgi, thd, table,
                                    get_type_str(),
                                    RPL_LOG_NAME, log_pos);
          thd->clear_error(1);
          error= 0;
          if (idempotent_error == 0)
            break;
        }
      }

      /*
       If m_curr_row_end  was not set during event execution (e.g., because
       of errors) we can't proceed to the next row. If the error is transient
       (i.e., error==0 at this point) we must call unpack_current_row() to set 
       m_curr_row_end.
      */ 
   
      DBUG_PRINT("info", ("curr_row: %p; curr_row_end: %p; rows_end:%p",
                          m_curr_row, m_curr_row_end, m_rows_end));

      if (!m_curr_row_end && likely(!error))
        error= unpack_current_row(rgi);

      m_curr_row= m_curr_row_end;
 
      if (likely(error == 0) && !transactional_table)
        thd->transaction->all.modified_non_trans_table=
          thd->transaction->stmt.modified_non_trans_table= TRUE;
      if (likely(error == 0))
      {
        m_row_count++;
        error= thd->killed_errno();
        if (error && !thd->is_error())
          my_error(error, MYF(0));
      }
    } // row processing loop
    while (error == 0 && (m_curr_row != m_rows_end));

    thd->inc_examined_row_count(m_row_count);

    /*
      Restore the sql_mode after the rows event is processed.
    */
    thd->variables.sql_mode= saved_sql_mode;

    {/**
         The following failure injecion works in cooperation with tests 
         setting @@global.debug= 'd,stop_slave_middle_group'.
         The sql thread receives the killed status and will proceed 
         to shutdown trying to finish incomplete events group.
     */
      DBUG_EXECUTE_IF("stop_slave_middle_group",
                      if (thd->transaction->all.modified_non_trans_table)
                        const_cast<Relay_log_info*>(rli)->abort_slave= 1;);
    }

    if (unlikely(error= do_after_row_operations(error)) &&
        ignored_error_code(convert_handler_error(error, thd, table)))
    {

      if (global_system_variables.log_warnings)
        slave_rows_error_report(WARNING_LEVEL, error, rgi, thd, table,
                                get_type_str(),
                                RPL_LOG_NAME, log_pos);
      thd->clear_error(1);
      error= 0;
    }

    if (unlikely(error))
    {
      if (rpl_data.is_online_alter())
        goto err;
      slave_rows_error_report(ERROR_LEVEL, error, rgi, thd, table,
                              get_type_str(),
                              RPL_LOG_NAME, log_pos);
      /*
        @todo We should probably not call
        reset_current_stmt_binlog_format_row() from here.

        Note: this applies to log_event_old.cc too.
        /Sven
      */
      thd->reset_current_stmt_binlog_format_row();
      thd->is_slave_error= 1;
      /* remove trigger's tables */
      goto err;
    }
  } // if (table)

  DBUG_ASSERT(error == 0);

  /*
    Remove trigger's tables. In case of ONLINE ALTER TABLE, event doesn't own
    the table (hence, no tables are locked), and therefore no cleanup should be
    done after each event.
  */
  if (rgi->tables_to_lock_count)
    restore_empty_query_table_list(thd->lex);

  if (WSREP(thd) && wsrep_thd_is_applying(thd))
    query_cache_invalidate_locked_for_write(thd, rgi->tables_to_lock);

  if (get_flags(STMT_END_F))
  {
    if (unlikely((error= rows_event_stmt_cleanup(rgi, thd))))
      slave_rows_error_report(ERROR_LEVEL, thd->is_error() ? 0 : error,
                              rgi, thd, table, get_type_str(),
                              RPL_LOG_NAME, log_pos);
    if (thd->slave_thread)
      free_root(thd->mem_root, MYF(MY_KEEP_PREALLOC));
  }

  thd->reset_query_timer();
  DBUG_RETURN(error);

err:
  if (rgi->tables_to_lock_count)
  {
    restore_empty_query_table_list(thd->lex);
    rgi->slave_close_thread_tables(thd);
  }
  thd->reset_query_timer();
  DBUG_RETURN(error);
}

Log_event::enum_skip_reason
Rows_log_event::do_shall_skip(rpl_group_info *rgi)
{
  /*
    If the slave skip counter is 1 and this event does not end a
    statement, then we should not start executing on the next event.
    Otherwise, we defer the decision to the normal skipping logic.
  */
  if (rgi->rli->slave_skip_counter == 1 && !get_flags(STMT_END_F))
    return Log_event::EVENT_SKIP_IGNORE;
  else
    return Log_event::do_shall_skip(rgi);
}

/**
   The function is called at Rows_log_event statement commit time,
   normally from Rows_log_event::do_update_pos() and possibly from
   Query_log_event::do_apply_event() of the COMMIT.
   The function commits the last statement for engines, binlog and
   releases resources have been allocated for the statement.
  
   @retval  0         Ok.
   @retval  non-zero  Error at the commit.
 */

static int rows_event_stmt_cleanup(rpl_group_info *rgi, THD * thd)
{
  int error;
  DBUG_ENTER("rows_event_stmt_cleanup");

  {
    /*
      This is the end of a statement or transaction, so close (and
      unlock) the tables we opened when processing the
      Table_map_log_event starting the statement.

      OBSERVER.  This will clear *all* mappings, not only those that
      are open for the table. There is not good handle for on-close
      actions for tables.

      NOTE. Even if we have no table ('table' == 0) we still need to be
      here, so that we increase the group relay log position. If we didn't, we
      could have a group relay log position which lags behind "forever"
      (assume the last master's transaction is ignored by the slave because of
      replicate-ignore rules).
    */
    error= thd->binlog_flush_pending_rows_event(TRUE);

    /*
      If this event is not in a transaction, the call below will, if some
      transactional storage engines are involved, commit the statement into
      them and flush the pending event to binlog.
      If this event is in a transaction, the call will do nothing, but a
      Xid_log_event will come next which will, if some transactional engines
      are involved, commit the transaction and flush the pending event to the
      binlog.
      We check for thd->transaction_rollback_request because it is possible
      there was a deadlock that was ignored by slave-skip-errors. Normally, the
      deadlock would have been rolled back already.
    */
    error|= (int) ((error || thd->transaction_rollback_request)
                       ? trans_rollback_stmt(thd)
                       : trans_commit_stmt(thd));

    /*
      Now what if this is not a transactional engine? we still need to
      flush the pending event to the binlog; we did it with
      thd->binlog_flush_pending_rows_event(). Note that we imitate
      what is done for real queries: a call to
      ha_autocommit_or_rollback() (sometimes only if involves a
      transactional engine), and a call to be sure to have the pending
      event flushed.
    */

    /*
      @todo We should probably not call
      reset_current_stmt_binlog_format_row() from here.

      Note: this applies to log_event_old.cc too

      Btw, the previous comment about transactional engines does not
      seem related to anything that happens here.
      /Sven
    */
    thd->reset_current_stmt_binlog_format_row();

    /*
      Reset modified_non_trans_table that we have set in
      rows_log_event::do_apply_event()
    */
    if (!thd->in_multi_stmt_transaction_mode())
    {
      thd->transaction->all.modified_non_trans_table= 0;
      thd->transaction->all.m_unsafe_rollback_flags&= ~THD_TRANS::DID_WAIT;
    }

    rgi->cleanup_context(thd, 0);
  }
  DBUG_RETURN(error);
}

/**
   The method either increments the relay log position or
   commits the current statement and increments the master group 
   possition if the event is STMT_END_F flagged and
   the statement corresponds to the autocommit query (i.e replicated
   without wrapping in BEGIN/COMMIT)

   @retval 0         Success
   @retval non-zero  Error in the statement commit
 */
int
Rows_log_event::do_update_pos(rpl_group_info *rgi)
{
  Relay_log_info *rli= rgi->rli;
  int error= 0;
  DBUG_ENTER("Rows_log_event::do_update_pos");

  DBUG_PRINT("info", ("flags: %s",
                      get_flags(STMT_END_F) ? "STMT_END_F " : ""));

  if (get_flags(STMT_END_F))
  {
    /*
      Indicate that a statement is finished.
      Step the group log position if we are not in a transaction,
      otherwise increase the event log position.
    */
    error= rli->stmt_done(log_pos, thd, rgi);
    /*
      Clear any errors in thd->net.last_err*. It is not known if this is
      needed or not. It is believed that any errors that may exist in
      thd->net.last_err* are allowed. Examples of errors are "key not
      found", which is produced in the test case rpl_row_conflicts.test
    */
    thd->clear_error();
  }
  else
  {
    rgi->inc_event_relay_log_pos();
  }

  DBUG_RETURN(error);
}

#endif /* defined(HAVE_REPLICATION) */


bool Rows_log_event::write_data_header(Log_event_writer *writer)
{
  uchar buf[ROWS_HEADER_LEN_V2];        // No need to init the buffer
  DBUG_ASSERT(m_table_id != UINT32_MAX);
  DBUG_EXECUTE_IF("old_row_based_repl_4_byte_map_id_master",
                  {
                    int4store(buf + 0, (ulong) m_table_id);
                    int2store(buf + 4, m_flags);
                    return (write_data(writer, buf, 6));
                  });
  int6store(buf + RW_MAPID_OFFSET, m_table_id);
  int2store(buf + RW_FLAGS_OFFSET, m_flags);
  return write_data(writer, buf, ROWS_HEADER_LEN_V1);
}

bool Rows_log_event::write_data_body(Log_event_writer *writer)
{
  /*
     Note that this should be the number of *bits*, not the number of
     bytes.
  */
  uchar sbuf[MAX_INT_WIDTH];
  my_ptrdiff_t const data_size= m_rows_cur - m_rows_buf;
  bool res= false;
  uchar *const sbuf_end= net_store_length(sbuf, (size_t) m_width);
  uint bitmap_size= no_bytes_in_export_map(&m_cols);
  uchar *bitmap;
  DBUG_ASSERT(static_cast<size_t>(sbuf_end - sbuf) <= sizeof(sbuf));

  DBUG_DUMP("m_width", sbuf, (size_t) (sbuf_end - sbuf));
  res= res || write_data(writer, sbuf, (size_t) (sbuf_end - sbuf));

  bitmap= (uchar*) my_alloca(bitmap_size);
  bitmap_export(bitmap, &m_cols);

  DBUG_DUMP("m_cols", bitmap, bitmap_size);
  res= res || write_data(writer, bitmap, bitmap_size);
  /*
    TODO[refactor write]: Remove the "down cast" here (and elsewhere).
   */
  if (get_general_type_code() == UPDATE_ROWS_EVENT)
  {
    DBUG_ASSERT(m_cols.n_bits == m_cols_ai.n_bits);
    bitmap_export(bitmap, &m_cols_ai);

    DBUG_DUMP("m_cols_ai", bitmap, bitmap_size);
    res= res || write_data(writer, bitmap, bitmap_size);
  }
  DBUG_DUMP("rows", m_rows_buf, data_size);
  res= res || write_data(writer, m_rows_buf, (size_t) data_size);
  my_afree(bitmap);

  return res;
}


bool Rows_log_event::write_compressed(Log_event_writer *writer)
{
  uchar *m_rows_buf_tmp= m_rows_buf;
  uchar *m_rows_cur_tmp= m_rows_cur;
  bool ret= true;
  uint32 comlen, alloc_size;
  comlen= alloc_size= binlog_get_compress_len((uint32)(m_rows_cur_tmp -
                                                       m_rows_buf_tmp));
  m_rows_buf= (uchar*) my_safe_alloca(alloc_size);
  if(m_rows_buf &&
     !binlog_buf_compress(m_rows_buf_tmp, m_rows_buf,
                          (uint32)(m_rows_cur_tmp - m_rows_buf_tmp), &comlen))
  {
    m_rows_cur= comlen + m_rows_buf;
    ret= Log_event::write(writer);
  }
  my_safe_afree(m_rows_buf, alloc_size);
  m_rows_buf= m_rows_buf_tmp;
  m_rows_cur= m_rows_cur_tmp;
  return ret;
}


#if defined(HAVE_REPLICATION)
void Rows_log_event::pack_info(Protocol *protocol)
{
  char buf[256];
  char const *const flagstr=
    get_flags(STMT_END_F) ? " flags: STMT_END_F" : "";
  size_t bytes= my_snprintf(buf, sizeof(buf),
                               "table_id: %llu%s", m_table_id, flagstr);
  protocol->store(buf, bytes, &my_charset_bin);
}
#endif


/**************************************************************************
	Annotate_rows_log_event member functions
**************************************************************************/

Annotate_rows_log_event::Annotate_rows_log_event(THD *thd,
                                                 bool using_trans,
                                                 bool direct)
  : Log_event(thd, 0, using_trans),
    m_save_thd_query_txt(0),
    m_save_thd_query_len(0),
    m_saved_thd_query(false),
    m_used_query_txt(0)
{
  m_query_txt= thd->query();
  m_query_len= thd->query_length();
  if (direct)
    cache_type= Log_event::EVENT_NO_CACHE;
}


bool Annotate_rows_log_event::write_data_header(Log_event_writer *writer)
{ 
  return 0;
}


bool Annotate_rows_log_event::write_data_body(Log_event_writer *writer)
{
  return write_data(writer, m_query_txt, m_query_len);
}


#if defined(HAVE_REPLICATION)
void Annotate_rows_log_event::pack_info(Protocol* protocol)
{
  if (m_query_txt && m_query_len)
    protocol->store(m_query_txt, m_query_len, &my_charset_bin);
}
#endif


#if defined(HAVE_REPLICATION)
int Annotate_rows_log_event::do_apply_event(rpl_group_info *rgi)
{
  rgi->free_annotate_event();
  m_save_thd_query_txt= thd->query();
  m_save_thd_query_len= thd->query_length();
  m_saved_thd_query= true;
  m_used_query_txt= 1;
  thd->set_query(m_query_txt, m_query_len);
  return 0;
}
#endif


#if defined(HAVE_REPLICATION)
int Annotate_rows_log_event::do_update_pos(rpl_group_info *rgi)
{
  rgi->inc_event_relay_log_pos();
  return 0;
}
#endif


#if defined(HAVE_REPLICATION)
Log_event::enum_skip_reason
Annotate_rows_log_event::do_shall_skip(rpl_group_info *rgi)
{
  return continue_group(rgi);
}
#endif

/**************************************************************************
	Table_map_log_event member functions and support functions
**************************************************************************/

/**
  Save the field metadata based on the real_type of the field.
  The metadata saved depends on the type of the field. Some fields
  store a single byte for pack_length() while others store two bytes
  for field_length (max length).
  
  @retval  0  Ok.

  @todo
  We may want to consider changing the encoding of the information.
  Currently, the code attempts to minimize the number of bytes written to 
  the tablemap. There are at least two other alternatives; 1) using 
  net_store_length() to store the data allowing it to choose the number of
  bytes that are appropriate thereby making the code much easier to 
  maintain (only 1 place to change the encoding), or 2) use a fixed number
  of bytes for each field. The problem with option 1 is that net_store_length()
  will use one byte if the value < 251, but 3 bytes if it is > 250. Thus,
  for fields like CHAR which can be no larger than 255 characters, the method
  will use 3 bytes when the value is > 250. Further, every value that is
  encoded using 2 parts (e.g., pack_length, field_length) will be numerically
  > 250 therefore will use 3 bytes for eah value. The problem with option 2
  is less wasteful for space but does waste 1 byte for every field that does
  not encode 2 parts. 
*/
int Table_map_log_event::save_field_metadata()
{
  DBUG_ENTER("Table_map_log_event::save_field_metadata");
  int index= 0;
  Binlog_type_info *info;
  for (unsigned int i= 0 ; i < m_table->s->fields ; i++)
  {
    DBUG_PRINT("debug", ("field_type: %d", m_coltype[i]));
    info= binlog_type_info_array + i;
    int2store(&m_field_metadata[index], info->m_metadata);
    index+= info->m_metadata_size;
    DBUG_EXECUTE_IF("inject_invalid_blob_size",
                    {
                      if (m_coltype[i] == MYSQL_TYPE_BLOB)
                        m_field_metadata[index-1] = 5;
                    });
  }
  DBUG_RETURN(index);
}


/*
  Constructor used to build an event for writing to the binary log.
  Mats says tbl->s lives longer than this event so it's ok to copy pointers
  (tbl->s->db etc) and not pointer content.
 */
Table_map_log_event::Table_map_log_event(THD *thd, TABLE *tbl, ulonglong tid,
                                         bool is_transactional)
  : Log_event(thd, 0, is_transactional),
    m_table(tbl),
    m_dbnam(tbl->s->db.str),
    m_dblen(m_dbnam ? tbl->s->db.length : 0),
    m_tblnam(tbl->s->table_name.str),
    m_tbllen(tbl->s->table_name.length),
    m_colcnt(tbl->s->fields),
    m_memory(NULL),
    m_table_id(tid),
    m_flags(TM_BIT_LEN_EXACT_F),
    m_data_size(0),
    m_field_metadata(0),
    m_field_metadata_size(0),
    m_null_bits(0),
    m_meta_memory(NULL),
    m_optional_metadata_len(0),
    m_optional_metadata(NULL)
{
  uchar cbuf[MAX_INT_WIDTH];
  uchar *cbuf_end;
  DBUG_ENTER("Table_map_log_event::Table_map_log_event(TABLE)");
  DBUG_ASSERT(m_table_id != UINT32_MAX);
  /*
    In TABLE_SHARE, "db" and "table_name" are 0-terminated (see this comment in
    table.cc / alloc_table_share():
      Use the fact the key is db/0/table_name/0
    As we rely on this let's assert it.
  */
  DBUG_ASSERT((tbl->s->db.str == 0) ||
              (tbl->s->db.str[tbl->s->db.length] == 0));
  DBUG_ASSERT(tbl->s->table_name.str[tbl->s->table_name.length] == 0);

  binlog_type_info_array= thd->alloc<Binlog_type_info>(m_table->s->fields);
  for (uint i= 0; i <  m_table->s->fields; i++)
    binlog_type_info_array[i]= m_table->field[i]->binlog_type_info();

  m_data_size=  TABLE_MAP_HEADER_LEN;
  DBUG_EXECUTE_IF("old_row_based_repl_4_byte_map_id_master", m_data_size= 6;);
  m_data_size+= m_dblen + 2;	// Include length and terminating \0
  m_data_size+= m_tbllen + 2;	// Include length and terminating \0
  cbuf_end= net_store_length(cbuf, (size_t) m_colcnt);
  DBUG_ASSERT(static_cast<size_t>(cbuf_end - cbuf) <= sizeof(cbuf));
  m_data_size+= (cbuf_end - cbuf) + m_colcnt;	// COLCNT and column types

  if (tbl->triggers)
    m_flags|= TM_BIT_HAS_TRIGGERS_F;

  /* If malloc fails, caught in is_valid() */
  if ((m_memory= (uchar*) my_malloc(PSI_INSTRUMENT_ME, m_colcnt, MYF(MY_WME))))
  {
    m_coltype= reinterpret_cast<uchar*>(m_memory);
    for (unsigned int i= 0 ; i < m_table->s->fields ; ++i)
      m_coltype[i]= binlog_type_info_array[i].m_type_code;
    DBUG_EXECUTE_IF("inject_invalid_column_type", m_coltype[1]= 230;);
  }

  /*
    Calculate a bitmap for the results of maybe_null() for all columns.
    The bitmap is used to determine when there is a column from the master
    that is not on the slave and is null and thus not in the row data during
    replication.
  */
  uint num_null_bytes= (m_table->s->fields + 7) / 8;
  m_data_size+= num_null_bytes;
  m_meta_memory= (uchar *)my_multi_malloc(PSI_INSTRUMENT_ME, MYF(MY_WME),
                                 &m_null_bits, num_null_bytes,
                                 &m_field_metadata, (m_colcnt * 2),
                                 NULL);

  bzero(m_field_metadata, (m_colcnt * 2));

  /*
    Create an array for the field metadata and store it.
  */
  m_field_metadata_size= save_field_metadata();
  DBUG_ASSERT(m_field_metadata_size <= (m_colcnt * 2));

  /*
    Now set the size of the data to the size of the field metadata array
    plus one or three bytes (see pack.c:net_store_length) for number of 
    elements in the field metadata array.
  */
  if (m_field_metadata_size < 251)
    m_data_size+= m_field_metadata_size + 1; 
  else
    m_data_size+= m_field_metadata_size + 3; 

  bzero(m_null_bits, num_null_bytes);
  for (unsigned int i= 0 ; i < m_table->s->fields ; ++i)
    if (m_table->field[i]->maybe_null())
      m_null_bits[(i / 8)]+= 1 << (i % 8);

  init_metadata_fields();
  m_data_size+= m_metadata_buf.length();

  DBUG_VOID_RETURN;
}


/*
  Return value is an error code, one of:

      -1     Failure to open table   [from open_tables()]
       0     Success
       1     No room for more tables [from set_table()]
       2     Out of memory           [from set_table()]
       3     Wrong table definition
       4     Daisy-chaining RBR with SBR not possible
 */

#if defined(HAVE_REPLICATION)

enum enum_tbl_map_status
{
  /* no duplicate identifier found */
  OK_TO_PROCESS= 0,

  /* this table map must be filtered out */
  FILTERED_OUT= 1,

  /* identifier mapping table with different properties */
  SAME_ID_MAPPING_DIFFERENT_TABLE= 2,
  
  /* a duplicate identifier was found mapping the same table */
  SAME_ID_MAPPING_SAME_TABLE= 3
};

/*
  Checks if this table map event should be processed or not. First
  it checks the filtering rules, and then looks for duplicate identifiers
  in the existing list of rli->tables_to_lock.

  It checks that there hasn't been any corruption by verifying that there
  are no duplicate entries with different properties.

  In some cases, some binary logs could get corrupted, showing several
  tables mapped to the same table_id, 0 (see: BUG#56226). Thus we do this
  early sanity check for such cases and avoid that the server crashes 
  later.

  In some corner cases, the master logs duplicate table map events, i.e.,
  same id, same database name, same table name (see: BUG#37137). This is
  different from the above as it's the same table that is mapped again 
  to the same identifier. Thus we cannot just check for same ids and 
  assume that the event is corrupted we need to check every property. 

  NOTE: in the event that BUG#37137 ever gets fixed, this extra check 
        will still be valid because we would need to support old binary 
        logs anyway.

  @param rli The relay log info reference.
  @param table_list A list element containing the table to check against.
  @return OK_TO_PROCESS 
            if there was no identifier already in rli->tables_to_lock 
            
          FILTERED_OUT
            if the event is filtered according to the filtering rules

          SAME_ID_MAPPING_DIFFERENT_TABLE 
            if the same identifier already maps a different table in 
            rli->tables_to_lock

          SAME_ID_MAPPING_SAME_TABLE 
            if the same identifier already maps the same table in 
            rli->tables_to_lock.
*/
static enum_tbl_map_status
check_table_map(rpl_group_info *rgi, RPL_TABLE_LIST *table_list)
{
  DBUG_ENTER("check_table_map");
  enum_tbl_map_status res= OK_TO_PROCESS;
  Relay_log_info *rli= rgi->rli;

  if (rgi->thd->slave_thread /* filtering is for slave only */ &&
      (!rli->mi->rpl_filter->db_ok(table_list->db.str) ||
       (rli->mi->rpl_filter->is_on() && !rli->mi->rpl_filter->tables_ok("", table_list))))
    res= FILTERED_OUT;
  else
  {
    RPL_TABLE_LIST *ptr= static_cast<RPL_TABLE_LIST*>(rgi->tables_to_lock);
    for(uint i=0 ; ptr && (i< rgi->tables_to_lock_count); 
        ptr= static_cast<RPL_TABLE_LIST*>(ptr->next_local), i++)
    {
      if (ptr->table_id == table_list->table_id)
      {

        if (cmp(&ptr->db, &table_list->db) ||
            cmp(&ptr->alias, &table_list->table_name) ||
            ptr->lock_type != TL_WRITE) // the ::do_apply_event always sets TL_WRITE
          res= SAME_ID_MAPPING_DIFFERENT_TABLE;
        else
          res= SAME_ID_MAPPING_SAME_TABLE;

        break;
      }
    }
  }

  DBUG_PRINT("debug", ("check of table map ended up with: %u", res));

  DBUG_RETURN(res);
}

table_def Table_map_log_event::get_table_def()
{
  return table_def(m_coltype, m_colcnt,
                   m_field_metadata, m_field_metadata_size,
                   m_null_bits, m_flags);
}

int Table_map_log_event::do_apply_event(rpl_group_info *rgi)
{
  RPL_TABLE_LIST *table_list;
  char *db_mem, *tname_mem, *ptr;
  size_t dummy_len, db_mem_length, tname_mem_length;
  /*
    The database name can be changed to a longer name after get_rewrite_db().
    Allocate the maximum possible size.
  */
  const size_t db_mem_alloced= NAME_LEN + 1;
  const size_t tname_mem_alloced= NAME_LEN + 1;
  void *memory;
  Rpl_filter *filter;
  Relay_log_info const *rli= rgi->rli;
  DBUG_ENTER("Table_map_log_event::do_apply_event(Relay_log_info*)");

  /* Step the query id to mark what columns that are actually used. */
  thd->set_query_id(next_query_id());

  if (!(memory= my_multi_malloc(PSI_INSTRUMENT_ME, MYF(MY_WME),
                                &table_list, (uint) sizeof(RPL_TABLE_LIST),
                                &db_mem, (uint) db_mem_alloced,
                                &tname_mem, (uint) tname_mem_alloced,
                                NullS)))
    DBUG_RETURN(HA_ERR_OUT_OF_MEM);

  if (lower_case_table_names)
  {
    db_mem_length= files_charset_info->casedn_z(m_dbnam, m_dblen,
                                                db_mem, db_mem_alloced);
    tname_mem_length= files_charset_info->casedn_z(m_tblnam, m_tbllen,
                                                   tname_mem,
                                                   tname_mem_alloced);
  }
  else
  {
    db_mem_length= strmov(db_mem, m_dbnam) - db_mem;
    tname_mem_length= strmov(tname_mem, m_tblnam) - tname_mem;
  }

  /* call from mysql_client_binlog_statement() will not set rli->mi */
  filter= rgi->thd->slave_thread ? rli->mi->rpl_filter : global_rpl_filter;

  /* rewrite rules changed the database */
  if (((ptr= (char*) filter->get_rewrite_db(db_mem, &dummy_len)) != db_mem))
    db_mem_length= strmov(db_mem, ptr) - db_mem;

  LEX_CSTRING tmp_db_name=  {db_mem, db_mem_length };
  LEX_CSTRING tmp_tbl_name= {tname_mem, tname_mem_length };

  /*
    The memory allocated by the table_def structure (i.e., not the
    memory allocated *for* the table_def structure) is released
    inside rpl_group_info::clear_tables_to_lock() by calling the
    table_def destructor explicitly.
  */
  new(table_list) RPL_TABLE_LIST(&tmp_db_name, &tmp_tbl_name, TL_WRITE,
                                 get_table_def(),
                                 m_flags & TM_BIT_HAS_TRIGGERS_F);

  table_list->table_id= DBUG_IF("inject_tblmap_same_id_maps_diff_table") ?
                                         0: m_table_id;
  table_list->required_type= TABLE_TYPE_NORMAL;
  table_list->open_type= OT_BASE_ONLY;
  DBUG_ASSERT(table_list->updating);

  DBUG_PRINT("debug", ("table: %s is mapped to %llu",
                       table_list->table_name.str,
                       table_list->table_id));
  DBUG_PRINT("debug", ("table->master_had_triggers=%d",
                       (int)table_list->master_had_triggers));

  enum_tbl_map_status tblmap_status= check_table_map(rgi, table_list);
  if (tblmap_status == OK_TO_PROCESS)
  {
    DBUG_ASSERT(thd->lex->query_tables != table_list);

    /*
      We record in the slave's information that the table should be
      locked by linking the table into the list of tables to lock.
    */
    table_list->next_global= table_list->next_local= rgi->tables_to_lock;
    rgi->tables_to_lock= table_list;
    rgi->tables_to_lock_count++;
    /* 'memory' is freed in clear_tables_to_lock */
  }
  else  // FILTERED_OUT, SAME_ID_MAPPING_*
  {
    /*
      If mapped already but with different properties, we raise an
      error.
      If mapped already but with same properties we skip the event.
      If filtered out we skip the event.

      In all three cases, we need to free the memory previously 
      allocated.
     */
    if (tblmap_status == SAME_ID_MAPPING_DIFFERENT_TABLE)
    {
      /*
        Something bad has happened. We need to stop the slave as strange things
        could happen if we proceed: slave crash, wrong table being updated, ...
        As a consequence we push an error in this case.
       */

      char buf[256];

      my_snprintf(buf, sizeof(buf), 
                  "Found table map event mapping table id %llu which "
                  "was already mapped but with different settings.",
                  table_list->table_id);

      if (thd->slave_thread)
        rli->report(ERROR_LEVEL, ER_SLAVE_FATAL_ERROR, rgi->gtid_info(),
                    ER_THD(thd, ER_SLAVE_FATAL_ERROR), buf);
      else
        /* 
          For the cases in which a 'BINLOG' statement is set to 
          execute in a user session 
         */
        my_error(ER_SLAVE_FATAL_ERROR, MYF(0), buf);
    }

    table_list->~RPL_TABLE_LIST();
    my_free(memory);
  }

  DBUG_RETURN(tblmap_status == SAME_ID_MAPPING_DIFFERENT_TABLE);
}

Log_event::enum_skip_reason
Table_map_log_event::do_shall_skip(rpl_group_info *rgi)
{
  /*
    If the slave skip counter is 1, then we should not start executing
    on the next event.
  */
  return continue_group(rgi);
}

int Table_map_log_event::do_update_pos(rpl_group_info *rgi)
{
  rgi->inc_event_relay_log_pos();
  return 0;
}

#endif /* defined(HAVE_REPLICATION) */

bool Table_map_log_event::write_data_header(Log_event_writer *writer)
{
  DBUG_ASSERT(m_table_id != UINT32_MAX);
  uchar buf[TABLE_MAP_HEADER_LEN];
  DBUG_EXECUTE_IF("old_row_based_repl_4_byte_map_id_master",
                  {
                    int4store(buf + 0, (ulong) m_table_id);
                    int2store(buf + 4, m_flags);
                    return (write_data(writer, buf, 6));
                  });
  int6store(buf + TM_MAPID_OFFSET, m_table_id);
  int2store(buf + TM_FLAGS_OFFSET, m_flags);
  return write_data(writer, buf, TABLE_MAP_HEADER_LEN);
}

bool Table_map_log_event::write_data_body(Log_event_writer *writer)
{
  DBUG_ASSERT(m_dbnam != NULL);
  DBUG_ASSERT(m_tblnam != NULL);
  /* We use only one byte per length for storage in event: */
  DBUG_ASSERT(m_dblen <= MY_MIN(NAME_LEN, 255));
  DBUG_ASSERT(m_tbllen <= MY_MIN(NAME_LEN, 255));

  uchar const dbuf[]= { (uchar) m_dblen };
  uchar const tbuf[]= { (uchar) m_tbllen };

  uchar cbuf[MAX_INT_WIDTH];
  uchar *const cbuf_end= net_store_length(cbuf, (size_t) m_colcnt);
  DBUG_ASSERT(static_cast<size_t>(cbuf_end - cbuf) <= sizeof(cbuf));

  /*
    Store the size of the field metadata.
  */
  uchar mbuf[MAX_INT_WIDTH];
  uchar *const mbuf_end= net_store_length(mbuf, m_field_metadata_size);

  return write_data(writer, dbuf,      sizeof(dbuf)) ||
         write_data(writer, m_dbnam,   m_dblen+1) ||
         write_data(writer, tbuf,      sizeof(tbuf)) ||
         write_data(writer, m_tblnam,  m_tbllen+1) ||
         write_data(writer, cbuf, (size_t) (cbuf_end - cbuf)) ||
         write_data(writer, m_coltype, m_colcnt) ||
         write_data(writer, mbuf, (size_t) (mbuf_end - mbuf)) ||
         write_data(writer, m_field_metadata, m_field_metadata_size),
         write_data(writer, m_null_bits, (m_colcnt + 7) / 8) ||
         write_data(writer, (const uchar*) m_metadata_buf.ptr(),
                                           m_metadata_buf.length());
 }

/**
   stores an integer into packed format.

   @param[out] str_buf  a buffer where the packed integer will be stored.
   @param[in] length  the integer will be packed.
 */
static inline
void store_compressed_length(String &str_buf, ulonglong length)
{
  // Store Type and packed length
  uchar buf[9];
  uchar *buf_ptr = net_store_length(buf, length);

  str_buf.append(reinterpret_cast<char *>(buf), buf_ptr-buf);
}

/**
  Write data into str_buf with Type|Length|Value(TLV) format.

  @param[out] str_buf a buffer where the field is stored.
  @param[in] type  type of the field
  @param[in] length  length of the field value
  @param[in] value  value of the field
*/
static inline
bool write_tlv_field(String &str_buf,
                     enum Table_map_log_event::Optional_metadata_field_type
                     type, uint length, const uchar *value)
{
  /* type is stored in one byte, so it should never bigger than 255. */
  DBUG_ASSERT(static_cast<int>(type) <= 255);
  str_buf.append((char) type);
  store_compressed_length(str_buf, length);
  return str_buf.append(reinterpret_cast<const char *>(value), length);
}

/**
  Write data into str_buf with Type|Length|Value(TLV) format.

  @param[out] str_buf a buffer where the field is stored.
  @param[in] type  type of the field
  @param[in] value  value of the field
*/
static inline
bool write_tlv_field(String &str_buf,
                     enum Table_map_log_event::Optional_metadata_field_type
                     type, const String &value)
{
  return write_tlv_field(str_buf, type, value.length(),
                         reinterpret_cast<const uchar *>(value.ptr()));
}

static inline bool is_character_field(Binlog_type_info *info_array, Field *field)
{
  Binlog_type_info *info= info_array + field->field_index;
  if (!info->m_cs)
    return 0;
  if (info->m_set_typelib || info->m_enum_typelib)
    return 0;
  return 1;
}

static inline bool is_enum_or_set_field(Binlog_type_info *info_array, Field *field) {
  Binlog_type_info *info= info_array + field->field_index;
  if (info->m_set_typelib || info->m_enum_typelib)
    return 1;
  return 0;
}


void Table_map_log_event::init_metadata_fields()
{
  DBUG_ENTER("init_metadata_fields");
  DBUG_EXECUTE_IF("simulate_no_optional_metadata", DBUG_VOID_RETURN;);

  if (binlog_row_metadata == BINLOG_ROW_METADATA_NO_LOG)
    DBUG_VOID_RETURN;
  if (init_signedness_field() ||
      init_charset_field(&is_character_field, DEFAULT_CHARSET,
                         COLUMN_CHARSET) ||
      init_geometry_type_field())
  {
    m_metadata_buf.length(0);
    DBUG_VOID_RETURN;
  }

  if (binlog_row_metadata == BINLOG_ROW_METADATA_FULL)
  {
    if ((!DBUG_IF("dont_log_column_name") && init_column_name_field()) ||
        init_charset_field(&is_enum_or_set_field, ENUM_AND_SET_DEFAULT_CHARSET,
                           ENUM_AND_SET_COLUMN_CHARSET) ||
        init_set_str_value_field() ||
        init_enum_str_value_field() ||
        init_primary_key_field())
      m_metadata_buf.length(0);
  }
  DBUG_VOID_RETURN;
}

bool Table_map_log_event::init_signedness_field()
{
  /* use it to store signed flags, each numeric column take a bit. */
  StringBuffer<128> buf;
  unsigned char flag= 0;
  unsigned char mask= 0x80;
  Binlog_type_info *info;

  for (unsigned int i= 0 ; i < m_table->s->fields ; ++i)
  {
    info= binlog_type_info_array + i;
    if (info->m_signedness != Binlog_type_info::SIGN_NOT_APPLICABLE)
    {
      if (info->m_signedness == Binlog_type_info::SIGN_UNSIGNED)
        flag|= mask;
      mask >>= 1;

      // 8 fields are tested, store the result and clear the flag.
      if (mask == 0)
      {
        buf.append(flag);
        flag= 0;
        mask= 0x80;
      }
    }
  }

  // Stores the signedness flags of last few columns
  if (mask != 0x80)
    buf.append(flag);

  // The table has no numeric column, so don't log SIGNEDNESS field
  if (buf.is_empty())
    return false;

  return write_tlv_field(m_metadata_buf, SIGNEDNESS, buf);
}

bool Table_map_log_event::init_charset_field(
    bool (* include_type)(Binlog_type_info *, Field *),
    Optional_metadata_field_type default_charset_type,
    Optional_metadata_field_type column_charset_type)
{
  DBUG_EXECUTE_IF("simulate_init_charset_field_error", return true;);

  std::map<uint, uint> collation_map;
  // For counting characters columns
  uint char_col_cnt= 0;

  /* Find the collation number used by most fields */
  for (unsigned int i= 0 ; i < m_table->s->fields ; ++i)
  {
    if ((*include_type)(binlog_type_info_array, m_table->field[i]))
    {
      collation_map[binlog_type_info_array[i].m_cs->number]++;
      char_col_cnt++;
    }
  }

  if (char_col_cnt == 0)
    return false;

  /* Find the most used collation */
  uint most_used_collation= 0;
  uint most_used_count= 0;
  for (std::map<uint, uint>::iterator it= collation_map.begin();
       it != collation_map.end(); it++)
  {
    if (it->second > most_used_count)
    {
      most_used_count= it->second;
      most_used_collation= it->first;
    }
  }

  /*
    Comparing length of COLUMN_CHARSET field and COLUMN_CHARSET_WITH_DEFAULT
    field to decide which field should be logged.

    Length of COLUMN_CHARSET = character column count * collation id size.
    Length of COLUMN_CHARSET_WITH_DEFAULT =
     default collation_id size + count of columns not use default charset *
     (column index size + collation id size)

    Assume column index just uses 1 byte and collation number also uses 1 byte.
  */
  if (char_col_cnt * 1 < (1 + (char_col_cnt - most_used_count) * 2))
  {
    StringBuffer<512> buf;

    /*
      Stores character set information into COLUMN_CHARSET format,
      character sets of all columns are stored one by one.
      -----------------------------------------
      | Charset number | .... |Charset number |
      -----------------------------------------
    */
    for (unsigned int i= 0 ; i < m_table->s->fields ; ++i)
    {
      if (include_type(binlog_type_info_array, m_table->field[i]))
        store_compressed_length(buf, binlog_type_info_array[i].m_cs->number);
    }
    return write_tlv_field(m_metadata_buf, column_charset_type, buf);
  }
  else
  {
    StringBuffer<512> buf;
    uint char_column_index= 0;
    uint default_collation= most_used_collation;

    /*
      Stores character set information into DEFAULT_CHARSET format,
      First stores the default character set, and then stores the character
      sets different to default character with their column index one by one.
      --------------------------------------------------------
      | Default Charset | Col Index | Charset number | ...   |
      --------------------------------------------------------
    */

    // Store the default collation number
    store_compressed_length(buf, default_collation);

    for (unsigned int i= 0 ; i < m_table->s->fields ; ++i)
    {
      if (include_type(binlog_type_info_array, m_table->field[i]))
      {
        CHARSET_INFO *cs= binlog_type_info_array[i].m_cs;
        DBUG_ASSERT(cs);
        if (cs->number != default_collation)
        {
          store_compressed_length(buf, char_column_index);
          store_compressed_length(buf, cs->number);
        }
        char_column_index++;
      }
    }
    return write_tlv_field(m_metadata_buf, default_charset_type, buf);
  }
}

bool Table_map_log_event::init_column_name_field()
{
  StringBuffer<2048> buf;

  for (unsigned int i= 0 ; i < m_table->s->fields ; ++i)
  {
    size_t len= m_table->field[i]->field_name.length;

    store_compressed_length(buf, len);
    buf.append(m_table->field[i]->field_name.str, len);
  }
  return write_tlv_field(m_metadata_buf, COLUMN_NAME, buf);
}

bool Table_map_log_event::init_set_str_value_field()
{
  StringBuffer<1024> buf;
  const TYPELIB *typelib;

  /*
    SET string values are stored in the same format:
    ----------------------------------------------
    | Value number | value1 len | value 1|  .... |  // first SET column
    ----------------------------------------------
    | Value number | value1 len | value 1|  .... |  // second SET column
    ----------------------------------------------
   */
  for (unsigned int i= 0 ; i < m_table->s->fields ; ++i)
  {
    if ((typelib= binlog_type_info_array[i].m_set_typelib))
    {
      store_compressed_length(buf, typelib->count);
      for (unsigned int i= 0; i < typelib->count; i++)
      {
        store_compressed_length(buf, typelib->type_lengths[i]);
        buf.append(typelib->type_names[i], typelib->type_lengths[i]);
      }
    }
  }
  if (buf.length() > 0)
    return write_tlv_field(m_metadata_buf, SET_STR_VALUE, buf);
  return false;
}

bool Table_map_log_event::init_enum_str_value_field()
{
  StringBuffer<1024> buf;
  const TYPELIB *typelib;

  /* ENUM is same to SET columns, see comment in init_set_str_value_field */
  for (unsigned int i= 0 ; i < m_table->s->fields ; ++i)
  {
    if ((typelib= binlog_type_info_array[i].m_enum_typelib))
    {
      store_compressed_length(buf, typelib->count);
      for (unsigned int i= 0; i < typelib->count; i++)
      {
        store_compressed_length(buf, typelib->type_lengths[i]);
        buf.append(typelib->type_names[i], typelib->type_lengths[i]);
      }
    }
  }

  if (buf.length() > 0)
    return write_tlv_field(m_metadata_buf, ENUM_STR_VALUE, buf);
  return false;
}

bool Table_map_log_event::init_geometry_type_field()
{
  StringBuffer<256> buf;
  uint geom_type;

  /* Geometry type of geometry columns is stored one by one as packed length */
  for (unsigned int i= 0 ; i < m_table->s->fields ; ++i)
  {
    if (binlog_type_info_array[i].m_type_code == MYSQL_TYPE_GEOMETRY)
    {
      geom_type= binlog_type_info_array[i].m_geom_type;
      DBUG_EXECUTE_IF("inject_invalid_geometry_type", geom_type= 100;);
      store_compressed_length(buf, geom_type);
    }
  }

  if (buf.length() > 0)
    return write_tlv_field(m_metadata_buf, GEOMETRY_TYPE, buf);
  return false;
}

bool Table_map_log_event::init_primary_key_field()
{
  DBUG_EXECUTE_IF("simulate_init_primary_key_field_error", return true;);

  if (unlikely(m_table->s->primary_key == MAX_KEY))
    return false;

  // If any key column uses prefix like KEY(c1(10)) */
  bool has_prefix= false;
  KEY *pk= m_table->key_info + m_table->s->primary_key;

  DBUG_ASSERT(pk->user_defined_key_parts > 0);

  /* Check if any key column uses prefix */
  for (uint i= 0; i < pk->user_defined_key_parts; i++)
  {
    KEY_PART_INFO *key_part= pk->key_part+i;
    if (key_part->length != m_table->field[key_part->fieldnr-1]->key_length())
    {
      has_prefix= true;
      break;
    }
  }

  StringBuffer<128> buf;

  if (!has_prefix)
  {
    /* Index of PK columns are stored one by one. */
    for (uint i= 0; i < pk->user_defined_key_parts; i++)
    {
      KEY_PART_INFO *key_part= pk->key_part+i;
      store_compressed_length(buf, key_part->fieldnr-1);
    }
    return write_tlv_field(m_metadata_buf, SIMPLE_PRIMARY_KEY, buf);
  }
  else
  {
    /* Index of PK columns are stored with a prefix length one by one. */
    for (uint i= 0; i < pk->user_defined_key_parts; i++)
    {
      KEY_PART_INFO *key_part= pk->key_part+i;
      size_t prefix= 0;

      store_compressed_length(buf, key_part->fieldnr-1);

      // Store character length but not octet length
      if (key_part->length != m_table->field[key_part->fieldnr-1]->key_length())
        prefix= key_part->length / key_part->field->charset()->mbmaxlen;
      store_compressed_length(buf, prefix);
    }
    return write_tlv_field(m_metadata_buf, PRIMARY_KEY_WITH_PREFIX, buf);
  }
}

#if defined(HAVE_REPLICATION)
/*
  Print some useful information for the SHOW BINARY LOG information
  field.
 */

void Table_map_log_event::pack_info(Protocol *protocol)
{
    char buf[256];
    size_t bytes= my_snprintf(buf, sizeof(buf),
                              "table_id: %llu (%s.%s)",
                              m_table_id, m_dbnam, m_tblnam);
    protocol->store(buf, bytes, &my_charset_bin);
}
#endif


/**************************************************************************
	Write_rows_log_event member functions
**************************************************************************/

/*
  Constructor used to build an event for writing to the binary log.
 */
Write_rows_log_event::Write_rows_log_event(THD *thd_arg, TABLE *tbl_arg,
                                           ulonglong tid_arg,
                                           bool is_transactional)
  :Rows_log_event(thd_arg, tbl_arg, tid_arg, tbl_arg->rpl_write_set,
                  is_transactional, WRITE_ROWS_EVENT_V1)
{
}

Write_rows_compressed_log_event::Write_rows_compressed_log_event(
                                           THD *thd_arg,
                                           TABLE *tbl_arg,
                                           ulonglong tid_arg,
                                           bool is_transactional)
  : Write_rows_log_event(thd_arg, tbl_arg, tid_arg, is_transactional)
{
  m_type = WRITE_ROWS_COMPRESSED_EVENT_V1;
}

bool Write_rows_compressed_log_event::write(Log_event_writer *writer)
{
  return Rows_log_event::write_compressed(writer);
}


#if defined(HAVE_REPLICATION)

int Write_rows_log_event::incomplete_record_callback(rpl_group_info *rgi)
{
  restore_record(m_table,record[1]);
  int error= unpack_current_row(rgi);
  if (!error && m_table->s->long_unique_table)
    error= m_table->update_virtual_fields(m_table->file, VCOL_UPDATE_FOR_WRITE);
  return error;
}


int
<<<<<<< HEAD
Write_rows_log_event::do_before_row_operations(const rpl_group_info *rgi,
                                               COPY_INFO* copy_info,
                                               Write_record* write_record)
=======
Write_rows_log_event::do_before_row_operations(rpl_group_info *rgi,
                                               COPY_INFO *copy_info,
                                               Write_record *write_record)
>>>>>>> bef32e4b
{
  int error= 0;

  /*
    Increment the global status insert count variable
  */
  if (get_flags(STMT_END_F))
    status_var_increment(thd->status_var.com_stat[SQLCOM_INSERT]);

  /**
     todo: to introduce a property for the event (handler?) which forces
     applying the event in the replace (idempotent) fashion.
  */
  if (slave_exec_mode == SLAVE_EXEC_MODE_IDEMPOTENT)
  {
    /*
      We are using REPLACE semantics and not INSERT IGNORE semantics
      when writing rows, that is: new rows replace old rows.  We need to
      inform the storage engine that it should use this behaviour.
    */
    
    /* Tell the storage engine that we are using REPLACE semantics. */
    thd->lex->duplicates= DUP_REPLACE;
    
    /*
      Pretend we're executing a REPLACE command: this is needed for
      InnoDB since it is not (properly) checking the lex->duplicates flag.
    */
    thd->lex->sql_command= SQLCOM_REPLACE;
    /* 
       Do not raise the error flag in case of hitting to an unique attribute
    */
    m_table->file->extra(HA_EXTRA_IGNORE_DUP_KEY);
    /* 
       The following is needed in case if we have AFTER DELETE triggers.
    */
    m_table->file->extra(HA_EXTRA_WRITE_CAN_REPLACE);
    m_table->file->extra(HA_EXTRA_IGNORE_NO_KEY);
  }
  if (m_table->triggers && do_invoke_trigger())
    m_table->prepare_triggers_for_insert_stmt_or_event();

  /* Honor next number column if present */
  m_table->next_number_field= m_table->found_next_number_field;
  /*
   * Fixed Bug#45999, In RBR, Store engine of Slave auto-generates new
   * sequence numbers for auto_increment fields if the values of them are 0.
   * If generateing a sequence number is decided by the values of
   * table->auto_increment_field_not_null and SQL_MODE(if includes
   * MODE_NO_AUTO_VALUE_ON_ZERO) in update_auto_increment function.
   * SQL_MODE of slave sql thread is always consistency with master's.
   * In RBR, auto_increment fields never are NULL, except if the auto_inc
   * column exists only on the slave side (i.e., in an extra column
   * on the slave's table).
   */
  if (!is_auto_inc_in_extra_columns())
    m_table->auto_increment_field_not_null= TRUE;
  else
  {
    /*
      Here we have checked that there is an extra field
      on this server's table that has an auto_inc column.

      Mark that the auto_increment field is null and mark
      the read and write set bits.

      (There can only be one AUTO_INC column, it is always
       indexed and it cannot have a DEFAULT value).
    */
    m_table->auto_increment_field_not_null= FALSE;
    m_table->mark_auto_increment_column(true);
  }

  if (slave_exec_mode == SLAVE_EXEC_MODE_IDEMPOTENT &&
      (m_table->file->ha_table_flags() & HA_DUPLICATE_POS ||
       m_table->s->long_unique_table))
    error= m_table->file->ha_rnd_init_with_error(0);

  if (!error)
  {
    bzero(copy_info, sizeof *copy_info);
    copy_info->handle_duplicates=
            slave_exec_mode == SLAVE_EXEC_MODE_IDEMPOTENT ?
            DUP_REPLACE : DUP_ERROR;
    copy_info->table_list= m_table->pos_in_table_list;

    int (*callback)(void *, void*)= NULL;
    if (!get_flags(COMPLETE_ROWS_F))
    {
      /*
        If row is incomplete we will use the record found to fill
        missing columns.
      */
      callback= [](void *e, void* r)->int {
        auto rgi= static_cast<rpl_group_info*>(r);
        auto event= static_cast<Write_rows_log_event*>(e);
        return event->incomplete_record_callback(rgi);
      };
    }
    new (write_record) Write_record(thd, m_table, copy_info,
                                    m_table->versioned(VERS_TIMESTAMP),
                                    m_table->triggers && do_invoke_trigger(),
<<<<<<< HEAD
                                    NULL, callback, this, (void *) rgi);
=======
                                    NULL, callback, this, rgi);
>>>>>>> bef32e4b
    m_write_record= write_record;
  }

  return error;
}

int 
Write_rows_log_event::do_after_row_operations(int error)
{
  int local_error= 0;

  /**
    Clear the write_set bit for auto_inc field that only
    existed on the destination table as an extra column.
   */
  if (is_auto_inc_in_extra_columns())
  {
    bitmap_clear_bit(m_table->rpl_write_set,
                     m_table->next_number_field->field_index);
    bitmap_clear_bit(m_table->read_set,
                     m_table->next_number_field->field_index);

    if (get_flags(STMT_END_F))
      m_table->file->ha_release_auto_increment();
  }
  m_table->next_number_field=0;
  m_table->auto_increment_field_not_null= FALSE;
  if (slave_exec_mode == SLAVE_EXEC_MODE_IDEMPOTENT)
  {
    m_table->file->extra(HA_EXTRA_NO_IGNORE_DUP_KEY);
    m_table->file->extra(HA_EXTRA_WRITE_CANNOT_REPLACE);
    /*
      resetting the extra with 
      table->file->extra(HA_EXTRA_NO_IGNORE_NO_KEY); 
      fires bug#27077
      explanation: file->reset() performs this duty
      ultimately. Still todo: fix
    */
  }
  if (unlikely((local_error= m_table->file->ha_end_bulk_insert())))
  {
    m_table->file->print_error(local_error, MYF(0));
  }
  int rnd_error= 0;
  if (m_table->file->inited)
  {
    DBUG_ASSERT(slave_exec_mode == SLAVE_EXEC_MODE_IDEMPOTENT);
    DBUG_ASSERT(m_table->file->ha_table_flags() & HA_DUPLICATE_POS ||
                m_table->s->long_unique_table);
    rnd_error= m_table->file->ha_rnd_end();
  }
  return error? error : local_error ? local_error : rnd_error;
}

bool Rows_log_event::process_triggers(trg_event_type event,
                                      trg_action_time_type time_type,
                                      bool old_row_is_record1,
                                      bool *skip_row_indicator)
{
  bool result;
  DBUG_ENTER("Rows_log_event::process_triggers");
  m_table->triggers->mark_fields_used(event);
  if (slave_run_triggers_for_rbr == SLAVE_RUN_TRIGGERS_FOR_RBR_YES)
  {
    result= m_table->triggers->process_triggers(thd, event,
                                                time_type,
                                                old_row_is_record1,
                                                skip_row_indicator);
  }
  else
    result= m_table->triggers->process_triggers(thd, event,
                                                time_type,
                                                old_row_is_record1,
                                                skip_row_indicator);

  DBUG_RETURN(result);
}


/*
  We need to set the null bytes to ensure that the filler bit are
  all set when returning.  There are storage engines that just set
  the necessary bits on the bytes and don't set the filler bits
  correctly.
*/
static void
normalize_null_bits(TABLE *table)
{
  if (table->s->null_bytes > 0)
  {
    DBUG_ASSERT(table->s->last_null_bit_pos < 8);
    /*
      Normalize any unused null bits.

      We need to set the highest (8 - last_null_bit_pos) bits to 1, except that
      if last_null_bit_pos is 0 then there are no unused bits and we should set
      no bits to 1.

      When N = last_null_bit_pos != 0, we can get a mask for this with

        0xff << N = (0xff << 1) << (N-1) = 0xfe << (N-1) = 0xfe << ((N-1) & 7)

      And we can get a mask=0 for the case N = last_null_bit_pos = 0 with

        0xfe << 7 = 0xfe << ((N-1) & 7)

     Thus we can set the desired bits in all cases by OR-ing with
     (0xfe << ((N-1) & 7)), avoiding a conditional jump.
    */
    table->record[0][table->s->null_bytes - 1]|=
      (uchar)(0xfe << ((table->s->last_null_bit_pos - 1) & 7));
    /* Normalize the delete marker bit, if any. */
    table->record[0][0]|=
      !(table->s->db_create_options & HA_OPTION_PACK_RECORD);
  }
}


/**
   Check if an error is a duplicate key error.

   This function is used to check if an error code is one of the
   duplicate key error, i.e., and error code for which it is sensible
   to do a <code>get_dup_key()</code> to retrieve the duplicate key.

   @param errcode The error code to check.

   @return <code>true</code> if the error code is such that
   <code>get_dup_key()</code> will return true, <code>false</code>
   otherwise.
 */
bool
is_duplicate_key_error(int errcode)
{
  switch (errcode)
  {
  case HA_ERR_FOUND_DUPP_KEY:
  case HA_ERR_FOUND_DUPP_UNIQUE:
    return true;
  }
  return false;
}

/**
  Write the current row into event's table.

  The row is located in the row buffer, pointed by @c m_curr_row member.
  Number of columns of the row is stored in @c m_width member (it can be 
  different from the number of columns in the table to which we insert). 
  Bitmap @c m_cols indicates which columns are present in the row. It is assumed 
  that event's table is already open and pointed by @c m_table.

  If the same record already exists in the table it can be either overwritten 
  or an error is reported depending on the value of @c overwrite flag 
  (error reporting not yet implemented). Note that the matching record can be
  different from the row we insert if we use primary keys to identify records in
  the table.

  The row to be inserted can contain values only for selected columns. The 
  missing columns are filled with default values using @c prepare_record() 
  function. If a matching record is found in the table and @c overwritte is
  true, the missing columns are taken from it.

  @param  rli   Relay log info (needed for row unpacking).
  @param  overwrite  
                Shall we overwrite if the row already exists or signal 
                error (currently ignored).

  @returns Error code on failure, 0 on success.

  This method, if successful, sets @c m_curr_row_end pointer to point at the
  next row in the rows buffer. This is done when unpacking the row to be 
  inserted.

  @note If a matching record is found, it is either updated using 
  @c ha_update_row() or first deleted and then new record written.
*/ 

<<<<<<< HEAD
int
Write_rows_log_event::write_row(rpl_group_info *rgi,
                                const bool overwrite)
=======
int Write_rows_log_event::write_row(rpl_group_info *rgi, const bool overwrite)
>>>>>>> bef32e4b
{
  DBUG_ENTER("write_row");
  DBUG_ASSERT(m_table != NULL);
  DBUG_ASSERT(thd != NULL);

  TABLE *table= m_table;  // pointer to event's table
  const bool invoke_triggers= (m_table->triggers && do_invoke_trigger());

  prepare_record(table, m_width, true);

  /* unpack row into table->record[0] */
  int error= unpack_current_row(rgi);
  if (unlikely(error))
  {
    table->file->print_error(error, MYF(0));
    DBUG_RETURN(error);
  }

  if (m_curr_row == m_rows_buf && !invoke_triggers && !table->s->long_unique_table)
  {
    /*
       This table has no triggers so we can do bulk insert.

       This is the first row to be inserted, we estimate the rows with
       the size of the first row and use that value to initialize
       storage engine for bulk insertion.
    */
    /* this is the first row to be inserted, we estimate the rows with
       the size of the first row and use that value to initialize
       storage engine for bulk insertion */
    DBUG_ASSERT(!(m_curr_row > m_curr_row_end));
    ha_rows estimated_rows= 0;
    if (m_curr_row < m_curr_row_end)
      estimated_rows= (m_rows_end - m_curr_row) / (m_curr_row_end - m_curr_row);
    else if (m_curr_row == m_curr_row_end)
      estimated_rows= 1;

    table->file->ha_start_bulk_insert(estimated_rows);
  }

  /*
    Explicitly set the auto_inc to null to make sure that
    it gets an auto_generated value.
  */
  if (is_auto_inc_in_extra_columns())
    m_table->next_number_field->set_null();
  
  DBUG_DUMP("record[0]", table->record[0], table->s->reclength);
  DBUG_PRINT_BITSET("debug", "rpl_write_set: %s", table->rpl_write_set);
  DBUG_PRINT_BITSET("debug", "read_set:      %s", table->read_set);

  if (table->s->long_unique_table)
    table->update_virtual_fields(table->file, VCOL_UPDATE_FOR_WRITE);

  bool trg_skip_row= false;
  if (invoke_triggers &&
      unlikely(process_triggers(TRG_EVENT_INSERT, TRG_ACTION_BEFORE, true,
                                &trg_skip_row)))
  {
    DBUG_RETURN(HA_ERR_GENERIC); // in case if error is not set yet
  }

  /* In case any of triggers signals to skip the current row, do it. */
  if (trg_skip_row)
    return false;

  // Handle INSERT.
  if (table->versioned(VERS_TIMESTAMP))
  {
    ulong sec_part;
    // Check whether a row came from unversioned table and fix vers fields.
    if (table->vers_start_field()->get_timestamp(&sec_part) == 0 && sec_part == 0)
      table->vers_update_fields();
    table->vers_fix_old_timestamp(rgi);
  }

  /* 
    Try to write record. If a corresponding record already exists in the table,
    we try to change it using ha_update_row() if possible. Otherwise we delete
    it and repeat the whole process again. 

    TODO: Add safety measures against infinite looping. 
   */

  DBUG_EXECUTE_IF("write_row_inject_sleep_before_ha_write_row",
                  my_sleep(20000););
  if (table->s->sequence)
    error= update_sequence();
  else
  {
    error= m_write_record->write_record();

    DBUG_RETURN(error ? m_write_record->last_errno() : 0);
  }

  if (invoke_triggers && !trg_skip_row &&
      unlikely(process_triggers(TRG_EVENT_INSERT, TRG_ACTION_AFTER, true,
                                nullptr)))
    error= HA_ERR_GENERIC; // in case if error is not set yet

  DBUG_RETURN(error);
}


int Rows_log_event::update_sequence()
{
  TABLE *table= m_table;  // pointer to event's table
  bool old_master= false;
  int err= 0;

  if (!bitmap_is_set(table->rpl_write_set, MIN_VALUE_FIELD_NO) ||
      (
#if defined(WITH_WSREP)
       ! WSREP(thd) &&
#endif
       table->in_use->rgi_slave &&
       !(table->in_use->rgi_slave->gtid_ev_flags2 & Gtid_log_event::FL_DDL) &&
       !(old_master=
         rpl_master_has_bug(thd->rgi_slave->rli,
                            29621, FALSE, FALSE, FALSE, TRUE))))
  {
    /* This event come from a setval function executed on the master.
       Update the sequence next_number and round, like we do with setval()
    */
    MY_BITMAP *old_map= dbug_tmp_use_all_columns(table,
                                                 &table->read_set);
    longlong nextval= table->field[NEXT_FIELD_NO]->val_int();
    longlong round= table->field[ROUND_FIELD_NO]->val_int();
    dbug_tmp_restore_column_map(&table->read_set, old_map);

    return table->s->sequence->set_value(table, nextval, round, 0) > 0;
  }
  if (old_master && !WSREP(thd) && thd->rgi_slave->is_parallel_exec)
  {
    DBUG_ASSERT(thd->rgi_slave->parallel_entry);
    /*
      With parallel replication enabled, we can't execute alongside any other
      transaction in which we may depend, so we force retry to release
      the server layer table lock for possible prior in binlog order
      same table transactions.
    */
    if (thd->rgi_slave->parallel_entry->last_committed_sub_id <
        thd->rgi_slave->wait_commit_sub_id)
    {
      err= ER_LOCK_DEADLOCK;
      my_error(err, MYF(0));
    }
  }
  /*
    Update all fields in table and update the active sequence, like with
    ALTER SEQUENCE
  */
  return err == 0 ? table->file->ha_write_row(table->record[0]) : err;
}


#endif


#if defined(HAVE_REPLICATION)

int
Write_rows_log_event::do_exec_row(rpl_group_info *rgi)
{
  int error;
  thd_proc_info(thd, "Write_rows_log_event::write_row()");
  error= write_row(rgi, slave_exec_mode == SLAVE_EXEC_MODE_IDEMPOTENT);
  DBUG_ASSERT(!error || thd->is_error());
  return error;
}

#endif /* defined(HAVE_REPLICATION) */


#if defined(HAVE_REPLICATION)
uint8 Write_rows_log_event::get_trg_event_map() const
{
  return trg2bit(TRG_EVENT_INSERT) | trg2bit(TRG_EVENT_UPDATE) |
         trg2bit(TRG_EVENT_DELETE);
}
#endif

/**************************************************************************
	Delete_rows_log_event member functions
**************************************************************************/

#if defined(HAVE_REPLICATION)
/**
  @brief Compares table->record[0] and table->record[1]

  @returns true if different.
*/
static bool record_compare(TABLE *table, bool vers_from_plain= false)
{
  bool result= false;
  bool all_values_set= bitmap_is_set_all(&table->has_value_set);

  /**
    Compare full record only if:
    - all fields were given values
    - there are no blob fields (otherwise we would also need
      to compare blobs contents as well);
    - there are no varchar fields (otherwise we would also need
      to compare varchar contents as well);
    - there are no null fields, otherwise NULLed fields 
      contents (i.e., the don't care bytes) may show arbitrary 
      values, depending on how each engine handles internally.
    */
  if ((table->s->blob_fields + 
       table->s->varchar_fields + 
       table->s->null_fields) == 0
      && all_values_set)
  {
    normalize_null_bits(table);
    result= cmp_record(table, record[1]);
    goto record_compare_exit;
  }

  /* Compare null bits */
  if (all_values_set && memcmp(table->null_flags,
                               table->null_flags + table->s->rec_buff_length,
                               table->s->null_bytes))
    goto record_compare_differ;                         // Diff in NULL value

  /* Compare fields */
  for (Field **ptr=table->field ; *ptr ; ptr++)
  {
    Field *f= *ptr;
    /*
      If the table is versioned, don't compare using the version if there is a
      primary key. If there isn't a primary key, we need the version to
      identify the correct record if there are duplicate rows in the data set.
      However, if the primary server is unversioned (vers_from_plain is true),
      then we implicitly use row_end as the primary key on our side. This is
      because the implicit row_end value will be set to the maximum value for
      the latest row update (which is what we care about).
    */
    if (table->versioned() && f->vers_sys_field() &&
        (table->s->primary_key < MAX_KEY ||
         (vers_from_plain && table->vers_start_field() == f)))
      continue;

    /*
      We only compare fields that exist on the master (or in ONLINE
      ALTER case, that were in the original table).
    */
    if (!all_values_set)
    {
      if (!f->has_explicit_value() &&
          /* Don't skip row_end if replicating unversioned -> versioned */
          !(vers_from_plain && table->vers_end_field() == f))
        continue;
      if (f->is_null() != f->is_null(table->s->rec_buff_length))
        goto record_compare_differ;
    }

    if (!f->is_null() && !f->vcol_info &&
        f->cmp_binary_offset(table->s->rec_buff_length))
      goto record_compare_differ;
  }

record_compare_exit:
  return result;
record_compare_differ:
  return true;
}
/**
  Traverses default item expr of a field, and underlying field's default values.
  If it is an extra field and has no value replicated, then its default expr
  should be also checked.
 */
class Rpl_key_part_checker: public Field_enumerator
{
  bool online_alter;
  Field *next_number_field;
  bool field_usable;
public:


  void visit_field(Item_field *item) override
  {
    if (!field_usable)
      return;
    field_usable= check_field(item->field);
  }

  bool check_field(Field *f)
  {
    if (f->has_explicit_value())
      return true;

    if ((!f->vcol_info && !online_alter) || f == next_number_field)
      return false;

    Virtual_column_info *computed= f->vcol_info ? f->vcol_info
                                   : f->default_value;

    if (computed == NULL)
      return true; // No DEFAULT, or constant DEFAULT

    // Deterministic DEFAULT or vcol expression
    return !(computed->flags & VCOL_NOT_STRICTLY_DETERMINISTIC)
           && !computed->expr->walk(&Item::enumerate_field_refs_processor,
                                    false, this)
           && field_usable;
  }

  Rpl_key_part_checker(bool online_alter, Field *next_number_field):
    online_alter(online_alter), next_number_field(next_number_field),
    field_usable(true) {}
};


/**
  Newly added fields with non-deterministic defaults (i.e. DEFAULT(RANDOM()),
  CURRENT_TIMESTAMP, AUTO_INCREMENT) should be excluded from key search.
  Basically we exclude all the default-filled fields based on
  has_explicit_value bitmap.
*/
uint Rows_log_event::find_key_parts(const KEY *key) const
{
  RPL_TABLE_LIST *tl= (RPL_TABLE_LIST*)m_table->pos_in_table_list;
  const bool online_alter= tl->m_online_alter_copy_fields;
  uint p;

  if (!m_table->s->keys_in_use.is_set(uint(key - m_table->key_info)))
    return 0;

  if (!online_alter)
  {
    if (m_cols.n_bits >= m_table->s->fields) // replicated more than slave has
      return key->user_defined_key_parts;
    if (m_table->s->virtual_fields == 0)
    {
      for (p= 0; p < key->user_defined_key_parts; p++)
        if (key->key_part[p].fieldnr > m_cols.n_bits) // extra
          break;
      return p;
    }
  }

  Rpl_key_part_checker key_part_checker(online_alter,
                                        m_table->found_next_number_field);
  for (p= 0; p < key->user_defined_key_parts; p++)
  {
    if (!key_part_checker.check_field(key->key_part[p].field))
      break;
  }
  return p;
}


/**
  Find the best key to use when locating the row in @c find_row().

  A primary key is preferred if it exists; otherwise a unique index is
  preferred. Else we pick the index with the smalles rec_per_key value.

  If a suitable key is found, set @c m_key, @c m_key_nr, @c m_key_info,
  and @c m_usable_key_parts member fields appropriately.

  @returns Error code on failure, 0 on success.
*/
int Rows_log_event::find_key(const rpl_group_info *rgi)
{
  DBUG_ASSERT(m_table);
  RPL_TABLE_LIST *tl= (RPL_TABLE_LIST*)m_table->pos_in_table_list;
  uint i, best_key_nr= 0, best_usable_key_parts= 0;
  KEY *key;
  ulong UNINIT_VAR(best_rec_per_key), tmp;
  DBUG_ENTER("Rows_log_event::find_key");

  if ((best_key_nr= tl->cached_key_nr) != ~0U)
  {
    DBUG_ASSERT(best_key_nr <= MAX_KEY); // use the cached value
    best_usable_key_parts= tl->cached_usable_key_parts;
  }
  else
  {
    best_key_nr= MAX_KEY;

    /*
      if the source (in the row event) and destination (in m_table) records
      don't have the same structure, some keys below might be unusable
      for find_row().

      If it's a replication and slave table (m_table) has less columns
      than the master's - easy, all keys are usable.

      If slave's table has more columns, but none of them are generated -
      then any column beyond m_cols.n_bits makes an index unusable.

      If slave's table has generated columns or it's the online alter table
      where arbitrary structure conversion is possible (in the replication case
      one table must be a prefix of the other, see table_def::compatible_with)
      we cannot deduce what destination columns will be affected by m_cols,
      we have to actually unpack one row and examine has_explicit_value()
    */

    if (tl->m_online_alter_copy_fields ||
        (m_cols.n_bits < m_table->s->fields &&
         m_table->s->virtual_fields))
    {
      const uchar *curr_row_end= m_curr_row_end;
      Check_level_instant_set clis(m_table->in_use, CHECK_FIELD_IGNORE);
      if (int err= unpack_row(rgi, m_table, m_width, m_curr_row, &m_cols,
                              &curr_row_end, &m_master_reclength, m_rows_end))
        DBUG_RETURN(err);
    }

    /*
      Keys are sorted so that any primary key is first, followed by unique keys,
      followed by any other. So we will automatically pick the primary key if
      it exists.
    */
    for (i= 0, key= m_table->key_info; i < m_table->s->keys; i++, key++)
    {
      uint usable_key_parts= find_key_parts(key);
      if (usable_key_parts == 0)
        continue;
      /*
        We cannot use a unique key with NULL-able columns to uniquely identify
        a row (but we can still select it for range scan below if nothing better
        is available).
      */
      if ((key->flags & (HA_NOSAME | HA_NULL_PART_KEY)) == HA_NOSAME &&
           usable_key_parts == key->user_defined_key_parts)
      {
        best_key_nr= i;
        best_usable_key_parts= usable_key_parts;
        break;
      }
      /*
        We can only use a non-unique key if it allows range scans (ie. skip
        FULLTEXT indexes and such).
      */
      uint last_part= usable_key_parts - 1;
      DBUG_PRINT("info", ("Index %s rec_per_key[%u]= %lu",
                          key->name.str, last_part, key->rec_per_key[last_part]));
      if (!(m_table->file->index_flags(i, last_part, 1) & HA_READ_NEXT))
        continue;

      tmp= key->rec_per_key[last_part];
      if (best_key_nr == MAX_KEY || (tmp > 0 && tmp < best_rec_per_key))
      {
        best_key_nr= i;
        best_usable_key_parts= usable_key_parts;
        best_rec_per_key= tmp;
      }
    }
    tl->cached_key_nr= best_key_nr;
    tl->cached_usable_key_parts= best_usable_key_parts;
  }

  m_key_nr= best_key_nr;
  m_usable_key_parts= best_usable_key_parts;
  if (best_key_nr == MAX_KEY)
    m_key_info= NULL;
  else
  {
    m_key_info= m_table->key_info + best_key_nr;

    if (!use_pk_position())
    {
      // Allocate buffer for key searches
      m_key= (uchar *) my_malloc(PSI_INSTRUMENT_ME, m_key_info->key_length, MYF(MY_WME));
      if (m_key == NULL)
        DBUG_RETURN(HA_ERR_OUT_OF_MEM);
    }
  }

  DBUG_EXECUTE_IF("rpl_report_chosen_key",
                  push_warning_printf(m_table->in_use,
                                      Sql_condition::WARN_LEVEL_NOTE,
                                      ER_UNKNOWN_ERROR, "Key chosen: %d",
                                      m_key_nr == MAX_KEY ?
                                      -1 : m_key_nr););

  DBUG_RETURN(0);
}


/* 
  Check if we are already spending too much time on this statement.
  if we are, warn user that it might be because table does not have
  a PK, but only if the warning was not printed before for this STMT.

  @param type          The event type code.
  @param table_name    The name of the table that the slave is 
                       operating.
  @param is_index_scan States whether the slave is doing an index scan 
                       or not.
  @param rli           The relay metadata info.
*/
static inline 
void issue_long_find_row_warning(Log_event_type type, 
                                 const char *table_name,
                                 bool is_index_scan,
                                 rpl_group_info *rgi)
{
  if ((global_system_variables.log_warnings > 1 && 
       !rgi->is_long_find_row_note_printed()))
  {
    ulonglong now= microsecond_interval_timer();
    ulonglong stmt_ts= rgi->get_row_stmt_start_timestamp();
    
    DBUG_EXECUTE_IF("inject_long_find_row_note", 
                    stmt_ts-=(LONG_FIND_ROW_THRESHOLD*2*HRTIME_RESOLUTION););

    longlong delta= (now - stmt_ts)/HRTIME_RESOLUTION;

    if (delta > LONG_FIND_ROW_THRESHOLD)
    {
      rgi->set_long_find_row_note_printed();
      const char* evt_type= LOG_EVENT_IS_DELETE_ROW(type) ? " DELETE" : "n UPDATE";
      const char* scan_type= is_index_scan ? "scanning an index" : "scanning the table";

      sql_print_information("The slave is applying a ROW event on behalf of a%s statement "
                            "on table %s and is currently taking a considerable amount "
                            "of time (%lld seconds). This is due to the fact that it is %s "
                            "while looking up records to be processed. Consider adding a "
                            "primary key (or unique key) to the table to improve "
                            "performance.",
                            evt_type, table_name, delta, scan_type);
    }
  }
}


/*
  HA_ERR_KEY_NOT_FOUND is a fatal error normally, but it's an expected
  error in speculate optimistic mode, so use something non-fatal instead
*/
static int row_not_found_error(rpl_group_info *rgi)
{
  return rgi->speculation != rpl_group_info::SPECULATE_OPTIMISTIC
         ? HA_ERR_KEY_NOT_FOUND : HA_ERR_RECORD_CHANGED;
}

bool Rows_log_event::use_pk_position() const
{
  return m_table->file->ha_table_flags() & HA_PRIMARY_KEY_REQUIRED_FOR_POSITION
      && m_table->s->primary_key < MAX_KEY
      && m_key_nr == m_table->s->primary_key
      && m_usable_key_parts == m_table->key_info->user_defined_key_parts;
}

static int end_of_file_error(rpl_group_info *rgi)
{
  return rgi->speculation != rpl_group_info::SPECULATE_OPTIMISTIC
         ? HA_ERR_END_OF_FILE : HA_ERR_RECORD_CHANGED;
}

/**
  Locate the current row in event's table.

  The current row is pointed by @c m_curr_row. Member @c m_width tells
  how many columns are there in the row (this can be differnet from
  the number of columns in the table). It is assumed that event's
  table is already open and pointed by @c m_table.

  If a corresponding record is found in the table it is stored in 
  @c m_table->record[0]. Note that when record is located based on a primary 
  key, it is possible that the record found differs from the row being located.

  If no key is specified or table does not have keys, a table scan is used to 
  find the row. In that case the row should be complete and contain values for
  all columns. However, it can still be shorter than the table, i.e. the table 
  can contain extra columns not present in the row. It is also possible that 
  the table has fewer columns than the row being located. 

  @returns Error code on failure, 0 on success. 
  
  @post In case of success @c m_table->record[0] contains the record found. 
  Also, the internal "cursor" of the table is positioned at the record found.

  @note If the engine allows random access of the records, a combination of
  @c position() and @c rnd_pos() will be used. 

  Note that one MUST call ha_index_or_rnd_end() after this function if
  it returns 0 as we must leave the row position in the handler intact
  for any following update/delete command.
*/

int Rows_log_event::find_row(rpl_group_info *rgi)
{
  DBUG_ENTER("Rows_log_event::find_row");

  DBUG_ASSERT(m_table);
  DBUG_ASSERT(m_table->in_use != NULL);

  TABLE *table= m_table;
  int error= 0;
  bool is_table_scan= false, is_index_scan= false;
  Check_level_instant_set clis(table->in_use, CHECK_FIELD_IGNORE);

  /*
    rpl_row_tabledefs.test specifies that
    if the extra field on the slave does not have a default value
    and this is okay with Delete or Update events.
    Todo: fix wl3228 hld that requires defauls for all types of events
  */
  
  prepare_record(table, m_width, FALSE);
  error= unpack_current_row(rgi);

  m_vers_from_plain= false;
  if (table->versioned())
  {
    Field *row_end= table->vers_end_field();
    DBUG_ASSERT(table->read_set);
    // check whether master table is unversioned
    if (row_end->val_int() == 0)
    {
      // Plain source table may have a PRIMARY KEY. And row_end is always
      // a part of PRIMARY KEY. Set it to max value for engine to find it in
      // index. Needed for an UPDATE/DELETE cases.
      table->vers_end_field()->set_max();
      m_vers_from_plain= true;
    }
    else if (m_table->versioned(VERS_TIMESTAMP))
    {
      /* Change row_end in record[0] to new end date if old server */
      m_table->vers_fix_old_timestamp(rgi);
    }
  }

  DBUG_PRINT("info",("looking for the following record"));
  DBUG_DUMP("record[0]", table->record[0], table->s->reclength);

  if (use_pk_position())
  {
    /*
      Use a more efficient method to fetch the record given by
      table->record[0] if the engine allows it.  We first compute a
      row reference using the position() member function (it will be
      stored in table->file->ref) and the use rnd_pos() to position
      the "cursor" (i.e., record[0] in this case) at the correct row.

      TODO: Add a check that the correct record has been fetched by
      comparing with the original record. Take into account that the
      record on the master and slave can be of different
      length. Something along these lines should work:

      ADD>>>  store_record(table,record[1]);
              int error= table->file->ha_rnd_pos(table->record[0],
              table->file->ref);
      ADD>>>  DBUG_ASSERT(memcmp(table->record[1], table->record[0],
                                 table->s->reclength) == 0);

    */
    DBUG_PRINT("info",("locating record using primary key (position)"));

    error= table->file->ha_rnd_pos_by_record(table->record[0]);
    if (unlikely(error))
    {
      DBUG_PRINT("info",("rnd_pos returns error %d",error));
      if (error == HA_ERR_KEY_NOT_FOUND)
        error= row_not_found_error(rgi);
      table->file->print_error(error, MYF(0));
    }
    DBUG_RETURN(error);
  }

  // We can't use position() - try other methods.
  
  normalize_null_bits(table);

  /*
    Save copy of the record in table->record[1]. It might be needed 
    later if linear search is used to find exact match.
   */ 
  store_record(table,record[1]);    

  if (m_key_info)
  {
    DBUG_PRINT("info",("locating record using key #%u [%s] (index_read)",
                       m_key_nr, m_key_info->name.str));
    /* We use this to test that the correct key is used in test cases. */
    DBUG_EXECUTE_IF("slave_crash_if_wrong_index",
                    if(0 != strcmp(m_key_info->name.str,"expected_key")) abort(););

    /* The key is active: search the table using the index */
    if (!table->file->inited &&
        (error= table->file->ha_index_init(m_key_nr, FALSE)))
    {
      DBUG_PRINT("info",("ha_index_init returns error %d",error));
      table->file->print_error(error, MYF(0));
      goto end;
    }

    /* Fill key data for the row */

    DBUG_ASSERT(m_key);
    key_copy(m_key, table->record[0], m_key_info, 0);

    /*
      Don't print debug messages when running valgrind since they can
      trigger false warnings.
     */
#ifndef HAVE_valgrind
    DBUG_DUMP("key data", m_key, m_key_info->key_length);
#endif

    const enum ha_rkey_function find_flag=
      m_usable_key_parts == m_key_info->user_defined_key_parts
      ? HA_READ_KEY_EXACT : HA_READ_KEY_OR_NEXT;
    error= table->file->ha_index_read_map(table->record[0], m_key,
                                          make_keypart_map(m_usable_key_parts),
                                          find_flag);
    if (unlikely(error))
    {
      DBUG_PRINT("info",("no record matching the key found in the table"));
      if (error == HA_ERR_KEY_NOT_FOUND)
        error= row_not_found_error(rgi);
      table->file->print_error(error, MYF(0));
      table->file->ha_index_end();
      goto end;
    }

  /*
    Don't print debug messages when running valgrind since they can
    trigger false warnings.
   */
#ifndef HAVE_valgrind
    DBUG_PRINT("info",("found first matching record")); 
    DBUG_DUMP("record[0]", table->record[0], table->s->reclength);
#endif
    /*
      Below is a minor "optimization".  If the key (i.e., key number
      0) has the HA_NOSAME flag set, we know that we have found the
      correct record (since there can be no duplicates); otherwise, we
      have to compare the record with the one found to see if it is
      the correct one.

      CAVEAT! This behaviour is essential for the replication of,
      e.g., the mysql.proc table since the correct record *shall* be
      found using the primary key *only*.  There shall be no
      comparison of non-PK columns to decide if the correct record is
      found.  I can see no scenario where it would be incorrect to
      chose the row to change only using a PK or an UNNI.
    */
    if (find_flag == HA_READ_KEY_EXACT && table->key_info->flags & HA_NOSAME)
    {
      /* Unique does not have non nullable part */
      if (!(table->key_info->flags & HA_NULL_PART_KEY))
      {
        error= 0;
        goto end;
      }
      else
      {
        KEY *keyinfo= table->key_info;
        /*
          Unique has nullable part. We need to check if there is any
          field in the BI image that is null and part of UNNI.
        */
        bool null_found= FALSE;
        for (uint i=0; i < keyinfo->user_defined_key_parts && !null_found; i++)
        {
          uint fieldnr= keyinfo->key_part[i].fieldnr - 1;
          Field **f= table->field+fieldnr;
          null_found= (*f)->is_null();
        }

        if (!null_found)
        {
          error= 0;
          goto end;
        }

        /* else fall through to index scan */
      }
    }

    is_index_scan=true;

    /*
      In case key is not unique, we still have to iterate over records found
      and find the one which is identical to the row given. A copy of the 
      record we are looking for is stored in record[1].
     */ 
    DBUG_PRINT("info",("non-unique index, scanning it to find matching record")); 
    /* We use this to test that the correct key is used in test cases. */
    DBUG_EXECUTE_IF("slave_crash_if_index_scan", abort(););

    while (record_compare(table, m_vers_from_plain))
    {
      while ((error= table->file->ha_index_next(table->record[0])))
      {
        DBUG_PRINT("info",("no record matching the given row found"));
        if (error == HA_ERR_END_OF_FILE)
          error= end_of_file_error(rgi);
        table->file->print_error(error, MYF(0));
        table->file->ha_index_end();
        goto end;
      }
    }
  }
  else
  {
    DBUG_PRINT("info",("locating record using table scan (rnd_next)"));
    /* We use this to test that the correct key is used in test cases. */
    DBUG_EXECUTE_IF("slave_crash_if_table_scan", abort(););

    /* We don't have a key: search the table using rnd_next() */
    if (unlikely((error= table->file->ha_rnd_init_with_error(1))))
    {
      DBUG_PRINT("info",("error initializing table scan"
                         " (ha_rnd_init returns %d)",error));
      goto end;
    }

    is_table_scan= true;

    /* Continue until we find the right record or have made a full loop */
    do
    {
      if (unlikely((error= table->file->ha_rnd_next(table->record[0]))))
        DBUG_PRINT("info", ("error: %s", HA_ERR(error)));
      switch (error) {

      case 0:
        DBUG_DUMP("record found", table->record[0], table->s->reclength);
        break;

      case HA_ERR_END_OF_FILE:
        error= end_of_file_error(rgi);
        DBUG_PRINT("info", ("Record not found"));
        table->file->ha_rnd_end();
        goto end;

      default:
        DBUG_PRINT("info", ("Failed to get next record"
                            " (rnd_next returns %d)",error));
        table->file->print_error(error, MYF(0));
        table->file->ha_rnd_end();
        goto end;
      }
    }
    while (record_compare(table, m_vers_from_plain));
    
    /* 
      Note: above record_compare will take into accout all record fields 
      which might be incorrect in case a partial row was given in the event
     */

    DBUG_ASSERT(error == HA_ERR_END_OF_FILE || error == 0);
  }

end:
  if (is_table_scan || is_index_scan)
    issue_long_find_row_warning(get_general_type_code(), m_table->alias.c_ptr(), 
                                is_index_scan, rgi);
  DBUG_RETURN(error);
}

#endif

/*
  Constructor used to build an event for writing to the binary log.
 */

Delete_rows_log_event::Delete_rows_log_event(THD *thd_arg, TABLE *tbl_arg,
                                             ulonglong tid,
                                             bool is_transactional)
  : Rows_log_event(thd_arg, tbl_arg, tid, tbl_arg->read_set, is_transactional,
                   DELETE_ROWS_EVENT_V1)
{
}

Delete_rows_compressed_log_event::Delete_rows_compressed_log_event(
                                           THD *thd_arg, TABLE *tbl_arg,
                                           ulonglong tid_arg,
                                           bool is_transactional)
  : Delete_rows_log_event(thd_arg, tbl_arg, tid_arg, is_transactional)
{
  m_type= DELETE_ROWS_COMPRESSED_EVENT_V1;
}

bool Delete_rows_compressed_log_event::write(Log_event_writer *writer)
{
  return Rows_log_event::write_compressed(writer);
}


#if defined(HAVE_REPLICATION)

int 
<<<<<<< HEAD
Delete_rows_log_event::do_before_row_operations(const rpl_group_info *rgi,
                                                COPY_INFO*, Write_record*)
=======
Delete_rows_log_event::do_before_row_operations(rpl_group_info *rgi,
                                                COPY_INFO*,
                                                Write_record*)
>>>>>>> bef32e4b
{
  /*
    Increment the global status delete count variable
   */
  if (get_flags(STMT_END_F))
    status_var_increment(thd->status_var.com_stat[SQLCOM_DELETE]);

  if (do_invoke_trigger())
    m_table->prepare_triggers_for_delete_stmt_or_event();

  return find_key(rgi);
}

int 
Delete_rows_log_event::do_after_row_operations(int error)
{
  m_table->file->ha_index_or_rnd_end();
  my_free(m_key);
  m_key= NULL;
  m_key_info= NULL;

  return error;
}

int Delete_rows_log_event::do_exec_row(rpl_group_info *rgi)
{
  int error;
  const bool invoke_triggers= m_table->triggers && do_invoke_trigger();

  thd_proc_info(thd, "Delete_rows_log_event::find_row()");
  if (likely(!(error= find_row(rgi))))
  {
    /*
      Delete the record found, located in record[0]
    */
    thd_proc_info(thd, "Delete_rows_log_event::ha_delete_row()");

    bool trg_skip_row= false;
    if (invoke_triggers &&
        unlikely(process_triggers(TRG_EVENT_DELETE, TRG_ACTION_BEFORE, false,
                                  &trg_skip_row)))
      error= HA_ERR_GENERIC; // in case if error is not set yet
    if (likely(!error) && !trg_skip_row)
    {
      if (m_vers_from_plain && m_table->versioned(VERS_TIMESTAMP))
      {
        Field *end= m_table->vers_end_field();
        store_record(m_table, record[1]);
        end->set_time();
        error= m_table->file->ha_update_row(m_table->record[1],
                                            m_table->record[0]);
      }
      else
      {
        error= m_table->file->ha_delete_row(m_table->record[0]);
      }
    }
    if (invoke_triggers && likely(!error) && !trg_skip_row &&
        unlikely(process_triggers(TRG_EVENT_DELETE, TRG_ACTION_AFTER, false,
                                  nullptr)))
      error= HA_ERR_GENERIC; // in case if error is not set yet
    m_table->file->ha_index_or_rnd_end();
  }
  return error;
}

#endif /* defined(HAVE_REPLICATION) */

#if defined(HAVE_REPLICATION)
uint8 Delete_rows_log_event::get_trg_event_map() const
{
  return trg2bit(TRG_EVENT_DELETE);
}
#endif

/**************************************************************************
	Update_rows_log_event member functions
**************************************************************************/

/*
  Constructor used to build an event for writing to the binary log.
 */
Update_rows_log_event::Update_rows_log_event(THD *thd_arg, TABLE *tbl_arg,
                                             ulonglong tid,
                                             bool is_transactional)
: Rows_log_event(thd_arg, tbl_arg, tid, tbl_arg->read_set, is_transactional,
                 UPDATE_ROWS_EVENT_V1)
{
  init(tbl_arg->rpl_write_set);
}

Update_rows_compressed_log_event::
Update_rows_compressed_log_event(THD *thd_arg, TABLE *tbl_arg,
                                 ulonglong tid, bool is_transactional)
: Update_rows_log_event(thd_arg, tbl_arg, tid, is_transactional)
{
  m_type = UPDATE_ROWS_COMPRESSED_EVENT_V1;
}

bool Update_rows_compressed_log_event::write(Log_event_writer *writer)
{
  return Rows_log_event::write_compressed(writer);
}

void Update_rows_log_event::init(MY_BITMAP const *cols)
{
  /* if my_bitmap_init fails, caught in is_valid() */
  if (likely(!my_bitmap_init(&m_cols_ai,
                          m_width <= sizeof(m_bitbuf_ai)*8 ? m_bitbuf_ai : NULL,
                          m_width)))
  {
    /* Cols can be zero if this is a dummy binrows event */
    if (likely(cols != NULL))
      bitmap_copy(&m_cols_ai, cols);
  }
}


#if defined(HAVE_REPLICATION)

int 
<<<<<<< HEAD
Update_rows_log_event::do_before_row_operations(const rpl_group_info *rgi,
                                                COPY_INFO*, Write_record*)
=======
Update_rows_log_event::do_before_row_operations(rpl_group_info *rgi,
                                                COPY_INFO*,
                                                Write_record*)
>>>>>>> bef32e4b
{
  /*
    Increment the global status update count variable
  */
  if (get_flags(STMT_END_F))
    status_var_increment(thd->status_var.com_stat[SQLCOM_UPDATE]);

  int err;
  if ((err= find_key(rgi)))
    return err;

  if (do_invoke_trigger())
    m_table->prepare_triggers_for_update_stmt_or_event();

  return 0;
}

int 
Update_rows_log_event::do_after_row_operations(int error)
{
  /*error= ToDo:find out what this should really be, this triggers close_scan in nbd, returning error?*/
  m_table->file->ha_index_or_rnd_end();
  my_free(m_key); // Free for multi_malloc
  m_key= NULL;
  m_key_info= NULL;

  return error;
}

int
Update_rows_log_event::do_exec_row(rpl_group_info *rgi)
{
  const bool invoke_triggers= (m_table->triggers && do_invoke_trigger());
  bool trg_skip_row= false;

  thd_proc_info(thd, "Update_rows_log_event::find_row()");
  int error= find_row(rgi);
  if (unlikely(error))
  {
    /*
      We need to read the second image in the event of error to be
      able to skip to the next pair of updates
    */
    if ((m_curr_row= m_curr_row_end))
      unpack_current_row(rgi, &m_cols_ai);
    return error;
  }

  TABLE_LIST *tl= m_table->pos_in_table_list;
  uint8 trg_event_map_save= tl->trg_event_map;

  /*
    This is the situation after locating BI:

    ===|=== before image ====|=== after image ===|===
       ^                     ^
       m_curr_row            m_curr_row_end

    BI found in the table is stored in record[0]. We copy it to record[1]
    and unpack AI to record[0].
   */

  store_record(m_table,record[1]);

  m_curr_row= m_curr_row_end;
  /* this also updates m_curr_row_end */
  thd_proc_info(thd, "Update_rows_log_event::unpack_current_row()");
  if (unlikely((error= unpack_current_row(rgi, &m_cols_ai))))
    goto err;
  if (m_table->s->long_unique_table)
    m_table->update_virtual_fields(m_table->file, VCOL_UPDATE_FOR_WRITE);

  /*
    Now we have the right row to update.  The old row (the one we're
    looking for) is in record[1] and the new row is in record[0].
  */
#ifndef HAVE_valgrind
  /*
    Don't print debug messages when running valgrind since they can
    trigger false warnings.
   */
  DBUG_PRINT("info",("Updating row in table"));
  DBUG_DUMP("old record", m_table->record[1], m_table->s->reclength);
  DBUG_DUMP("new values", m_table->record[0], m_table->s->reclength);
#endif

  thd_proc_info(thd, "Update_rows_log_event::ha_update_row()");
  if (invoke_triggers &&
      unlikely(process_triggers(TRG_EVENT_UPDATE, TRG_ACTION_BEFORE, true,
                                &trg_skip_row)))
  {
    error= HA_ERR_GENERIC; // in case if error is not set yet
    goto err;
  }

  if (trg_skip_row)
  {
    error= 0;
    goto err;
  }
  if (m_table->versioned())
  {
<<<<<<< HEAD
    if (m_table->versioned(VERS_TIMESTAMP))
    {
      if (m_vers_from_plain)
        m_table->vers_update_fields();
      m_table->vers_fix_old_timestamp(rgi);
    }
=======
    if (m_vers_from_plain && m_table->versioned(VERS_TIMESTAMP))
      m_table->vers_update_fields();
>>>>>>> bef32e4b
    Field *end= m_table->vers_end_field();
    const uchar *old_ptr= end->ptr_in_record(m_table->record[1]);

    if (end->is_max(old_ptr) && !end->is_max())
    {
      // This is a versioned delete, and we'll have to invoke ON DELETE actions
      tl->trg_event_map|= trg2bit(TRG_EVENT_DELETE);
    }
  }
  error= m_table->file->ha_update_row(m_table->record[1], m_table->record[0]);
  tl->trg_event_map= trg_event_map_save;
  if (unlikely(error == HA_ERR_RECORD_IS_THE_SAME))
    error= 0;
  if (m_vers_from_plain && m_table->versioned(VERS_TIMESTAMP))
  {
    store_record(m_table, record[2]);
    error= vers_insert_history_row(m_table);
    restore_record(m_table, record[2]);
  }

  if (invoke_triggers && likely(!error) &&
      unlikely(process_triggers(TRG_EVENT_UPDATE, TRG_ACTION_AFTER, true,
                                nullptr)))
    error= HA_ERR_GENERIC; // in case if error is not set yet

err:
  m_table->file->ha_index_or_rnd_end();
  return error;
}

#endif /* defined(HAVE_REPLICATION) */


#if defined(HAVE_REPLICATION)
uint8 Update_rows_log_event::get_trg_event_map() const
{
  return trg2bit(TRG_EVENT_UPDATE);
}
#endif


#if defined(MYSQL_SERVER) && defined(HAVE_REPLICATION)
void Incident_log_event::pack_info(Protocol *protocol)
{
  char buf[256];
  size_t bytes;
  if (m_message.length > 0)
    bytes= my_snprintf(buf, sizeof(buf), "#%d (%s)",
                       m_incident, description());
  else
    bytes= my_snprintf(buf, sizeof(buf), "#%d (%s): %s",
                       m_incident, description(), m_message.str);
  protocol->store(buf, bytes, &my_charset_bin);
}
#endif

#if defined(WITH_WSREP)
/*
  read the first event from (*buf). The size of the (*buf) is (*buf_len).
  At the end (*buf) is shitfed to point to the following event or NULL and
  (*buf_len) will be changed to account just being read bytes of the 1st event.
*/
#define WSREP_MAX_ALLOWED_PACKET 1024*1024*1024 // current protocol max

Log_event* wsrep_read_log_event(
  char **arg_buf, size_t *arg_buf_len,
  const Format_description_log_event *description_event)
{
  uchar *head= (uchar*) (*arg_buf);
  uint data_len = uint4korr(head + EVENT_LEN_OFFSET);
  const char *error= 0;
  Log_event *res=  0;
  DBUG_ENTER("wsrep_read_log_event");

  if (data_len > WSREP_MAX_ALLOWED_PACKET)
  {
    error = "Event too big";
    goto err;
  }

  res= Log_event::read_log_event(head, data_len, &error, description_event,
                                 false);

err:
  if (!res)
  {
    DBUG_ASSERT(error != 0);
    sql_print_error("Error in Log_event::read_log_event(): "
                    "'%s', data_len: %u, event_type: %d",
		    error, data_len, (int) head[EVENT_TYPE_OFFSET]);
  }
  (*arg_buf)+= data_len;
  (*arg_buf_len)-= data_len;
  DBUG_RETURN(res);
}
#endif


#if defined(HAVE_REPLICATION)
int Incident_log_event::do_apply_event(rpl_group_info *rgi)
{
  Relay_log_info const *rli= rgi->rli;
  DBUG_ENTER("Incident_log_event::do_apply_event");

  if (ignored_error_code(ER_SLAVE_INCIDENT))
  {
    DBUG_PRINT("info", ("Ignoring Incident"));
    DBUG_RETURN(0);
  }

  rli->report(ERROR_LEVEL, ER_SLAVE_INCIDENT, NULL,
              ER_THD(rgi->thd, ER_SLAVE_INCIDENT),
              description(),
              m_message.length > 0 ? m_message.str : "<none>");
  DBUG_RETURN(1);
}
#endif


bool
Incident_log_event::write_data_header(Log_event_writer *writer)
{
  DBUG_ENTER("Incident_log_event::write_data_header");
  DBUG_PRINT("enter", ("m_incident: %d", m_incident));
  uchar buf[sizeof(int16)];
  int2store(buf, (int16) m_incident);
  DBUG_RETURN(write_data(writer, buf, sizeof(buf)));
}

bool
Incident_log_event::write_data_body(Log_event_writer *writer)
{
  uchar tmp[1];
  DBUG_ENTER("Incident_log_event::write_data_body");
  tmp[0]= (uchar) m_message.length;
  DBUG_RETURN(write_data(writer, tmp, sizeof(tmp)) ||
              write_data(writer, m_message.str, m_message.length));
}


#if defined(MYSQL_SERVER) && defined(HAVE_REPLICATION)
/* Pack info for its unrecognized ignorable event */
void Ignorable_log_event::pack_info(Protocol *protocol)
{
  char buf[256];
  size_t bytes;
  bytes= my_snprintf(buf, sizeof(buf), "# Ignorable event type %d (%s)",
                     number, description);
  protocol->store(buf, bytes, &my_charset_bin);
}
#endif

#if defined(HAVE_REPLICATION)
Heartbeat_log_event::Heartbeat_log_event(const uchar *buf, uint event_len,
                    const Format_description_log_event* description_event)
  :Log_event(buf, description_event)
{
  uint8 header_size= description_event->common_header_len;
  if (log_pos == 0)
  {
    log_pos= uint8korr(buf + header_size);
    log_ident= buf + header_size + HB_SUB_HEADER_LEN;
    ident_len= event_len - (header_size + HB_SUB_HEADER_LEN);
  }
  else
  {
    log_ident= buf + header_size;
    ident_len = event_len - header_size;
  }
}
#endif


/**
   Check if we should write event to the relay log

   This is used to skip events that is only supported by MySQL

   Return:
   0 ok
   1 Don't write event
*/

bool event_that_should_be_ignored(const uchar *buf)
{
  uint event_type= buf[EVENT_TYPE_OFFSET];
  if (event_type == GTID_LOG_EVENT ||
      event_type == ANONYMOUS_GTID_LOG_EVENT ||
      event_type == PREVIOUS_GTIDS_LOG_EVENT ||
      event_type == TRANSACTION_CONTEXT_EVENT ||
      event_type == VIEW_CHANGE_EVENT ||
      (uint2korr(buf + FLAGS_OFFSET) & LOG_EVENT_IGNORABLE_F))
    return 1;
  return 0;
}<|MERGE_RESOLUTION|>--- conflicted
+++ resolved
@@ -5127,22 +5127,13 @@
     Rows_log_event::Db_restore_ctx restore_ctx(this);
     master_had_triggers= table->master_had_triggers;
     bool transactional_table= table->file->has_transactions_and_rollback();
-<<<<<<< HEAD
-=======
-
->>>>>>> bef32e4b
     Rpl_table_data rpl_data= *(RPL_TABLE_LIST*)table->pos_in_table_list;
     if (!rpl_data.is_online_alter())
       this->slave_exec_mode= (enum_slave_exec_mode)slave_exec_mode_options;
 
-<<<<<<< HEAD
     table->file->prepare_for_modify(true,
                                   get_general_type_code() != WRITE_ROWS_EVENT
 				  || slave_exec_mode == SLAVE_EXEC_MODE_IDEMPOTENT);
-=======
-    table->file->prepare_for_insert(get_general_type_code() != WRITE_ROWS_EVENT
-                              || slave_exec_mode == SLAVE_EXEC_MODE_IDEMPOTENT);
->>>>>>> bef32e4b
 
     /*
       table == NULL means that this table should not be replicated
@@ -5153,11 +5144,7 @@
     if (m_width == table->s->fields && bitmap_is_set_all(&m_cols))
       set_flags(COMPLETE_ROWS_F);
 
-<<<<<<< HEAD
     /* 
-=======
-    /*
->>>>>>> bef32e4b
       Set tables write and read sets.
 
       Read_set contains all slave columns (in case we are going to fetch
@@ -6599,15 +6586,9 @@
 
 
 int
-<<<<<<< HEAD
 Write_rows_log_event::do_before_row_operations(const rpl_group_info *rgi,
                                                COPY_INFO* copy_info,
                                                Write_record* write_record)
-=======
-Write_rows_log_event::do_before_row_operations(rpl_group_info *rgi,
-                                               COPY_INFO *copy_info,
-                                               Write_record *write_record)
->>>>>>> bef32e4b
 {
   int error= 0;
 
@@ -6710,11 +6691,7 @@
     new (write_record) Write_record(thd, m_table, copy_info,
                                     m_table->versioned(VERS_TIMESTAMP),
                                     m_table->triggers && do_invoke_trigger(),
-<<<<<<< HEAD
                                     NULL, callback, this, (void *) rgi);
-=======
-                                    NULL, callback, this, rgi);
->>>>>>> bef32e4b
     m_write_record= write_record;
   }
 
@@ -6893,13 +6870,9 @@
   @c ha_update_row() or first deleted and then new record written.
 */ 
 
-<<<<<<< HEAD
 int
 Write_rows_log_event::write_row(rpl_group_info *rgi,
                                 const bool overwrite)
-=======
-int Write_rows_log_event::write_row(rpl_group_info *rgi, const bool overwrite)
->>>>>>> bef32e4b
 {
   DBUG_ENTER("write_row");
   DBUG_ASSERT(m_table != NULL);
@@ -7789,14 +7762,8 @@
 #if defined(HAVE_REPLICATION)
 
 int 
-<<<<<<< HEAD
 Delete_rows_log_event::do_before_row_operations(const rpl_group_info *rgi,
                                                 COPY_INFO*, Write_record*)
-=======
-Delete_rows_log_event::do_before_row_operations(rpl_group_info *rgi,
-                                                COPY_INFO*,
-                                                Write_record*)
->>>>>>> bef32e4b
 {
   /*
     Increment the global status delete count variable
@@ -7918,14 +7885,8 @@
 #if defined(HAVE_REPLICATION)
 
 int 
-<<<<<<< HEAD
 Update_rows_log_event::do_before_row_operations(const rpl_group_info *rgi,
                                                 COPY_INFO*, Write_record*)
-=======
-Update_rows_log_event::do_before_row_operations(rpl_group_info *rgi,
-                                                COPY_INFO*,
-                                                Write_record*)
->>>>>>> bef32e4b
 {
   /*
     Increment the global status update count variable
@@ -8028,17 +7989,12 @@
   }
   if (m_table->versioned())
   {
-<<<<<<< HEAD
     if (m_table->versioned(VERS_TIMESTAMP))
     {
       if (m_vers_from_plain)
         m_table->vers_update_fields();
       m_table->vers_fix_old_timestamp(rgi);
     }
-=======
-    if (m_vers_from_plain && m_table->versioned(VERS_TIMESTAMP))
-      m_table->vers_update_fields();
->>>>>>> bef32e4b
     Field *end= m_table->vers_end_field();
     const uchar *old_ptr= end->ptr_in_record(m_table->record[1]);
 
