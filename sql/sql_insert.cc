/*
   Copyright (c) 2000, 2016, Oracle and/or its affiliates.
<<<<<<< HEAD
   Copyright (c) 2010, 2021, MariaDB
=======
   Copyright (c) 2010, 2021, MariaDB Corporation
>>>>>>> 87ff4ba7

   This program is free software; you can redistribute it and/or modify
   it under the terms of the GNU General Public License as published by
   the Free Software Foundation; version 2 of the License.

   This program is distributed in the hope that it will be useful,
   but WITHOUT ANY WARRANTY; without even the implied warranty of
   MERCHANTABILITY or FITNESS FOR A PARTICULAR PURPOSE.  See the
   GNU General Public License for more details.

   You should have received a copy of the GNU General Public License
   along with this program; if not, write to the Free Software
   Foundation, Inc., 51 Franklin St, Fifth Floor, Boston, MA 02110-1335  USA
*/

/* Insert of records */

/*
  INSERT DELAYED

  Insert delayed is distinguished from a normal insert by lock_type ==
  TL_WRITE_DELAYED instead of TL_WRITE. It first tries to open a
  "delayed" table (delayed_get_table()), but falls back to
  open_and_lock_tables() on error and proceeds as normal insert then.

  Opening a "delayed" table means to find a delayed insert thread that
  has the table open already. If this fails, a new thread is created and
  waited for to open and lock the table.

  If accessing the thread succeeded, in
  Delayed_insert::get_local_table() the table of the thread is copied
  for local use. A copy is required because the normal insert logic
  works on a target table, but the other threads table object must not
  be used. The insert logic uses the record buffer to create a record.
  And the delayed insert thread uses the record buffer to pass the
  record to the table handler. So there must be different objects. Also
  the copied table is not included in the lock, so that the statement
  can proceed even if the real table cannot be accessed at this moment.

  Copying a table object is not a trivial operation. Besides the TABLE
  object there are the field pointer array, the field objects and the
  record buffer. After copying the field objects, their pointers into
  the record must be "moved" to point to the new record buffer.

  After this setup the normal insert logic is used. Only that for
  delayed inserts write_delayed() is called instead of write_record().
  It inserts the rows into a queue and signals the delayed insert thread
  instead of writing directly to the table.

  The delayed insert thread awakes from the signal. It locks the table,
  inserts the rows from the queue, unlocks the table, and waits for the
  next signal. It does normally live until a FLUSH TABLES or SHUTDOWN.

*/

#include "mariadb.h"                 /* NO_EMBEDDED_ACCESS_CHECKS */
#include "sql_priv.h"
#include "sql_insert.h"
#include "sql_update.h"                         // compare_record
#include "sql_base.h"                           // close_thread_tables
#include "sql_cache.h"                          // query_cache_*
#include "key.h"                                // key_copy
#include "lock.h"                               // mysql_unlock_tables
#include "sp_head.h"
#include "sql_view.h"         // check_key_in_view, insert_view_fields
#include "sql_table.h"        // mysql_create_table_no_lock
#include "sql_trigger.h"
#include "sql_select.h"
#include "sql_show.h"
#include "slave.h"
#include "sql_parse.h"                          // end_active_trans
#include "rpl_mi.h"
#include "transaction.h"
#include "sql_audit.h"
#include "sql_derived.h"                        // mysql_handle_derived
#include "sql_prepare.h"
#include "debug_sync.h"                         // DEBUG_SYNC
#include "debug.h"                              // debug_crash_here
#include <my_bit.h>

#ifdef WITH_WSREP
#include "wsrep_trans_observer.h" /* wsrep_start_transction() */
#endif /* WITH_WSREP */

#ifndef EMBEDDED_LIBRARY
static bool delayed_get_table(THD *thd, MDL_request *grl_protection_request,
                              TABLE_LIST *table_list);
static int write_delayed(THD *thd, TABLE *table, enum_duplicates duplic,
                         LEX_STRING query, bool ignore, bool log_on);
static void end_delayed_insert(THD *thd);
pthread_handler_t handle_delayed_insert(void *arg);
static void unlink_blobs(TABLE *table);
#endif
static bool check_view_insertability(THD *thd, TABLE_LIST *view);
static int binlog_show_create_table(THD *thd, TABLE *table,
                                    Table_specification_st *create_info);

/*
  Check that insert/update fields are from the same single table of a view.

  @param fields            The insert/update fields to be checked.
  @param values            The insert/update values to be checked, NULL if
  checking is not wanted.
  @param view              The view for insert.
  @param map     [in/out]  The insert table map.

  This function is called in 2 cases:
    1. to check insert fields. In this case *map will be set to 0.
       Insert fields are checked to be all from the same single underlying
       table of the given view. Otherwise the error is thrown. Found table
       map is returned in the map parameter.
    2. to check update fields of the ON DUPLICATE KEY UPDATE clause.
       In this case *map contains table_map found on the previous call of
       the function to check insert fields. Update fields are checked to be
       from the same table as the insert fields.

  @returns false if success.
*/

static bool check_view_single_update(List<Item> &fields, List<Item> *values,
                                     TABLE_LIST *view, table_map *map,
                                     bool insert)
{
  /* it is join view => we need to find the table for update */
  List_iterator_fast<Item> it(fields);
  Item *item;
  TABLE_LIST *tbl= 0;            // reset for call to check_single_table()
  table_map tables= 0;

  while ((item= it++))
    tables|= item->used_tables();

  /*
    Check that table is only one
    (we can not rely on check_single_table because it skips some
    types of tables)
  */
  if (my_count_bits(tables) > 1)
    goto error;

  if (values)
  {
    it.init(*values);
    while ((item= it++))
      tables|= item->view_used_tables(view);
  }

  /* Convert to real table bits */
  tables&= ~PSEUDO_TABLE_BITS;

  /* Check found map against provided map */
  if (*map)
  {
    if (tables != *map)
      goto error;
    return FALSE;
  }

  if (view->check_single_table(&tbl, tables, view) || tbl == 0)
    goto error;

  /* view->table should have been set in mysql_derived_merge_for_insert */
  DBUG_ASSERT(view->table);

  /*
    Use buffer for the insert values that was allocated for the merged view.
  */
  tbl->table->insert_values= view->table->insert_values;
  view->table= tbl->table;
  if (!tbl->single_table_updatable())
  {
    if (insert)
      my_error(ER_NON_INSERTABLE_TABLE, MYF(0), view->alias.str, "INSERT");
    else
      my_error(ER_NON_UPDATABLE_TABLE, MYF(0), view->alias.str, "UPDATE");
    return TRUE;
  }
  *map= tables;

  return FALSE;

error:
  my_error(ER_VIEW_MULTIUPDATE, MYF(0),
           view->view_db.str, view->view_name.str);
  return TRUE;
}


/*
  Check if insert fields are correct.

  @param thd            The current thread.
  @param table_list     The table we are inserting into (may be view)
  @param fields         The insert fields.
  @param values         The insert values.
  @param check_unique   If duplicate values should be rejected.
  @param fields_and_values_from_different_maps If 'values' are allowed to
  refer to other tables than those of 'fields'
  @param map            See check_view_single_update
  
  @returns 0 if success, -1 if error
*/

static int check_insert_fields(THD *thd, TABLE_LIST *table_list,
                               List<Item> &fields, List<Item> &values,
                               bool check_unique,
                               bool fields_and_values_from_different_maps,
                               table_map *map)
{
  TABLE *table= table_list->table;
  DBUG_ENTER("check_insert_fields");

  if (!table_list->single_table_updatable())
  {
    my_error(ER_NON_INSERTABLE_TABLE, MYF(0), table_list->alias.str, "INSERT");
    DBUG_RETURN(-1);
  }

  if (fields.elements == 0 && values.elements != 0)
  {
    if (!table)
    {
      my_error(ER_VIEW_NO_INSERT_FIELD_LIST, MYF(0),
               table_list->view_db.str, table_list->view_name.str);
      DBUG_RETURN(-1);
    }
    if (values.elements != table->s->visible_fields)
    {
      my_error(ER_WRONG_VALUE_COUNT_ON_ROW, MYF(0), 1L);
      DBUG_RETURN(-1);
    }
#ifndef NO_EMBEDDED_ACCESS_CHECKS
    Field_iterator_table_ref field_it;
    field_it.set(table_list);
    if (check_grant_all_columns(thd, INSERT_ACL, &field_it))
      DBUG_RETURN(-1);
#endif
    /*
      No fields are provided so all fields must be provided in the values.
      Thus we set all bits in the write set.
    */
    bitmap_set_all(table->write_set);
  }
  else
  {						// Part field list
    SELECT_LEX *select_lex= thd->lex->first_select_lex();
    Name_resolution_context *context= &select_lex->context;
    Name_resolution_context_state ctx_state;
    int res;

    if (fields.elements != values.elements)
    {
      my_error(ER_WRONG_VALUE_COUNT_ON_ROW, MYF(0), 1L);
      DBUG_RETURN(-1);
    }

    thd->dup_field= 0;
    select_lex->no_wrap_view_item= TRUE;

    /* Save the state of the current name resolution context. */
    ctx_state.save_state(context, table_list);

    /*
      Perform name resolution only in the first table - 'table_list',
      which is the table that is inserted into.
    */
    table_list->next_local= 0;
    context->resolve_in_table_list_only(table_list);
    /* 'Unfix' fields to allow correct marking by the setup_fields function. */
    if (table_list->is_view())
      unfix_fields(fields);

    res= setup_fields(thd, Ref_ptr_array(),
                      fields, MARK_COLUMNS_WRITE, 0, NULL, 0);

    /* Restore the current context. */
    ctx_state.restore_state(context, table_list);
    thd->lex->first_select_lex()->no_wrap_view_item= FALSE;

    if (res)
      DBUG_RETURN(-1);

    if (table_list->is_view() && table_list->is_merged_derived())
    {
      if (check_view_single_update(fields,
                                   fields_and_values_from_different_maps ?
                                   (List<Item>*) 0 : &values,
                                   table_list, map, true))
        DBUG_RETURN(-1);
      table= table_list->table;
    }

    if (check_unique && thd->dup_field)
    {
      my_error(ER_FIELD_SPECIFIED_TWICE, MYF(0),
               thd->dup_field->field_name.str);
      DBUG_RETURN(-1);
    }
  }
  // For the values we need select_priv
#ifndef NO_EMBEDDED_ACCESS_CHECKS
  table->grant.want_privilege= (SELECT_ACL & ~table->grant.privilege);
#endif

  if (check_key_in_view(thd, table_list) ||
      (table_list->view &&
       check_view_insertability(thd, table_list)))
  {
    my_error(ER_NON_INSERTABLE_TABLE, MYF(0), table_list->alias.str, "INSERT");
    DBUG_RETURN(-1);
  }

  DBUG_RETURN(0);
}

static bool has_no_default_value(THD *thd, Field *field, TABLE_LIST *table_list)
{
  if ((field->flags & NO_DEFAULT_VALUE_FLAG) && field->real_type() != MYSQL_TYPE_ENUM)
  {
    bool view= false;
    if (table_list)
    {
      table_list= table_list->top_table();
      view= table_list->view != NULL;
    }
    if (view)
    {
      push_warning_printf(thd, Sql_condition::WARN_LEVEL_WARN, ER_NO_DEFAULT_FOR_VIEW_FIELD,
                          ER_THD(thd, ER_NO_DEFAULT_FOR_VIEW_FIELD),
                          table_list->view_db.str, table_list->view_name.str);
    }
    else
    {
      push_warning_printf(thd, Sql_condition::WARN_LEVEL_WARN, ER_NO_DEFAULT_FOR_FIELD,
                          ER_THD(thd, ER_NO_DEFAULT_FOR_FIELD),
                          field->field_name.str);
    }
    return thd->really_abort_on_warning();
  }
  return false;
}


/**
  Check if update fields are correct.

  @param thd                  The current thread.
  @param insert_table_list    The table we are inserting into (may be view)
  @param update_fields        The update fields.
  @param update_values        The update values.
  @param fields_and_values_from_different_maps If 'update_values' are allowed to
  refer to other tables than those of 'update_fields'
  @param map                  See check_view_single_update

  @note
  If the update fields include an autoinc field, set the
  table->next_number_field_updated flag.

  @returns 0 if success, -1 if error
*/

static int check_update_fields(THD *thd, TABLE_LIST *insert_table_list,
                               List<Item> &update_fields,
                               List<Item> &update_values,
                               bool fields_and_values_from_different_maps,
                               table_map *map)
{
  TABLE *table= insert_table_list->table;
  my_bool UNINIT_VAR(autoinc_mark);

  table->next_number_field_updated= FALSE;

  if (table->found_next_number_field)
  {
    /*
      Unmark the auto_increment field so that we can check if this is modified
      by update_fields
    */
    autoinc_mark= bitmap_test_and_clear(table->write_set,
                                        table->found_next_number_field->
                                        field_index);
  }

  /* Check the fields we are going to modify */
  if (setup_fields(thd, Ref_ptr_array(),
                   update_fields, MARK_COLUMNS_WRITE, 0, NULL, 0))
    return -1;

  if (insert_table_list->is_view() &&
      insert_table_list->is_merged_derived() &&
      check_view_single_update(update_fields,
                               fields_and_values_from_different_maps ?
                               (List<Item>*) 0 : &update_values,
                               insert_table_list, map, false))
    return -1;

  if (table->default_field)
    table->mark_default_fields_for_write(FALSE);

  if (table->found_next_number_field)
  {
    if (bitmap_is_set(table->write_set,
                      table->found_next_number_field->field_index))
      table->next_number_field_updated= TRUE;

    if (autoinc_mark)
      bitmap_set_bit(table->write_set,
                     table->found_next_number_field->field_index);
  }

  return 0;
}

/**
  Upgrade table-level lock of INSERT statement to TL_WRITE if
  a more concurrent lock is infeasible for some reason. This is
  necessary for engines without internal locking support (MyISAM).
  An engine with internal locking implementation might later
  downgrade the lock in handler::store_lock() method.
*/

static
void upgrade_lock_type(THD *thd, thr_lock_type *lock_type,
                       enum_duplicates duplic)
{
  if (duplic == DUP_UPDATE ||
      (duplic == DUP_REPLACE && *lock_type == TL_WRITE_CONCURRENT_INSERT))
  {
    *lock_type= TL_WRITE_DEFAULT;
    return;
  }

  if (*lock_type == TL_WRITE_DELAYED)
  {
    /*
      We do not use delayed threads if:
      - we're running in the safe mode or skip-new mode -- the
        feature is disabled in these modes
      - we're executing this statement on a replication slave --
        we need to ensure serial execution of queries on the
        slave
      - it is INSERT .. ON DUPLICATE KEY UPDATE - in this case the
        insert cannot be concurrent
      - this statement is directly or indirectly invoked from
        a stored function or trigger (under pre-locking) - to
        avoid deadlocks, since INSERT DELAYED involves a lock
        upgrade (TL_WRITE_DELAYED -> TL_WRITE) which we should not
        attempt while keeping other table level locks.
      - this statement itself may require pre-locking.
        We should upgrade the lock even though in most cases
        delayed functionality may work. Unfortunately, we can't
        easily identify whether the subject table is not used in
        the statement indirectly via a stored function or trigger:
        if it is used, that will lead to a deadlock between the
        client connection and the delayed thread.
    */
    if (specialflag & (SPECIAL_NO_NEW_FUNC | SPECIAL_SAFE_MODE) ||
        thd->variables.max_insert_delayed_threads == 0 ||
        thd->locked_tables_mode > LTM_LOCK_TABLES ||
        thd->lex->uses_stored_routines() /*||
        thd->lex->describe*/)
    {
      *lock_type= TL_WRITE;
      return;
    }
    if (thd->slave_thread)
    {
      /* Try concurrent insert */
      *lock_type= (duplic == DUP_UPDATE || duplic == DUP_REPLACE) ?
                  TL_WRITE : TL_WRITE_CONCURRENT_INSERT;
      return;
    }

    bool log_on= (thd->variables.option_bits & OPTION_BIN_LOG);
    if (global_system_variables.binlog_format == BINLOG_FORMAT_STMT &&
        log_on && mysql_bin_log.is_open())
    {
      /*
        Statement-based binary logging does not work in this case, because:
        a) two concurrent statements may have their rows intermixed in the
        queue, leading to autoincrement replication problems on slave (because
        the values generated used for one statement don't depend only on the
        value generated for the first row of this statement, so are not
        replicable)
        b) if first row of the statement has an error the full statement is
        not binlogged, while next rows of the statement may be inserted.
        c) if first row succeeds, statement is binlogged immediately with a
        zero error code (i.e. "no error"), if then second row fails, query
        will fail on slave too and slave will stop (wrongly believing that the
        master got no error).
        So we fallback to non-delayed INSERT.
        Note that to be fully correct, we should test the "binlog format which
        the delayed thread is going to use for this row". But in the common case
        where the global binlog format is not changed and the session binlog
        format may be changed, that is equal to the global binlog format.
        We test it without mutex for speed reasons (condition rarely true), and
        in the common case (global not changed) it is as good as without mutex;
        if global value is changed, anyway there is uncertainty as the delayed
        thread may be old and use the before-the-change value.
      */
      *lock_type= TL_WRITE;
    }
  }
}


/**
  Find or create a delayed insert thread for the first table in
  the table list, then open and lock the remaining tables.
  If a table can not be used with insert delayed, upgrade the lock
  and open and lock all tables using the standard mechanism.

  @param thd         thread context
  @param table_list  list of "descriptors" for tables referenced
                     directly in statement SQL text.
                     The first element in the list corresponds to
                     the destination table for inserts, remaining
                     tables, if any, are usually tables referenced
                     by sub-queries in the right part of the
                     INSERT.

  @return Status of the operation. In case of success 'table'
  member of every table_list element points to an instance of
  class TABLE.

  @sa open_and_lock_tables for more information about MySQL table
  level locking
*/

static
bool open_and_lock_for_insert_delayed(THD *thd, TABLE_LIST *table_list)
{
  MDL_request protection_request;
  DBUG_ENTER("open_and_lock_for_insert_delayed");

#ifndef EMBEDDED_LIBRARY
  /* INSERT DELAYED is not allowed in a read only transaction. */
  if (thd->tx_read_only)
  {
    my_error(ER_CANT_EXECUTE_IN_READ_ONLY_TRANSACTION, MYF(0));
    DBUG_RETURN(true);
  }

  /*
    In order for the deadlock detector to be able to find any deadlocks
    caused by the handler thread waiting for GRL or this table, we acquire
    protection against GRL (global IX metadata lock) and metadata lock on
    table to being inserted into inside the connection thread.
    If this goes ok, the tickets are cloned and added to the list of granted
    locks held by the handler thread.
  */
  if (thd->has_read_only_protection())
    DBUG_RETURN(TRUE);

  MDL_REQUEST_INIT(&protection_request, MDL_key::BACKUP, "", "",
                   MDL_BACKUP_DML, MDL_STATEMENT);

  if (thd->mdl_context.acquire_lock(&protection_request,
                                    thd->variables.lock_wait_timeout))
    DBUG_RETURN(TRUE);

  if (thd->mdl_context.acquire_lock(&table_list->mdl_request,
                                    thd->variables.lock_wait_timeout))
    /*
      If a lock can't be acquired, it makes no sense to try normal insert.
      Therefore we just abort the statement.
    */
    DBUG_RETURN(TRUE);

  bool error= FALSE;
  if (delayed_get_table(thd, &protection_request, table_list))
    error= TRUE;
  else if (table_list->table)
  {
    /*
      Open tables used for sub-selects or in stored functions, will also
      cache these functions.
    */
    if (open_and_lock_tables(thd, table_list->next_global, TRUE, 0))
    {
      end_delayed_insert(thd);
      error= TRUE;
    }
    else
    {
      /*
        First table was not processed by open_and_lock_tables(),
        we need to set updatability flag "by hand".
      */
      if (!table_list->derived && !table_list->view)
        table_list->updatable= 1;  // usual table
    }
  }

  /*
    We can't release protection against GRL and metadata lock on the table
    being inserted into here. These locks might be required, for example,
    because this INSERT DELAYED calls functions which may try to update
    this or another tables (updating the same table is of course illegal,
    but such an attempt can be discovered only later during statement
    execution).
  */

  /*
    Reset the ticket in case we end up having to use normal insert and
    therefore will reopen the table and reacquire the metadata lock.
  */
  table_list->mdl_request.ticket= NULL;

  if (error || table_list->table)
    DBUG_RETURN(error);
#endif
  /*
    * This is embedded library and we don't have auxiliary
    threads OR
    * a lock upgrade was requested inside delayed_get_table
      because
      - there are too many delayed insert threads OR
      - the table has triggers.
    Use a normal insert.
  */
  table_list->lock_type= TL_WRITE;
  DBUG_RETURN(open_and_lock_tables(thd, table_list, TRUE, 0));
}


/**
  Create a new query string for removing DELAYED keyword for
  multi INSERT DEALAYED statement.

  @param[in] thd                 Thread handler
  @param[in] buf                 Query string

  @return
             0           ok
             1           error
*/
static int
create_insert_stmt_from_insert_delayed(THD *thd, String *buf)
{
  /* Make a copy of thd->query() and then remove the "DELAYED" keyword */
  if (buf->append(thd->query(), thd->query_length()) ||
      buf->replace(thd->lex->keyword_delayed_begin_offset,
                   thd->lex->keyword_delayed_end_offset -
                   thd->lex->keyword_delayed_begin_offset, NULL, 0))
    return 1;
  return 0;
}


static void save_insert_query_plan(THD* thd, TABLE_LIST *table_list)
{
  Explain_insert* explain= new (thd->mem_root) Explain_insert(thd->mem_root);
  explain->table_name.append(table_list->table->alias);

  thd->lex->explain->add_insert_plan(explain);
  
  /* Save subquery children */
  for (SELECT_LEX_UNIT *unit= thd->lex->first_select_lex()->first_inner_unit();
       unit;
       unit= unit->next_unit())
  {
    if (unit->explainable())
      explain->add_child(unit->first_select()->select_number);
  }
}


Field **TABLE::field_to_fill()
{
  return triggers && triggers->nullable_fields() ? triggers->nullable_fields() : field;
}


/**
  INSERT statement implementation

  SYNOPSIS
  mysql_insert()
  result    NULL if the insert is not outputing results
            via 'RETURNING' clause.

  @note Like implementations of other DDL/DML in MySQL, this function
  relies on the caller to close the thread tables. This is done in the
  end of dispatch_command().
*/
bool mysql_insert(THD *thd, TABLE_LIST *table_list,
                  List<Item> &fields, List<List_item> &values_list,
                  List<Item> &update_fields, List<Item> &update_values,
                  enum_duplicates duplic, bool ignore, select_result *result)
{
  bool retval= true;
  int error, res;
  bool transactional_table, joins_freed= FALSE;
  bool changed;
  const bool was_insert_delayed= (table_list->lock_type ==  TL_WRITE_DELAYED);
  bool using_bulk_insert= 0;
  uint value_count;
  ulong counter = 1;
  /* counter of iteration in bulk PS operation*/
  ulonglong iteration= 0;
  ulonglong id;
  COPY_INFO info;
  TABLE *table= 0;
  List_iterator_fast<List_item> its(values_list);
  List_item *values;
  Name_resolution_context *context;
  Name_resolution_context_state ctx_state;
  SELECT_LEX *returning= thd->lex->has_returning() ? thd->lex->returning() : 0;
  unsigned char *readbuff= NULL;

#ifndef EMBEDDED_LIBRARY
  char *query= thd->query();
  /*
    log_on is about delayed inserts only.
    By default, both logs are enabled (this won't cause problems if the server
    runs without --log-bin).
  */
  bool log_on= (thd->variables.option_bits & OPTION_BIN_LOG);
#endif
  thr_lock_type lock_type;
  Item *unused_conds= 0;
  DBUG_ENTER("mysql_insert");

  bzero((char*) &info,sizeof(info));
  create_explain_query(thd->lex, thd->mem_root);
  /*
    Upgrade lock type if the requested lock is incompatible with
    the current connection mode or table operation.
  */
  upgrade_lock_type(thd, &table_list->lock_type, duplic);

  /*
    We can't write-delayed into a table locked with LOCK TABLES:
    this will lead to a deadlock, since the delayed thread will
    never be able to get a lock on the table.
  */
  if (table_list->lock_type == TL_WRITE_DELAYED && thd->locked_tables_mode &&
      find_locked_table(thd->open_tables, table_list->db.str,
                        table_list->table_name.str))
  {
    my_error(ER_DELAYED_INSERT_TABLE_LOCKED, MYF(0),
             table_list->table_name.str);
    DBUG_RETURN(TRUE);
  }

  if (table_list->lock_type == TL_WRITE_DELAYED)
  {
    if (open_and_lock_for_insert_delayed(thd, table_list))
      DBUG_RETURN(TRUE);
  }
  else
  {
    if (open_and_lock_tables(thd, table_list, TRUE, 0))
      DBUG_RETURN(TRUE);
  }

  THD_STAGE_INFO(thd, stage_init_update);
  lock_type= table_list->lock_type;
  thd->lex->used_tables=0;
  values= its++;
  if (bulk_parameters_set(thd))
    DBUG_RETURN(TRUE);
  value_count= values->elements;

  if ((res= mysql_prepare_insert(thd, table_list, fields, values,
                                 update_fields, update_values, duplic,
                                 &unused_conds, FALSE)))
  {
    retval= thd->is_error();
    if (res < 0)
    {
      /*
        Insert should be ignored but we have to log the query in statement
        format in the binary log
      */
      if (thd->binlog_current_query_unfiltered())
        retval= 1;
    }
    goto abort;
  }
  /* mysql_prepare_insert sets table_list->table if it was not set */
  table= table_list->table;

  /* Prepares LEX::returing_list if it is not empty */
  if (returning)
  {
    result->prepare(returning->item_list, NULL);
    if (thd->is_bulk_op())
    {
      /*
        It is RETURNING which needs network buffer to write result set and
        it is array binfing which need network buffer to read parameters.
        So we allocate yet another network buffer.
        The old buffer will be freed at the end of operation.
      */
      DBUG_ASSERT(thd->protocol == &thd->protocol_binary);
      readbuff= thd->net.buff; // old buffer
      if (net_allocate_new_packet(&thd->net, thd, MYF(MY_THREAD_SPECIFIC)))
      {
        readbuff= NULL; // failure, net_allocate_new_packet keeps old buffer
        goto abort;
      }
    }
  }

  context= &thd->lex->first_select_lex()->context;
  /*
    These three asserts test the hypothesis that the resetting of the name
    resolution context below is not necessary at all since the list of local
    tables for INSERT always consists of one table.
  */
  DBUG_ASSERT(!table_list->next_local);
  DBUG_ASSERT(!context->table_list->next_local);
  DBUG_ASSERT(!context->first_name_resolution_table->next_name_resolution_table);

  /* Save the state of the current name resolution context. */
  ctx_state.save_state(context, table_list);

  /*
    Perform name resolution only in the first table - 'table_list',
    which is the table that is inserted into.
  */
  table_list->next_local= 0;
  context->resolve_in_table_list_only(table_list);
  switch_to_nullable_trigger_fields(*values, table);

  while ((values= its++))
  {
    counter++;
    if (values->elements != value_count)
    {
      my_error(ER_WRONG_VALUE_COUNT_ON_ROW, MYF(0), counter);
      goto abort;
    }
    if (setup_fields(thd, Ref_ptr_array(),
                     *values, MARK_COLUMNS_READ, 0, NULL, 0))
      goto abort;
    switch_to_nullable_trigger_fields(*values, table);
  }
  its.rewind ();
 
  /* Restore the current context. */
  ctx_state.restore_state(context, table_list);
  
  if (thd->lex->unit.first_select()->optimize_unflattened_subqueries(false))
  {
    goto abort;
  }
  save_insert_query_plan(thd, table_list);
  if (thd->lex->describe)
  {
    retval= thd->lex->explain->send_explain(thd);
    goto abort;
  }

  /*
    Fill in the given fields and dump it to the table file
  */
  info.ignore= ignore;
  info.handle_duplicates=duplic;
  info.update_fields= &update_fields;
  info.update_values= &update_values;
  info.view= (table_list->view ? table_list : 0);
  info.table_list= table_list;

  /*
    Count warnings for all inserts.
    For single line insert, generate an error if try to set a NOT NULL field
    to NULL.
  */
  thd->count_cuted_fields= ((values_list.elements == 1 &&
                             !ignore) ?
			    CHECK_FIELD_ERROR_FOR_NULL :
			    CHECK_FIELD_WARN);
  thd->cuted_fields = 0L;
  table->next_number_field=table->found_next_number_field;

#ifdef HAVE_REPLICATION
  if (thd->rgi_slave &&
      (info.handle_duplicates == DUP_UPDATE) &&
      (table->next_number_field != NULL) &&
      rpl_master_has_bug(thd->rgi_slave->rli, 24432, TRUE, NULL, NULL))
    goto abort;
#endif

  error=0;
  if (duplic == DUP_REPLACE &&
      (!table->triggers || !table->triggers->has_delete_triggers()))
    table->file->extra(HA_EXTRA_WRITE_CAN_REPLACE);
  if (duplic == DUP_UPDATE)
    table->file->extra(HA_EXTRA_INSERT_WITH_UPDATE);
  /*
    let's *try* to start bulk inserts. It won't necessary
    start them as values_list.elements should be greater than
    some - handler dependent - threshold.
    We should not start bulk inserts if this statement uses
    functions or invokes triggers since they may access
    to the same table and therefore should not see its
    inconsistent state created by this optimization.
    So we call start_bulk_insert to perform nesessary checks on
    values_list.elements, and - if nothing else - to initialize
    the code to make the call of end_bulk_insert() below safe.
  */
#ifndef EMBEDDED_LIBRARY
  if (lock_type != TL_WRITE_DELAYED)
#endif /* EMBEDDED_LIBRARY */
  {
    bool create_lookup_handler= duplic != DUP_ERROR;
    if (duplic != DUP_ERROR || ignore)
    {
      create_lookup_handler= true;
      table->file->extra(HA_EXTRA_IGNORE_DUP_KEY);
      if (table->file->ha_table_flags() & HA_DUPLICATE_POS)
      {
        if (table->file->ha_rnd_init_with_error(0))
          goto abort;
      }
    }
    table->file->prepare_for_insert(create_lookup_handler);
    /**
      This is a simple check for the case when the table has a trigger
      that reads from it, or when the statement invokes a stored function
      that reads from the table being inserted to.
      Engines can't handle a bulk insert in parallel with a read form the
      same table in the same connection.
    */
    if (thd->locked_tables_mode <= LTM_LOCK_TABLES &&
       values_list.elements > 1)
    {
      using_bulk_insert= 1;
      table->file->ha_start_bulk_insert(values_list.elements);
    }
    else
      table->file->ha_reset_copy_info();
  }

  thd->abort_on_warning= !ignore && thd->is_strict_mode();

  table->reset_default_fields();
  table->prepare_triggers_for_insert_stmt_or_event();
  table->mark_columns_needed_for_insert();

  if (fields.elements || !value_count || table_list->view != 0)
  {
    if (table->triggers &&
        table->triggers->has_triggers(TRG_EVENT_INSERT, TRG_ACTION_BEFORE))
    {
      /* BEFORE INSERT triggers exist, the check will be done later, per row */
    }
    else if (check_that_all_fields_are_given_values(thd, table, table_list))
    {
      error= 1;
      goto values_loop_end;
    }
  }

  if (table_list->prepare_where(thd, 0, TRUE) ||
      table_list->prepare_check_option(thd))
    error= 1;

  switch_to_nullable_trigger_fields(fields, table);
  switch_to_nullable_trigger_fields(update_fields, table);
  switch_to_nullable_trigger_fields(update_values, table);

  if (fields.elements || !value_count)
  {
    /*
      There are possibly some default values:
      INSERT INTO t1 (fields) VALUES ...
      INSERT INTO t1 VALUES ()
    */
    if (table->validate_default_values_of_unset_fields(thd))
    {
      error= 1;
      goto values_loop_end;
    }
  }
  /*
    If statement returns result set, we need to send the result set metadata
    to the client so that it knows that it has to expect an EOF or ERROR.
    At this point we have all the required information to send the result set
    metadata.
  */
  if (returning &&
      result->send_result_set_metadata(returning->item_list,
                                       Protocol::SEND_NUM_ROWS |
                                       Protocol::SEND_EOF))
    goto values_loop_end;

  THD_STAGE_INFO(thd, stage_update);
  thd->decide_logging_format_low(table);
  fix_rownum_pointers(thd, thd->lex->current_select, &info.accepted_rows);
  if (returning)
    fix_rownum_pointers(thd, thd->lex->returning(), &info.accepted_rows);

  do
  {
    DBUG_PRINT("info", ("iteration %llu", iteration));
    if (iteration && bulk_parameters_set(thd))
    {
      error= 1;
      goto values_loop_end;
    }

    while ((values= its++))
    {
      if (fields.elements || !value_count)
      {
        /*
          There are possibly some default values:
          INSERT INTO t1 (fields) VALUES ...
          INSERT INTO t1 VALUES ()
        */
        restore_record(table,s->default_values);	// Get empty record
        table->reset_default_fields();
        if (unlikely(fill_record_n_invoke_before_triggers(thd, table, fields,
                                                          *values, 0,
                                                          TRG_EVENT_INSERT)))
        {
          if (values_list.elements != 1 && ! thd->is_error())
          {
            info.records++;
            continue;
          }
          /*
            TODO: set thd->abort_on_warning if values_list.elements == 1
	    and check that all items return warning in case of problem with
	    storing field.
          */
	  error=1;
	  break;
        }
      }
      else
      {
        /*
          No field list, all fields are set explicitly:
          INSERT INTO t1 VALUES (values)
        */
        if (thd->lex->used_tables || // Column used in values()
            table->s->visible_fields != table->s->fields)
	  restore_record(table,s->default_values);	// Get empty record
        else
        {
          TABLE_SHARE *share= table->s;

          /*
            Fix delete marker. No need to restore rest of record since it will
            be overwritten by fill_record() anyway (and fill_record() does not
            use default values in this case).
          */
          table->record[0][0]= share->default_values[0];

          /* Fix undefined null_bits. */
          if (share->null_bytes > 1 && share->last_null_bit_pos)
          {
            table->record[0][share->null_bytes - 1]=
              share->default_values[share->null_bytes - 1];
          }
        }
        table->reset_default_fields();
        if (unlikely(fill_record_n_invoke_before_triggers(thd, table,
                                                          table->
                                                          field_to_fill(),
                                                          *values, 0,
                                                          TRG_EVENT_INSERT)))
        {
          if (values_list.elements != 1 && ! thd->is_error())
	  {
	    info.records++;
	    continue;
	  }
	  error=1;
	  break;
        }
      }

      /*
        with triggers a field can get a value *conditionally*, so we have to
        repeat has_no_default_value() check for every row
      */
      if (table->triggers &&
          table->triggers->has_triggers(TRG_EVENT_INSERT, TRG_ACTION_BEFORE))
      {
        for (Field **f=table->field ; *f ; f++)
        {
          if (unlikely(!(*f)->has_explicit_value() &&
                       has_no_default_value(thd, *f, table_list)))
          {
            error= 1;
            goto values_loop_end;
          }
        }
      }

      if ((res= table_list->view_check_option(thd,
                                              (values_list.elements == 1 ?
                                               0 :
                                               ignore))) ==
          VIEW_CHECK_SKIP)
        continue;
      else if (res == VIEW_CHECK_ERROR)
      {
        error= 1;
        break;
      }

#ifndef EMBEDDED_LIBRARY
      if (lock_type == TL_WRITE_DELAYED)
      {
        LEX_STRING const st_query = { query, thd->query_length() };
        DEBUG_SYNC(thd, "before_write_delayed");
        error=write_delayed(thd, table, duplic, st_query, ignore, log_on);
        DEBUG_SYNC(thd, "after_write_delayed");
        query=0;
      }
      else
#endif
      error= write_record(thd, table, &info, result);
      if (unlikely(error))
        break;
      info.accepted_rows++;
      thd->get_stmt_da()->inc_current_row_for_warning();
    }
    its.rewind();
    iteration++;
  } while (bulk_parameters_iterations(thd));

values_loop_end:
  free_underlaid_joins(thd, thd->lex->first_select_lex());
  joins_freed= TRUE;

  /*
    Now all rows are inserted. Time to update logs and sends response to
    user
  */
#ifndef EMBEDDED_LIBRARY
  if (unlikely(lock_type == TL_WRITE_DELAYED))
  {
    if (likely(!error))
    {
      info.copied=values_list.elements;
      end_delayed_insert(thd);
    }
  }
  else
#endif
  {
    /*
      Do not do this release if this is a delayed insert, it would steal
      auto_inc values from the delayed_insert thread as they share TABLE.
    */
    table->file->ha_release_auto_increment();
    if (using_bulk_insert)
    {
      if (unlikely(table->file->ha_end_bulk_insert()) &&
          !error)
      {
        table->file->print_error(my_errno,MYF(0));
        error=1;
      }
    }
    /* Get better status from handler if handler supports it */
    if (table->file->copy_info.records)
    {
      DBUG_ASSERT(info.copied >= table->file->copy_info.copied);
      info.touched= table->file->copy_info.touched;
      info.copied=  table->file->copy_info.copied;
      info.deleted= table->file->copy_info.deleted;
      info.updated= table->file->copy_info.updated;
    }
    if (duplic != DUP_ERROR || ignore)
    {
      table->file->extra(HA_EXTRA_NO_IGNORE_DUP_KEY);
      if (table->file->ha_table_flags() & HA_DUPLICATE_POS)
        table->file->ha_rnd_end();
    }

    transactional_table= table->file->has_transactions_and_rollback();

    if (likely(changed= (info.copied || info.deleted || info.updated)))
    {
      /*
        Invalidate the table in the query cache if something changed.
        For the transactional algorithm to work the invalidation must be
        before binlog writing and ha_autocommit_or_rollback
      */
      query_cache_invalidate3(thd, table_list, 1);
    }

    if (thd->transaction->stmt.modified_non_trans_table)
      thd->transaction->all.modified_non_trans_table= TRUE;
    thd->transaction->all.m_unsafe_rollback_flags|=
      (thd->transaction->stmt.m_unsafe_rollback_flags & THD_TRANS::DID_WAIT);

    if (error <= 0 ||
        thd->transaction->stmt.modified_non_trans_table ||
	was_insert_delayed)
    {
      if(WSREP_EMULATE_BINLOG(thd) || mysql_bin_log.is_open())
      {
        int errcode= 0;
	if (error <= 0)
        {
	  /*
	    [Guilhem wrote] Temporary errors may have filled
	    thd->net.last_error/errno.  For example if there has
	    been a disk full error when writing the row, and it was
	    MyISAM, then thd->net.last_error/errno will be set to
            "disk full"... and the mysql_file_pwrite() will wait until free
	    space appears, and so when it finishes then the
	    write_row() was entirely successful
	  */
	  /* todo: consider removing */
	  thd->clear_error();
	}
        else
          errcode= query_error_code(thd, thd->killed == NOT_KILLED);

        ScopedStatementReplication scoped_stmt_rpl(
            table->versioned(VERS_TRX_ID) ? thd : NULL);
       /* bug#22725:

	A query which per-row-loop can not be interrupted with
	KILLED, like INSERT, and that does not invoke stored
	routines can be binlogged with neglecting the KILLED error.
        
	If there was no error (error == zero) until after the end of
	inserting loop the KILLED flag that appeared later can be
	disregarded since previously possible invocation of stored
	routines did not result in any error due to the KILLED.  In
	such case the flag is ignored for constructing binlog event.
	*/
	DBUG_ASSERT(thd->killed != KILL_BAD_DATA || error > 0);
        if (was_insert_delayed && table_list->lock_type == TL_WRITE)
        {
          /* Binlog INSERT DELAYED as INSERT without DELAYED. */
          String log_query;
          if (create_insert_stmt_from_insert_delayed(thd, &log_query))
          {
            sql_print_error("Event Error: An error occurred while creating query string"
                            "for INSERT DELAYED stmt, before writing it into binary log.");

            error= 1;
          }
          else if (thd->binlog_query(THD::ROW_QUERY_TYPE,
                                     log_query.c_ptr(), log_query.length(),
                                     transactional_table, FALSE, FALSE,
                                     errcode) > 0)
            error= 1;
        }
        else if (thd->binlog_query(THD::ROW_QUERY_TYPE,
			           thd->query(), thd->query_length(),
			           transactional_table, FALSE, FALSE,
                                   errcode) > 0)
	  error= 1;
      }
    }
    DBUG_ASSERT(transactional_table || !changed || 
                thd->transaction->stmt.modified_non_trans_table);
  }
  THD_STAGE_INFO(thd, stage_end);
  /*
    We'll report to the client this id:
    - if the table contains an autoincrement column and we successfully
    inserted an autogenerated value, the autogenerated value.
    - if the table contains no autoincrement column and LAST_INSERT_ID(X) was
    called, X.
    - if the table contains an autoincrement column, and some rows were
    inserted, the id of the last "inserted" row (if IGNORE, that value may not
    have been really inserted but ignored).
  */
  id= (thd->first_successful_insert_id_in_cur_stmt > 0) ?
    thd->first_successful_insert_id_in_cur_stmt :
    (thd->arg_of_last_insert_id_function ?
     thd->first_successful_insert_id_in_prev_stmt :
     ((table->next_number_field && info.copied) ?
     table->next_number_field->val_int() : 0));
  table->next_number_field=0;
  thd->count_cuted_fields= CHECK_FIELD_IGNORE;
  table->auto_increment_field_not_null= FALSE;
  if (duplic == DUP_REPLACE &&
      (!table->triggers || !table->triggers->has_delete_triggers()))
    table->file->extra(HA_EXTRA_WRITE_CANNOT_REPLACE);

  if (unlikely(error))
    goto abort;
  if (thd->lex->analyze_stmt)
  {
    retval= 0;
    goto abort;
  }
  DBUG_PRINT("info", ("touched: %llu  copied: %llu  updated: %llu  deleted: %llu",
                      (ulonglong) info.touched, (ulonglong) info.copied,
                      (ulonglong) info.updated, (ulonglong) info.deleted));

  if ((iteration * values_list.elements) == 1 &&
      (!(thd->variables.option_bits & OPTION_WARNINGS) || !thd->cuted_fields))
  {
    /*
      Client expects an EOF/OK packet if result set metadata was sent. If
      LEX::has_returning and the statement returns result set
      we send EOF which is the indicator of the end of the row stream.
      Oherwise we send an OK packet i.e when the statement returns only the
      status information
    */
   if (returning)
      result->send_eof();
   else
      my_ok(thd, info.copied + info.deleted +
               ((thd->client_capabilities & CLIENT_FOUND_ROWS) ?
                info.touched : info.updated), id);
  }
  else
  {
    char buff[160];
    ha_rows updated=((thd->client_capabilities & CLIENT_FOUND_ROWS) ?
                     info.touched : info.updated);

    if (ignore)
      sprintf(buff, ER_THD(thd, ER_INSERT_INFO), (ulong) info.records,
              (lock_type == TL_WRITE_DELAYED) ? (ulong) 0 :
              (ulong) (info.records - info.copied),
              (long) thd->get_stmt_da()->current_statement_warn_count());
    else
      sprintf(buff, ER_THD(thd, ER_INSERT_INFO), (ulong) info.records,
              (ulong) (info.deleted + updated),
              (long) thd->get_stmt_da()->current_statement_warn_count());
    if (returning)
      result->send_eof();
    else
      ::my_ok(thd, info.copied + info.deleted + updated, id, buff);
  }
  thd->abort_on_warning= 0;
  if (thd->lex->current_select->first_cond_optimization)
  {
    thd->lex->current_select->save_leaf_tables(thd);
    thd->lex->current_select->first_cond_optimization= 0;
  }
  if (readbuff)
    my_free(readbuff);
  DBUG_RETURN(FALSE);

abort:
#ifndef EMBEDDED_LIBRARY
  if (lock_type == TL_WRITE_DELAYED)
    end_delayed_insert(thd);
#endif
  if (table != NULL)
    table->file->ha_release_auto_increment();

  if (!joins_freed)
    free_underlaid_joins(thd, thd->lex->first_select_lex());
  thd->abort_on_warning= 0;
  if (readbuff)
    my_free(readbuff);
  DBUG_RETURN(retval);
}


/*
  Additional check for insertability for VIEW

  SYNOPSIS
    check_view_insertability()
    thd     - thread handler
    view    - reference on VIEW

  IMPLEMENTATION
    A view is insertable if the folloings are true:
    - All columns in the view are columns from a table
    - All not used columns in table have a default values
    - All field in view are unique (not referring to the same column)

  RETURN
    FALSE - OK
      view->contain_auto_increment is 1 if and only if the view contains an
      auto_increment field

    TRUE  - can't be used for insert
*/

static bool check_view_insertability(THD * thd, TABLE_LIST *view)
{
  uint num= view->view->first_select_lex()->item_list.elements;
  TABLE *table= view->table;
  Field_translator *trans_start= view->field_translation,
		   *trans_end= trans_start + num;
  Field_translator *trans;
  uint used_fields_buff_size= bitmap_buffer_size(table->s->fields);
  uint32 *used_fields_buff= (uint32*)thd->alloc(used_fields_buff_size);
  MY_BITMAP used_fields;
  enum_column_usage saved_column_usage= thd->column_usage;
  DBUG_ENTER("check_key_in_view");

  if (!used_fields_buff)
    DBUG_RETURN(TRUE);  // EOM

  DBUG_ASSERT(view->table != 0 && view->field_translation != 0);

  (void) my_bitmap_init(&used_fields, used_fields_buff, table->s->fields, 0);
  bitmap_clear_all(&used_fields);

  view->contain_auto_increment= 0;
  /* 
    we must not set query_id for fields as they're not 
    really used in this context
  */
  thd->column_usage= COLUMNS_WRITE;
  /* check simplicity and prepare unique test of view */
  for (trans= trans_start; trans != trans_end; trans++)
  {
    if (trans->item->fix_fields_if_needed(thd, &trans->item))
    {
      thd->column_usage= saved_column_usage;
      DBUG_RETURN(TRUE);
    }
    Item_field *field;
    /* simple SELECT list entry (field without expression) */
    if (!(field= trans->item->field_for_view_update()))
    {
      thd->column_usage= saved_column_usage;
      DBUG_RETURN(TRUE);
    }
    if (field->field->unireg_check == Field::NEXT_NUMBER)
      view->contain_auto_increment= 1;
    /* prepare unique test */
    /*
      remove collation (or other transparent for update function) if we have
      it
    */
    trans->item= field;
  }
  thd->column_usage= saved_column_usage;
  /* unique test */
  for (trans= trans_start; trans != trans_end; trans++)
  {
    /* Thanks to test above, we know that all columns are of type Item_field */
    Item_field *field= (Item_field *)trans->item;
    /* check fields belong to table in which we are inserting */
    if (field->field->table == table &&
        bitmap_fast_test_and_set(&used_fields, field->field->field_index))
      DBUG_RETURN(TRUE);
  }

  DBUG_RETURN(FALSE);
}


/**
  TODO remove when MDEV-17395 will be closed

  Checks if REPLACE or ON DUPLICATE UPDATE was executed on table containing
  WITHOUT OVERLAPS key.

  @return
  0 if no error
  ER_NOT_SUPPORTED_YET if the above condidion was met
 */
int check_duplic_insert_without_overlaps(THD *thd, TABLE *table,
                                         enum_duplicates duplic)
{
  if (duplic == DUP_REPLACE || duplic == DUP_UPDATE)
  {
    for (uint k = 0; k < table->s->keys; k++)
    {
      if (table->key_info[k].without_overlaps)
      {
        my_error(ER_NOT_SUPPORTED_YET, MYF(0), "WITHOUT OVERLAPS");
        return ER_NOT_SUPPORTED_YET;
      }
    }
  }
  return 0;
}

/*
  Check if table can be updated

  SYNOPSIS
     mysql_prepare_insert_check_table()
     thd		Thread handle
     table_list		Table list
     fields		List of fields to be updated
     where		Pointer to where clause
     select_insert      Check is making for SELECT ... INSERT

   RETURN
     FALSE ok
     TRUE  ERROR
*/

static bool mysql_prepare_insert_check_table(THD *thd, TABLE_LIST *table_list,
                                             List<Item> &fields,
                                             bool select_insert)
{
  bool insert_into_view= (table_list->view != 0);
  DBUG_ENTER("mysql_prepare_insert_check_table");

  if (!table_list->single_table_updatable())
  {
    my_error(ER_NON_INSERTABLE_TABLE, MYF(0), table_list->alias.str, "INSERT");
    DBUG_RETURN(TRUE);
  }
  /*
     first table in list is the one we'll INSERT into, requires INSERT_ACL.
     all others require SELECT_ACL only. the ACL requirement below is for
     new leaves only anyway (view-constituents), so check for SELECT rather
     than INSERT.
  */

  if (setup_tables_and_check_access(thd,
                                    &thd->lex->first_select_lex()->context,
                                    &thd->lex->first_select_lex()->
                                      top_join_list,
                                    table_list,
                                    thd->lex->first_select_lex()->leaf_tables,
                                    select_insert, INSERT_ACL, SELECT_ACL,
                                    TRUE))
    DBUG_RETURN(TRUE);

  if (insert_into_view && !fields.elements)
  {
    thd->lex->empty_field_list_on_rset= 1;
    if (!thd->lex->first_select_lex()->leaf_tables.head()->table ||
        table_list->is_multitable())
    {
      my_error(ER_VIEW_NO_INSERT_FIELD_LIST, MYF(0),
               table_list->view_db.str, table_list->view_name.str);
      DBUG_RETURN(TRUE);
    }
    DBUG_RETURN(insert_view_fields(thd, &fields, table_list));
  }

  DBUG_RETURN(FALSE);
}


/*
  Get extra info for tables we insert into

  @param table     table(TABLE object) we insert into,
                   might be NULL in case of view
  @param           table(TABLE_LIST object) or view we insert into
*/

static void prepare_for_positional_update(TABLE *table, TABLE_LIST *tables)
{
  if (table)
  {
    if(table->reginfo.lock_type != TL_WRITE_DELAYED)
      table->prepare_for_position();
    return;
  }

  DBUG_ASSERT(tables->view);
  List_iterator<TABLE_LIST> it(*tables->view_tables);
  TABLE_LIST *tbl;
  while ((tbl= it++))
    prepare_for_positional_update(tbl->table, tbl);

  return;
}


/*
  Prepare items in INSERT statement

  SYNOPSIS
    mysql_prepare_insert()
    thd                 Thread handler
    table_list          Global/local table list
    where               Where clause (for insert ... select)
    select_insert       TRUE if INSERT ... SELECT statement

  TODO (in far future)
    In cases of:
    INSERT INTO t1 SELECT a, sum(a) as sum1 from t2 GROUP BY a
    ON DUPLICATE KEY ...
    we should be able to refer to sum1 in the ON DUPLICATE KEY part

  WARNING
    You MUST set table->insert_values to 0 after calling this function
    before releasing the table object.

  RETURN VALUE
    0  OK
    >0 error
    <0 insert should be ignored
*/

int mysql_prepare_insert(THD *thd, TABLE_LIST *table_list,
                         List<Item> &fields, List_item *values,
                         List<Item> &update_fields, List<Item> &update_values,
                         enum_duplicates duplic, COND **where,
                         bool select_insert)
{
  SELECT_LEX *select_lex= thd->lex->first_select_lex();
  Name_resolution_context *context= &select_lex->context;
  Name_resolution_context_state ctx_state;
  bool insert_into_view= (table_list->view != 0);
  bool res= 0;
  table_map map= 0;
  TABLE *table;
  DBUG_ENTER("mysql_prepare_insert");
  DBUG_PRINT("enter", ("table_list: %p  view: %d",
		       table_list, (int) insert_into_view));
  /* INSERT should have a SELECT or VALUES clause */
  DBUG_ASSERT (!select_insert || !values);

  if (mysql_handle_derived(thd->lex, DT_INIT))
    DBUG_RETURN(1);
  if (table_list->handle_derived(thd->lex, DT_MERGE_FOR_INSERT))
    DBUG_RETURN(1);
  if (thd->lex->handle_list_of_derived(table_list, DT_PREPARE))
    DBUG_RETURN(1);

  if (duplic == DUP_UPDATE)
  {
    /* it should be allocated before Item::fix_fields() */
    if (table_list->set_insert_values(thd->mem_root))
      DBUG_RETURN(1);
  }

  table= table_list->table;

  if (table->file->check_if_updates_are_ignored("INSERT"))
    DBUG_RETURN(-1);

  if (mysql_prepare_insert_check_table(thd, table_list, fields, select_insert))
    DBUG_RETURN(1);

  /* Prepare the fields in the statement. */
  if (values)
  {
    /* if we have INSERT ... VALUES () we cannot have a GROUP BY clause */
    DBUG_ASSERT (!select_lex->group_list.elements);

    /* Save the state of the current name resolution context. */
    ctx_state.save_state(context, table_list);

    /*
      Perform name resolution only in the first table - 'table_list',
      which is the table that is inserted into.
     */
    table_list->next_local= 0;
    context->resolve_in_table_list_only(table_list);

    res= setup_returning_fields(thd, table_list) ||
         setup_fields(thd, Ref_ptr_array(),
                      *values, MARK_COLUMNS_READ, 0, NULL, 0) ||
          check_insert_fields(thd, context->table_list, fields, *values,
                              !insert_into_view, 0, &map);

    if (!res)
      res= setup_fields(thd, Ref_ptr_array(),
                        update_values, MARK_COLUMNS_READ, 0, NULL, 0);

    if (!res && duplic == DUP_UPDATE)
    {
      select_lex->no_wrap_view_item= TRUE;
      res= check_update_fields(thd, context->table_list, update_fields,
                               update_values, false, &map);
      select_lex->no_wrap_view_item= FALSE;
    }

    /* Restore the current context. */
    ctx_state.restore_state(context, table_list);
  }

  if (res)
    DBUG_RETURN(res);

  if (check_duplic_insert_without_overlaps(thd, table, duplic) != 0)
    DBUG_RETURN(true);

  if (table->versioned(VERS_TIMESTAMP) && duplic == DUP_REPLACE)
  {
    // Additional memory may be required to create historical items.
    if (table_list->set_insert_values(thd->mem_root))
      DBUG_RETURN(1);
  }

  if (!select_insert)
  {
    Item *fake_conds= 0;
    TABLE_LIST *duplicate;
    if ((duplicate= unique_table(thd, table_list, table_list->next_global,
                                 CHECK_DUP_ALLOW_DIFFERENT_ALIAS)))
    {
      update_non_unique_table_error(table_list, "INSERT", duplicate);
      DBUG_RETURN(1);
    }
    select_lex->fix_prepare_information(thd, &fake_conds, &fake_conds);
  }
  /*
    Only call prepare_for_posistion() if we are not performing a DELAYED
    operation. It will instead be executed by delayed insert thread.
  */
  if (duplic == DUP_UPDATE || duplic == DUP_REPLACE)
    prepare_for_positional_update(table, table_list);
  DBUG_RETURN(0);
}


	/* Check if there is more uniq keys after field */

static int last_uniq_key(TABLE *table,uint keynr)
{
  /*
    When an underlying storage engine informs that the unique key
    conflicts are not reported in the ascending order by setting
    the HA_DUPLICATE_KEY_NOT_IN_ORDER flag, we cannot rely on this
    information to determine the last key conflict.
   
    The information about the last key conflict will be used to
    do a replace of the new row on the conflicting row, rather
    than doing a delete (of old row) + insert (of new row).
   
    Hence check for this flag and disable replacing the last row
    by returning 0 always. Returning 0 will result in doing
    a delete + insert always.
  */
  if (table->file->ha_table_flags() & HA_DUPLICATE_KEY_NOT_IN_ORDER)
    return 0;

  while (++keynr < table->s->keys)
    if (table->key_info[keynr].flags & HA_NOSAME)
      return 0;
  return 1;
}


/*
 Inserts one historical row to a table.

 Copies content of the row from table->record[1] to table->record[0],
 sets Sys_end to now() and calls ha_write_row() .
*/

int vers_insert_history_row(TABLE *table)
{
  DBUG_ASSERT(table->versioned(VERS_TIMESTAMP));
  if (!table->vers_write)
    return 0;
  restore_record(table,record[1]);

  // Set Sys_end to now()
  table->vers_update_end();

  Field *row_start= table->vers_start_field();
  Field *row_end= table->vers_end_field();
  if (row_start->cmp(row_start->ptr, row_end->ptr) >= 0)
    return 0;

  if (table->vfield &&
      table->update_virtual_fields(table->file, VCOL_UPDATE_FOR_READ))
    return HA_ERR_GENERIC;

  return table->file->ha_write_row(table->record[0]);
}

/*
  Write a record to table with optional deleting of conflicting records,
  invoke proper triggers if needed.

  SYNOPSIS
     write_record()
      thd   - thread context
      table - table to which record should be written
      info  - COPY_INFO structure describing handling of duplicates
              and which is used for counting number of records inserted
              and deleted.
      sink  - result sink for the RETURNING clause

  NOTE
    Once this record will be written to table after insert trigger will
    be invoked. If instead of inserting new record we will update old one
    then both on update triggers will work instead. Similarly both on
    delete triggers will be invoked if we will delete conflicting records.

    Sets thd->transaction.stmt.modified_non_trans_table to TRUE if table which
    is updated didn't have transactions.

  RETURN VALUE
    0     - success
    non-0 - error
*/


int write_record(THD *thd, TABLE *table, COPY_INFO *info, select_result *sink)
{
  int error, trg_error= 0;
  char *key=0;
  MY_BITMAP *save_read_set, *save_write_set;
  ulonglong prev_insert_id= table->file->next_insert_id;
  ulonglong insert_id_for_cur_row= 0;
  ulonglong prev_insert_id_for_cur_row= 0;
  DBUG_ENTER("write_record");

  info->records++;
  save_read_set= table->read_set;
  save_write_set= table->write_set;

  if (info->handle_duplicates == DUP_REPLACE ||
      info->handle_duplicates == DUP_UPDATE)
  {
    while (unlikely(error=table->file->ha_write_row(table->record[0])))
    {
      uint key_nr;
      /*
        If we do more than one iteration of this loop, from the second one the
        row will have an explicit value in the autoinc field, which was set at
        the first call of handler::update_auto_increment(). So we must save
        the autogenerated value to avoid thd->insert_id_for_cur_row to become
        0.
      */
      if (table->file->insert_id_for_cur_row > 0)
        insert_id_for_cur_row= table->file->insert_id_for_cur_row;
      else
        table->file->insert_id_for_cur_row= insert_id_for_cur_row;
      bool is_duplicate_key_error;
      if (table->file->is_fatal_error(error, HA_CHECK_ALL))
        goto err;
      is_duplicate_key_error=
        table->file->is_fatal_error(error, HA_CHECK_ALL & ~HA_CHECK_DUP);
      if (!is_duplicate_key_error)
      {
        /*
          We come here when we had an ignorable error which is not a duplicate
          key error. In this we ignore error if ignore flag is set, otherwise
          report error as usual. We will not do any duplicate key processing.
        */
        if (info->ignore)
        {
          table->file->print_error(error, MYF(ME_WARNING));
          goto after_trg_or_ignored_err; /* Ignoring a not fatal error */
        }
        goto err;
      }
      if (unlikely((int) (key_nr = table->file->get_dup_key(error)) < 0))
      {
	error= HA_ERR_FOUND_DUPP_KEY;         /* Database can't find key */
	goto err;
      }
      DEBUG_SYNC(thd, "write_row_replace");

      /* Read all columns for the row we are going to replace */
      table->use_all_columns();
      /*
	Don't allow REPLACE to replace a row when a auto_increment column
	was used.  This ensures that we don't get a problem when the
	whole range of the key has been used.
      */
      if (info->handle_duplicates == DUP_REPLACE && table->next_number_field &&
          key_nr == table->s->next_number_index && insert_id_for_cur_row > 0)
	goto err;
      if (table->file->ha_table_flags() & HA_DUPLICATE_POS)
      {
        DBUG_ASSERT(table->file->inited == handler::RND);
	if (table->file->ha_rnd_pos(table->record[1],table->file->dup_ref))
	  goto err;
      }
      else
      {
	if (table->file->extra(HA_EXTRA_FLUSH_CACHE)) /* Not needed with NISAM */
	{
	  error=my_errno;
	  goto err;
	}

	if (!key)
	{
	  if (!(key=(char*) my_safe_alloca(table->s->max_unique_length)))
	  {
	    error=ENOMEM;
	    goto err;
	  }
	}
	key_copy((uchar*) key,table->record[0],table->key_info+key_nr,0);
        key_part_map keypart_map= (1 << table->key_info[key_nr].user_defined_key_parts) - 1;
	if ((error= (table->file->ha_index_read_idx_map(table->record[1],
                                                        key_nr, (uchar*) key,
                                                        keypart_map,
                                                        HA_READ_KEY_EXACT))))
	  goto err;
      }
      if (table->vfield)
      {
        /*
          We have not yet called update_virtual_fields(VOL_UPDATE_FOR_READ)
          in handler methods for the just read row in record[1].
        */
        table->move_fields(table->field, table->record[1], table->record[0]);
        int verr = table->update_virtual_fields(table->file, VCOL_UPDATE_FOR_REPLACE);
        table->move_fields(table->field, table->record[0], table->record[1]);
        if (verr)
          goto err;
      }
      if (info->handle_duplicates == DUP_UPDATE)
      {
        int res= 0;
        /*
          We don't check for other UNIQUE keys - the first row
          that matches, is updated. If update causes a conflict again,
          an error is returned
        */
	DBUG_ASSERT(table->insert_values != NULL);
        store_record(table,insert_values);
        restore_record(table,record[1]);
        table->reset_default_fields();

        /*
          in INSERT ... ON DUPLICATE KEY UPDATE the set of modified fields can
          change per row. Thus, we have to do reset_default_fields() per row.
          Twice (before insert and before update).
        */
        DBUG_ASSERT(info->update_fields->elements ==
                    info->update_values->elements);
        if (fill_record_n_invoke_before_triggers(thd, table,
                                                 *info->update_fields,
                                                 *info->update_values,
                                                 info->ignore,
                                                 TRG_EVENT_UPDATE))
          goto before_trg_err;

        bool different_records= (!records_are_comparable(table) ||
                                 compare_record(table));
        /*
          Default fields must be updated before checking view updateability.
          This branch of INSERT is executed only when a UNIQUE key was violated
          with the ON DUPLICATE KEY UPDATE option. In this case the INSERT
          operation is transformed to an UPDATE, and the default fields must
          be updated as if this is an UPDATE.
        */
        if (different_records && table->default_field)
          table->evaluate_update_default_function();

        /* CHECK OPTION for VIEW ... ON DUPLICATE KEY UPDATE ... */
        res= info->table_list->view_check_option(table->in_use, info->ignore);
        if (res == VIEW_CHECK_SKIP)
          goto after_trg_or_ignored_err;
        if (res == VIEW_CHECK_ERROR)
          goto before_trg_err;

        table->file->restore_auto_increment(prev_insert_id);
        info->touched++;
        if (different_records)
        {
          if (unlikely(error=table->file->ha_update_row(table->record[1],
                                                        table->record[0])) &&
              error != HA_ERR_RECORD_IS_THE_SAME)
          {
            if (info->ignore &&
                !table->file->is_fatal_error(error, HA_CHECK_ALL))
            {
              if (!(thd->variables.old_behavior &
                    OLD_MODE_NO_DUP_KEY_WARNINGS_WITH_IGNORE))
                table->file->print_error(error, MYF(ME_WARNING));
              goto after_trg_or_ignored_err;
            }
            goto err;
          }

          if (error != HA_ERR_RECORD_IS_THE_SAME)
          {
            info->updated++;
            if (table->versioned())
            {
              if (table->versioned(VERS_TIMESTAMP))
              {
                store_record(table, record[2]);
                if ((error= vers_insert_history_row(table)))
                {
                  info->last_errno= error;
                  table->file->print_error(error, MYF(0));
                  trg_error= 1;
                  restore_record(table, record[2]);
                  goto after_trg_or_ignored_err;
                }
                restore_record(table, record[2]);
              }
              info->copied++;
            }
          }
          else
            error= 0;
          /*
            If ON DUP KEY UPDATE updates a row instead of inserting
            one, it's like a regular UPDATE statement: it should not
            affect the value of a next SELECT LAST_INSERT_ID() or
            mysql_insert_id().  Except if LAST_INSERT_ID(#) was in the
            INSERT query, which is handled separately by
            THD::arg_of_last_insert_id_function.
          */
          prev_insert_id_for_cur_row= table->file->insert_id_for_cur_row;
          insert_id_for_cur_row= table->file->insert_id_for_cur_row= 0;
          trg_error= (table->triggers &&
                      table->triggers->process_triggers(thd, TRG_EVENT_UPDATE,
                                                        TRG_ACTION_AFTER, TRUE));
          info->copied++;
        }

        /*
          Only update next_insert_id if the AUTO_INCREMENT value was explicitly
          updated, so we don't update next_insert_id with the value from the
          row being updated. Otherwise reset next_insert_id to what it was
          before the duplicate key error, since that value is unused.
        */
        if (table->next_number_field_updated)
        {
          DBUG_ASSERT(table->next_number_field != NULL);

          table->file->adjust_next_insert_id_after_explicit_value(table->next_number_field->val_int());
        }
        else if (prev_insert_id_for_cur_row)
        {
          table->file->restore_auto_increment(prev_insert_id_for_cur_row);
        }
        goto ok;
      }
      else /* DUP_REPLACE */
      {
	/*
	  The manual defines the REPLACE semantics that it is either
	  an INSERT or DELETE(s) + INSERT; FOREIGN KEY checks in
	  InnoDB do not function in the defined way if we allow MySQL
	  to convert the latter operation internally to an UPDATE.
          We also should not perform this conversion if we have 
          timestamp field with ON UPDATE which is different from DEFAULT.
          Another case when conversion should not be performed is when
          we have ON DELETE trigger on table so user may notice that
          we cheat here. Note that it is ok to do such conversion for
          tables which have ON UPDATE but have no ON DELETE triggers,
          we just should not expose this fact to users by invoking
          ON UPDATE triggers.
        */
        if (last_uniq_key(table,key_nr) &&
            !table->file->referenced_by_foreign_key() &&
            (!table->triggers || !table->triggers->has_delete_triggers()))
        {
          if (table->versioned(VERS_TRX_ID))
          {
            bitmap_set_bit(table->write_set, table->vers_start_field()->field_index);
            table->file->column_bitmaps_signal();
            table->vers_start_field()->store(0, false);
          }
          if (unlikely(error= table->file->ha_update_row(table->record[1],
                                                         table->record[0])) &&
              error != HA_ERR_RECORD_IS_THE_SAME)
            goto err;
          if (likely(!error))
          {
            info->deleted++;
            if (!table->file->has_transactions())
              thd->transaction->stmt.modified_non_trans_table= TRUE;
            if (table->versioned(VERS_TIMESTAMP))
            {
              store_record(table, record[2]);
              error= vers_insert_history_row(table);
              restore_record(table, record[2]);
              if (unlikely(error))
                goto err;
            }
          }
          else
            error= 0;   // error was HA_ERR_RECORD_IS_THE_SAME
          /*
            Since we pretend that we have done insert we should call
            its after triggers.
          */
          goto after_trg_n_copied_inc;
        }
        else
        {
          if (table->triggers &&
              table->triggers->process_triggers(thd, TRG_EVENT_DELETE,
                                                TRG_ACTION_BEFORE, TRUE))
            goto before_trg_err;

          if (!table->versioned(VERS_TIMESTAMP))
            error= table->file->ha_delete_row(table->record[1]);
          else
          {
            store_record(table, record[2]);
            restore_record(table, record[1]);
            table->vers_update_end();
            error= table->file->ha_update_row(table->record[1],
                                              table->record[0]);
            restore_record(table, record[2]);
          }
          if (unlikely(error))
            goto err;
          if (!table->versioned(VERS_TIMESTAMP))
            info->deleted++;
          else
            info->updated++;
          if (!table->file->has_transactions_and_rollback())
            thd->transaction->stmt.modified_non_trans_table= TRUE;
          if (table->triggers &&
              table->triggers->process_triggers(thd, TRG_EVENT_DELETE,
                                                TRG_ACTION_AFTER, TRUE))
          {
            trg_error= 1;
            goto after_trg_or_ignored_err;
          }
          /* Let us attempt do write_row() once more */
        }
      }
    }
    
    /*
      If more than one iteration of the above while loop is done, from
      the second one the row being inserted will have an explicit
      value in the autoinc field, which was set at the first call of
      handler::update_auto_increment(). This value is saved to avoid
      thd->insert_id_for_cur_row becoming 0. Use this saved autoinc
      value.
     */
    if (table->file->insert_id_for_cur_row == 0)
      table->file->insert_id_for_cur_row= insert_id_for_cur_row;
      
    /*
      Restore column maps if they where replaced during an duplicate key
      problem.
    */
    if (table->read_set != save_read_set ||
        table->write_set != save_write_set)
      table->column_bitmaps_set(save_read_set, save_write_set);
  }
  else if (unlikely((error=table->file->ha_write_row(table->record[0]))))
  {
    DEBUG_SYNC(thd, "write_row_noreplace");
    if (!info->ignore ||
        table->file->is_fatal_error(error, HA_CHECK_ALL))
      goto err;
    if (!(thd->variables.old_behavior &
          OLD_MODE_NO_DUP_KEY_WARNINGS_WITH_IGNORE))
      table->file->print_error(error, MYF(ME_WARNING));
    table->file->restore_auto_increment(prev_insert_id);
    goto after_trg_or_ignored_err;
  }

  /* Notify the engine about insert ignore operation */
  if (info->handle_duplicates == DUP_ERROR && info->ignore)
    table->file->extra(HA_EXTRA_IGNORE_INSERT);
after_trg_n_copied_inc:
  info->copied++;
  thd->record_first_successful_insert_id_in_cur_stmt(table->file->insert_id_for_cur_row);
  trg_error= (table->triggers &&
              table->triggers->process_triggers(thd, TRG_EVENT_INSERT,
                                                TRG_ACTION_AFTER, TRUE));

ok:
  /*
    We send the row after writing it to the table so that the
    correct values are sent to the client. Otherwise it won't show
    autoinc values (generated inside the handler::ha_write()) and
    values updated in ON DUPLICATE KEY UPDATE.
  */
  if (sink)
  {
    if (sink->send_data(thd->lex->returning()->item_list) < 0)
      trg_error= 1;
  }

after_trg_or_ignored_err:
  if (key)
    my_safe_afree(key,table->s->max_unique_length);
  if (!table->file->has_transactions_and_rollback())
    thd->transaction->stmt.modified_non_trans_table= TRUE;
  DBUG_RETURN(trg_error);

err:
  info->last_errno= error;
  table->file->print_error(error,MYF(0));
  
before_trg_err:
  table->file->restore_auto_increment(prev_insert_id);
  if (key)
    my_safe_afree(key, table->s->max_unique_length);
  table->column_bitmaps_set(save_read_set, save_write_set);
  DBUG_RETURN(1);
}


/******************************************************************************
  Check that there aren't any null_fields
******************************************************************************/


int check_that_all_fields_are_given_values(THD *thd, TABLE *entry, TABLE_LIST *table_list)
{
  int err= 0;
  MY_BITMAP *write_set= entry->write_set;

  for (Field **field=entry->field ; *field ; field++)
  {
    if (!bitmap_is_set(write_set, (*field)->field_index) &&
        !(*field)->vers_sys_field() &&
        has_no_default_value(thd, *field, table_list) &&
        ((*field)->real_type() != MYSQL_TYPE_ENUM))
      err=1;
  }
  return thd->abort_on_warning ? err : 0;
}

/*****************************************************************************
  Handling of delayed inserts
  A thread is created for each table that one uses with the DELAYED attribute.
*****************************************************************************/

#ifndef EMBEDDED_LIBRARY

class delayed_row :public ilink {
public:
  char *record;
  enum_duplicates dup;
  my_time_t start_time;
  ulong start_time_sec_part;
  sql_mode_t sql_mode;
  bool auto_increment_field_not_null;
  bool ignore, log_query, query_start_sec_part_used;
  bool stmt_depends_on_first_successful_insert_id_in_prev_stmt;
  ulonglong first_successful_insert_id_in_prev_stmt;
  ulonglong forced_insert_id;
  ulong auto_increment_increment;
  ulong auto_increment_offset;
  LEX_STRING query;
  Time_zone *time_zone;
  char *user, *host, *ip;
  query_id_t query_id;
  my_thread_id thread_id;

  delayed_row(LEX_STRING const query_arg, enum_duplicates dup_arg,
              bool ignore_arg, bool log_query_arg)
    : record(0), dup(dup_arg), ignore(ignore_arg), log_query(log_query_arg),
      forced_insert_id(0), query(query_arg), time_zone(0),
      user(0), host(0), ip(0)
    {}
  ~delayed_row()
  {
    my_free(query.str);
    my_free(record);
  }
};

/**
  Delayed_insert - context of a thread responsible for delayed insert
  into one table. When processing delayed inserts, we create an own
  thread for every distinct table. Later on all delayed inserts directed
  into that table are handled by a dedicated thread.
*/

class Delayed_insert :public ilink {
  uint locks_in_memory;
  thr_lock_type delayed_lock;
public:
  THD thd;
  TABLE *table;
  mysql_mutex_t mutex;
  mysql_cond_t cond, cond_client;
  uint tables_in_use, stacked_inserts;
  volatile bool status;
  bool retry;
  /**
    When the handler thread starts, it clones a metadata lock ticket
    which protects against GRL and ticket for the table to be inserted.
    This is done to allow the deadlock detector to detect deadlocks
    resulting from these locks.
    Before this is done, the connection thread cannot safely exit
    without causing problems for clone_ticket().
    Once handler_thread_initialized has been set, it is safe for the
    connection thread to exit.
    Access to handler_thread_initialized is protected by di->mutex.
  */
  bool handler_thread_initialized;
  COPY_INFO info;
  I_List<delayed_row> rows;
  ulong group_count;
  TABLE_LIST table_list;			// Argument
  /**
    Request for IX metadata lock protecting against GRL which is
    passed from connection thread to the handler thread.
  */
  MDL_request grl_protection;
  Delayed_insert(SELECT_LEX *current_select)
    :locks_in_memory(0), thd(next_thread_id()),
     table(0),tables_in_use(0), stacked_inserts(0),
     status(0), retry(0), handler_thread_initialized(FALSE), group_count(0)
  {
    DBUG_ENTER("Delayed_insert constructor");
    thd.security_ctx->user=(char*) delayed_user;
    thd.security_ctx->host=(char*) my_localhost;
    thd.security_ctx->ip= NULL;
    thd.query_id= 0;
    strmake_buf(thd.security_ctx->priv_user, thd.security_ctx->user);
    thd.current_tablenr=0;
    thd.set_command(COM_DELAYED_INSERT);
    thd.lex->current_select= current_select;
    thd.lex->sql_command= SQLCOM_INSERT;        // For innodb::store_lock()
    /*
      Prevent changes to global.lock_wait_timeout from affecting
      delayed insert threads as any timeouts in delayed inserts
      are not communicated to the client.
    */
    thd.variables.lock_wait_timeout= LONG_TIMEOUT;

    bzero((char*) &thd.net, sizeof(thd.net));		// Safety
    bzero((char*) &table_list, sizeof(table_list));	// Safety
    thd.system_thread= SYSTEM_THREAD_DELAYED_INSERT;
    thd.security_ctx->host_or_ip= "";
    bzero((char*) &info,sizeof(info));
    mysql_mutex_init(key_delayed_insert_mutex, &mutex, MY_MUTEX_INIT_FAST);
    mysql_cond_init(key_delayed_insert_cond, &cond, NULL);
    mysql_cond_init(key_delayed_insert_cond_client, &cond_client, NULL);
    mysql_mutex_lock(&LOCK_delayed_insert);
    delayed_insert_threads++;
    mysql_mutex_unlock(&LOCK_delayed_insert);
    delayed_lock= global_system_variables.low_priority_updates ?
                                          TL_WRITE_LOW_PRIORITY : TL_WRITE;
    DBUG_VOID_RETURN;
  }
  ~Delayed_insert()
  {
    /* The following is not really needed, but just for safety */
    delayed_row *row;
    while ((row=rows.get()))
      delete row;
    if (table)
    {
      close_thread_tables(&thd);
      thd.mdl_context.release_transactional_locks(&thd);
    }
    mysql_mutex_destroy(&mutex);
    mysql_cond_destroy(&cond);
    mysql_cond_destroy(&cond_client);

    server_threads.erase(&thd);
    mysql_mutex_assert_owner(&LOCK_delayed_insert);
    delayed_insert_threads--;

    my_free(thd.query());
    thd.security_ctx->user= 0;
    thd.security_ctx->host= 0;
  }

  /* The following is for checking when we can delete ourselves */
  inline void lock()
  {
    locks_in_memory++;				// Assume LOCK_delay_insert
  }
  void unlock()
  {
    mysql_mutex_lock(&LOCK_delayed_insert);
    if (!--locks_in_memory)
    {
      mysql_mutex_lock(&mutex);
      if (thd.killed && ! stacked_inserts && ! tables_in_use)
      {
        mysql_cond_signal(&cond);
	status=1;
      }
      mysql_mutex_unlock(&mutex);
    }
    mysql_mutex_unlock(&LOCK_delayed_insert);
  }
  inline uint lock_count() { return locks_in_memory; }

  TABLE* get_local_table(THD* client_thd);
  bool open_and_lock_table();
  bool handle_inserts(void);
};


I_List<Delayed_insert> delayed_threads;


/**
  Return an instance of delayed insert thread that can handle
  inserts into a given table, if it exists. Otherwise return NULL.
*/

static
Delayed_insert *find_handler(THD *thd, TABLE_LIST *table_list)
{
  THD_STAGE_INFO(thd, stage_waiting_for_delay_list);
  mysql_mutex_lock(&LOCK_delayed_insert);       // Protect master list
  I_List_iterator<Delayed_insert> it(delayed_threads);
  Delayed_insert *di;
  while ((di= it++))
  {
    if (!cmp(&table_list->db, &di->table_list.db) &&
	!cmp(&table_list->table_name, &di->table_list.table_name))
    {
      di->lock();
      break;
    }
  }
  mysql_mutex_unlock(&LOCK_delayed_insert); // For unlink from list
  return di;
}


/**
  Attempt to find or create a delayed insert thread to handle inserts
  into this table.

  @return In case of success, table_list->table points to a local copy
          of the delayed table or is set to NULL, which indicates a
          request for lock upgrade. In case of failure, value of
          table_list->table is undefined.
  @retval TRUE  - this thread ran out of resources OR
                - a newly created delayed insert thread ran out of
                  resources OR
                - the created thread failed to open and lock the table
                  (e.g. because it does not exist) OR
                - the table opened in the created thread turned out to
                  be a view
  @retval FALSE - table successfully opened OR
                - too many delayed insert threads OR
                - the table has triggers and we have to fall back to
                  a normal INSERT
                Two latter cases indicate a request for lock upgrade.

  XXX: why do we regard INSERT DELAYED into a view as an error and
  do not simply perform a lock upgrade?

  TODO: The approach with using two mutexes to work with the
  delayed thread list -- LOCK_delayed_insert and
  LOCK_delayed_create -- is redundant, and we only need one of
  them to protect the list.  The reason we have two locks is that
  we do not want to block look-ups in the list while we're waiting
  for the newly created thread to open the delayed table. However,
  this wait itself is redundant -- we always call get_local_table
  later on, and there wait again until the created thread acquires
  a table lock.

  As is redundant the concept of locks_in_memory, since we already
  have another counter with similar semantics - tables_in_use,
  both of them are devoted to counting the number of producers for
  a given consumer (delayed insert thread), only at different
  stages of producer-consumer relationship.

  The 'status' variable in Delayed_insert is redundant
  too, since there is already di->stacked_inserts.
*/

static
bool delayed_get_table(THD *thd, MDL_request *grl_protection_request,
                       TABLE_LIST *table_list)
{
  int error;
  Delayed_insert *di;
  DBUG_ENTER("delayed_get_table");

  /* Must be set in the parser */
  DBUG_ASSERT(table_list->db.str);

  /* Find the thread which handles this table. */
  if (!(di= find_handler(thd, table_list)))
  {
    /*
      No match. Create a new thread to handle the table, but
      no more than max_insert_delayed_threads.
    */
    if (delayed_insert_threads >= thd->variables.max_insert_delayed_threads)
      DBUG_RETURN(0);
    THD_STAGE_INFO(thd, stage_creating_delayed_handler);
    mysql_mutex_lock(&LOCK_delayed_create);
    /*
      The first search above was done without LOCK_delayed_create.
      Another thread might have created the handler in between. Search again.
    */
    if (! (di= find_handler(thd, table_list)))
    {
      if (!(di= new Delayed_insert(thd->lex->current_select)))
        goto end_create;

      /*
        Annotating delayed inserts is not supported.
      */
      di->thd.variables.binlog_annotate_row_events= 0;

      di->thd.set_db(&table_list->db);
      di->thd.set_query(my_strndup(PSI_INSTRUMENT_ME,
                                   table_list->table_name.str,
                                   table_list->table_name.length,
                                   MYF(MY_WME | ME_FATAL)),
                        table_list->table_name.length, system_charset_info);
      if (di->thd.db.str == NULL || di->thd.query() == NULL)
      {
        /* The error is reported */
	delete di;
        goto end_create;
      }
      di->table_list= *table_list;			// Needed to open table
      /* Replace volatile strings with local copies */
      di->table_list.alias.str=    di->table_list.table_name.str=    di->thd.query();
      di->table_list.alias.length= di->table_list.table_name.length= di->thd.query_length();
      di->table_list.db= di->thd.db;
      /*
        We need the tickets so that they can be cloned in
        handle_delayed_insert
      */
      MDL_REQUEST_INIT(&di->grl_protection, MDL_key::BACKUP, "", "",
                       MDL_BACKUP_DML, MDL_STATEMENT);
      di->grl_protection.ticket= grl_protection_request->ticket;
      init_mdl_requests(&di->table_list);
      di->table_list.mdl_request.ticket= table_list->mdl_request.ticket;

      di->lock();
      mysql_mutex_lock(&di->mutex);
      if ((error= mysql_thread_create(key_thread_delayed_insert,
                                      &di->thd.real_id, &connection_attrib,
                                      handle_delayed_insert, (void*) di)))
      {
	DBUG_PRINT("error",
		   ("Can't create thread to handle delayed insert (error %d)",
		    error));
        mysql_mutex_unlock(&di->mutex);
	di->unlock();
	delete di;
	my_error(ER_CANT_CREATE_THREAD, MYF(ME_FATAL), error);
        goto end_create;
      }

      /*
        Wait until table is open unless the handler thread or the connection
        thread has been killed. Note that we in all cases must wait until the
        handler thread has been properly initialized before exiting. Otherwise
        we risk doing clone_ticket() on a ticket that is no longer valid.
      */
      THD_STAGE_INFO(thd, stage_waiting_for_handler_open);
      while (!di->handler_thread_initialized ||
             (!di->thd.killed && !di->table && !thd->killed))
      {
        mysql_cond_wait(&di->cond_client, &di->mutex);
      }
      mysql_mutex_unlock(&di->mutex);
      THD_STAGE_INFO(thd, stage_got_old_table);
      if (thd->killed)
      {
        di->unlock();
        goto end_create;
      }
      if (di->thd.killed)
      {
        if (di->thd.is_error() && ! di->retry)
        {
          /*
            Copy the error message. Note that we don't treat fatal
            errors in the delayed thread as fatal errors in the
            main thread. If delayed thread was killed, we don't
            want to send "Server shutdown in progress" in the
            INSERT THREAD.
          */
          my_message(di->thd.get_stmt_da()->sql_errno(),
                     di->thd.get_stmt_da()->message(),
                     MYF(0));
        }
        di->unlock();
        goto end_create;
      }
      mysql_mutex_lock(&LOCK_delayed_insert);
      delayed_threads.append(di);
      mysql_mutex_unlock(&LOCK_delayed_insert);
    }
    mysql_mutex_unlock(&LOCK_delayed_create);
  }

  mysql_mutex_lock(&di->mutex);
  table_list->table= di->get_local_table(thd);
  mysql_mutex_unlock(&di->mutex);
  if (table_list->table)
  {
    DBUG_ASSERT(! thd->is_error());
    thd->di= di;
  }
  /* Unlock the delayed insert object after its last access. */
  di->unlock();
  DBUG_PRINT("exit", ("table_list->table: %p", table_list->table));
  DBUG_RETURN(thd->is_error());

end_create:
  mysql_mutex_unlock(&LOCK_delayed_create);
  DBUG_PRINT("exit", ("is_error(): %d", thd->is_error()));
  DBUG_RETURN(thd->is_error());
}

#define memdup_vcol(thd, vcol)                                            \
  if (vcol)                                                               \
  {                                                                       \
    (vcol)= (Virtual_column_info*)(thd)->memdup((vcol), sizeof(*(vcol))); \
    (vcol)->expr= NULL;                                                   \
  }

/**
  As we can't let many client threads modify the same TABLE
  structure of the dedicated delayed insert thread, we create an
  own structure for each client thread. This includes a row
  buffer to save the column values and new fields that point to
  the new row buffer. The memory is allocated in the client
  thread and is freed automatically.

  @pre This function is called from the client thread.  Delayed
       insert thread mutex must be acquired before invoking this
       function.

  @return Not-NULL table object on success. NULL in case of an error,
                    which is set in client_thd.
*/

TABLE *Delayed_insert::get_local_table(THD* client_thd)
{
  my_ptrdiff_t adjust_ptrs;
  Field **field,**org_field, *found_next_number_field;
  TABLE *copy;
  TABLE_SHARE *share;
  uchar *bitmap;
  char *copy_tmp;
  uint bitmaps_used;
  Field **default_fields, **virtual_fields;
  uchar *record;
  DBUG_ENTER("Delayed_insert::get_local_table");

  /* First request insert thread to get a lock */
  status=1;
  tables_in_use++;
  if (!thd.lock)				// Table is not locked
  {
    THD_STAGE_INFO(client_thd, stage_waiting_for_handler_lock);
    mysql_cond_signal(&cond);			// Tell handler to lock table
    while (!thd.killed && !thd.lock && ! client_thd->killed)
    {
      mysql_cond_wait(&cond_client, &mutex);
    }
    THD_STAGE_INFO(client_thd, stage_got_handler_lock);
    if (client_thd->killed)
      goto error;
    if (thd.killed)
    {
      /*
        Check how the insert thread was killed. If it was killed
        by FLUSH TABLES which calls kill_delayed_threads_for_table(),
        then is_error is not set.
        In this case, return without setting an error,
        which means that the insert will be converted to a normal insert.
      */
      if (thd.is_error())
      {
        /*
          Copy the error message. Note that we don't treat fatal
          errors in the delayed thread as fatal errors in the
          main thread. If delayed thread was killed, we don't
          want to send "Server shutdown in progress" in the
          INSERT THREAD.

          The thread could be killed with an error message if
          di->handle_inserts() or di->open_and_lock_table() fails.
        */
        my_message(thd.get_stmt_da()->sql_errno(),
                   thd.get_stmt_da()->message(), MYF(0));
      }
      goto error;
    }
  }
  share= table->s;

  /*
    Allocate memory for the TABLE object, the field pointers array,
    and one record buffer of reclength size.
    Normally a table has three record buffers of rec_buff_length size,
    which includes alignment bytes. Since the table copy is used for
    creating one record only, the other record buffers and alignment
    are unnecessary.
    As the table will also need to calculate default values and
    expresions, we have to allocate own version of fields. keys and key
    parts. The key and key parts are needed as parse_vcol_defs() changes
    them in case of long hash keys.
  */
  THD_STAGE_INFO(client_thd, stage_allocating_local_table);
  if (!multi_alloc_root(client_thd->mem_root,
                        &copy_tmp, sizeof(*table),
                        &field, (uint) (share->fields+1)*sizeof(Field**),
                        &default_fields,
                        (share->default_fields +
                         share->default_expressions + 1) * sizeof(Field*),
                        &virtual_fields,
                        (share->virtual_fields + 1) * sizeof(Field*),
                        &record, (uint) share->reclength,
                        &bitmap, (uint) share->column_bitmap_size*4,
                        NullS))
    goto error;

  /* Copy the TABLE object. */
  copy= new (copy_tmp) TABLE;
  *copy= *table;

  /* We don't need to change the file handler here */
  /* Assign the pointers for the field pointers array and the record. */
  copy->field= field;
  copy->record[0]= record;
  memcpy((char*) copy->record[0], (char*) table->record[0], share->reclength);
  if (share->default_fields || share->default_expressions)
    copy->default_field= default_fields;
  if (share->virtual_fields)
    copy->vfield= virtual_fields;

  copy->expr_arena= NULL;

  /* Ensure we don't use the table list of the original table */
  copy->pos_in_table_list= 0;

  /*
    Make a copy of all fields.
    The copied fields need to point into the copied record. This is done
    by copying the field objects with their old pointer values and then
    "move" the pointers by the distance between the original and copied
    records. That way we preserve the relative positions in the records.
  */
  adjust_ptrs= PTR_BYTE_DIFF(copy->record[0], table->record[0]);
  found_next_number_field= table->found_next_number_field;
  for (org_field= table->field; *org_field; org_field++, field++)
  {
    if (!(*field= (*org_field)->make_new_field(client_thd->mem_root, copy, 1)))
      goto error;
    (*field)->unireg_check= (*org_field)->unireg_check;
    (*field)->invisible= (*org_field)->invisible;
    (*field)->orig_table= copy;			// Remove connection
    (*field)->move_field_offset(adjust_ptrs);	// Point at copy->record[0]
    (*field)->flags|= ((*org_field)->flags & LONG_UNIQUE_HASH_FIELD);
    (*field)->invisible= (*org_field)->invisible;
    memdup_vcol(client_thd, (*field)->vcol_info);
    memdup_vcol(client_thd, (*field)->default_value);
    memdup_vcol(client_thd, (*field)->check_constraint);
    if (*org_field == found_next_number_field)
      (*field)->table->found_next_number_field= *field;
  }
  *field=0;

  if (copy_keys_from_share(copy, client_thd->mem_root))
    goto error;

  if (share->virtual_fields || share->default_expressions ||
      share->default_fields)
  {
    bool error_reported= FALSE;
    if (unlikely(parse_vcol_defs(client_thd, client_thd->mem_root, copy,
                                 &error_reported,
                                 VCOL_INIT_DEPENDENCY_FAILURE_IS_WARNING)))
      goto error;
  }

  switch_defaults_to_nullable_trigger_fields(copy);

  /* Adjust in_use for pointing to client thread */
  copy->in_use= client_thd;

  /* Adjust lock_count. This table object is not part of a lock. */
  copy->lock_count= 0;

  /* Adjust bitmaps */
  copy->def_read_set.bitmap= (my_bitmap_map*) bitmap;
  copy->def_write_set.bitmap= ((my_bitmap_map*)
                               (bitmap + share->column_bitmap_size));
  bitmaps_used= 2;
  if (share->default_fields || share->default_expressions)
  {
    my_bitmap_init(&copy->has_value_set,
                   (my_bitmap_map*) (bitmap +
                                     bitmaps_used*share->column_bitmap_size),
                   share->fields, FALSE);
  }
  copy->tmp_set.bitmap= 0;                      // To catch errors
  bzero((char*) bitmap, share->column_bitmap_size * bitmaps_used);
  copy->read_set=  &copy->def_read_set;
  copy->write_set= &copy->def_write_set;

  DBUG_RETURN(copy);

  /* Got fatal error */
 error:
  tables_in_use--;
  mysql_cond_signal(&cond);                     // Inform thread about abort
  DBUG_RETURN(0);
}


/* Put a question in queue */

static
int write_delayed(THD *thd, TABLE *table, enum_duplicates duplic,
                  LEX_STRING query, bool ignore, bool log_on)
{
  delayed_row *row= 0;
  Delayed_insert *di=thd->di;
  const Discrete_interval *forced_auto_inc;
  size_t user_len, host_len, ip_length;
  DBUG_ENTER("write_delayed");
  DBUG_PRINT("enter", ("query = '%s' length %lu", query.str,
                       (ulong) query.length));

  THD_STAGE_INFO(thd, stage_waiting_for_handler_insert);
  mysql_mutex_lock(&di->mutex);
  while (di->stacked_inserts >= delayed_queue_size && !thd->killed)
    mysql_cond_wait(&di->cond_client, &di->mutex);
  THD_STAGE_INFO(thd, stage_storing_row_into_queue);

  if (thd->killed)
    goto err;

  /*
    Take a copy of the query string, if there is any. The string will
    be free'ed when the row is destroyed. If there is no query string,
    we don't do anything special.
   */

  if (query.str)
  {
    char *str;
    if (!(str= my_strndup(PSI_INSTRUMENT_ME, query.str, query.length,
                          MYF(MY_WME))))
      goto err;
    query.str= str;
  }
  row= new delayed_row(query, duplic, ignore, log_on);
  if (row == NULL)
  {
    my_free(query.str);
    goto err;
  }

  user_len= host_len= ip_length= 0;
  row->user= row->host= row->ip= NULL;
  if (thd->security_ctx)
  {
    if (thd->security_ctx->user)
      user_len= strlen(thd->security_ctx->user) + 1;
    if (thd->security_ctx->host)
      host_len= strlen(thd->security_ctx->host) + 1;
    if (thd->security_ctx->ip)
      ip_length= strlen(thd->security_ctx->ip) + 1;
  }
  /* This can't be THREAD_SPECIFIC as it's freed in delayed thread */
  if (!(row->record= (char*) my_malloc(PSI_INSTRUMENT_ME,
                                       table->s->reclength +
                                       user_len + host_len + ip_length,
                                       MYF(MY_WME))))
    goto err;
  memcpy(row->record, table->record[0], table->s->reclength);

  if (thd->security_ctx)
  {
    if (thd->security_ctx->user)
    {
      row->user= row->record + table->s->reclength;
      memcpy(row->user, thd->security_ctx->user, user_len);
    }
    if (thd->security_ctx->host)
    {
      row->host= row->record + table->s->reclength + user_len;
      memcpy(row->host, thd->security_ctx->host, host_len);
    }
    if (thd->security_ctx->ip)
    {
      row->ip= row->record + table->s->reclength + user_len + host_len;
      memcpy(row->ip, thd->security_ctx->ip, ip_length);
    }
  }
  row->query_id= thd->query_id;
  row->thread_id= thd->thread_id;

  row->start_time=                thd->start_time;
  row->start_time_sec_part=       thd->start_time_sec_part;
  row->query_start_sec_part_used= thd->query_start_sec_part_used;
  /*
    those are for the binlog: LAST_INSERT_ID() has been evaluated at this
    time, so record does not need it, but statement-based binlogging of the
    INSERT will need when the row is actually inserted.
    As for SET INSERT_ID, DELAYED does not honour it (BUG#20830).
  */
  row->stmt_depends_on_first_successful_insert_id_in_prev_stmt=
    thd->stmt_depends_on_first_successful_insert_id_in_prev_stmt;
  row->first_successful_insert_id_in_prev_stmt=
    thd->first_successful_insert_id_in_prev_stmt;

  /* Add session variable timezone
     Time_zone object will not be freed even the thread is ended.
     So we can get time_zone object from thread which handling delayed statement.
     See the comment of my_tz_find() for detail.
  */
  if (thd->time_zone_used)
  {
    row->time_zone = thd->variables.time_zone;
  }
  else
  {
    row->time_zone = NULL;
  }
  /* Copy session variables. */
  row->auto_increment_increment= thd->variables.auto_increment_increment;
  row->auto_increment_offset=    thd->variables.auto_increment_offset;
  row->sql_mode=                 thd->variables.sql_mode;
  row->auto_increment_field_not_null= table->auto_increment_field_not_null;

  /* Copy the next forced auto increment value, if any. */
  if ((forced_auto_inc= thd->auto_inc_intervals_forced.get_next()))
  {
    row->forced_insert_id= forced_auto_inc->minimum();
    DBUG_PRINT("delayed", ("transmitting auto_inc: %lu",
                           (ulong) row->forced_insert_id));
  }

  di->rows.push_back(row);
  di->stacked_inserts++;
  di->status=1;
  if (table->s->blob_fields)
    unlink_blobs(table);
  mysql_cond_signal(&di->cond);

  thread_safe_increment(delayed_rows_in_use,&LOCK_delayed_status);
  mysql_mutex_unlock(&di->mutex);
  DBUG_RETURN(0);

 err:
  delete row;
  mysql_mutex_unlock(&di->mutex);
  DBUG_RETURN(1);
}

/**
  Signal the delayed insert thread that this user connection
  is finished using it for this statement.
*/

static void end_delayed_insert(THD *thd)
{
  DBUG_ENTER("end_delayed_insert");
  Delayed_insert *di=thd->di;
  mysql_mutex_lock(&di->mutex);
  DBUG_PRINT("info",("tables in use: %d",di->tables_in_use));
  if (!--di->tables_in_use || di->thd.killed)
  {						// Unlock table
    di->status=1;
    mysql_cond_signal(&di->cond);
  }
  mysql_mutex_unlock(&di->mutex);
  DBUG_VOID_RETURN;
}


/* We kill all delayed threads when doing flush-tables */

void kill_delayed_threads(void)
{
  DBUG_ENTER("kill_delayed_threads");
  mysql_mutex_lock(&LOCK_delayed_insert); // For unlink from list

  I_List_iterator<Delayed_insert> it(delayed_threads);
  Delayed_insert *di;
  while ((di= it++))
  {
    mysql_mutex_lock(&di->thd.LOCK_thd_kill);
    if (di->thd.killed < KILL_CONNECTION)
      di->thd.set_killed_no_mutex(KILL_CONNECTION);
    di->thd.abort_current_cond_wait(false);
    mysql_mutex_unlock(&di->thd.LOCK_thd_kill);
  }
  mysql_mutex_unlock(&LOCK_delayed_insert); // For unlink from list
  DBUG_VOID_RETURN;
}


/**
  A strategy for the prelocking algorithm which prevents the
  delayed insert thread from opening tables with engines which
  do not support delayed inserts.

  Particularly it allows to abort open_tables() as soon as we
  discover that we have opened a MERGE table, without acquiring
  metadata locks on underlying tables.
*/

class Delayed_prelocking_strategy : public Prelocking_strategy
{
public:
  virtual bool handle_routine(THD *thd, Query_tables_list *prelocking_ctx,
                              Sroutine_hash_entry *rt, sp_head *sp,
                              bool *need_prelocking);
  virtual bool handle_table(THD *thd, Query_tables_list *prelocking_ctx,
                            TABLE_LIST *table_list, bool *need_prelocking);
  virtual bool handle_view(THD *thd, Query_tables_list *prelocking_ctx,
                           TABLE_LIST *table_list, bool *need_prelocking);
};


bool Delayed_prelocking_strategy::handle_table(THD *thd,
             Query_tables_list *prelocking_ctx,
             TABLE_LIST *table_list, bool *need_prelocking)
{
  DBUG_ASSERT(table_list->lock_type == TL_WRITE_DELAYED);

  if (!(table_list->table->file->ha_table_flags() & HA_CAN_INSERT_DELAYED))
  {
    my_error(ER_DELAYED_NOT_SUPPORTED, MYF(0), table_list->table_name.str);
    return TRUE;
  }
  return FALSE;
}


bool Delayed_prelocking_strategy::handle_routine(THD *thd,
               Query_tables_list *prelocking_ctx, Sroutine_hash_entry *rt,
               sp_head *sp, bool *need_prelocking)
{
  /* LEX used by the delayed insert thread has no routines. */
  DBUG_ASSERT(0);
  return FALSE;
}


bool Delayed_prelocking_strategy::
handle_view(THD *thd, Query_tables_list *prelocking_ctx,
            TABLE_LIST *table_list, bool *need_prelocking)
{
  /* We don't open views in the delayed insert thread. */
  DBUG_ASSERT(0);
  return FALSE;
}


/**
   Open and lock table for use by delayed thread and check that
   this table is suitable for delayed inserts.

   @retval FALSE - Success.
   @retval TRUE  - Failure.
*/

bool Delayed_insert::open_and_lock_table()
{
  Delayed_prelocking_strategy prelocking_strategy;

  /*
    Use special prelocking strategy to get ER_DELAYED_NOT_SUPPORTED
    error for tables with engines which don't support delayed inserts.

    We can't do auto-repair in insert delayed thread, as it would hang
    when trying to an exclusive MDL_LOCK on the table during repair
    as the connection thread has a SHARED_WRITE lock.
  */
  if (!(table= open_n_lock_single_table(&thd, &table_list,
                                        TL_WRITE_DELAYED,
                                        MYSQL_OPEN_IGNORE_GLOBAL_READ_LOCK |
                                        MYSQL_OPEN_IGNORE_REPAIR,
                                        &prelocking_strategy)))
  {
    /* If table was crashed, then upper level should retry open+repair */
    retry= table_list.crashed;
    thd.fatal_error();                      // Abort waiting inserts
    return TRUE;
  }

  if (table->triggers || table->check_constraints)
  {
    /*
      Table has triggers or check constraints. This is not an error, but we do
      not support these with delayed insert. Terminate the delayed
      thread without an error and thus request lock upgrade.
    */
    return TRUE;
  }
  table->copy_blobs= 1;

  table->file->prepare_for_row_logging();
  return FALSE;
}


/*
 * Create a new delayed insert thread
*/

pthread_handler_t handle_delayed_insert(void *arg)
{
  Delayed_insert *di=(Delayed_insert*) arg;
  THD *thd= &di->thd;

  pthread_detach_this_thread();
  /* Add thread to THD list so that's it's visible in 'show processlist' */
  thd->set_start_time();
  server_threads.insert(thd);
  if (abort_loop)
    thd->set_killed(KILL_CONNECTION);
  else
    thd->reset_killed();

  mysql_thread_set_psi_id(thd->thread_id);

  /*
    Wait until the client runs into mysql_cond_wait(),
    where we free it after the table is opened and di linked in the list.
    If we did not wait here, the client might detect the opened table
    before it is linked to the list. It would release LOCK_delayed_create
    and allow another thread to create another handler for the same table,
    since it does not find one in the list.
  */
  mysql_mutex_lock(&di->mutex);
  if (my_thread_init())
  {
    /* Can't use my_error since store_globals has not yet been called */
    thd->get_stmt_da()->set_error_status(ER_OUT_OF_RESOURCES);
    di->handler_thread_initialized= TRUE;
  }
  else
  {
    DBUG_ENTER("handle_delayed_insert");
    thd->thread_stack= (char*) &thd;
    if (init_thr_lock())
    {
      thd->get_stmt_da()->set_error_status(ER_OUT_OF_RESOURCES);
      di->handler_thread_initialized= TRUE;
      thd->fatal_error();
      goto err;
    }

    thd->store_globals();

    thd->lex->sql_command= SQLCOM_INSERT;        // For innodb::store_lock()

    /*
      INSERT DELAYED has to go to row-based format because the time
      at which rows are inserted cannot be determined in mixed mode.
    */
    thd->set_current_stmt_binlog_format_row_if_mixed();
    /* Don't annotate insert delayed binlog events */
    thd->variables.binlog_annotate_row_events= 0;

    /*
      Clone tickets representing protection against GRL and the lock on
      the target table for the insert and add them to the list of granted
      metadata locks held by the handler thread. This is safe since the
      handler thread is not holding nor waiting on any metadata locks.
    */
    if (thd->mdl_context.clone_ticket(&di->grl_protection) ||
        thd->mdl_context.clone_ticket(&di->table_list.mdl_request))
    {
      thd->release_transactional_locks();
      di->handler_thread_initialized= TRUE;
      goto err;
    }

    /*
      Now that the ticket has been cloned, it is safe for the connection
      thread to exit.
    */
    di->handler_thread_initialized= TRUE;
    di->table_list.mdl_request.ticket= NULL;

    if (di->open_and_lock_table())
      goto err;

    /*
      INSERT DELAYED generally expects thd->lex->current_select to be NULL,
      since this is not an attribute of the current thread. This can lead to
      problems if the thread that spawned the current one disconnects.
      current_select will then point to freed memory. But current_select is
      required to resolve the partition function. So, after fulfilling that
      requirement, we set the current_select to 0.
    */
    thd->lex->current_select= NULL;

    /* Tell client that the thread is initialized */
    mysql_cond_signal(&di->cond_client);

    /*
      Inform mdl that it needs to call mysql_lock_abort to abort locks
      for delayed insert.
    */
    thd->mdl_context.set_needs_thr_lock_abort(TRUE);

    di->table->mark_columns_needed_for_insert();
    /* Mark all columns for write as we don't know which columns we get from user */
    bitmap_set_all(di->table->write_set);

    /* Now wait until we get an insert or lock to handle */
    /* We will not abort as long as a client thread uses this thread */

    for (;;)
    {
      if (thd->killed)
      {
        uint lock_count;
        DBUG_PRINT("delayed", ("Insert delayed killed"));
        /*
          Remove this from delay insert list so that no one can request a
          table from this
        */
        mysql_mutex_unlock(&di->mutex);
        mysql_mutex_lock(&LOCK_delayed_insert);
        di->unlink();
        lock_count=di->lock_count();
        mysql_mutex_unlock(&LOCK_delayed_insert);
        mysql_mutex_lock(&di->mutex);
        if (!lock_count && !di->tables_in_use && !di->stacked_inserts &&
            !thd->lock)
          break;					// Time to die
      }

      /* Shouldn't wait if killed or an insert is waiting. */
      DBUG_PRINT("delayed",
                 ("thd->killed: %d  di->status: %d  di->stacked_inserts: %d",
                  thd->killed, di->status, di->stacked_inserts));
      if (!thd->killed && !di->status && !di->stacked_inserts)
      {
        struct timespec abstime;
        set_timespec(abstime, delayed_insert_timeout);

        /* Information for pthread_kill */
        mysql_mutex_unlock(&di->mutex);
        mysql_mutex_lock(&di->thd.mysys_var->mutex);
        di->thd.mysys_var->current_mutex= &di->mutex;
        di->thd.mysys_var->current_cond= &di->cond;
        mysql_mutex_unlock(&di->thd.mysys_var->mutex);
        mysql_mutex_lock(&di->mutex);
        THD_STAGE_INFO(&(di->thd), stage_waiting_for_insert);

        DBUG_PRINT("info",("Waiting for someone to insert rows"));
        while (!thd->killed && !di->status)
        {
          int error;
          mysql_audit_release(thd);
          error= mysql_cond_timedwait(&di->cond, &di->mutex, &abstime);
#ifdef EXTRA_DEBUG
          if (error && error != EINTR && error != ETIMEDOUT)
          {
            fprintf(stderr, "Got error %d from mysql_cond_timedwait\n", error);
            DBUG_PRINT("error", ("Got error %d from mysql_cond_timedwait",
                                 error));
          }
#endif
          if (error == ETIMEDOUT || error == ETIME)
            thd->set_killed(KILL_CONNECTION);
        }
        /* We can't lock di->mutex and mysys_var->mutex at the same time */
        mysql_mutex_unlock(&di->mutex);
        mysql_mutex_lock(&di->thd.mysys_var->mutex);
        di->thd.mysys_var->current_mutex= 0;
        di->thd.mysys_var->current_cond= 0;
        mysql_mutex_unlock(&di->thd.mysys_var->mutex);
        mysql_mutex_lock(&di->mutex);
      }

      /*
        The code depends on that the following ASSERT always hold.
        I don't want to accidently introduce and bugs in the following code
        in this commit, so I leave the small cleaning up of the code to
        a future commit
      */
      DBUG_ASSERT(thd->lock || di->stacked_inserts == 0);

      DBUG_PRINT("delayed",
                 ("thd->killed: %d  di->status: %d  di->stacked_insert: %d  di->tables_in_use: %d  thd->lock: %d",
                  thd->killed, di->status, di->stacked_inserts, di->tables_in_use, thd->lock != 0));

      /*
        This is used to test see what happens if killed is sent before
        we have time to handle the insert requests.
      */
      DBUG_EXECUTE_IF("write_delay_wakeup",
                      if (!thd->killed && di->stacked_inserts)
                        my_sleep(500000);
                      );

      if (di->tables_in_use && ! thd->lock &&
          (!thd->killed || di->stacked_inserts))
      {
        /*
          Request for new delayed insert.
          Lock the table, but avoid to be blocked by a global read lock.
          If we got here while a global read lock exists, then one or more
          inserts started before the lock was requested. These are allowed
          to complete their work before the server returns control to the
          client which requested the global read lock. The delayed insert
          handler will close the table and finish when the outstanding
          inserts are done.
        */
        if (! (thd->lock= mysql_lock_tables(thd, &di->table, 1, 0)))
        {
          /* Fatal error */
          thd->set_killed(KILL_CONNECTION);
        }
        mysql_cond_broadcast(&di->cond_client);
      }
      if (di->stacked_inserts)
      {
        delayed_row *row;
        I_List_iterator<delayed_row> it(di->rows);
        my_thread_id cur_thd= di->thd.thread_id;

        while ((row= it++))
        {
          if (cur_thd != row->thread_id)
          {
            mysql_audit_external_lock_ex(&di->thd, row->thread_id,
                row->user, row->host, row->ip, row->query_id,
                di->table->s, F_WRLCK);
            cur_thd= row->thread_id;
          }
        }
        if (di->handle_inserts())
        {
          /* Some fatal error */
          thd->set_killed(KILL_CONNECTION);
        }
      }
      di->status=0;
      if (!di->stacked_inserts && !di->tables_in_use && thd->lock)
      {
        /*
          No one is doing a insert delayed
          Unlock table so that other threads can use it
        */
        MYSQL_LOCK *lock=thd->lock;
        thd->lock=0;
        mysql_mutex_unlock(&di->mutex);
        /*
          We need to release next_insert_id before unlocking. This is
          enforced by handler::ha_external_lock().
        */
        di->table->file->ha_release_auto_increment();
        mysql_unlock_tables(thd, lock);
        trans_commit_stmt(thd);
        di->group_count=0;
        mysql_audit_release(thd);
        /*
          Reset binlog. We can't call ha_reset() for the table as this will
          reset the table maps we have calculated earlier.
        */
        mysql_mutex_lock(&di->mutex);
      }

      /*
        Reset binlog. We can't call ha_reset() for the table as this will
        reset the table maps we have calculated earlier.
      */
      thd->reset_binlog_for_next_statement();

      if (di->tables_in_use)
        mysql_cond_broadcast(&di->cond_client); // If waiting clients
    }

  err:
    DBUG_LEAVE;
  }

  {
    DBUG_ENTER("handle_delayed_insert-cleanup");
    di->table=0;
    mysql_mutex_unlock(&di->mutex);

    /*
      Protect against mdl_locks trying to access open tables
      We use KILL_CONNECTION_HARD here to ensure that
      THD::notify_shared_lock() dosn't try to access open tables after
      this.
    */
    mysql_mutex_lock(&thd->LOCK_thd_data);
    thd->mdl_context.set_needs_thr_lock_abort(0);
    mysql_mutex_unlock(&thd->LOCK_thd_data);
    thd->set_killed(KILL_CONNECTION_HARD);	        // If error

    close_thread_tables(thd);			// Free the table
    thd->release_transactional_locks();
    mysql_cond_broadcast(&di->cond_client);       // Safety

    mysql_mutex_lock(&LOCK_delayed_create);    // Because of delayed_get_table
    mysql_mutex_lock(&LOCK_delayed_insert);
    /*
      di should be unlinked from the thread handler list and have no active
      clients
    */
    delete di;
    mysql_mutex_unlock(&LOCK_delayed_insert);
    mysql_mutex_unlock(&LOCK_delayed_create);

    DBUG_LEAVE;
  }
  my_thread_end();
  pthread_exit(0);

  return 0;
}


/* Remove all pointers to data for blob fields so that original table doesn't try to free them */

static void unlink_blobs(TABLE *table)
{
  for (Field **ptr=table->field ; *ptr ; ptr++)
  {
    if ((*ptr)->flags & BLOB_FLAG)
      ((Field_blob *) (*ptr))->clear_temporary();
  }
}

/* Free blobs stored in current row */

static void free_delayed_insert_blobs(TABLE *table)
{
  for (Field **ptr=table->field ; *ptr ; ptr++)
  {
    if ((*ptr)->flags & BLOB_FLAG)
      ((Field_blob *) *ptr)->free();
  }
}


/* set value field for blobs to point to data in record */

static void set_delayed_insert_blobs(TABLE *table)
{
  for (Field **ptr=table->field ; *ptr ; ptr++)
  {
    if ((*ptr)->flags & BLOB_FLAG)
    {
      Field_blob *blob= ((Field_blob *) *ptr);
      uchar *data= blob->get_ptr();
      if (data)
        blob->set_value(data);     // Set value.ptr() to point to data
    }
  }
}


bool Delayed_insert::handle_inserts(void)
{
  int error;
  ulong max_rows;
  bool using_ignore= 0, using_opt_replace= 0, using_bin_log;
  delayed_row *row;
  DBUG_ENTER("handle_inserts");

  /* Allow client to insert new rows */
  mysql_mutex_unlock(&mutex);

  table->next_number_field=table->found_next_number_field;
  table->use_all_columns();

  THD_STAGE_INFO(&thd, stage_upgrading_lock);
  if (thr_upgrade_write_delay_lock(*thd.lock->locks, delayed_lock,
                                   thd.variables.lock_wait_timeout))
  {
    /*
      This can happen if thread is killed either by a shutdown
      or if another thread is removing the current table definition
      from the table cache.
    */
    my_error(ER_DELAYED_CANT_CHANGE_LOCK, MYF(ME_FATAL | ME_ERROR_LOG),
             table->s->table_name.str);
    goto err;
  }

  THD_STAGE_INFO(&thd, stage_insert);
  max_rows= delayed_insert_limit;
  if (thd.killed || table->s->tdc->flushed)
  {
    thd.set_killed(KILL_SYSTEM_THREAD);
    max_rows= ULONG_MAX;                     // Do as much as possible
  }

  if (table->file->ha_rnd_init_with_error(0))
    goto err;
  /*
    We have to call prepare_for_row_logging() as the second call to
    handler_writes() will not have called decide_logging_format.
  */
  table->file->prepare_for_row_logging();
  table->file->prepare_for_insert(1);
  using_bin_log= table->file->row_logging;

  /*
    We can't use row caching when using the binary log because if
    we get a crash, then binary log will contain rows that are not yet
    written to disk, which will cause problems in replication.
  */
  if (!using_bin_log)
    table->file->extra(HA_EXTRA_WRITE_CACHE);

  mysql_mutex_lock(&mutex);

  while ((row=rows.get()))
  {
    int tmp_error;
    stacked_inserts--;
    mysql_mutex_unlock(&mutex);
    memcpy(table->record[0],row->record,table->s->reclength);
    if (table->s->blob_fields)
      set_delayed_insert_blobs(table);

    thd.start_time=row->start_time;
    thd.start_time_sec_part=row->start_time_sec_part;
    thd.query_start_sec_part_used=row->query_start_sec_part_used;
    /*
      To get the exact auto_inc interval to store in the binlog we must not
      use values from the previous interval (of the previous rows).
    */
    bool log_query= (row->log_query && row->query.str != NULL);
    DBUG_PRINT("delayed", ("query: '%s'  length: %lu", row->query.str ?
                           row->query.str : "[NULL]",
                           (ulong) row->query.length));
    if (log_query)
    {
      /*
        Guaranteed that the INSERT DELAYED STMT will not be here
        in SBR when mysql binlog is enabled.
      */
      DBUG_ASSERT(!mysql_bin_log.is_open() ||
                  thd.is_current_stmt_binlog_format_row());

      /*
        This is the first value of an INSERT statement.
        It is the right place to clear a forced insert_id.
        This is usually done after the last value of an INSERT statement,
        but we won't know this in the insert delayed thread. But before
        the first value is sufficiently equivalent to after the last
        value of the previous statement.
      */
      table->file->ha_release_auto_increment();
      thd.auto_inc_intervals_in_cur_stmt_for_binlog.empty();
    }
    thd.first_successful_insert_id_in_prev_stmt= 
      row->first_successful_insert_id_in_prev_stmt;
    thd.stmt_depends_on_first_successful_insert_id_in_prev_stmt= 
      row->stmt_depends_on_first_successful_insert_id_in_prev_stmt;
    table->auto_increment_field_not_null= row->auto_increment_field_not_null;

    /* Copy the session variables. */
    thd.variables.auto_increment_increment= row->auto_increment_increment;
    thd.variables.auto_increment_offset=    row->auto_increment_offset;
    thd.variables.sql_mode=                 row->sql_mode;

    /* Copy a forced insert_id, if any. */
    if (row->forced_insert_id)
    {
      DBUG_PRINT("delayed", ("received auto_inc: %lu",
                             (ulong) row->forced_insert_id));
      thd.force_one_auto_inc_interval(row->forced_insert_id);
    }

    info.ignore= row->ignore;
    info.handle_duplicates= row->dup;
    if (info.ignore ||
	info.handle_duplicates != DUP_ERROR)
    {
      table->file->extra(HA_EXTRA_IGNORE_DUP_KEY);
      using_ignore=1;
    }
    if (info.handle_duplicates == DUP_REPLACE &&
        (!table->triggers ||
         !table->triggers->has_delete_triggers()))
    {
      table->file->extra(HA_EXTRA_WRITE_CAN_REPLACE);
      using_opt_replace= 1;
    }
    if (info.handle_duplicates == DUP_UPDATE)
      table->file->extra(HA_EXTRA_INSERT_WITH_UPDATE);
    thd.clear_error(); // reset error for binlog

    tmp_error= 0;
    if (unlikely(table->vfield))
    {
      /*
        Virtual fields where not calculated by caller as the temporary
        TABLE object used had vcol_set empty. Better to calculate them
        here to make the caller faster.
      */
      tmp_error= table->update_virtual_fields(table->file,
                                              VCOL_UPDATE_FOR_WRITE);
    }

    if (unlikely(tmp_error || write_record(&thd, table, &info, NULL)))
    {
      info.error_count++;				// Ignore errors
      thread_safe_increment(delayed_insert_errors,&LOCK_delayed_status);
      row->log_query = 0;
    }

    if (using_ignore)
    {
      using_ignore=0;
      table->file->extra(HA_EXTRA_NO_IGNORE_DUP_KEY);
    }
    if (using_opt_replace)
    {
      using_opt_replace= 0;
      table->file->extra(HA_EXTRA_WRITE_CANNOT_REPLACE);
    }

    if (table->s->blob_fields)
      free_delayed_insert_blobs(table);
    thread_safe_decrement(delayed_rows_in_use,&LOCK_delayed_status);
    thread_safe_increment(delayed_insert_writes,&LOCK_delayed_status);
    mysql_mutex_lock(&mutex);

    /*
      Reset the table->auto_increment_field_not_null as it is valid for
      only one row.
    */
    table->auto_increment_field_not_null= FALSE;

    delete row;
    /*
      Let READ clients do something once in a while
      We should however not break in the middle of a multi-line insert
      if we have binary logging enabled as we don't want other commands
      on this table until all entries has been processed
    */
    if (group_count++ >= max_rows && (row= rows.head()) &&
	(!(row->log_query & using_bin_log)))
    {
      group_count=0;
      if (stacked_inserts || tables_in_use)	// Let these wait a while
      {
	if (tables_in_use)
          mysql_cond_broadcast(&cond_client);   // If waiting clients
	THD_STAGE_INFO(&thd, stage_reschedule);
        mysql_mutex_unlock(&mutex);
	if (unlikely((error=table->file->extra(HA_EXTRA_NO_CACHE))))
	{
	  /* This should never happen */
	  table->file->print_error(error,MYF(0));
	  sql_print_error("%s", thd.get_stmt_da()->message());
          DBUG_PRINT("error", ("HA_EXTRA_NO_CACHE failed in loop"));
	  goto err;
	}
	query_cache_invalidate3(&thd, table, 1);
	if (thr_reschedule_write_lock(*thd.lock->locks,
                                thd.variables.lock_wait_timeout))
	{
          /* This is not known to happen. */
          my_error(ER_DELAYED_CANT_CHANGE_LOCK,
                   MYF(ME_FATAL | ME_ERROR_LOG),
                   table->s->table_name.str);
          goto err;
	}
	if (!using_bin_log)
	  table->file->extra(HA_EXTRA_WRITE_CACHE);
        mysql_mutex_lock(&mutex);
	THD_STAGE_INFO(&thd, stage_insert);
      }
      if (tables_in_use)
        mysql_cond_broadcast(&cond_client);     // If waiting clients
    }
  }

  table->file->ha_rnd_end();

  if (WSREP((&thd)))
    thd_proc_info(&thd, "Insert done");
  else
    thd_proc_info(&thd, 0);
  mysql_mutex_unlock(&mutex);

  /*
    We need to flush the pending event when using row-based
    replication since the flushing normally done in binlog_query() is
    not done last in the statement: for delayed inserts, the insert
    statement is logged *before* all rows are inserted.

    We can flush the pending event without checking the thd->lock
    since the delayed insert *thread* is not inside a stored function
    or trigger.

    TODO: Move the logging to last in the sequence of rows.
  */
  if (table->file->row_logging &&
      thd.binlog_flush_pending_rows_event(TRUE,
                                          table->file->row_logging_has_trans))
    goto err;

  if (unlikely((error=table->file->extra(HA_EXTRA_NO_CACHE))))
  {						// This shouldn't happen
    table->file->print_error(error,MYF(0));
    sql_print_error("%s", thd.get_stmt_da()->message());
    DBUG_PRINT("error", ("HA_EXTRA_NO_CACHE failed after loop"));
    goto err;
  }
  query_cache_invalidate3(&thd, table, 1);
  mysql_mutex_lock(&mutex);
  DBUG_RETURN(0);

 err:
#ifndef DBUG_OFF
  max_rows= 0;                                  // For DBUG output
#endif
  /* Remove all not used rows */
  mysql_mutex_lock(&mutex);
  while ((row=rows.get()))
  {
    if (table->s->blob_fields)
    {
      memcpy(table->record[0],row->record,table->s->reclength);
      set_delayed_insert_blobs(table);
      free_delayed_insert_blobs(table);
    }
    delete row;
    thread_safe_increment(delayed_insert_errors,&LOCK_delayed_status);
    stacked_inserts--;
#ifndef DBUG_OFF
    max_rows++;
#endif
  }
  DBUG_PRINT("error", ("dropped %lu rows after an error", max_rows));
  thread_safe_increment(delayed_insert_errors, &LOCK_delayed_status);
  DBUG_RETURN(1);
}
#endif /* EMBEDDED_LIBRARY */

/***************************************************************************
  Store records in INSERT ... SELECT *
***************************************************************************/


/*
  make insert specific preparation and checks after opening tables

  SYNOPSIS
    mysql_insert_select_prepare()
    thd         thread handler

  RETURN
  0   OK
  > 0 Error
  < 0 Ok, ignore insert
*/

int mysql_insert_select_prepare(THD *thd, select_result *sel_res)
{
  int res;
  LEX *lex= thd->lex;
  SELECT_LEX *select_lex= lex->first_select_lex();
  DBUG_ENTER("mysql_insert_select_prepare");

  /*
    SELECT_LEX do not belong to INSERT statement, so we can't add WHERE
    clause if table is VIEW
  */

  if ((res= mysql_prepare_insert(thd, lex->query_tables, lex->field_list, 0,
                                 lex->update_list, lex->value_list,
                                 lex->duplicates,
                                 &select_lex->where, TRUE)))
    DBUG_RETURN(res);

  /*
    If sel_res is not empty, it means we have items in returing_list.
    So we prepare the list now
  */
  if (sel_res)
    sel_res->prepare(lex->returning()->item_list, NULL);

  DBUG_ASSERT(select_lex->leaf_tables.elements != 0);
  List_iterator<TABLE_LIST> ti(select_lex->leaf_tables);
  TABLE_LIST *table;
  uint insert_tables;

  if (select_lex->first_cond_optimization)
  {
    /* Back up leaf_tables list. */
    Query_arena *arena= thd->stmt_arena, backup;
    arena= thd->activate_stmt_arena_if_needed(&backup);  // For easier test

    insert_tables= select_lex->insert_tables;
    while ((table= ti++) && insert_tables--)
    {
      select_lex->leaf_tables_exec.push_back(table);
      table->tablenr_exec= table->table->tablenr;
      table->map_exec= table->table->map;
      table->maybe_null_exec= table->table->maybe_null;
    }
    if (arena)
      thd->restore_active_arena(arena, &backup);
  }
  ti.rewind();
  /*
    exclude first table from leaf tables list, because it belong to
    INSERT
  */
  /* skip all leaf tables belonged to view where we are insert */
  insert_tables= select_lex->insert_tables;
  while ((table= ti++) && insert_tables--)
    ti.remove();

  DBUG_RETURN(0);
}


select_insert::select_insert(THD *thd_arg, TABLE_LIST *table_list_par,
                             TABLE *table_par,
                             List<Item> *fields_par,
                             List<Item> *update_fields,
                             List<Item> *update_values,
                             enum_duplicates duplic,
                             bool ignore_check_option_errors,
                             select_result *result):
  select_result_interceptor(thd_arg),
  sel_result(result),
  table_list(table_list_par), table(table_par), fields(fields_par),
  autoinc_value_of_last_inserted_row(0),
  insert_into_view(table_list_par && table_list_par->view != 0)
{
  bzero((char*) &info,sizeof(info));
  info.handle_duplicates= duplic;
  info.ignore= ignore_check_option_errors;
  info.update_fields= update_fields;
  info.update_values= update_values;
  info.view= (table_list_par->view ? table_list_par : 0);
  info.table_list= table_list_par;
}


int
select_insert::prepare(List<Item> &values, SELECT_LEX_UNIT *u)
{
  LEX *lex= thd->lex;
  int res= 0;
  table_map map= 0;
  SELECT_LEX *lex_current_select_save= lex->current_select;
  DBUG_ENTER("select_insert::prepare");

  unit= u;

  /*
    Since table in which we are going to insert is added to the first
    select, LEX::current_select should point to the first select while
    we are fixing fields from insert list.
  */
  lex->current_select= lex->first_select_lex();

  res= (setup_returning_fields(thd, table_list) ||
        setup_fields(thd, Ref_ptr_array(), values, MARK_COLUMNS_READ, 0, 0,
                     0) ||
        check_insert_fields(thd, table_list, *fields, values,
                            !insert_into_view, 1, &map));

  if (!res && fields->elements)
  {
    Abort_on_warning_instant_set aws(thd,
                                     !info.ignore && thd->is_strict_mode());
    res= check_that_all_fields_are_given_values(thd, table_list->table,
                                                table_list);
  }

  if (info.handle_duplicates == DUP_UPDATE && !res)
  {
    Name_resolution_context *context= &lex->first_select_lex()->context;
    Name_resolution_context_state ctx_state;

    /* Save the state of the current name resolution context. */
    ctx_state.save_state(context, table_list);

    /* Perform name resolution only in the first table - 'table_list'. */
    table_list->next_local= 0;
    context->resolve_in_table_list_only(table_list);

    lex->first_select_lex()->no_wrap_view_item= TRUE;
    res= res ||
      check_update_fields(thd, context->table_list,
                          *info.update_fields, *info.update_values,
                          /*
                            In INSERT SELECT ON DUPLICATE KEY UPDATE col=x
                            'x' can legally refer to a non-inserted table.
                            'x' is not even resolved yet.
                           */
                          true,
                          &map);
    lex->first_select_lex()->no_wrap_view_item= FALSE;
    /*
      When we are not using GROUP BY and there are no ungrouped
      aggregate functions we can refer to other tables in the ON
      DUPLICATE KEY part.  We use next_name_resolution_table
      descructively, so check it first (views?)
    */
    DBUG_ASSERT (!table_list->next_name_resolution_table);
    if (lex->first_select_lex()->group_list.elements == 0 &&
        !lex->first_select_lex()->with_sum_func)
    {
      /*
        We must make a single context out of the two separate name
        resolution contexts : the INSERT table and the tables in the
        SELECT part of INSERT ... SELECT.  To do that we must
        concatenate the two lists
      */  
      table_list->next_name_resolution_table= 
        ctx_state.get_first_name_resolution_table();
    }

    res= res || setup_fields(thd, Ref_ptr_array(), *info.update_values,
                             MARK_COLUMNS_READ, 0, NULL, 0);
    if (!res)
    {
      /*
        Traverse the update values list and substitute fields from the
        select for references (Item_ref objects) to them. This is done in
        order to get correct values from those fields when the select
        employs a temporary table.
      */
      List_iterator<Item> li(*info.update_values);
      Item *item;

      while ((item= li++))
      {
        item->transform(thd, &Item::update_value_transformer,
                        (uchar*)lex->current_select);
      }
    }

    /* Restore the current context. */
    ctx_state.restore_state(context, table_list);
  }

  lex->current_select= lex_current_select_save;
  if (res)
    DBUG_RETURN(1);
  /*
    if it is INSERT into join view then check_insert_fields already found
    real table for insert
  */
  table= table_list->table;

  /*
    Is table which we are changing used somewhere in other parts of
    query
  */
  if (unique_table(thd, table_list, table_list->next_global, 0))
  {
    /* Using same table for INSERT and SELECT */
    lex->current_select->options|= OPTION_BUFFER_RESULT;
    lex->current_select->join->select_options|= OPTION_BUFFER_RESULT;
  }
  else if (!(lex->current_select->options & OPTION_BUFFER_RESULT) &&
           thd->locked_tables_mode <= LTM_LOCK_TABLES)
  {
    /*
      We must not yet prepare the result table if it is the same as one of the 
      source tables (INSERT SELECT). The preparation may disable 
      indexes on the result table, which may be used during the select, if it
      is the same table (Bug #6034). Do the preparation after the select phase
      in select_insert::prepare2().
      We won't start bulk inserts at all if this statement uses functions or
      should invoke triggers since they may access to the same table too.
    */
    table->file->ha_start_bulk_insert((ha_rows) 0);
  }
  restore_record(table,s->default_values);		// Get empty record
  table->reset_default_fields();
  table->next_number_field=table->found_next_number_field;

#ifdef HAVE_REPLICATION
  if (thd->rgi_slave &&
      (info.handle_duplicates == DUP_UPDATE) &&
      (table->next_number_field != NULL) &&
      rpl_master_has_bug(thd->rgi_slave->rli, 24432, TRUE, NULL, NULL))
    DBUG_RETURN(1);
#endif

  thd->cuted_fields=0;
  bool create_lookup_handler= info.handle_duplicates != DUP_ERROR;
  if (info.ignore || info.handle_duplicates != DUP_ERROR)
  {
    create_lookup_handler= true;
    table->file->extra(HA_EXTRA_IGNORE_DUP_KEY);
    if (table->file->ha_table_flags() & HA_DUPLICATE_POS)
    {
      if (table->file->ha_rnd_init_with_error(0))
        DBUG_RETURN(1);
    }
  }
  table->file->prepare_for_insert(create_lookup_handler);
  if (info.handle_duplicates == DUP_REPLACE &&
      (!table->triggers || !table->triggers->has_delete_triggers()))
    table->file->extra(HA_EXTRA_WRITE_CAN_REPLACE);
  if (info.handle_duplicates == DUP_UPDATE)
    table->file->extra(HA_EXTRA_INSERT_WITH_UPDATE);
  thd->abort_on_warning= !info.ignore && thd->is_strict_mode();
  res= (table_list->prepare_where(thd, 0, TRUE) ||
        table_list->prepare_check_option(thd));

  if (!res)
  {
     table->prepare_triggers_for_insert_stmt_or_event();
     table->mark_columns_needed_for_insert();
  }

  DBUG_RETURN(res);
}


/*
  Finish the preparation of the result table.

  SYNOPSIS
    select_insert::prepare2()
    void

  DESCRIPTION
    If the result table is the same as one of the source tables
    (INSERT SELECT), the result table is not finally prepared at the
    join prepair phase.  Do the final preparation now.

  RETURN
    0   OK
*/

int select_insert::prepare2(JOIN *)
{
  DBUG_ENTER("select_insert::prepare2");
  if (table->validate_default_values_of_unset_fields(thd))
    DBUG_RETURN(1);
  if (thd->lex->describe)
    DBUG_RETURN(0);
  if (thd->lex->current_select->options & OPTION_BUFFER_RESULT &&
      thd->locked_tables_mode <= LTM_LOCK_TABLES)
    table->file->ha_start_bulk_insert((ha_rows) 0);

  /* Same as the other variants of INSERT */
  if (sel_result &&
      sel_result->send_result_set_metadata(thd->lex->returning()->item_list,
                                Protocol::SEND_NUM_ROWS | Protocol::SEND_EOF))
    DBUG_RETURN(1);
  DBUG_RETURN(0);
}


void select_insert::cleanup()
{
  /* select_insert/select_create are never re-used in prepared statement */
  DBUG_ASSERT(0);
}

select_insert::~select_insert()
{
  DBUG_ENTER("~select_insert");
  sel_result= NULL;
  if (table && table->is_created())
  {
    table->next_number_field=0;
    table->auto_increment_field_not_null= FALSE;
    table->file->ha_reset();
  }
  thd->count_cuted_fields= CHECK_FIELD_IGNORE;
  thd->abort_on_warning= 0;
  DBUG_VOID_RETURN;
}


int select_insert::send_data(List<Item> &values)
{
  DBUG_ENTER("select_insert::send_data");
  bool error=0;

  thd->count_cuted_fields= CHECK_FIELD_WARN;	// Calculate cuted fields
  store_values(values);
  if (table->default_field &&
      unlikely(table->update_default_fields(info.ignore)))
    DBUG_RETURN(1);
  thd->count_cuted_fields= CHECK_FIELD_ERROR_FOR_NULL;
  if (unlikely(thd->is_error()))
  {
    table->auto_increment_field_not_null= FALSE;
    DBUG_RETURN(1);
  }

  table->vers_write= table->versioned();
  if (table_list)                               // Not CREATE ... SELECT
  {
    switch (table_list->view_check_option(thd, info.ignore)) {
    case VIEW_CHECK_SKIP:
      DBUG_RETURN(0);
    case VIEW_CHECK_ERROR:
      DBUG_RETURN(1);
    }
  }

  error= write_record(thd, table, &info, sel_result);
  table->vers_write= table->versioned();
  table->auto_increment_field_not_null= FALSE;

  if (likely(!error))
  {
    if (table->triggers || info.handle_duplicates == DUP_UPDATE)
    {
      /*
        Restore fields of the record since it is possible that they were
        changed by ON DUPLICATE KEY UPDATE clause.
    
        If triggers exist then whey can modify some fields which were not
        originally touched by INSERT ... SELECT, so we have to restore
        their original values for the next row.
      */
      restore_record(table, s->default_values);
    }
    if (table->next_number_field)
    {
      /*
        If no value has been autogenerated so far, we need to remember the
        value we just saw, we may need to send it to client in the end.
      */
      if (thd->first_successful_insert_id_in_cur_stmt == 0) // optimization
        autoinc_value_of_last_inserted_row= 
          table->next_number_field->val_int();
      /*
        Clear auto-increment field for the next record, if triggers are used
        we will clear it twice, but this should be cheap.
      */
      table->next_number_field->reset();
    }
  }
  DBUG_RETURN(error);
}


void select_insert::store_values(List<Item> &values)
{
  DBUG_ENTER("select_insert::store_values");

  if (fields->elements)
    fill_record_n_invoke_before_triggers(thd, table, *fields, values, 1,
                                         TRG_EVENT_INSERT);
  else
    fill_record_n_invoke_before_triggers(thd, table, table->field_to_fill(),
                                         values, 1, TRG_EVENT_INSERT);

  DBUG_VOID_RETURN;
}

bool select_insert::prepare_eof()
{
  int error;
  bool const trans_table= table->file->has_transactions_and_rollback();
  bool changed;
  bool binary_logged= 0;
  killed_state killed_status= thd->killed;

  DBUG_ENTER("select_insert::prepare_eof");
  DBUG_PRINT("enter", ("trans_table: %d, table_type: '%s'",
                       trans_table, table->file->table_type()));

#ifdef WITH_WSREP
  error= (thd->wsrep_cs().current_error()) ? -1 :
    (thd->locked_tables_mode <= LTM_LOCK_TABLES) ?
#else
    error= (thd->locked_tables_mode <= LTM_LOCK_TABLES) ?
#endif /* WITH_WSREP */
    table->file->ha_end_bulk_insert() : 0;

  if (likely(!error) && unlikely(thd->is_error()))
    error= thd->get_stmt_da()->sql_errno();

  if (info.ignore || info.handle_duplicates != DUP_ERROR)
      if (table->file->ha_table_flags() & HA_DUPLICATE_POS)
        table->file->ha_rnd_end();
  table->file->extra(HA_EXTRA_END_ALTER_COPY);
  table->file->extra(HA_EXTRA_NO_IGNORE_DUP_KEY);
  table->file->extra(HA_EXTRA_WRITE_CANNOT_REPLACE);

  if (likely((changed= (info.copied || info.deleted || info.updated))))
  {
    /*
      We must invalidate the table in the query cache before binlog writing
      and ha_autocommit_or_rollback.
    */
    query_cache_invalidate3(thd, table, 1);
  }

  if (thd->transaction->stmt.modified_non_trans_table)
    thd->transaction->all.modified_non_trans_table= TRUE;
  thd->transaction->all.m_unsafe_rollback_flags|=
    (thd->transaction->stmt.m_unsafe_rollback_flags & THD_TRANS::DID_WAIT);

  DBUG_ASSERT(trans_table || !changed || 
              thd->transaction->stmt.modified_non_trans_table);

  /*
    Write to binlog before commiting transaction.  No statement will
    be written by the binlog_query() below in RBR mode.  All the
    events are in the transaction cache and will be written when
    ha_autocommit_or_rollback() is issued below.
  */
  if ((WSREP_EMULATE_BINLOG(thd) || mysql_bin_log.is_open()) &&
      (likely(!error) || thd->transaction->stmt.modified_non_trans_table))
  {
    int errcode= 0;
    int res;
    if (likely(!error))
      thd->clear_error();
    else
      errcode= query_error_code(thd, killed_status == NOT_KILLED);
    res= thd->binlog_query(THD::ROW_QUERY_TYPE,
                           thd->query(), thd->query_length(),
                           trans_table, FALSE, FALSE, errcode);
    if (res > 0)
    {
      table->file->ha_release_auto_increment();
      DBUG_RETURN(true);
    }
    binary_logged= res == 0 || !table->s->tmp_table;
  }
  table->s->table_creation_was_logged|= binary_logged;
  table->file->ha_release_auto_increment();

  if (unlikely(error))
  {
    table->file->print_error(error,MYF(0));
    DBUG_RETURN(true);
  }

  DBUG_RETURN(false);
}

bool select_insert::send_ok_packet() {
  char  message[160];                           /* status message */
  ulonglong row_count;                          /* rows affected */
  ulonglong id;                                 /* last insert-id */
  DBUG_ENTER("select_insert::send_ok_packet");

  if (info.ignore)
    my_snprintf(message, sizeof(message), ER(ER_INSERT_INFO),
                (ulong) info.records, (ulong) (info.records - info.copied),
                (long) thd->get_stmt_da()->current_statement_warn_count());
  else
    my_snprintf(message, sizeof(message), ER(ER_INSERT_INFO),
                (ulong) info.records, (ulong) (info.deleted + info.updated),
                (long) thd->get_stmt_da()->current_statement_warn_count());

  row_count= info.copied + info.deleted +
    ((thd->client_capabilities & CLIENT_FOUND_ROWS) ?
     info.touched : info.updated);

  id= (thd->first_successful_insert_id_in_cur_stmt > 0) ?
    thd->first_successful_insert_id_in_cur_stmt :
    (thd->arg_of_last_insert_id_function ?
     thd->first_successful_insert_id_in_prev_stmt :
     (info.copied ? autoinc_value_of_last_inserted_row : 0));

  /*
    Client expects an EOF/OK packet If LEX::has_returning and if result set
    meta was sent. See explanation for other variants of INSERT.
  */
  if (sel_result)
    sel_result->send_eof();
  else
    ::my_ok(thd, row_count, id, message);

  DBUG_RETURN(false);
}

bool select_insert::send_eof()
{
  bool res;
  DBUG_ENTER("select_insert::send_eof");
  res= (prepare_eof() || (!suppress_my_ok && send_ok_packet()));
  DBUG_RETURN(res);
}

void select_insert::abort_result_set()
{
  bool binary_logged= 0;
  DBUG_ENTER("select_insert::abort_result_set");
  /*
    If the creation of the table failed (due to a syntax error, for
    example), no table will have been opened and therefore 'table'
    will be NULL. In that case, we still need to execute the rollback
    and the end of the function.

    If it fail due to inability to insert in multi-table view for example,
    table will be assigned with view table structure, but that table will
    not be opened really (it is dummy to check fields types & Co).
   */
  if (table && table->file->is_open())
  {
    bool changed, transactional_table;
    /*
      If we are not in prelocked mode, we end the bulk insert started
      before.
    */
    if (thd->locked_tables_mode <= LTM_LOCK_TABLES)
      table->file->ha_end_bulk_insert();

    if (table->file->inited)
      table->file->ha_rnd_end();
    table->file->extra(HA_EXTRA_NO_IGNORE_DUP_KEY);
    table->file->extra(HA_EXTRA_WRITE_CANNOT_REPLACE);

    /*
      If at least one row has been inserted/modified and will stay in
      the table (the table doesn't have transactions) we must write to
      the binlog (and the error code will make the slave stop).

      For many errors (example: we got a duplicate key error while
      inserting into a MyISAM table), no row will be added to the table,
      so passing the error to the slave will not help since there will
      be an error code mismatch (the inserts will succeed on the slave
      with no error).

      If table creation failed, the number of rows modified will also be
      zero, so no check for that is made.
    */
    changed= (info.copied || info.deleted || info.updated);
    transactional_table= table->file->has_transactions_and_rollback();
    if (thd->transaction->stmt.modified_non_trans_table ||
        thd->log_current_statement)
    {
        if (!can_rollback_data())
          thd->transaction->all.modified_non_trans_table= TRUE;

        if(WSREP_EMULATE_BINLOG(thd) || mysql_bin_log.is_open())
        {
          int errcode= query_error_code(thd, thd->killed == NOT_KILLED);
          int res;
          /* error of writing binary log is ignored */
          res= thd->binlog_query(THD::ROW_QUERY_TYPE, thd->query(),
                                 thd->query_length(),
                                 transactional_table, FALSE, FALSE, errcode);
          binary_logged= res == 0 || !table->s->tmp_table;
        }
	if (changed)
	  query_cache_invalidate3(thd, table, 1);
    }
    DBUG_ASSERT(transactional_table || !changed ||
		thd->transaction->stmt.modified_non_trans_table);

    table->s->table_creation_was_logged|= binary_logged;
    table->file->ha_release_auto_increment();
  }

  DBUG_VOID_RETURN;
}


/***************************************************************************
  CREATE TABLE (SELECT) ...
***************************************************************************/

Field *Item::create_field_for_create_select(MEM_ROOT *root, TABLE *table)
{
  static Tmp_field_param param(false, false, false, false);
  Tmp_field_src src;
  return create_tmp_field_ex(root, table, &src, &param);
}


/**
  Create table from lists of fields and items (or just return TABLE
  object for pre-opened existing table).

  @param thd           [in]     Thread object
  @param create_info   [in]     Create information (like MAX_ROWS, ENGINE or
                                temporary table flag)
  @param create_table  [in]     Pointer to TABLE_LIST object providing database
                                and name for table to be created or to be open
  @param alter_info    [in/out] Initial list of columns and indexes for the
                                table to be created
  @param items         [in]     List of items which should be used to produce
                                rest of fields for the table (corresponding
                                fields will be added to the end of
                                alter_info->create_list)
  @param lock          [out]    Pointer to the MYSQL_LOCK object for table
                                created will be returned in this parameter.
                                Since this table is not included in THD::lock
                                caller is responsible for explicitly unlocking
                                this table.
  @param hooks         [in]     Hooks to be invoked before and after obtaining
                                table lock on the table being created.

  @note
    This function assumes that either table exists and was pre-opened and
    locked at open_and_lock_tables() stage (and in this case we just emit
    error or warning and return pre-opened TABLE object) or an exclusive
    metadata lock was acquired on table so we can safely create, open and
    lock table in it (we don't acquire metadata lock if this create is
    for temporary table).

  @note
    Since this function contains some logic specific to CREATE TABLE ...
    SELECT it should be changed before it can be used in other contexts.

  @retval non-zero  Pointer to TABLE object for table created or opened
  @retval 0         Error
*/

TABLE *select_create::create_table_from_items(THD *thd, List<Item> *items,
                                              MYSQL_LOCK **lock,
                                              TABLEOP_HOOKS *hooks)
{
  TABLE tmp_table;		// Used during 'Create_field()'
  TABLE_SHARE share;
  TABLE *table= 0;
  uint select_field_count= items->elements;
  /* Add selected items to field list */
  List_iterator_fast<Item> it(*items);
  Item *item;
  bool save_table_creation_was_logged;
  DBUG_ENTER("select_create::create_table_from_items");

  tmp_table.s= &share;
  init_tmp_table_share(thd, &share, "", 0, "", "");

  tmp_table.s->db_create_options=0;
  tmp_table.null_row= 0;
  tmp_table.maybe_null= 0;
  tmp_table.in_use= thd;

  if (!opt_explicit_defaults_for_timestamp)
    promote_first_timestamp_column(&alter_info->create_list);

  if (create_info->fix_create_fields(thd, alter_info, *create_table))
    DBUG_RETURN(NULL);

  while ((item=it++))
  {
    Field *tmp_field= item->create_field_for_create_select(thd->mem_root,
                                                           &tmp_table);

    if (!tmp_field)
      DBUG_RETURN(NULL);

    Field *table_field;

    switch (item->type())
    {
    /*
      We have to take into account both the real table's fields and
      pseudo-fields used in trigger's body. These fields are used
      to copy defaults values later inside constructor of
      the class Create_field.
    */
    case Item::FIELD_ITEM:
    case Item::TRIGGER_FIELD_ITEM:
      table_field= ((Item_field *) item)->field;
      break;
    default:
      table_field= NULL;
    }

    Create_field *cr_field= new (thd->mem_root)
                                  Create_field(thd, tmp_field, table_field);

    if (!cr_field)
      DBUG_RETURN(NULL);

    if (item->maybe_null())
      cr_field->flags &= ~NOT_NULL_FLAG;
    alter_info->create_list.push_back(cr_field, thd->mem_root);
  }

  if (create_info->check_fields(thd, alter_info,
                                create_table->table_name,
                                create_table->db,
                                select_field_count))
    DBUG_RETURN(NULL);

  DEBUG_SYNC(thd,"create_table_select_before_create");

  /* Check if LOCK TABLES + CREATE OR REPLACE of existing normal table*/
  if (thd->locked_tables_mode && create_table->table &&
      !create_info->tmp_table())
  {
    /* Remember information about the locked table */
    create_info->pos_in_locked_tables=
      create_table->table->pos_in_locked_tables;
    create_info->mdl_ticket= create_table->table->mdl_ticket;
  }

  /*
    Create and lock table.

    Note that we either creating (or opening existing) temporary table or
    creating base table on which name we have exclusive lock. So code below
    should not cause deadlocks or races.

    We don't log the statement, it will be logged later.

    If this is a HEAP table, the automatic DELETE FROM which is written to the
    binlog when a HEAP table is opened for the first time since startup, must
    not be written: 1) it would be wrong (imagine we're in CREATE SELECT: we
    don't want to delete from it) 2) it would be written before the CREATE
    TABLE, which is a wrong order. So we keep binary logging disabled when we
    open_table().
  */

  if (!mysql_create_table_no_lock(thd, &ddl_log_state_create, &ddl_log_state_rm,
                                  &create_table->db,
                                  &create_table->table_name,
                                  create_info, alter_info, NULL,
                                  select_field_count, create_table))
  {
    DEBUG_SYNC(thd,"create_table_select_before_open");

    /*
      If we had a temporary table or a table used with LOCK TABLES,
      it was closed by mysql_create()
    */
    create_table->table= 0;

    if (!create_info->tmp_table())
    {
      Open_table_context ot_ctx(thd, MYSQL_OPEN_REOPEN);
      TABLE_LIST::enum_open_strategy save_open_strategy;

      /* Force the newly created table to be opened */
      save_open_strategy= create_table->open_strategy;
      create_table->open_strategy= TABLE_LIST::OPEN_NORMAL;
      /*
        Here we open the destination table, on which we already have
        an exclusive metadata lock.
      */
      if (open_table(thd, create_table, &ot_ctx))
      {
        quick_rm_table(thd, create_info->db_type, &create_table->db,
                       table_case_name(create_info, &create_table->table_name),
                       0);
      }
      /* Restore */
      create_table->open_strategy= save_open_strategy;
    }
    else
    {
      /*
        The pointer to the newly created temporary table has been stored in
        table->create_info.
      */
      create_table->table= create_info->table;
      if (!create_table->table)
      {
        /*
          This shouldn't happen as creation of temporary table should make
          it preparable for open. Anyway we can't drop temporary table if
          we are unable to find it.
        */
        DBUG_ASSERT(0);
      }
    }
  }
  else
    create_table->table= 0;                     // Create failed
  
  if (unlikely(!(table= create_table->table)))
  {
    if (likely(!thd->is_error()))             // CREATE ... IF NOT EXISTS
      my_ok(thd);                             //   succeed, but did nothing
    ddl_log_complete(&ddl_log_state_rm);
    ddl_log_complete(&ddl_log_state_create);
    DBUG_RETURN(NULL);
  }

  DEBUG_SYNC(thd,"create_table_select_before_lock");

  table->reginfo.lock_type=TL_WRITE;
  hooks->prelock(&table, 1);                    // Call prelock hooks

  /*
    Ensure that decide_logging_format(), called by mysql_lock_tables(), works
    with temporary tables that will be logged later if needed.
  */
  save_table_creation_was_logged= table->s->table_creation_was_logged;
  table->s->table_creation_was_logged= 1;

  /*
    mysql_lock_tables() below should never fail with request to reopen table
    since it won't wait for the table lock (we have exclusive metadata lock on
    the table) and thus can't get aborted.
  */
  if (unlikely(!((*lock)= mysql_lock_tables(thd, &table, 1, 0)) ||
               hooks->postlock(&table, 1)))
  {
    /* purecov: begin tested */
    /*
      This can happen in innodb when you get a deadlock when using same table
      in insert and select or when you run out of memory.
      It can also happen if there was a conflict in
      THD::decide_logging_format()
    */
    if (!thd->is_error())
      my_error(ER_CANT_LOCK, MYF(0), my_errno);
    if (*lock)
    {
      mysql_unlock_tables(thd, *lock);
      *lock= 0;
    }
    drop_open_table(thd, table, &create_table->db, &create_table->table_name);
    ddl_log_complete(&ddl_log_state_rm);
    ddl_log_complete(&ddl_log_state_create);
    DBUG_RETURN(NULL);
    /* purecov: end */
  }
  table->s->table_creation_was_logged= save_table_creation_was_logged;
  if (!table->s->tmp_table)
    table->file->prepare_for_row_logging();

  /*
    If slave is converting a statement event to row events, log the original
    create statement as an annotated row
  */
#ifdef HAVE_REPLICATION
  if (thd->slave_thread && opt_replicate_annotate_row_events &&
      thd->is_current_stmt_binlog_format_row())
    thd->variables.binlog_annotate_row_events= 1;
#endif
  DBUG_RETURN(table);
}


int
select_create::prepare(List<Item> &_values, SELECT_LEX_UNIT *u)
{
  List<Item> values(_values, thd->mem_root);
  MYSQL_LOCK *extra_lock= NULL;
  DBUG_ENTER("select_create::prepare");

  TABLEOP_HOOKS *hook_ptr= NULL;
  /*
    For row-based replication, the CREATE-SELECT statement is written
    in two pieces: the first one contain the CREATE TABLE statement
    necessary to create the table and the second part contain the rows
    that should go into the table.

    For non-temporary tables, the start of the CREATE-SELECT
    implicitly commits the previous transaction, and all events
    forming the statement will be stored the transaction cache. At end
    of the statement, the entire statement is committed as a
    transaction, and all events are written to the binary log.

    On the master, the table is locked for the duration of the
    statement, but since the CREATE part is replicated as a simple
    statement, there is no way to lock the table for accesses on the
    slave.  Hence, we have to hold on to the CREATE part of the
    statement until the statement has finished.
   */
  class MY_HOOKS : public TABLEOP_HOOKS {
  public:
    MY_HOOKS(select_create *x, TABLE_LIST *create_table_arg,
             TABLE_LIST *select_tables_arg)
      : ptr(x),
        create_table(create_table_arg),
        select_tables(select_tables_arg)
      {
      }

  private:
    virtual int do_postlock(TABLE **tables, uint count)
    {
      int error;
      THD *thd= const_cast<THD*>(ptr->get_thd());
      TABLE_LIST *save_next_global= create_table->next_global;

      create_table->next_global= select_tables;

      error= thd->decide_logging_format(create_table);

      create_table->next_global= save_next_global;

      if (unlikely(error))
        return error;

      TABLE const *const table = *tables;
      if (thd->is_current_stmt_binlog_format_row() &&
          !table->s->tmp_table)
        return binlog_show_create_table(thd, *tables, ptr->create_info);
      return 0;
    }
    select_create *ptr;
    TABLE_LIST *create_table;
    TABLE_LIST *select_tables;
  };

  MY_HOOKS hooks(this, create_table, select_tables);
  hook_ptr= &hooks;

  unit= u;

  /*
    Start a statement transaction before the create if we are using
    row-based replication for the statement.  If we are creating a
    temporary table, we need to start a statement transaction.
  */
  if (!thd->lex->tmp_table() &&
      thd->is_current_stmt_binlog_format_row() &&
      mysql_bin_log.is_open())
  {
    thd->binlog_start_trans_and_stmt();
  }

  if (!(table= create_table_from_items(thd, &values, &extra_lock, hook_ptr)))
  {
    if (create_info->or_replace())
    {
      /* Original table was deleted. We have to log it */
      log_drop_table(thd, &create_table->db, &create_table->table_name,
                     &create_info->org_storage_engine_name,
                     create_info->db_type == partition_hton,
                     &create_info->org_tabledef_version,
                     thd->lex->tmp_table());
    }

    /* abort() deletes table */
    DBUG_RETURN(-1);
  }

  if (create_info->tmp_table())
  {
    /*
      When the temporary table was created & opened in create_table_impl(),
      the table's TABLE_SHARE (and thus TABLE) object was also linked to THD
      temporary tables lists. So, we must temporarily remove it from the
      list to keep them inaccessible from inner statements.
      e.g. CREATE TEMPORARY TABLE `t1` AS SELECT * FROM `t1`;
    */
    saved_tmp_table_share= thd->save_tmp_table_share(create_table->table);
  }

  if (extra_lock)
  {
    DBUG_ASSERT(m_plock == NULL);

    if (create_info->tmp_table())
      m_plock= &m_lock;
    else
      m_plock= &thd->extra_lock;

    *m_plock= extra_lock;
  }

  if (table->s->fields < values.elements)
  {
    my_error(ER_WRONG_VALUE_COUNT_ON_ROW, MYF(0), 1L);
    DBUG_RETURN(-1);
  }

  /* First field to copy */
  field= table->field+table->s->fields;

  /* Mark all fields that are given values */
  for (uint n= values.elements; n; )
  {
    if ((*--field)->invisible >= INVISIBLE_SYSTEM)
      continue;
    n--;
    bitmap_set_bit(table->write_set, (*field)->field_index);
  }

  table->next_number_field=table->found_next_number_field;

  restore_record(table,s->default_values);      // Get empty record
  thd->cuted_fields=0;
  bool create_lookup_handler= info.handle_duplicates != DUP_ERROR;
  if (info.ignore || info.handle_duplicates != DUP_ERROR)
  {
    create_lookup_handler= true;
    table->file->extra(HA_EXTRA_IGNORE_DUP_KEY);
    if (table->file->ha_table_flags() & HA_DUPLICATE_POS)
    {
      if (table->file->ha_rnd_init_with_error(0))
        DBUG_RETURN(1);
    }
  }
  table->file->prepare_for_insert(create_lookup_handler);
  if (info.handle_duplicates == DUP_REPLACE &&
      (!table->triggers || !table->triggers->has_delete_triggers()))
    table->file->extra(HA_EXTRA_WRITE_CAN_REPLACE);
  if (info.handle_duplicates == DUP_UPDATE)
    table->file->extra(HA_EXTRA_INSERT_WITH_UPDATE);
  if (thd->locked_tables_mode <= LTM_LOCK_TABLES)
  {
    table->file->ha_start_bulk_insert((ha_rows) 0);
    if (thd->lex->duplicates == DUP_ERROR && !thd->lex->ignore)
      table->file->extra(HA_EXTRA_BEGIN_ALTER_COPY);
  }
  thd->abort_on_warning= !info.ignore && thd->is_strict_mode();
  if (check_that_all_fields_are_given_values(thd, table, table_list))
    DBUG_RETURN(1);
  table->mark_columns_needed_for_insert();
  table->file->extra(HA_EXTRA_WRITE_CACHE);
  // Mark table as used
  table->query_id= thd->query_id;
  DBUG_RETURN(0);
}


static int binlog_show_create_table(THD *thd, TABLE *table,
                                    Table_specification_st *create_info)
{
  /*
    Note 1: In RBR mode, we generate a CREATE TABLE statement for the
    created table by calling show_create_table().  In the event of an error,
    nothing should be written to the binary log, even if the table is
    non-transactional; therefore we pretend that the generated CREATE TABLE
    statement is for a transactional table.  The event will then be put in the
    transaction cache, and any subsequent events (e.g., table-map events and
    binrow events) will also be put there.  We can then use
    ha_autocommit_or_rollback() to either throw away the entire kaboodle of
    events, or write them to the binary log.

    We write the CREATE TABLE statement here and not in prepare()
    since there potentially are sub-selects or accesses to information
    schema that will do a close_thread_tables(), destroying the
    statement transaction cache.
  */
  DBUG_ASSERT(thd->is_current_stmt_binlog_format_row());
  StringBuffer<2048> query(system_charset_info);
  int result;
  TABLE_LIST tmp_table_list;

  tmp_table_list.reset();
  tmp_table_list.table = table;

  result= show_create_table(thd, &tmp_table_list, &query,
                            create_info, WITH_DB_NAME);
  DBUG_ASSERT(result == 0); /* show_create_table() always return 0 */

  if (WSREP_EMULATE_BINLOG(thd) || mysql_bin_log.is_open())
  {
    int errcode= query_error_code(thd, thd->killed == NOT_KILLED);
    result= thd->binlog_query(THD::STMT_QUERY_TYPE,
                              query.ptr(), query.length(),
                              /* is_trans */ TRUE,
                              /* direct */ FALSE,
                              /* suppress_use */ FALSE,
                              errcode) > 0;
  }
#ifdef WITH_WSREP
  if (thd->wsrep_trx().active())
  {
    WSREP_DEBUG("transaction already started for CTAS");
  }
  else
  {
    wsrep_start_transaction(thd, thd->wsrep_next_trx_id());
  }
#endif
  return result;
}


/**
   Log CREATE TABLE to binary log

   @param thd   Thread handler
   @param table Log create statement for this table

   This function is called from ALTER TABLE for a shared table converted
   to a not shared table.
*/

bool binlog_create_table(THD *thd, TABLE *table, bool replace)
{
  Table_specification_st create_info;
  bool result;
  ulonglong save_option_bits;

  /* Don't log temporary tables in row format */
  if (thd->variables.binlog_format == BINLOG_FORMAT_ROW &&
      table->s->tmp_table)
    return 0;
  if (!thd->binlog_table_should_be_logged(&table->s->db))
    return 0;

  /*
    We have to use ROW format to ensure that future row inserts will be
    logged
  */
  thd->set_current_stmt_binlog_format_row();
  table->file->prepare_for_row_logging();

  create_info.lex_start();
  save_option_bits= thd->variables.option_bits;
  if (replace)
    create_info.set(DDL_options_st::OPT_OR_REPLACE);
  /* Ensure we write ENGINE=xxx and CHARSET=... to binary log */
  create_info.used_fields|= (HA_CREATE_USED_ENGINE |
                             HA_CREATE_USED_DEFAULT_CHARSET);
  /* Ensure we write all engine options to binary log */
  create_info.used_fields|= HA_CREATE_PRINT_ALL_OPTIONS;
  result= binlog_show_create_table(thd, table, &create_info) != 0;
  thd->variables.option_bits= save_option_bits;
  return result;
}


/**
   Log DROP TABLE to binary log

   @param thd   Thread handler
   @param table Log create statement for this table

   This function is called from ALTER TABLE for a shared table converted
   to a not shared table.
*/

bool binlog_drop_table(THD *thd, TABLE *table)
{
  StringBuffer<2048> query(system_charset_info);
  /* Don't log temporary tables in row format */
  if (!table->s->table_creation_was_logged)
    return 0;
  if (!thd->binlog_table_should_be_logged(&table->s->db))
    return 0;

  query.append(STRING_WITH_LEN("DROP "));
  if (table->s->tmp_table)
    query.append(STRING_WITH_LEN("TEMPORARY "));
  query.append(STRING_WITH_LEN("TABLE IF EXISTS "));
  append_identifier(thd, &query, &table->s->db);
  query.append('.');
  append_identifier(thd, &query, &table->s->table_name);

  return thd->binlog_query(THD::STMT_QUERY_TYPE,
                           query.ptr(), query.length(),
                           /* is_trans */ TRUE,
                           /* direct */ FALSE,
                           /* suppress_use */ TRUE,
                           0) > 0;
}


void select_create::store_values(List<Item> &values)
{
  fill_record_n_invoke_before_triggers(thd, table, field, values, 1,
                                       TRG_EVENT_INSERT);
}


bool select_create::send_eof()
{
  DBUG_ENTER("select_create::send_eof");

  /*
    The routine that writes the statement in the binary log
    is in select_insert::prepare_eof(). For that reason, we
    mark the flag at this point.
  */
  if (table->s->tmp_table)
    thd->transaction->stmt.mark_created_temp_table();

  if (thd->slave_thread)
    thd->variables.binlog_annotate_row_events= 0;

  debug_crash_here("ddl_log_create_before_binlog");

  /*
    In case of crash, we have to add DROP TABLE to the binary log as
    the CREATE TABLE will already be logged if we are not using row based
    replication.
  */
  if (!thd->is_current_stmt_binlog_format_row())
  {
    if (ddl_log_state_create.is_active())       // Not temporary table
      ddl_log_update_phase(&ddl_log_state_create, DDL_CREATE_TABLE_PHASE_LOG);
    /*
      We can ignore if we replaced an old table as ddl_log_state_create will
      now handle the logging of the drop if needed.
    */
    ddl_log_complete(&ddl_log_state_rm);
  }

  if (prepare_eof())
  {
    abort_result_set();
    DBUG_RETURN(true);
  }
  debug_crash_here("ddl_log_create_after_prepare_eof");

  if (table->s->tmp_table)
  {
    /*
      Now is good time to add the new table to THD temporary tables list.
      But, before that we need to check if same table got created by the sub-
      statement.
    */
    if (thd->find_tmp_table_share(table->s->table_cache_key.str,
                                  table->s->table_cache_key.length))
    {
      my_error(ER_TABLE_EXISTS_ERROR, MYF(0), table->alias.c_ptr());
      abort_result_set();
      DBUG_RETURN(true);
    }
    else
    {
      DBUG_ASSERT(saved_tmp_table_share);
      thd->restore_tmp_table_share(saved_tmp_table_share);
    }
  }

  /*
    Do an implicit commit at end of statement for non-temporary
    tables.  This can fail, but we should unlock the table
    nevertheless.
  */
  if (!table->s->tmp_table)
  {
#ifdef WITH_WSREP
    if (WSREP(thd) &&
        table->file->ht->db_type == DB_TYPE_INNODB)
    {
      if (thd->wsrep_trx_id() == WSREP_UNDEFINED_TRX_ID)
      {
        wsrep_start_transaction(thd, thd->wsrep_next_trx_id());
      }
      DBUG_ASSERT(thd->wsrep_trx_id() != WSREP_UNDEFINED_TRX_ID);
      WSREP_DEBUG("CTAS key append for trx: %" PRIu64 " thd %llu query %lld ",
                  thd->wsrep_trx_id(), thd->thread_id, thd->query_id);

      /*
        append table level exclusive key for CTAS
      */
      wsrep_key_arr_t key_arr= {0, 0};
      wsrep_prepare_keys_for_isolation(thd,
                                       create_table->db.str,
                                       create_table->table_name.str,
                                       table_list,
                                       &key_arr);
      int rcode= wsrep_thd_append_key(thd, key_arr.keys, key_arr.keys_len,
                                      WSREP_SERVICE_KEY_EXCLUSIVE);
      wsrep_keys_free(&key_arr);
      if (rcode)
      {
        DBUG_PRINT("wsrep", ("row key failed: %d", rcode));
        WSREP_ERROR("Appending table key for CTAS failed: %s, %d",
                    (wsrep_thd_query(thd)) ?
                    wsrep_thd_query(thd) : "void", rcode);
        abort_result_set();
        DBUG_RETURN(true);
      }
      /* If commit fails, we should be able to reset the OK status. */
      thd->get_stmt_da()->set_overwrite_status(true);
    }
#endif /* WITH_WSREP */
    thd->binlog_xid= thd->query_id;
    /* Remember xid's for the case of row based logging */
    ddl_log_update_xid(&ddl_log_state_create, thd->binlog_xid);
    ddl_log_update_xid(&ddl_log_state_rm, thd->binlog_xid);
    trans_commit_stmt(thd);
    if (!(thd->variables.option_bits & OPTION_GTID_BEGIN))
      trans_commit_implicit(thd);
    thd->binlog_xid= 0;

#ifdef WITH_WSREP
    if (WSREP(thd))
    {
      thd->get_stmt_da()->set_overwrite_status(FALSE);
      mysql_mutex_lock(&thd->LOCK_thd_data);
      if (wsrep_current_error(thd))
      {
        WSREP_DEBUG("select_create commit failed, thd: %llu err: %s %s",
                    thd->thread_id,
                    wsrep_thd_transaction_state_str(thd), wsrep_thd_query(thd));
        mysql_mutex_unlock(&thd->LOCK_thd_data);
        abort_result_set();
        DBUG_RETURN(true);
      }
      mysql_mutex_unlock(&thd->LOCK_thd_data);
    }
#endif /* WITH_WSREP */

    /* Log query to ddl log */
    backup_log_info ddl_log;
    bzero(&ddl_log, sizeof(ddl_log));
    ddl_log.query= { C_STRING_WITH_LEN("CREATE") };
    if ((ddl_log.org_partitioned= (create_info->db_type == partition_hton)))
      ddl_log.org_storage_engine_name= create_info->new_storage_engine_name;
    else
      lex_string_set(&ddl_log.org_storage_engine_name,
                     ha_resolve_storage_engine_name(create_info->db_type));
    ddl_log.org_database=   create_table->db;
    ddl_log.org_table=      create_table->table_name;
    ddl_log.org_table_id=   create_info->tabledef_version;
    backup_log_ddl(&ddl_log);
  }
  /*
    If are using statement based replication the table will be deleted here
    in case of a crash as we can't use xid to check if the query was logged
    (as the query was logged before commit!)
  */
  debug_crash_here("ddl_log_create_after_binlog");
  ddl_log_complete(&ddl_log_state_rm);
  ddl_log_complete(&ddl_log_state_create);
  debug_crash_here("ddl_log_create_log_complete");

  /*
    exit_done must only be set after last potential call to
    abort_result_set().
  */
  exit_done= 1;                                 // Avoid double calls

  send_ok_packet();

  if (m_plock)
  {
    MYSQL_LOCK *lock= *m_plock;
    *m_plock= NULL;
    m_plock= NULL;

    if (create_info->pos_in_locked_tables)
    {
      /*
        If we are under lock tables, we have created a table that was
        originally locked. We should add back the lock to ensure that
        all tables in the thd->open_list are locked!
      */
      table->mdl_ticket= create_info->mdl_ticket;

      /* The following should never fail, except if out of memory */
      if (!thd->locked_tables_list.restore_lock(thd,
                                                create_info->
                                                pos_in_locked_tables,
                                                table, lock))
        DBUG_RETURN(false);                     // ok
      /* Fail. Continue without locking the table */
    }
    mysql_unlock_tables(thd, lock);
  }
  DBUG_RETURN(false);
}


void select_create::abort_result_set()
{
  ulonglong save_option_bits;
  DBUG_ENTER("select_create::abort_result_set");

  /* Avoid double calls, could happen in case of out of memory on cleanup */
  if (exit_done)
    DBUG_VOID_RETURN;
  exit_done= 1;

  /*
    In select_insert::abort_result_set() we roll back the statement, including
    truncating the transaction cache of the binary log. To do this, we
    pretend that the statement is transactional, even though it might
    be the case that it was not.

    We roll back the statement prior to deleting the table and prior
    to releasing the lock on the table, since there might be potential
    for failure if the rollback is executed after the drop or after
    unlocking the table.

    We also roll back the statement regardless of whether the creation
    of the table succeeded or not, since we need to reset the binary
    log state.
    
    However if there was an original table that was deleted, as part of
    create or replace table, then we must log the statement.
  */

  save_option_bits= thd->variables.option_bits;
  thd->variables.option_bits&= ~OPTION_BIN_LOG;
  select_insert::abort_result_set();
  thd->transaction->stmt.modified_non_trans_table= FALSE;
  thd->variables.option_bits= save_option_bits;

  /* possible error of writing binary log is ignored deliberately */
  (void) thd->binlog_flush_pending_rows_event(TRUE, TRUE);

  if (create_info->table_was_deleted)
  {
    /* Unlock locked table that was dropped by CREATE */
    thd->locked_tables_list.unlock_locked_table(thd,
                                                create_info->mdl_ticket);
  }
  if (table)
  {
    bool tmp_table= table->s->tmp_table;
    bool table_creation_was_logged= (!tmp_table ||
                                     table->s->table_creation_was_logged);
    if (tmp_table)
    {
      DBUG_ASSERT(saved_tmp_table_share);
      thd->restore_tmp_table_share(saved_tmp_table_share);
    }

    if (table->file->inited &&
        (info.ignore || info.handle_duplicates != DUP_ERROR) &&
        (table->file->ha_table_flags() & HA_DUPLICATE_POS))
      table->file->ha_rnd_end();
    table->file->extra(HA_EXTRA_NO_IGNORE_DUP_KEY);
    table->file->extra(HA_EXTRA_WRITE_CANNOT_REPLACE);
    table->auto_increment_field_not_null= FALSE;

    if (m_plock)
    {
      mysql_unlock_tables(thd, *m_plock);
      *m_plock= NULL;
      m_plock= NULL;
    }

    drop_open_table(thd, table, &create_table->db, &create_table->table_name);
    table=0;                                    // Safety
    if (thd->log_current_statement)
    {
      if (mysql_bin_log.is_open())
      {
        /* Remove logging of drop, create + insert rows */
        binlog_reset_cache(thd);
        /* Original table was deleted. We have to log it */
        if (table_creation_was_logged)
        {
          thd->binlog_xid= thd->query_id;
          ddl_log_update_xid(&ddl_log_state_create, thd->binlog_xid);
          ddl_log_update_xid(&ddl_log_state_rm, thd->binlog_xid);
          debug_crash_here("ddl_log_create_before_binlog");
          log_drop_table(thd, &create_table->db, &create_table->table_name,
                         &create_info->org_storage_engine_name,
                         create_info->db_type == partition_hton,
                         &create_info->tabledef_version,
                         tmp_table);
          debug_crash_here("ddl_log_create_after_binlog");
          thd->binlog_xid= 0;
        }
      }
      else if (!tmp_table)
      {
        backup_log_info ddl_log;
        bzero(&ddl_log, sizeof(ddl_log));
        ddl_log.query= { C_STRING_WITH_LEN("DROP_AFTER_CREATE") };
        ddl_log.org_partitioned= (create_info->db_type == partition_hton);
        ddl_log.org_storage_engine_name= create_info->org_storage_engine_name;
        ddl_log.org_database=     create_table->db;
        ddl_log.org_table=        create_table->table_name;
        ddl_log.org_table_id=     create_info->tabledef_version;
        backup_log_ddl(&ddl_log);
      }
    }
  }
  ddl_log_complete(&ddl_log_state_rm);
  ddl_log_complete(&ddl_log_state_create);
  DBUG_VOID_RETURN;
}<|MERGE_RESOLUTION|>--- conflicted
+++ resolved
@@ -1,10 +1,6 @@
 /*
    Copyright (c) 2000, 2016, Oracle and/or its affiliates.
-<<<<<<< HEAD
    Copyright (c) 2010, 2021, MariaDB
-=======
-   Copyright (c) 2010, 2021, MariaDB Corporation
->>>>>>> 87ff4ba7
 
    This program is free software; you can redistribute it and/or modify
    it under the terms of the GNU General Public License as published by
