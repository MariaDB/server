/* Copyright 2000-2008 MySQL AB, 2008 Sun Microsystems, Inc.

   This program is free software; you can redistribute it and/or modify
   it under the terms of the GNU General Public License as published by
   the Free Software Foundation; version 2 of the License.

   This program is distributed in the hope that it will be useful,
   but WITHOUT ANY WARRANTY; without even the implied warranty of
   MERCHANTABILITY or FITNESS FOR A PARTICULAR PURPOSE.  See the
   GNU General Public License for more details.

   You should have received a copy of the GNU General Public License
   along with this program; if not, write to the Free Software
   Foundation, Inc., 59 Temple Place, Suite 330, Boston, MA  02111-1307  USA */


/* Insert of records */

/*
  INSERT DELAYED

  Insert delayed is distinguished from a normal insert by lock_type ==
  TL_WRITE_DELAYED instead of TL_WRITE. It first tries to open a
  "delayed" table (delayed_get_table()), but falls back to
  open_and_lock_tables() on error and proceeds as normal insert then.

  Opening a "delayed" table means to find a delayed insert thread that
  has the table open already. If this fails, a new thread is created and
  waited for to open and lock the table.

  If accessing the thread succeeded, in
  Delayed_insert::get_local_table() the table of the thread is copied
  for local use. A copy is required because the normal insert logic
  works on a target table, but the other threads table object must not
  be used. The insert logic uses the record buffer to create a record.
  And the delayed insert thread uses the record buffer to pass the
  record to the table handler. So there must be different objects. Also
  the copied table is not included in the lock, so that the statement
  can proceed even if the real table cannot be accessed at this moment.

  Copying a table object is not a trivial operation. Besides the TABLE
  object there are the field pointer array, the field objects and the
  record buffer. After copying the field objects, their pointers into
  the record must be "moved" to point to the new record buffer.

  After this setup the normal insert logic is used. Only that for
  delayed inserts write_delayed() is called instead of write_record().
  It inserts the rows into a queue and signals the delayed insert thread
  instead of writing directly to the table.

  The delayed insert thread awakes from the signal. It locks the table,
  inserts the rows from the queue, unlocks the table, and waits for the
  next signal. It does normally live until a FLUSH TABLES or SHUTDOWN.

*/

#include "mysql_priv.h"
#include "sp_head.h"
#include "sql_trigger.h"
#include "sql_select.h"
#include "sql_show.h"
#include "slave.h"
#include "rpl_mi.h"

#ifndef EMBEDDED_LIBRARY
static bool delayed_get_table(THD *thd, TABLE_LIST *table_list);
static int write_delayed(THD *thd, TABLE *table, enum_duplicates duplic,
                         LEX_STRING query, bool ignore, bool log_on);
static void end_delayed_insert(THD *thd);
pthread_handler_t handle_delayed_insert(void *arg);
static void unlink_blobs(register TABLE *table);
#endif
static bool check_view_insertability(THD *thd, TABLE_LIST *view);

/* Define to force use of my_malloc() if the allocated memory block is big */

#ifndef HAVE_ALLOCA
#define my_safe_alloca(size, min_length) my_alloca(size)
#define my_safe_afree(ptr, size, min_length) my_afree(ptr)
#else
#define my_safe_alloca(size, min_length) ((size <= min_length) ? my_alloca(size) : my_malloc(size,MYF(0)))
#define my_safe_afree(ptr, size, min_length) if (size > min_length) my_free(ptr,MYF(0))
#endif

/*
  Check that insert/update fields are from the same single table of a view.

  SYNOPSIS
    check_view_single_update()
    fields            The insert/update fields to be checked.
    view              The view for insert.
    map     [in/out]  The insert table map.

  DESCRIPTION
    This function is called in 2 cases:
    1. to check insert fields. In this case *map will be set to 0.
       Insert fields are checked to be all from the same single underlying
       table of the given view. Otherwise the error is thrown. Found table
       map is returned in the map parameter.
    2. to check update fields of the ON DUPLICATE KEY UPDATE clause.
       In this case *map contains table_map found on the previous call of
       the function to check insert fields. Update fields are checked to be
       from the same table as the insert fields.

  RETURN
    0   OK
    1   Error
*/

bool check_view_single_update(List<Item> &fields, TABLE_LIST *view,
                              table_map *map)
{
  /* it is join view => we need to find the table for update */
  List_iterator_fast<Item> it(fields);
  Item *item;
  TABLE_LIST *tbl= 0;            // reset for call to check_single_table()
  table_map tables= 0;

  while ((item= it++))
    tables|= item->used_tables();

  /* Check found map against provided map */
  if (*map)
  {
    if (tables != *map)
      goto error;
    return FALSE;
  }

  if (view->check_single_table(&tbl, tables, view) || tbl == 0)
    goto error;

  view->table= tbl->table;
  *map= tables;

  return FALSE;

error:
  my_error(ER_VIEW_MULTIUPDATE, MYF(0),
           view->view_db.str, view->view_name.str);
  return TRUE;
}


/*
  Check if insert fields are correct.

  SYNOPSIS
    check_insert_fields()
    thd                         The current thread.
    table                       The table for insert.
    fields                      The insert fields.
    values                      The insert values.
    check_unique                If duplicate values should be rejected.

  NOTE
    Clears TIMESTAMP_AUTO_SET_ON_INSERT from table->timestamp_field_type
    or leaves it as is, depending on if timestamp should be updated or
    not.

  RETURN
    0           OK
    -1          Error
*/

static int check_insert_fields(THD *thd, TABLE_LIST *table_list,
                               List<Item> &fields, List<Item> &values,
                               bool check_unique, table_map *map)
{
  TABLE *table= table_list->table;

  if (!table_list->updatable)
  {
    my_error(ER_NON_INSERTABLE_TABLE, MYF(0), table_list->alias, "INSERT");
    return -1;
  }

  if (fields.elements == 0 && values.elements != 0)
  {
    if (!table)
    {
      my_error(ER_VIEW_NO_INSERT_FIELD_LIST, MYF(0),
               table_list->view_db.str, table_list->view_name.str);
      return -1;
    }
    if (values.elements != table->s->fields)
    {
      my_error(ER_WRONG_VALUE_COUNT_ON_ROW, MYF(0), 1L);
      return -1;
    }
#ifndef NO_EMBEDDED_ACCESS_CHECKS
    Field_iterator_table_ref field_it;
    field_it.set(table_list);
    if (check_grant_all_columns(thd, INSERT_ACL, &field_it))
      return -1;
#endif
    clear_timestamp_auto_bits(table->timestamp_field_type,
                              TIMESTAMP_AUTO_SET_ON_INSERT);
    /*
      No fields are provided so all fields must be provided in the values.
      Thus we set all bits in the write set.
    */
    bitmap_set_all(table->write_set);
  }
  else
  {						// Part field list
    SELECT_LEX *select_lex= &thd->lex->select_lex;
    Name_resolution_context *context= &select_lex->context;
    Name_resolution_context_state ctx_state;
    int res;

    if (fields.elements != values.elements)
    {
      my_error(ER_WRONG_VALUE_COUNT_ON_ROW, MYF(0), 1L);
      return -1;
    }

    thd->dup_field= 0;
    select_lex->no_wrap_view_item= TRUE;

    /* Save the state of the current name resolution context. */
    ctx_state.save_state(context, table_list);

    /*
      Perform name resolution only in the first table - 'table_list',
      which is the table that is inserted into.
    */
    table_list->next_local= 0;
    context->resolve_in_table_list_only(table_list);
    res= setup_fields(thd, 0, fields, MARK_COLUMNS_WRITE, 0, 0);

    /* Restore the current context. */
    ctx_state.restore_state(context, table_list);
    thd->lex->select_lex.no_wrap_view_item= FALSE;

    if (res)
      return -1;

    if (table_list->effective_algorithm == VIEW_ALGORITHM_MERGE)
    {
      if (check_view_single_update(fields, table_list, map))
        return -1;
      table= table_list->table;
    }

    if (check_unique && thd->dup_field)
    {
      my_error(ER_FIELD_SPECIFIED_TWICE, MYF(0), thd->dup_field->field_name);
      return -1;
    }
    if (table->timestamp_field)	// Don't automaticly set timestamp if used
    {
      if (bitmap_is_set(table->write_set,
                        table->timestamp_field->field_index))
        clear_timestamp_auto_bits(table->timestamp_field_type,
                                  TIMESTAMP_AUTO_SET_ON_INSERT);
      else
      {
        bitmap_set_bit(table->write_set,
                       table->timestamp_field->field_index);
      }
    }
  }
  // For the values we need select_priv
#ifndef NO_EMBEDDED_ACCESS_CHECKS
  table->grant.want_privilege= (SELECT_ACL & ~table->grant.privilege);
#endif

  if (check_key_in_view(thd, table_list) ||
      (table_list->view &&
       check_view_insertability(thd, table_list)))
  {
    my_error(ER_NON_INSERTABLE_TABLE, MYF(0), table_list->alias, "INSERT");
    return -1;
  }

  return 0;
}


/*
  Check update fields for the timestamp field.

  SYNOPSIS
    check_update_fields()
    thd                         The current thread.
    insert_table_list           The insert table list.
    table                       The table for update.
    update_fields               The update fields.

  NOTE
    If the update fields include the timestamp field,
    remove TIMESTAMP_AUTO_SET_ON_UPDATE from table->timestamp_field_type.

  RETURN
    0           OK
    -1          Error
*/

static int check_update_fields(THD *thd, TABLE_LIST *insert_table_list,
                               List<Item> &update_fields, table_map *map)
{
  TABLE *table= insert_table_list->table;
  my_bool timestamp_mark= 0;

  if (table->timestamp_field)
  {
    /*
      Unmark the timestamp field so that we can check if this is modified
      by update_fields
    */
    timestamp_mark= bitmap_test_and_clear(table->write_set,
                                          table->timestamp_field->field_index);
  }

  /* Check the fields we are going to modify */
  if (setup_fields(thd, 0, update_fields, MARK_COLUMNS_WRITE, 0, 0))
    return -1;

  if (insert_table_list->effective_algorithm == VIEW_ALGORITHM_MERGE &&
      check_view_single_update(update_fields, insert_table_list, map))
    return -1;

  if (table->timestamp_field)
  {
    /* Don't set timestamp column if this is modified. */
    if (bitmap_is_set(table->write_set,
                      table->timestamp_field->field_index))
      clear_timestamp_auto_bits(table->timestamp_field_type,
                                TIMESTAMP_AUTO_SET_ON_UPDATE);
    if (timestamp_mark)
      bitmap_set_bit(table->write_set,
                     table->timestamp_field->field_index);
  }
  return 0;
}

/*
  Prepare triggers  for INSERT-like statement.

  SYNOPSIS
    prepare_triggers_for_insert_stmt()
      table   Table to which insert will happen

  NOTE
    Prepare triggers for INSERT-like statement by marking fields
    used by triggers and inform handlers that batching of UPDATE/DELETE 
    cannot be done if there are BEFORE UPDATE/DELETE triggers.
*/

void prepare_triggers_for_insert_stmt(TABLE *table)
{
  if (table->triggers)
  {
    if (table->triggers->has_triggers(TRG_EVENT_DELETE,
                                      TRG_ACTION_AFTER))
    {
      /*
        The table has AFTER DELETE triggers that might access to 
        subject table and therefore might need delete to be done 
        immediately. So we turn-off the batching.
      */ 
      (void) table->file->extra(HA_EXTRA_DELETE_CANNOT_BATCH);
    }
    if (table->triggers->has_triggers(TRG_EVENT_UPDATE,
                                      TRG_ACTION_AFTER))
    {
      /*
        The table has AFTER UPDATE triggers that might access to subject 
        table and therefore might need update to be done immediately. 
        So we turn-off the batching.
      */ 
      (void) table->file->extra(HA_EXTRA_UPDATE_CANNOT_BATCH);
    }
  }
  table->mark_columns_needed_for_insert();
}


/**
  Upgrade table-level lock of INSERT statement to TL_WRITE if
  a more concurrent lock is infeasible for some reason. This is
  necessary for engines without internal locking support (MyISAM).
  An engine with internal locking implementation might later
  downgrade the lock in handler::store_lock() method.
*/

static
void upgrade_lock_type(THD *thd, thr_lock_type *lock_type,
                       enum_duplicates duplic,
                       bool is_multi_insert)
{
  if (duplic == DUP_UPDATE ||
      (duplic == DUP_REPLACE && *lock_type == TL_WRITE_CONCURRENT_INSERT))
  {
    *lock_type= TL_WRITE_DEFAULT;
    return;
  }

  if (*lock_type == TL_WRITE_DELAYED)
  {
    /*
      We do not use delayed threads if:
      - we're running in the safe mode or skip-new mode -- the
        feature is disabled in these modes
      - we're executing this statement on a replication slave --
        we need to ensure serial execution of queries on the
        slave
      - it is INSERT .. ON DUPLICATE KEY UPDATE - in this case the
        insert cannot be concurrent
      - this statement is directly or indirectly invoked from
        a stored function or trigger (under pre-locking) - to
        avoid deadlocks, since INSERT DELAYED involves a lock
        upgrade (TL_WRITE_DELAYED -> TL_WRITE) which we should not
        attempt while keeping other table level locks.
      - this statement itself may require pre-locking.
        We should upgrade the lock even though in most cases
        delayed functionality may work. Unfortunately, we can't
        easily identify whether the subject table is not used in
        the statement indirectly via a stored function or trigger:
        if it is used, that will lead to a deadlock between the
        client connection and the delayed thread.
    */
    if (specialflag & (SPECIAL_NO_NEW_FUNC | SPECIAL_SAFE_MODE) ||
        thd->variables.max_insert_delayed_threads == 0 ||
        thd->prelocked_mode ||
        thd->lex->uses_stored_routines())
    {
      *lock_type= TL_WRITE;
      return;
    }
    if (thd->slave_thread)
    {
      /* Try concurrent insert */
      *lock_type= (duplic == DUP_UPDATE || duplic == DUP_REPLACE) ?
                  TL_WRITE : TL_WRITE_CONCURRENT_INSERT;
      return;
    }

    bool log_on= (thd->options & OPTION_BIN_LOG ||
                  ! (thd->security_ctx->master_access & SUPER_ACL));
    if (global_system_variables.binlog_format == BINLOG_FORMAT_STMT &&
        log_on && mysql_bin_log.is_open() && is_multi_insert)
    {
      /*
        Statement-based binary logging does not work in this case, because:
        a) two concurrent statements may have their rows intermixed in the
        queue, leading to autoincrement replication problems on slave (because
        the values generated used for one statement don't depend only on the
        value generated for the first row of this statement, so are not
        replicable)
        b) if first row of the statement has an error the full statement is
        not binlogged, while next rows of the statement may be inserted.
        c) if first row succeeds, statement is binlogged immediately with a
        zero error code (i.e. "no error"), if then second row fails, query
        will fail on slave too and slave will stop (wrongly believing that the
        master got no error).
        So we fallback to non-delayed INSERT.
        Note that to be fully correct, we should test the "binlog format which
        the delayed thread is going to use for this row". But in the common case
        where the global binlog format is not changed and the session binlog
        format may be changed, that is equal to the global binlog format.
        We test it without mutex for speed reasons (condition rarely true), and
        in the common case (global not changed) it is as good as without mutex;
        if global value is changed, anyway there is uncertainty as the delayed
        thread may be old and use the before-the-change value.
      */
      *lock_type= TL_WRITE;
    }
  }
}


/**
  Find or create a delayed insert thread for the first table in
  the table list, then open and lock the remaining tables.
  If a table can not be used with insert delayed, upgrade the lock
  and open and lock all tables using the standard mechanism.

  @param thd         thread context
  @param table_list  list of "descriptors" for tables referenced
                     directly in statement SQL text.
                     The first element in the list corresponds to
                     the destination table for inserts, remaining
                     tables, if any, are usually tables referenced
                     by sub-queries in the right part of the
                     INSERT.

  @return Status of the operation. In case of success 'table'
  member of every table_list element points to an instance of
  class TABLE.

  @sa open_and_lock_tables for more information about MySQL table
  level locking
*/

static
bool open_and_lock_for_insert_delayed(THD *thd, TABLE_LIST *table_list)
{
  DBUG_ENTER("open_and_lock_for_insert_delayed");

#ifndef EMBEDDED_LIBRARY
  if (delayed_get_table(thd, table_list))
    DBUG_RETURN(TRUE);

  if (table_list->table)
  {
    /*
      Open tables used for sub-selects or in stored functions, will also
      cache these functions.
    */
    if (open_and_lock_tables(thd, table_list->next_global))
    {
      end_delayed_insert(thd);
      DBUG_RETURN(TRUE);
    }
    /*
      First table was not processed by open_and_lock_tables(),
      we need to set updatability flag "by hand".
    */
    if (!table_list->derived && !table_list->view)
      table_list->updatable= 1;  // usual table
    DBUG_RETURN(FALSE);
  }
#endif
  /*
    * This is embedded library and we don't have auxiliary
    threads OR
    * a lock upgrade was requested inside delayed_get_table
      because
      - there are too many delayed insert threads OR
      - the table has triggers.
    Use a normal insert.
  */
  table_list->lock_type= TL_WRITE;
  DBUG_RETURN(open_and_lock_tables(thd, table_list));
}


/**
  INSERT statement implementation

  @note Like implementations of other DDL/DML in MySQL, this function
  relies on the caller to close the thread tables. This is done in the
  end of dispatch_command().
*/

bool mysql_insert(THD *thd,TABLE_LIST *table_list,
                  List<Item> &fields,
                  List<List_item> &values_list,
                  List<Item> &update_fields,
                  List<Item> &update_values,
                  enum_duplicates duplic,
		  bool ignore)
{
  int error, res;
  bool transactional_table, joins_freed= FALSE;
  bool changed;
  bool was_insert_delayed= (table_list->lock_type ==  TL_WRITE_DELAYED);
  uint value_count;
  ulong counter = 1;
  ulonglong id;
  COPY_INFO info;
  TABLE *table= 0;
  List_iterator_fast<List_item> its(values_list);
  List_item *values;
  Name_resolution_context *context;
  Name_resolution_context_state ctx_state;
#ifndef EMBEDDED_LIBRARY
  char *query= thd->query;
  /*
    log_on is about delayed inserts only.
    By default, both logs are enabled (this won't cause problems if the server
    runs without --log-update or --log-bin).
  */
  bool log_on= ((thd->options & OPTION_BIN_LOG) ||
                (!(thd->security_ctx->master_access & SUPER_ACL)));
#endif
  thr_lock_type lock_type;
  Item *unused_conds= 0;
  DBUG_ENTER("mysql_insert");

  /*
    Upgrade lock type if the requested lock is incompatible with
    the current connection mode or table operation.
  */
  upgrade_lock_type(thd, &table_list->lock_type, duplic,
                    values_list.elements > 1);

  /*
    We can't write-delayed into a table locked with LOCK TABLES:
    this will lead to a deadlock, since the delayed thread will
    never be able to get a lock on the table. QQQ: why not
    upgrade the lock here instead?
  */
  if (table_list->lock_type == TL_WRITE_DELAYED && thd->locked_tables &&
      find_locked_table(thd, table_list->db, table_list->table_name))
  {
    my_error(ER_DELAYED_INSERT_TABLE_LOCKED, MYF(0),
             table_list->table_name);
    DBUG_RETURN(TRUE);
  }

  if (table_list->lock_type == TL_WRITE_DELAYED)
  {
    if (open_and_lock_for_insert_delayed(thd, table_list))
      DBUG_RETURN(TRUE);
  }
  else
  {
    if (open_and_lock_tables(thd, table_list))
      DBUG_RETURN(TRUE);
  }
  lock_type= table_list->lock_type;

  thd_proc_info(thd, "init");
  thd->used_tables=0;
  values= its++;
  value_count= values->elements;

  if (mysql_prepare_insert(thd, table_list, table, fields, values,
			   update_fields, update_values, duplic, &unused_conds,
                           FALSE,
                           (fields.elements || !value_count ||
                            table_list->view != 0),
                           !ignore && (thd->variables.sql_mode &
                                       (MODE_STRICT_TRANS_TABLES |
                                        MODE_STRICT_ALL_TABLES))))
    goto abort;

  /* mysql_prepare_insert set table_list->table if it was not set */
  table= table_list->table;

  context= &thd->lex->select_lex.context;
  /*
    These three asserts test the hypothesis that the resetting of the name
    resolution context below is not necessary at all since the list of local
    tables for INSERT always consists of one table.
  */
  DBUG_ASSERT(!table_list->next_local);
  DBUG_ASSERT(!context->table_list->next_local);
  DBUG_ASSERT(!context->first_name_resolution_table->next_name_resolution_table);

  /* Save the state of the current name resolution context. */
  ctx_state.save_state(context, table_list);

  /*
    Perform name resolution only in the first table - 'table_list',
    which is the table that is inserted into.
  */
  table_list->next_local= 0;
  context->resolve_in_table_list_only(table_list);

  while ((values= its++))
  {
    counter++;
    if (values->elements != value_count)
    {
      my_error(ER_WRONG_VALUE_COUNT_ON_ROW, MYF(0), counter);
      goto abort;
    }
    if (setup_fields(thd, 0, *values, MARK_COLUMNS_READ, 0, 0))
      goto abort;
  }
  its.rewind ();
 
  /* Restore the current context. */
  ctx_state.restore_state(context, table_list);

  /*
    Fill in the given fields and dump it to the table file
  */
  bzero((char*) &info,sizeof(info));
  info.ignore= ignore;
  info.handle_duplicates=duplic;
  info.update_fields= &update_fields;
  info.update_values= &update_values;
  info.view= (table_list->view ? table_list : 0);

  /*
    Count warnings for all inserts.
    For single line insert, generate an error if try to set a NOT NULL field
    to NULL.
  */
  thd->count_cuted_fields= ((values_list.elements == 1 &&
                             !ignore) ?
			    CHECK_FIELD_ERROR_FOR_NULL :
			    CHECK_FIELD_WARN);
  thd->cuted_fields = 0L;
  table->next_number_field=table->found_next_number_field;

#ifdef HAVE_REPLICATION
  if (thd->slave_thread &&
      (info.handle_duplicates == DUP_UPDATE) &&
      (table->next_number_field != NULL) &&
      rpl_master_has_bug(&active_mi->rli, 24432, TRUE, NULL, NULL))
    goto abort;
#endif

  error=0;
  thd_proc_info(thd, "update");
  if (duplic == DUP_REPLACE &&
      (!table->triggers || !table->triggers->has_delete_triggers()))
    table->file->extra(HA_EXTRA_WRITE_CAN_REPLACE);
  if (duplic == DUP_UPDATE)
    table->file->extra(HA_EXTRA_INSERT_WITH_UPDATE);
  /*
    let's *try* to start bulk inserts. It won't necessary
    start them as values_list.elements should be greater than
    some - handler dependent - threshold.
    We should not start bulk inserts if this statement uses
    functions or invokes triggers since they may access
    to the same table and therefore should not see its
    inconsistent state created by this optimization.
    So we call start_bulk_insert to perform nesessary checks on
    values_list.elements, and - if nothing else - to initialize
    the code to make the call of end_bulk_insert() below safe.
  */
#ifndef EMBEDDED_LIBRARY
  if (lock_type != TL_WRITE_DELAYED)
#endif /* EMBEDDED_LIBRARY */
  {
    if (duplic != DUP_ERROR || ignore)
      table->file->extra(HA_EXTRA_IGNORE_DUP_KEY);
    if (!thd->prelocked_mode)
      table->file->ha_start_bulk_insert(values_list.elements);
  }

  thd->abort_on_warning= (!ignore && (thd->variables.sql_mode &
                                       (MODE_STRICT_TRANS_TABLES |
                                        MODE_STRICT_ALL_TABLES)));

  prepare_triggers_for_insert_stmt(table);


  if (table_list->prepare_where(thd, 0, TRUE) ||
      table_list->prepare_check_option(thd))
    error= 1;

  while ((values= its++))
  {
    if (fields.elements || !value_count)
    {
      restore_record(table,s->default_values);	// Get empty record
      if (fill_record_n_invoke_before_triggers(thd, fields, *values, 0,
                                               table->triggers,
                                               TRG_EVENT_INSERT))
      {
	if (values_list.elements != 1 && ! thd->is_error())
	{
	  info.records++;
	  continue;
	}
	/*
	  TODO: set thd->abort_on_warning if values_list.elements == 1
	  and check that all items return warning in case of problem with
	  storing field.
        */
	error=1;
	break;
      }
    }
    else
    {
      if (thd->used_tables)			// Column used in values()
	restore_record(table,s->default_values);	// Get empty record
      else
      {
        /*
          Fix delete marker. No need to restore rest of record since it will
          be overwritten by fill_record() anyway (and fill_record() does not
          use default values in this case).
        */
	table->record[0][0]= table->s->default_values[0];
      }
      if (fill_record_n_invoke_before_triggers(thd, table->field, *values, 0,
                                               table->triggers,
                                               TRG_EVENT_INSERT))
      {
	if (values_list.elements != 1 && ! thd->is_error())
	{
	  info.records++;
	  continue;
	}
	error=1;
	break;
      }
    }

    if ((res= table_list->view_check_option(thd,
					    (values_list.elements == 1 ?
					     0 :
					     ignore))) ==
        VIEW_CHECK_SKIP)
      continue;
    else if (res == VIEW_CHECK_ERROR)
    {
      error= 1;
      break;
    }
#ifndef EMBEDDED_LIBRARY
    if (lock_type == TL_WRITE_DELAYED)
    {
      LEX_STRING const st_query = { query, thd->query_length };
      error=write_delayed(thd, table, duplic, st_query, ignore, log_on);
      query=0;
    }
    else
#endif
      error=write_record(thd, table ,&info);
    if (error)
      break;
    thd->row_count++;
  }

  free_underlaid_joins(thd, &thd->lex->select_lex);
  joins_freed= TRUE;

  /*
    Now all rows are inserted.  Time to update logs and sends response to
    user
  */
#ifndef EMBEDDED_LIBRARY
  if (lock_type == TL_WRITE_DELAYED)
  {
    if (!error)
    {
      info.copied=values_list.elements;
      end_delayed_insert(thd);
    }
  }
  else
#endif
  {
    /*
      Do not do this release if this is a delayed insert, it would steal
      auto_inc values from the delayed_insert thread as they share TABLE.
    */
    table->file->ha_release_auto_increment();
    if (!thd->prelocked_mode && table->file->ha_end_bulk_insert() && !error)
    {
      table->file->print_error(my_errno,MYF(0));
      error=1;
    }
    if (duplic != DUP_ERROR || ignore)
      table->file->extra(HA_EXTRA_NO_IGNORE_DUP_KEY);

    transactional_table= table->file->has_transactions();

    if ((changed= (info.copied || info.deleted || info.updated)))
    {
      /*
        Invalidate the table in the query cache if something changed.
        For the transactional algorithm to work the invalidation must be
        before binlog writing and ha_autocommit_or_rollback
      */
      query_cache_invalidate3(thd, table_list, 1);
    }
    if ((changed && error <= 0) ||
        thd->transaction.stmt.modified_non_trans_table ||
        was_insert_delayed)
    {
      if (mysql_bin_log.is_open())
      {
        int errcode= 0;
	if (error <= 0)
        {
	  /*
	    [Guilhem wrote] Temporary errors may have filled
	    thd->net.last_error/errno.  For example if there has
	    been a disk full error when writing the row, and it was
	    MyISAM, then thd->net.last_error/errno will be set to
	    "disk full"... and the my_pwrite() will wait until free
	    space appears, and so when it finishes then the
	    write_row() was entirely successful
	  */
	  /* todo: consider removing */
	  thd->clear_error();
	}
        else
          errcode= query_error_code(thd, thd->killed == THD::NOT_KILLED);
        
	/* bug#22725:

	A query which per-row-loop can not be interrupted with
	KILLED, like INSERT, and that does not invoke stored
	routines can be binlogged with neglecting the KILLED error.
        
	If there was no error (error == zero) until after the end of
	inserting loop the KILLED flag that appeared later can be
	disregarded since previously possible invocation of stored
	routines did not result in any error due to the KILLED.  In
	such case the flag is ignored for constructing binlog event.
	*/
	DBUG_ASSERT(thd->killed != THD::KILL_BAD_DATA || error > 0);
	if (thd->binlog_query(THD::ROW_QUERY_TYPE,
			      thd->query, thd->query_length,
			      transactional_table, FALSE,
			      errcode))
        {
	  error=1;
	}
      }
      if (thd->transaction.stmt.modified_non_trans_table)
	thd->transaction.all.modified_non_trans_table= TRUE;
    }
    DBUG_ASSERT(transactional_table || !changed || 
                thd->transaction.stmt.modified_non_trans_table);
  }
  thd_proc_info(thd, "end");
  /*
    We'll report to the client this id:
    - if the table contains an autoincrement column and we successfully
    inserted an autogenerated value, the autogenerated value.
    - if the table contains no autoincrement column and LAST_INSERT_ID(X) was
    called, X.
    - if the table contains an autoincrement column, and some rows were
    inserted, the id of the last "inserted" row (if IGNORE, that value may not
    have been really inserted but ignored).
  */
  id= (thd->first_successful_insert_id_in_cur_stmt > 0) ?
    thd->first_successful_insert_id_in_cur_stmt :
    (thd->arg_of_last_insert_id_function ?
     thd->first_successful_insert_id_in_prev_stmt :
     ((table->next_number_field && info.copied) ?
     table->next_number_field->val_int() : 0));
  table->next_number_field=0;
  thd->count_cuted_fields= CHECK_FIELD_IGNORE;
  table->auto_increment_field_not_null= FALSE;
  if (duplic == DUP_REPLACE &&
      (!table->triggers || !table->triggers->has_delete_triggers()))
    table->file->extra(HA_EXTRA_WRITE_CANNOT_REPLACE);

  if (error)
    goto abort;
  if (values_list.elements == 1 && (!(thd->options & OPTION_WARNINGS) ||
				    !thd->cuted_fields))
  {
    thd->row_count_func= info.copied + info.deleted +
                         ((thd->client_capabilities & CLIENT_FOUND_ROWS) ?
                          info.touched : info.updated);
    my_ok(thd, (ulong) thd->row_count_func, id);
  }
  else
  {
    char buff[160];
    ha_rows updated=((thd->client_capabilities & CLIENT_FOUND_ROWS) ?
                     info.touched : info.updated);
    if (ignore)
      sprintf(buff, ER(ER_INSERT_INFO), (ulong) info.records,
	      (lock_type == TL_WRITE_DELAYED) ? (ulong) 0 :
	      (ulong) (info.records - info.copied), (ulong) thd->cuted_fields);
    else
      sprintf(buff, ER(ER_INSERT_INFO), (ulong) info.records,
	      (ulong) (info.deleted + updated), (ulong) thd->cuted_fields);
    thd->row_count_func= info.copied + info.deleted + updated;
    ::my_ok(thd, (ulong) thd->row_count_func, id, buff);
  }
  thd->abort_on_warning= 0;
  DBUG_RETURN(FALSE);

abort:
#ifndef EMBEDDED_LIBRARY
  if (lock_type == TL_WRITE_DELAYED)
    end_delayed_insert(thd);
#endif
  if (table != NULL)
    table->file->ha_release_auto_increment();
  if (!joins_freed)
    free_underlaid_joins(thd, &thd->lex->select_lex);
  thd->abort_on_warning= 0;
  DBUG_RETURN(TRUE);
}


/*
  Additional check for insertability for VIEW

  SYNOPSIS
    check_view_insertability()
    thd     - thread handler
    view    - reference on VIEW

  IMPLEMENTATION
    A view is insertable if the folloings are true:
    - All columns in the view are columns from a table
    - All not used columns in table have a default values
    - All field in view are unique (not referring to the same column)

  RETURN
    FALSE - OK
      view->contain_auto_increment is 1 if and only if the view contains an
      auto_increment field

    TRUE  - can't be used for insert
*/

static bool check_view_insertability(THD * thd, TABLE_LIST *view)
{
  uint num= view->view->select_lex.item_list.elements;
  TABLE *table= view->table;
  Field_translator *trans_start= view->field_translation,
		   *trans_end= trans_start + num;
  Field_translator *trans;
  uint used_fields_buff_size= bitmap_buffer_size(table->s->fields);
  uint32 *used_fields_buff= (uint32*)thd->alloc(used_fields_buff_size);
  MY_BITMAP used_fields;
  enum_mark_columns save_mark_used_columns= thd->mark_used_columns;
  DBUG_ENTER("check_key_in_view");

  if (!used_fields_buff)
    DBUG_RETURN(TRUE);  // EOM

  DBUG_ASSERT(view->table != 0 && view->field_translation != 0);

  VOID(bitmap_init(&used_fields, used_fields_buff, table->s->fields, 0));
  bitmap_clear_all(&used_fields);

  view->contain_auto_increment= 0;
  /* 
    we must not set query_id for fields as they're not 
    really used in this context
  */
  thd->mark_used_columns= MARK_COLUMNS_NONE;
  /* check simplicity and prepare unique test of view */
  for (trans= trans_start; trans != trans_end; trans++)
  {
    if (!trans->item->fixed && trans->item->fix_fields(thd, &trans->item))
    {
      thd->mark_used_columns= save_mark_used_columns;
      DBUG_RETURN(TRUE);
    }
    Item_field *field;
    /* simple SELECT list entry (field without expression) */
    if (!(field= trans->item->filed_for_view_update()))
    {
      thd->mark_used_columns= save_mark_used_columns;
      DBUG_RETURN(TRUE);
    }
    if (field->field->unireg_check == Field::NEXT_NUMBER)
      view->contain_auto_increment= 1;
    /* prepare unique test */
    /*
      remove collation (or other transparent for update function) if we have
      it
    */
    trans->item= field;
  }
  thd->mark_used_columns= save_mark_used_columns;
  /* unique test */
  for (trans= trans_start; trans != trans_end; trans++)
  {
    /* Thanks to test above, we know that all columns are of type Item_field */
    Item_field *field= (Item_field *)trans->item;
    /* check fields belong to table in which we are inserting */
    if (field->field->table == table &&
        bitmap_fast_test_and_set(&used_fields, field->field->field_index))
      DBUG_RETURN(TRUE);
  }

  DBUG_RETURN(FALSE);
}


/*
  Check if table can be updated

  SYNOPSIS
     mysql_prepare_insert_check_table()
     thd		Thread handle
     table_list		Table list
     fields		List of fields to be updated
     where		Pointer to where clause
     select_insert      Check is making for SELECT ... INSERT

   RETURN
     FALSE ok
     TRUE  ERROR
*/

static bool mysql_prepare_insert_check_table(THD *thd, TABLE_LIST *table_list,
                                             List<Item> &fields,
                                             bool select_insert)
{
  bool insert_into_view= (table_list->view != 0);
  DBUG_ENTER("mysql_prepare_insert_check_table");

  /*
     first table in list is the one we'll INSERT into, requires INSERT_ACL.
     all others require SELECT_ACL only. the ACL requirement below is for
     new leaves only anyway (view-constituents), so check for SELECT rather
     than INSERT.
  */

  if (setup_tables_and_check_access(thd, &thd->lex->select_lex.context,
                                    &thd->lex->select_lex.top_join_list,
                                    table_list,
                                    &thd->lex->select_lex.leaf_tables,
                                    select_insert, INSERT_ACL, SELECT_ACL))
    DBUG_RETURN(TRUE);

  if (insert_into_view && !fields.elements)
  {
    thd->lex->empty_field_list_on_rset= 1;
    if (!table_list->table)
    {
      my_error(ER_VIEW_NO_INSERT_FIELD_LIST, MYF(0),
               table_list->view_db.str, table_list->view_name.str);
      DBUG_RETURN(TRUE);
    }
    DBUG_RETURN(insert_view_fields(thd, &fields, table_list));
  }

  DBUG_RETURN(FALSE);
}


/*
  Get extra info for tables we insert into

  @param table     table(TABLE object) we insert into,
                   might be NULL in case of view
  @param           table(TABLE_LIST object) or view we insert into
*/

static void prepare_for_positional_update(TABLE *table, TABLE_LIST *tables)
{
  if (table)
  {
    if(table->reginfo.lock_type != TL_WRITE_DELAYED)
      table->prepare_for_position();
    return;
  }

  DBUG_ASSERT(tables->view);
  List_iterator<TABLE_LIST> it(*tables->view_tables);
  TABLE_LIST *tbl;
  while ((tbl= it++))
    prepare_for_positional_update(tbl->table, tbl);

  return;
}


/*
  Prepare items in INSERT statement

  SYNOPSIS
    mysql_prepare_insert()
    thd			Thread handler
    table_list	        Global/local table list
    table		Table to insert into (can be NULL if table should
			be taken from table_list->table)    
    where		Where clause (for insert ... select)
    select_insert	TRUE if INSERT ... SELECT statement
    check_fields        TRUE if need to check that all INSERT fields are 
                        given values.
    abort_on_warning    whether to report if some INSERT field is not 
                        assigned as an error (TRUE) or as a warning (FALSE).

  TODO (in far future)
    In cases of:
    INSERT INTO t1 SELECT a, sum(a) as sum1 from t2 GROUP BY a
    ON DUPLICATE KEY ...
    we should be able to refer to sum1 in the ON DUPLICATE KEY part

  WARNING
    You MUST set table->insert_values to 0 after calling this function
    before releasing the table object.
  
  RETURN VALUE
    FALSE OK
    TRUE  error
*/

bool mysql_prepare_insert(THD *thd, TABLE_LIST *table_list,
                          TABLE *table, List<Item> &fields, List_item *values,
                          List<Item> &update_fields, List<Item> &update_values,
                          enum_duplicates duplic,
                          COND **where, bool select_insert,
                          bool check_fields, bool abort_on_warning)
{
  SELECT_LEX *select_lex= &thd->lex->select_lex;
  Name_resolution_context *context= &select_lex->context;
  Name_resolution_context_state ctx_state;
  bool insert_into_view= (table_list->view != 0);
  bool res= 0;
  table_map map= 0;
  DBUG_ENTER("mysql_prepare_insert");
  DBUG_PRINT("enter", ("table_list 0x%lx, table 0x%lx, view %d",
		       (ulong)table_list, (ulong)table,
		       (int)insert_into_view));
  /* INSERT should have a SELECT or VALUES clause */
  DBUG_ASSERT (!select_insert || !values);

  /*
    For subqueries in VALUES() we should not see the table in which we are
    inserting (for INSERT ... SELECT this is done by changing table_list,
    because INSERT ... SELECT share SELECT_LEX it with SELECT.
  */
  if (!select_insert)
  {
    for (SELECT_LEX_UNIT *un= select_lex->first_inner_unit();
         un;
         un= un->next_unit())
    {
      for (SELECT_LEX *sl= un->first_select();
           sl;
           sl= sl->next_select())
      {
        sl->context.outer_context= 0;
      }
    }
  }

  if (duplic == DUP_UPDATE)
  {
    /* it should be allocated before Item::fix_fields() */
    if (table_list->set_insert_values(thd->mem_root))
      DBUG_RETURN(TRUE);
  }

  if (mysql_prepare_insert_check_table(thd, table_list, fields, select_insert))
    DBUG_RETURN(TRUE);


  /* Prepare the fields in the statement. */
  if (values)
  {
    /* if we have INSERT ... VALUES () we cannot have a GROUP BY clause */
    DBUG_ASSERT (!select_lex->group_list.elements);

    /* Save the state of the current name resolution context. */
    ctx_state.save_state(context, table_list);

    /*
      Perform name resolution only in the first table - 'table_list',
      which is the table that is inserted into.
     */
    table_list->next_local= 0;
    context->resolve_in_table_list_only(table_list);

    res= check_insert_fields(thd, context->table_list, fields, *values,
                             !insert_into_view, &map) ||
      setup_fields(thd, 0, *values, MARK_COLUMNS_READ, 0, 0);

    if (!res && check_fields)
    {
      bool saved_abort_on_warning= thd->abort_on_warning;
      thd->abort_on_warning= abort_on_warning;
      res= check_that_all_fields_are_given_values(thd, 
                                                  table ? table : 
                                                  context->table_list->table,
                                                  context->table_list);
      thd->abort_on_warning= saved_abort_on_warning;
    }

    if (!res && duplic == DUP_UPDATE)
    {
      select_lex->no_wrap_view_item= TRUE;
      res= check_update_fields(thd, context->table_list, update_fields, &map);
      select_lex->no_wrap_view_item= FALSE;
    }

    /* Restore the current context. */
    ctx_state.restore_state(context, table_list);

    if (!res)
      res= setup_fields(thd, 0, update_values, MARK_COLUMNS_READ, 0, 0);
  }

  if (res)
    DBUG_RETURN(res);

  if (!table)
    table= table_list->table;

  if (!select_insert)
  {
    Item *fake_conds= 0;
    TABLE_LIST *duplicate;
    if ((duplicate= unique_table(thd, table_list, table_list->next_global, 1)))
    {
      update_non_unique_table_error(table_list, "INSERT", duplicate);
      DBUG_RETURN(TRUE);
    }
    select_lex->fix_prepare_information(thd, &fake_conds, &fake_conds);
    select_lex->first_execution= 0;
  }
  /*
    Only call prepare_for_posistion() if we are not performing a DELAYED
    operation. It will instead be executed by delayed insert thread.
  */
  if (duplic == DUP_UPDATE || duplic == DUP_REPLACE)
    prepare_for_positional_update(table, table_list);
  DBUG_RETURN(FALSE);
}


	/* Check if there is more uniq keys after field */

static int last_uniq_key(TABLE *table,uint keynr)
{
  while (++keynr < table->s->keys)
    if (table->key_info[keynr].flags & HA_NOSAME)
      return 0;
  return 1;
}


/*
  Write a record to table with optional deleting of conflicting records,
  invoke proper triggers if needed.

  SYNOPSIS
     write_record()
      thd   - thread context
      table - table to which record should be written
      info  - COPY_INFO structure describing handling of duplicates
              and which is used for counting number of records inserted
              and deleted.

  NOTE
    Once this record will be written to table after insert trigger will
    be invoked. If instead of inserting new record we will update old one
    then both on update triggers will work instead. Similarly both on
    delete triggers will be invoked if we will delete conflicting records.

    Sets thd->transaction.stmt.modified_non_trans_table to TRUE if table which is updated didn't have
    transactions.

  RETURN VALUE
    0     - success
    non-0 - error
*/


int write_record(THD *thd, TABLE *table,COPY_INFO *info)
{
  int error, trg_error= 0;
  char *key=0;
  MY_BITMAP *save_read_set, *save_write_set;
  ulonglong prev_insert_id= table->file->next_insert_id;
  ulonglong insert_id_for_cur_row= 0;
  DBUG_ENTER("write_record");

  info->records++;
  save_read_set=  table->read_set;
  save_write_set= table->write_set;

  if (info->handle_duplicates == DUP_REPLACE ||
      info->handle_duplicates == DUP_UPDATE)
  {
    while ((error=table->file->ha_write_row(table->record[0])))
    {
      uint key_nr;
      /*
        If we do more than one iteration of this loop, from the second one the
        row will have an explicit value in the autoinc field, which was set at
        the first call of handler::update_auto_increment(). So we must save
        the autogenerated value to avoid thd->insert_id_for_cur_row to become
        0.
      */
      if (table->file->insert_id_for_cur_row > 0)
        insert_id_for_cur_row= table->file->insert_id_for_cur_row;
      else
        table->file->insert_id_for_cur_row= insert_id_for_cur_row;
      bool is_duplicate_key_error;
      if (table->file->is_fatal_error(error, HA_CHECK_DUP))
	goto err;
      is_duplicate_key_error= table->file->is_fatal_error(error, 0);
      if (!is_duplicate_key_error)
      {
        /*
          We come here when we had an ignorable error which is not a duplicate
          key error. In this we ignore error if ignore flag is set, otherwise
          report error as usual. We will not do any duplicate key processing.
        */
        if (info->ignore)
          goto ok_or_after_trg_err; /* Ignoring a not fatal error, return 0 */
        goto err;
      }
      if ((int) (key_nr = table->file->get_dup_key(error)) < 0)
      {
	error= HA_ERR_FOUND_DUPP_KEY;         /* Database can't find key */
	goto err;
      }
      /* Read all columns for the row we are going to replace */
      table->use_all_columns();
      /*
	Don't allow REPLACE to replace a row when a auto_increment column
	was used.  This ensures that we don't get a problem when the
	whole range of the key has been used.
      */
      if (info->handle_duplicates == DUP_REPLACE &&
          table->next_number_field &&
          key_nr == table->s->next_number_index &&
	  (insert_id_for_cur_row > 0))
	goto err;
      if (table->file->ha_table_flags() & HA_DUPLICATE_POS)
      {
	if (table->file->rnd_pos(table->record[1],table->file->dup_ref))
	  goto err;
      }
      else
      {
	if (table->file->extra(HA_EXTRA_FLUSH_CACHE)) /* Not needed with NISAM */
	{
	  error=my_errno;
	  goto err;
	}

	if (!key)
	{
	  if (!(key=(char*) my_safe_alloca(table->s->max_unique_length,
					   MAX_KEY_LENGTH)))
	  {
	    error=ENOMEM;
	    goto err;
	  }
	}
	key_copy((uchar*) key,table->record[0],table->key_info+key_nr,0);
	if ((error=(table->file->index_read_idx_map(table->record[1],key_nr,
                                                    (uchar*) key, HA_WHOLE_KEY,
                                                    HA_READ_KEY_EXACT))))
	  goto err;
      }
      if (info->handle_duplicates == DUP_UPDATE)
      {
        int res= 0;
        /*
          We don't check for other UNIQUE keys - the first row
          that matches, is updated. If update causes a conflict again,
          an error is returned
        */
	DBUG_ASSERT(table->insert_values != NULL);
        store_record(table,insert_values);
        restore_record(table,record[1]);
        DBUG_ASSERT(info->update_fields->elements ==
                    info->update_values->elements);
        if (fill_record_n_invoke_before_triggers(thd, *info->update_fields,
                                                 *info->update_values,
                                                 info->ignore,
                                                 table->triggers,
                                                 TRG_EVENT_UPDATE))
          goto before_trg_err;

        /* CHECK OPTION for VIEW ... ON DUPLICATE KEY UPDATE ... */
        if (info->view &&
            (res= info->view->view_check_option(current_thd, info->ignore)) ==
            VIEW_CHECK_SKIP)
          goto ok_or_after_trg_err;
        if (res == VIEW_CHECK_ERROR)
          goto before_trg_err;

        table->file->restore_auto_increment(prev_insert_id);
        if (table->next_number_field)
          table->file->adjust_next_insert_id_after_explicit_value(
            table->next_number_field->val_int());
        info->touched++;
        if ((table->file->ha_table_flags() & HA_PARTIAL_COLUMN_READ &&
             !bitmap_is_subset(table->write_set, table->read_set)) ||
            compare_record(table))
        {
          if ((error=table->file->ha_update_row(table->record[1],
                                                table->record[0])) &&
              error != HA_ERR_RECORD_IS_THE_SAME)
          {
            if (info->ignore &&
                !table->file->is_fatal_error(error, HA_CHECK_DUP_KEY))
            {
              goto ok_or_after_trg_err;
            }
            goto err;
          }

          if (error != HA_ERR_RECORD_IS_THE_SAME)
            info->updated++;
          else
            error= 0;
          /*
            If ON DUP KEY UPDATE updates a row instead of inserting one, it's
            like a regular UPDATE statement: it should not affect the value of a
            next SELECT LAST_INSERT_ID() or mysql_insert_id().
            Except if LAST_INSERT_ID(#) was in the INSERT query, which is
            handled separately by THD::arg_of_last_insert_id_function.
          */
          insert_id_for_cur_row= table->file->insert_id_for_cur_row= 0;
          trg_error= (table->triggers &&
                      table->triggers->process_triggers(thd, TRG_EVENT_UPDATE,
                                                        TRG_ACTION_AFTER, TRUE));
          info->copied++;
        }

        if (table->next_number_field)
          table->file->adjust_next_insert_id_after_explicit_value(
            table->next_number_field->val_int());
        info->touched++;

        goto ok_or_after_trg_err;
      }
      else /* DUP_REPLACE */
      {
	/*
	  The manual defines the REPLACE semantics that it is either
	  an INSERT or DELETE(s) + INSERT; FOREIGN KEY checks in
	  InnoDB do not function in the defined way if we allow MySQL
	  to convert the latter operation internally to an UPDATE.
          We also should not perform this conversion if we have 
          timestamp field with ON UPDATE which is different from DEFAULT.
          Another case when conversion should not be performed is when
          we have ON DELETE trigger on table so user may notice that
          we cheat here. Note that it is ok to do such conversion for
          tables which have ON UPDATE but have no ON DELETE triggers,
          we just should not expose this fact to users by invoking
          ON UPDATE triggers.
	*/
	if (last_uniq_key(table,key_nr) &&
	    !table->file->referenced_by_foreign_key() &&
            (table->timestamp_field_type == TIMESTAMP_NO_AUTO_SET ||
             table->timestamp_field_type == TIMESTAMP_AUTO_SET_ON_BOTH) &&
            (!table->triggers || !table->triggers->has_delete_triggers()))
        {
          if ((error=table->file->ha_update_row(table->record[1],
					        table->record[0])) &&
              error != HA_ERR_RECORD_IS_THE_SAME)
            goto err;
          if (error != HA_ERR_RECORD_IS_THE_SAME)
            info->deleted++;
          else
            error= 0;
          thd->record_first_successful_insert_id_in_cur_stmt(table->file->insert_id_for_cur_row);
          /*
            Since we pretend that we have done insert we should call
            its after triggers.
          */
          goto after_trg_n_copied_inc;
        }
        else
        {
          if (table->triggers &&
              table->triggers->process_triggers(thd, TRG_EVENT_DELETE,
                                                TRG_ACTION_BEFORE, TRUE))
            goto before_trg_err;
          if ((error=table->file->ha_delete_row(table->record[1])))
            goto err;
          info->deleted++;
          if (!table->file->has_transactions())
            thd->transaction.stmt.modified_non_trans_table= TRUE;
          if (table->triggers &&
              table->triggers->process_triggers(thd, TRG_EVENT_DELETE,
                                                TRG_ACTION_AFTER, TRUE))
          {
            trg_error= 1;
            goto ok_or_after_trg_err;
          }
          /* Let us attempt do write_row() once more */
        }
      }
    }
    
    /*
        If more than one iteration of the above while loop is done, from the second 
        one the row being inserted will have an explicit value in the autoinc field, 
        which was set at the first call of handler::update_auto_increment(). This 
        value is saved to avoid thd->insert_id_for_cur_row becoming 0. Use this saved
        autoinc value.
     */
    if (table->file->insert_id_for_cur_row == 0)
      table->file->insert_id_for_cur_row= insert_id_for_cur_row;
      
    thd->record_first_successful_insert_id_in_cur_stmt(table->file->insert_id_for_cur_row);
    /*
      Restore column maps if they where replaced during an duplicate key
      problem.
    */
    if (table->read_set != save_read_set ||
        table->write_set != save_write_set)
      table->column_bitmaps_set(save_read_set, save_write_set);
  }
  else if ((error=table->file->ha_write_row(table->record[0])))
  {
    if (!info->ignore ||
        table->file->is_fatal_error(error, HA_CHECK_DUP))
      goto err;
    table->file->restore_auto_increment(prev_insert_id);
    goto ok_or_after_trg_err;
  }

after_trg_n_copied_inc:
  info->copied++;
  thd->record_first_successful_insert_id_in_cur_stmt(table->file->insert_id_for_cur_row);
  trg_error= (table->triggers &&
              table->triggers->process_triggers(thd, TRG_EVENT_INSERT,
                                                TRG_ACTION_AFTER, TRUE));

ok_or_after_trg_err:
  if (key)
    my_safe_afree(key,table->s->max_unique_length,MAX_KEY_LENGTH);
  if (!table->file->has_transactions())
    thd->transaction.stmt.modified_non_trans_table= TRUE;
  DBUG_RETURN(trg_error);

err:
  info->last_errno= error;
  /* current_select is NULL if this is a delayed insert */
  if (thd->lex->current_select)
    thd->lex->current_select->no_error= 0;        // Give error
  table->file->print_error(error,MYF(0));
  
before_trg_err:
  table->file->restore_auto_increment(prev_insert_id);
  if (key)
    my_safe_afree(key, table->s->max_unique_length, MAX_KEY_LENGTH);
  table->column_bitmaps_set(save_read_set, save_write_set);
  DBUG_RETURN(1);
}


/******************************************************************************
  Check that all fields with arn't null_fields are used
******************************************************************************/

int check_that_all_fields_are_given_values(THD *thd, TABLE *entry,
                                           TABLE_LIST *table_list)
{
  int err= 0;
  MY_BITMAP *write_set= entry->write_set;

  for (Field **field=entry->field ; *field ; field++)
  {
    if (!bitmap_is_set(write_set, (*field)->field_index) &&
        ((*field)->flags & NO_DEFAULT_VALUE_FLAG) &&
        ((*field)->real_type() != MYSQL_TYPE_ENUM))
    {
      bool view= FALSE;
      if (table_list)
      {
        table_list= table_list->top_table();
        view= test(table_list->view);
      }
      if (view)
      {
        push_warning_printf(thd, MYSQL_ERROR::WARN_LEVEL_WARN,
                            ER_NO_DEFAULT_FOR_VIEW_FIELD,
                            ER(ER_NO_DEFAULT_FOR_VIEW_FIELD),
                            table_list->view_db.str,
                            table_list->view_name.str);
      }
      else
      {
        push_warning_printf(thd, MYSQL_ERROR::WARN_LEVEL_WARN,
                            ER_NO_DEFAULT_FOR_FIELD,
                            ER(ER_NO_DEFAULT_FOR_FIELD),
                            (*field)->field_name);
      }
      err= 1;
    }
  }
  return thd->abort_on_warning ? err : 0;
}

/*****************************************************************************
  Handling of delayed inserts
  A thread is created for each table that one uses with the DELAYED attribute.
*****************************************************************************/

#ifndef EMBEDDED_LIBRARY

class delayed_row :public ilink {
public:
  char *record;
  enum_duplicates dup;
  time_t start_time;
  ulong sql_mode;
  bool auto_increment_field_not_null;
  bool query_start_used, ignore, log_query;
  bool stmt_depends_on_first_successful_insert_id_in_prev_stmt;
  ulonglong first_successful_insert_id_in_prev_stmt;
  ulonglong forced_insert_id;
  ulong auto_increment_increment;
  ulong auto_increment_offset;
  timestamp_auto_set_type timestamp_field_type;
  LEX_STRING query;
  Time_zone *time_zone;

  delayed_row(LEX_STRING const query_arg, enum_duplicates dup_arg,
              bool ignore_arg, bool log_query_arg)
    : record(0), dup(dup_arg), ignore(ignore_arg), log_query(log_query_arg),
      forced_insert_id(0), query(query_arg), time_zone(0)
    {}
  ~delayed_row()
  {
    x_free(query.str);
    x_free(record);
  }
};

/**
  Delayed_insert - context of a thread responsible for delayed insert
  into one table. When processing delayed inserts, we create an own
  thread for every distinct table. Later on all delayed inserts directed
  into that table are handled by a dedicated thread.
*/

class Delayed_insert :public ilink {
  uint locks_in_memory;
  thr_lock_type delayed_lock;
public:
  THD thd;
  TABLE *table;
  pthread_mutex_t mutex;
  pthread_cond_t cond,cond_client;
  volatile uint tables_in_use,stacked_inserts;
  volatile bool status,dead;
  COPY_INFO info;
  I_List<delayed_row> rows;
  ulong group_count;
  TABLE_LIST table_list;			// Argument

  Delayed_insert()
    :locks_in_memory(0),
     table(0),tables_in_use(0),stacked_inserts(0), status(0), dead(0),
     group_count(0)
  {
    thd.security_ctx->user=thd.security_ctx->priv_user=(char*) delayed_user;
    thd.security_ctx->host=(char*) my_localhost;
    thd.current_tablenr=0;
    thd.version=refresh_version;
    thd.command=COM_DELAYED_INSERT;
    thd.lex->current_select= 0; 		// for my_message_sql
    thd.lex->sql_command= SQLCOM_INSERT;        // For innodb::store_lock()
    /*
      Statement-based replication of INSERT DELAYED has problems with RAND()
      and user vars, so in mixed mode we go to row-based.
    */
    thd.lex->set_stmt_unsafe();
    thd.set_current_stmt_binlog_row_based_if_mixed();

    bzero((char*) &thd.net, sizeof(thd.net));		// Safety
    bzero((char*) &table_list, sizeof(table_list));	// Safety
    thd.system_thread= SYSTEM_THREAD_DELAYED_INSERT;
    thd.security_ctx->host_or_ip= "";
    bzero((char*) &info,sizeof(info));
    pthread_mutex_init(&mutex,MY_MUTEX_INIT_FAST);
    pthread_cond_init(&cond,NULL);
    pthread_cond_init(&cond_client,NULL);
    VOID(pthread_mutex_lock(&LOCK_thread_count));
    delayed_insert_threads++;
    delayed_lock= global_system_variables.low_priority_updates ?
                                          TL_WRITE_LOW_PRIORITY : TL_WRITE;
    VOID(pthread_mutex_unlock(&LOCK_thread_count));
  }
  ~Delayed_insert()
  {
    /* The following is not really needed, but just for safety */
    delayed_row *row;
    while ((row=rows.get()))
      delete row;
    if (table)
      close_thread_tables(&thd);
    VOID(pthread_mutex_lock(&LOCK_thread_count));
    pthread_mutex_destroy(&mutex);
    pthread_cond_destroy(&cond);
    pthread_cond_destroy(&cond_client);
    thd.unlink();				// Must be unlinked under lock
    x_free(thd.query);
    thd.security_ctx->user= thd.security_ctx->host=0;
    thread_count--;
    delayed_insert_threads--;
    VOID(pthread_mutex_unlock(&LOCK_thread_count));
    VOID(pthread_cond_broadcast(&COND_thread_count)); /* Tell main we are ready */
  }

  /* The following is for checking when we can delete ourselves */
  inline void lock()
  {
    locks_in_memory++;				// Assume LOCK_delay_insert
  }
  void unlock()
  {
    pthread_mutex_lock(&LOCK_delayed_insert);
    if (!--locks_in_memory)
    {
      pthread_mutex_lock(&mutex);
      if (thd.killed && ! stacked_inserts && ! tables_in_use)
      {
	pthread_cond_signal(&cond);
	status=1;
      }
      pthread_mutex_unlock(&mutex);
    }
    pthread_mutex_unlock(&LOCK_delayed_insert);
  }
  inline uint lock_count() { return locks_in_memory; }

  TABLE* get_local_table(THD* client_thd);
  bool handle_inserts(void);
};


I_List<Delayed_insert> delayed_threads;


/**
  Return an instance of delayed insert thread that can handle
  inserts into a given table, if it exists. Otherwise return NULL.
*/

static
Delayed_insert *find_handler(THD *thd, TABLE_LIST *table_list)
{
  thd_proc_info(thd, "waiting for delay_list");
  pthread_mutex_lock(&LOCK_delayed_insert);	// Protect master list
  I_List_iterator<Delayed_insert> it(delayed_threads);
  Delayed_insert *di;
  while ((di= it++))
  {
    if (!strcmp(table_list->db, di->table_list.db) &&
	!strcmp(table_list->table_name, di->table_list.table_name))
    {
      di->lock();
      break;
    }
  }
  pthread_mutex_unlock(&LOCK_delayed_insert); // For unlink from list
  return di;
}


/**
  Attempt to find or create a delayed insert thread to handle inserts
  into this table.

  @return In case of success, table_list->table points to a local copy
          of the delayed table or is set to NULL, which indicates a
          request for lock upgrade. In case of failure, value of
          table_list->table is undefined.
  @retval TRUE  - this thread ran out of resources OR
                - a newly created delayed insert thread ran out of
                  resources OR
                - the created thread failed to open and lock the table
                  (e.g. because it does not exist) OR
                - the table opened in the created thread turned out to
                  be a view
  @retval FALSE - table successfully opened OR
                - too many delayed insert threads OR
                - the table has triggers and we have to fall back to
                  a normal INSERT
                Two latter cases indicate a request for lock upgrade.

  XXX: why do we regard INSERT DELAYED into a view as an error and
  do not simply perform a lock upgrade?

  TODO: The approach with using two mutexes to work with the
  delayed thread list -- LOCK_delayed_insert and
  LOCK_delayed_create -- is redundant, and we only need one of
  them to protect the list.  The reason we have two locks is that
  we do not want to block look-ups in the list while we're waiting
  for the newly created thread to open the delayed table. However,
  this wait itself is redundant -- we always call get_local_table
  later on, and there wait again until the created thread acquires
  a table lock.

  As is redundant the concept of locks_in_memory, since we already
  have another counter with similar semantics - tables_in_use,
  both of them are devoted to counting the number of producers for
  a given consumer (delayed insert thread), only at different
  stages of producer-consumer relationship.

  'dead' and 'status' variables in Delayed_insert are redundant
  too, since there is already 'di->thd.killed' and
  di->stacked_inserts.
*/

static
bool delayed_get_table(THD *thd, TABLE_LIST *table_list)
{
  int error;
  Delayed_insert *di;
  DBUG_ENTER("delayed_get_table");

  /* Must be set in the parser */
  DBUG_ASSERT(table_list->db);

  /* Find the thread which handles this table. */
  if (!(di= find_handler(thd, table_list)))
  {
    /*
      No match. Create a new thread to handle the table, but
      no more than max_insert_delayed_threads.
    */
    if (delayed_insert_threads >= thd->variables.max_insert_delayed_threads)
      DBUG_RETURN(0);
    thd_proc_info(thd, "Creating delayed handler");
    pthread_mutex_lock(&LOCK_delayed_create);
    /*
      The first search above was done without LOCK_delayed_create.
      Another thread might have created the handler in between. Search again.
    */
    if (! (di= find_handler(thd, table_list)))
    {
      if (!(di= new Delayed_insert()))
      {
        thd->fatal_error();
        goto end_create;
      }
      pthread_mutex_lock(&LOCK_thread_count);
      thread_count++;
      pthread_mutex_unlock(&LOCK_thread_count);
      di->thd.set_db(table_list->db, (uint) strlen(table_list->db));
      di->thd.set_query(my_strdup(table_list->table_name, MYF(MY_WME)), 0);
      if (di->thd.db == NULL || di->thd.query == NULL)
      {
        /* The error is reported */
	delete di;
        thd->fatal_error();
        goto end_create;
      }
      di->table_list= *table_list;			// Needed to open table
      /* Replace volatile strings with local copies */
      di->table_list.alias= di->table_list.table_name= di->thd.query;
      di->table_list.db= di->thd.db;
      di->lock();
      pthread_mutex_lock(&di->mutex);
      if ((error= pthread_create(&di->thd.real_id, &connection_attrib,
                                 handle_delayed_insert, (void*) di)))
      {
	DBUG_PRINT("error",
		   ("Can't create thread to handle delayed insert (error %d)",
		    error));
	pthread_mutex_unlock(&di->mutex);
	di->unlock();
	delete di;
	my_error(ER_CANT_CREATE_THREAD, MYF(0), error);
        thd->fatal_error();
        goto end_create;
      }

      /* Wait until table is open */
      thd_proc_info(thd, "waiting for handler open");
      while (!di->thd.killed && !di->table && !thd->killed)
      {
	pthread_cond_wait(&di->cond_client, &di->mutex);
      }
      pthread_mutex_unlock(&di->mutex);
      thd_proc_info(thd, "got old table");
      if (di->thd.killed)
      {
        if (di->thd.is_error())
        {
          /*
            Copy the error message. Note that we don't treat fatal
            errors in the delayed thread as fatal errors in the
            main thread. Use of my_message will enable stored
            procedures continue handlers.
          */
          my_message(di->thd.main_da.sql_errno(), di->thd.main_da.message(),
                     MYF(0));
	}
	di->unlock();
        goto end_create;
      }
      if (thd->killed)
      {
	di->unlock();
	goto end_create;
      }
      pthread_mutex_lock(&LOCK_delayed_insert);
      delayed_threads.append(di);
      pthread_mutex_unlock(&LOCK_delayed_insert);
    }
    pthread_mutex_unlock(&LOCK_delayed_create);
  }

  pthread_mutex_lock(&di->mutex);
  table_list->table= di->get_local_table(thd);
  pthread_mutex_unlock(&di->mutex);
  if (table_list->table)
  {
    DBUG_ASSERT(! thd->is_error());
    thd->di= di;
  }
  /* Unlock the delayed insert object after its last access. */
  di->unlock();
  DBUG_RETURN((table_list->table == NULL));

end_create:
  pthread_mutex_unlock(&LOCK_delayed_create);
  DBUG_RETURN(thd->is_error());
}


/**
  As we can't let many client threads modify the same TABLE
  structure of the dedicated delayed insert thread, we create an
  own structure for each client thread. This includes a row
  buffer to save the column values and new fields that point to
  the new row buffer. The memory is allocated in the client
  thread and is freed automatically.

  @pre This function is called from the client thread.  Delayed
       insert thread mutex must be acquired before invoking this
       function.

  @return Not-NULL table object on success. NULL in case of an error,
                    which is set in client_thd.
*/

TABLE *Delayed_insert::get_local_table(THD* client_thd)
{
  my_ptrdiff_t adjust_ptrs;
  Field **field,**org_field, *found_next_number_field;
  TABLE *copy;
  TABLE_SHARE *share;
  uchar *bitmap;
  DBUG_ENTER("Delayed_insert::get_local_table");

  /* First request insert thread to get a lock */
  status=1;
  tables_in_use++;
  if (!thd.lock)				// Table is not locked
  {
    thd_proc_info(client_thd, "waiting for handler lock");
    pthread_cond_signal(&cond);			// Tell handler to lock table
    while (!dead && !thd.lock && ! client_thd->killed)
    {
      pthread_cond_wait(&cond_client,&mutex);
    }
    thd_proc_info(client_thd, "got handler lock");
    if (client_thd->killed)
      goto error;
    if (dead)
    {
      my_message(thd.main_da.sql_errno(), thd.main_da.message(), MYF(0));
      goto error;
    }
  }
  share= table->s;

  /*
    Allocate memory for the TABLE object, the field pointers array, and
    one record buffer of reclength size. Normally a table has three
    record buffers of rec_buff_length size, which includes alignment
    bytes. Since the table copy is used for creating one record only,
    the other record buffers and alignment are unnecessary.
  */
  thd_proc_info(client_thd, "allocating local table");
  copy= (TABLE*) client_thd->alloc(sizeof(*copy)+
				   (share->fields+1)*sizeof(Field**)+
				   share->reclength +
                                   share->column_bitmap_size*2);
  if (!copy)
    goto error;

  /* Copy the TABLE object. */
  *copy= *table;
  /* We don't need to change the file handler here */
  /* Assign the pointers for the field pointers array and the record. */
  field= copy->field= (Field**) (copy + 1);
  bitmap= (uchar*) (field + share->fields + 1);
  copy->record[0]= (bitmap + share->column_bitmap_size * 2);
  memcpy((char*) copy->record[0], (char*) table->record[0], share->reclength);
  /*
    Make a copy of all fields.
    The copied fields need to point into the copied record. This is done
    by copying the field objects with their old pointer values and then
    "move" the pointers by the distance between the original and copied
    records. That way we preserve the relative positions in the records.
  */
  adjust_ptrs= PTR_BYTE_DIFF(copy->record[0], table->record[0]);
  found_next_number_field= table->found_next_number_field;
  for (org_field= table->field; *org_field; org_field++, field++)
  {
    if (!(*field= (*org_field)->new_field(client_thd->mem_root, copy, 1)))
      goto error;
    (*field)->orig_table= copy;			// Remove connection
    (*field)->move_field_offset(adjust_ptrs);	// Point at copy->record[0]
    if (*org_field == found_next_number_field)
      (*field)->table->found_next_number_field= *field;
  }
  *field=0;

  /* Adjust timestamp */
  if (table->timestamp_field)
  {
    /* Restore offset as this may have been reset in handle_inserts */
    copy->timestamp_field=
      (Field_timestamp*) copy->field[share->timestamp_field_offset];
    copy->timestamp_field->unireg_check= table->timestamp_field->unireg_check;
    copy->timestamp_field_type= copy->timestamp_field->get_auto_set_type();
  }

  /* Adjust in_use for pointing to client thread */
  copy->in_use= client_thd;

  /* Adjust lock_count. This table object is not part of a lock. */
  copy->lock_count= 0;

  /* Adjust bitmaps */
  copy->def_read_set.bitmap= (my_bitmap_map*) bitmap;
  copy->def_write_set.bitmap= ((my_bitmap_map*)
                               (bitmap + share->column_bitmap_size));
  copy->tmp_set.bitmap= 0;                      // To catch errors
  bzero((char*) bitmap, share->column_bitmap_size*2);
  copy->read_set=  &copy->def_read_set;
  copy->write_set= &copy->def_write_set;

  DBUG_RETURN(copy);

  /* Got fatal error */
 error:
  tables_in_use--;
  status=1;
  pthread_cond_signal(&cond);			// Inform thread about abort
  DBUG_RETURN(0);
}


/* Put a question in queue */

static
int write_delayed(THD *thd, TABLE *table, enum_duplicates duplic,
                  LEX_STRING query, bool ignore, bool log_on)
{
  delayed_row *row= 0;
  Delayed_insert *di=thd->di;
  const Discrete_interval *forced_auto_inc;
  DBUG_ENTER("write_delayed");
  DBUG_PRINT("enter", ("query = '%s' length %lu", query.str,
                       (ulong) query.length));

  thd_proc_info(thd, "waiting for handler insert");
  pthread_mutex_lock(&di->mutex);
  while (di->stacked_inserts >= delayed_queue_size && !thd->killed)
    pthread_cond_wait(&di->cond_client,&di->mutex);
  thd_proc_info(thd, "storing row into queue");

  if (thd->killed)
    goto err;

  /*
    Take a copy of the query string, if there is any. The string will
    be free'ed when the row is destroyed. If there is no query string,
    we don't do anything special.
   */

  if (query.str)
  {
    char *str;
    if (!(str= my_strndup(query.str, query.length, MYF(MY_WME))))
      goto err;
    query.str= str;
  }
  row= new delayed_row(query, duplic, ignore, log_on);
  if (row == NULL)
  {
    my_free(query.str, MYF(MY_WME));
    goto err;
  }

  if (!(row->record= (char*) my_malloc(table->s->reclength, MYF(MY_WME))))
    goto err;
  memcpy(row->record, table->record[0], table->s->reclength);
  row->start_time=		thd->start_time;
  row->query_start_used=	thd->query_start_used;
  /*
    those are for the binlog: LAST_INSERT_ID() has been evaluated at this
    time, so record does not need it, but statement-based binlogging of the
    INSERT will need when the row is actually inserted.
    As for SET INSERT_ID, DELAYED does not honour it (BUG#20830).
  */
  row->stmt_depends_on_first_successful_insert_id_in_prev_stmt=
    thd->stmt_depends_on_first_successful_insert_id_in_prev_stmt;
  row->first_successful_insert_id_in_prev_stmt=
    thd->first_successful_insert_id_in_prev_stmt;
  row->timestamp_field_type=    table->timestamp_field_type;

  /* Add session variable timezone
     Time_zone object will not be freed even the thread is ended.
     So we can get time_zone object from thread which handling delayed statement.
     See the comment of my_tz_find() for detail.
  */
  if (thd->time_zone_used)
  {
    row->time_zone = thd->variables.time_zone;
  }
  else
  {
    row->time_zone = NULL;
  }
  /* Copy session variables. */
  row->auto_increment_increment= thd->variables.auto_increment_increment;
  row->auto_increment_offset=    thd->variables.auto_increment_offset;
  row->sql_mode=                 thd->variables.sql_mode;
  row->auto_increment_field_not_null= table->auto_increment_field_not_null;

  /* Copy the next forced auto increment value, if any. */
  if ((forced_auto_inc= thd->auto_inc_intervals_forced.get_next()))
  {
    row->forced_insert_id= forced_auto_inc->minimum();
    DBUG_PRINT("delayed", ("transmitting auto_inc: %lu",
                           (ulong) row->forced_insert_id));
  }

  di->rows.push_back(row);
  di->stacked_inserts++;
  di->status=1;
  if (table->s->blob_fields)
    unlink_blobs(table);
  pthread_cond_signal(&di->cond);

  thread_safe_increment(delayed_rows_in_use,&LOCK_delayed_status);
  pthread_mutex_unlock(&di->mutex);
  DBUG_RETURN(0);

 err:
  delete row;
  pthread_mutex_unlock(&di->mutex);
  DBUG_RETURN(1);
}

/**
  Signal the delayed insert thread that this user connection
  is finished using it for this statement.
*/

static void end_delayed_insert(THD *thd)
{
  DBUG_ENTER("end_delayed_insert");
  Delayed_insert *di=thd->di;
  pthread_mutex_lock(&di->mutex);
  DBUG_PRINT("info",("tables in use: %d",di->tables_in_use));
  if (!--di->tables_in_use || di->thd.killed)
  {						// Unlock table
    di->status=1;
    pthread_cond_signal(&di->cond);
  }
  pthread_mutex_unlock(&di->mutex);
  DBUG_VOID_RETURN;
}


/* We kill all delayed threads when doing flush-tables */

void kill_delayed_threads(void)
{
  VOID(pthread_mutex_lock(&LOCK_delayed_insert)); // For unlink from list

  I_List_iterator<Delayed_insert> it(delayed_threads);
  Delayed_insert *di;
  while ((di= it++))
  {
    di->thd.killed= THD::KILL_CONNECTION;
    if (di->thd.mysys_var)
    {
      pthread_mutex_lock(&di->thd.mysys_var->mutex);
      if (di->thd.mysys_var->current_cond)
      {
	/*
	  We need the following test because the main mutex may be locked
	  in handle_delayed_insert()
	*/
	if (&di->mutex != di->thd.mysys_var->current_mutex)
	  pthread_mutex_lock(di->thd.mysys_var->current_mutex);
	pthread_cond_broadcast(di->thd.mysys_var->current_cond);
	if (&di->mutex != di->thd.mysys_var->current_mutex)
	  pthread_mutex_unlock(di->thd.mysys_var->current_mutex);
      }
      pthread_mutex_unlock(&di->thd.mysys_var->mutex);
    }
  }
  VOID(pthread_mutex_unlock(&LOCK_delayed_insert)); // For unlink from list
}


/*
 * Create a new delayed insert thread
*/

pthread_handler_t handle_delayed_insert(void *arg)
{
  Delayed_insert *di=(Delayed_insert*) arg;
  THD *thd= &di->thd;

  pthread_detach_this_thread();
  /* Add thread to THD list so that's it's visible in 'show processlist' */
  pthread_mutex_lock(&LOCK_thread_count);
  thd->thread_id= thd->variables.pseudo_thread_id= thread_id++;
  thd->set_current_time();
  threads.append(thd);
  thd->killed=abort_loop ? THD::KILL_CONNECTION : THD::NOT_KILLED;
  pthread_mutex_unlock(&LOCK_thread_count);

  /*
    Wait until the client runs into pthread_cond_wait(),
    where we free it after the table is opened and di linked in the list.
    If we did not wait here, the client might detect the opened table
    before it is linked to the list. It would release LOCK_delayed_create
    and allow another thread to create another handler for the same table,
    since it does not find one in the list.
  */
  pthread_mutex_lock(&di->mutex);
#if !defined( __WIN__) /* Win32 calls this in pthread_create */
  if (my_thread_init())
  {
    /* Can't use my_error since store_globals has not yet been called */
    thd->main_da.set_error_status(thd, ER_OUT_OF_RESOURCES,
                                  ER(ER_OUT_OF_RESOURCES));
    goto end;
  }
#endif

  DBUG_ENTER("handle_delayed_insert");
  thd->thread_stack= (char*) &thd;
  if (init_thr_lock() || thd->store_globals())
  {
    /* Can't use my_error since store_globals has perhaps failed */
    thd->main_da.set_error_status(thd, ER_OUT_OF_RESOURCES,
                                  ER(ER_OUT_OF_RESOURCES));
    thd->fatal_error();
    goto err;
  }

  /*
    Open table requires an initialized lex in case the table is
    partitioned. The .frm file contains a partial SQL string which is
    parsed using a lex, that depends on initialized thd->lex.
  */
  lex_start(thd);
  thd->lex->sql_command= SQLCOM_INSERT;        // For innodb::store_lock()
  /*
    Statement-based replication of INSERT DELAYED has problems with RAND()
    and user vars, so in mixed mode we go to row-based.
  */
  thd->lex->set_stmt_unsafe();
  thd->set_current_stmt_binlog_row_based_if_mixed();

  /* Open table */
  if (!(di->table= open_n_lock_single_table(thd, &di->table_list,
                                            TL_WRITE_DELAYED)))
  {
    thd->fatal_error();				// Abort waiting inserts
    goto err;
  }
  if (!(di->table->file->ha_table_flags() & HA_CAN_INSERT_DELAYED))
  {
    thd->fatal_error();
    my_error(ER_DELAYED_NOT_SUPPORTED, MYF(0), di->table_list.table_name);
    goto err;
  }
  if (di->table->triggers)
  {
    /*
      Table has triggers. This is not an error, but we do
      not support triggers with delayed insert. Terminate the delayed
      thread without an error and thus request lock upgrade.
    */
    goto err;
  }
  di->table->copy_blobs=1;

  /* Tell client that the thread is initialized */
  pthread_cond_signal(&di->cond_client);

  /* Now wait until we get an insert or lock to handle */
  /* We will not abort as long as a client thread uses this thread */

  for (;;)
  {
    if (thd->killed == THD::KILL_CONNECTION)
    {
      uint lock_count;
      /*
	Remove this from delay insert list so that no one can request a
	table from this
      */
      pthread_mutex_unlock(&di->mutex);
      pthread_mutex_lock(&LOCK_delayed_insert);
      di->unlink();
      lock_count=di->lock_count();
      pthread_mutex_unlock(&LOCK_delayed_insert);
      pthread_mutex_lock(&di->mutex);
      if (!lock_count && !di->tables_in_use && !di->stacked_inserts)
	break;					// Time to die
    }

    if (!di->status && !di->stacked_inserts)
    {
      struct timespec abstime;
      set_timespec(abstime, delayed_insert_timeout);

      /* Information for pthread_kill */
      di->thd.mysys_var->current_mutex= &di->mutex;
      di->thd.mysys_var->current_cond= &di->cond;
      thd_proc_info(&(di->thd), "Waiting for INSERT");

      DBUG_PRINT("info",("Waiting for someone to insert rows"));
      while (!thd->killed)
      {
	int error;
#if defined(HAVE_BROKEN_COND_TIMEDWAIT)
	error=pthread_cond_wait(&di->cond,&di->mutex);
#else
	error=pthread_cond_timedwait(&di->cond,&di->mutex,&abstime);
#ifdef EXTRA_DEBUG
	if (error && error != EINTR && error != ETIMEDOUT)
	{
	  fprintf(stderr, "Got error %d from pthread_cond_timedwait\n",error);
	  DBUG_PRINT("error",("Got error %d from pthread_cond_timedwait",
			      error));
	}
#endif
#endif
	if (thd->killed || di->status)
	  break;
	if (error == ETIMEDOUT || error == ETIME)
	{
	  thd->killed= THD::KILL_CONNECTION;
	  break;
	}
      }
      /* We can't lock di->mutex and mysys_var->mutex at the same time */
      pthread_mutex_unlock(&di->mutex);
      pthread_mutex_lock(&di->thd.mysys_var->mutex);
      di->thd.mysys_var->current_mutex= 0;
      di->thd.mysys_var->current_cond= 0;
      pthread_mutex_unlock(&di->thd.mysys_var->mutex);
      pthread_mutex_lock(&di->mutex);
    }
    thd_proc_info(&(di->thd), 0);

    if (di->tables_in_use && ! thd->lock)
    {
      bool not_used;
      /*
        Request for new delayed insert.
        Lock the table, but avoid to be blocked by a global read lock.
        If we got here while a global read lock exists, then one or more
        inserts started before the lock was requested. These are allowed
        to complete their work before the server returns control to the
        client which requested the global read lock. The delayed insert
        handler will close the table and finish when the outstanding
        inserts are done.
      */
      if (! (thd->lock= mysql_lock_tables(thd, &di->table, 1,
                                          MYSQL_LOCK_IGNORE_GLOBAL_READ_LOCK,
                                          &not_used)))
      {
	/* Fatal error */
	di->dead= 1;
	thd->killed= THD::KILL_CONNECTION;
      }
      pthread_cond_broadcast(&di->cond_client);
    }
    if (di->stacked_inserts)
    {
      if (di->handle_inserts())
      {
	/* Some fatal error */
	di->dead= 1;
	thd->killed= THD::KILL_CONNECTION;
      }
    }
    di->status=0;
    if (!di->stacked_inserts && !di->tables_in_use && thd->lock)
    {
      /*
        No one is doing a insert delayed
        Unlock table so that other threads can use it
      */
      MYSQL_LOCK *lock=thd->lock;
      thd->lock=0;
      pthread_mutex_unlock(&di->mutex);
      /*
        We need to release next_insert_id before unlocking. This is
        enforced by handler::ha_external_lock().
      */
      di->table->file->ha_release_auto_increment();
      mysql_unlock_tables(thd, lock);
      ha_autocommit_or_rollback(thd, 0);
      di->group_count=0;
      pthread_mutex_lock(&di->mutex);
    }
    if (di->tables_in_use)
      pthread_cond_broadcast(&di->cond_client); // If waiting clients
  }

err:
  /*
    mysql_lock_tables() can potentially start a transaction and write
    a table map. In the event of an error, that transaction has to be
    rolled back.  We only need to roll back a potential statement
    transaction, since real transactions are rolled back in
    close_thread_tables().

    TODO: This is not true any more, table maps are generated on the
    first call to ha_*_row() instead. Remove code that are used to
    cover for the case outlined above.
   */
  ha_autocommit_or_rollback(thd, 1);

#ifndef __WIN__
end:
#endif
  /*
    di should be unlinked from the thread handler list and have no active
    clients
  */

  close_thread_tables(thd);			// Free the table
  di->table=0;
  di->dead= 1;                                  // If error
  thd->killed= THD::KILL_CONNECTION;	        // If error
  pthread_cond_broadcast(&di->cond_client);	// Safety
  pthread_mutex_unlock(&di->mutex);

  pthread_mutex_lock(&LOCK_delayed_create);	// Because of delayed_get_table
  pthread_mutex_lock(&LOCK_delayed_insert);	
  delete di;
  pthread_mutex_unlock(&LOCK_delayed_insert);
  pthread_mutex_unlock(&LOCK_delayed_create);  

  my_thread_end();
  pthread_exit(0);
  DBUG_RETURN(0);
}


/* Remove pointers from temporary fields to allocated values */

static void unlink_blobs(register TABLE *table)
{
  for (Field **ptr=table->field ; *ptr ; ptr++)
  {
    if ((*ptr)->flags & BLOB_FLAG)
      ((Field_blob *) (*ptr))->clear_temporary();
  }
}

/* Free blobs stored in current row */

static void free_delayed_insert_blobs(register TABLE *table)
{
  for (Field **ptr=table->field ; *ptr ; ptr++)
  {
    if ((*ptr)->flags & BLOB_FLAG)
    {
      uchar *str;
      ((Field_blob *) (*ptr))->get_ptr(&str);
      my_free(str,MYF(MY_ALLOW_ZERO_PTR));
      ((Field_blob *) (*ptr))->reset();
    }
  }
}


bool Delayed_insert::handle_inserts(void)
{
  int error;
  ulong max_rows;
  bool using_ignore= 0, using_opt_replace= 0,
       using_bin_log= mysql_bin_log.is_open();
  delayed_row *row;
  DBUG_ENTER("handle_inserts");

  /* Allow client to insert new rows */
  pthread_mutex_unlock(&mutex);

  table->next_number_field=table->found_next_number_field;
  table->use_all_columns();

  thd_proc_info(&thd, "upgrading lock");
  if (thr_upgrade_write_delay_lock(*thd.lock->locks, delayed_lock))
  {
    /*
      This can happen if thread is killed either by a shutdown
      or if another thread is removing the current table definition
      from the table cache.
    */
    my_error(ER_DELAYED_CANT_CHANGE_LOCK,MYF(ME_FATALERROR),
             table->s->table_name.str);
    goto err;
  }

  thd_proc_info(&thd, "insert");
  max_rows= delayed_insert_limit;
  if (thd.killed || table->needs_reopen_or_name_lock())
  {
    thd.killed= THD::KILL_CONNECTION;
    max_rows= ULONG_MAX;                     // Do as much as possible
  }

  /*
    We can't use row caching when using the binary log because if
    we get a crash, then binary log will contain rows that are not yet
    written to disk, which will cause problems in replication.
  */
  if (!using_bin_log)
    table->file->extra(HA_EXTRA_WRITE_CACHE);
  pthread_mutex_lock(&mutex);

  while ((row=rows.get()))
  {
    stacked_inserts--;
    pthread_mutex_unlock(&mutex);
    memcpy(table->record[0],row->record,table->s->reclength);

    thd.start_time=row->start_time;
    thd.query_start_used=row->query_start_used;
    /*
      To get the exact auto_inc interval to store in the binlog we must not
      use values from the previous interval (of the previous rows).
    */
    bool log_query= (row->log_query && row->query.str != NULL);
    DBUG_PRINT("delayed", ("query: '%s'  length: %lu", row->query.str ?
                           row->query.str : "[NULL]",
                           (ulong) row->query.length));
    if (log_query)
    {
      /*
        This is the first value of an INSERT statement.
        It is the right place to clear a forced insert_id.
        This is usually done after the last value of an INSERT statement,
        but we won't know this in the insert delayed thread. But before
        the first value is sufficiently equivalent to after the last
        value of the previous statement.
      */
      table->file->ha_release_auto_increment();
      thd.auto_inc_intervals_in_cur_stmt_for_binlog.empty();
    }
    thd.first_successful_insert_id_in_prev_stmt= 
      row->first_successful_insert_id_in_prev_stmt;
    thd.stmt_depends_on_first_successful_insert_id_in_prev_stmt= 
      row->stmt_depends_on_first_successful_insert_id_in_prev_stmt;
    table->timestamp_field_type= row->timestamp_field_type;
    table->auto_increment_field_not_null= row->auto_increment_field_not_null;

    /* Copy the session variables. */
    thd.variables.auto_increment_increment= row->auto_increment_increment;
    thd.variables.auto_increment_offset=    row->auto_increment_offset;
    thd.variables.sql_mode=                 row->sql_mode;

    /* Copy a forced insert_id, if any. */
    if (row->forced_insert_id)
    {
      DBUG_PRINT("delayed", ("received auto_inc: %lu",
                             (ulong) row->forced_insert_id));
      thd.force_one_auto_inc_interval(row->forced_insert_id);
    }

    info.ignore= row->ignore;
    info.handle_duplicates= row->dup;
    if (info.ignore ||
	info.handle_duplicates != DUP_ERROR)
    {
      table->file->extra(HA_EXTRA_IGNORE_DUP_KEY);
      using_ignore=1;
    }
    if (info.handle_duplicates == DUP_REPLACE &&
        (!table->triggers ||
         !table->triggers->has_delete_triggers()))
    {
      table->file->extra(HA_EXTRA_WRITE_CAN_REPLACE);
      using_opt_replace= 1;
    }
    if (info.handle_duplicates == DUP_UPDATE)
      table->file->extra(HA_EXTRA_INSERT_WITH_UPDATE);
    thd.clear_error(); // reset error for binlog
    if (write_record(&thd, table, &info))
    {
      info.error_count++;				// Ignore errors
      thread_safe_increment(delayed_insert_errors,&LOCK_delayed_status);
      row->log_query = 0;
    }

    if (using_ignore)
    {
      using_ignore=0;
      table->file->extra(HA_EXTRA_NO_IGNORE_DUP_KEY);
    }
    if (using_opt_replace)
    {
      using_opt_replace= 0;
      table->file->extra(HA_EXTRA_WRITE_CANNOT_REPLACE);
    }

    if (log_query && mysql_bin_log.is_open())
    {
      bool backup_time_zone_used = thd.time_zone_used;
      Time_zone *backup_time_zone = thd.variables.time_zone;
      if (row->time_zone != NULL)
      {
        thd.time_zone_used = true;
        thd.variables.time_zone = row->time_zone;
      }

      /* if the delayed insert was killed, the killed status is
         ignored while binlogging */
      int errcode= 0;
      if (thd.killed == THD::NOT_KILLED)
        errcode= query_error_code(&thd, TRUE);
      
      /*
        If the query has several rows to insert, only the first row will come
        here. In row-based binlogging, this means that the first row will be
        written to binlog as one Table_map event and one Rows event (due to an
        event flush done in binlog_query()), then all other rows of this query
        will be binlogged together as one single Table_map event and one
        single Rows event.
      */
      thd.binlog_query(THD::ROW_QUERY_TYPE,
                       row->query.str, row->query.length,
                       FALSE, FALSE, errcode);

      thd.time_zone_used = backup_time_zone_used;
      thd.variables.time_zone = backup_time_zone;
    }

    if (table->s->blob_fields)
      free_delayed_insert_blobs(table);
    thread_safe_decrement(delayed_rows_in_use,&LOCK_delayed_status);
    thread_safe_increment(delayed_insert_writes,&LOCK_delayed_status);
    pthread_mutex_lock(&mutex);

    delete row;
    /*
      Let READ clients do something once in a while
      We should however not break in the middle of a multi-line insert
      if we have binary logging enabled as we don't want other commands
      on this table until all entries has been processed
    */
    if (group_count++ >= max_rows && (row= rows.head()) &&
	(!(row->log_query & using_bin_log)))
    {
      group_count=0;
      if (stacked_inserts || tables_in_use)	// Let these wait a while
      {
	if (tables_in_use)
	  pthread_cond_broadcast(&cond_client); // If waiting clients
	thd_proc_info(&thd, "reschedule");
	pthread_mutex_unlock(&mutex);
	if ((error=table->file->extra(HA_EXTRA_NO_CACHE)))
	{
	  /* This should never happen */
	  table->file->print_error(error,MYF(0));
	  sql_print_error("%s", thd.main_da.message());
          DBUG_PRINT("error", ("HA_EXTRA_NO_CACHE failed in loop"));
	  goto err;
	}
	query_cache_invalidate3(&thd, table, 1);
	if (thr_reschedule_write_lock(*thd.lock->locks))
	{
    /* This is not known to happen. */
    my_error(ER_DELAYED_CANT_CHANGE_LOCK,MYF(ME_FATALERROR),
             table->s->table_name.str);
    goto err;
	}
	if (!using_bin_log)
	  table->file->extra(HA_EXTRA_WRITE_CACHE);
	pthread_mutex_lock(&mutex);
	thd_proc_info(&thd, "insert");
      }
      if (tables_in_use)
	pthread_cond_broadcast(&cond_client);	// If waiting clients
    }
  }
  thd_proc_info(&thd, 0);
  pthread_mutex_unlock(&mutex);

  /*
    We need to flush the pending event when using row-based
    replication since the flushing normally done in binlog_query() is
    not done last in the statement: for delayed inserts, the insert
    statement is logged *before* all rows are inserted.

    We can flush the pending event without checking the thd->lock
    since the delayed insert *thread* is not inside a stored function
    or trigger.

    TODO: Move the logging to last in the sequence of rows.
   */
  if (thd.current_stmt_binlog_row_based)
    thd.binlog_flush_pending_rows_event(TRUE);

  if ((error=table->file->extra(HA_EXTRA_NO_CACHE)))
  {						// This shouldn't happen
    table->file->print_error(error,MYF(0));
    sql_print_error("%s", thd.main_da.message());
    DBUG_PRINT("error", ("HA_EXTRA_NO_CACHE failed after loop"));
    goto err;
  }
  query_cache_invalidate3(&thd, table, 1);
  pthread_mutex_lock(&mutex);
  DBUG_RETURN(0);

 err:
#ifndef DBUG_OFF
  max_rows= 0;                                  // For DBUG output
#endif
  /* Remove all not used rows */
  while ((row=rows.get()))
  {
    if (table->s->blob_fields)
    {
      memcpy(table->record[0],row->record,table->s->reclength);
      free_delayed_insert_blobs(table);
    }
    delete row;
    thread_safe_increment(delayed_insert_errors,&LOCK_delayed_status);
    stacked_inserts--;
#ifndef DBUG_OFF
    max_rows++;
#endif
  }
  DBUG_PRINT("error", ("dropped %lu rows after an error", max_rows));
  thread_safe_increment(delayed_insert_errors, &LOCK_delayed_status);
  pthread_mutex_lock(&mutex);
  DBUG_RETURN(1);
}
#endif /* EMBEDDED_LIBRARY */

/***************************************************************************
  Store records in INSERT ... SELECT *
***************************************************************************/


/*
  make insert specific preparation and checks after opening tables

  SYNOPSIS
    mysql_insert_select_prepare()
    thd         thread handler

  RETURN
    FALSE OK
    TRUE  Error
*/

bool mysql_insert_select_prepare(THD *thd)
{
  LEX *lex= thd->lex;
  SELECT_LEX *select_lex= &lex->select_lex;
  TABLE_LIST *first_select_leaf_table;
  DBUG_ENTER("mysql_insert_select_prepare");

  /*
    Statement-based replication of INSERT ... SELECT ... LIMIT is not safe
    as order of rows is not defined, so in mixed mode we go to row-based.

    Note that we may consider a statement as safe if ORDER BY primary_key
    is present or we SELECT a constant. However it may confuse users to
    see very similiar statements replicated differently.
  */
  if (lex->current_select->select_limit)
  {
    lex->set_stmt_unsafe();
    thd->set_current_stmt_binlog_row_based_if_mixed();
  }
  /*
    SELECT_LEX do not belong to INSERT statement, so we can't add WHERE
    clause if table is VIEW
  */
  
  if (mysql_prepare_insert(thd, lex->query_tables,
                           lex->query_tables->table, lex->field_list, 0,
                           lex->update_list, lex->value_list,
                           lex->duplicates,
                           &select_lex->where, TRUE, FALSE, FALSE))
    DBUG_RETURN(TRUE);

  /*
    exclude first table from leaf tables list, because it belong to
    INSERT
  */
  DBUG_ASSERT(select_lex->leaf_tables != 0);
  lex->leaf_tables_insert= select_lex->leaf_tables;
  /* skip all leaf tables belonged to view where we are insert */
  for (first_select_leaf_table= select_lex->leaf_tables->next_leaf;
       first_select_leaf_table &&
       first_select_leaf_table->belong_to_view &&
       first_select_leaf_table->belong_to_view ==
       lex->leaf_tables_insert->belong_to_view;
       first_select_leaf_table= first_select_leaf_table->next_leaf)
  {}
  select_lex->leaf_tables= first_select_leaf_table;
  DBUG_RETURN(FALSE);
}


select_insert::select_insert(TABLE_LIST *table_list_par, TABLE *table_par,
                             List<Item> *fields_par,
                             List<Item> *update_fields,
                             List<Item> *update_values,
                             enum_duplicates duplic,
                             bool ignore_check_option_errors)
  :table_list(table_list_par), table(table_par), fields(fields_par),
   autoinc_value_of_last_inserted_row(0),
   insert_into_view(table_list_par && table_list_par->view != 0)
{
  bzero((char*) &info,sizeof(info));
  info.handle_duplicates= duplic;
  info.ignore= ignore_check_option_errors;
  info.update_fields= update_fields;
  info.update_values= update_values;
  if (table_list_par)
    info.view= (table_list_par->view ? table_list_par : 0);
}


int
select_insert::prepare(List<Item> &values, SELECT_LEX_UNIT *u)
{
  LEX *lex= thd->lex;
  int res;
  table_map map= 0;
  SELECT_LEX *lex_current_select_save= lex->current_select;
  DBUG_ENTER("select_insert::prepare");

  unit= u;

  /*
    Since table in which we are going to insert is added to the first
    select, LEX::current_select should point to the first select while
    we are fixing fields from insert list.
  */
  lex->current_select= &lex->select_lex;
  res= check_insert_fields(thd, table_list, *fields, values,
                           !insert_into_view, &map) ||
       setup_fields(thd, 0, values, MARK_COLUMNS_READ, 0, 0);

  if (!res && fields->elements)
  {
    bool saved_abort_on_warning= thd->abort_on_warning;
    thd->abort_on_warning= !info.ignore && (thd->variables.sql_mode &
                                            (MODE_STRICT_TRANS_TABLES |
                                             MODE_STRICT_ALL_TABLES));
    res= check_that_all_fields_are_given_values(thd, table_list->table, 
                                                table_list);
    thd->abort_on_warning= saved_abort_on_warning;
  }

  if (info.handle_duplicates == DUP_UPDATE && !res)
  {
    Name_resolution_context *context= &lex->select_lex.context;
    Name_resolution_context_state ctx_state;

    /* Save the state of the current name resolution context. */
    ctx_state.save_state(context, table_list);

    /* Perform name resolution only in the first table - 'table_list'. */
    table_list->next_local= 0;
    context->resolve_in_table_list_only(table_list);

    lex->select_lex.no_wrap_view_item= TRUE;
    res= res || check_update_fields(thd, context->table_list,
                                    *info.update_fields, &map);
    lex->select_lex.no_wrap_view_item= FALSE;
    /*
      When we are not using GROUP BY and there are no ungrouped aggregate functions 
      we can refer to other tables in the ON DUPLICATE KEY part.
      We use next_name_resolution_table descructively, so check it first (views?)
    */
    DBUG_ASSERT (!table_list->next_name_resolution_table);
    if (lex->select_lex.group_list.elements == 0 &&
        !lex->select_lex.with_sum_func)
      /*
        We must make a single context out of the two separate name resolution contexts :
        the INSERT table and the tables in the SELECT part of INSERT ... SELECT.
        To do that we must concatenate the two lists
      */  
      table_list->next_name_resolution_table= 
        ctx_state.get_first_name_resolution_table();

    res= res || setup_fields(thd, 0, *info.update_values,
                             MARK_COLUMNS_READ, 0, 0);
    if (!res)
    {
      /*
        Traverse the update values list and substitute fields from the
        select for references (Item_ref objects) to them. This is done in
        order to get correct values from those fields when the select
        employs a temporary table.
      */
      List_iterator<Item> li(*info.update_values);
      Item *item;

      while ((item= li++))
      {
        item->transform(&Item::update_value_transformer,
                        (uchar*)lex->current_select);
      }
    }

    /* Restore the current context. */
    ctx_state.restore_state(context, table_list);
  }

  lex->current_select= lex_current_select_save;
  if (res)
    DBUG_RETURN(1);
  /*
    if it is INSERT into join view then check_insert_fields already found
    real table for insert
  */
  table= table_list->table;

  /*
    Is table which we are changing used somewhere in other parts of
    query
  */
  if (unique_table(thd, table_list, table_list->next_global, 0))
  {
    /* Using same table for INSERT and SELECT */
    lex->current_select->options|= OPTION_BUFFER_RESULT;
    lex->current_select->join->select_options|= OPTION_BUFFER_RESULT;
  }
  else if (!(lex->current_select->options & OPTION_BUFFER_RESULT) &&
           !thd->prelocked_mode)
  {
    /*
      We must not yet prepare the result table if it is the same as one of the 
      source tables (INSERT SELECT). The preparation may disable 
      indexes on the result table, which may be used during the select, if it
      is the same table (Bug #6034). Do the preparation after the select phase
      in select_insert::prepare2().
      We won't start bulk inserts at all if this statement uses functions or
      should invoke triggers since they may access to the same table too.
    */
    table->file->ha_start_bulk_insert((ha_rows) 0);
  }
  restore_record(table,s->default_values);		// Get empty record
  table->next_number_field=table->found_next_number_field;

#ifdef HAVE_REPLICATION
  if (thd->slave_thread &&
      (info.handle_duplicates == DUP_UPDATE) &&
      (table->next_number_field != NULL) &&
      rpl_master_has_bug(&active_mi->rli, 24432, TRUE, NULL, NULL))
    DBUG_RETURN(1);
#endif

  thd->cuted_fields=0;
  if (info.ignore || info.handle_duplicates != DUP_ERROR)
    table->file->extra(HA_EXTRA_IGNORE_DUP_KEY);
  if (info.handle_duplicates == DUP_REPLACE &&
      (!table->triggers || !table->triggers->has_delete_triggers()))
    table->file->extra(HA_EXTRA_WRITE_CAN_REPLACE);
  if (info.handle_duplicates == DUP_UPDATE)
    table->file->extra(HA_EXTRA_INSERT_WITH_UPDATE);
  thd->abort_on_warning= (!info.ignore &&
                          (thd->variables.sql_mode &
                           (MODE_STRICT_TRANS_TABLES |
                            MODE_STRICT_ALL_TABLES)));
  res= (table_list->prepare_where(thd, 0, TRUE) ||
        table_list->prepare_check_option(thd));

  if (!res)
     prepare_triggers_for_insert_stmt(table);

  DBUG_RETURN(res);
}


/*
  Finish the preparation of the result table.

  SYNOPSIS
    select_insert::prepare2()
    void

  DESCRIPTION
    If the result table is the same as one of the source tables (INSERT SELECT),
    the result table is not finally prepared at the join prepair phase.
    Do the final preparation now.
		       
  RETURN
    0   OK
*/

int select_insert::prepare2(void)
{
  DBUG_ENTER("select_insert::prepare2");
  if (thd->lex->current_select->options & OPTION_BUFFER_RESULT &&
      !thd->prelocked_mode)
    table->file->ha_start_bulk_insert((ha_rows) 0);
  DBUG_RETURN(0);
}


void select_insert::cleanup()
{
  /* select_insert/select_create are never re-used in prepared statement */
  DBUG_ASSERT(0);
}

select_insert::~select_insert()
{
  DBUG_ENTER("~select_insert");
  if (table)
  {
    table->next_number_field=0;
    table->auto_increment_field_not_null= FALSE;
    table->file->ha_reset();
  }
  thd->count_cuted_fields= CHECK_FIELD_IGNORE;
  thd->abort_on_warning= 0;
  DBUG_VOID_RETURN;
}


bool select_insert::send_data(List<Item> &values)
{
  DBUG_ENTER("select_insert::send_data");
  bool error=0;

  if (unit->offset_limit_cnt)
  {						// using limit offset,count
    unit->offset_limit_cnt--;
    DBUG_RETURN(0);
  }

  thd->count_cuted_fields= CHECK_FIELD_WARN;	// Calculate cuted fields
  store_values(values);
  thd->count_cuted_fields= CHECK_FIELD_IGNORE;
  if (thd->is_error())
  {
    table->auto_increment_field_not_null= FALSE;
    DBUG_RETURN(1);
  }
  if (table_list)                               // Not CREATE ... SELECT
  {
    switch (table_list->view_check_option(thd, info.ignore)) {
    case VIEW_CHECK_SKIP:
      DBUG_RETURN(0);
    case VIEW_CHECK_ERROR:
      DBUG_RETURN(1);
    }
  }
  
  // Release latches in case bulk insert takes a long time
  ha_release_temporary_latches(thd);

  error= write_record(thd, table, &info);
  table->auto_increment_field_not_null= FALSE;
  
  if (!error)
  {
    if (table->triggers || info.handle_duplicates == DUP_UPDATE)
    {
      /*
        Restore fields of the record since it is possible that they were
        changed by ON DUPLICATE KEY UPDATE clause.
    
        If triggers exist then whey can modify some fields which were not
        originally touched by INSERT ... SELECT, so we have to restore
        their original values for the next row.
      */
      restore_record(table, s->default_values);
    }
    if (table->next_number_field)
    {
      /*
        If no value has been autogenerated so far, we need to remember the
        value we just saw, we may need to send it to client in the end.
      */
      if (thd->first_successful_insert_id_in_cur_stmt == 0) // optimization
        autoinc_value_of_last_inserted_row= 
          table->next_number_field->val_int();
      /*
        Clear auto-increment field for the next record, if triggers are used
        we will clear it twice, but this should be cheap.
      */
      table->next_number_field->reset();
    }
  }
  DBUG_RETURN(error);
}


void select_insert::store_values(List<Item> &values)
{
  if (fields->elements)
    fill_record_n_invoke_before_triggers(thd, *fields, values, 1,
                                         table->triggers, TRG_EVENT_INSERT);
  else
    fill_record_n_invoke_before_triggers(thd, table->field, values, 1,
                                         table->triggers, TRG_EVENT_INSERT);
}

void select_insert::send_error(uint errcode,const char *err)
{
  DBUG_ENTER("select_insert::send_error");

  my_message(errcode, err, MYF(0));

  DBUG_VOID_RETURN;
}


bool select_insert::send_eof()
{
  int error;
  bool const trans_table= table->file->has_transactions();
  ulonglong id;
  bool changed;
  THD::killed_state killed_status= thd->killed;
  DBUG_ENTER("select_insert::send_eof");
  DBUG_PRINT("enter", ("trans_table=%d, table_type='%s'",
                       trans_table, table->file->table_type()));

  error= (!thd->prelocked_mode) ? table->file->ha_end_bulk_insert():0;
  table->file->extra(HA_EXTRA_NO_IGNORE_DUP_KEY);
  table->file->extra(HA_EXTRA_WRITE_CANNOT_REPLACE);

  changed= (info.copied || info.deleted || info.updated);
  if (changed)
  {
    /*
      We must invalidate the table in the query cache before binlog writing
      and ha_autocommit_or_rollback.
    */
    query_cache_invalidate3(thd, table, 1);
    if (thd->transaction.stmt.modified_non_trans_table)
      thd->transaction.all.modified_non_trans_table= TRUE;
  }
  DBUG_ASSERT(trans_table || !changed || 
              thd->transaction.stmt.modified_non_trans_table);

  /*
    Write to binlog before commiting transaction.  No statement will
    be written by the binlog_query() below in RBR mode.  All the
    events are in the transaction cache and will be written when
    ha_autocommit_or_rollback() is issued below.
  */
  if (mysql_bin_log.is_open())
  {
    int errcode= 0;
    if (!error)
      thd->clear_error();
    else
      errcode= query_error_code(thd, killed_status == THD::NOT_KILLED);
    thd->binlog_query(THD::ROW_QUERY_TYPE,
                      thd->query, thd->query_length,
                      trans_table, FALSE, errcode);
  }
  table->file->ha_release_auto_increment();

  if (error)
  {
    table->file->print_error(error,MYF(0));
    DBUG_RETURN(1);
  }
  char buff[160];
  if (info.ignore)
    sprintf(buff, ER(ER_INSERT_INFO), (ulong) info.records,
	    (ulong) (info.records - info.copied), (ulong) thd->cuted_fields);
  else
    sprintf(buff, ER(ER_INSERT_INFO), (ulong) info.records,
	    (ulong) (info.deleted+info.updated), (ulong) thd->cuted_fields);
  thd->row_count_func= info.copied + info.deleted +
                       ((thd->client_capabilities & CLIENT_FOUND_ROWS) ?
                        info.touched : info.updated);

  id= (thd->first_successful_insert_id_in_cur_stmt > 0) ?
    thd->first_successful_insert_id_in_cur_stmt :
    (thd->arg_of_last_insert_id_function ?
     thd->first_successful_insert_id_in_prev_stmt :
     (info.copied ? autoinc_value_of_last_inserted_row : 0));
  ::my_ok(thd, (ulong) thd->row_count_func, id, buff);
  DBUG_RETURN(0);
}

void select_insert::abort() {

  DBUG_ENTER("select_insert::abort");
  /*
    If the creation of the table failed (due to a syntax error, for
    example), no table will have been opened and therefore 'table'
    will be NULL. In that case, we still need to execute the rollback
    and the end of the function.
   */
  if (table)
  {
    bool changed, transactional_table;
    /*
      If we are not in prelocked mode, we end the bulk insert started
      before.
    */
    if (!thd->prelocked_mode)
      table->file->ha_end_bulk_insert();

    /*
      If at least one row has been inserted/modified and will stay in
      the table (the table doesn't have transactions) we must write to
      the binlog (and the error code will make the slave stop).

      For many errors (example: we got a duplicate key error while
      inserting into a MyISAM table), no row will be added to the table,
      so passing the error to the slave will not help since there will
      be an error code mismatch (the inserts will succeed on the slave
      with no error).

      If table creation failed, the number of rows modified will also be
      zero, so no check for that is made.
    */
    changed= (info.copied || info.deleted || info.updated);
    transactional_table= table->file->has_transactions();
    if (thd->transaction.stmt.modified_non_trans_table)
    {
        if (mysql_bin_log.is_open())
        {
          int errcode= query_error_code(thd, thd->killed == THD::NOT_KILLED);
          thd->binlog_query(THD::ROW_QUERY_TYPE, thd->query, thd->query_length,
                            transactional_table, FALSE, errcode);
        }
        if (!thd->current_stmt_binlog_row_based && !can_rollback_data())
          thd->transaction.all.modified_non_trans_table= TRUE;
	if (changed)
	  query_cache_invalidate3(thd, table, 1);
    }
    DBUG_ASSERT(transactional_table || !changed ||
		thd->transaction.stmt.modified_non_trans_table);
    table->file->ha_release_auto_increment();
  }

  DBUG_VOID_RETURN;
}


/***************************************************************************
  CREATE TABLE (SELECT) ...
***************************************************************************/

/*
  Create table from lists of fields and items (or just return TABLE
  object for pre-opened existing table).

  SYNOPSIS
    create_table_from_items()
      thd          in     Thread object
      create_info  in     Create information (like MAX_ROWS, ENGINE or
                          temporary table flag)
      create_table in     Pointer to TABLE_LIST object providing database
                          and name for table to be created or to be open
      alter_info   in/out Initial list of columns and indexes for the table
                          to be created
      items        in     List of items which should be used to produce rest
                          of fields for the table (corresponding fields will
                          be added to the end of alter_info->create_list)
      lock         out    Pointer to the MYSQL_LOCK object for table created
                          (or open temporary table) will be returned in this
                          parameter. Since this table is not included in
                          THD::lock caller is responsible for explicitly
                          unlocking this table.
      hooks

  NOTES
    This function behaves differently for base and temporary tables:
    - For base table we assume that either table exists and was pre-opened
      and locked at open_and_lock_tables() stage (and in this case we just
      emit error or warning and return pre-opened TABLE object) or special
      placeholder was put in table cache that guarantees that this table
      won't be created or opened until the placeholder will be removed
      (so there is an exclusive lock on this table).
    - We don't pre-open existing temporary table, instead we either open
      or create and then open table in this function.

    Since this function contains some logic specific to CREATE TABLE ...
    SELECT it should be changed before it can be used in other contexts.

  RETURN VALUES
    non-zero  Pointer to TABLE object for table created or opened
    0         Error
*/

static TABLE *create_table_from_items(THD *thd, HA_CREATE_INFO *create_info,
                                      TABLE_LIST *create_table,
                                      Alter_info *alter_info,
                                      List<Item> *items,
                                      MYSQL_LOCK **lock,
                                      TABLEOP_HOOKS *hooks)
{
  TABLE tmp_table;		// Used during 'Create_field()'
  TABLE_SHARE share;
  TABLE *table= 0;
  uint select_field_count= items->elements;
  /* Add selected items to field list */
  List_iterator_fast<Item> it(*items);
  Item *item;
  Field *tmp_field;
  bool not_used;
  DBUG_ENTER("create_table_from_items");

<<<<<<< HEAD
=======
  DBUG_EXECUTE_IF("sleep_create_select_before_check_if_exists", my_sleep(6000000););

  if (!(create_info->options & HA_LEX_CREATE_TMP_TABLE) &&
      (create_table->table && create_table->table->db_stat))
  {
    /* Table already exists and was open at open_and_lock_tables() stage. */
    if (create_info->options & HA_LEX_CREATE_IF_NOT_EXISTS)
    {
      create_info->table_existed= 1;		// Mark that table existed
      push_warning_printf(thd, MYSQL_ERROR::WARN_LEVEL_NOTE,
                          ER_TABLE_EXISTS_ERROR, ER(ER_TABLE_EXISTS_ERROR),
                          create_table->table_name);
      DBUG_RETURN(create_table->table);
    }

    my_error(ER_TABLE_EXISTS_ERROR, MYF(0), create_table->table_name);
    DBUG_RETURN(0);
  }

>>>>>>> eebffb42
  tmp_table.alias= 0;
  tmp_table.timestamp_field= 0;
  tmp_table.s= &share;
  init_tmp_table_share(thd, &share, "", 0, "", "");

  tmp_table.s->db_create_options=0;
  tmp_table.s->blob_ptr_size= portable_sizeof_char_ptr;
  tmp_table.s->db_low_byte_first= 
        test(create_info->db_type == myisam_hton ||
             create_info->db_type == heap_hton);
  tmp_table.null_row=tmp_table.maybe_null=0;

  while ((item=it++))
  {
    Create_field *cr_field;
    Field *field, *def_field;
    if (item->type() == Item::FUNC_ITEM)
      if (item->result_type() != STRING_RESULT)
        field= item->tmp_table_field(&tmp_table);
      else
        field= item->tmp_table_field_from_field_type(&tmp_table, 0);
    else
      field= create_tmp_field(thd, &tmp_table, item, item->type(),
                              (Item ***) 0, &tmp_field, &def_field, 0, 0, 0, 0,
                              0);
    if (!field ||
	!(cr_field=new Create_field(field,(item->type() == Item::FIELD_ITEM ?
					   ((Item_field *)item)->field :
					   (Field*) 0))))
      DBUG_RETURN(0);
    if (item->maybe_null)
      cr_field->flags &= ~NOT_NULL_FLAG;
    alter_info->create_list.push_back(cr_field);
  }

  DBUG_EXECUTE_IF("sleep_create_select_before_create", my_sleep(6000000););

  /*
    Create and lock table.

    Note that we either creating (or opening existing) temporary table or
    creating base table on which name we have exclusive lock. So code below
    should not cause deadlocks or races.

    We don't log the statement, it will be logged later.

    If this is a HEAP table, the automatic DELETE FROM which is written to the
    binlog when a HEAP table is opened for the first time since startup, must
    not be written: 1) it would be wrong (imagine we're in CREATE SELECT: we
    don't want to delete from it) 2) it would be written before the CREATE
    TABLE, which is a wrong order. So we keep binary logging disabled when we
    open_table().
  */
  {
    tmp_disable_binlog(thd);
    if (!mysql_create_table_no_lock(thd, create_table->db,
                                    create_table->table_name,
                                    create_info, alter_info, 0,
                                    select_field_count))
    {
      if (create_info->table_existed &&
          !(create_info->options & HA_LEX_CREATE_TMP_TABLE))
      {
        /*
          This means that someone created table underneath server
          or it was created via different mysqld front-end to the
          cluster. We don't have much options but throw an error.
        */
        my_error(ER_TABLE_EXISTS_ERROR, MYF(0), create_table->table_name);
        DBUG_RETURN(0);
      }

      DBUG_EXECUTE_IF("sleep_create_select_before_open", my_sleep(6000000););

      if (!(create_info->options & HA_LEX_CREATE_TMP_TABLE))
      {
        VOID(pthread_mutex_lock(&LOCK_open));
        if (reopen_name_locked_table(thd, create_table, FALSE))
        {
          quick_rm_table(create_info->db_type, create_table->db,
                         table_case_name(create_info, create_table->table_name),
                         0);
        }
        else
          table= create_table->table;
        VOID(pthread_mutex_unlock(&LOCK_open));
      }
      else
      {
        if (!(table= open_table(thd, create_table, thd->mem_root, (bool*) 0,
                                MYSQL_OPEN_TEMPORARY_ONLY)) &&
            !create_info->table_existed)
        {
          /*
            This shouldn't happen as creation of temporary table should make
            it preparable for open. But let us do close_temporary_table() here
            just in case.
          */
          drop_temporary_table(thd, create_table);
        }
      }
    }
    reenable_binlog(thd);
    if (!table)                                   // open failed
      DBUG_RETURN(0);
  }

  DBUG_EXECUTE_IF("sleep_create_select_before_lock", my_sleep(6000000););

  table->reginfo.lock_type=TL_WRITE;
  hooks->prelock(&table, 1);                    // Call prelock hooks
  if (! ((*lock)= mysql_lock_tables(thd, &table, 1,
                                    MYSQL_LOCK_IGNORE_FLUSH, &not_used)) ||
        hooks->postlock(&table, 1))
  {
    if (*lock)
    {
      mysql_unlock_tables(thd, *lock);
      *lock= 0;
    }

    if (!create_info->table_existed)
      drop_open_table(thd, table, create_table->db, create_table->table_name);
    DBUG_RETURN(0);
  }
  DBUG_RETURN(table);
}


int
select_create::prepare(List<Item> &values, SELECT_LEX_UNIT *u)
{
  MYSQL_LOCK *extra_lock= NULL;
  DBUG_ENTER("select_create::prepare");

  TABLEOP_HOOKS *hook_ptr= NULL;
  /*
    For row-based replication, the CREATE-SELECT statement is written
    in two pieces: the first one contain the CREATE TABLE statement
    necessary to create the table and the second part contain the rows
    that should go into the table.

    For non-temporary tables, the start of the CREATE-SELECT
    implicitly commits the previous transaction, and all events
    forming the statement will be stored the transaction cache. At end
    of the statement, the entire statement is committed as a
    transaction, and all events are written to the binary log.

    On the master, the table is locked for the duration of the
    statement, but since the CREATE part is replicated as a simple
    statement, there is no way to lock the table for accesses on the
    slave.  Hence, we have to hold on to the CREATE part of the
    statement until the statement has finished.
   */
  class MY_HOOKS : public TABLEOP_HOOKS {
  public:
    MY_HOOKS(select_create *x, TABLE_LIST *create_table,
             TABLE_LIST *select_tables)
      : ptr(x), all_tables(*create_table)
      {
        all_tables.next_global= select_tables;
      }

  private:
    virtual int do_postlock(TABLE **tables, uint count)
    {
      THD *thd= const_cast<THD*>(ptr->get_thd());
      if (int error= decide_logging_format(thd, &all_tables))
        return error;

      TABLE const *const table = *tables;
      if (thd->current_stmt_binlog_row_based  &&
          !table->s->tmp_table &&
          !ptr->get_create_info()->table_existed)
      {
        ptr->binlog_show_create_table(tables, count);
      }
      return 0;
    }

    select_create *ptr;
    TABLE_LIST all_tables;
  };

  MY_HOOKS hooks(this, create_table, select_tables);
  hook_ptr= &hooks;

  unit= u;

  /*
    Start a statement transaction before the create if we are using
    row-based replication for the statement.  If we are creating a
    temporary table, we need to start a statement transaction.
  */
  if ((thd->lex->create_info.options & HA_LEX_CREATE_TMP_TABLE) == 0 &&
      thd->current_stmt_binlog_row_based &&
      mysql_bin_log.is_open())
  {
    thd->binlog_start_trans_and_stmt();
  }

  DBUG_EXECUTE_IF("sleep_create_select_before_check_if_exists", my_sleep(6000000););

  if (!(create_info->options & HA_LEX_CREATE_TMP_TABLE) &&
      create_table->table->db_stat)
  {
    /* Table already exists and was open at open_and_lock_tables() stage. */
    if (create_info->options & HA_LEX_CREATE_IF_NOT_EXISTS)
    {
      /* Mark that table existed */
      create_info->table_existed= 1;
      push_warning_printf(thd, MYSQL_ERROR::WARN_LEVEL_NOTE,
                          ER_TABLE_EXISTS_ERROR, ER(ER_TABLE_EXISTS_ERROR),
                          create_table->table_name);
      if (thd->current_stmt_binlog_row_based)
        binlog_show_create_table(&(create_table->table), 1);
      table= create_table->table;
    }
    else
    {
      my_error(ER_TABLE_EXISTS_ERROR, MYF(0), create_table->table_name);
      DBUG_RETURN(-1);
    }
  }
  else
    if (!(table= create_table_from_items(thd, create_info, create_table,
                                         alter_info, &values,
                                         &extra_lock, hook_ptr)))
      /* abort() deletes table */
      DBUG_RETURN(-1);

  if (extra_lock)
  {
    DBUG_ASSERT(m_plock == NULL);

    if (create_info->options & HA_LEX_CREATE_TMP_TABLE)
      m_plock= &m_lock;
    else
      m_plock= &thd->extra_lock;

    *m_plock= extra_lock;
  }

  if (table->s->fields < values.elements)
  {
    my_error(ER_WRONG_VALUE_COUNT_ON_ROW, MYF(0), 1);
    DBUG_RETURN(-1);
  }

 /* First field to copy */
  field= table->field+table->s->fields - values.elements;

  /* Mark all fields that are given values */
  for (Field **f= field ; *f ; f++)
    bitmap_set_bit(table->write_set, (*f)->field_index);

  /* Don't set timestamp if used */
  table->timestamp_field_type= TIMESTAMP_NO_AUTO_SET;
  table->next_number_field=table->found_next_number_field;

  restore_record(table,s->default_values);      // Get empty record
  thd->cuted_fields=0;
  if (info.ignore || info.handle_duplicates != DUP_ERROR)
    table->file->extra(HA_EXTRA_IGNORE_DUP_KEY);
  if (info.handle_duplicates == DUP_REPLACE &&
      (!table->triggers || !table->triggers->has_delete_triggers()))
    table->file->extra(HA_EXTRA_WRITE_CAN_REPLACE);
  if (info.handle_duplicates == DUP_UPDATE)
    table->file->extra(HA_EXTRA_INSERT_WITH_UPDATE);
  if (!thd->prelocked_mode)
    table->file->ha_start_bulk_insert((ha_rows) 0);
  thd->abort_on_warning= (!info.ignore &&
                          (thd->variables.sql_mode &
                           (MODE_STRICT_TRANS_TABLES |
                            MODE_STRICT_ALL_TABLES)));
  if (check_that_all_fields_are_given_values(thd, table, table_list))
    DBUG_RETURN(1);
  table->mark_columns_needed_for_insert();
  table->file->extra(HA_EXTRA_WRITE_CACHE);
  DBUG_RETURN(0);
}

void
select_create::binlog_show_create_table(TABLE **tables, uint count)
{
  /*
    Note 1: In RBR mode, we generate a CREATE TABLE statement for the
    created table by calling store_create_info() (behaves as SHOW
    CREATE TABLE).  In the event of an error, nothing should be
    written to the binary log, even if the table is non-transactional;
    therefore we pretend that the generated CREATE TABLE statement is
    for a transactional table.  The event will then be put in the
    transaction cache, and any subsequent events (e.g., table-map
    events and binrow events) will also be put there.  We can then use
    ha_autocommit_or_rollback() to either throw away the entire
    kaboodle of events, or write them to the binary log.

    We write the CREATE TABLE statement here and not in prepare()
    since there potentially are sub-selects or accesses to information
    schema that will do a close_thread_tables(), destroying the
    statement transaction cache.
  */
  DBUG_ASSERT(thd->current_stmt_binlog_row_based);
  DBUG_ASSERT(tables && *tables && count > 0);

  char buf[2048];
  String query(buf, sizeof(buf), system_charset_info);
  int result;
  TABLE_LIST tmp_table_list;

  memset(&tmp_table_list, 0, sizeof(tmp_table_list));
  tmp_table_list.table = *tables;
  query.length(0);      // Have to zero it since constructor doesn't

  result= store_create_info(thd, &tmp_table_list, &query, create_info,
                            /* show_database */ TRUE);
  DBUG_ASSERT(result == 0); /* store_create_info() always return 0 */

  if (mysql_bin_log.is_open())
  {
    int errcode= query_error_code(thd, thd->killed == THD::NOT_KILLED);
    thd->binlog_query(THD::STMT_QUERY_TYPE,
                      query.ptr(), query.length(),
                      /* is_trans */ TRUE,
                      /* suppress_use */ FALSE,
                      errcode);
  }
}

void select_create::store_values(List<Item> &values)
{
  fill_record_n_invoke_before_triggers(thd, field, values, 1,
                                       table->triggers, TRG_EVENT_INSERT);
}


void select_create::send_error(uint errcode,const char *err)
{
  DBUG_ENTER("select_create::send_error");

  DBUG_PRINT("info",
             ("Current statement %s row-based",
              thd->current_stmt_binlog_row_based ? "is" : "is NOT"));
  DBUG_PRINT("info",
             ("Current table (at 0x%lu) %s a temporary (or non-existant) table",
              (ulong) table,
              table && !table->s->tmp_table ? "is NOT" : "is"));
  DBUG_PRINT("info",
             ("Table %s prior to executing this statement",
              get_create_info()->table_existed ? "existed" : "did not exist"));

  /*
    This will execute any rollbacks that are necessary before writing
    the transcation cache.

    We disable the binary log since nothing should be written to the
    binary log.  This disabling is important, since we potentially do
    a "roll back" of non-transactional tables by removing the table,
    and the actual rollback might generate events that should not be
    written to the binary log.

  */
  tmp_disable_binlog(thd);
  select_insert::send_error(errcode, err);
  reenable_binlog(thd);

  DBUG_VOID_RETURN;
}


bool select_create::send_eof()
{
  bool tmp=select_insert::send_eof();
  if (tmp)
    abort();
  else
  {
    /*
      Do an implicit commit at end of statement for non-temporary
      tables.  This can fail, but we should unlock the table
      nevertheless.
    */
    if (!table->s->tmp_table)
    {
      ha_autocommit_or_rollback(thd, 0);
      end_active_trans(thd);
    }

    table->file->extra(HA_EXTRA_NO_IGNORE_DUP_KEY);
    table->file->extra(HA_EXTRA_WRITE_CANNOT_REPLACE);
    if (m_plock)
    {
      mysql_unlock_tables(thd, *m_plock);
      *m_plock= NULL;
      m_plock= NULL;
    }
  }
  return tmp;
}


void select_create::abort()
{
  DBUG_ENTER("select_create::abort");

  /*
    In select_insert::abort() we roll back the statement, including
    truncating the transaction cache of the binary log. To do this, we
    pretend that the statement is transactional, even though it might
    be the case that it was not.

    We roll back the statement prior to deleting the table and prior
    to releasing the lock on the table, since there might be potential
    for failure if the rollback is executed after the drop or after
    unlocking the table.

    We also roll back the statement regardless of whether the creation
    of the table succeeded or not, since we need to reset the binary
    log state.
  */
  tmp_disable_binlog(thd);
  select_insert::abort();
  thd->transaction.stmt.modified_non_trans_table= FALSE;
  reenable_binlog(thd);
  thd->binlog_flush_pending_rows_event(TRUE);

  if (m_plock)
  {
    mysql_unlock_tables(thd, *m_plock);
    *m_plock= NULL;
    m_plock= NULL;
  }

  if (table)
  {
    table->file->extra(HA_EXTRA_NO_IGNORE_DUP_KEY);
    table->file->extra(HA_EXTRA_WRITE_CANNOT_REPLACE);
    if (!create_info->table_existed)
      drop_open_table(thd, table, create_table->db, create_table->table_name);
    table=0;                                    // Safety
  }
  DBUG_VOID_RETURN;
}


/*****************************************************************************
  Instansiate templates
*****************************************************************************/

#ifdef HAVE_EXPLICIT_TEMPLATE_INSTANTIATION
template class List_iterator_fast<List_item>;
#ifndef EMBEDDED_LIBRARY
template class I_List<Delayed_insert>;
template class I_List_iterator<Delayed_insert>;
template class I_List<delayed_row>;
#endif /* EMBEDDED_LIBRARY */
#endif /* HAVE_EXPLICIT_TEMPLATE_INSTANTIATION */<|MERGE_RESOLUTION|>--- conflicted
+++ resolved
@@ -3392,28 +3392,6 @@
   bool not_used;
   DBUG_ENTER("create_table_from_items");
 
-<<<<<<< HEAD
-=======
-  DBUG_EXECUTE_IF("sleep_create_select_before_check_if_exists", my_sleep(6000000););
-
-  if (!(create_info->options & HA_LEX_CREATE_TMP_TABLE) &&
-      (create_table->table && create_table->table->db_stat))
-  {
-    /* Table already exists and was open at open_and_lock_tables() stage. */
-    if (create_info->options & HA_LEX_CREATE_IF_NOT_EXISTS)
-    {
-      create_info->table_existed= 1;		// Mark that table existed
-      push_warning_printf(thd, MYSQL_ERROR::WARN_LEVEL_NOTE,
-                          ER_TABLE_EXISTS_ERROR, ER(ER_TABLE_EXISTS_ERROR),
-                          create_table->table_name);
-      DBUG_RETURN(create_table->table);
-    }
-
-    my_error(ER_TABLE_EXISTS_ERROR, MYF(0), create_table->table_name);
-    DBUG_RETURN(0);
-  }
-
->>>>>>> eebffb42
   tmp_table.alias= 0;
   tmp_table.timestamp_field= 0;
   tmp_table.s= &share;
@@ -3618,7 +3596,7 @@
   DBUG_EXECUTE_IF("sleep_create_select_before_check_if_exists", my_sleep(6000000););
 
   if (!(create_info->options & HA_LEX_CREATE_TMP_TABLE) &&
-      create_table->table->db_stat)
+      (create_table->table && create_table->table->db_stat))
   {
     /* Table already exists and was open at open_and_lock_tables() stage. */
     if (create_info->options & HA_LEX_CREATE_IF_NOT_EXISTS)
