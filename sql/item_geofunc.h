#ifndef ITEM_GEOFUNC_INCLUDED
#define ITEM_GEOFUNC_INCLUDED

/* Copyright (c) 2000, 2016 Oracle and/or its affiliates.
   Copyright (C) 2011, 2021, MariaDB

   This program is free software; you can redistribute it and/or modify
   it under the terms of the GNU General Public License as published by
   the Free Software Foundation; version 2 of the License.

   This program is distributed in the hope that it will be useful,
   but WITHOUT ANY WARRANTY; without even the implied warranty of
   MERCHANTABILITY or FITNESS FOR A PARTICULAR PURPOSE.  See the
   GNU General Public License for more details.

   You should have received a copy of the GNU General Public License
   along with this program; if not, write to the Free Software
   Foundation, Inc., 51 Franklin Street, Fifth Floor, Boston, MA  02110-1335  USA */


/* This file defines all spatial functions */

#ifdef HAVE_SPATIAL

#ifdef USE_PRAGMA_INTERFACE
#pragma interface			/* gcc class implementation */
#endif

#include "sql_type_geom.h"
#include "item.h"
#include "gstream.h"
#include "spatial.h"
#include "gcalc_slicescan.h"
#include "gcalc_tools.h"

class Item_geometry_func: public Item_str_func
{
public:
  Item_geometry_func(THD *thd): Item_str_func(thd) {}
  Item_geometry_func(THD *thd, Item *a): Item_str_func(thd, a) {}
  Item_geometry_func(THD *thd, Item *a, Item *b): Item_str_func(thd, a, b) {}
  Item_geometry_func(THD *thd, Item *a, Item *b, Item *c):
    Item_str_func(thd, a, b, c) {}
  Item_geometry_func(THD *thd, List<Item> &list): Item_str_func(thd, list) {}
  bool fix_length_and_dec(THD *thd) override;
  const Type_handler *type_handler() const override
  { return &type_handler_geometry; }
};


/*
  Functions returning REAL measurements of a single GEOMETRY argument
*/
class Item_real_func_args_geometry: public Item_real_func
{
protected:
  String value;
  bool check_arguments() const override
  {
    DBUG_ASSERT(arg_count == 1);
    return Type_handler_geometry::check_type_geom_or_binary(func_name_cstring(),
                                                            args[0]);
  }
public:
  Item_real_func_args_geometry(THD *thd, Item *a)
   :Item_real_func(thd, a) {}
};


/*
  Functions returning INT measurements of a single GEOMETRY argument
*/
class Item_long_func_args_geometry: public Item_long_func
{
  bool check_arguments() const override
  {
    DBUG_ASSERT(arg_count == 1);
    return Type_handler_geometry::check_type_geom_or_binary(func_name_cstring(),
                                                            args[0]);
  }
protected:
  String value;
public:
  Item_long_func_args_geometry(THD *thd, Item *a)
   :Item_long_func(thd, a) {}
};


/*
  Functions returning BOOL measurements of a single GEOMETRY argument
*/
class Item_bool_func_args_geometry: public Item_bool_func
{
protected:
  String value;
  bool check_arguments() const override
  {
    DBUG_ASSERT(arg_count == 1);
    return Type_handler_geometry::check_type_geom_or_binary(func_name_cstring(),
                                                            args[0]);
  }
public:
  Item_bool_func_args_geometry(THD *thd, Item *a)
   :Item_bool_func(thd, a) {}
};


/*
  Functions returning ASCII string measurements of a single GEOMETRY argument
*/
class Item_str_ascii_func_args_geometry: public Item_str_ascii_func
{
protected:
  bool check_arguments() const override
  {
    DBUG_ASSERT(arg_count >= 1);
    return Type_handler_geometry::check_type_geom_or_binary(func_name_cstring(),
                                                            args[0]);
  }
public:
  Item_str_ascii_func_args_geometry(THD *thd, Item *a)
   :Item_str_ascii_func(thd, a) {}
  Item_str_ascii_func_args_geometry(THD *thd, Item *a, Item *b)
   :Item_str_ascii_func(thd, a, b) {}
  Item_str_ascii_func_args_geometry(THD *thd, Item *a, Item *b, Item *c)
   :Item_str_ascii_func(thd, a, b, c) {}
};


/*
  Functions returning binary string measurements of a single GEOMETRY argument
*/
class Item_binary_func_args_geometry: public Item_str_func
{
protected:
  bool check_arguments() const override
  {
    DBUG_ASSERT(arg_count >= 1);
    return Type_handler_geometry::check_type_geom_or_binary(func_name_cstring(),
                                                            args[0]);
  }
public:
  Item_binary_func_args_geometry(THD *thd, Item *a)
   :Item_str_func(thd, a) {}
};


/*
  Functions returning GEOMETRY measurements of a single GEOEMETRY argument
*/
class Item_geometry_func_args_geometry: public Item_geometry_func
{
protected:
  bool check_arguments() const override
  {
    DBUG_ASSERT(arg_count >= 1);
    return Type_handler_geometry::check_type_geom_or_binary(func_name_cstring(),
                                                            args[0]);
  }
public:
  Item_geometry_func_args_geometry(THD *thd, Item *a)
   :Item_geometry_func(thd, a) {}
  Item_geometry_func_args_geometry(THD *thd, Item *a, Item *b)
   :Item_geometry_func(thd, a, b) {}
};


/*
  Functions returning REAL result relationships between two GEOMETRY arguments
*/
class Item_real_func_args_geometry_geometry: public Item_real_func
{
protected:
  bool check_arguments() const override
  {
    DBUG_ASSERT(arg_count >= 2);
    return Type_handler_geometry::check_types_geom_or_binary(func_name_cstring(),
                                                             args, 0, 2);
  }
public:
  Item_real_func_args_geometry_geometry(THD *thd, Item *a, Item *b)
   :Item_real_func(thd, a, b) {}
};


/*
  Functions returning BOOL result relationships between two GEOMETRY arguments
*/
class Item_bool_func_args_geometry_geometry: public Item_bool_func
{
protected:
  String value;
  bool check_arguments() const override
  {
    DBUG_ASSERT(arg_count >= 2);
    return Type_handler_geometry::check_types_geom_or_binary(func_name_cstring(),
                                                             args, 0, 2);
  }
public:
  Item_bool_func_args_geometry_geometry(THD *thd, Item *a, Item *b, Item *c)
   :Item_bool_func(thd, a, b, c) {}
};


class Item_func_geometry_from_text: public Item_geometry_func
{
  bool check_arguments() const override
  {
    return args[0]->check_type_general_purpose_string(func_name_cstring()) ||
           check_argument_types_can_return_int(1, MY_MIN(2, arg_count));
  }
public:
  Item_func_geometry_from_text(THD *thd, Item *a): Item_geometry_func(thd, a) {}
  Item_func_geometry_from_text(THD *thd, Item *a, Item *srid):
    Item_geometry_func(thd, a, srid) {}
  LEX_CSTRING func_name_cstring() const override
  {
    static LEX_CSTRING name= {STRING_WITH_LEN("st_geometryfromtext") };
    return name;
  }
  String *val_str(String *) override;
  Item *do_get_copy(THD *thd) const override
  { return get_item_copy<Item_func_geometry_from_text>(thd, this); }
};

class Item_func_geometry_from_wkb: public Item_geometry_func
{
  bool check_arguments() const override
  {
    return
      Type_handler_geometry::check_type_geom_or_binary(func_name_cstring(), args[0]) ||
      check_argument_types_can_return_int(1, MY_MIN(2, arg_count));
  }
public:
  Item_func_geometry_from_wkb(THD *thd, Item *a): Item_geometry_func(thd, a) {}
  Item_func_geometry_from_wkb(THD *thd, Item *a, Item *srid):
    Item_geometry_func(thd, a, srid) {}
  LEX_CSTRING func_name_cstring() const override
  {
    static LEX_CSTRING name= {STRING_WITH_LEN("st_geometryfromwkb") };
    return name;
  }
  String *val_str(String *) override;
  Item *do_get_copy(THD *thd) const override
  { return get_item_copy<Item_func_geometry_from_wkb>(thd, this); }
};


class Item_func_geometry_from_json: public Item_geometry_func
{
  String tmp_js;
  bool check_arguments() const override
  {
    // TODO: check with Alexey, for better args[1] and args[2] type control
    return args[0]->check_type_general_purpose_string(func_name_cstring()) ||
           check_argument_types_traditional_scalar(1, MY_MIN(3, arg_count));
  }
public:
  Item_func_geometry_from_json(THD *thd, Item *js): Item_geometry_func(thd, js) {}
  Item_func_geometry_from_json(THD *thd, Item *js, Item *opt):
    Item_geometry_func(thd, js, opt) {}
  Item_func_geometry_from_json(THD *thd, Item *js, Item *opt, Item *srid):
    Item_geometry_func(thd, js, opt, srid) {}
  LEX_CSTRING func_name_cstring() const override
  {
    static LEX_CSTRING name= {STRING_WITH_LEN("st_geomfromgeojson") };
    return name;
  }
  String *val_str(String *) override;
  Item *do_get_copy(THD *thd) const override
  { return get_item_copy<Item_func_geometry_from_json>(thd, this); }
};


class Item_func_as_wkt: public Item_str_ascii_func_args_geometry
{
public:
  Item_func_as_wkt(THD *thd, Item *a)
   :Item_str_ascii_func_args_geometry(thd, a) {}
  LEX_CSTRING func_name_cstring() const override
  {
    static LEX_CSTRING name= {STRING_WITH_LEN("st_astext") };
    return name;
  }
  String *val_str_ascii(String *) override;
<<<<<<< HEAD
  bool fix_length_and_dec(THD *thd) override;
  Item *get_copy(THD *thd) override
=======
  bool fix_length_and_dec() override;
  Item *do_get_copy(THD *thd) const override
>>>>>>> f071b762
  { return get_item_copy<Item_func_as_wkt>(thd, this); }
};

class Item_func_as_wkb: public Item_binary_func_args_geometry
{
public:
  Item_func_as_wkb(THD *thd, Item *a)
   :Item_binary_func_args_geometry(thd, a) {}
  LEX_CSTRING func_name_cstring() const override
  {
    static LEX_CSTRING name= {STRING_WITH_LEN("st_aswkb") };
    return name;
  }
  String *val_str(String *) override;
  const Type_handler *type_handler() const override
  { return &type_handler_long_blob; }
  bool fix_length_and_dec(THD *thd) override
  {
    collation.set(&my_charset_bin);
    decimals=0;
    max_length= (uint32) UINT_MAX32;
    set_maybe_null();
    return FALSE;
  }
  Item *do_get_copy(THD *thd) const override
  { return get_item_copy<Item_func_as_wkb>(thd, this); }
};


class Item_func_as_geojson: public Item_str_ascii_func_args_geometry
{
  bool check_arguments() const override
  {
    // TODO: check with Alexey, for better args[1] and args[2] type control
    return Item_str_ascii_func_args_geometry::check_arguments() ||
           check_argument_types_traditional_scalar(1, MY_MIN(3, arg_count));
  }
public:
  Item_func_as_geojson(THD *thd, Item *js)
   :Item_str_ascii_func_args_geometry(thd, js) {}
  Item_func_as_geojson(THD *thd, Item *js, Item *max_dec_digits)
   :Item_str_ascii_func_args_geometry(thd, js, max_dec_digits) {}
  Item_func_as_geojson(THD *thd, Item *js, Item *max_dec_digits, Item *opt)
   :Item_str_ascii_func_args_geometry(thd, js, max_dec_digits, opt) {}
  LEX_CSTRING func_name_cstring() const override
  {
    static LEX_CSTRING name= {STRING_WITH_LEN("st_asgeojson") };
    return name;
  }
  bool fix_length_and_dec(THD *thd) override;
  String *val_str_ascii(String *) override;
  Item *do_get_copy(THD *thd) const override
  { return get_item_copy<Item_func_as_geojson>(thd, this); }
};


class Item_func_geometry_type: public Item_str_ascii_func_args_geometry
{
public:
  Item_func_geometry_type(THD *thd, Item *a)
   :Item_str_ascii_func_args_geometry(thd, a) {}
  String *val_str_ascii(String *) override;
  LEX_CSTRING func_name_cstring() const override
  {
    static LEX_CSTRING name= {STRING_WITH_LEN("st_geometrytype") };
    return name;
  }
  bool fix_length_and_dec(THD *thd) override
  {
    // "GeometryCollection" is the longest
    fix_length_and_charset(20, default_charset());
    set_maybe_null();
    return FALSE;
  };
  Item *do_get_copy(THD *thd) const override
  { return get_item_copy<Item_func_geometry_type>(thd, this); }
};


// #define HEAVY_CONVEX_HULL
class Item_func_convexhull: public Item_geometry_func_args_geometry
{
  class ch_node: public Gcalc_dyn_list::Item
  {
  public:
    const Gcalc_heap::Info *pi;
    ch_node *prev;
    Gcalc_dyn_list::Item *next;
    ch_node *get_next() { return (ch_node *) next; }
  };

  Gcalc_heap collector;
  Gcalc_function func;
  Gcalc_dyn_list res_heap;

  Gcalc_result_receiver res_receiver;
  String tmp_value;
#ifdef HEAVY_CONVEX_HULL
  Gcalc_scan_iterator scan_it;
#endif /*HEAVY_CONVEX_HULL*/
  ch_node *new_ch_node() { return (ch_node *) res_heap.new_item(); }
  int add_node_to_line(ch_node **p_cur, int dir, const Gcalc_heap::Info *pi);
public:
  Item_func_convexhull(THD *thd, Item *a)
   :Item_geometry_func_args_geometry(thd, a),
    res_heap(8192, sizeof(ch_node))
    {}
  LEX_CSTRING func_name_cstring() const override
  {
    static LEX_CSTRING name= {STRING_WITH_LEN("st_convexhull") };
    return name;
  }
  String *val_str(String *) override;
  Item *do_get_copy(THD *thd) const override
  { return get_item_copy<Item_func_convexhull>(thd, this); }
};


class Item_func_centroid: public Item_geometry_func_args_geometry
{
public:
  Item_func_centroid(THD *thd, Item *a)
   :Item_geometry_func_args_geometry(thd, a) {}
  LEX_CSTRING func_name_cstring() const override
  {
    static LEX_CSTRING name= {STRING_WITH_LEN("st_centroid") };
    return name;
  }
  String *val_str(String *) override;
  const Type_handler *type_handler() const override
  {
    return &type_handler_point;
  }
  Item *do_get_copy(THD *thd) const override
  { return get_item_copy<Item_func_centroid>(thd, this); }
};

class Item_func_envelope: public Item_geometry_func_args_geometry
{
public:
  Item_func_envelope(THD *thd, Item *a)
   :Item_geometry_func_args_geometry(thd, a) {}
  LEX_CSTRING func_name_cstring() const override
  {
    static LEX_CSTRING name= {STRING_WITH_LEN("st_envelope") };
    return name;
  }
  String *val_str(String *) override;
  const Type_handler *type_handler() const override
  {
    return &type_handler_polygon;
  }
  Item *do_get_copy(THD *thd) const override
  { return get_item_copy<Item_func_envelope>(thd, this); }
};


class Item_func_boundary: public Item_geometry_func_args_geometry
{
  class Transporter : public Gcalc_shape_transporter
  {
    Gcalc_result_receiver *m_receiver;
    uint n_points;
    Gcalc_function::shape_type current_type;
    double last_x, last_y;
  public:
    Transporter(Gcalc_result_receiver *receiver) :
      Gcalc_shape_transporter(NULL), m_receiver(receiver)
    {}
    int single_point(double x, double y) override;
    int start_line() override;
    int complete_line() override;
    int start_poly() override;
    int complete_poly() override;
    int start_ring() override;
    int complete_ring() override;
    int add_point(double x, double y) override;

    int start_collection(int n_objects) override;
  };
  Gcalc_result_receiver res_receiver;
public:
  Item_func_boundary(THD *thd, Item *a)
   :Item_geometry_func_args_geometry(thd, a) {}
  LEX_CSTRING func_name_cstring() const override
  {
    static LEX_CSTRING name= {STRING_WITH_LEN("st_boundary") };
    return name;
  }
  String *val_str(String *) override;
  Item *do_get_copy(THD *thd) const override
  { return get_item_copy<Item_func_boundary>(thd, this); }
};


class Item_func_point: public Item_geometry_func
{
  bool check_arguments() const override
  { return check_argument_types_can_return_real(0, 2); }
public:
  Item_func_point(THD *thd, Item *a, Item *b): Item_geometry_func(thd, a, b) {}
  Item_func_point(THD *thd, Item *a, Item *b, Item *srid):
    Item_geometry_func(thd, a, b, srid) {}
  LEX_CSTRING func_name_cstring() const override
  {
    static LEX_CSTRING name= {STRING_WITH_LEN("point") };
    return name;
  }
  String *val_str(String *) override;
  const Type_handler *type_handler() const override
  {
    return &type_handler_point;
  }
  Item *do_get_copy(THD *thd) const override
  { return get_item_copy<Item_func_point>(thd, this); }
};

class Item_func_spatial_decomp: public Item_geometry_func_args_geometry
{
  enum Functype decomp_func;
public:
  Item_func_spatial_decomp(THD *thd, Item *a, Item_func::Functype ft):
    Item_geometry_func_args_geometry(thd, a) { decomp_func = ft; }
  LEX_CSTRING func_name_cstring() const override
  { 
    static LEX_CSTRING startpoint= {STRING_WITH_LEN("st_startpoint") };
    static LEX_CSTRING endpoint= {STRING_WITH_LEN("st_endpoint") };
    static LEX_CSTRING exteriorring= {STRING_WITH_LEN("st_exteriorring") };
    static LEX_CSTRING unknown= {STRING_WITH_LEN("spatial_decomp_unknown") };
    switch (decomp_func) {
      case SP_STARTPOINT:
        return startpoint;
      case SP_ENDPOINT:
        return endpoint;
      case SP_EXTERIORRING:
        return exteriorring;
      default:
	DBUG_ASSERT(0);  // Should never happened
        return unknown;
    }
  }
  String *val_str(String *) override;
  Item *do_get_copy(THD *thd) const override
  { return get_item_copy<Item_func_spatial_decomp>(thd, this); }
};

class Item_func_spatial_decomp_n: public Item_geometry_func_args_geometry
{
  enum Functype decomp_func_n;
  bool check_arguments() const override
  {
    return Item_geometry_func_args_geometry::check_arguments() ||
           args[1]->check_type_can_return_int(func_name_cstring());
  }
public:
  Item_func_spatial_decomp_n(THD *thd, Item *a, Item *b, Item_func::Functype ft)
   :Item_geometry_func_args_geometry(thd, a, b),
    decomp_func_n(ft)
  { }
  LEX_CSTRING func_name_cstring() const override
  { 
    static LEX_CSTRING pointn= {STRING_WITH_LEN("st_pointn") };
    static LEX_CSTRING geometryn= {STRING_WITH_LEN("st_geometryn") };
    static LEX_CSTRING interiorringn= {STRING_WITH_LEN("st_interiorringn") };
    static LEX_CSTRING unknown= {STRING_WITH_LEN("spatial_decomp_unknown") };

    switch (decomp_func_n) {
      case SP_POINTN:
        return pointn;
      case SP_GEOMETRYN:
        return geometryn;
      case SP_INTERIORRINGN:
        return interiorringn;
      default:
	DBUG_ASSERT(0);  // Should never happened
        return unknown;
    }
  }
  String *val_str(String *) override;
  Item *do_get_copy(THD *thd) const override
  { return get_item_copy<Item_func_spatial_decomp_n>(thd, this); }
};

class Item_func_spatial_collection: public Item_geometry_func
{
  bool check_arguments() const override
  {
    return Type_handler_geometry::check_types_geom_or_binary(func_name_cstring(), args,
                                                             0, arg_count);
  }
  enum Geometry::wkbType coll_type; 
  enum Geometry::wkbType item_type;
public:
  Item_func_spatial_collection(THD *thd,
     List<Item> &list, enum Geometry::wkbType ct, enum Geometry::wkbType it):
  Item_geometry_func(thd, list)
  {
    coll_type=ct;
    item_type=it;
  }
  String *val_str(String *) override;
  bool fix_length_and_dec(THD *thd) override
  {
    if (Item_geometry_func::fix_length_and_dec(thd))
      return TRUE;
    for (unsigned int i= 0; i < arg_count; ++i)
    {
      if (args[i]->fixed() && args[i]->field_type() != MYSQL_TYPE_GEOMETRY)
      {
        String str;
        args[i]->print(&str, QT_NO_DATA_EXPANSION);
        str.append('\0');
        my_error(ER_ILLEGAL_VALUE_FOR_TYPE, MYF(0), "non geometric",
                 str.ptr());
        return TRUE;
      }
    }
    return FALSE;
  }
};


class Item_func_geometrycollection: public Item_func_spatial_collection
{
public:
  Item_func_geometrycollection(THD *thd, List<Item> &list)
   :Item_func_spatial_collection(thd, list,
                                 Geometry::wkb_geometrycollection,
                                 Geometry::wkb_point)
  { }
  const Type_handler *type_handler() const override
  {
    return &type_handler_geometrycollection;
  }
  LEX_CSTRING func_name_cstring() const override
  {
    static LEX_CSTRING name= {STRING_WITH_LEN("geometrycollection") };
    return name;
  }
  Item *do_get_copy(THD *thd) const override
  { return get_item_copy<Item_func_geometrycollection>(thd, this); }
};


class Item_func_linestring: public Item_func_spatial_collection
{
public:
  Item_func_linestring(THD *thd, List<Item> &list)
   :Item_func_spatial_collection(thd, list,
                                 Geometry::wkb_linestring,
                                 Geometry::wkb_point)
  { }
  const Type_handler *type_handler() const override
  { return &type_handler_linestring; }
  LEX_CSTRING func_name_cstring() const override
  {
    static LEX_CSTRING name= {STRING_WITH_LEN("linestring") };
    return name;
  }
  Item *do_get_copy(THD *thd) const override
  { return get_item_copy<Item_func_linestring>(thd, this); }
};


class Item_func_polygon: public Item_func_spatial_collection
{
public:
  Item_func_polygon(THD *thd, List<Item> &list)
   :Item_func_spatial_collection(thd, list,
                                 Geometry::wkb_polygon,
                                 Geometry::wkb_linestring)
  { }
  const Type_handler *type_handler() const override
  { return &type_handler_polygon; }
  LEX_CSTRING func_name_cstring() const override
  {
    static LEX_CSTRING name= {STRING_WITH_LEN("polygon") };
    return name;
  }
  Item *do_get_copy(THD *thd) const override
  { return get_item_copy<Item_func_polygon>(thd, this); }
};


class Item_func_multilinestring: public Item_func_spatial_collection
{
public:
  Item_func_multilinestring(THD *thd, List<Item> &list)
   :Item_func_spatial_collection(thd, list,
                                 Geometry::wkb_multilinestring,
                                 Geometry::wkb_linestring)
  { }
  const Type_handler *type_handler() const override
  {
    return &type_handler_multilinestring;
  }
  LEX_CSTRING func_name_cstring() const override
  {
    static LEX_CSTRING name= {STRING_WITH_LEN("multilinestring") };
    return name;
  }
  Item *do_get_copy(THD *thd) const override
  { return get_item_copy<Item_func_multilinestring>(thd, this); }
};


class Item_func_multipoint: public Item_func_spatial_collection
{
public:
  Item_func_multipoint(THD *thd, List<Item> &list)
   :Item_func_spatial_collection(thd, list,
                                 Geometry::wkb_multipoint,
                                 Geometry::wkb_point)
  { }
  const Type_handler *type_handler() const override
  {
    return &type_handler_multipoint;
  }
  LEX_CSTRING func_name_cstring() const override
  {
    static LEX_CSTRING name= {STRING_WITH_LEN("multipoint") };
    return name;
  }
  Item *do_get_copy(THD *thd) const override
  { return get_item_copy<Item_func_multipoint>(thd, this); }
};


class Item_func_multipolygon: public Item_func_spatial_collection
{
public:
  Item_func_multipolygon(THD *thd, List<Item> &list)
   :Item_func_spatial_collection(thd, list,
                                 Geometry::wkb_multipolygon,
                                 Geometry::wkb_polygon)
  { }
  const Type_handler *type_handler() const override
  {
    return &type_handler_multipolygon;
  }
  LEX_CSTRING func_name_cstring() const override
  {
    static LEX_CSTRING name= {STRING_WITH_LEN("multipolygon") };
    return name;
  }
  Item *do_get_copy(THD *thd) const override
  { return get_item_copy<Item_func_multipolygon>(thd, this); }
};



/*
  Spatial relations
*/

class Item_func_spatial_rel: public Item_bool_func2_with_rev
{
protected:
  enum Functype spatial_rel;
  String tmp_value1, tmp_value2;
  SEL_ARG *get_mm_leaf(RANGE_OPT_PARAM *param, Field *field,
                       KEY_PART *key_part,
                       Item_func::Functype type, Item *value) override;
  bool check_arguments() const override
  {
    DBUG_ASSERT(arg_count >= 2);
    return Type_handler_geometry::check_types_geom_or_binary(func_name_cstring(),
                                                             args, 0, 2);
  }
public:
  Item_func_spatial_rel(THD *thd, Item *a, Item *b, enum Functype sp_rel):
    Item_bool_func2_with_rev(thd, a, b), spatial_rel(sp_rel)
  {
    set_maybe_null();
  }
  enum Functype functype() const override { return spatial_rel; }
  enum Functype rev_functype() const override
  {
    switch (spatial_rel)
    {
      case SP_CONTAINS_FUNC:
        return SP_WITHIN_FUNC;
      case SP_WITHIN_FUNC:
        return SP_CONTAINS_FUNC;
      default:
        return spatial_rel;
    }
  }
  bool is_null() override { (void) val_int(); return null_value; }
  void add_key_fields(JOIN *join, KEY_FIELD **key_fields,
                      uint *and_level, table_map usable_tables,
                      SARGABLE_PARAM **sargables) override
  {
    return add_key_fields_optimize_op(join, key_fields, and_level,
                                      usable_tables, sargables, false);
  }
  bool need_parentheses_in_default() override { return false; }
  Item *do_build_clone(THD *thd) const override { return nullptr; }
};


class Item_func_spatial_mbr_rel: public Item_func_spatial_rel
{
public:
  Item_func_spatial_mbr_rel(THD *thd, Item *a, Item *b, enum Functype sp_rel):
    Item_func_spatial_rel(thd, a, b, sp_rel)
  { }
  longlong val_int() override;
  LEX_CSTRING func_name_cstring() const override;
  Item *do_get_copy(THD *thd) const override
  { return get_item_copy<Item_func_spatial_mbr_rel>(thd, this); }
};


class Item_func_spatial_precise_rel: public Item_func_spatial_rel
{
  Gcalc_heap collector;
  Gcalc_scan_iterator scan_it;
  Gcalc_function func;
public:
  Item_func_spatial_precise_rel(THD *thd, Item *a, Item *b, enum Functype sp_rel):
    Item_func_spatial_rel(thd, a, b, sp_rel), collector()
  { }
  longlong val_int() override;
  LEX_CSTRING func_name_cstring() const override;
  Item *do_get_copy(THD *thd) const override
  { return get_item_copy<Item_func_spatial_precise_rel>(thd, this); }
};


class Item_func_spatial_relate: public Item_bool_func_args_geometry_geometry
{
  Gcalc_heap collector;
  Gcalc_scan_iterator scan_it;
  Gcalc_function func;
  String tmp_value1, tmp_value2, tmp_matrix;
  bool check_arguments() const override
  {
    return Item_bool_func_args_geometry_geometry::check_arguments() ||
           args[2]->check_type_general_purpose_string(func_name_cstring());
  }
public:
  Item_func_spatial_relate(THD *thd, Item *a, Item *b, Item *matrix):
    Item_bool_func_args_geometry_geometry(thd, a, b, matrix)
  { }
  longlong val_int() override;
  LEX_CSTRING func_name_cstring() const override
  {
    static LEX_CSTRING name= {STRING_WITH_LEN("st_relate") };
    return name;
  }
  bool need_parentheses_in_default() override { return false; }
  Item *do_get_copy(THD *thd) const override
  { return get_item_copy<Item_func_spatial_relate>(thd, this); }
};


/*
  Spatial operations
*/

class Item_func_spatial_operation final: public Item_geometry_func
{
  bool check_arguments() const override
  {
    DBUG_ASSERT(arg_count >= 2);
    return Type_handler_geometry::check_types_geom_or_binary(func_name_cstring(),
                                                             args, 0, 2);
  }
public:
  Gcalc_function::op_type spatial_op;
  Gcalc_heap collector;
  Gcalc_function func;

  Gcalc_result_receiver res_receiver;
  Gcalc_operation_reducer operation;
  String tmp_value1,tmp_value2;
public:
  Item_func_spatial_operation(THD *thd, Item *a,Item *b,
                              Gcalc_function::op_type sp_op):
    Item_geometry_func(thd, a, b), spatial_op(sp_op)
  {}
  virtual ~Item_func_spatial_operation();
  String *val_str(String *) override;
  LEX_CSTRING func_name_cstring() const override;
  void print(String *str, enum_query_type query_type) override
  {
    Item_func::print(str, query_type);
  }
  Item *do_get_copy(THD *thd) const override
  { return get_item_copy<Item_func_spatial_operation>(thd, this); }
};


class Item_func_buffer final : public Item_geometry_func_args_geometry
{
  bool check_arguments() const override
  {
    return Item_geometry_func_args_geometry::check_arguments() ||
           args[1]->check_type_can_return_real(func_name_cstring());
  }
protected:
  class Transporter : public Gcalc_operation_transporter
  {
    int m_npoints;
    double m_d;
    double x1,y1,x2,y2;
    double x00,y00,x01,y01;
    int add_edge_buffer(double x3, double y3, bool round_p1, bool round_p2);
    int add_last_edge_buffer();
    int add_point_buffer(double x, double y);
    int complete();
    int m_nshapes;
    Gcalc_function::op_type buffer_op;
    int last_shape_pos;
    bool skip_line;

  public:
    Transporter(Gcalc_function *fn, Gcalc_heap *heap, double d) :
      Gcalc_operation_transporter(fn, heap), m_npoints(0), m_d(d),
      m_nshapes(0), buffer_op((d > 0.0) ? Gcalc_function::op_union :
                                          Gcalc_function::op_difference),
      skip_line(FALSE)
    {}
    int single_point(double x, double y) override;
    int start_line() override;
    int complete_line() override;
    int start_poly() override;
    int complete_poly() override;
    int start_ring() override;
    int complete_ring() override;
    int add_point(double x, double y) override;

    int start_collection(int n_objects) override;
  };
  Gcalc_heap collector;
  Gcalc_function func;

  Gcalc_result_receiver res_receiver;
  Gcalc_operation_reducer operation;

public:
  Item_func_buffer(THD *thd, Item *obj, Item *distance)
   :Item_geometry_func_args_geometry(thd, obj, distance) {}
  LEX_CSTRING func_name_cstring() const override
  {
    static LEX_CSTRING name= {STRING_WITH_LEN("st_buffer") };
    return name;
  }
  String *val_str(String *) override;
  Item *do_get_copy(THD *thd) const override
  { return get_item_copy<Item_func_buffer>(thd, this); }
};


class Item_func_isempty: public Item_bool_func_args_geometry
{
public:
  Item_func_isempty(THD *thd, Item *a)
   :Item_bool_func_args_geometry(thd, a) {}
  longlong val_int() override;
  LEX_CSTRING func_name_cstring() const override
  {
    static LEX_CSTRING name= {STRING_WITH_LEN("st_isempty") };
    return name;
  }
  bool fix_length_and_dec(THD *thd) override
  { set_maybe_null(); return FALSE; }
  bool need_parentheses_in_default() override { return false; }
  Item *do_get_copy(THD *thd) const override
  { return get_item_copy<Item_func_isempty>(thd, this); }
};

class Item_func_issimple: public Item_long_func_args_geometry
{
  Gcalc_heap collector;
  Gcalc_function func;
  Gcalc_scan_iterator scan_it;
  String tmp;
public:
  Item_func_issimple(THD *thd, Item *a)
   :Item_long_func_args_geometry(thd, a) {}
  longlong val_int() override;
  LEX_CSTRING func_name_cstring() const override
  {
    static LEX_CSTRING name= {STRING_WITH_LEN("st_issimple") };
    return name;
  }
  bool fix_length_and_dec(THD *thd) override { decimals=0; max_length=2; return FALSE; }
  decimal_digits_t decimal_precision() const override { return 1; }
  Item *do_get_copy(THD *thd) const override
  { return get_item_copy<Item_func_issimple>(thd, this); }
};

class Item_func_isclosed: public Item_long_func_args_geometry
{
public:
  Item_func_isclosed(THD *thd, Item *a)
   :Item_long_func_args_geometry(thd, a) {}
  longlong val_int() override;
  LEX_CSTRING func_name_cstring() const override
  {
    static LEX_CSTRING name= {STRING_WITH_LEN("st_isclosed") };
    return name;
  }
  bool fix_length_and_dec(THD *thd) override { decimals=0; max_length=2; return FALSE; }
  decimal_digits_t decimal_precision() const override { return 1; }
  Item *do_get_copy(THD *thd) const override
  { return get_item_copy<Item_func_isclosed>(thd, this); }
};

class Item_func_isring: public Item_func_issimple
{
public:
  Item_func_isring(THD *thd, Item *a): Item_func_issimple(thd, a) {}
  longlong val_int() override;
  LEX_CSTRING func_name_cstring() const override
  {
    static LEX_CSTRING name= {STRING_WITH_LEN("st_isring") };
    return name;
  }
  Item *do_get_copy(THD *thd) const override
  { return get_item_copy<Item_func_isring>(thd, this); }
};

class Item_func_dimension: public Item_long_func_args_geometry
{
public:
  Item_func_dimension(THD *thd, Item *a)
   :Item_long_func_args_geometry(thd, a) {}
  longlong val_int() override;
  LEX_CSTRING func_name_cstring() const override
  {
    static LEX_CSTRING name= {STRING_WITH_LEN("st_dimension") };
    return name;
  }
  bool fix_length_and_dec(THD *thd) override
  { max_length= 10; set_maybe_null(); return FALSE; }
  Item *do_get_copy(THD *thd) const override
  { return get_item_copy<Item_func_dimension>(thd, this); }
};


class Item_func_x: public Item_real_func_args_geometry
{
public:
  Item_func_x(THD *thd, Item *a): Item_real_func_args_geometry(thd, a) {}
  double val_real() override;
  LEX_CSTRING func_name_cstring() const override
  {
    static LEX_CSTRING name= {STRING_WITH_LEN("st_x") };
    return name;
  }
  bool fix_length_and_dec(THD *thd) override
  {
    if (Item_real_func::fix_length_and_dec(thd))
      return TRUE;
    set_maybe_null();
    return FALSE;
  }
  Item *do_get_copy(THD *thd) const override
  { return get_item_copy<Item_func_x>(thd, this); }
};


class Item_func_y: public Item_real_func_args_geometry
{
public:
  Item_func_y(THD *thd, Item *a): Item_real_func_args_geometry(thd, a) {}
  double val_real() override;
  LEX_CSTRING func_name_cstring() const override
  {
    static LEX_CSTRING name= {STRING_WITH_LEN("st_y") };
    return name;
  }
  bool fix_length_and_dec(THD *thd) override
  {
    if (Item_real_func::fix_length_and_dec(thd))
      return TRUE;
    set_maybe_null();
    return FALSE;
  }
  Item *do_get_copy(THD *thd) const override
  { return get_item_copy<Item_func_y>(thd, this); }
};


class Item_func_numgeometries: public Item_long_func_args_geometry
{
public:
  Item_func_numgeometries(THD *thd, Item *a)
   :Item_long_func_args_geometry(thd, a) {}
  longlong val_int() override;
  LEX_CSTRING func_name_cstring() const override
  {
    static LEX_CSTRING name= {STRING_WITH_LEN("st_numgeometries") };
    return name;
  }
  bool fix_length_and_dec(THD *thd) override
  { max_length= 10; set_maybe_null(); return FALSE; }
  Item *do_get_copy(THD *thd) const override
  { return get_item_copy<Item_func_numgeometries>(thd, this); }
};


class Item_func_numinteriorring: public Item_long_func_args_geometry
{
public:
  Item_func_numinteriorring(THD *thd, Item *a)
   :Item_long_func_args_geometry(thd, a) {}
  longlong val_int() override;
  LEX_CSTRING func_name_cstring() const override
  {
    static LEX_CSTRING name= {STRING_WITH_LEN("st_numinteriorrings") };
    return name;
  }
  bool fix_length_and_dec(THD *thd) override
  { max_length= 10; set_maybe_null(); return FALSE; }
  Item *do_get_copy(THD *thd) const override
  { return get_item_copy<Item_func_numinteriorring>(thd, this); }
};


class Item_func_numpoints: public Item_long_func_args_geometry
{
public:
  Item_func_numpoints(THD *thd, Item *a)
   :Item_long_func_args_geometry(thd, a) {}
  longlong val_int() override;
  LEX_CSTRING func_name_cstring() const override
  {
    static LEX_CSTRING name= {STRING_WITH_LEN("st_numpoints") };
    return name;
  }
  bool fix_length_and_dec(THD *thd) override
  { max_length= 10; set_maybe_null(); return FALSE; }
  Item *do_get_copy(THD *thd) const override
  { return get_item_copy<Item_func_numpoints>(thd, this); }
};


class Item_func_area: public Item_real_func_args_geometry
{
public:
  Item_func_area(THD *thd, Item *a): Item_real_func_args_geometry(thd, a) {}
  double val_real() override;
  LEX_CSTRING func_name_cstring() const override
  {
    static LEX_CSTRING name= {STRING_WITH_LEN("st_area") };
    return name;
  }
  bool fix_length_and_dec(THD *thd) override
  {
    if (Item_real_func::fix_length_and_dec(thd))
      return TRUE;
    set_maybe_null();
    return FALSE;
  }
  Item *do_get_copy(THD *thd) const override
  { return get_item_copy<Item_func_area>(thd, this); }
};


class Item_func_glength: public Item_real_func_args_geometry
{
  String value;
public:
  Item_func_glength(THD *thd, Item *a)
   :Item_real_func_args_geometry(thd, a) {}
  double val_real() override;
  LEX_CSTRING func_name_cstring() const override
  {
    static LEX_CSTRING name= {STRING_WITH_LEN("st_length") };
    return name;
  }
  bool fix_length_and_dec(THD *thd) override
  {
    if (Item_real_func::fix_length_and_dec(thd))
      return TRUE;
    set_maybe_null();
    return FALSE;
  }
  Item *do_get_copy(THD *thd) const override
  { return get_item_copy<Item_func_glength>(thd, this); }
};


class Item_func_srid: public Item_long_func_args_geometry
{
public:
  Item_func_srid(THD *thd, Item *a)
   :Item_long_func_args_geometry(thd, a) {}
  longlong val_int() override;
  LEX_CSTRING func_name_cstring() const override
  {
    static LEX_CSTRING name= {STRING_WITH_LEN("srid") };
    return name;
  }
  bool fix_length_and_dec(THD *thd) override
  { max_length= 10; set_maybe_null(); return FALSE; }
  Item *do_get_copy(THD *thd) const override
  { return get_item_copy<Item_func_srid>(thd, this); }
};


class Item_func_distance: public Item_real_func_args_geometry_geometry
{
  String tmp_value1;
  String tmp_value2;
  Gcalc_heap collector;
  Gcalc_function func;
  Gcalc_scan_iterator scan_it;
public:
  Item_func_distance(THD *thd, Item *a, Item *b)
   :Item_real_func_args_geometry_geometry(thd, a, b) {}
  double val_real() override;
  LEX_CSTRING func_name_cstring() const override
  {
    static LEX_CSTRING name= {STRING_WITH_LEN("st_distance") };
    return name;
  }
  Item *do_get_copy(THD *thd) const override
  { return get_item_copy<Item_func_distance>(thd, this); }
};


class Item_func_sphere_distance: public Item_real_func
{
  double spherical_distance_points(Geometry *g1, Geometry *g2,
                                   const double sphere_r);
public:
  Item_func_sphere_distance(THD *thd, List<Item> &list):
    Item_real_func(thd, list) {}
  double val_real() override;
  LEX_CSTRING func_name_cstring() const override
  {
    static LEX_CSTRING name= {STRING_WITH_LEN("st_distance_sphere") };
    return name;
  }
  Item *do_get_copy(THD *thd) const override
  { return get_item_copy<Item_func_sphere_distance>(thd, this); }
};


class Item_func_pointonsurface: public Item_geometry_func_args_geometry
{
  String tmp_value;
  Gcalc_heap collector;
  Gcalc_function func;
  Gcalc_scan_iterator scan_it;
public:
  Item_func_pointonsurface(THD *thd, Item *a)
   :Item_geometry_func_args_geometry(thd, a) {}
  LEX_CSTRING func_name_cstring() const override
  {
    static LEX_CSTRING name= {STRING_WITH_LEN("st_pointonsurface") };
    return name;
  }
  String *val_str(String *) override;
  const Type_handler *type_handler() const override
  {
    return &type_handler_point;
  }
  Item *do_get_copy(THD *thd) const override
  { return get_item_copy<Item_func_pointonsurface>(thd, this); }
};


#ifndef DBUG_OFF
class Item_func_gis_debug: public Item_long_func
{
  public:
    Item_func_gis_debug(THD *thd, Item *a): Item_long_func(thd, a)
    { null_value= false; }
    bool fix_length_and_dec(THD *thd) override { fix_char_length(10); return FALSE; }
  LEX_CSTRING func_name_cstring() const override
  {
    static LEX_CSTRING name= {STRING_WITH_LEN("st_gis_debug") };
    return name;
  }
    longlong val_int() override;
    bool check_vcol_func_processor(void *arg) override
    {
      return mark_unsupported_function(func_name(), "()", arg, VCOL_IMPOSSIBLE);
    }
    Item *do_get_copy(THD *thd) const override
    { return get_item_copy<Item_func_gis_debug>(thd, this); }
};
#endif


#define GEOM_NEW(thd, obj_constructor) new (thd->mem_root) obj_constructor
#define GEOM_TYPE(x) (x)

#else /*HAVE_SPATIAL*/

#define GEOM_NEW(thd, obj_constructor) NULL
#define GEOM_TYPE(x) NULL

#endif /*HAVE_SPATIAL*/
#endif /* ITEM_GEOFUNC_INCLUDED */<|MERGE_RESOLUTION|>--- conflicted
+++ resolved
@@ -283,13 +283,8 @@
     return name;
   }
   String *val_str_ascii(String *) override;
-<<<<<<< HEAD
   bool fix_length_and_dec(THD *thd) override;
-  Item *get_copy(THD *thd) override
-=======
-  bool fix_length_and_dec() override;
-  Item *do_get_copy(THD *thd) const override
->>>>>>> f071b762
+  Item *do_get_copy(THD *thd) const override
   { return get_item_copy<Item_func_as_wkt>(thd, this); }
 };
 
