--- conflicted
+++ resolved
@@ -3489,22 +3489,6 @@
               safe_str(rolename), safe_str(user), safe_str(host));
   }
 
-<<<<<<< HEAD
-=======
-  if (WSREP(thd) && !IF_WSREP(thd->wsrep_applier, 0))
-  {
-    thd->set_query(buff, query_length, system_charset_info);
-    // Attention!!! here is implicit goto error;
-    WSREP_TO_ISOLATION_BEGIN(WSREP_MYSQL_DB, (char*)"user", NULL);
-  }
-
-  if ((result= open_grant_tables(thd, tables, TL_WRITE, Table_user)))
-    DBUG_RETURN(result != 1);
-
-  table= tables[USER_TABLE].table;
-  result= 1;
-
->>>>>>> 701f0b8e
   /*
     This statement will be replicated as a statement, even when using
     row-based replication.  The flag will be reset at the end of the
@@ -3517,6 +3501,7 @@
   if (WSREP(thd) && !IF_WSREP(thd->wsrep_applier, 0))
   {
     thd->set_query(buff, query_length, system_charset_info);
+    // Attention!!! here is implicit goto error;
     WSREP_TO_ISOLATION_BEGIN(WSREP_MYSQL_DB, (char*)"user", NULL);
   }
 
