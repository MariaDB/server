--- conflicted
+++ resolved
@@ -283,7 +283,6 @@
 my_bool opt_local_infile, opt_external_locking, opt_slave_compressed_protocol;
 my_bool opt_safe_user_create = 0, opt_no_mix_types = 0;
 my_bool opt_show_slave_auth_info, opt_sql_bin_update = 0;
-<<<<<<< HEAD
 my_bool opt_log_slave_updates= 0;
 my_bool	opt_console= 0, opt_bdb, opt_innodb, opt_isam, opt_ndbcluster;
 #ifdef HAVE_NDBCLUSTER_DB
@@ -298,46 +297,15 @@
 my_bool lower_case_file_system= 0;
 my_bool opt_innodb_safe_binlog= 0;
 volatile bool mqh_used = 0;
-=======
-my_bool opt_log_slave_updates= 0, opt_console= 0;
-my_bool opt_readonly = 0, opt_sync_bdb_logs, opt_sync_frm;
-
-volatile bool  mqh_used = 0;
-FILE *bootstrap_file=0;
-int segfaulted = 0; // ensure we do not enter SIGSEGV handler twice
+
 #ifdef HAVE_INITGROUPS
 static bool calling_initgroups= FALSE; /* Used in SIGSEGV handler. */
 #endif
-
-/*
-  If sql_bin_update is true, SQL_LOG_UPDATE and SQL_LOG_BIN are kept in sync,
-  and are treated as aliases for each other
-*/
-
-static bool kill_in_progress=FALSE;
-struct rand_struct sql_rand; // used by sql_class.cc:THD::THD()
-static int cleanup_done;
-static char **defaults_argv;
-char glob_hostname[FN_REFLEN];
-
-#include "sslopt-vars.h"
-#ifdef HAVE_OPENSSL
-char *des_key_file = 0;
-struct st_VioSSLAcceptorFd *ssl_acceptor_fd= 0;
-#endif /* HAVE_OPENSSL */
-
-I_List <i_string_pair> replicate_rewrite_db;
-I_List<i_string> replicate_do_db, replicate_ignore_db;
-// allow the user to tell us which db to replicate and which to ignore
-I_List<i_string> binlog_do_db, binlog_ignore_db;
->>>>>>> 5edc77be
-
 uint mysqld_port, test_flags, select_errors, dropping_tables, ha_open_options;
 uint delay_key_write_options, protocol_version;
 uint lower_case_table_names;
 uint opt_crash_binlog_innodb;
 uint volatile thread_count, thread_running, kill_cached_threads, wake_thread;
-
 ulong back_log, connect_timeout, concurrency;
 ulong server_id, thd_startup_options;
 ulong table_cache_size, thread_stack, thread_stack_min, what_to_log;
@@ -1177,9 +1145,6 @@
 #if !defined(__WIN__) && !defined(OS2) && !defined(__NETWARE__)
   DBUG_ASSERT(user_info);
 #ifdef HAVE_INITGROUPS
-<<<<<<< HEAD
-  initgroups((char*) user,user_info->pw_gid);
-=======
   /*
     We can get a SIGSEGV when calling initgroups() on some systems when NSS
     is configured to use LDAP and the server is statically linked.  We set
@@ -1189,7 +1154,6 @@
   calling_initgroups= TRUE;
   initgroups((char*) user, user_info->pw_gid);
   calling_initgroups= FALSE;
->>>>>>> 5edc77be
 #endif
   if (setgid(user_info->pw_gid) == -1)
   {
