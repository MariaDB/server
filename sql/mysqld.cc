/* Copyright (C) 2000-2003 MySQL AB

   This program is free software; you can redistribute it and/or modify
   it under the terms of the GNU General Public License as published by
   the Free Software Foundation; either version 2 of the License, or
   (at your option) any later version.

   This program is distributed in the hope that it will be useful,
   but WITHOUT ANY WARRANTY; without even the implied warranty of
   MERCHANTABILITY or FITNESS FOR A PARTICULAR PURPOSE.  See the
   GNU General Public License for more details.

   You should have received a copy of the GNU General Public License
   along with this program; if not, write to the Free Software
   Foundation, Inc., 59 Temple Place, Suite 330, Boston, MA  02111-1307  USA */

#include "mysql_priv.h"
#include <m_ctype.h>
#include <my_dir.h>
#include "slave.h"
#include "sql_repl.h"
#include "repl_failsafe.h"
#include "stacktrace.h"
#include "mysqld_suffix.h"
#ifdef HAVE_BERKELEY_DB
#include "ha_berkeley.h"
#endif
#ifdef HAVE_INNOBASE_DB
#include "ha_innodb.h"
#endif
#include "ha_myisam.h"
#ifdef HAVE_ISAM
#include "ha_isam.h"
#endif
#ifdef HAVE_NDBCLUSTER_DB
#include "ha_ndbcluster.h"
#endif

#ifdef HAVE_INNOBASE_DB
#define OPT_INNODB_DEFAULT 1
#else
#define OPT_INNODB_DEFAULT 0
#endif
#ifdef HAVE_BERKLEY_DB
#define OPT_BDB_DEFAULT 1
#else
#define OPT_BDB_DEFAULT 0
#endif
#ifdef HAVE_ISAM_DB
#define OPT_ISAM_DEFAULT 1
#else
#define OPT_ISAM_DEFAULT 0
#endif
#ifdef HAVE_NDBCLUSTER_DB
#define OPT_NDBCLUSTER_DEFAULT 0
#if defined(NDB_SHM_TRANSPORTER) && MYSQL_VERSION_ID >= 50000
#define OPT_NDB_SHM_DEFAULT 1
#else
#define OPT_NDB_SHM_DEFAULT 0
#endif
#else
#define OPT_NDBCLUSTER_DEFAULT 0
#endif

#include <nisam.h>
#include <thr_alarm.h>
#include <ft_global.h>
#include <errmsg.h>

#define mysqld_charset &my_charset_latin1

#ifndef DBUG_OFF
#define ONE_THREAD
#endif

#ifdef HAVE_purify
#define IF_PURIFY(A,B) (A)
#else
#define IF_PURIFY(A,B) (B)
#endif

#ifndef INADDR_NONE
#define INADDR_NONE -1				// Error value from inet_addr
#endif

/* stack traces are only supported on linux intel */
#if defined(__linux__)  && defined(__i386__) && defined(USE_PSTACK)
#define	HAVE_STACK_TRACE_ON_SEGV
#include "../pstack/pstack.h"
char pstack_file_name[80];
#endif /* __linux__ */

/* We have HAVE_purify below as this speeds up the shutdown of MySQL */

#if defined(HAVE_DEC_3_2_THREADS) || defined(SIGNALS_DONT_BREAK_READ) || defined(HAVE_purify) && defined(__linux__)
#define HAVE_CLOSE_SERVER_SOCK 1
#endif

extern "C" {					// Because of SCO 3.2V4.2
#include <errno.h>
#include <sys/stat.h>
#ifndef __GNU_LIBRARY__
#define __GNU_LIBRARY__				// Skip warnings in getopt.h
#endif
#include <my_getopt.h>
#ifdef HAVE_SYSENT_H
#include <sysent.h>
#endif
#ifdef HAVE_PWD_H
#include <pwd.h>				// For getpwent
#endif
#ifdef HAVE_GRP_H
#include <grp.h>
#endif

#if defined(OS2)
#  include <sys/un.h>
#elif !defined( __WIN__)
#  ifndef __NETWARE__
#include <sys/resource.h>
#  endif /* __NETWARE__ */
#ifdef HAVE_SYS_UN_H
#  include <sys/un.h>
#endif
#include <netdb.h>
#ifdef HAVE_SELECT_H
#  include <select.h>
#endif
#ifdef HAVE_SYS_SELECT_H
#include <sys/select.h>
#endif
#include <sys/utsname.h>
#endif /* __WIN__ */

#ifdef HAVE_LIBWRAP
#include <tcpd.h>
#include <syslog.h>
#ifdef NEED_SYS_SYSLOG_H
#include <sys/syslog.h>
#endif /* NEED_SYS_SYSLOG_H */
int allow_severity = LOG_INFO;
int deny_severity = LOG_WARNING;

#endif /* HAVE_LIBWRAP */

#ifdef HAVE_SYS_MMAN_H
#include <sys/mman.h>
#endif

#define zVOLSTATE_ACTIVE 6
#define zVOLSTATE_DEACTIVE 2
#define zVOLSTATE_MAINTENANCE 3

#ifdef __NETWARE__
#include <nks/netware.h>
#include <nks/vm.h>
#include <library.h>
#include <monitor.h>
#include <zOmni.h>                              //For NEB
#include <neb.h>                                //For NEB
#include <nebpub.h>                             //For NEB
#include <zEvent.h>                             //For NSS event structures
#include <zPublics.h>

static void *neb_consumer_id= NULL;             //For storing NEB consumer id
static char datavolname[256]= {0};
static VolumeID_t datavolid;
static event_handle_t eh;
static Report_t ref;
static void *refneb= NULL;
my_bool event_flag= FALSE;
static int volumeid= -1;

  /* NEB event callback */
unsigned long neb_event_callback(struct EventBlock *eblock);
static void registerwithneb();
static void getvolumename();
static void getvolumeID(BYTE *volumeName);
#endif /* __NETWARE__ */
  

#ifdef _AIX41
int initgroups(const char *,unsigned int);
#endif

#if defined(__FreeBSD__) && defined(HAVE_IEEEFP_H)
#include <ieeefp.h>
#ifdef HAVE_FP_EXCEPT				// Fix type conflict
typedef fp_except fp_except_t;
#endif

  /* We can't handle floating point exceptions with threads, so disable
     this on freebsd
  */

inline void reset_floating_point_exceptions()
{
  /* Don't fall for overflow, underflow,divide-by-zero or loss of precision */
#if defined(__i386__)
  fpsetmask(~(FP_X_INV | FP_X_DNML | FP_X_OFL | FP_X_UFL | FP_X_DZ |
	      FP_X_IMP));
#else
 fpsetmask(~(FP_X_INV |             FP_X_OFL | FP_X_UFL | FP_X_DZ |
	     FP_X_IMP));
#endif
}
#else
#define reset_floating_point_exceptions()
#endif /* __FreeBSD__ && HAVE_IEEEFP_H */

} /* cplusplus */


#if defined(HAVE_LINUXTHREADS)
#define THR_KILL_SIGNAL SIGINT
#else
#define THR_KILL_SIGNAL SIGUSR2		// Can't use this with LinuxThreads
#endif
#define MYSQL_KILL_SIGNAL SIGTERM

#ifdef HAVE_GLIBC2_STYLE_GETHOSTBYNAME_R
#include <sys/types.h>
#else
#include <my_pthread.h>			// For thr_setconcurency()
#endif

#ifdef SOLARIS
extern "C" int gethostname(char *name, int namelen);
#endif


/* Constants */

const char *show_comp_option_name[]= {"YES", "NO", "DISABLED"};
const char *sql_mode_names[] =
{
  "REAL_AS_FLOAT", "PIPES_AS_CONCAT", "ANSI_QUOTES", "IGNORE_SPACE",
  "?", "ONLY_FULL_GROUP_BY", "NO_UNSIGNED_SUBTRACTION",
  "NO_DIR_IN_CREATE",
  "POSTGRESQL", "ORACLE", "MSSQL", "DB2", "MAXDB", "NO_KEY_OPTIONS",
  "NO_TABLE_OPTIONS", "NO_FIELD_OPTIONS", "MYSQL323", "MYSQL40", "ANSI",
  "NO_AUTO_VALUE_ON_ZERO", NullS
};
TYPELIB sql_mode_typelib= { array_elements(sql_mode_names)-1,"",
			    sql_mode_names, NULL };
const char *first_keyword= "first", *binary_keyword= "BINARY";
const char *my_localhost= "localhost", *delayed_user= "DELAYED";
#if SIZEOF_OFF_T > 4 && defined(BIG_TABLES)
#define GET_HA_ROWS GET_ULL
#else
#define GET_HA_ROWS GET_ULONG
#endif

bool opt_large_files= sizeof(my_off_t) > 4;

/*
  Used with --help for detailed option
*/
bool opt_help= 0;
bool opt_verbose= 0;

arg_cmp_func Arg_comparator::comparator_matrix[4][2] =
{{&Arg_comparator::compare_string,     &Arg_comparator::compare_e_string},
 {&Arg_comparator::compare_real,       &Arg_comparator::compare_e_real},
 {&Arg_comparator::compare_int_signed, &Arg_comparator::compare_e_int},
 {&Arg_comparator::compare_row,        &Arg_comparator::compare_e_row}};


/* Global variables */

bool opt_log, opt_update_log, opt_bin_log, opt_slow_log;
bool opt_error_log= IF_WIN(1,0);
bool opt_disable_networking=0, opt_skip_show_db=0;
bool opt_character_set_client_handshake= 1;
bool lower_case_table_names_used= 0;
bool server_id_supplied = 0;
bool opt_endinfo,using_udf_functions, locked_in_memory;
bool opt_using_transactions, using_update_log;
bool volatile abort_loop, select_thread_in_use, signal_thread_in_use;
bool volatile ready_to_exit, shutdown_in_progress, grant_option;

my_bool opt_skip_slave_start = 0; // If set, slave is not autostarted
my_bool opt_reckless_slave = 0;
my_bool opt_enable_named_pipe= 0, opt_debugging= 0;
my_bool opt_local_infile, opt_external_locking, opt_slave_compressed_protocol;
my_bool opt_safe_user_create = 0, opt_no_mix_types = 0;
my_bool opt_show_slave_auth_info, opt_sql_bin_update = 0;
my_bool opt_log_slave_updates= 0;
my_bool	opt_console= 0, opt_bdb, opt_innodb, opt_isam, opt_ndbcluster;
#ifdef HAVE_NDBCLUSTER_DB
const char *opt_ndbcluster_connectstring= 0;
my_bool	opt_ndb_shm, opt_ndb_optimized_node_selection;
#endif
my_bool opt_readonly, use_temp_pool, relay_log_purge;
my_bool opt_sync_bdb_logs, opt_sync_frm, opt_allow_suspicious_udfs;
my_bool opt_secure_auth= 0;
my_bool opt_short_log_format= 0;
my_bool opt_log_queries_not_using_indexes= 0;
my_bool opt_log_slow_admin_statements= 0;
my_bool lower_case_file_system= 0;
my_bool opt_innodb_safe_binlog= 0;
volatile bool mqh_used = 0;

#ifdef HAVE_INITGROUPS
static bool calling_initgroups= FALSE; /* Used in SIGSEGV handler. */
#endif
uint mysqld_port, test_flags, select_errors, dropping_tables, ha_open_options;
uint delay_key_write_options, protocol_version;
uint lower_case_table_names;
uint opt_crash_binlog_innodb;
uint volatile thread_count, thread_running, kill_cached_threads, wake_thread;
ulong back_log, connect_timeout, concurrency;
ulong server_id, thd_startup_options;
ulong table_cache_size, thread_stack, thread_stack_min, what_to_log;
ulong query_buff_size, slow_launch_time, slave_open_temp_tables;
ulong open_files_limit, max_binlog_size, max_relay_log_size;
ulong slave_net_timeout, slave_trans_retries;
ulong thread_cache_size=0, binlog_cache_size=0, max_binlog_cache_size=0;
ulong query_cache_size=0;
ulong com_stat[(uint) SQLCOM_END], com_other;
ulong com_stmt_prepare, com_stmt_execute, com_stmt_send_long_data;
ulong com_stmt_close, com_stmt_reset;
ulong bytes_sent, bytes_received, net_big_packet_count;
ulong refresh_version, flush_version;	/* Increments on each reload */
ulong query_id, long_query_count;
ulong aborted_threads, killed_threads, aborted_connects;
ulong delayed_insert_timeout, delayed_insert_limit, delayed_queue_size;
ulong delayed_insert_threads, delayed_insert_writes, delayed_rows_in_use;
ulong delayed_insert_errors,flush_time, thread_created;
ulong filesort_rows, filesort_range_count, filesort_scan_count;
ulong filesort_merge_passes;
ulong select_range_check_count, select_range_count, select_scan_count;
ulong select_full_range_join_count,select_full_join_count;
ulong specialflag=0,opened_tables=0,created_tmp_tables=0,
      created_tmp_disk_tables=0;
ulong binlog_cache_use= 0, binlog_cache_disk_use= 0;
ulong max_connections,max_used_connections,
      max_connect_errors, max_user_connections = 0;
ulong thread_id=1L,current_pid;
ulong slow_launch_threads = 0, sync_binlog_period;
ulong expire_logs_days = 0;
ulong rpl_recovery_rank=0;
ulong my_bind_addr;			/* the address we bind to */
volatile ulong cached_thread_count= 0;

double log_10[32];			/* 10 potences */
time_t start_time;

char mysql_home[FN_REFLEN], pidfile_name[FN_REFLEN], system_time_zone[30];
char *default_tz_name;
char log_error_file[FN_REFLEN], glob_hostname[FN_REFLEN];
char* log_error_file_ptr= log_error_file;
char mysql_real_data_home[FN_REFLEN],
     language[FN_REFLEN], reg_ext[FN_EXTLEN], mysql_charsets_dir[FN_REFLEN],
     *mysqld_user,*mysqld_chroot, *opt_init_file,
     *opt_init_connect, *opt_init_slave,
     def_ft_boolean_syntax[sizeof(ft_boolean_syntax)];

const key_map key_map_empty(0);
key_map key_map_full(0);                        // Will be initialized later

const char *opt_date_time_formats[3];

char *language_ptr, *default_collation_name, *default_character_set_name;
char mysql_data_home_buff[2], *mysql_data_home=mysql_real_data_home;
struct passwd *user_info;
char server_version[SERVER_VERSION_LENGTH];
char *mysqld_unix_port, *opt_mysql_tmpdir;
char *my_bind_addr_str;
const char **errmesg;			/* Error messages */
const char *myisam_recover_options_str="OFF";
const char *myisam_stats_method_str="nulls_unequal";
const char *sql_mode_str="OFF";
/* name of reference on left espression in rewritten IN subquery */
const char *in_left_expr_name= "<left expr>";
/* name of additional condition */
const char *in_additional_cond= "<IN COND>";
/* classes for comparation parsing/processing */
Eq_creator eq_creator;
Ne_creator ne_creator;
Gt_creator gt_creator;
Lt_creator lt_creator;
Ge_creator ge_creator;
Le_creator le_creator;


FILE *bootstrap_file;
FILE *stderror_file=0;

I_List<i_string_pair> replicate_rewrite_db;
I_List<i_string> replicate_do_db, replicate_ignore_db;
// allow the user to tell us which db to replicate and which to ignore
I_List<i_string> binlog_do_db, binlog_ignore_db;
I_List<THD> threads,thread_cache;
I_List<NAMED_LIST> key_caches;

struct system_variables global_system_variables;
struct system_variables max_system_variables;

MY_TMPDIR mysql_tmpdir_list;
MY_BITMAP temp_pool;

CHARSET_INFO *system_charset_info, *files_charset_info ;
CHARSET_INFO *national_charset_info, *table_alias_charset;

SHOW_COMP_OPTION have_berkeley_db, have_innodb, have_isam, have_ndbcluster, 
  have_example_db, have_archive_db, have_csv_db;
SHOW_COMP_OPTION have_raid, have_openssl, have_symlink, have_query_cache;
SHOW_COMP_OPTION have_geometry, have_rtree_keys;
SHOW_COMP_OPTION have_crypt, have_compress;
SHOW_COMP_OPTION have_blackhole_db;

/* Thread specific variables */

pthread_key(MEM_ROOT**,THR_MALLOC);
pthread_key(THD*, THR_THD);
pthread_mutex_t LOCK_mysql_create_db, LOCK_Acl, LOCK_open, LOCK_thread_count,
		LOCK_mapped_file, LOCK_status,
		LOCK_error_log, LOCK_uuid_generator,
		LOCK_delayed_insert, LOCK_delayed_status, LOCK_delayed_create,
		LOCK_crypt, LOCK_bytes_sent, LOCK_bytes_received,
	        LOCK_global_system_variables,
		LOCK_user_conn, LOCK_slave_list, LOCK_active_mi;
#ifdef HAVE_OPENSSL
pthread_mutex_t LOCK_des_key_file;
#endif
rw_lock_t	LOCK_grant, LOCK_sys_init_connect, LOCK_sys_init_slave;
pthread_cond_t COND_refresh,COND_thread_count, COND_slave_stopped,
	       COND_slave_start;
pthread_cond_t COND_thread_cache,COND_flush_thread_cache;
pthread_t signal_thread;
pthread_attr_t connection_attrib;

/* replication parameters, if master_host is not NULL, we are a slave */
uint master_port= MYSQL_PORT, master_connect_retry = 60;
uint report_port= MYSQL_PORT;
ulong master_retry_count=0;
char *master_user, *master_password, *master_host, *master_info_file;
char *relay_log_info_file, *report_user, *report_password, *report_host;
char *opt_relay_logname = 0, *opt_relaylog_index_name=0;
my_bool master_ssl;
char *master_ssl_key, *master_ssl_cert;
char *master_ssl_ca, *master_ssl_capath, *master_ssl_cipher;

/* Static variables */

static bool kill_in_progress, segfaulted;
static my_bool opt_do_pstack, opt_noacl, opt_bootstrap, opt_myisam_log;
static int cleanup_done;
static ulong opt_specialflag, opt_myisam_block_size;
static char *opt_logname, *opt_update_logname, *opt_binlog_index_name;
static char *opt_slow_logname;
static char *mysql_home_ptr, *pidfile_name_ptr;
static char **defaults_argv;
static char *opt_bin_logname;

static my_socket unix_sock,ip_sock;
static pthread_t select_thread;
struct rand_struct sql_rand; // used by sql_class.cc:THD::THD()

/* OS specific variables */

#ifdef __WIN__
#undef	 getpid
#include <process.h>

static pthread_cond_t COND_handler_count;
static uint handler_count;
static bool start_mode=0, use_opt_args;
static int opt_argc;
static char **opt_argv;

#if !defined(EMBEDDED_LIBRARY)
static HANDLE hEventShutdown;
static char shutdown_event_name[40];
#include "nt_servc.h"
static	 NTService  Service;	      // Service object for WinNT
#endif /* EMBEDDED_LIBRARY */
#endif /* __WIN__ */

#ifdef __NT__
static char pipe_name[512];
static SECURITY_ATTRIBUTES saPipeSecurity;
static SECURITY_DESCRIPTOR sdPipeDescriptor;
static HANDLE hPipe = INVALID_HANDLE_VALUE;
#endif

#ifdef OS2
pthread_cond_t eventShutdown;
#endif

#ifndef EMBEDDED_LIBRARY
bool mysqld_embedded=0;
#else
bool mysqld_embedded=1;
#endif

#ifndef DBUG_OFF
static const char* default_dbug_option;
#endif
#ifdef HAVE_LIBWRAP
char *libwrapName= NULL;
#endif
#ifdef HAVE_QUERY_CACHE
ulong query_cache_limit= 0;
ulong query_cache_min_res_unit= QUERY_CACHE_MIN_RESULT_DATA_SIZE;
Query_cache query_cache;
#endif
#ifdef HAVE_SMEM
char *shared_memory_base_name= default_shared_memory_base_name;
bool opt_enable_shared_memory;
HANDLE smem_event_connect_request= 0;
#endif

#include "sslopt-vars.h"
#ifdef HAVE_OPENSSL
#include <openssl/crypto.h>

typedef struct CRYPTO_dynlock_value
{
  rw_lock_t lock;
} openssl_lock_t;

char *des_key_file;
struct st_VioSSLAcceptorFd *ssl_acceptor_fd;
static openssl_lock_t *openssl_stdlocks;

static openssl_lock_t *openssl_dynlock_create(const char *, int);
static void openssl_dynlock_destroy(openssl_lock_t *, const char *, int);
static void openssl_lock_function(int, int, const char *, int);
static void openssl_lock(int, openssl_lock_t *, const char *, int);
static unsigned long openssl_id_function();
#endif /* HAVE_OPENSSL */


/* Function declarations */

static void start_signal_handler(void);
extern "C" pthread_handler_decl(signal_hand, arg);
static void mysql_init_variables(void);
static void get_options(int argc,char **argv);
static void set_server_version(void);
static int init_thread_environment();
static char *get_relative_path(const char *path);
static void fix_paths(void);
extern "C" pthread_handler_decl(handle_connections_sockets,arg);
extern "C" pthread_handler_decl(kill_server_thread,arg);
static int bootstrap(FILE *file);
static void close_server_sock();
static bool read_init_file(char *file_name);
#ifdef __NT__
extern "C" pthread_handler_decl(handle_connections_namedpipes,arg);
#endif
#ifdef HAVE_SMEM
static pthread_handler_decl(handle_connections_shared_memory,arg);
#endif
extern "C" pthread_handler_decl(handle_slave,arg);
static ulong find_bit_type(const char *x, TYPELIB *bit_lib);
static void clean_up(bool print_message);
static void clean_up_mutexes(void);
static void wait_for_signal_thread_to_end(void);
static int test_if_case_insensitive(const char *dir_name);
static void create_pid_file();

#ifndef EMBEDDED_LIBRARY
/****************************************************************************
** Code to end mysqld
****************************************************************************/

static void close_connections(void)
{
#ifdef EXTRA_DEBUG
  int count=0;
#endif
  DBUG_ENTER("close_connections");

  /* Clear thread cache */
  kill_cached_threads++;
  flush_thread_cache();

  /* kill flush thread */
  (void) pthread_mutex_lock(&LOCK_manager);
  if (manager_thread_in_use)
  {
    DBUG_PRINT("quit",("killing manager thread: %lx",manager_thread));
   (void) pthread_cond_signal(&COND_manager);
  }
  (void) pthread_mutex_unlock(&LOCK_manager);

  /* kill connection thread */
#if !defined(__WIN__) && !defined(__EMX__) && !defined(OS2) && !defined(__NETWARE__)
  DBUG_PRINT("quit",("waiting for select thread: %lx",select_thread));
  (void) pthread_mutex_lock(&LOCK_thread_count);

  while (select_thread_in_use)
  {
    struct timespec abstime;
    int error;
    LINT_INIT(error);
    DBUG_PRINT("info",("Waiting for select thread"));

#ifndef DONT_USE_THR_ALARM
    if (pthread_kill(select_thread,THR_CLIENT_ALARM))
      break;					// allready dead
#endif
    set_timespec(abstime, 2);
    for (uint tmp=0 ; tmp < 10 && select_thread_in_use; tmp++)
    {
      error=pthread_cond_timedwait(&COND_thread_count,&LOCK_thread_count,
				   &abstime);
      if (error != EINTR)
	break;
    }
#ifdef EXTRA_DEBUG
    if (error != 0 && !count++)
      sql_print_error("Got error %d from pthread_cond_timedwait",error);
#endif
    close_server_sock();
  }
  (void) pthread_mutex_unlock(&LOCK_thread_count);
#endif /* __WIN__ */


  /* Abort listening to new connections */
  DBUG_PRINT("quit",("Closing sockets"));
  if ( !opt_disable_networking )
  {
    if (ip_sock != INVALID_SOCKET)
    {
      (void) shutdown(ip_sock,2);
      (void) closesocket(ip_sock);
      ip_sock= INVALID_SOCKET;
    }
  }
#ifdef __NT__
  if (hPipe != INVALID_HANDLE_VALUE && opt_enable_named_pipe)
  {
    HANDLE temp;
    DBUG_PRINT( "quit", ("Closing named pipes") );

    /* Create connection to the handle named pipe handler to break the loop */
    if ((temp = CreateFile(pipe_name,
			   GENERIC_READ | GENERIC_WRITE,
			   0,
			   NULL,
			   OPEN_EXISTING,
			   0,
			   NULL )) != INVALID_HANDLE_VALUE)
    {
      WaitNamedPipe(pipe_name, 1000);
      DWORD dwMode = PIPE_READMODE_BYTE | PIPE_WAIT;
      SetNamedPipeHandleState(temp, &dwMode, NULL, NULL);
      CancelIo(temp);
      DisconnectNamedPipe(temp);
      CloseHandle(temp);
    }
  }
#endif
#ifdef HAVE_SYS_UN_H
  if (unix_sock != INVALID_SOCKET)
  {
    (void) shutdown(unix_sock,2);
    (void) closesocket(unix_sock);
    (void) unlink(mysqld_unix_port);
    unix_sock= INVALID_SOCKET;
  }
#endif
  end_thr_alarm(0);			 // Abort old alarms.

  /*
    First signal all threads that it's time to die
    This will give the threads some time to gracefully abort their
    statements and inform their clients that the server is about to die.
  */

  THD *tmp;
  (void) pthread_mutex_lock(&LOCK_thread_count); // For unlink from list

  I_List_iterator<THD> it(threads);
  while ((tmp=it++))
  {
    DBUG_PRINT("quit",("Informing thread %ld that it's time to die",
		       tmp->thread_id));
    /* We skip slave threads on this first loop through. */
    if (tmp->slave_thread) continue;

    tmp->killed= 1;
    if (tmp->mysys_var)
    {
      tmp->mysys_var->abort=1;
      pthread_mutex_lock(&tmp->mysys_var->mutex);
      if (tmp->mysys_var->current_cond)
      {
	pthread_mutex_lock(tmp->mysys_var->current_mutex);
	pthread_cond_broadcast(tmp->mysys_var->current_cond);
	pthread_mutex_unlock(tmp->mysys_var->current_mutex);
      }
      pthread_mutex_unlock(&tmp->mysys_var->mutex);
    }
  }
  (void) pthread_mutex_unlock(&LOCK_thread_count); // For unlink from list

  end_slave();

  if (thread_count)
    sleep(2);					// Give threads time to die

  /*
    Force remaining threads to die by closing the connection to the client
    This will ensure that threads that are waiting for a command from the
    client on a blocking read call are aborted.
  */

  for (;;)
  {
    DBUG_PRINT("quit",("Locking LOCK_thread_count"));
    (void) pthread_mutex_lock(&LOCK_thread_count); // For unlink from list
    if (!(tmp=threads.get()))
    {
      DBUG_PRINT("quit",("Unlocking LOCK_thread_count"));
      (void) pthread_mutex_unlock(&LOCK_thread_count);
      break;
    }
#ifndef __bsdi__				// Bug in BSDI kernel
    if (tmp->vio_ok())
    {
      if (global_system_variables.log_warnings)
        sql_print_warning(ER(ER_FORCING_CLOSE),my_progname,
                          tmp->thread_id,tmp->user ? tmp->user : "");
      close_connection(tmp,0,0);
    }
#endif
    DBUG_PRINT("quit",("Unlocking LOCK_thread_count"));
    (void) pthread_mutex_unlock(&LOCK_thread_count);
  }
  /* All threads has now been aborted */
  DBUG_PRINT("quit",("Waiting for threads to die (count=%u)",thread_count));
  (void) pthread_mutex_lock(&LOCK_thread_count);
  while (thread_count)
  {
    (void) pthread_cond_wait(&COND_thread_count,&LOCK_thread_count);
    DBUG_PRINT("quit",("One thread died (count=%u)",thread_count));
  }
  (void) pthread_mutex_unlock(&LOCK_thread_count);

  DBUG_PRINT("quit",("close_connections thread"));
  DBUG_VOID_RETURN;
}
#endif /*EMBEDDED_LIBRARY*/


static void close_server_sock()
{
#ifdef HAVE_CLOSE_SERVER_SOCK
  DBUG_ENTER("close_server_sock");
  my_socket tmp_sock;
  tmp_sock=ip_sock;
  if (tmp_sock != INVALID_SOCKET)
  {
    ip_sock=INVALID_SOCKET;
    DBUG_PRINT("info",("calling shutdown on TCP/IP socket"));
    VOID(shutdown(tmp_sock,2));
#if defined(__NETWARE__)
    /*
      The following code is disabled for normal systems as it causes MySQL
      to hang on AIX 4.3 during shutdown
    */
    DBUG_PRINT("info",("calling closesocket on TCP/IP socket"));
    VOID(closesocket(tmp_sock));
#endif
  }
  tmp_sock=unix_sock;
  if (tmp_sock != INVALID_SOCKET)
  {
    unix_sock=INVALID_SOCKET;
    DBUG_PRINT("info",("calling shutdown on unix socket"));
    VOID(shutdown(tmp_sock,2));
#if defined(__NETWARE__)
    /*
      The following code is disabled for normal systems as it may cause MySQL
      to hang on AIX 4.3 during shutdown
    */
    DBUG_PRINT("info",("calling closesocket on unix/IP socket"));
    VOID(closesocket(tmp_sock));
#endif
    VOID(unlink(mysqld_unix_port));
  }
  DBUG_VOID_RETURN;
#endif
}


void kill_mysql(void)
{
  DBUG_ENTER("kill_mysql");

#ifdef SIGNALS_DONT_BREAK_READ
  abort_loop=1;					// Break connection loops
  close_server_sock();				// Force accept to wake up
#endif

#if defined(__WIN__)
#if !defined(EMBEDDED_LIBRARY)
  {
    if (!SetEvent(hEventShutdown))
    {
      DBUG_PRINT("error",("Got error: %ld from SetEvent",GetLastError()));
    }
    /*
      or:
      HANDLE hEvent=OpenEvent(0, FALSE, "MySqlShutdown");
      SetEvent(hEventShutdown);
      CloseHandle(hEvent);
    */
  }
#endif
#elif defined(OS2)
  pthread_cond_signal( &eventShutdown);		// post semaphore
#elif defined(HAVE_PTHREAD_KILL)
  if (pthread_kill(signal_thread, MYSQL_KILL_SIGNAL))
  {
    DBUG_PRINT("error",("Got error %d from pthread_kill",errno)); /* purecov: inspected */
  }
#elif !defined(SIGNALS_DONT_BREAK_READ)
  kill(current_pid, MYSQL_KILL_SIGNAL);
#endif
  DBUG_PRINT("quit",("After pthread_kill"));
  shutdown_in_progress=1;			// Safety if kill didn't work
#ifdef SIGNALS_DONT_BREAK_READ
  if (!kill_in_progress)
  {
    pthread_t tmp;
    abort_loop=1;
    if (pthread_create(&tmp,&connection_attrib, kill_server_thread,
			   (void*) 0))
      sql_print_error("Can't create thread to kill server");
  }
#endif
  DBUG_VOID_RETURN;
}

	/* Force server down. kill all connections and threads and exit */

#if defined(OS2) || defined(__NETWARE__)
extern "C" void kill_server(int sig_ptr)
#define RETURN_FROM_KILL_SERVER DBUG_VOID_RETURN
#elif !defined(__WIN__)
static void *kill_server(void *sig_ptr)
#define RETURN_FROM_KILL_SERVER DBUG_RETURN(0)
#else
static void __cdecl kill_server(int sig_ptr)
#define RETURN_FROM_KILL_SERVER DBUG_VOID_RETURN
#endif
{
  int sig=(int) (long) sig_ptr;			// This is passed a int
  DBUG_ENTER("kill_server");
#ifndef EMBEDDED_LIBRARY
  // if there is a signal during the kill in progress, ignore the other
  if (kill_in_progress)				// Safety
    RETURN_FROM_KILL_SERVER;
  kill_in_progress=TRUE;
  abort_loop=1;					// This should be set
  my_sigset(sig,SIG_IGN);
  if (sig == MYSQL_KILL_SIGNAL || sig == 0)
    sql_print_information(ER(ER_NORMAL_SHUTDOWN),my_progname);
  else
    sql_print_error(ER(ER_GOT_SIGNAL),my_progname,sig); /* purecov: inspected */

#if defined(HAVE_SMEM) && defined(__WIN__)    
  /*    
   Send event to smem_event_connect_request for aborting    
   */    
  if (!SetEvent(smem_event_connect_request))    
  {      
	  DBUG_PRINT("error",
		("Got error: %ld from SetEvent of smem_event_connect_request",
		 GetLastError()));    
  }
#endif  
  
#if defined(__NETWARE__) || (defined(USE_ONE_SIGNAL_HAND) && !defined(__WIN__) && !defined(OS2))
  my_thread_init();				// If this is a new thread
#endif
  close_connections();
  if (sig != MYSQL_KILL_SIGNAL && sig != 0)
    unireg_abort(1);				/* purecov: inspected */
  else
    unireg_end();
#ifdef __NETWARE__
  if (!event_flag)
      pthread_join(select_thread, NULL);	// wait for main thread
#endif /* __NETWARE__ */

  pthread_exit(0);				/* purecov: deadcode */

#endif /* EMBEDDED_LIBRARY */
  RETURN_FROM_KILL_SERVER;
}


#if defined(USE_ONE_SIGNAL_HAND) || (defined(__NETWARE__) && defined(SIGNALS_DONT_BREAK_READ))
extern "C" pthread_handler_decl(kill_server_thread,arg __attribute__((unused)))
{
  my_thread_init();				// Initialize new thread
  kill_server(0);
  my_thread_end();				// Normally never reached
  return 0;
}
#endif

extern "C" sig_handler print_signal_warning(int sig)
{
  if (!DBUG_IN_USE)
  {
    if (global_system_variables.log_warnings)
      sql_print_warning("Got signal %d from thread %d",
		      sig,my_thread_id());
  }
#ifdef DONT_REMEMBER_SIGNAL
  my_sigset(sig,print_signal_warning);		/* int. thread system calls */
#endif
#if !defined(__WIN__) && !defined(OS2) && !defined(__NETWARE__)
  if (sig == SIGALRM)
    alarm(2);					/* reschedule alarm */
#endif
}

/*
  cleanup all memory and end program nicely

  SYNOPSIS
    unireg_end()

  NOTES
    This function never returns.

    If SIGNALS_DONT_BREAK_READ is defined, this function is called
    by the main thread. To get MySQL to shut down nicely in this case
    (Mac OS X) we have to call exit() instead if pthread_exit().
*/

#ifndef EMBEDDED_LIBRARY
void unireg_end(void)
{
  clean_up(1);
  my_thread_end();
#if defined(SIGNALS_DONT_BREAK_READ) && !defined(__NETWARE__)
  exit(0);
#else
  pthread_exit(0);				// Exit is in main thread
#endif
}

extern "C" void unireg_abort(int exit_code)
{
  DBUG_ENTER("unireg_abort");
  if (exit_code)
    sql_print_error("Aborting\n");
  clean_up(exit_code || !opt_bootstrap); /* purecov: inspected */
  DBUG_PRINT("quit",("done with cleanup in unireg_abort"));
  wait_for_signal_thread_to_end();
  clean_up_mutexes();
  my_end(opt_endinfo ? MY_CHECK_ERROR | MY_GIVE_INFO : 0);
  exit(exit_code); /* purecov: inspected */
}
#endif


void clean_up(bool print_message)
{
  DBUG_PRINT("exit",("clean_up"));
  if (cleanup_done++)
    return; /* purecov: inspected */

  mysql_log.cleanup();
  mysql_slow_log.cleanup();
  mysql_update_log.cleanup();
  mysql_bin_log.cleanup();

#ifdef HAVE_REPLICATION
  if (use_slave_mask)
    bitmap_free(&slave_error_mask);
#endif
  my_tz_free();
  my_dbopt_free();
#ifndef NO_EMBEDDED_ACCESS_CHECKS
  acl_free(1);
  grant_free();
#endif
  query_cache_destroy();
  table_cache_free();
  hostname_cache_free();
  item_user_lock_free();
  lex_free();				/* Free some memory */
  set_var_free();
  free_charsets();
#ifdef HAVE_DLOPEN
  if (!opt_noacl)
    udf_free();
#endif
  (void) ha_panic(HA_PANIC_CLOSE);	/* close all tables and logs */
  delete_elements(&key_caches, (void (*)(const char*, gptr)) free_key_cache);
  multi_keycache_free();
  end_thr_alarm(1);			/* Free allocated memory */
#ifdef USE_RAID
  end_raid();
#endif
  my_free_open_file_info();
  my_free((char*) global_system_variables.date_format,
	  MYF(MY_ALLOW_ZERO_PTR));
  my_free((char*) global_system_variables.time_format,
	  MYF(MY_ALLOW_ZERO_PTR));
  my_free((char*) global_system_variables.datetime_format,
	  MYF(MY_ALLOW_ZERO_PTR));
  if (defaults_argv)
    free_defaults(defaults_argv);
  my_free(sys_init_connect.value, MYF(MY_ALLOW_ZERO_PTR));
  my_free(sys_init_slave.value, MYF(MY_ALLOW_ZERO_PTR));
  free_tmpdir(&mysql_tmpdir_list);
#ifdef HAVE_REPLICATION
  my_free(slave_load_tmpdir,MYF(MY_ALLOW_ZERO_PTR));
#endif
  x_free(opt_bin_logname);
  x_free(opt_relay_logname);
  bitmap_free(&temp_pool);
  free_max_user_conn();
#ifdef HAVE_REPLICATION
  end_slave_list();
  free_list(&replicate_do_db);
  free_list(&replicate_ignore_db);
  free_list(&binlog_do_db);
  free_list(&binlog_ignore_db);
  free_list(&replicate_rewrite_db);
#endif
#ifdef HAVE_OPENSSL
  if (ssl_acceptor_fd)
    my_free((gptr) ssl_acceptor_fd, MYF(MY_ALLOW_ZERO_PTR));
#endif /* HAVE_OPENSSL */
#ifdef USE_REGEX
  my_regex_end();
#endif

  if (print_message && errmesg)
    sql_print_information(ER(ER_SHUTDOWN_COMPLETE),my_progname);
#if !defined(EMBEDDED_LIBRARY)
  if (!opt_bootstrap)
    (void) my_delete(pidfile_name,MYF(0));	// This may not always exist
#endif
  x_free((gptr) my_errmsg[ERRMAPP]);	/* Free messages */
  DBUG_PRINT("quit", ("Error messages freed"));
  /* Tell main we are ready */
  (void) pthread_mutex_lock(&LOCK_thread_count);
  DBUG_PRINT("quit", ("got thread count lock"));
  ready_to_exit=1;
  /* do the broadcast inside the lock to ensure that my_end() is not called */
  (void) pthread_cond_broadcast(&COND_thread_count);
  (void) pthread_mutex_unlock(&LOCK_thread_count);
  /*
    The following lines may never be executed as the main thread may have
    killed us
  */
  DBUG_PRINT("quit", ("done with cleanup"));
} /* clean_up */


/*
  This is mainly needed when running with purify, but it's still nice to
  know that all child threads have died when mysqld exits
*/

static void wait_for_signal_thread_to_end()
{
#ifndef __NETWARE__
  uint i;
  /*
    Wait up to 10 seconds for signal thread to die. We use this mainly to
    avoid getting warnings that my_thread_end has not been called
  */
  for (i= 0 ; i < 100 && signal_thread_in_use; i++)
  {
    if (pthread_kill(signal_thread, MYSQL_KILL_SIGNAL))
      break;
    my_sleep(100);				// Give it time to die
  }
#endif
}


static void clean_up_mutexes()
{
  (void) pthread_mutex_destroy(&LOCK_mysql_create_db);
  (void) pthread_mutex_destroy(&LOCK_Acl);
  (void) rwlock_destroy(&LOCK_grant);
  (void) pthread_mutex_destroy(&LOCK_open);
  (void) pthread_mutex_destroy(&LOCK_thread_count);
  (void) pthread_mutex_destroy(&LOCK_mapped_file);
  (void) pthread_mutex_destroy(&LOCK_status);
  (void) pthread_mutex_destroy(&LOCK_error_log);
  (void) pthread_mutex_destroy(&LOCK_delayed_insert);
  (void) pthread_mutex_destroy(&LOCK_delayed_status);
  (void) pthread_mutex_destroy(&LOCK_delayed_create);
  (void) pthread_mutex_destroy(&LOCK_manager);
  (void) pthread_mutex_destroy(&LOCK_crypt);
  (void) pthread_mutex_destroy(&LOCK_bytes_sent);
  (void) pthread_mutex_destroy(&LOCK_bytes_received);
  (void) pthread_mutex_destroy(&LOCK_user_conn);
#ifdef HAVE_OPENSSL
  (void) pthread_mutex_destroy(&LOCK_des_key_file);
  for (int i= 0; i < CRYPTO_num_locks(); ++i)
    (void) rwlock_destroy(&openssl_stdlocks[i].lock);
  OPENSSL_free(openssl_stdlocks);
#endif
#ifdef HAVE_REPLICATION
  (void) pthread_mutex_destroy(&LOCK_rpl_status);
  (void) pthread_cond_destroy(&COND_rpl_status);
#endif
  (void) pthread_mutex_destroy(&LOCK_active_mi);
  (void) rwlock_destroy(&LOCK_sys_init_connect);
  (void) rwlock_destroy(&LOCK_sys_init_slave);
  (void) pthread_mutex_destroy(&LOCK_global_system_variables);
  (void) pthread_cond_destroy(&COND_thread_count);
  (void) pthread_cond_destroy(&COND_refresh);
  (void) pthread_cond_destroy(&COND_thread_cache);
  (void) pthread_cond_destroy(&COND_flush_thread_cache);
  (void) pthread_cond_destroy(&COND_manager);
}

/****************************************************************************
** Init IP and UNIX socket
****************************************************************************/

static void set_ports()
{
  char	*env;
  if (!mysqld_port && !opt_disable_networking)
  {					// Get port if not from commandline
    struct  servent *serv_ptr;
    mysqld_port= MYSQL_PORT;
    if ((serv_ptr= getservbyname("mysql", "tcp")))
      mysqld_port= ntohs((u_short) serv_ptr->s_port); /* purecov: inspected */
    if ((env = getenv("MYSQL_TCP_PORT")))
      mysqld_port= (uint) atoi(env);		/* purecov: inspected */
  }
  if (!mysqld_unix_port)
  {
#ifdef __WIN__
    mysqld_unix_port= (char*) MYSQL_NAMEDPIPE;
#else
    mysqld_unix_port= (char*) MYSQL_UNIX_ADDR;
#endif
    if ((env = getenv("MYSQL_UNIX_PORT")))
      mysqld_unix_port= env;			/* purecov: inspected */
  }
}

#ifndef EMBEDDED_LIBRARY
/* Change to run as another user if started with --user */

static struct passwd *check_user(const char *user)
{
#if !defined(__WIN__) && !defined(OS2) && !defined(__NETWARE__)
  struct passwd *user_info;
  uid_t user_id= geteuid();

  // Don't bother if we aren't superuser
  if (user_id)
  {
    if (user)
    {
      // Don't give a warning, if real user is same as given with --user
      user_info= getpwnam(user);
      if ((!user_info || user_id != user_info->pw_uid) &&
	  global_system_variables.log_warnings)
        sql_print_warning(
                    "One can only use the --user switch if running as root\n");
    }
    return NULL;
  }
  if (!user)
  {
    if (!opt_bootstrap)
    {
      sql_print_error("Fatal error: Please read \"Security\" section of the manual to find out how to run mysqld as root!\n");
      unireg_abort(1);
    }
    return NULL;
  }
  if (!strcmp(user,"root"))
    return NULL;                        // Avoid problem with dynamic libraries

  if (!(user_info= getpwnam(user)))
  {
    // Allow a numeric uid to be used
    const char *pos;
    for (pos= user; my_isdigit(mysqld_charset,*pos); pos++) ;
    if (*pos)                                   // Not numeric id
      goto err;
    if (!(user_info= getpwuid(atoi(user))))
      goto err;
    else
      return user_info;
  }
  else
    return user_info;

err:
  sql_print_error("Fatal error: Can't change to run as user '%s' ;  Please check that the user exists!\n",user);
  unireg_abort(1);
#endif
  return NULL;
}

static void set_user(const char *user, struct passwd *user_info)
{
#if !defined(__WIN__) && !defined(OS2) && !defined(__NETWARE__)
  DBUG_ASSERT(user_info);
#ifdef HAVE_INITGROUPS
  /*
    We can get a SIGSEGV when calling initgroups() on some systems when NSS
    is configured to use LDAP and the server is statically linked.  We set
    calling_initgroups as a flag to the SIGSEGV handler that is then used to
    output a specific message to help the user resolve this problem.
  */
  calling_initgroups= TRUE;
  initgroups((char*) user, user_info->pw_gid);
  calling_initgroups= FALSE;
#endif
  if (setgid(user_info->pw_gid) == -1)
  {
    sql_perror("setgid");
    unireg_abort(1);
  }
  if (setuid(user_info->pw_uid) == -1)
  {
    sql_perror("setuid");
    unireg_abort(1);
  }
#endif
}


static void set_effective_user(struct passwd *user_info)
{
#if !defined(__WIN__) && !defined(OS2) && !defined(__NETWARE__)
  DBUG_ASSERT(user_info);
  if (setregid((gid_t)-1, user_info->pw_gid) == -1)
  {
    sql_perror("setregid");
    unireg_abort(1);
  }
  if (setreuid((uid_t)-1, user_info->pw_uid) == -1)
  {
    sql_perror("setreuid");
    unireg_abort(1);
  }
#endif
}


/* Change root user if started with  --chroot */

static void set_root(const char *path)
{
#if !defined(__WIN__) && !defined(__EMX__) && !defined(OS2) && !defined(__NETWARE__)
  if (chroot(path) == -1)
  {
    sql_perror("chroot");
    unireg_abort(1);
  }
  my_setwd("/", MYF(0));
#endif
}

static void server_init(void)
{
  struct sockaddr_in	IPaddr;
#ifdef HAVE_SYS_UN_H
  struct sockaddr_un	UNIXaddr;
#endif
  int	arg=1;
  DBUG_ENTER("server_init");

#ifdef	__WIN__
  if ( !opt_disable_networking )
  {
    WSADATA WsaData;
    if (SOCKET_ERROR == WSAStartup (0x0101, &WsaData))
    {
      my_message(0,"WSAStartup Failed\n",MYF(0));
      unireg_abort(1);
    }
  }
#endif /* __WIN__ */

  set_ports();

  if (mysqld_port != 0 && !opt_disable_networking && !opt_bootstrap)
  {
    DBUG_PRINT("general",("IP Socket is %d",mysqld_port));
    ip_sock = socket(AF_INET, SOCK_STREAM, 0);
    if (ip_sock == INVALID_SOCKET)
    {
      DBUG_PRINT("error",("Got error: %d from socket()",socket_errno));
      sql_perror(ER(ER_IPSOCK_ERROR));		/* purecov: tested */
      unireg_abort(1);				/* purecov: tested */
    }
    bzero((char*) &IPaddr, sizeof(IPaddr));
    IPaddr.sin_family = AF_INET;
    IPaddr.sin_addr.s_addr = my_bind_addr;
    IPaddr.sin_port = (unsigned short) htons((unsigned short) mysqld_port);

#ifndef __WIN__
    /*
      We should not use SO_REUSEADDR on windows as this would enable a
      user to open two mysqld servers with the same TCP/IP port.
    */
    (void) setsockopt(ip_sock,SOL_SOCKET,SO_REUSEADDR,(char*)&arg,sizeof(arg));
#endif /* __WIN__ */
    if (bind(ip_sock, my_reinterpret_cast(struct sockaddr *) (&IPaddr),
	     sizeof(IPaddr)) < 0)
    {
      DBUG_PRINT("error",("Got error: %d from bind",socket_errno));
      sql_perror("Can't start server: Bind on TCP/IP port");
      sql_print_error("Do you already have another mysqld server running on port: %d ?",mysqld_port);
      unireg_abort(1);
    }
    if (listen(ip_sock,(int) back_log) < 0)
    {
      sql_perror("Can't start server: listen() on TCP/IP port");
      sql_print_error("listen() on TCP/IP failed with error %d",
		      socket_errno);
      unireg_abort(1);
    }
  }

  if ((user_info= check_user(mysqld_user)))
  {
#if defined(HAVE_MLOCKALL) && defined(MCL_CURRENT)
    if (locked_in_memory) // getuid() == 0 here
      set_effective_user(user_info);
    else
#endif
      set_user(mysqld_user, user_info);
  }

#ifdef __NT__
  /* create named pipe */
  if (Service.IsNT() && mysqld_unix_port[0] && !opt_bootstrap &&
      opt_enable_named_pipe)
  {
    
    pipe_name[sizeof(pipe_name)-1]= 0;		/* Safety if too long string */
    strxnmov(pipe_name, sizeof(pipe_name)-1, "\\\\.\\pipe\\",
	     mysqld_unix_port, NullS);
    bzero((char*) &saPipeSecurity, sizeof(saPipeSecurity));
    bzero((char*) &sdPipeDescriptor, sizeof(sdPipeDescriptor));
    if (!InitializeSecurityDescriptor(&sdPipeDescriptor,
				      SECURITY_DESCRIPTOR_REVISION))
    {
      sql_perror("Can't start server : Initialize security descriptor");
      unireg_abort(1);
    }
    if (!SetSecurityDescriptorDacl(&sdPipeDescriptor, TRUE, NULL, FALSE))
    {
      sql_perror("Can't start server : Set security descriptor");
      unireg_abort(1);
    }
    saPipeSecurity.nLength = sizeof( SECURITY_ATTRIBUTES );
    saPipeSecurity.lpSecurityDescriptor = &sdPipeDescriptor;
    saPipeSecurity.bInheritHandle = FALSE;
    if ((hPipe= CreateNamedPipe(pipe_name,
				PIPE_ACCESS_DUPLEX,
				PIPE_TYPE_BYTE |
				PIPE_READMODE_BYTE |
				PIPE_WAIT,
				PIPE_UNLIMITED_INSTANCES,
				(int) global_system_variables.net_buffer_length,
				(int) global_system_variables.net_buffer_length,
				NMPWAIT_USE_DEFAULT_WAIT,
				&saPipeSecurity)) == INVALID_HANDLE_VALUE)
      {
	LPVOID lpMsgBuf;
	int error=GetLastError();
	FormatMessage(FORMAT_MESSAGE_ALLOCATE_BUFFER |
		      FORMAT_MESSAGE_FROM_SYSTEM,
		      NULL, error, MAKELANGID(LANG_NEUTRAL, SUBLANG_DEFAULT),
		      (LPTSTR) &lpMsgBuf, 0, NULL );
	MessageBox( NULL, (LPTSTR) lpMsgBuf, "Error from CreateNamedPipe",
		    MB_OK|MB_ICONINFORMATION );
	LocalFree( lpMsgBuf );
	unireg_abort(1);
      }
  }
#endif

#if defined(HAVE_SYS_UN_H)
  /*
  ** Create the UNIX socket
  */
  if (mysqld_unix_port[0] && !opt_bootstrap)
  {
    DBUG_PRINT("general",("UNIX Socket is %s",mysqld_unix_port));

    if (strlen(mysqld_unix_port) > (sizeof(UNIXaddr.sun_path) - 1))
    {
      sql_print_error("The socket file path is too long (> %d): %s",
                    sizeof(UNIXaddr.sun_path) - 1, mysqld_unix_port);
      unireg_abort(1);
    }
    if ((unix_sock= socket(AF_UNIX, SOCK_STREAM, 0)) < 0)
    {
      sql_perror("Can't start server : UNIX Socket "); /* purecov: inspected */
      unireg_abort(1);				/* purecov: inspected */
    }
    bzero((char*) &UNIXaddr, sizeof(UNIXaddr));
    UNIXaddr.sun_family = AF_UNIX;
    strmov(UNIXaddr.sun_path, mysqld_unix_port);
    (void) unlink(mysqld_unix_port);
    (void) setsockopt(unix_sock,SOL_SOCKET,SO_REUSEADDR,(char*)&arg,
		      sizeof(arg));
    umask(0);
    if (bind(unix_sock, my_reinterpret_cast(struct sockaddr *) (&UNIXaddr),
	     sizeof(UNIXaddr)) < 0)
    {
      sql_perror("Can't start server : Bind on unix socket"); /* purecov: tested */
      sql_print_error("Do you already have another mysqld server running on socket: %s ?",mysqld_unix_port);
      unireg_abort(1);					/* purecov: tested */
    }
    umask(((~my_umask) & 0666));
#if defined(S_IFSOCK) && defined(SECURE_SOCKETS)
    (void) chmod(mysqld_unix_port,S_IFSOCK);	/* Fix solaris 2.6 bug */
#endif
    if (listen(unix_sock,(int) back_log) < 0)
      sql_print_warning("listen() on Unix socket failed with error %d",
		      socket_errno);
  }
#endif
  DBUG_PRINT("info",("server started"));
  DBUG_VOID_RETURN;
}

#endif /*!EMBEDDED_LIBRARY*/

void yyerror(const char *s)
{
  THD *thd=current_thd;
  char *yytext= (char*) thd->lex->tok_start;
  /* "parse error" changed into "syntax error" between bison 1.75 and 1.875 */
  if (strcmp(s,"parse error") == 0 || strcmp(s,"syntax error") == 0)
    s=ER(ER_SYNTAX_ERROR);
  net_printf(thd,ER_PARSE_ERROR, s, yytext ? (char*) yytext : "",
	     thd->lex->yylineno);
}


#ifndef EMBEDDED_LIBRARY
/*
  Close a connection

  SYNOPSIS
    close_connection()
    thd		Thread handle
    errcode	Error code to print to console
    lock	1 if we have have to lock LOCK_thread_count

  NOTES
    For the connection that is doing shutdown, this is called twice
*/

void close_connection(THD *thd, uint errcode, bool lock)
{
  st_vio *vio;
  DBUG_ENTER("close_connection");
  DBUG_PRINT("enter",("fd: %s  error: '%s'",
		      thd->net.vio ? vio_description(thd->net.vio) :
		      "(not connected)",
		      errcode ? ER(errcode) : ""));
  if (lock)
    (void) pthread_mutex_lock(&LOCK_thread_count);
  thd->killed=1;
  if ((vio=thd->net.vio) != 0)
  {
    if (errcode)
      send_error(thd, errcode, ER(errcode));	/* purecov: inspected */
    vio_close(vio);			/* vio is freed in delete thd */
  }
  if (lock)
    (void) pthread_mutex_unlock(&LOCK_thread_count);
  DBUG_VOID_RETURN;
}
#endif /* EMBEDDED_LIBRARY */


	/* Called when a thread is aborted */
	/* ARGSUSED */

extern "C" sig_handler end_thread_signal(int sig __attribute__((unused)))
{
  THD *thd=current_thd;
  DBUG_ENTER("end_thread_signal");
  if (thd && ! thd->bootstrap)
  {
    statistic_increment(killed_threads, &LOCK_status);
    end_thread(thd,0);
  }
  DBUG_VOID_RETURN;				/* purecov: deadcode */
}


void end_thread(THD *thd, bool put_in_cache)
{
  DBUG_ENTER("end_thread");
  thd->cleanup();
  (void) pthread_mutex_lock(&LOCK_thread_count);
  thread_count--;
  delete thd;

  if (put_in_cache && cached_thread_count < thread_cache_size &&
      ! abort_loop && !kill_cached_threads)
  {
    /* Don't kill the thread, just put it in cache for reuse */
    DBUG_PRINT("info", ("Adding thread to cache"))
    cached_thread_count++;
    while (!abort_loop && ! wake_thread && ! kill_cached_threads)
      (void) pthread_cond_wait(&COND_thread_cache, &LOCK_thread_count);
    cached_thread_count--;
    if (kill_cached_threads)
      pthread_cond_signal(&COND_flush_thread_cache);
    if (wake_thread)
    {
      wake_thread--;
      thd=thread_cache.get();
      thd->real_id=pthread_self();
      (void) thd->store_globals();
      thd->thr_create_time= time(NULL);
      threads.append(thd);
      pthread_mutex_unlock(&LOCK_thread_count);
      DBUG_VOID_RETURN;
    }
  }

  DBUG_PRINT("info", ("sending a broadcast"))

  /* Tell main we are ready */
  (void) pthread_mutex_unlock(&LOCK_thread_count);
  /* It's safe to broadcast outside a lock (COND... is not deleted here) */
  (void) pthread_cond_broadcast(&COND_thread_count);
  DBUG_PRINT("info", ("unlocked thread_count mutex"))
#ifdef ONE_THREAD
  if (!(test_flags & TEST_NO_THREADS))	// For debugging under Linux
#endif
  {
    my_thread_end();
    pthread_exit(0);
  }
  DBUG_VOID_RETURN;
}


/* Start a cached thread. LOCK_thread_count is locked on entry */

static void start_cached_thread(THD *thd)
{
  thread_cache.append(thd);
  wake_thread++;
  thread_count++;
  pthread_cond_signal(&COND_thread_cache);
}


void flush_thread_cache()
{
  (void) pthread_mutex_lock(&LOCK_thread_count);
  kill_cached_threads++;
  while (cached_thread_count)
  {
    pthread_cond_broadcast(&COND_thread_cache);
    pthread_cond_wait(&COND_flush_thread_cache,&LOCK_thread_count);
  }
  kill_cached_threads--;
  (void) pthread_mutex_unlock(&LOCK_thread_count);
}


/******************************************************************************
  Setup a signal thread with handles all signals.
  Because Linux doesn't support schemas use a mutex to check that
  the signal thread is ready before continuing
******************************************************************************/

#if defined(__WIN__) || defined(OS2)
static void init_signals(void)
{
  int signals[] = {SIGINT,SIGILL,SIGFPE,SIGSEGV,SIGTERM,SIGABRT } ;
  for (uint i=0 ; i < sizeof(signals)/sizeof(int) ; i++)
    signal( signals[i], kill_server) ;
#if defined(__WIN__)
  signal(SIGBREAK,SIG_IGN);	//ignore SIGBREAK for NT
#else
  signal(SIGBREAK, kill_server);
#endif
}

static void start_signal_handler(void)
{
  // Save vm id of this process
  if (!opt_bootstrap)
    create_pid_file();
}

static void check_data_home(const char *path)
{}


#elif defined(__NETWARE__)

// down server event callback
void mysql_down_server_cb(void *, void *)
{
  event_flag = TRUE;  
  kill_server(0);
}


// destroy callback resources
void mysql_cb_destroy(void *)
{  
  UnRegisterEventNotification(eh);  // cleanup down event notification    	  
  NX_UNWRAP_INTERFACE(ref);
  /* Deregister NSS volume deactivation event */  
  NX_UNWRAP_INTERFACE(refneb);  	
  if (neb_consumer_id)
    UnRegisterConsumer(neb_consumer_id, NULL);
}


// initialize callbacks
void mysql_cb_init()
{
  // register for down server event
  void *handle = getnlmhandle();
  rtag_t rt= AllocateResourceTag(handle, "MySQL Down Server Callback",
                                 EventSignature);
  NX_WRAP_INTERFACE((void *)mysql_down_server_cb, 2, (void **)&ref);
  eh= RegisterForEventNotification(rt, EVENT_PRE_DOWN_SERVER,
                                   EVENT_PRIORITY_APPLICATION,
                                   NULL, ref, NULL);

  /*
    Register for volume deactivation event
    Wrap the callback function, as it is called by non-LibC thread
  */
  (void *) NX_WRAP_INTERFACE(neb_event_callback, 1, &refneb);
  registerwithneb();

  NXVmRegisterExitHandler(mysql_cb_destroy, NULL);  // clean-up
}


/* To get the name of the NetWare volume having MySQL data folder */

static void getvolumename()
{
  char *p;
  /*
    We assume that data path is already set.
    If not it won't come here. Terminate after volume name
  */
  if ((p= strchr(mysql_real_data_home, ':')))
    strmake(datavolname, mysql_real_data_home,
            (uint) (p - mysql_real_data_home));
}


/*
  Registering with NEB for NSS Volume Deactivation event
*/

static void registerwithneb()
{

  ConsumerRegistrationInfo reg_info;
    
  /* Clear NEB registration structure */
  bzero((char*) &reg_info, sizeof(struct ConsumerRegistrationInfo));

  /* Fill the NEB consumer information structure */
  reg_info.CRIVersion= 1;  	            // NEB version
  /* NEB Consumer name */
  reg_info.CRIConsumerName= (BYTE *) "MySQL Database Server";
  /* Event of interest */
  reg_info.CRIEventName= (BYTE *) "NSS.ChangeVolState.Enter";
  reg_info.CRIUserParameter= NULL;	    // Consumer Info
  reg_info.CRIEventFlags= 0;	            // Event flags
  /* Consumer NLM handle */
  reg_info.CRIOwnerID= (LoadDefinitionStructure *)getnlmhandle();
  reg_info.CRIConsumerESR= NULL;	    // No consumer ESR required
  reg_info.CRISecurityToken= 0;	            // No security token for the event
  reg_info.CRIConsumerFlags= 0;             // SMP_ENABLED_BIT;	
  reg_info.CRIFilterName= 0;	            // No event filtering
  reg_info.CRIFilterDataLength= 0;          // No filtering data
  reg_info.CRIFilterData= 0;	            // No filtering data
  /* Callback function for the event */
  (void *)reg_info.CRIConsumerCallback= (void *) refneb;
  reg_info.CRIOrder= 0;	                    // Event callback order
  reg_info.CRIConsumerType= CHECK_CONSUMER; // Consumer type

  /* Register for the event with NEB */
  if (RegisterConsumer(&reg_info))
  {
    consoleprintf("Failed to register for NSS Volume Deactivation event \n");
    return;
  }
  /* This ID is required for deregistration */
  neb_consumer_id= reg_info.CRIConsumerID;

  /* Get MySQL data volume name, stored in global variable datavolname */
  getvolumename();

  /*
    Get the NSS volume ID of the MySQL Data volume.
    Volume ID is stored in a global variable
  */
  getvolumeID((BYTE*) datavolname);	
}


/*
  Callback for NSS Volume Deactivation event
*/

ulong neb_event_callback(struct EventBlock *eblock)
{
  EventChangeVolStateEnter_s *voldata;
  extern bool nw_panic;

  voldata= (EventChangeVolStateEnter_s *)eblock->EBEventData;

  /* Deactivation of a volume */
  if ((voldata->oldState == zVOLSTATE_ACTIVE &&
       voldata->newState == zVOLSTATE_DEACTIVE ||
       voldata->newState == zVOLSTATE_MAINTENANCE))
  {
    /*
      Ensure that we bring down MySQL server only for MySQL data
      volume deactivation
    */
    if (!memcmp(&voldata->volID, &datavolid, sizeof(VolumeID_t)))
    {
      consoleprintf("MySQL data volume is deactivated, shutting down MySQL Server \n");
      event_flag= TRUE;
      nw_panic = TRUE;
      event_flag= TRUE;
      kill_server(0);
 
    }
  }
  return 0;
}


/*
  Function to get NSS volume ID of the MySQL data
*/

#define ADMIN_VOL_PATH					"_ADMIN:/Volumes/"

static void getvolumeID(BYTE *volumeName)
{
  char path[zMAX_FULL_NAME];
  Key_t rootKey= 0, fileKey= 0;
  QUAD getInfoMask;
  zInfo_s info;
  STATUS status;

  /* Get the root key */
  if ((status= zRootKey(0, &rootKey)) != zOK)
  {
    consoleprintf("\nGetNSSVolumeProperties - Failed to get root key, status: %d\n.", (int) status);
    goto exit;
  }

  /*
    Get the file key. This is the key to the volume object in the
    NSS admin volumes directory.
  */

  strxmov(path, (const char *) ADMIN_VOL_PATH, (const char *) volumeName,
          NullS);
  if ((status= zOpen(rootKey, zNSS_TASK, zNSPACE_LONG|zMODE_UTF8, 
                     (BYTE *) path, zRR_READ_ACCESS, &fileKey)) != zOK)
  {
    consoleprintf("\nGetNSSVolumeProperties - Failed to get file, status: %d\n.", (int) status);
    goto exit;
  }

  getInfoMask= zGET_IDS | zGET_VOLUME_INFO ;
  if ((status= zGetInfo(fileKey, getInfoMask, sizeof(info), 
                        zINFO_VERSION_A, &info)) != zOK)
  {
    consoleprintf("\nGetNSSVolumeProperties - Failed in zGetInfo, status: %d\n.", (int) status);
    goto exit;
  }

  /* Copy the data to global variable */
  datavolid.timeLow= info.vol.volumeID.timeLow;
  datavolid.timeMid= info.vol.volumeID.timeMid;
  datavolid.timeHighAndVersion= info.vol.volumeID.timeHighAndVersion;
  datavolid.clockSeqHighAndReserved= info.vol.volumeID.clockSeqHighAndReserved;
  datavolid.clockSeqLow= info.vol.volumeID.clockSeqLow;
  /* This is guranteed to be 6-byte length (but sizeof() would be better) */
  memcpy(datavolid.node, info.vol.volumeID.node, (unsigned int) 6);
		
exit:
  if (rootKey)
    zClose(rootKey);
  if (fileKey)
    zClose(fileKey);
}


static void init_signals(void)
{
  int signals[] = {SIGINT,SIGILL,SIGFPE,SIGSEGV,SIGTERM,SIGABRT};

  for (uint i=0 ; i < sizeof(signals)/sizeof(int) ; i++)
    signal(signals[i], kill_server);
  mysql_cb_init();  // initialize callbacks

}

static void start_signal_handler(void)
{
  // Save vm id of this process
  if (!opt_bootstrap)
    create_pid_file();
  // no signal handler
}


/*
  Warn if the data is on a Traditional volume

  NOTE
    Already done by mysqld_safe
*/

static void check_data_home(const char *path)
{
}

#elif defined(__EMX__)
static void sig_reload(int signo)
{
 // Flush everything
  reload_acl_and_cache((THD*) 0,REFRESH_LOG, (TABLE_LIST*) 0, NULL);
  signal(signo, SIG_ACK);
}

static void sig_kill(int signo)
{
  if (!kill_in_progress)
  {
    abort_loop=1;				// mark abort for threads
    kill_server((void*) signo);
  }
  signal(signo, SIG_ACK);
}

static void init_signals(void)
{
  signal(SIGQUIT, sig_kill);
  signal(SIGKILL, sig_kill);
  signal(SIGTERM, sig_kill);
  signal(SIGINT,  sig_kill);
  signal(SIGHUP,  sig_reload);	// Flush everything
  signal(SIGALRM, SIG_IGN);
  signal(SIGBREAK,SIG_IGN);
  signal_thread = pthread_self();
}

static void start_signal_handler(void)
{}

static void check_data_home(const char *path)
{}

#else /* if ! __WIN__ && ! __EMX__ */

#ifdef HAVE_LINUXTHREADS
#define UNSAFE_DEFAULT_LINUX_THREADS 200
#endif

extern "C" sig_handler handle_segfault(int sig)
{
  THD *thd=current_thd;
  /*
    Strictly speaking, one needs a mutex here
    but since we have got SIGSEGV already, things are a mess
    so not having the mutex is not as bad as possibly using a buggy
    mutex - so we keep things simple
  */
  if (segfaulted)
  {
    fprintf(stderr, "Fatal signal %d while backtracing\n", sig);
    exit(1);
  }

  segfaulted = 1;
  fprintf(stderr,"\
mysqld got signal %d;\n\
This could be because you hit a bug. It is also possible that this binary\n\
or one of the libraries it was linked against is corrupt, improperly built,\n\
or misconfigured. This error can also be caused by malfunctioning hardware.\n",
	  sig);
  fprintf(stderr, "\
We will try our best to scrape up some info that will hopefully help diagnose\n\
the problem, but since we have already crashed, something is definitely wrong\n\
and this may fail.\n\n");
  fprintf(stderr, "key_buffer_size=%lu\n", 
          (ulong) dflt_key_cache->key_cache_mem_size);
  fprintf(stderr, "read_buffer_size=%ld\n", global_system_variables.read_buff_size);
  fprintf(stderr, "max_used_connections=%ld\n", max_used_connections);
  fprintf(stderr, "max_connections=%ld\n", max_connections);
  fprintf(stderr, "threads_connected=%d\n", thread_count);
  fprintf(stderr, "It is possible that mysqld could use up to \n\
key_buffer_size + (read_buffer_size + sort_buffer_size)*max_connections = %ld K\n\
bytes of memory\n", ((ulong) dflt_key_cache->key_cache_mem_size +
		     (global_system_variables.read_buff_size +
		      global_system_variables.sortbuff_size) *
		     max_connections)/ 1024);
  fprintf(stderr, "Hope that's ok; if not, decrease some variables in the equation.\n\n");

#if defined(HAVE_LINUXTHREADS)
  if (sizeof(char*) == 4 && thread_count > UNSAFE_DEFAULT_LINUX_THREADS)
  {
    fprintf(stderr, "\
You seem to be running 32-bit Linux and have %d concurrent connections.\n\
If you have not changed STACK_SIZE in LinuxThreads and built the binary \n\
yourself, LinuxThreads is quite likely to steal a part of the global heap for\n\
the thread stack. Please read http://www.mysql.com/doc/en/Linux.html\n\n",
	    thread_count);
  }
#endif /* HAVE_LINUXTHREADS */

#ifdef HAVE_STACKTRACE
  if (!(test_flags & TEST_NO_STACKTRACE))
  {
    fprintf(stderr,"thd=%p\n",thd);
    print_stacktrace(thd ? (gptr) thd->thread_stack : (gptr) 0,
		     thread_stack);
  }
  if (thd)
  {
    fprintf(stderr, "Trying to get some variables.\n\
Some pointers may be invalid and cause the dump to abort...\n");
    safe_print_str("thd->query", thd->query, 1024);
    fprintf(stderr, "thd->thread_id=%ld\n", thd->thread_id);
  }
  fprintf(stderr, "\
The manual page at http://www.mysql.com/doc/en/Crashing.html contains\n\
information that should help you find out what is causing the crash.\n");
  fflush(stderr);
#endif /* HAVE_STACKTRACE */

#ifdef HAVE_INITGROUPS
  if (calling_initgroups)
    fprintf(stderr, "\n\
This crash occured while the server was calling initgroups(). This is\n\
often due to the use of a mysqld that is statically linked against glibc\n\
and configured to use LDAP in /etc/nsswitch.conf. You will need to either\n\
upgrade to a version of glibc that does not have this problem (2.3.4 or\n\
later when used with nscd), disable LDAP in your nsswitch.conf, or use a\n\
mysqld that is not statically linked.\n");
#endif

 if (test_flags & TEST_CORE_ON_SIGNAL)
 {
   fprintf(stderr, "Writing a core file\n");
   fflush(stderr);
   write_core(sig);
 }
 exit(1);
}

#ifndef SA_RESETHAND
#define SA_RESETHAND 0
#endif
#ifndef SA_NODEFER
#define SA_NODEFER 0
#endif

static void init_signals(void)
{
  sigset_t set;
  struct sigaction sa;
  DBUG_ENTER("init_signals");

  if (test_flags & TEST_SIGINT)
    my_sigset(THR_KILL_SIGNAL,end_thread_signal);
  my_sigset(THR_SERVER_ALARM,print_signal_warning); // Should never be called!

  if (!(test_flags & TEST_NO_STACKTRACE) || (test_flags & TEST_CORE_ON_SIGNAL))
  {
    sa.sa_flags = SA_RESETHAND | SA_NODEFER;
    sigemptyset(&sa.sa_mask);
    sigprocmask(SIG_SETMASK,&sa.sa_mask,NULL);

    init_stacktrace();
#if defined(__amiga__)
    sa.sa_handler=(void(*)())handle_segfault;
#else
    sa.sa_handler=handle_segfault;
#endif
    sigaction(SIGSEGV, &sa, NULL);
    sigaction(SIGABRT, &sa, NULL);
#ifdef SIGBUS
    sigaction(SIGBUS, &sa, NULL);
#endif
    sigaction(SIGILL, &sa, NULL);
    sigaction(SIGFPE, &sa, NULL);
  }

#ifdef HAVE_GETRLIMIT
  if (test_flags & TEST_CORE_ON_SIGNAL)
  {
    /* Change limits so that we will get a core file */
    STRUCT_RLIMIT rl;
    rl.rlim_cur = rl.rlim_max = RLIM_INFINITY;
    if (setrlimit(RLIMIT_CORE, &rl) && global_system_variables.log_warnings)
      sql_print_warning("setrlimit could not change the size of core files to 'infinity';  We may not be able to generate a core file on signals");
  }
#endif
  (void) sigemptyset(&set);
  my_sigset(SIGPIPE,SIG_IGN);
  sigaddset(&set,SIGPIPE);
  sigaddset(&set,SIGINT);
#ifndef IGNORE_SIGHUP_SIGQUIT
  sigaddset(&set,SIGQUIT);
  sigaddset(&set,SIGHUP);
#endif
  sigaddset(&set,SIGTERM);

  /* Fix signals if blocked by parents (can happen on Mac OS X) */
  sigemptyset(&sa.sa_mask);
  sa.sa_flags = 0;
  sa.sa_handler = print_signal_warning;
  sigaction(SIGTERM, &sa, (struct sigaction*) 0);
  sa.sa_flags = 0;
  sa.sa_handler = print_signal_warning;
  sigaction(SIGHUP, &sa, (struct sigaction*) 0);
#ifdef SIGTSTP
  sigaddset(&set,SIGTSTP);
#endif
  sigaddset(&set,THR_SERVER_ALARM);
  if (test_flags & TEST_SIGINT)
    sigdelset(&set,THR_KILL_SIGNAL);		// May be SIGINT
  sigdelset(&set,THR_CLIENT_ALARM);		// For alarms
  sigprocmask(SIG_SETMASK,&set,NULL);
  pthread_sigmask(SIG_SETMASK,&set,NULL);
  DBUG_VOID_RETURN;
}


#ifndef EMBEDDED_LIBRARY
static void start_signal_handler(void)
{
  int error;
  pthread_attr_t thr_attr;
  DBUG_ENTER("start_signal_handler");

  (void) pthread_attr_init(&thr_attr);
#if !defined(HAVE_DEC_3_2_THREADS)
  pthread_attr_setscope(&thr_attr,PTHREAD_SCOPE_SYSTEM);
  (void) pthread_attr_setdetachstate(&thr_attr,PTHREAD_CREATE_DETACHED);
  if (!(opt_specialflag & SPECIAL_NO_PRIOR))
    my_pthread_attr_setprio(&thr_attr,INTERRUPT_PRIOR);
  pthread_attr_setstacksize(&thr_attr,thread_stack);
#endif

  (void) pthread_mutex_lock(&LOCK_thread_count);
  if ((error=pthread_create(&signal_thread,&thr_attr,signal_hand,0)))
  {
    sql_print_error("Can't create interrupt-thread (error %d, errno: %d)",
		    error,errno);
    exit(1);
  }
  (void) pthread_cond_wait(&COND_thread_count,&LOCK_thread_count);
  pthread_mutex_unlock(&LOCK_thread_count);

  (void) pthread_attr_destroy(&thr_attr);
  DBUG_VOID_RETURN;
}


/* This threads handles all signals and alarms */

/* ARGSUSED */
extern "C" void *signal_hand(void *arg __attribute__((unused)))
{
  sigset_t set;
  int sig;
  my_thread_init();				// Init new thread
  DBUG_ENTER("signal_hand");
  signal_thread_in_use= 1;

  /*
    Setup alarm handler
    This should actually be '+ max_number_of_slaves' instead of +10,
    but the +10 should be quite safe.
  */
  init_thr_alarm(max_connections +
		 global_system_variables.max_insert_delayed_threads + 10);
#if SIGINT != THR_KILL_SIGNAL
  if (test_flags & TEST_SIGINT)
  {
    (void) sigemptyset(&set);			// Setup up SIGINT for debug
    (void) sigaddset(&set,SIGINT);		// For debugging
    (void) pthread_sigmask(SIG_UNBLOCK,&set,NULL);
  }
#endif
  (void) sigemptyset(&set);			// Setup up SIGINT for debug
#ifdef USE_ONE_SIGNAL_HAND
  (void) sigaddset(&set,THR_SERVER_ALARM);	// For alarms
#endif
#ifndef IGNORE_SIGHUP_SIGQUIT
  (void) sigaddset(&set,SIGQUIT);
#if THR_CLIENT_ALARM != SIGHUP
  (void) sigaddset(&set,SIGHUP);
#endif
#endif
  (void) sigaddset(&set,SIGTERM);
  (void) sigaddset(&set,SIGTSTP);

  /* Save pid to this process (or thread on Linux) */
  if (!opt_bootstrap)
    create_pid_file();

#ifdef HAVE_STACK_TRACE_ON_SEGV
  if (opt_do_pstack)
  {
    sprintf(pstack_file_name,"mysqld-%lu-%%d-%%d.backtrace", (ulong)getpid());
    pstack_install_segv_action(pstack_file_name);
  }
#endif /* HAVE_STACK_TRACE_ON_SEGV */

  /*
    signal to start_signal_handler that we are ready
    This works by waiting for start_signal_handler to free mutex,
    after which we signal it that we are ready.
    At this pointer there is no other threads running, so there
    should not be any other pthread_cond_signal() calls.
  */
  (void) pthread_mutex_lock(&LOCK_thread_count);
  (void) pthread_mutex_unlock(&LOCK_thread_count);
  (void) pthread_cond_broadcast(&COND_thread_count);

  (void) pthread_sigmask(SIG_BLOCK,&set,NULL);
  for (;;)
  {
    int error;					// Used when debugging
    if (shutdown_in_progress && !abort_loop)
    {
      sig= SIGTERM;
      error=0;
    }
    else
      while ((error=my_sigwait(&set,&sig)) == EINTR) ;
    if (cleanup_done)
    {
      DBUG_PRINT("quit",("signal_handler: calling my_thread_end()"));
      my_thread_end();
      signal_thread_in_use= 0;
      pthread_exit(0);				// Safety
    }
    switch (sig) {
    case SIGTERM:
    case SIGQUIT:
    case SIGKILL:
#ifdef EXTRA_DEBUG
      sql_print_information("Got signal %d to shutdown mysqld",sig);
#endif
      DBUG_PRINT("info",("Got signal: %d  abort_loop: %d",sig,abort_loop));
      if (!abort_loop)
      {
	abort_loop=1;				// mark abort for threads
#ifdef USE_ONE_SIGNAL_HAND
	pthread_t tmp;
	if (!(opt_specialflag & SPECIAL_NO_PRIOR))
	  my_pthread_attr_setprio(&connection_attrib,INTERRUPT_PRIOR);
	if (pthread_create(&tmp,&connection_attrib, kill_server_thread,
			   (void*) sig))
	  sql_print_error("Can't create thread to kill server");
#else
	kill_server((void*) sig);	// MIT THREAD has a alarm thread
#endif
      }
      break;
    case SIGHUP:
      if (!abort_loop)
      {
	mysql_print_status((THD*) 0);		// Print some debug info
	reload_acl_and_cache((THD*) 0,
			     (REFRESH_LOG | REFRESH_TABLES | REFRESH_FAST |
			      REFRESH_STATUS | REFRESH_GRANT |
			      REFRESH_THREADS | REFRESH_HOSTS),
			     (TABLE_LIST*) 0, NULL); // Flush logs
      }
      break;
#ifdef USE_ONE_SIGNAL_HAND
    case THR_SERVER_ALARM:
      process_alarm(sig);			// Trigger alarms.
      break;
#endif
    default:
#ifdef EXTRA_DEBUG
      sql_print_warning("Got signal: %d  error: %d",sig,error); /* purecov: tested */
#endif
      break;					/* purecov: tested */
    }
  }
  return(0);					/* purecov: deadcode */
}
#endif /*!EMBEDDED_LIBRARY*/

static void check_data_home(const char *path)
{}

#endif	/* __WIN__*/


/*
  All global error messages are sent here where the first one is stored for
  the client
*/


/* ARGSUSED */
extern "C" int my_message_sql(uint error, const char *str, myf MyFlags)
{
  THD *thd;
  DBUG_ENTER("my_message_sql");
  DBUG_PRINT("error", ("Message: '%s'", str));
  if ((thd= current_thd))
  {
    /*
      thd->lex->current_select == 0 if lex structure is not inited
      (not query command (COM_QUERY))
    */
    if (thd->lex->current_select &&
	thd->lex->current_select->no_error && !thd->is_fatal_error)
    {
      DBUG_PRINT("error", ("Error converted to warning: current_select: no_error %d  fatal_error: %d",
                           (thd->lex->current_select ?
                            thd->lex->current_select->no_error : 0),
                           (int) thd->is_fatal_error));
                           
      push_warning(thd, MYSQL_ERROR::WARN_LEVEL_ERROR, error, str);
    }
    else
    {
      NET *net= &thd->net;
      net->report_error= 1;
      if (!net->last_error[0])			// Return only first message
      {
	strmake(net->last_error, str, sizeof(net->last_error)-1);
	net->last_errno= error ? error : ER_UNKNOWN_ERROR;
      }
    }
  }
  if (!thd || MyFlags & ME_NOREFRESH)
    sql_print_error("%s: %s",my_progname,str); /* purecov: inspected */
  DBUG_RETURN(0);
}

#ifdef __WIN__

struct utsname
{
  char nodename[FN_REFLEN];
};


int uname(struct utsname *a)
{
  return -1;
}


extern "C" pthread_handler_decl(handle_shutdown,arg)
{
  MSG msg;
  my_thread_init();

  /* this call should create the message queue for this thread */
  PeekMessage(&msg, NULL, 1, 65534,PM_NOREMOVE);
#if !defined(EMBEDDED_LIBRARY)
  if (WaitForSingleObject(hEventShutdown,INFINITE)==WAIT_OBJECT_0)
#endif /* EMBEDDED_LIBRARY */
     kill_server(MYSQL_KILL_SIGNAL);
  return 0;
}


int STDCALL handle_kill(ulong ctrl_type)
{
  if (ctrl_type == CTRL_CLOSE_EVENT ||
      ctrl_type == CTRL_SHUTDOWN_EVENT)
  {
    kill_server(MYSQL_KILL_SIGNAL);
    return TRUE;
  }
  return FALSE;
}
#endif


#ifdef OS2
extern "C" pthread_handler_decl(handle_shutdown,arg)
{
  my_thread_init();

  // wait semaphore
  pthread_cond_wait( &eventShutdown, NULL);

  // close semaphore and kill server
  pthread_cond_destroy( &eventShutdown);

  /*
    Exit main loop on main thread, so kill will be done from
    main thread (this is thread 2)
  */
  abort_loop = 1;

  // unblock select()
  so_cancel(ip_sock);
  so_cancel(unix_sock);

  return 0;
}
#endif


const char *load_default_groups[]= { 
#ifdef HAVE_NDBCLUSTER_DB
"mysql_cluster",
#endif
"mysqld","server",MYSQL_BASE_VERSION,0,0};
static const int load_default_groups_sz=
sizeof(load_default_groups)/sizeof(load_default_groups[0]);

bool open_log(MYSQL_LOG *log, const char *hostname,
	      const char *opt_name, const char *extension,
	      const char *index_file_name,
	      enum_log_type type, bool read_append,
	      bool no_auto_events, ulong max_size)
{
  char tmp[FN_REFLEN];
  if (!opt_name || !opt_name[0])
  {
    /*
      TODO: The following should be using fn_format();  We just need to
      first change fn_format() to cut the file name if it's too long.
    */
    strmake(tmp,hostname,FN_REFLEN-5);
    strmov(fn_ext(tmp),extension);
    opt_name=tmp;
  }
  // get rid of extension if the log is binary to avoid problems
  if (type == LOG_BIN)
  {
    char *p = fn_ext(opt_name);
    uint length=(uint) (p-opt_name);
    strmake(tmp,opt_name,min(length,FN_REFLEN));
    opt_name=tmp;
  }
  return log->open(opt_name, type, 0, index_file_name,
		   (read_append) ? SEQ_READ_APPEND : WRITE_CACHE,
		   no_auto_events, max_size);
}


/*
  Initialize one of the global date/time format variables

  SYNOPSIS
    init_global_datetime_format()
    format_type		What kind of format should be supported
    var_ptr		Pointer to variable that should be updated
  
  NOTES
    The default value is taken from either opt_date_time_formats[] or
    the ISO format (ANSI SQL)

  RETURN
    0 ok
    1 error
*/

bool init_global_datetime_format(timestamp_type format_type,
				 DATE_TIME_FORMAT **var_ptr)
{
  /* Get command line option */
  const char *str= opt_date_time_formats[format_type];

  if (!str)					// No specified format
  {
    str= get_date_time_format_str(&known_date_time_formats[ISO_FORMAT],
				  format_type);
    /*
      Set the "command line" option to point to the generated string so
      that we can set global formats back to default
    */
    opt_date_time_formats[format_type]= str;
  }
  if (!(*var_ptr= date_time_format_make(format_type, str, strlen(str))))
  {
    fprintf(stderr, "Wrong date/time format specifier: %s\n", str);
    return 1;
  }
  return 0;
}


static int init_common_variables(const char *conf_file_name, int argc,
				 char **argv, const char **groups)
{
  umask(((~my_umask) & 0666));
  tzset();			// Set tzname

  max_system_variables.pseudo_thread_id= (ulong)~0;
  start_time=time((time_t*) 0);
  if (init_thread_environment())
    return 1;
  mysql_init_variables();

#ifdef OS2
  {
    // fix timezone for daylight saving
    struct tm *ts = localtime(&start_time);
    if (ts->tm_isdst > 0)
      _timezone -= 3600;
  }
#endif
#ifdef HAVE_TZNAME
  {
    struct tm tm_tmp;
    localtime_r(&start_time,&tm_tmp);
    strmake(system_time_zone, tzname[tm_tmp.tm_isdst != 0 ? 1 : 0],
            sizeof(system_time_zone)-1);

 }
#endif
  /*
    We set SYSTEM time zone as reasonable default and 
    also for failure of my_tz_init() and bootstrap mode.
    If user explicitly set time zone with --default-time-zone
    option we will change this value in my_tz_init().
  */
  global_system_variables.time_zone= my_tz_SYSTEM;
  
  /*
    Init mutexes for the global MYSQL_LOG objects.
    As safe_mutex depends on what MY_INIT() does, we can't init the mutexes of
    global MYSQL_LOGs in their constructors, because then they would be inited
    before MY_INIT(). So we do it here.
  */
  mysql_log.init_pthread_objects();
  mysql_update_log.init_pthread_objects();
  mysql_slow_log.init_pthread_objects();
  mysql_bin_log.init_pthread_objects();
  
  if (gethostname(glob_hostname,sizeof(glob_hostname)-4) < 0)
    strmov(glob_hostname,"mysql");
  strmake(pidfile_name, glob_hostname, sizeof(pidfile_name)-5);
  strmov(fn_ext(pidfile_name),".pid");		// Add proper extension

  load_defaults(conf_file_name, groups, &argc, &argv);
  defaults_argv=argv;
  get_options(argc,argv);
  set_server_version();

  DBUG_PRINT("info",("%s  Ver %s for %s on %s\n",my_progname,
		     server_version, SYSTEM_TYPE,MACHINE_TYPE));

  /* connections and databases needs lots of files */
  {
    uint files, wanted_files;

    wanted_files= 10+(uint) max(max_connections*5,
				 max_connections+table_cache_size*2);
    set_if_bigger(wanted_files, open_files_limit);
    files= my_set_max_open_files(wanted_files);

    if (files < wanted_files)
    {
      if (!open_files_limit)
      {
	max_connections=	(ulong) min((files-10),max_connections);
	table_cache_size= (ulong) max((files-10-max_connections)/2,64);
	DBUG_PRINT("warning",
		   ("Changed limits: max_open_files: %u  max_connections: %ld  table_cache: %ld",
		    files, max_connections, table_cache_size));
	if (global_system_variables.log_warnings)
	  sql_print_warning("Changed limits: max_open_files: %u  max_connections: %ld  table_cache: %ld",
			files, max_connections, table_cache_size);
      }
      else if (global_system_variables.log_warnings)
	sql_print_warning("Could not increase number of max_open_files to more than %u (request: %u)", files, wanted_files);
    }
    open_files_limit= files;
  }
  unireg_init(opt_specialflag); /* Set up extern variabels */
  if (init_errmessage())	/* Read error messages from file */
    return 1;
  init_client_errs();
  lex_init();
  item_init();
  set_var_init();
  mysys_uses_curses=0;
#ifdef USE_REGEX
  my_regex_init(&my_charset_latin1);
#endif
  if (!(default_charset_info= get_charset_by_csname(default_character_set_name,
						    MY_CS_PRIMARY,
						    MYF(MY_WME))))
    return 1;
  if (default_collation_name)
  {
    CHARSET_INFO *default_collation;
    default_collation= get_charset_by_name(default_collation_name, MYF(0));
    if (!default_collation)
    {
      sql_print_error(ER(ER_UNKNOWN_COLLATION), default_collation_name);
      return 1;
    }
    if (!my_charset_same(default_charset_info, default_collation))
    {
      sql_print_error(ER(ER_COLLATION_CHARSET_MISMATCH),
		      default_collation_name,
		      default_charset_info->csname);
      return 1;
    }
    default_charset_info= default_collation;
  }
  /* Set collactions that depends on the default collation */
  global_system_variables.collation_server=	 default_charset_info;
  global_system_variables.collation_database=	 default_charset_info;
  global_system_variables.collation_connection=  default_charset_info;
  global_system_variables.character_set_results= default_charset_info;
  global_system_variables.character_set_client= default_charset_info;
  global_system_variables.collation_connection= default_charset_info;

  sys_init_connect.value_length= 0;
  if ((sys_init_connect.value= opt_init_connect))
    sys_init_connect.value_length= strlen(opt_init_connect);
  else
    sys_init_connect.value=my_strdup("",MYF(0));

  sys_init_slave.value_length= 0;
  if ((sys_init_slave.value= opt_init_slave))
    sys_init_slave.value_length= strlen(opt_init_slave);
  else
    sys_init_slave.value=my_strdup("",MYF(0));

  if (use_temp_pool && bitmap_init(&temp_pool,0,1024,1))
    return 1;
  if (my_dbopt_init())
    return 1;

  /*
    Ensure that lower_case_table_names is set on system where we have case
    insensitive names.  If this is not done the users MyISAM tables will
    get corrupted if accesses with names of different case.
  */
  DBUG_PRINT("info", ("lower_case_table_names: %d", lower_case_table_names));
  if (!lower_case_table_names &&
      (lower_case_file_system=
       (test_if_case_insensitive(mysql_real_data_home) == 1)))
  {
    if (lower_case_table_names_used)
    {
      if (global_system_variables.log_warnings)
	sql_print_warning("\
You have forced lower_case_table_names to 0 through a command-line \
option, even though your file system '%s' is case insensitive.  This means \
that you can corrupt a MyISAM table by accessing it with different cases. \
You should consider changing lower_case_table_names to 1 or 2",
			mysql_real_data_home);
    }
    else
    {
      if (global_system_variables.log_warnings)
	sql_print_warning("Setting lower_case_table_names=2 because file system for %s is case insensitive", mysql_real_data_home);
      lower_case_table_names= 2;
    }
  }
  else if (lower_case_table_names == 2 &&
           !(lower_case_file_system=
             (test_if_case_insensitive(mysql_real_data_home) == 1)))
  {
    if (global_system_variables.log_warnings)
      sql_print_warning("lower_case_table_names was set to 2, even though your "
                        "the file system '%s' is case sensitive.  Now setting "
                        "lower_case_table_names to 0 to avoid future problems.",
			mysql_real_data_home);
    lower_case_table_names= 0;
  }

  /* Reset table_alias_charset, now that lower_case_table_names is set. */
  table_alias_charset= (lower_case_table_names ?
			files_charset_info :
			&my_charset_bin);

<<<<<<< HEAD
  return 0;
}
=======
  if (!(opt_specialflag & SPECIAL_NO_PRIOR))
    my_pthread_setprio(pthread_self(),CONNECT_PRIOR);
  /* Parameter for threads created for connections */
  (void) pthread_attr_init(&connection_attrib);
  (void) pthread_attr_setdetachstate(&connection_attrib,
				     PTHREAD_CREATE_DETACHED);
  pthread_attr_setstacksize(&connection_attrib,thread_stack);
#ifdef HAVE_PTHREAD_ATTR_GETSTACKSIZE
  {
    /* Retrieve used stack size;  Needed for checking stack overflows */
    size_t stack_size= 0;
    pthread_attr_getstacksize(&connection_attrib, &stack_size);
    /* We must check if stack_size = 0 as Solaris 2.9 can return 0 here */
    if (stack_size && stack_size < thread_stack)
    {
      if (global_system_variables.log_warnings)
	sql_print_error("Warning: Asked for %ld thread stack, but got %ld",
			thread_stack, stack_size);
      thread_stack= stack_size;
    }
  }
#endif
#ifdef __NETWARE__
  /* Increasing stacksize of threads on NetWare */

  pthread_attr_setstacksize(&connection_attrib, NW_THD_STACKSIZE);
#endif
  if (!(opt_specialflag & SPECIAL_NO_PRIOR))
    my_pthread_attr_setprio(&connection_attrib,WAIT_PRIOR);
  pthread_attr_setscope(&connection_attrib, PTHREAD_SCOPE_SYSTEM);
>>>>>>> 0aef5e36


static int init_thread_environment()
{
  (void) pthread_mutex_init(&LOCK_mysql_create_db,MY_MUTEX_INIT_SLOW);
  (void) pthread_mutex_init(&LOCK_Acl,MY_MUTEX_INIT_SLOW);
  (void) pthread_mutex_init(&LOCK_open,MY_MUTEX_INIT_FAST);
  (void) pthread_mutex_init(&LOCK_thread_count,MY_MUTEX_INIT_FAST);
  (void) pthread_mutex_init(&LOCK_mapped_file,MY_MUTEX_INIT_SLOW);
  (void) pthread_mutex_init(&LOCK_status,MY_MUTEX_INIT_FAST);
  (void) pthread_mutex_init(&LOCK_error_log,MY_MUTEX_INIT_FAST);
  (void) pthread_mutex_init(&LOCK_delayed_insert,MY_MUTEX_INIT_FAST);
  (void) pthread_mutex_init(&LOCK_delayed_status,MY_MUTEX_INIT_FAST);
  (void) pthread_mutex_init(&LOCK_delayed_create,MY_MUTEX_INIT_SLOW);
  (void) pthread_mutex_init(&LOCK_manager,MY_MUTEX_INIT_FAST);
  (void) pthread_mutex_init(&LOCK_crypt,MY_MUTEX_INIT_FAST);
  (void) pthread_mutex_init(&LOCK_bytes_sent,MY_MUTEX_INIT_FAST);
  (void) pthread_mutex_init(&LOCK_bytes_received,MY_MUTEX_INIT_FAST);
  (void) pthread_mutex_init(&LOCK_user_conn, MY_MUTEX_INIT_FAST);
  (void) pthread_mutex_init(&LOCK_active_mi, MY_MUTEX_INIT_FAST);
  (void) pthread_mutex_init(&LOCK_global_system_variables, MY_MUTEX_INIT_FAST);
  (void) pthread_mutex_init(&LOCK_uuid_generator, MY_MUTEX_INIT_FAST);
#ifdef HAVE_OPENSSL
  (void) pthread_mutex_init(&LOCK_des_key_file,MY_MUTEX_INIT_FAST);
#endif
  (void) my_rwlock_init(&LOCK_sys_init_connect, NULL);
  (void) my_rwlock_init(&LOCK_sys_init_slave, NULL);
  (void) my_rwlock_init(&LOCK_grant, NULL);
  (void) pthread_cond_init(&COND_thread_count,NULL);
  (void) pthread_cond_init(&COND_refresh,NULL);
  (void) pthread_cond_init(&COND_thread_cache,NULL);
  (void) pthread_cond_init(&COND_flush_thread_cache,NULL);
  (void) pthread_cond_init(&COND_manager,NULL);
#ifdef HAVE_REPLICATION
  (void) pthread_mutex_init(&LOCK_rpl_status, MY_MUTEX_INIT_FAST);
  (void) pthread_cond_init(&COND_rpl_status, NULL);
#endif
  /* Parameter for threads created for connections */
  (void) pthread_attr_init(&connection_attrib);
  (void) pthread_attr_setdetachstate(&connection_attrib,
				     PTHREAD_CREATE_DETACHED);
  pthread_attr_setscope(&connection_attrib, PTHREAD_SCOPE_SYSTEM);
  if (!(opt_specialflag & SPECIAL_NO_PRIOR))
    my_pthread_attr_setprio(&connection_attrib,WAIT_PRIOR);

  if (pthread_key_create(&THR_THD,NULL) ||
      pthread_key_create(&THR_MALLOC,NULL))
  {
    sql_print_error("Can't create thread-keys");
    return 1;
  }
#ifdef HAVE_OPENSSL
  openssl_stdlocks= (openssl_lock_t*) OPENSSL_malloc(CRYPTO_num_locks() *
                                                     sizeof(openssl_lock_t));
  for (int i= 0; i < CRYPTO_num_locks(); ++i)
    (void) my_rwlock_init(&openssl_stdlocks[i].lock, NULL); 
  CRYPTO_set_dynlock_create_callback(openssl_dynlock_create);
  CRYPTO_set_dynlock_destroy_callback(openssl_dynlock_destroy);
  CRYPTO_set_dynlock_lock_callback(openssl_lock);
  CRYPTO_set_locking_callback(openssl_lock_function);
  CRYPTO_set_id_callback(openssl_id_function);
#endif
  return 0;
}


#ifdef HAVE_OPENSSL
static unsigned long openssl_id_function()
{ 
  return (unsigned long) pthread_self();
} 


static openssl_lock_t *openssl_dynlock_create(const char *file, int line)
{ 
  openssl_lock_t *lock= new openssl_lock_t;
  my_rwlock_init(&lock->lock, NULL);
  return lock;
}


static void openssl_dynlock_destroy(openssl_lock_t *lock, const char *file, 
				    int line)
{
  rwlock_destroy(&lock->lock);
  delete lock;
}


static void openssl_lock_function(int mode, int n, const char *file, int line)
{
  if (n < 0 || n > CRYPTO_num_locks())
  {
    /* Lock number out of bounds. */
    sql_print_error("Fatal: OpenSSL interface problem (n = %d)", n);
    abort();
  }
  openssl_lock(mode, &openssl_stdlocks[n], file, line);
}


static void openssl_lock(int mode, openssl_lock_t *lock, const char *file, 
			 int line)
{
  int err;
  char const *what;

  switch (mode) {
  case CRYPTO_LOCK|CRYPTO_READ:
    what = "read lock";
    err = rw_rdlock(&lock->lock);
    break;
  case CRYPTO_LOCK|CRYPTO_WRITE:
    what = "write lock";
    err = rw_wrlock(&lock->lock);
    break;
  case CRYPTO_UNLOCK|CRYPTO_READ:
  case CRYPTO_UNLOCK|CRYPTO_WRITE:
    what = "unlock";
    err = rw_unlock(&lock->lock);
    break;
  default:
    /* Unknown locking mode. */
    sql_print_error("Fatal: OpenSSL interface problem (mode=0x%x)", mode);
    abort();
  }
  if (err) 
  {
    sql_print_error("Fatal: can't %s OpenSSL %s lock", what);
    abort();
  }
}
#endif /* HAVE_OPENSSL */


static void init_ssl()
{
#ifdef HAVE_OPENSSL
  if (opt_use_ssl)
  {
    /* having ssl_acceptor_fd != 0 signals the use of SSL */
    ssl_acceptor_fd= new_VioSSLAcceptorFd(opt_ssl_key, opt_ssl_cert,
					  opt_ssl_ca, opt_ssl_capath,
					  opt_ssl_cipher);
    DBUG_PRINT("info",("ssl_acceptor_fd: %lx", (long) ssl_acceptor_fd));
    if (!ssl_acceptor_fd)
      opt_use_ssl = 0;
  }
  if (des_key_file)
    load_des_key_file(des_key_file);
#endif /* HAVE_OPENSSL */
}


static int init_server_components()
{
  DBUG_ENTER("init_server_components");
  if (table_cache_init() || hostname_cache_init())
    unireg_abort(1);

  query_cache_result_size_limit(query_cache_limit);
  query_cache_set_min_res_unit(query_cache_min_res_unit);
  query_cache_init();
  query_cache_resize(query_cache_size);
  randominit(&sql_rand,(ulong) start_time,(ulong) start_time/2);
  reset_floating_point_exceptions();
  init_thr_lock();
#ifdef HAVE_REPLICATION
  init_slave_list();
#endif
  /* Setup log files */
  if (opt_log)
    open_log(&mysql_log, glob_hostname, opt_logname, ".log", NullS,
	     LOG_NORMAL, 0, 0, 0);
  if (opt_update_log)
  {
    open_log(&mysql_update_log, glob_hostname, opt_update_logname, "",
	     NullS, LOG_NEW, 0, 0, 0);
    using_update_log=1;
  }
  if (opt_slow_log)
    open_log(&mysql_slow_log, glob_hostname, opt_slow_logname, "-slow.log",
 	     NullS, LOG_NORMAL, 0, 0, 0);

  if (opt_bin_log)
  {
    /* If we fail to open binlog, it's going to hinder our recovery, so die */
    if (open_log(&mysql_bin_log, glob_hostname, opt_bin_logname, "-bin",
		 opt_binlog_index_name, LOG_BIN, 0, 0, max_binlog_size))
      unireg_abort(1);
    using_update_log=1;
#ifdef HAVE_REPLICATION
    if (expire_logs_days)
    {
      long purge_time= time(0) - expire_logs_days*24*60*60;
      if (purge_time >= 0)
	mysql_bin_log.purge_logs_before_date(purge_time);
    }
#endif
  }
  else if (opt_log_slave_updates)
  {
      sql_print_warning("\
you need to use --log-bin to make --log-slave-updates work. \
Now disabling --log-slave-updates.");
  }

#ifdef HAVE_REPLICATION
  if (opt_log_slave_updates && replicate_same_server_id)
  {
    sql_print_error("\
using --replicate-same-server-id in conjunction with \
--log-slave-updates is impossible, it would lead to infinite loops in this \
server.");
    unireg_abort(1);
  }
#endif

  if (opt_error_log)
  {
    if (!log_error_file_ptr[0])
      fn_format(log_error_file, glob_hostname, mysql_data_home, ".err",
                MY_REPLACE_EXT); /* replace '.<domain>' by '.err', bug#4997 */
    else
      fn_format(log_error_file, log_error_file_ptr, mysql_data_home, ".err",
		MY_UNPACK_FILENAME | MY_SAFE_PATH);
    if (!log_error_file[0])
      opt_error_log= 1;				// Too long file name
    else
    {
#ifndef EMBEDDED_LIBRARY
      if (freopen(log_error_file, "a+", stdout))
#endif
	stderror_file= freopen(log_error_file, "a+", stderr);
    }
  }

  if (opt_innodb_safe_binlog)
  {
    if (have_innodb != SHOW_OPTION_YES)
      sql_print_warning("--innodb-safe-binlog is meaningful only if "
                      "the InnoDB storage engine is enabled in the server.");
#ifdef HAVE_INNOBASE_DB
    if (innobase_flush_log_at_trx_commit != 1)
    {
      sql_print_warning("--innodb-safe-binlog is meaningful only if "
                      "innodb_flush_log_at_trx_commit is 1; now setting it "
                      "to 1.");
      innobase_flush_log_at_trx_commit= 1;
    }
    if (innobase_unix_file_flush_method)
    {
      /*
        This option has so many values that it's hard to know which value is
        good (especially "littlesync", and on Windows... see
        srv/srv0start.c).
      */
      sql_print_warning("--innodb-safe-binlog requires that "
                      "the innodb_flush_method actually synchronizes the "
                      "InnoDB log to disk; it is your responsibility "
                      "to verify that the method you chose does it.");
    }
    if (sync_binlog_period != 1)
    {
      sql_print_warning("--innodb-safe-binlog is meaningful only if "
                      "the global sync_binlog variable is 1; now setting it "
                      "to 1.");
      sync_binlog_period= 1;
    }
#endif
  }

  if (ha_init())
  {
    sql_print_error("Can't init databases");
    unireg_abort(1);
  }
  if (opt_myisam_log)
    (void) mi_log(1);

  /*
    Now that InnoDB is initialized, we can know the last good binlog position
    and cut the binlog if needed. This function does nothing if there was no
    crash recovery by InnoDB.
  */
  if (opt_innodb_safe_binlog)
  {
    /* not fatal if fails (but print errors) */
    mysql_bin_log.cut_spurious_tail();
  }
  mysql_bin_log.report_pos_in_innodb();

  /* call ha_init_key_cache() on all key caches to init them */
  process_key_caches(&ha_init_key_cache);

#if defined(HAVE_MLOCKALL) && defined(MCL_CURRENT) && !defined(EMBEDDED_LIBRARY)
  if (locked_in_memory && !getuid())
  {
    if (setreuid((uid_t)-1, 0) == -1)
    {                        // this should never happen
      sql_perror("setreuid");
      unireg_abort(1);
    }
    if (mlockall(MCL_CURRENT))
    {
      if (global_system_variables.log_warnings)
	sql_print_warning("Failed to lock memory. Errno: %d\n",errno);
      locked_in_memory= 0;
    }
    if (user_info)
      set_user(mysqld_user, user_info);
  }
  else
#endif
    locked_in_memory=0;

  ft_init_stopwords();

  init_max_user_conn();
  init_update_queries();
  DBUG_RETURN(0);
}


static void create_maintenance_thread()
{
  if (
#ifdef HAVE_BERKELEY_DB
      (have_berkeley_db == SHOW_OPTION_YES) ||
#endif
      (flush_time && flush_time != ~(ulong) 0L))
  {
    pthread_t hThread;
    if (pthread_create(&hThread,&connection_attrib,handle_manager,0))
      sql_print_warning("Can't create thread to manage maintenance");
  }
}


static void create_shutdown_thread()
{
#if !defined(EMBEDDED_LIBRARY)
#ifdef __WIN__
  hEventShutdown=CreateEvent(0, FALSE, FALSE, shutdown_event_name);
  pthread_t hThread;
  if (pthread_create(&hThread,&connection_attrib,handle_shutdown,0))
    sql_print_warning("Can't create thread to handle shutdown requests");

  // On "Stop Service" we have to do regular shutdown
  Service.SetShutdownEvent(hEventShutdown);
#endif
#ifdef OS2
  pthread_cond_init(&eventShutdown, NULL);
  pthread_t hThread;
  if (pthread_create(&hThread,&connection_attrib,handle_shutdown,0))
    sql_print_warning("Can't create thread to handle shutdown requests");
#endif
#endif // EMBEDDED_LIBRARY 
}


#if defined(__NT__) || defined(HAVE_SMEM)
static void handle_connections_methods()
{
  pthread_t hThread;
  DBUG_ENTER("handle_connections_methods");
#ifdef __NT__
  if (hPipe == INVALID_HANDLE_VALUE &&
      (!have_tcpip || opt_disable_networking) &&
      !opt_enable_shared_memory)
  {
    sql_print_error("TCP/IP, --shared-memory, or --named-pipe should be configured on NT OS");
    unireg_abort(1);				// Will not return
  }
#endif

  pthread_mutex_lock(&LOCK_thread_count);
  (void) pthread_cond_init(&COND_handler_count,NULL);
  handler_count=0;
#ifdef __NT__
  if (hPipe != INVALID_HANDLE_VALUE)
  {
    handler_count++;
    if (pthread_create(&hThread,&connection_attrib,
		       handle_connections_namedpipes, 0))
    {
      sql_print_warning("Can't create thread to handle named pipes");
      handler_count--;
    }
  }
#endif /* __NT__ */
  if (have_tcpip && !opt_disable_networking)
  {
    handler_count++;
    if (pthread_create(&hThread,&connection_attrib,
		       handle_connections_sockets, 0))
    {
      sql_print_warning("Can't create thread to handle TCP/IP");
      handler_count--;
    }
  }
#ifdef HAVE_SMEM
  if (opt_enable_shared_memory)
  {
    handler_count++;
    if (pthread_create(&hThread,&connection_attrib,
		       handle_connections_shared_memory, 0))
    {
      sql_print_warning("Can't create thread to handle shared memory");
      handler_count--;
    }
  }
#endif 

  while (handler_count > 0)
    pthread_cond_wait(&COND_handler_count,&LOCK_thread_count);
  pthread_mutex_unlock(&LOCK_thread_count);
  DBUG_VOID_RETURN;
}

void decrement_handler_count()
{
  pthread_mutex_lock(&LOCK_thread_count);
  handler_count--;
  pthread_mutex_unlock(&LOCK_thread_count);
  pthread_cond_signal(&COND_handler_count);
}
#else
#define decrement_handler_count()
#endif /* defined(__NT__) || defined(HAVE_SMEM) */


#ifndef EMBEDDED_LIBRARY
#ifdef __WIN__
int win_main(int argc, char **argv)
#else
int main(int argc, char **argv)
#endif
{

  DEBUGGER_OFF;

  MY_INIT(argv[0]);		// init my_sys library & pthreads

#ifdef _CUSTOMSTARTUPCONFIG_
  if (_cust_check_startup())
  {
    / * _cust_check_startup will report startup failure error * /
    exit( 1 );
  }
#endif

  if (init_common_variables(MYSQL_CONFIG_NAME,
			    argc, argv, load_default_groups))
    unireg_abort(1);				// Will do exit

  init_signals();
  if (!(opt_specialflag & SPECIAL_NO_PRIOR))
    my_pthread_setprio(pthread_self(),CONNECT_PRIOR);
  pthread_attr_setstacksize(&connection_attrib,thread_stack);
#ifdef HAVE_PTHREAD_ATTR_GETSTACKSIZE
  {
    /* Retrieve used stack size;  Needed for checking stack overflows */
    size_t stack_size= 0;
    pthread_attr_getstacksize(&connection_attrib, &stack_size);
    /* We must check if stack_size = 0 as Solaris 2.9 can return 0 here */
    if (stack_size && stack_size < thread_stack)
    {
      if (global_system_variables.log_warnings)
	sql_print_warning("Asked for %ld thread stack, but got %ld",
			thread_stack, stack_size);
      thread_stack= stack_size;
    }
  }
#endif
  thread_stack_min=thread_stack - STACK_MIN_SIZE;

  (void) thr_setconcurrency(concurrency);	// 10 by default

  select_thread=pthread_self();
  select_thread_in_use=1;
  init_ssl();

#ifdef HAVE_LIBWRAP
  libwrapName= my_progname+dirname_length(my_progname);
  openlog(libwrapName, LOG_PID, LOG_AUTH);
#endif

  /*
    We have enough space for fiddling with the argv, continue
  */
  check_data_home(mysql_real_data_home);
  if (my_setwd(mysql_real_data_home,MYF(MY_WME)))
  {
    unireg_abort(1);				/* purecov: inspected */
  }
  mysql_data_home= mysql_data_home_buff;
  mysql_data_home[0]=FN_CURLIB;		// all paths are relative from here
  mysql_data_home[1]=0;
  server_init();

  if (opt_bin_log && !server_id)
  {
    server_id= !master_host ? 1 : 2;
#ifdef EXTRA_DEBUG
    switch (server_id) {
    case 1:
      sql_print_warning("\
You have enabled the binary log, but you haven't set server-id to \
a non-zero value: we force server id to 1; updates will be logged to the \
binary log, but connections from slaves will not be accepted.");
      break;
    case 2:
      sql_print_warning("\
You should set server-id to a non-0 value if master_host is set; \
we force server id to 2, but this MySQL server will not act as a slave.");
      break;
    }
#endif
  }

  if (init_server_components())
    exit(1);

#ifdef __WIN__
  if (!opt_console)
  {
    freopen(log_error_file,"a+",stdout);
    freopen(log_error_file,"a+",stderr);
    FreeConsole();				// Remove window
  }
#endif

  /*
    init signals & alarm
    After this we can't quit by a simple unireg_abort
  */
  error_handler_hook = my_message_sql;
  start_signal_handler();				// Creates pidfile
  if (acl_init(opt_noacl) ||
      my_tz_init((THD *)0, default_tz_name, opt_bootstrap))
  {
    abort_loop=1;
    select_thread_in_use=0;
#ifndef __NETWARE__
    (void) pthread_kill(signal_thread, MYSQL_KILL_SIGNAL);
#endif /* __NETWARE__ */
    
    if (!opt_bootstrap)
      (void) my_delete(pidfile_name,MYF(MY_WME));	// Not needed anymore

    if (unix_sock != INVALID_SOCKET)
      unlink(mysqld_unix_port);
    exit(1);
  }
  if (!opt_noacl)
    (void) grant_init();

#ifdef HAVE_DLOPEN
  if (!opt_noacl)
    udf_init();
#endif
  if (opt_bootstrap) /* If running with bootstrap, do not start replication. */
    opt_skip_slave_start= 1;
  /*
    init_slave() must be called after the thread keys are created.
    Some parts of the code (e.g. SHOW STATUS LIKE 'slave_running' and other
    places) assume that active_mi != 0, so let's fail if it's 0 (out of
    memory); a message has already been printed.
  */
  if (init_slave() && !active_mi)
  {
    end_thr_alarm(1);				// Don't allow alarms
    unireg_abort(1);
  }

  if (opt_bootstrap)
  {
    select_thread_in_use= 0;                    // Allow 'kill' to work
    int error= bootstrap(stdin);
    end_thr_alarm(1);				// Don't allow alarms
    unireg_abort(error ? 1 : 0);
  }
  if (opt_init_file)
  {
    if (read_init_file(opt_init_file))
    {
      end_thr_alarm(1);				// Don't allow alarms
      unireg_abort(1);
    }
  }

  create_shutdown_thread();
  create_maintenance_thread();

  printf(ER(ER_READY),my_progname,server_version,
	 ((unix_sock == INVALID_SOCKET) ? (char*) "" : mysqld_unix_port),
	 mysqld_port, "");
  if (MYSQL_COMPILATION_COMMENT[0] != '\0')
    fputs("  " MYSQL_COMPILATION_COMMENT, stdout);

  putchar('\n');
  fflush(stdout);

#if defined(__NT__) || defined(HAVE_SMEM)
  handle_connections_methods();
#else
#ifdef __WIN__
  if ( !have_tcpip || opt_disable_networking)
  {
    sql_print_error("TCP/IP unavailable or disabled with --skip-networking; no available interfaces");
    unireg_abort(1);
  }
#endif
  handle_connections_sockets(0);
#endif /* __NT__ */

  /* (void) pthread_attr_destroy(&connection_attrib); */
  
  DBUG_PRINT("quit",("Exiting main thread"));

#ifndef __WIN__
#ifdef EXTRA_DEBUG2
  sql_print_error("Before Lock_thread_count");
#endif
  (void) pthread_mutex_lock(&LOCK_thread_count);
  DBUG_PRINT("quit", ("Got thread_count mutex"));
  select_thread_in_use=0;			// For close_connections
  (void) pthread_mutex_unlock(&LOCK_thread_count);
  (void) pthread_cond_broadcast(&COND_thread_count);
#ifdef EXTRA_DEBUG2
  sql_print_error("After lock_thread_count");
#endif
#endif /* __WIN__ */

  /* Wait until cleanup is done */
  (void) pthread_mutex_lock(&LOCK_thread_count);
  while (!ready_to_exit)
    pthread_cond_wait(&COND_thread_count,&LOCK_thread_count);
  (void) pthread_mutex_unlock(&LOCK_thread_count);

#if defined(__WIN__) && !defined(EMBEDDED_LIBRARY)
  if (Service.IsNT() && start_mode)
    Service.Stop();
  else
  {
    Service.SetShutdownEvent(0);
    if (hEventShutdown)
      CloseHandle(hEventShutdown);
  }
#endif
  wait_for_signal_thread_to_end();
  clean_up_mutexes();
  my_end(opt_endinfo ? MY_CHECK_ERROR | MY_GIVE_INFO : 0);
 
  exit(0);
  return(0);					/* purecov: deadcode */
}

#endif /* EMBEDDED_LIBRARY */


/****************************************************************************
  Main and thread entry function for Win32
  (all this is needed only to run mysqld as a service on WinNT)
****************************************************************************/

#if defined(__WIN__) && !defined(EMBEDDED_LIBRARY)
int mysql_service(void *p)
{
  if (use_opt_args)
    win_main(opt_argc, opt_argv);
  else
    win_main(Service.my_argc, Service.my_argv);
  return 0;
}


/* Quote string if it contains space, else copy */

static char *add_quoted_string(char *to, const char *from, char *to_end)
{
  uint length= (uint) (to_end-to);

  if (!strchr(from, ' '))
    return strnmov(to, from, length);
  return strxnmov(to, length, "\"", from, "\"", NullS);
}


/*
  Handle basic handling of services, like installation and removal

  SYNOPSIS
    default_service_handling()
    argv		Pointer to argument list
    servicename		Internal name of service
    displayname		Display name of service (in taskbar ?)
    file_path		Path to this program
    startup_option	Startup option to mysqld

  RETURN VALUES
    0		option handled
    1		Could not handle option
 */

static bool
default_service_handling(char **argv,
			 const char *servicename,
			 const char *displayname,
			 const char *file_path,
			 const char *extra_opt)
{
  char path_and_service[FN_REFLEN+FN_REFLEN+32], *pos, *end;
  end= path_and_service + sizeof(path_and_service)-3;

  /* We have to quote filename if it contains spaces */
  pos= add_quoted_string(path_and_service, file_path, end);
  if (*extra_opt)
  {
    /* Add (possible quoted) option after file_path */
    *pos++= ' ';
    pos= add_quoted_string(pos, extra_opt, end);
  }
  /* We must have servicename last */
  *pos++= ' ';
  (void) add_quoted_string(pos, servicename, end);

  if (Service.got_service_option(argv, "install"))
  {
    Service.Install(1, servicename, displayname, path_and_service);
    return 0;
  }
  if (Service.got_service_option(argv, "install-manual"))
  {
    Service.Install(0, servicename, displayname, path_and_service);
    return 0;
  }
  if (Service.got_service_option(argv, "remove"))
  {
    Service.Remove(servicename);
    return 0;
  }
  return 1;
}


int main(int argc, char **argv)
{

  /* When several instances are running on the same machine, we
     need to have an  unique  named  hEventShudown  through the
     application PID e.g.: MySQLShutdown1890; MySQLShutdown2342
  */ 
  int10_to_str((int) GetCurrentProcessId(),strmov(shutdown_event_name,
          "MySQLShutdown"), 10);
  
  /* Must be initialized early for comparison of service name */
  system_charset_info= &my_charset_utf8_general_ci;

  if (Service.GetOS())	/* true NT family */
  {
    char file_path[FN_REFLEN];
    my_path(file_path, argv[0], "");		      /* Find name in path */
    fn_format(file_path,argv[0],file_path,"",
	      MY_REPLACE_DIR | MY_UNPACK_FILENAME | MY_RESOLVE_SYMLINKS);

    if (argc == 2)
    {
      if (!default_service_handling(argv, MYSQL_SERVICENAME, MYSQL_SERVICENAME,
				   file_path, ""))
	return 0;
      if (Service.IsService(argv[1]))        /* Start an optional service */
      {
	/*
	  Only add the service name to the groups read from the config file
	  if it's not "MySQL". (The default service name should be 'mysqld'
	  but we started a bad tradition by calling it MySQL from the start
	  and we are now stuck with it.
	*/
	if (my_strcasecmp(system_charset_info, argv[1],"mysql"))
	  load_default_groups[load_default_groups_sz-2]= argv[1];
        start_mode= 1;
        Service.Init(argv[1], mysql_service);
        return 0;
      }
    }
    else if (argc == 3) /* install or remove any optional service */
    {
      if (!default_service_handling(argv, argv[2], argv[2], file_path, ""))
	return 0;
      if (Service.IsService(argv[2]))
      {
	/*
	  mysqld was started as
	  mysqld --defaults-file=my_path\my.ini service-name
	*/
	use_opt_args=1;
	opt_argc= 2;				// Skip service-name
	opt_argv=argv;
	start_mode= 1;
	if (my_strcasecmp(system_charset_info, argv[2],"mysql"))
	  load_default_groups[load_default_groups_sz-2]= argv[2];
	Service.Init(argv[2], mysql_service);
	return 0;
      }
    }
    else if (argc == 4)
    {
      /*
	Install an optional service with optional config file
	mysqld --install-manual mysqldopt --defaults-file=c:\miguel\my.ini
      */
      if (!default_service_handling(argv, argv[2], argv[2], file_path,
				    argv[3]))
	return 0;
    }
    else if (argc == 1 && Service.IsService(MYSQL_SERVICENAME))
    {
      /* start the default service */
      start_mode= 1;
      Service.Init(MYSQL_SERVICENAME, mysql_service);
      return 0;
    }
  }
  /* Start as standalone server */
  Service.my_argc=argc;
  Service.my_argv=argv;
  mysql_service(NULL);
  return 0;
}
#endif


/*
  Execute all commands from a file. Used by the mysql_install_db script to
  create MySQL privilege tables without having to start a full MySQL server.
*/

static int bootstrap(FILE *file)
{
  int error= 0;
  DBUG_ENTER("bootstrap");

  THD *thd= new THD;
  thd->bootstrap=1;
  my_net_init(&thd->net,(st_vio*) 0);
  thd->max_client_packet_length= thd->net.max_packet;
  thd->master_access= ~(ulong)0;
  thd->thread_id=thread_id++;
  thread_count++;

  bootstrap_file=file;
#ifndef EMBEDDED_LIBRARY			// TODO:  Enable this
  if (pthread_create(&thd->real_id,&connection_attrib,handle_bootstrap,
		     (void*) thd))
  {
    sql_print_warning("Can't create thread to handle bootstrap");
    DBUG_RETURN(-1);
  }
  /* Wait for thread to die */
  (void) pthread_mutex_lock(&LOCK_thread_count);
  while (thread_count)
  {
    (void) pthread_cond_wait(&COND_thread_count,&LOCK_thread_count);
    DBUG_PRINT("quit",("One thread died (count=%u)",thread_count));
  }
  (void) pthread_mutex_unlock(&LOCK_thread_count);
#else
  thd->mysql= 0;
  handle_bootstrap((void *)thd);
#endif

  error= thd->is_fatal_error;
#ifndef EMBEDDED_LIBRARY
  net_end(&thd->net);
#endif
  thd->cleanup();
  delete thd;
  DBUG_RETURN(error);
}


static bool read_init_file(char *file_name)
{
  FILE *file;
  DBUG_ENTER("read_init_file");
  DBUG_PRINT("enter",("name: %s",file_name));
  if (!(file=my_fopen(file_name,O_RDONLY,MYF(MY_WME))))
    return(1);
  bootstrap(file);				/* Ignore errors from this */
  (void) my_fclose(file,MYF(MY_WME));
  return 0;
}


#ifndef EMBEDDED_LIBRARY
static void create_new_thread(THD *thd)
{
  DBUG_ENTER("create_new_thread");

  NET *net=&thd->net;				// For easy ref
  net->read_timeout = (uint) connect_timeout;
  if (protocol_version > 9)
    net->return_errno=1;

  /* don't allow too many connections */
  if (thread_count - delayed_insert_threads >= max_connections+1 || abort_loop)
  {
    DBUG_PRINT("error",("Too many connections"));
    close_connection(thd, ER_CON_COUNT_ERROR, 1);
    delete thd;
    DBUG_VOID_RETURN;
  }
  pthread_mutex_lock(&LOCK_thread_count);
  thd->thread_id=thread_id++;

  thd->real_id=pthread_self();			// Keep purify happy

  /* Start a new thread to handle connection */
#ifdef ONE_THREAD
  if (test_flags & TEST_NO_THREADS)		// For debugging under Linux
  {
    thread_cache_size=0;			// Safety
    thread_count++;
    threads.append(thd);
    thd->real_id=pthread_self();
    (void) pthread_mutex_unlock(&LOCK_thread_count);
    handle_one_connection((void*) thd);
  }
  else
#endif
  {
    if (cached_thread_count > wake_thread)
    {
      start_cached_thread(thd);
    }
    else
    {
      int error;
      thread_count++;
      thread_created++;
      threads.append(thd);
      if (thread_count-delayed_insert_threads > max_used_connections)
        max_used_connections=thread_count-delayed_insert_threads;
      DBUG_PRINT("info",(("creating thread %d"), thd->thread_id));
      thd->connect_time = time(NULL);
      if ((error=pthread_create(&thd->real_id,&connection_attrib,
				handle_one_connection,
				(void*) thd)))
      {
	DBUG_PRINT("error",
		   ("Can't create thread to handle request (error %d)",
		    error));
	thread_count--;
	thd->killed=1;				// Safety
	(void) pthread_mutex_unlock(&LOCK_thread_count);
	statistic_increment(aborted_connects,&LOCK_status);
	net_printf(thd,ER_CANT_CREATE_THREAD,error);
	(void) pthread_mutex_lock(&LOCK_thread_count);
	close_connection(thd,0,0);
	delete thd;
	(void) pthread_mutex_unlock(&LOCK_thread_count);
	DBUG_VOID_RETURN;
      }
    }
    (void) pthread_mutex_unlock(&LOCK_thread_count);

  }
  DBUG_PRINT("info",("Thread created"));
  DBUG_VOID_RETURN;
}
#endif /* EMBEDDED_LIBRARY */


#ifdef SIGNALS_DONT_BREAK_READ
inline void kill_broken_server()
{
  /* hack to get around signals ignored in syscalls for problem OS's */
  if (
#if !defined(__NETWARE__)
      unix_sock == INVALID_SOCKET ||
#endif
      (!opt_disable_networking && ip_sock == INVALID_SOCKET))
  {
    select_thread_in_use = 0;
#ifdef __NETWARE__
    kill_server(MYSQL_KILL_SIGNAL); /* never returns */
#else
    kill_server((void*)MYSQL_KILL_SIGNAL); /* never returns */
#endif /* __NETWARE__ */
  }
}
#define MAYBE_BROKEN_SYSCALL kill_broken_server();
#else
#define MAYBE_BROKEN_SYSCALL
#endif

	/* Handle new connections and spawn new process to handle them */

#ifndef EMBEDDED_LIBRARY
extern "C" pthread_handler_decl(handle_connections_sockets,
				arg __attribute__((unused)))
{
  my_socket sock,new_sock;
  uint error_count=0;
  uint max_used_connection= (uint) (max(ip_sock,unix_sock)+1);
  fd_set readFDs,clientFDs;
  THD *thd;
  struct sockaddr_in cAddr;
  int ip_flags=0,socket_flags=0,flags;
  st_vio *vio_tmp;
  DBUG_ENTER("handle_connections_sockets");

  LINT_INIT(new_sock);

  (void) my_pthread_getprio(pthread_self());		// For debugging

  FD_ZERO(&clientFDs);
  if (ip_sock != INVALID_SOCKET)
  {
    FD_SET(ip_sock,&clientFDs);
#ifdef HAVE_FCNTL
    ip_flags = fcntl(ip_sock, F_GETFL, 0);
#endif
  }
#ifdef HAVE_SYS_UN_H
  FD_SET(unix_sock,&clientFDs);
#ifdef HAVE_FCNTL
  socket_flags=fcntl(unix_sock, F_GETFL, 0);
#endif
#endif

  DBUG_PRINT("general",("Waiting for connections."));
  MAYBE_BROKEN_SYSCALL;
  while (!abort_loop)
  {
    readFDs=clientFDs;
#ifdef HPUX10
    if (select(max_used_connection,(int*) &readFDs,0,0,0) < 0)
      continue;
#else
    if (select((int) max_used_connection,&readFDs,0,0,0) < 0)
    {
      if (socket_errno != SOCKET_EINTR)
      {
	if (!select_errors++ && !abort_loop)	/* purecov: inspected */
	  sql_print_error("mysqld: Got error %d from select",socket_errno); /* purecov: inspected */
      }
      MAYBE_BROKEN_SYSCALL
      continue;
    }
#endif	/* HPUX10 */
    if (abort_loop)
    {
      MAYBE_BROKEN_SYSCALL;
      break;
    }

    /* Is this a new connection request ? */
#ifdef HAVE_SYS_UN_H
    if (FD_ISSET(unix_sock,&readFDs))
    {
      sock = unix_sock;
      flags= socket_flags;
    }
    else
#endif
    {
      sock = ip_sock;
      flags= ip_flags;
    }

#if !defined(NO_FCNTL_NONBLOCK)
    if (!(test_flags & TEST_BLOCKING))
    {
#if defined(O_NONBLOCK)
      fcntl(sock, F_SETFL, flags | O_NONBLOCK);
#elif defined(O_NDELAY)
      fcntl(sock, F_SETFL, flags | O_NDELAY);
#endif
    }
#endif /* NO_FCNTL_NONBLOCK */
    for (uint retry=0; retry < MAX_ACCEPT_RETRY; retry++)
    {
      size_socket length=sizeof(struct sockaddr_in);
      new_sock = accept(sock, my_reinterpret_cast(struct sockaddr *) (&cAddr),
			&length);
#ifdef __NETWARE__ 
      // TODO: temporary fix, waiting for TCP/IP fix - DEFECT000303149
      if ((new_sock == INVALID_SOCKET) && (socket_errno == EINVAL))
      {
        kill_server(SIGTERM);
      }
#endif
      if (new_sock != INVALID_SOCKET ||
	  (socket_errno != SOCKET_EINTR && socket_errno != SOCKET_EAGAIN))
	break;
      MAYBE_BROKEN_SYSCALL;
#if !defined(NO_FCNTL_NONBLOCK)
      if (!(test_flags & TEST_BLOCKING))
      {
	if (retry == MAX_ACCEPT_RETRY - 1)
	  fcntl(sock, F_SETFL, flags);		// Try without O_NONBLOCK
      }
#endif
    }
#if !defined(NO_FCNTL_NONBLOCK)
    if (!(test_flags & TEST_BLOCKING))
      fcntl(sock, F_SETFL, flags);
#endif
    if (new_sock == INVALID_SOCKET)
    {
      if ((error_count++ & 255) == 0)		// This can happen often
	sql_perror("Error in accept");
      MAYBE_BROKEN_SYSCALL;
      if (socket_errno == SOCKET_ENFILE || socket_errno == SOCKET_EMFILE)
	sleep(1);				// Give other threads some time
      continue;
    }

#ifdef HAVE_LIBWRAP
    {
      if (sock == ip_sock)
      {
	struct request_info req;
	signal(SIGCHLD, SIG_DFL);
	request_init(&req, RQ_DAEMON, libwrapName, RQ_FILE, new_sock, NULL);
	fromhost(&req);
	if (!hosts_access(&req))
	{
	  /*
	    This may be stupid but refuse() includes an exit(0)
	    which we surely don't want...
	    clean_exit() - same stupid thing ...
	  */
	  syslog(deny_severity, "refused connect from %s",
		 eval_client(&req));

	  /*
	    C++ sucks (the gibberish in front just translates the supplied
	    sink function pointer in the req structure from a void (*sink)();
	    to a void(*sink)(int) if you omit the cast, the C++ compiler
	    will cry...
	  */
	  if (req.sink)
	    ((void (*)(int))req.sink)(req.fd);

	  (void) shutdown(new_sock,2);
	  (void) closesocket(new_sock);
	  continue;
	}
      }
    }
#endif /* HAVE_LIBWRAP */

    {
      size_socket dummyLen;
      struct sockaddr dummy;
      dummyLen = sizeof(struct sockaddr);
      if (getsockname(new_sock,&dummy, &dummyLen) < 0)
      {
	sql_perror("Error on new connection socket");
	(void) shutdown(new_sock,2);
	(void) closesocket(new_sock);
	continue;
      }
    }

    /*
    ** Don't allow too many connections
    */

    if (!(thd= new THD))
    {
      (void) shutdown(new_sock,2);
      VOID(closesocket(new_sock));
      continue;
    }
    if (!(vio_tmp=vio_new(new_sock,
			  sock == unix_sock ? VIO_TYPE_SOCKET :
			  VIO_TYPE_TCPIP,
			  sock == unix_sock)) ||
	my_net_init(&thd->net,vio_tmp))
    {
      if (vio_tmp)
	vio_delete(vio_tmp);
      else
      {
	(void) shutdown(new_sock,2);
	(void) closesocket(new_sock);
      }
      delete thd;
      continue;
    }
    if (sock == unix_sock)
      thd->host=(char*) my_localhost;
#ifdef __WIN__
    /* Set default wait_timeout */
    ulong wait_timeout= global_system_variables.net_wait_timeout * 1000;
    (void) setsockopt(new_sock, SOL_SOCKET, SO_RCVTIMEO, (char*)&wait_timeout,
                    sizeof(wait_timeout));
#endif
    create_new_thread(thd);
  }

#ifdef OS2
  // kill server must be invoked from thread 1!
  kill_server(MYSQL_KILL_SIGNAL);
#endif
  decrement_handler_count();
  DBUG_RETURN(0);
}


#ifdef __NT__
extern "C" pthread_handler_decl(handle_connections_namedpipes,arg)
{
  HANDLE hConnectedPipe;
  BOOL fConnected;
  THD *thd;
  my_thread_init();
  DBUG_ENTER("handle_connections_namedpipes");
  (void) my_pthread_getprio(pthread_self());		// For debugging

  DBUG_PRINT("general",("Waiting for named pipe connections."));
  while (!abort_loop)
  {
    /* wait for named pipe connection */
    fConnected = ConnectNamedPipe( hPipe, NULL );
    if (abort_loop)
      break;
    if (!fConnected)
      fConnected = GetLastError() == ERROR_PIPE_CONNECTED;
    if (!fConnected)
    {
      CloseHandle( hPipe );
      if ((hPipe = CreateNamedPipe(pipe_name,
				   PIPE_ACCESS_DUPLEX,
				   PIPE_TYPE_BYTE |
				   PIPE_READMODE_BYTE |
				   PIPE_WAIT,
				   PIPE_UNLIMITED_INSTANCES,
				   (int) global_system_variables.net_buffer_length,
				   (int) global_system_variables.net_buffer_length,
				   NMPWAIT_USE_DEFAULT_WAIT,
				   &saPipeSecurity )) ==
	  INVALID_HANDLE_VALUE )
      {
	sql_perror("Can't create new named pipe!");
	break;					// Abort
      }
    }
    hConnectedPipe = hPipe;
    /* create new pipe for new connection */
    if ((hPipe = CreateNamedPipe(pipe_name,
				 PIPE_ACCESS_DUPLEX,
				 PIPE_TYPE_BYTE |
				 PIPE_READMODE_BYTE |
				 PIPE_WAIT,
				 PIPE_UNLIMITED_INSTANCES,
				 (int) global_system_variables.net_buffer_length,
				 (int) global_system_variables.net_buffer_length,
				 NMPWAIT_USE_DEFAULT_WAIT,
				 &saPipeSecurity)) ==
	INVALID_HANDLE_VALUE)
    {
      sql_perror("Can't create new named pipe!");
      hPipe=hConnectedPipe;
      continue;					// We have to try again
    }

    if (!(thd = new THD))
    {
      DisconnectNamedPipe( hConnectedPipe );
      CloseHandle( hConnectedPipe );
      continue;
    }
    if (!(thd->net.vio = vio_new_win32pipe(hConnectedPipe)) ||
	my_net_init(&thd->net, thd->net.vio))
    {
      close_connection(thd, ER_OUT_OF_RESOURCES, 1);
      delete thd;
      continue;
    }
    /* host name is unknown */
    thd->host = my_strdup(my_localhost,MYF(0)); /* Host is unknown */
    create_new_thread(thd);
  }

  decrement_handler_count();
  DBUG_RETURN(0);
}
#endif /* __NT__ */


/*
  Thread of shared memory's service

  SYNOPSIS
    pthread_handler_decl()
    handle_connections_shared_memory Thread handle
    arg                              Arguments of thread
*/

#ifdef HAVE_SMEM
pthread_handler_decl(handle_connections_shared_memory,arg)
{
  /* file-mapping object, use for create shared memory */
  HANDLE handle_connect_file_map= 0;
  char  *handle_connect_map= 0;  		// pointer on shared memory
  HANDLE event_connect_answer= 0;
  ulong smem_buffer_length= shared_memory_buffer_length + 4;
  ulong connect_number= 1;
  char tmp[63];
  char *suffix_pos;
  char connect_number_char[22], *p;
  const char *errmsg= 0;
  SECURITY_ATTRIBUTES *sa_event= 0, *sa_mapping= 0;
  my_thread_init();
  DBUG_ENTER("handle_connections_shared_memorys");
  DBUG_PRINT("general",("Waiting for allocated shared memory."));

  if (my_security_attr_create(&sa_event, &errmsg,
                              GENERIC_ALL, SYNCHRONIZE | EVENT_MODIFY_STATE))
    goto error;

  if (my_security_attr_create(&sa_mapping, &errmsg,
                             GENERIC_ALL, FILE_MAP_READ | FILE_MAP_WRITE))
    goto error;

  /*
    The name of event and file-mapping events create agree next rule:
      shared_memory_base_name+unique_part
    Where:
      shared_memory_base_name is unique value for each server
      unique_part is unique value for each object (events and file-mapping)
  */
  suffix_pos= strxmov(tmp,shared_memory_base_name,"_",NullS);
  strmov(suffix_pos, "CONNECT_REQUEST");
  if ((smem_event_connect_request= CreateEvent(sa_event,
                                               FALSE, FALSE, tmp)) == 0)
  {
    errmsg= "Could not create request event";
    goto error;
  }
  strmov(suffix_pos, "CONNECT_ANSWER");
  if ((event_connect_answer= CreateEvent(sa_event, FALSE, FALSE, tmp)) == 0)
  {
    errmsg="Could not create answer event";
    goto error;
  }
  strmov(suffix_pos, "CONNECT_DATA");
  if ((handle_connect_file_map=
       CreateFileMapping(INVALID_HANDLE_VALUE, sa_mapping,
                         PAGE_READWRITE, 0, sizeof(connect_number), tmp)) == 0)
  {
    errmsg= "Could not create file mapping";
    goto error;
  }
  if ((handle_connect_map= (char *)MapViewOfFile(handle_connect_file_map,
						  FILE_MAP_WRITE,0,0,
						  sizeof(DWORD))) == 0)
  {
    errmsg= "Could not create shared memory service";
    goto error;
  }

  while (!abort_loop)
  {
    /* Wait a request from client */
    WaitForSingleObject(smem_event_connect_request,INFINITE);

    /*
       it can be after shutdown command
    */
    if (abort_loop) 
      goto error;

    HANDLE handle_client_file_map= 0;
    char  *handle_client_map= 0;
    HANDLE event_client_wrote= 0;
    HANDLE event_client_read= 0;    // for transfer data server <-> client
    HANDLE event_server_wrote= 0;
    HANDLE event_server_read= 0;
    HANDLE event_conn_closed= 0;
    THD *thd= 0;

    p= int10_to_str(connect_number, connect_number_char, 10);
    /*
      The name of event and file-mapping events create agree next rule:
        shared_memory_base_name+unique_part+number_of_connection
        Where:
	  shared_memory_base_name is uniquel value for each server
	  unique_part is unique value for each object (events and file-mapping)
	  number_of_connection is connection-number between server and client
    */
    suffix_pos= strxmov(tmp,shared_memory_base_name,"_",connect_number_char,
			 "_",NullS);
    strmov(suffix_pos, "DATA");
    if ((handle_client_file_map=
         CreateFileMapping(INVALID_HANDLE_VALUE, sa_mapping,
                           PAGE_READWRITE, 0, smem_buffer_length, tmp)) == 0)
    {
      errmsg= "Could not create file mapping";
      goto errorconn;
    }
    if ((handle_client_map= (char*)MapViewOfFile(handle_client_file_map,
						  FILE_MAP_WRITE,0,0,
						  smem_buffer_length)) == 0)
    {
      errmsg= "Could not create memory map";
      goto errorconn;
    }
    strmov(suffix_pos, "CLIENT_WROTE");
    if ((event_client_wrote= CreateEvent(sa_event, FALSE, FALSE, tmp)) == 0)
    {
      errmsg= "Could not create client write event";
      goto errorconn;
    }
    strmov(suffix_pos, "CLIENT_READ");
    if ((event_client_read= CreateEvent(sa_event, FALSE, FALSE, tmp)) == 0)
    {
      errmsg= "Could not create client read event";
      goto errorconn;
    }
    strmov(suffix_pos, "SERVER_READ");
    if ((event_server_read= CreateEvent(sa_event, FALSE, FALSE, tmp)) == 0)
    {
      errmsg= "Could not create server read event";
      goto errorconn;
    }
    strmov(suffix_pos, "SERVER_WROTE");
    if ((event_server_wrote= CreateEvent(sa_event,
                                         FALSE, FALSE, tmp)) == 0)
    {
      errmsg= "Could not create server write event";
      goto errorconn;
    }
    strmov(suffix_pos, "CONNECTION_CLOSED");
    if ((event_conn_closed= CreateEvent(sa_event,
                                        TRUE, FALSE, tmp)) == 0)
    {
      errmsg= "Could not create closed connection event";
      goto errorconn;
    }
    if (abort_loop)
      goto errorconn;
    if (!(thd= new THD))
      goto errorconn;
    /* Send number of connection to client */
    int4store(handle_connect_map, connect_number);
    if (!SetEvent(event_connect_answer))
    {
      errmsg= "Could not send answer event";
      goto errorconn;
    }
    /* Set event that client should receive data */
    if (!SetEvent(event_client_read))
    {
      errmsg= "Could not set client to read mode";
      goto errorconn;
    }
    if (!(thd->net.vio= vio_new_win32shared_memory(&thd->net,
                                                   handle_client_file_map,
                                                   handle_client_map,
                                                   event_client_wrote,
                                                   event_client_read,
                                                   event_server_wrote,
                                                   event_server_read,
                                                   event_conn_closed)) ||
                        my_net_init(&thd->net, thd->net.vio))
    {
      close_connection(thd, ER_OUT_OF_RESOURCES, 1);
      errmsg= 0;
      goto errorconn;
    }
    thd->host= my_strdup(my_localhost,MYF(0)); /* Host is unknown */
    create_new_thread(thd);
    connect_number++;
    continue;

errorconn:
    /* Could not form connection;  Free used handlers/memort and retry */
    if (errmsg)
    {
      char buff[180];
      strxmov(buff, "Can't create shared memory connection: ", errmsg, ".",
	      NullS);
      sql_perror(buff);
    }
    if (handle_client_file_map) 
      CloseHandle(handle_client_file_map);
    if (handle_client_map)
      UnmapViewOfFile(handle_client_map);
    if (event_server_wrote)
      CloseHandle(event_server_wrote);
    if (event_server_read)
      CloseHandle(event_server_read);
    if (event_client_wrote)
      CloseHandle(event_client_wrote);
    if (event_client_read)
      CloseHandle(event_client_read);
    if (event_conn_closed)
      CloseHandle(event_conn_closed);
    delete thd;
  }

  /* End shared memory handling */
error:
  if (errmsg)
  {
    char buff[180];
    strxmov(buff, "Can't create shared memory service: ", errmsg, ".", NullS);
    sql_perror(buff);
  }
  my_security_attr_free(sa_event);
  my_security_attr_free(sa_mapping);
  if (handle_connect_map)	UnmapViewOfFile(handle_connect_map);
  if (handle_connect_file_map)	CloseHandle(handle_connect_file_map);
  if (event_connect_answer)	CloseHandle(event_connect_answer);
  if (smem_event_connect_request) CloseHandle(smem_event_connect_request);

  decrement_handler_count();
  DBUG_RETURN(0);
}
#endif /* HAVE_SMEM */
#endif /* EMBEDDED_LIBRARY */


/****************************************************************************
  Handle start options
******************************************************************************/

enum options_mysqld
{
  OPT_ISAM_LOG=256,            OPT_SKIP_NEW, 
  OPT_SKIP_GRANT,              OPT_SKIP_LOCK, 
  OPT_ENABLE_LOCK,             OPT_USE_LOCKING,
  OPT_SOCKET,                  OPT_UPDATE_LOG,
  OPT_BIN_LOG,                 OPT_SKIP_RESOLVE,
  OPT_SKIP_NETWORKING,         OPT_BIN_LOG_INDEX,
  OPT_BIND_ADDRESS,            OPT_PID_FILE,
  OPT_SKIP_PRIOR,              OPT_BIG_TABLES,
  OPT_STANDALONE,              OPT_ONE_THREAD,
  OPT_CONSOLE,                 OPT_LOW_PRIORITY_UPDATES,
  OPT_SKIP_HOST_CACHE,         OPT_SHORT_LOG_FORMAT,
  OPT_FLUSH,                   OPT_SAFE,
  OPT_BOOTSTRAP,               OPT_SKIP_SHOW_DB,
  OPT_STORAGE_ENGINE,          OPT_INIT_FILE,
  OPT_DELAY_KEY_WRITE_ALL,     OPT_SLOW_QUERY_LOG,
  OPT_DELAY_KEY_WRITE,	       OPT_CHARSETS_DIR,
  OPT_BDB_HOME,                OPT_BDB_LOG,
  OPT_BDB_TMP,                 OPT_BDB_SYNC,
  OPT_BDB_LOCK,                OPT_BDB,
  OPT_BDB_NO_RECOVER,	    OPT_BDB_SHARED,
  OPT_MASTER_HOST,             OPT_MASTER_USER,
  OPT_MASTER_PASSWORD,         OPT_MASTER_PORT,
  OPT_MASTER_INFO_FILE,        OPT_MASTER_CONNECT_RETRY,
  OPT_MASTER_RETRY_COUNT,
  OPT_MASTER_SSL,              OPT_MASTER_SSL_KEY,
  OPT_MASTER_SSL_CERT,         OPT_MASTER_SSL_CAPATH,
  OPT_MASTER_SSL_CIPHER,       OPT_MASTER_SSL_CA,
  OPT_SQL_BIN_UPDATE_SAME,     OPT_REPLICATE_DO_DB,
  OPT_REPLICATE_IGNORE_DB,     OPT_LOG_SLAVE_UPDATES,
  OPT_BINLOG_DO_DB,            OPT_BINLOG_IGNORE_DB,
  OPT_WANT_CORE,               OPT_CONCURRENT_INSERT,
  OPT_MEMLOCK,                 OPT_MYISAM_RECOVER,
  OPT_REPLICATE_REWRITE_DB,    OPT_SERVER_ID,
  OPT_SKIP_SLAVE_START,        OPT_SKIP_INNOBASE,
  OPT_SAFEMALLOC_MEM_LIMIT,    OPT_REPLICATE_DO_TABLE,
  OPT_REPLICATE_IGNORE_TABLE,  OPT_REPLICATE_WILD_DO_TABLE,
  OPT_REPLICATE_WILD_IGNORE_TABLE, OPT_REPLICATE_SAME_SERVER_ID,
  OPT_DISCONNECT_SLAVE_EVENT_COUNT,
  OPT_ABORT_SLAVE_EVENT_COUNT,
  OPT_INNODB_DATA_HOME_DIR,
  OPT_INNODB_DATA_FILE_PATH,
  OPT_INNODB_LOG_GROUP_HOME_DIR,
  OPT_INNODB_LOG_ARCH_DIR,
  OPT_INNODB_LOG_ARCHIVE,
  OPT_INNODB_FLUSH_LOG_AT_TRX_COMMIT,
  OPT_INNODB_FLUSH_METHOD,
  OPT_INNODB_FAST_SHUTDOWN,
  OPT_INNODB_FILE_PER_TABLE, OPT_CRASH_BINLOG_INNODB,
  OPT_INNODB_LOCKS_UNSAFE_FOR_BINLOG,
  OPT_SAFE_SHOW_DB, OPT_INNODB_SAFE_BINLOG,
  OPT_INNODB, OPT_ISAM,
  OPT_NDBCLUSTER, OPT_NDB_CONNECTSTRING, OPT_NDB_USE_EXACT_COUNT,
  OPT_NDB_FORCE_SEND, OPT_NDB_AUTOINCREMENT_PREFETCH_SZ,
  OPT_NDB_SHM, OPT_NDB_OPTIMIZED_NODE_SELECTION,
  OPT_SKIP_SAFEMALLOC,
  OPT_TEMP_POOL, OPT_TX_ISOLATION,
  OPT_SKIP_STACK_TRACE, OPT_SKIP_SYMLINKS,
  OPT_MAX_BINLOG_DUMP_EVENTS, OPT_SPORADIC_BINLOG_DUMP_FAIL,
  OPT_SAFE_USER_CREATE, OPT_SQL_MODE,
  OPT_HAVE_NAMED_PIPE,
  OPT_DO_PSTACK, OPT_REPORT_HOST,
  OPT_REPORT_USER, OPT_REPORT_PASSWORD, OPT_REPORT_PORT,
  OPT_SHOW_SLAVE_AUTH_INFO,
  OPT_SLAVE_LOAD_TMPDIR, OPT_NO_MIX_TYPE,
  OPT_RPL_RECOVERY_RANK,OPT_INIT_RPL_ROLE,
  OPT_RELAY_LOG, OPT_RELAY_LOG_INDEX, OPT_RELAY_LOG_INFO_FILE,
  OPT_SLAVE_SKIP_ERRORS, OPT_DES_KEY_FILE, OPT_LOCAL_INFILE,
  OPT_SSL_SSL, OPT_SSL_KEY, OPT_SSL_CERT, OPT_SSL_CA,
  OPT_SSL_CAPATH, OPT_SSL_CIPHER,
  OPT_BACK_LOG, OPT_BINLOG_CACHE_SIZE,
  OPT_CONNECT_TIMEOUT, OPT_DELAYED_INSERT_TIMEOUT,
  OPT_DELAYED_INSERT_LIMIT, OPT_DELAYED_QUEUE_SIZE,
  OPT_FLUSH_TIME, OPT_FT_MIN_WORD_LEN, OPT_FT_BOOLEAN_SYNTAX,
  OPT_FT_MAX_WORD_LEN, OPT_FT_QUERY_EXPANSION_LIMIT, OPT_FT_STOPWORD_FILE,
  OPT_INTERACTIVE_TIMEOUT, OPT_JOIN_BUFF_SIZE,
  OPT_KEY_BUFFER_SIZE, OPT_KEY_CACHE_BLOCK_SIZE,
  OPT_KEY_CACHE_DIVISION_LIMIT, OPT_KEY_CACHE_AGE_THRESHOLD,
  OPT_LONG_QUERY_TIME,
  OPT_LOWER_CASE_TABLE_NAMES, OPT_MAX_ALLOWED_PACKET,
  OPT_MAX_BINLOG_CACHE_SIZE, OPT_MAX_BINLOG_SIZE,
  OPT_MAX_CONNECTIONS, OPT_MAX_CONNECT_ERRORS,
  OPT_MAX_DELAYED_THREADS, OPT_MAX_HEP_TABLE_SIZE,
  OPT_MAX_JOIN_SIZE, OPT_MAX_RELAY_LOG_SIZE, OPT_MAX_SORT_LENGTH, 
  OPT_MAX_SEEKS_FOR_KEY, OPT_MAX_TMP_TABLES, OPT_MAX_USER_CONNECTIONS,
  OPT_MAX_LENGTH_FOR_SORT_DATA,
  OPT_MAX_WRITE_LOCK_COUNT, OPT_BULK_INSERT_BUFFER_SIZE,
  OPT_MAX_ERROR_COUNT, OPT_MYISAM_DATA_POINTER_SIZE,
  OPT_MYISAM_BLOCK_SIZE, OPT_MYISAM_MAX_EXTRA_SORT_FILE_SIZE,
  OPT_MYISAM_MAX_SORT_FILE_SIZE, OPT_MYISAM_SORT_BUFFER_SIZE,
  OPT_MYISAM_STATS_METHOD,
  OPT_NET_BUFFER_LENGTH, OPT_NET_RETRY_COUNT,
  OPT_NET_READ_TIMEOUT, OPT_NET_WRITE_TIMEOUT,
  OPT_OPEN_FILES_LIMIT,
  OPT_PRELOAD_BUFFER_SIZE,
  OPT_QUERY_CACHE_LIMIT, OPT_QUERY_CACHE_MIN_RES_UNIT, OPT_QUERY_CACHE_SIZE,
  OPT_QUERY_CACHE_TYPE, OPT_QUERY_CACHE_WLOCK_INVALIDATE, OPT_RECORD_BUFFER,
  OPT_RECORD_RND_BUFFER, OPT_RELAY_LOG_SPACE_LIMIT, OPT_RELAY_LOG_PURGE,
  OPT_SLAVE_NET_TIMEOUT, OPT_SLAVE_COMPRESSED_PROTOCOL, OPT_SLOW_LAUNCH_TIME,
  OPT_SLAVE_TRANS_RETRIES, OPT_READONLY, OPT_DEBUGGING,
  OPT_SORT_BUFFER, OPT_TABLE_CACHE,
  OPT_THREAD_CONCURRENCY, OPT_THREAD_CACHE_SIZE,
  OPT_TMP_TABLE_SIZE, OPT_THREAD_STACK,
  OPT_WAIT_TIMEOUT, OPT_MYISAM_REPAIR_THREADS,
  OPT_INNODB_MIRRORED_LOG_GROUPS,
  OPT_INNODB_LOG_FILES_IN_GROUP,
  OPT_INNODB_LOG_FILE_SIZE,
  OPT_INNODB_LOG_BUFFER_SIZE,
  OPT_INNODB_BUFFER_POOL_SIZE,
  OPT_INNODB_BUFFER_POOL_AWE_MEM_MB,
  OPT_INNODB_ADDITIONAL_MEM_POOL_SIZE,
  OPT_INNODB_MAX_PURGE_LAG,
  OPT_INNODB_FILE_IO_THREADS,
  OPT_INNODB_LOCK_WAIT_TIMEOUT,
  OPT_INNODB_THREAD_CONCURRENCY,
  OPT_INNODB_FORCE_RECOVERY,
  OPT_INNODB_STATUS_FILE,
  OPT_INNODB_MAX_DIRTY_PAGES_PCT,
  OPT_INNODB_TABLE_LOCKS,
  OPT_INNODB_OPEN_FILES,
  OPT_INNODB_AUTOEXTEND_INCREMENT,
  OPT_BDB_CACHE_SIZE,
  OPT_BDB_LOG_BUFFER_SIZE,
  OPT_BDB_MAX_LOCK,
  OPT_ERROR_LOG_FILE,
  OPT_DEFAULT_WEEK_FORMAT,
  OPT_RANGE_ALLOC_BLOCK_SIZE, OPT_ALLOW_SUSPICIOUS_UDFS,
  OPT_QUERY_ALLOC_BLOCK_SIZE, OPT_QUERY_PREALLOC_SIZE,
  OPT_TRANS_ALLOC_BLOCK_SIZE, OPT_TRANS_PREALLOC_SIZE,
  OPT_SYNC_FRM, OPT_SYNC_BINLOG,
  OPT_SYNC_REPLICATION,
  OPT_SYNC_REPLICATION_SLAVE_ID,
  OPT_SYNC_REPLICATION_TIMEOUT,
  OPT_BDB_NOSYNC,
  OPT_ENABLE_SHARED_MEMORY,
  OPT_SHARED_MEMORY_BASE_NAME,
  OPT_OLD_PASSWORDS,
  OPT_EXPIRE_LOGS_DAYS,
  OPT_GROUP_CONCAT_MAX_LEN,
  OPT_DEFAULT_COLLATION,
  OPT_CHARACTER_SET_CLIENT_HANDSHAKE,
  OPT_INIT_CONNECT,
  OPT_INIT_SLAVE,
  OPT_SECURE_AUTH,
  OPT_DATE_FORMAT,
  OPT_TIME_FORMAT,
  OPT_DATETIME_FORMAT,
  OPT_LOG_QUERIES_NOT_USING_INDEXES,
  OPT_DEFAULT_TIME_ZONE,
  OPT_LOG_SLOW_ADMIN_STATEMENTS
};


#define LONG_TIMEOUT ((ulong) 3600L*24L*365L)

struct my_option my_long_options[] =
{
  {"help", '?', "Display this help and exit.", 
   (gptr*) &opt_help, (gptr*) &opt_help, 0, GET_BOOL, NO_ARG, 0, 0, 0, 0,
   0, 0},
#ifdef HAVE_REPLICATION
  {"abort-slave-event-count", OPT_ABORT_SLAVE_EVENT_COUNT,
   "Option used by mysql-test for debugging and testing of replication.",
   (gptr*) &abort_slave_event_count,  (gptr*) &abort_slave_event_count,
   0, GET_INT, REQUIRED_ARG, 0, 0, 0, 0, 0, 0},
#endif /* HAVE_REPLICATION */
  {"ansi", 'a', "Use ANSI SQL syntax instead of MySQL syntax. This mode will also set transaction isolation level 'serializable'.", 0, 0, 0,
   GET_NO_ARG, NO_ARG, 0, 0, 0, 0, 0, 0},
  {"allow-suspicious-udfs", OPT_ALLOW_SUSPICIOUS_UDFS,
   "Allows use of UDFs consisting of only one symbol xxx() "
   "without corresponding xxx_init() or xxx_deinit(). That also means "
   "that one can load any function from any library, for example exit() "
   "from libc.so",
   (gptr*) &opt_allow_suspicious_udfs, (gptr*) &opt_allow_suspicious_udfs,
   0, GET_BOOL, NO_ARG, 0, 0, 0, 0, 0, 0},
  {"basedir", 'b',
   "Path to installation directory. All paths are usually resolved relative to this.",
   (gptr*) &mysql_home_ptr, (gptr*) &mysql_home_ptr, 0, GET_STR, REQUIRED_ARG,
   0, 0, 0, 0, 0, 0},
  {"bdb", OPT_BDB, "Enable Berkeley DB (if this version of MySQL supports it). \
Disable with --skip-bdb (will save memory).",
   (gptr*) &opt_bdb, (gptr*) &opt_bdb, 0, GET_BOOL, NO_ARG, OPT_BDB_DEFAULT, 0, 0,
   0, 0, 0},
#ifdef HAVE_BERKELEY_DB
  {"bdb-home", OPT_BDB_HOME, "Berkeley home directory.", (gptr*) &berkeley_home,
   (gptr*) &berkeley_home, 0, GET_STR, REQUIRED_ARG, 0, 0, 0, 0, 0, 0},
  {"bdb-lock-detect", OPT_BDB_LOCK,
   "Berkeley lock detect (DEFAULT, OLDEST, RANDOM or YOUNGEST, # sec).",
   0, 0, 0, GET_STR, REQUIRED_ARG, 0, 0, 0, 0, 0, 0},
  {"bdb-logdir", OPT_BDB_LOG, "Berkeley DB log file directory.",
   (gptr*) &berkeley_logdir, (gptr*) &berkeley_logdir, 0, GET_STR,
   REQUIRED_ARG, 0, 0, 0, 0, 0, 0},
  {"bdb-no-recover", OPT_BDB_NO_RECOVER,
   "Don't try to recover Berkeley DB tables on start.", 0, 0, 0, GET_NO_ARG,
   NO_ARG, 0, 0, 0, 0, 0, 0},
  {"bdb-no-sync", OPT_BDB_NOSYNC,
   "Disable synchronously flushing logs. This option is deprecated, use --skip-sync-bdb-logs or sync-bdb-logs=0 instead",
   //   (gptr*) &opt_sync_bdb_logs, (gptr*) &opt_sync_bdb_logs, 0, GET_BOOL,
   0, 0, 0, GET_NO_ARG, NO_ARG, 0, 0, 0, 0, 0, 0},
  {"bdb-shared-data", OPT_BDB_SHARED,
   "Start Berkeley DB in multi-process mode.", 0, 0, 0, GET_NO_ARG, NO_ARG, 0,
   0, 0, 0, 0, 0},
  {"bdb-tmpdir", OPT_BDB_TMP, "Berkeley DB tempfile name.",
   (gptr*) &berkeley_tmpdir, (gptr*) &berkeley_tmpdir, 0, GET_STR,
   REQUIRED_ARG, 0, 0, 0, 0, 0, 0},
#endif /* HAVE_BERKELEY_DB */
  {"big-tables", OPT_BIG_TABLES,
   "Allow big result sets by saving all temporary sets on file (Solves most 'table full' errors).",
   0, 0, 0, GET_NO_ARG, NO_ARG, 0, 0, 0, 0, 0, 0},
  {"bind-address", OPT_BIND_ADDRESS, "IP address to bind to.",
   (gptr*) &my_bind_addr_str, (gptr*) &my_bind_addr_str, 0, GET_STR,
   REQUIRED_ARG, 0, 0, 0, 0, 0, 0},
  {"binlog-do-db", OPT_BINLOG_DO_DB,
   "Tells the master it should log updates for the specified database, and exclude all others not explicitly mentioned.",
   0, 0, 0, GET_STR, REQUIRED_ARG, 0, 0, 0, 0, 0, 0},
  {"binlog-ignore-db", OPT_BINLOG_IGNORE_DB,
   "Tells the master that updates to the given database should not be logged tothe binary log.",
   0, 0, 0, GET_STR, REQUIRED_ARG, 0, 0, 0, 0, 0, 0},
  {"bootstrap", OPT_BOOTSTRAP, "Used by mysql installation scripts.", 0, 0, 0,
   GET_NO_ARG, NO_ARG, 0, 0, 0, 0, 0, 0},
  {"character-set-client-handshake", OPT_CHARACTER_SET_CLIENT_HANDSHAKE,
   "Don't ignore client side character set value sent during handshake.",
   (gptr*) &opt_character_set_client_handshake,
   (gptr*) &opt_character_set_client_handshake,
    0, GET_BOOL, NO_ARG, 1, 0, 0, 0, 0, 0},
  {"character-set-server", 'C', "Set the default character set.",
   (gptr*) &default_character_set_name, (gptr*) &default_character_set_name,
   0, GET_STR, REQUIRED_ARG, 0, 0, 0, 0, 0, 0 },
  {"character-sets-dir", OPT_CHARSETS_DIR,
   "Directory where character sets are.", (gptr*) &charsets_dir,
   (gptr*) &charsets_dir, 0, GET_STR, REQUIRED_ARG, 0, 0, 0, 0, 0, 0},
  {"chroot", 'r', "Chroot mysqld daemon during startup.",
   (gptr*) &mysqld_chroot, (gptr*) &mysqld_chroot, 0, GET_STR, REQUIRED_ARG,
   0, 0, 0, 0, 0, 0},
  {"collation-server", OPT_DEFAULT_COLLATION, "Set the default collation.",
   (gptr*) &default_collation_name, (gptr*) &default_collation_name,
   0, GET_STR, REQUIRED_ARG, 0, 0, 0, 0, 0, 0 },
  {"concurrent-insert", OPT_CONCURRENT_INSERT,
   "Use concurrent insert with MyISAM. Disable with --skip-concurrent-insert.",
   (gptr*) &myisam_concurrent_insert, (gptr*) &myisam_concurrent_insert,
   0, GET_BOOL, NO_ARG, 1, 0, 0, 0, 0, 0},
  {"console", OPT_CONSOLE, "Write error output on screen; Don't remove the console window on windows.",
   (gptr*) &opt_console, (gptr*) &opt_console, 0, GET_BOOL, NO_ARG, 0, 0, 0,
   0, 0, 0},
  {"core-file", OPT_WANT_CORE, "Write core on errors.", 0, 0, 0, GET_NO_ARG,
   NO_ARG, 0, 0, 0, 0, 0, 0},
  {"datadir", 'h', "Path to the database root.", (gptr*) &mysql_data_home,
   (gptr*) &mysql_data_home, 0, GET_STR, REQUIRED_ARG, 0, 0, 0, 0, 0, 0},
#ifndef DBUG_OFF
  {"debug", '#', "Debug log.", (gptr*) &default_dbug_option,
   (gptr*) &default_dbug_option, 0, GET_STR, OPT_ARG, 0, 0, 0, 0, 0, 0},
#endif
  {"default-character-set", 'C', "Set the default character set (deprecated option, use --character-set-server instead).",
   (gptr*) &default_character_set_name, (gptr*) &default_character_set_name,
   0, GET_STR, REQUIRED_ARG, 0, 0, 0, 0, 0, 0 },
  {"default-collation", OPT_DEFAULT_COLLATION, "Set the default collation (deprecated option, use --collation-server instead).",
   (gptr*) &default_collation_name, (gptr*) &default_collation_name,
   0, GET_STR, REQUIRED_ARG, 0, 0, 0, 0, 0, 0 },
  {"default-storage-engine", OPT_STORAGE_ENGINE,
   "Set the default storage engine (table type) for tables.", 0, 0,
   0, GET_STR, REQUIRED_ARG, 0, 0, 0, 0, 0, 0},
  {"default-table-type", OPT_STORAGE_ENGINE,
   "(deprecated) Use --default-storage-engine.", 0, 0,
   0, GET_STR, REQUIRED_ARG, 0, 0, 0, 0, 0, 0},
  {"default-time-zone", OPT_DEFAULT_TIME_ZONE, "Set the default time zone.",
   (gptr*) &default_tz_name, (gptr*) &default_tz_name,
   0, GET_STR, REQUIRED_ARG, 0, 0, 0, 0, 0, 0 },
  {"delay-key-write", OPT_DELAY_KEY_WRITE, "Type of DELAY_KEY_WRITE.",
   0,0,0, GET_STR, OPT_ARG, 0, 0, 0, 0, 0, 0},
  {"delay-key-write-for-all-tables", OPT_DELAY_KEY_WRITE_ALL,
   "Don't flush key buffers between writes for any MyISAM table (Deprecated option, use --delay-key-write=all instead).",
   0, 0, 0, GET_NO_ARG, NO_ARG, 0, 0, 0, 0, 0, 0},
#ifdef HAVE_OPENSSL
  {"des-key-file", OPT_DES_KEY_FILE,
   "Load keys for des_encrypt() and des_encrypt from given file.",
   (gptr*) &des_key_file, (gptr*) &des_key_file, 0, GET_STR, REQUIRED_ARG,
   0, 0, 0, 0, 0, 0},
#endif /* HAVE_OPENSSL */
#ifdef HAVE_REPLICATION
  {"disconnect-slave-event-count", OPT_DISCONNECT_SLAVE_EVENT_COUNT,
   "Option used by mysql-test for debugging and testing of replication.",
   (gptr*) &disconnect_slave_event_count,
   (gptr*) &disconnect_slave_event_count, 0, GET_INT, REQUIRED_ARG, 0, 0, 0,
   0, 0, 0},
#endif /* HAVE_REPLICATION */
  {"enable-locking", OPT_ENABLE_LOCK,
   "Deprecated option, use --external-locking instead.",
   (gptr*) &opt_external_locking, (gptr*) &opt_external_locking,
   0, GET_BOOL, NO_ARG, 0, 0, 0, 0, 0, 0},
#ifdef __NT__
  {"enable-named-pipe", OPT_HAVE_NAMED_PIPE, "Enable the named pipe (NT).",
   (gptr*) &opt_enable_named_pipe, (gptr*) &opt_enable_named_pipe, 0, GET_BOOL,
   NO_ARG, 0, 0, 0, 0, 0, 0},
#endif
  {"enable-pstack", OPT_DO_PSTACK, "Print a symbolic stack trace on failure.",
   (gptr*) &opt_do_pstack, (gptr*) &opt_do_pstack, 0, GET_BOOL, NO_ARG, 0, 0,
   0, 0, 0, 0},
  {"exit-info", 'T', "Used for debugging;  Use at your own risk!", 0, 0, 0,
   GET_LONG, OPT_ARG, 0, 0, 0, 0, 0, 0},
  {"external-locking", OPT_USE_LOCKING, "Use system (external) locking.  With this option enabled you can run myisamchk to test (not repair) tables while the MySQL server is running.",
   (gptr*) &opt_external_locking, (gptr*) &opt_external_locking,
   0, GET_BOOL, NO_ARG, 0, 0, 0, 0, 0, 0},
  {"flush", OPT_FLUSH, "Flush tables to disk between SQL commands.", 0, 0, 0,
   GET_NO_ARG, NO_ARG, 0, 0, 0, 0, 0, 0},
  /* We must always support the next option to make scripts like mysqltest
     easier to do */
  {"gdb", OPT_DEBUGGING,
   "Set up signals usable for debugging",
   (gptr*) &opt_debugging, (gptr*) &opt_debugging,
   0, GET_BOOL, NO_ARG, 0, 0, 0, 0, 0, 0},
  {"init-connect", OPT_INIT_CONNECT, "Command(s) that are executed for each new connection",
   (gptr*) &opt_init_connect, (gptr*) &opt_init_connect, 0, GET_STR_ALLOC,
   REQUIRED_ARG, 0, 0, 0, 0, 0, 0},
  {"init-file", OPT_INIT_FILE, "Read SQL commands from this file at startup.",
   (gptr*) &opt_init_file, (gptr*) &opt_init_file, 0, GET_STR, REQUIRED_ARG,
   0, 0, 0, 0, 0, 0},
  {"init-rpl-role", OPT_INIT_RPL_ROLE, "Set the replication role.", 0, 0, 0,
   GET_STR, REQUIRED_ARG, 0, 0, 0, 0, 0, 0},
  {"init-slave", OPT_INIT_SLAVE, "Command(s) that are executed when a slave connects to this master",
   (gptr*) &opt_init_slave, (gptr*) &opt_init_slave, 0, GET_STR_ALLOC,
   REQUIRED_ARG, 0, 0, 0, 0, 0, 0},
  {"innodb", OPT_INNODB, "Enable InnoDB (if this version of MySQL supports it). \
Disable with --skip-innodb (will save memory).",
   (gptr*) &opt_innodb, (gptr*) &opt_innodb, 0, GET_BOOL, NO_ARG, OPT_INNODB_DEFAULT, 0, 0,
   0, 0, 0},
  {"innodb_data_file_path", OPT_INNODB_DATA_FILE_PATH,
   "Path to individual files and their sizes.",
   0, 0, 0, GET_STR, REQUIRED_ARG, 0, 0, 0, 0, 0, 0},
#ifdef HAVE_INNOBASE_DB
  {"innodb_data_home_dir", OPT_INNODB_DATA_HOME_DIR,
   "The common part for InnoDB table spaces.", (gptr*) &innobase_data_home_dir,
   (gptr*) &innobase_data_home_dir, 0, GET_STR, REQUIRED_ARG, 0, 0, 0, 0, 0,
   0},
  {"innodb_fast_shutdown", OPT_INNODB_FAST_SHUTDOWN,
   "Speeds up server shutdown process.", (gptr*) &innobase_fast_shutdown,
   (gptr*) &innobase_fast_shutdown, 0, GET_BOOL, OPT_ARG, 1, 0, 0, 0, 0, 0},
  {"innodb_file_per_table", OPT_INNODB_FILE_PER_TABLE,
   "Stores each InnoDB table to an .ibd file in the database dir.",
   (gptr*) &innobase_file_per_table,
   (gptr*) &innobase_file_per_table, 0, GET_BOOL, NO_ARG, 0, 0, 0, 0, 0, 0},
  {"innodb_flush_log_at_trx_commit", OPT_INNODB_FLUSH_LOG_AT_TRX_COMMIT,
   "Set to 0 (write and flush once per second), 1 (write and flush at each commit) or 2 (write at commit, flush once per second).",
   (gptr*) &innobase_flush_log_at_trx_commit,
   (gptr*) &innobase_flush_log_at_trx_commit,
   0, GET_UINT, OPT_ARG,  1, 0, 2, 0, 0, 0},
  {"innodb_flush_method", OPT_INNODB_FLUSH_METHOD,
   "With which method to flush data.", (gptr*) &innobase_unix_file_flush_method,
   (gptr*) &innobase_unix_file_flush_method, 0, GET_STR, REQUIRED_ARG, 0, 0, 0,
   0, 0, 0},
  {"innodb_locks_unsafe_for_binlog", OPT_INNODB_LOCKS_UNSAFE_FOR_BINLOG,
   "Force InnoDB not to use next-key locking. Instead use only row-level locking",
   (gptr*) &innobase_locks_unsafe_for_binlog,
   (gptr*) &innobase_locks_unsafe_for_binlog, 0, GET_BOOL, NO_ARG, 0, 0, 0, 0, 0, 0},
  {"innodb_log_arch_dir", OPT_INNODB_LOG_ARCH_DIR,
   "Where full logs should be archived.", (gptr*) &innobase_log_arch_dir,
   (gptr*) &innobase_log_arch_dir, 0, GET_STR, REQUIRED_ARG, 0, 0, 0, 0, 0, 0},
  {"innodb_log_archive", OPT_INNODB_LOG_ARCHIVE,
   "Set to 1 if you want to have logs archived.", 0, 0, 0, GET_LONG, OPT_ARG,
   0, 0, 0, 0, 0, 0},
  {"innodb_log_group_home_dir", OPT_INNODB_LOG_GROUP_HOME_DIR,
   "Path to InnoDB log files.", (gptr*) &innobase_log_group_home_dir,
   (gptr*) &innobase_log_group_home_dir, 0, GET_STR, REQUIRED_ARG, 0, 0, 0, 0,
   0, 0},
  {"innodb_max_dirty_pages_pct", OPT_INNODB_MAX_DIRTY_PAGES_PCT,
   "Percentage of dirty pages allowed in bufferpool.", (gptr*) &srv_max_buf_pool_modified_pct,
   (gptr*) &srv_max_buf_pool_modified_pct, 0, GET_ULONG, REQUIRED_ARG, 90, 0, 100, 0, 0, 0},
  {"innodb_max_purge_lag", OPT_INNODB_MAX_PURGE_LAG,
   "Desired maximum length of the purge queue (0 = no limit)",
   (gptr*) &srv_max_purge_lag,
   (gptr*) &srv_max_purge_lag, 0, GET_LONG, REQUIRED_ARG, 0, 0, ~0L,
   0, 1L, 0},
  {"innodb_status_file", OPT_INNODB_STATUS_FILE,
   "Enable SHOW INNODB STATUS output in the innodb_status.<pid> file",
   (gptr*) &innobase_create_status_file, (gptr*) &innobase_create_status_file,
   0, GET_BOOL, OPT_ARG, 0, 0, 0, 0, 0, 0},
  {"innodb_table_locks", OPT_INNODB_TABLE_LOCKS,
   "Enable InnoDB locking in LOCK TABLES",
   (gptr*) &global_system_variables.innodb_table_locks,
   (gptr*) &global_system_variables.innodb_table_locks,
   0, GET_BOOL, OPT_ARG, 1, 0, 0, 0, 0, 0},
#endif /* End HAVE_INNOBASE_DB */
  {"isam", OPT_ISAM, "Enable ISAM (if this version of MySQL supports it). \
Disable with --skip-isam.",
   (gptr*) &opt_isam, (gptr*) &opt_isam, 0, GET_BOOL, NO_ARG, OPT_ISAM_DEFAULT, 0, 0,
   0, 0, 0},
  {"language", 'L',
   "Client error messages in given language. May be given as a full path.",
   (gptr*) &language_ptr, (gptr*) &language_ptr, 0, GET_STR, REQUIRED_ARG,
   0, 0, 0, 0, 0, 0},
  {"local-infile", OPT_LOCAL_INFILE,
   "Enable/disable LOAD DATA LOCAL INFILE (takes values 1|0).",
   (gptr*) &opt_local_infile,
   (gptr*) &opt_local_infile, 0, GET_BOOL, OPT_ARG,
   1, 0, 0, 0, 0, 0},
  {"log", 'l', "Log connections and queries to file.", (gptr*) &opt_logname,
   (gptr*) &opt_logname, 0, GET_STR, OPT_ARG, 0, 0, 0, 0, 0, 0},
  {"log-bin", OPT_BIN_LOG,
   "Log update queries in binary format.",
   (gptr*) &opt_bin_logname, (gptr*) &opt_bin_logname, 0, GET_STR_ALLOC,
   OPT_ARG, 0, 0, 0, 0, 0, 0},
  {"log-bin-index", OPT_BIN_LOG_INDEX,
   "File that holds the names for last binary log files.",
   (gptr*) &opt_binlog_index_name, (gptr*) &opt_binlog_index_name, 0, GET_STR,
   REQUIRED_ARG, 0, 0, 0, 0, 0, 0},
  {"log-error", OPT_ERROR_LOG_FILE, "Log error file.",
   (gptr*) &log_error_file_ptr, (gptr*) &log_error_file_ptr, 0, GET_STR,
   OPT_ARG, 0, 0, 0, 0, 0, 0},
  {"log-isam", OPT_ISAM_LOG, "Log all MyISAM changes to file.",
   (gptr*) &myisam_log_filename, (gptr*) &myisam_log_filename, 0, GET_STR,
   OPT_ARG, 0, 0, 0, 0, 0, 0},
  {"log-long-format", '0',
   "Log some extra information to update log. Please note that this option is deprecated; see --log-short-format option.", 
   0, 0, 0, GET_NO_ARG, NO_ARG, 0, 0, 0, 0, 0, 0},
  {"log-queries-not-using-indexes", OPT_LOG_QUERIES_NOT_USING_INDEXES,
   "Log queries that are executed without benefit of any index to the slow log if it is open.",
   (gptr*) &opt_log_queries_not_using_indexes, (gptr*) &opt_log_queries_not_using_indexes,
   0, GET_BOOL, NO_ARG, 0, 0, 0, 0, 0, 0},
  {"log-short-format", OPT_SHORT_LOG_FORMAT,
   "Don't log extra information to update and slow-query logs.",
   (gptr*) &opt_short_log_format, (gptr*) &opt_short_log_format,
   0, GET_BOOL, NO_ARG, 0, 0, 0, 0, 0, 0},
  {"log-slave-updates", OPT_LOG_SLAVE_UPDATES,
   "Tells the slave to log the updates from the slave thread to the binary log. You will need to turn it on if you plan to daisy-chain the slaves.",
   (gptr*) &opt_log_slave_updates, (gptr*) &opt_log_slave_updates, 0, GET_BOOL,
   NO_ARG, 0, 0, 0, 0, 0, 0},
  {"log-slow-admin-statements", OPT_LOG_SLOW_ADMIN_STATEMENTS,
   "Log slow OPTIMIZE, ANALYZE, ALTER and other administrative statements to the slow log if it is open.",
   (gptr*) &opt_log_slow_admin_statements,
   (gptr*) &opt_log_slow_admin_statements,
   0, GET_BOOL, NO_ARG, 0, 0, 0, 0, 0, 0},
  {"log-slow-queries", OPT_SLOW_QUERY_LOG,
    "Log slow queries to this log file. Defaults logging to hostname-slow.log file. Must be enabled to activate other slow log options.",
   (gptr*) &opt_slow_logname, (gptr*) &opt_slow_logname, 0, GET_STR, OPT_ARG,
   0, 0, 0, 0, 0, 0},
  {"log-update", OPT_UPDATE_LOG,
   "Log updates to file.# where # is a unique number if not given.",
   (gptr*) &opt_update_logname, (gptr*) &opt_update_logname, 0, GET_STR,
   OPT_ARG, 0, 0, 0, 0, 0, 0},
  {"log-warnings", 'W', "Log some non-critical warnings to the error log file. Use this option twice or --log-warnings=2 if you also want 'Aborted connections' warnings.",
   (gptr*) &global_system_variables.log_warnings,
   (gptr*) &max_system_variables.log_warnings, 0, GET_ULONG, OPT_ARG, 1, 0, ~0L,
   0, 0, 0},
  {"low-priority-updates", OPT_LOW_PRIORITY_UPDATES,
   "INSERT/DELETE/UPDATE has lower priority than selects.",
   (gptr*) &global_system_variables.low_priority_updates,
   (gptr*) &max_system_variables.low_priority_updates,
   0, GET_BOOL, NO_ARG, 0, 0, 0, 0, 0, 0},
  {"master-connect-retry", OPT_MASTER_CONNECT_RETRY,
   "The number of seconds the slave thread will sleep before retrying to connect to the master in case the master goes down or the connection is lost.",
   (gptr*) &master_connect_retry, (gptr*) &master_connect_retry, 0, GET_UINT,
   REQUIRED_ARG, 60, 0, 0, 0, 0, 0},
  {"master-host", OPT_MASTER_HOST,
   "Master hostname or IP address for replication. If not set, the slave thread will not be started. Note that the setting of master-host will be ignored if there exists a valid master.info file.",
   (gptr*) &master_host, (gptr*) &master_host, 0, GET_STR, REQUIRED_ARG, 0, 0,
   0, 0, 0, 0},
  {"master-info-file", OPT_MASTER_INFO_FILE,
   "The location and name of the file that remembers the master and where the I/O replication \
thread is in the master's binlogs.",
   (gptr*) &master_info_file, (gptr*) &master_info_file, 0, GET_STR,
   REQUIRED_ARG, 0, 0, 0, 0, 0, 0},
  {"master-password", OPT_MASTER_PASSWORD,
   "The password the slave thread will authenticate with when connecting to the master. If not set, an empty password is assumed.The value in master.info will take precedence if it can be read.",
   (gptr*)&master_password, (gptr*)&master_password, 0,
   GET_STR, REQUIRED_ARG, 0, 0, 0, 0, 0, 0},
  {"master-port", OPT_MASTER_PORT,
   "The port the master is listening on. If not set, the compiled setting of MYSQL_PORT is assumed. If you have not tinkered with configure options, this should be 3306. The value in master.info will take precedence if it can be read.",
   (gptr*) &master_port, (gptr*) &master_port, 0, GET_UINT, REQUIRED_ARG,
   MYSQL_PORT, 0, 0, 0, 0, 0},
  {"master-retry-count", OPT_MASTER_RETRY_COUNT,
   "The number of tries the slave will make to connect to the master before giving up.",
   (gptr*) &master_retry_count, (gptr*) &master_retry_count, 0, GET_ULONG,
   REQUIRED_ARG, 3600*24, 0, 0, 0, 0, 0},
  {"master-ssl", OPT_MASTER_SSL,
   "Enable the slave to connect to the master using SSL.",
   (gptr*) &master_ssl, (gptr*) &master_ssl, 0, GET_BOOL, NO_ARG, 0, 0, 0, 0,
   0, 0},
  {"master-ssl-ca", OPT_MASTER_SSL_CA,
   "Master SSL CA file. Only applies if you have enabled master-ssl.",
   (gptr*) &master_ssl_ca, (gptr*) &master_ssl_ca, 0, GET_STR, OPT_ARG,
   0, 0, 0, 0, 0, 0},
  {"master-ssl-capath", OPT_MASTER_SSL_CAPATH,
   "Master SSL CA path. Only applies if you have enabled master-ssl.",
   (gptr*) &master_ssl_capath, (gptr*) &master_ssl_capath, 0, GET_STR, OPT_ARG,
   0, 0, 0, 0, 0, 0},
  {"master-ssl-cert", OPT_MASTER_SSL_CERT,
   "Master SSL certificate file name. Only applies if you have enabled \
master-ssl",
   (gptr*) &master_ssl_cert, (gptr*) &master_ssl_cert, 0, GET_STR, OPT_ARG,
   0, 0, 0, 0, 0, 0},
  {"master-ssl-cipher", OPT_MASTER_SSL_CIPHER,
   "Master SSL cipher. Only applies if you have enabled master-ssl.",
   (gptr*) &master_ssl_cipher, (gptr*) &master_ssl_capath, 0, GET_STR, OPT_ARG,
   0, 0, 0, 0, 0, 0},
  {"master-ssl-key", OPT_MASTER_SSL_KEY,
   "Master SSL keyfile name. Only applies if you have enabled master-ssl.",
   (gptr*) &master_ssl_key, (gptr*) &master_ssl_key, 0, GET_STR, OPT_ARG,
   0, 0, 0, 0, 0, 0},
  {"master-user", OPT_MASTER_USER,
   "The username the slave thread will use for authentication when connecting to the master. The user must have FILE privilege. If the master user is not set, user test is assumed. The value in master.info will take precedence if it can be read.",
   (gptr*) &master_user, (gptr*) &master_user, 0, GET_STR, REQUIRED_ARG, 0, 0,
   0, 0, 0, 0},
#ifdef HAVE_REPLICATION
  {"max-binlog-dump-events", OPT_MAX_BINLOG_DUMP_EVENTS,
   "Option used by mysql-test for debugging and testing of replication.",
   (gptr*) &max_binlog_dump_events, (gptr*) &max_binlog_dump_events, 0,
   GET_INT, REQUIRED_ARG, 0, 0, 0, 0, 0, 0},
#endif /* HAVE_REPLICATION */
  {"memlock", OPT_MEMLOCK, "Lock mysqld in memory.", (gptr*) &locked_in_memory,
   (gptr*) &locked_in_memory, 0, GET_BOOL, NO_ARG, 0, 0, 0, 0, 0, 0},
  {"myisam-recover", OPT_MYISAM_RECOVER,
   "Syntax: myisam-recover[=option[,option...]], where option can be DEFAULT, BACKUP, FORCE or QUICK.",
   (gptr*) &myisam_recover_options_str, (gptr*) &myisam_recover_options_str, 0,
   GET_STR, OPT_ARG, 0, 0, 0, 0, 0, 0},
  {"ndbcluster", OPT_NDBCLUSTER, "Enable NDB Cluster (if this version of MySQL supports it). \
Disable with --skip-ndbcluster (will save memory).",
   (gptr*) &opt_ndbcluster, (gptr*) &opt_ndbcluster, 0, GET_BOOL, NO_ARG,
   OPT_NDBCLUSTER_DEFAULT, 0, 0, 0, 0, 0},
#ifdef HAVE_NDBCLUSTER_DB
  {"ndb-connectstring", OPT_NDB_CONNECTSTRING,
   "Connect string for ndbcluster.",
   (gptr*) &opt_ndbcluster_connectstring,
   (gptr*) &opt_ndbcluster_connectstring,
   0, GET_STR, REQUIRED_ARG, 0, 0, 0, 0, 0, 0},
  {"ndb-autoincrement-prefetch-sz", OPT_NDB_AUTOINCREMENT_PREFETCH_SZ,
   "Specify number of autoincrement values that are prefetched.",
   (gptr*) &global_system_variables.ndb_autoincrement_prefetch_sz,
   (gptr*) &global_system_variables.ndb_autoincrement_prefetch_sz,
   0, GET_ULONG, REQUIRED_ARG, 32, 1, 256, 0, 0, 0},
  {"ndb-force-send", OPT_NDB_FORCE_SEND,
   "Force send of buffers to ndb immediately without waiting for "
   "other threads.",
   (gptr*) &global_system_variables.ndb_force_send,
   (gptr*) &global_system_variables.ndb_force_send,
   0, GET_BOOL, OPT_ARG, 1, 0, 0, 0, 0, 0},
  {"ndb_force_send", OPT_NDB_FORCE_SEND,
   "same as --ndb-force-send.",
   (gptr*) &global_system_variables.ndb_force_send,
   (gptr*) &global_system_variables.ndb_force_send,
   0, GET_BOOL, OPT_ARG, 1, 0, 0, 0, 0, 0},
  {"ndb-use-exact-count", OPT_NDB_USE_EXACT_COUNT,
   "Use exact records count during query planning and for fast "
   "select count(*), disable for faster queries.",
   (gptr*) &global_system_variables.ndb_use_exact_count,
   (gptr*) &global_system_variables.ndb_use_exact_count,
   0, GET_BOOL, OPT_ARG, 1, 0, 0, 0, 0, 0},
  {"ndb_use_exact_count", OPT_NDB_USE_EXACT_COUNT,
   "same as --ndb-use-exact-count.",
   (gptr*) &global_system_variables.ndb_use_exact_count,
   (gptr*) &global_system_variables.ndb_use_exact_count,
   0, GET_BOOL, OPT_ARG, 1, 0, 0, 0, 0, 0},
  {"ndb-shm", OPT_NDB_SHM,
   "Use shared memory connections when available.",
   (gptr*) &opt_ndb_shm,
   (gptr*) &opt_ndb_shm,
   0, GET_BOOL, OPT_ARG, OPT_NDB_SHM_DEFAULT, 0, 0, 0, 0, 0},
  {"ndb-optimized-node-selection", OPT_NDB_OPTIMIZED_NODE_SELECTION,
   "Select nodes for transactions in a more optimal way.",
   (gptr*) &opt_ndb_optimized_node_selection,
   (gptr*) &opt_ndb_optimized_node_selection,
   0, GET_BOOL, OPT_ARG, 1, 0, 0, 0, 0, 0},
#endif
  {"new", 'n', "Use very new possible 'unsafe' functions.",
   (gptr*) &global_system_variables.new_mode,
   (gptr*) &max_system_variables.new_mode,
   0, GET_BOOL, NO_ARG, 0, 0, 0, 0, 0, 0},
#ifdef NOT_YET
  {"no-mix-table-types", OPT_NO_MIX_TYPE, "Don't allow commands with uses two different table types.",
   (gptr*) &opt_no_mix_types, (gptr*) &opt_no_mix_types, 0, GET_BOOL, NO_ARG,
   0, 0, 0, 0, 0, 0},
#endif
  {"old-passwords", OPT_OLD_PASSWORDS, "Use old password encryption method (needed for 4.0 and older clients).",
   (gptr*) &global_system_variables.old_passwords,
   (gptr*) &max_system_variables.old_passwords, 0, GET_BOOL, NO_ARG,
   0, 0, 0, 0, 0, 0},
#ifdef ONE_THREAD
  {"one-thread", OPT_ONE_THREAD,
   "Only use one thread (for debugging under Linux).", 0, 0, 0, GET_NO_ARG,
   NO_ARG, 0, 0, 0, 0, 0, 0},
#endif
  {"pid-file", OPT_PID_FILE, "Pid file used by safe_mysqld.",
   (gptr*) &pidfile_name_ptr, (gptr*) &pidfile_name_ptr, 0, GET_STR,
   REQUIRED_ARG, 0, 0, 0, 0, 0, 0},
  {"port", 'P', "Port number to use for connection.", (gptr*) &mysqld_port,
   (gptr*) &mysqld_port, 0, GET_UINT, REQUIRED_ARG, 0, 0, 0, 0, 0, 0},
  {"relay-log", OPT_RELAY_LOG,
   "The location and name to use for relay logs.",
   (gptr*) &opt_relay_logname, (gptr*) &opt_relay_logname, 0,
   GET_STR_ALLOC, REQUIRED_ARG, 0, 0, 0, 0, 0, 0},
  {"relay-log-index", OPT_RELAY_LOG_INDEX,
   "The location and name to use for the file that keeps a list of the last \
relay logs.",
   (gptr*) &opt_relaylog_index_name, (gptr*) &opt_relaylog_index_name, 0,
   GET_STR, REQUIRED_ARG, 0, 0, 0, 0, 0, 0},
  {"relay-log-info-file", OPT_RELAY_LOG_INFO_FILE,
   "The location and name of the file that remembers where the SQL replication \
thread is in the relay logs.",
   (gptr*) &relay_log_info_file, (gptr*) &relay_log_info_file, 0, GET_STR,
   REQUIRED_ARG, 0, 0, 0, 0, 0, 0},
  {"replicate-do-db", OPT_REPLICATE_DO_DB,
   "Tells the slave thread to restrict replication to the specified database. To specify more than one database, use the directive multiple times, once for each database. Note that this will only work if you do not use cross-database queries such as UPDATE some_db.some_table SET foo='bar' while having selected a different or no database. If you need cross database updates to work, make sure you have 3.23.28 or later, and use replicate-wild-do-table=db_name.%.",
   0, 0, 0, GET_STR, REQUIRED_ARG, 0, 0, 0, 0, 0, 0},
  {"replicate-do-table", OPT_REPLICATE_DO_TABLE,
   "Tells the slave thread to restrict replication to the specified table. To specify more than one table, use the directive multiple times, once for each table. This will work for cross-database updates, in contrast to replicate-do-db.",
   0, 0, 0, GET_STR, REQUIRED_ARG, 0, 0, 0, 0, 0, 0},
  {"replicate-ignore-db", OPT_REPLICATE_IGNORE_DB,
   "Tells the slave thread to not replicate to the specified database. To specify more than one database to ignore, use the directive multiple times, once for each database. This option will not work if you use cross database updates. If you need cross database updates to work, make sure you have 3.23.28 or later, and use replicate-wild-ignore-table=db_name.%. ",
   0, 0, 0, GET_STR, REQUIRED_ARG, 0, 0, 0, 0, 0, 0},
  {"replicate-ignore-table", OPT_REPLICATE_IGNORE_TABLE,
   "Tells the slave thread to not replicate to the specified table. To specify more than one table to ignore, use the directive multiple times, once for each table. This will work for cross-datbase updates, in contrast to replicate-ignore-db.",
   0, 0, 0, GET_STR, REQUIRED_ARG, 0, 0, 0, 0, 0, 0},
  {"replicate-rewrite-db", OPT_REPLICATE_REWRITE_DB,
   "Updates to a database with a different name than the original. Example: replicate-rewrite-db=master_db_name->slave_db_name.",
   0, 0, 0, GET_STR, REQUIRED_ARG, 0, 0, 0, 0, 0, 0},
  {"replicate-wild-do-table", OPT_REPLICATE_WILD_DO_TABLE,
   "Tells the slave thread to restrict replication to the tables that match the specified wildcard pattern. To specify more than one table, use the directive multiple times, once for each table. This will work for cross-database updates. Example: replicate-wild-do-table=foo%.bar% will replicate only updates to tables in all databases that start with foo and whose table names start with bar.",
   0, 0, 0, GET_STR, REQUIRED_ARG, 0, 0, 0, 0, 0, 0},
  {"replicate-wild-ignore-table", OPT_REPLICATE_WILD_IGNORE_TABLE,
   "Tells the slave thread to not replicate to the tables that match the given wildcard pattern. To specify more than one table to ignore, use the directive multiple times, once for each table. This will work for cross-database updates. Example: replicate-wild-ignore-table=foo%.bar% will not do updates to tables in databases that start with foo and whose table names start with bar.",
   0, 0, 0, GET_STR, REQUIRED_ARG, 0, 0, 0, 0, 0, 0},
#ifdef HAVE_REPLICATION
  {"replicate-same-server-id", OPT_REPLICATE_SAME_SERVER_ID,
   "In replication, if set to 1, do not skip events having our server id. \
Default value is 0 (to break infinite loops in circular replication). \
Can't be set to 1 if --log-slave-updates is used.",
   (gptr*) &replicate_same_server_id,
   (gptr*) &replicate_same_server_id,
   0, GET_BOOL, NO_ARG, 0, 0, 0, 0, 0, 0},
#endif
  // In replication, we may need to tell the other servers how to connect
  {"report-host", OPT_REPORT_HOST,
   "Hostname or IP of the slave to be reported to to the master during slave registration. Will appear in the output of SHOW SLAVE HOSTS. Leave unset if you do not want the slave to register itself with the master. Note that it is not sufficient for the master to simply read the IP of the slave off the socket once the slave connects. Due to NAT and other routing issues, that IP may not be valid for connecting to the slave from the master or other hosts.",
   (gptr*) &report_host, (gptr*) &report_host, 0, GET_STR, REQUIRED_ARG, 0, 0,
   0, 0, 0, 0},
  {"report-password", OPT_REPORT_PASSWORD, "Undocumented.",
   (gptr*) &report_password, (gptr*) &report_password, 0, GET_STR,
   REQUIRED_ARG, 0, 0, 0, 0, 0, 0},
  {"report-port", OPT_REPORT_PORT,
   "Port for connecting to slave reported to the master during slave registration. Set it only if the slave is listening on a non-default port or if you have a special tunnel from the master or other clients to the slave. If not sure, leave this option unset.",
   (gptr*) &report_port, (gptr*) &report_port, 0, GET_UINT, REQUIRED_ARG,
   MYSQL_PORT, 0, 0, 0, 0, 0},
  {"report-user", OPT_REPORT_USER, "Undocumented.", (gptr*) &report_user,
   (gptr*) &report_user, 0, GET_STR, REQUIRED_ARG, 0, 0, 0, 0, 0, 0},
  {"rpl-recovery-rank", OPT_RPL_RECOVERY_RANK, "Undocumented.",
   (gptr*) &rpl_recovery_rank, (gptr*) &rpl_recovery_rank, 0, GET_ULONG,
   REQUIRED_ARG, 0, 0, 0, 0, 0, 0},
  {"safe-mode", OPT_SAFE, "Skip some optimize stages (for testing).",
   0, 0, 0, GET_NO_ARG, NO_ARG, 0, 0, 0, 0, 0, 0},
#ifndef TO_BE_DELETED
  {"safe-show-database", OPT_SAFE_SHOW_DB,
   "Deprecated option; use GRANT SHOW DATABASES instead...",
   0, 0, 0, GET_NO_ARG, NO_ARG, 0, 0, 0, 0, 0, 0},
#endif
  {"safe-user-create", OPT_SAFE_USER_CREATE,
   "Don't allow new user creation by the user who has no write privileges to the mysql.user table.",
   (gptr*) &opt_safe_user_create, (gptr*) &opt_safe_user_create, 0, GET_BOOL,
   NO_ARG, 0, 0, 0, 0, 0, 0},
  {"safemalloc-mem-limit", OPT_SAFEMALLOC_MEM_LIMIT,
   "Simulate memory shortage when compiled with the --with-debug=full option.",
   0, 0, 0, GET_ULL, REQUIRED_ARG, 0, 0, 0, 0, 0, 0},
  {"secure-auth", OPT_SECURE_AUTH, "Disallow authentication for accounts that have old (pre-4.1) passwords.",
   (gptr*) &opt_secure_auth, (gptr*) &opt_secure_auth, 0, GET_BOOL, NO_ARG,
   my_bool(0), 0, 0, 0, 0, 0},
  {"server-id",	OPT_SERVER_ID,
   "Uniquely identifies the server instance in the community of replication partners.",
   (gptr*) &server_id, (gptr*) &server_id, 0, GET_ULONG, REQUIRED_ARG, 0, 0, 0,
   0, 0, 0},
  {"set-variable", 'O',
   "Change the value of a variable. Please note that this option is deprecated;you can set variables directly with --variable-name=value.",
   0, 0, 0, GET_STR, REQUIRED_ARG, 0, 0, 0, 0, 0, 0},
#ifdef HAVE_SMEM
  {"shared-memory", OPT_ENABLE_SHARED_MEMORY,
   "Enable the shared memory.",(gptr*) &opt_enable_shared_memory, (gptr*) &opt_enable_shared_memory,
   0, GET_BOOL, NO_ARG, 0, 0, 0, 0, 0, 0},
#endif
#ifdef HAVE_SMEM
  {"shared-memory-base-name",OPT_SHARED_MEMORY_BASE_NAME,
   "Base name of shared memory.", (gptr*) &shared_memory_base_name, (gptr*) &shared_memory_base_name,
   0, GET_STR, REQUIRED_ARG, 0, 0, 0, 0, 0, 0},
#endif
  {"show-slave-auth-info", OPT_SHOW_SLAVE_AUTH_INFO,
   "Show user and password in SHOW SLAVE HOSTS on this master",
   (gptr*) &opt_show_slave_auth_info, (gptr*) &opt_show_slave_auth_info, 0,
   GET_BOOL, NO_ARG, 0, 0, 0, 0, 0, 0},
  {"skip-grant-tables", OPT_SKIP_GRANT,
   "Start without grant tables. This gives all users FULL ACCESS to all tables!",
   (gptr*) &opt_noacl, (gptr*) &opt_noacl, 0, GET_BOOL, NO_ARG, 0, 0, 0, 0, 0,
   0},
  {"skip-host-cache", OPT_SKIP_HOST_CACHE, "Don't cache host names.", 0, 0, 0,
   GET_NO_ARG, NO_ARG, 0, 0, 0, 0, 0, 0},
  {"skip-locking", OPT_SKIP_LOCK,
   "Deprecated option, use --skip-external-locking instead.",
   0, 0, 0, GET_NO_ARG, NO_ARG, 0, 0, 0, 0, 0, 0},
  {"skip-name-resolve", OPT_SKIP_RESOLVE,
   "Don't resolve hostnames. All hostnames are IP's or 'localhost'.",
   0, 0, 0, GET_NO_ARG, NO_ARG, 0, 0, 0, 0, 0, 0},
  {"skip-networking", OPT_SKIP_NETWORKING,
   "Don't allow connection with TCP/IP.", 0, 0, 0, GET_NO_ARG, NO_ARG, 0, 0, 0,
   0, 0, 0},
  {"skip-new", OPT_SKIP_NEW, "Don't use new, possible wrong routines.",
   0, 0, 0, GET_NO_ARG, NO_ARG, 0, 0, 0, 0, 0, 0},
#ifndef DBUG_OFF
#ifdef SAFEMALLOC
  {"skip-safemalloc", OPT_SKIP_SAFEMALLOC,
   "Don't use the memory allocation checking.", 0, 0, 0, GET_NO_ARG, NO_ARG,
   0, 0, 0, 0, 0, 0},
#endif
#endif
  {"skip-show-database", OPT_SKIP_SHOW_DB,
   "Don't allow 'SHOW DATABASE' commands.", 0, 0, 0, GET_NO_ARG, NO_ARG, 0, 0,
   0, 0, 0, 0},
  {"skip-slave-start", OPT_SKIP_SLAVE_START,
   "If set, slave is not autostarted.", (gptr*) &opt_skip_slave_start,
   (gptr*) &opt_skip_slave_start, 0, GET_BOOL, NO_ARG, 0, 0, 0, 0, 0, 0},
  {"skip-stack-trace", OPT_SKIP_STACK_TRACE,
   "Don't print a stack trace on failure.", 0, 0, 0, GET_NO_ARG, NO_ARG, 0, 0,
   0, 0, 0, 0},
  {"skip-symlink", OPT_SKIP_SYMLINKS, "Don't allow symlinking of tables. Deprecated option.  Use --skip-symbolic-links instead.",
   0, 0, 0, GET_NO_ARG, NO_ARG, 0, 0, 0, 0, 0, 0},
  {"skip-thread-priority", OPT_SKIP_PRIOR,
   "Don't give threads different priorities.", 0, 0, 0, GET_NO_ARG, NO_ARG, 0,
   0, 0, 0, 0, 0},
#ifdef HAVE_REPLICATION
  {"slave-load-tmpdir", OPT_SLAVE_LOAD_TMPDIR,
   "The location where the slave should put its temporary files when \
replicating a LOAD DATA INFILE command.",
   (gptr*) &slave_load_tmpdir, (gptr*) &slave_load_tmpdir, 0, GET_STR_ALLOC,
   REQUIRED_ARG, 0, 0, 0, 0, 0, 0},
  {"slave-skip-errors", OPT_SLAVE_SKIP_ERRORS,
   "Tells the slave thread to continue replication when a query returns an error from the provided list.",
   0, 0, 0, GET_STR, REQUIRED_ARG, 0, 0, 0, 0, 0, 0},
#endif
  {"socket", OPT_SOCKET, "Socket file to use for connection.",
   (gptr*) &mysqld_unix_port, (gptr*) &mysqld_unix_port, 0, GET_STR,
   REQUIRED_ARG, 0, 0, 0, 0, 0, 0},
#ifdef HAVE_REPLICATION
  {"sporadic-binlog-dump-fail", OPT_SPORADIC_BINLOG_DUMP_FAIL,
   "Option used by mysql-test for debugging and testing of replication.",
   (gptr*) &opt_sporadic_binlog_dump_fail,
   (gptr*) &opt_sporadic_binlog_dump_fail, 0, GET_BOOL, NO_ARG, 0, 0, 0, 0, 0,
   0},
#endif /* HAVE_REPLICATION */
  {"sql-bin-update-same", OPT_SQL_BIN_UPDATE_SAME,
   "If set, setting SQL_LOG_BIN to a value will automatically set SQL_LOG_UPDATE to the same value and vice versa.",
   (gptr*) &opt_sql_bin_update, (gptr*) &opt_sql_bin_update, 0, GET_BOOL,
   NO_ARG, 0, 0, 0, 0, 0, 0},
  {"sql-mode", OPT_SQL_MODE,
   "Syntax: sql-mode=option[,option[,option...]] where option can be one of: REAL_AS_FLOAT, PIPES_AS_CONCAT, ANSI_QUOTES, IGNORE_SPACE, ONLY_FULL_GROUP_BY, NO_UNSIGNED_SUBTRACTION.",
   (gptr*) &sql_mode_str, (gptr*) &sql_mode_str, 0, GET_STR, REQUIRED_ARG, 0,
   0, 0, 0, 0, 0},
#ifdef HAVE_OPENSSL
#include "sslopt-longopts.h"
#endif
#ifdef __WIN__
  {"standalone", OPT_STANDALONE,
  "Dummy option to start as a standalone program (NT).", 0, 0, 0, GET_NO_ARG,
   NO_ARG, 0, 0, 0, 0, 0, 0},
#endif
  {"symbolic-links", 's', "Enable symbolic link support.",
   (gptr*) &my_use_symdir, (gptr*) &my_use_symdir, 0, GET_BOOL, NO_ARG,
   IF_PURIFY(0,1), 0, 0, 0, 0, 0},
  {"temp-pool", OPT_TEMP_POOL,
   "Using this option will cause most temporary files created to use a small set of names, rather than a unique name for each new file.",
   (gptr*) &use_temp_pool, (gptr*) &use_temp_pool, 0, GET_BOOL, NO_ARG, 1,
   0, 0, 0, 0, 0},
  {"tmpdir", 't',
   "Path for temporary files. Several paths may be specified, separated by a "
#if defined( __WIN__) || defined(OS2) || defined(__NETWARE__)
   "semicolon (;)"
#else
   "colon (:)"
#endif
   ", in this case they are used in a round-robin fashion.",
   (gptr*) &opt_mysql_tmpdir,
   (gptr*) &opt_mysql_tmpdir, 0, GET_STR, REQUIRED_ARG, 0, 0, 0, 0, 0, 0},
  {"transaction-isolation", OPT_TX_ISOLATION,
   "Default transaction isolation level.", 0, 0, 0, GET_STR, REQUIRED_ARG, 0,
   0, 0, 0, 0, 0},
  {"use-symbolic-links", 's', "Enable symbolic link support. Deprecated option; use --symbolic-links instead.",
   (gptr*) &my_use_symdir, (gptr*) &my_use_symdir, 0, GET_BOOL, NO_ARG,
   IF_PURIFY(0,1), 0, 0, 0, 0, 0},
  {"user", 'u', "Run mysqld daemon as user.", 0, 0, 0, GET_STR, REQUIRED_ARG,
   0, 0, 0, 0, 0, 0},
  {"verbose", 'v', "Used with --help option for detailed help",
   (gptr*) &opt_verbose, (gptr*) &opt_verbose, 0, GET_BOOL, NO_ARG, 0, 0, 0, 0,
   0, 0},
  {"version", 'V', "Output version information and exit.", 0, 0, 0, GET_NO_ARG,
   NO_ARG, 0, 0, 0, 0, 0, 0},
  {"warnings", 'W', "Deprecated; use --log-warnings instead.",
   (gptr*) &global_system_variables.log_warnings,
   (gptr*) &max_system_variables.log_warnings, 0, GET_ULONG, OPT_ARG, 1, 0, ~0L,
   0, 0, 0},
  { "back_log", OPT_BACK_LOG,
    "The number of outstanding connection requests MySQL can have. This comes into play when the main MySQL thread gets very many connection requests in a very short time.",
    (gptr*) &back_log, (gptr*) &back_log, 0, GET_ULONG,
    REQUIRED_ARG, 50, 1, 65535, 0, 1, 0 },
#ifdef HAVE_BERKELEY_DB
  { "bdb_cache_size", OPT_BDB_CACHE_SIZE,
    "The buffer that is allocated to cache index and rows for BDB tables.",
    (gptr*) &berkeley_cache_size, (gptr*) &berkeley_cache_size, 0, GET_ULONG,
    REQUIRED_ARG, KEY_CACHE_SIZE, 20*1024, (long) ~0, 0, IO_SIZE, 0},
  /* QQ: The following should be removed soon! (bdb_max_lock preferred) */
  {"bdb_lock_max", OPT_BDB_MAX_LOCK, "Synonym for bdb_max_lock.",
   (gptr*) &berkeley_max_lock, (gptr*) &berkeley_max_lock, 0, GET_ULONG,
   REQUIRED_ARG, 10000, 0, (long) ~0, 0, 1, 0},
  {"bdb_log_buffer_size", OPT_BDB_LOG_BUFFER_SIZE,
   "The buffer that is allocated to cache index and rows for BDB tables.",
   (gptr*) &berkeley_log_buffer_size, (gptr*) &berkeley_log_buffer_size, 0,
   GET_ULONG, REQUIRED_ARG, 0, 256*1024L, ~0L, 0, 1024, 0},
  {"bdb_max_lock", OPT_BDB_MAX_LOCK,
   "The maximum number of locks you can have active on a BDB table.",
   (gptr*) &berkeley_max_lock, (gptr*) &berkeley_max_lock, 0, GET_ULONG,
   REQUIRED_ARG, 10000, 0, (long) ~0, 0, 1, 0},
#endif /* HAVE_BERKELEY_DB */
  {"binlog_cache_size", OPT_BINLOG_CACHE_SIZE,
   "The size of the cache to hold the SQL statements for the binary log during a transaction. If you often use big, multi-statement transactions you can increase this to get more performance.",
   (gptr*) &binlog_cache_size, (gptr*) &binlog_cache_size, 0, GET_ULONG,
   REQUIRED_ARG, 32*1024L, IO_SIZE, ~0L, 0, IO_SIZE, 0},
  {"bulk_insert_buffer_size", OPT_BULK_INSERT_BUFFER_SIZE,
   "Size of tree cache used in bulk insert optimisation. Note that this is a limit per thread!",
   (gptr*) &global_system_variables.bulk_insert_buff_size,
   (gptr*) &max_system_variables.bulk_insert_buff_size,
   0, GET_ULONG, REQUIRED_ARG, 8192*1024, 0, ~0L, 0, 1, 0},
  {"connect_timeout", OPT_CONNECT_TIMEOUT,
   "The number of seconds the mysqld server is waiting for a connect packet before responding with 'Bad handshake'.",
    (gptr*) &connect_timeout, (gptr*) &connect_timeout,
   0, GET_ULONG, REQUIRED_ARG, CONNECT_TIMEOUT, 2, LONG_TIMEOUT, 0, 1, 0 },
#ifdef HAVE_REPLICATION
  {"crash_binlog_innodb", OPT_CRASH_BINLOG_INNODB,
   "Used only for testing, to crash when writing Nth event to binlog.",
   (gptr*) &opt_crash_binlog_innodb, (gptr*) &opt_crash_binlog_innodb,
   0, GET_UINT, REQUIRED_ARG, 0, 0, ~(uint)0, 0, 1, 0},
#endif
  { "date_format", OPT_DATE_FORMAT,
    "The DATE format (For future).",
    (gptr*) &opt_date_time_formats[MYSQL_TIMESTAMP_DATE],
    (gptr*) &opt_date_time_formats[MYSQL_TIMESTAMP_DATE],
    0, GET_STR, REQUIRED_ARG, 0, 0, 0, 0, 0, 0},
  { "datetime_format", OPT_DATETIME_FORMAT,
    "The DATETIME/TIMESTAMP format (for future).",
    (gptr*) &opt_date_time_formats[MYSQL_TIMESTAMP_DATETIME],
    (gptr*) &opt_date_time_formats[MYSQL_TIMESTAMP_DATETIME],
    0, GET_STR, REQUIRED_ARG, 0, 0, 0, 0, 0, 0},
  { "default_week_format", OPT_DEFAULT_WEEK_FORMAT,
    "The default week format used by WEEK() functions.",
    (gptr*) &global_system_variables.default_week_format,
    (gptr*) &max_system_variables.default_week_format,
    0, GET_ULONG, REQUIRED_ARG, 0, 0, 7L, 0, 1, 0},
  {"delayed_insert_limit", OPT_DELAYED_INSERT_LIMIT,
   "After inserting delayed_insert_limit rows, the INSERT DELAYED handler will check if there are any SELECT statements pending. If so, it allows these to execute before continuing.",
    (gptr*) &delayed_insert_limit, (gptr*) &delayed_insert_limit, 0, GET_ULONG,
    REQUIRED_ARG, DELAYED_LIMIT, 1, ~0L, 0, 1, 0},
  {"delayed_insert_timeout", OPT_DELAYED_INSERT_TIMEOUT,
   "How long a INSERT DELAYED thread should wait for INSERT statements before terminating.",
   (gptr*) &delayed_insert_timeout, (gptr*) &delayed_insert_timeout, 0,
   GET_ULONG, REQUIRED_ARG, DELAYED_WAIT_TIMEOUT, 1, LONG_TIMEOUT, 0, 1, 0},
  { "delayed_queue_size", OPT_DELAYED_QUEUE_SIZE,
    "What size queue (in rows) should be allocated for handling INSERT DELAYED. If the queue becomes full, any client that does INSERT DELAYED will wait until there is room in the queue again.",
    (gptr*) &delayed_queue_size, (gptr*) &delayed_queue_size, 0, GET_ULONG,
    REQUIRED_ARG, DELAYED_QUEUE_SIZE, 1, ~0L, 0, 1, 0},
  {"expire_logs_days", OPT_EXPIRE_LOGS_DAYS,
   "If non-zero, binary logs will be purged after expire_logs_days "
   "days; possible purges happen at startup and at binary log rotation.",
   (gptr*) &expire_logs_days,
   (gptr*) &expire_logs_days, 0, GET_ULONG,
   REQUIRED_ARG, 0, 0, 99, 0, 1, 0},
  { "flush_time", OPT_FLUSH_TIME,
    "A dedicated thread is created to flush all tables at the given interval.",
    (gptr*) &flush_time, (gptr*) &flush_time, 0, GET_ULONG, REQUIRED_ARG,
    FLUSH_TIME, 0, LONG_TIMEOUT, 0, 1, 0},
  { "ft_boolean_syntax", OPT_FT_BOOLEAN_SYNTAX,
    "List of operators for MATCH ... AGAINST ( ... IN BOOLEAN MODE)",
    0, 0, 0, GET_STR,
    REQUIRED_ARG, 0, 0, 0, 0, 0, 0},
  { "ft_max_word_len", OPT_FT_MAX_WORD_LEN,
    "The maximum length of the word to be included in a FULLTEXT index. Note: FULLTEXT indexes must be rebuilt after changing this variable.",
    (gptr*) &ft_max_word_len, (gptr*) &ft_max_word_len, 0, GET_ULONG,
    REQUIRED_ARG, HA_FT_MAXCHARLEN, 10, HA_FT_MAXCHARLEN, 0, 1, 0},
  { "ft_min_word_len", OPT_FT_MIN_WORD_LEN,
    "The minimum length of the word to be included in a FULLTEXT index. Note: FULLTEXT indexes must be rebuilt after changing this variable.",
    (gptr*) &ft_min_word_len, (gptr*) &ft_min_word_len, 0, GET_ULONG,
    REQUIRED_ARG, 4, 1, HA_FT_MAXCHARLEN, 0, 1, 0},
  { "ft_query_expansion_limit", OPT_FT_QUERY_EXPANSION_LIMIT,
    "Number of best matches to use for query expansion",
    (gptr*) &ft_query_expansion_limit, (gptr*) &ft_query_expansion_limit, 0, GET_ULONG,
    REQUIRED_ARG, 20, 0, 1000, 0, 1, 0},
  { "ft_stopword_file", OPT_FT_STOPWORD_FILE,
    "Use stopwords from this file instead of built-in list.",
    (gptr*) &ft_stopword_file, (gptr*) &ft_stopword_file, 0, GET_STR,
    REQUIRED_ARG, 0, 0, 0, 0, 0, 0},
  { "group_concat_max_len", OPT_GROUP_CONCAT_MAX_LEN,
    "The maximum length of the result of function  group_concat.",
    (gptr*) &global_system_variables.group_concat_max_len,
    (gptr*) &max_system_variables.group_concat_max_len, 0, GET_ULONG,
    REQUIRED_ARG, 1024, 4, (long) ~0, 0, 1, 0},
#ifdef HAVE_INNOBASE_DB
  {"innodb_additional_mem_pool_size", OPT_INNODB_ADDITIONAL_MEM_POOL_SIZE,
   "Size of a memory pool InnoDB uses to store data dictionary information and other internal data structures.",
   (gptr*) &innobase_additional_mem_pool_size,
   (gptr*) &innobase_additional_mem_pool_size, 0, GET_LONG, REQUIRED_ARG,
   1*1024*1024L, 512*1024L, ~0L, 0, 1024, 0},
  {"innodb_autoextend_increment", OPT_INNODB_AUTOEXTEND_INCREMENT,
   "Data file autoextend increment in megabytes",
   (gptr*) &srv_auto_extend_increment,
   (gptr*) &srv_auto_extend_increment,
   0, GET_LONG, REQUIRED_ARG, 8L, 1L, 1000L, 0, 1L, 0},
  {"innodb_buffer_pool_awe_mem_mb", OPT_INNODB_BUFFER_POOL_AWE_MEM_MB,
   "If Windows AWE is used, the size of InnoDB buffer pool allocated from the AWE memory.",
   (gptr*) &innobase_buffer_pool_awe_mem_mb, (gptr*) &innobase_buffer_pool_awe_mem_mb, 0,
   GET_LONG, REQUIRED_ARG, 0, 0, 63000, 0, 1, 0},
  {"innodb_buffer_pool_size", OPT_INNODB_BUFFER_POOL_SIZE,
   "The size of the memory buffer InnoDB uses to cache data and indexes of its tables.",
   (gptr*) &innobase_buffer_pool_size, (gptr*) &innobase_buffer_pool_size, 0,
   GET_LONG, REQUIRED_ARG, 8*1024*1024L, 1024*1024L, ~0L, 0, 1024*1024L, 0},
  {"innodb_file_io_threads", OPT_INNODB_FILE_IO_THREADS,
   "Number of file I/O threads in InnoDB.", (gptr*) &innobase_file_io_threads,
   (gptr*) &innobase_file_io_threads, 0, GET_LONG, REQUIRED_ARG, 4, 4, 64, 0,
   1, 0},
  {"innodb_force_recovery", OPT_INNODB_FORCE_RECOVERY,
   "Helps to save your data in case the disk image of the database becomes corrupt.",
   (gptr*) &innobase_force_recovery, (gptr*) &innobase_force_recovery, 0,
   GET_LONG, REQUIRED_ARG, 0, 0, 6, 0, 1, 0},
  {"innodb_lock_wait_timeout", OPT_INNODB_LOCK_WAIT_TIMEOUT,
   "Timeout in seconds an InnoDB transaction may wait for a lock before being rolled back.",
   (gptr*) &innobase_lock_wait_timeout, (gptr*) &innobase_lock_wait_timeout,
   0, GET_LONG, REQUIRED_ARG, 50, 1, 1024 * 1024 * 1024, 0, 1, 0},
  {"innodb_log_buffer_size", OPT_INNODB_LOG_BUFFER_SIZE,
   "The size of the buffer which InnoDB uses to write log to the log files on disk.",
   (gptr*) &innobase_log_buffer_size, (gptr*) &innobase_log_buffer_size, 0,
   GET_LONG, REQUIRED_ARG, 1024*1024L, 256*1024L, ~0L, 0, 1024, 0},
  {"innodb_log_file_size", OPT_INNODB_LOG_FILE_SIZE,
   "Size of each log file in a log group in megabytes.",
   (gptr*) &innobase_log_file_size, (gptr*) &innobase_log_file_size, 0,
   GET_LONG, REQUIRED_ARG, 5*1024*1024L, 1*1024*1024L, ~0L, 0, 1024*1024L, 0},
  {"innodb_log_files_in_group", OPT_INNODB_LOG_FILES_IN_GROUP,
   "Number of log files in the log group. InnoDB writes to the files in a circular fashion. Value 3 is recommended here.",
   (gptr*) &innobase_log_files_in_group, (gptr*) &innobase_log_files_in_group,
   0, GET_LONG, REQUIRED_ARG, 2, 2, 100, 0, 1, 0},
  {"innodb_mirrored_log_groups", OPT_INNODB_MIRRORED_LOG_GROUPS,
   "Number of identical copies of log groups we keep for the database. Currently this should be set to 1.",
   (gptr*) &innobase_mirrored_log_groups,
   (gptr*) &innobase_mirrored_log_groups, 0, GET_LONG, REQUIRED_ARG, 1, 1, 10,
   0, 1, 0},
  {"innodb_open_files", OPT_INNODB_OPEN_FILES,
   "How many files at the maximum InnoDB keeps open at the same time.",
   (gptr*) &innobase_open_files, (gptr*) &innobase_open_files, 0,
   GET_LONG, REQUIRED_ARG, 300L, 10L, ~0L, 0, 1L, 0},
#ifdef HAVE_REPLICATION
  /*
    Disabled for the 4.1.3 release. Disabling just this paragraph of code is
    enough, as then user can't set it to 1 so it will always be ignored in the
    rest of code.
  */
#if MYSQL_VERSION_ID >= 40103
  /*
    innodb_safe_binlog is not a variable, just an option. Does not make
    sense to make it a variable, as it is only used at startup (and so the
    value would be lost at next startup, so setting it on the fly would have no
    effect).
  */
  {"innodb_safe_binlog", OPT_INNODB_SAFE_BINLOG,
   "After a crash recovery by InnoDB, truncate the binary log after the last "
   "not-rolled-back statement/transaction.",
   (gptr*) &opt_innodb_safe_binlog, (gptr*) &opt_innodb_safe_binlog,
   0, GET_BOOL, NO_ARG, 0, 0, 1, 0, 1, 0},
#endif
#endif
  {"innodb_thread_concurrency", OPT_INNODB_THREAD_CONCURRENCY,
   "Helps in performance tuning in heavily concurrent environments.",
   (gptr*) &innobase_thread_concurrency, (gptr*) &innobase_thread_concurrency,
   0, GET_LONG, REQUIRED_ARG, 8, 1, 1000, 0, 1, 0},
#endif /* HAVE_INNOBASE_DB */
  {"interactive_timeout", OPT_INTERACTIVE_TIMEOUT,
   "The number of seconds the server waits for activity on an interactive connection before closing it.",
   (gptr*) &global_system_variables.net_interactive_timeout,
   (gptr*) &max_system_variables.net_interactive_timeout, 0,
   GET_ULONG, REQUIRED_ARG, NET_WAIT_TIMEOUT, 1, LONG_TIMEOUT, 0, 1, 0},
  {"join_buffer_size", OPT_JOIN_BUFF_SIZE,
   "The size of the buffer that is used for full joins.",
   (gptr*) &global_system_variables.join_buff_size,
   (gptr*) &max_system_variables.join_buff_size, 0, GET_ULONG,
   REQUIRED_ARG, 128*1024L, IO_SIZE*2+MALLOC_OVERHEAD, ~0L, MALLOC_OVERHEAD,
   IO_SIZE, 0},
  {"key_buffer_size", OPT_KEY_BUFFER_SIZE,
   "The size of the buffer used for index blocks for MyISAM tables. Increase this to get better index handling (for all reads and multiple writes) to as much as you can afford; 64M on a 256M machine that mainly runs MySQL is quite common.",
   (gptr*) &dflt_key_cache_var.param_buff_size,
   (gptr*) 0,
   0, (GET_ULL | GET_ASK_ADDR),
   REQUIRED_ARG, KEY_CACHE_SIZE, MALLOC_OVERHEAD, UINT_MAX32, MALLOC_OVERHEAD,
   IO_SIZE, 0},
  {"key_cache_age_threshold", OPT_KEY_CACHE_AGE_THRESHOLD,
   "This characterizes the number of hits a hot block has to be untouched until it is considered aged enough to be downgraded to a warm block. This specifies the percentage ratio of that number of hits to the total number of blocks in key cache",
   (gptr*) &dflt_key_cache_var.param_age_threshold,
   (gptr*) 0,
   0, (GET_ULONG | GET_ASK_ADDR), REQUIRED_ARG, 
   300, 100, ~0L, 0, 100, 0},
  {"key_cache_block_size", OPT_KEY_CACHE_BLOCK_SIZE,
   "The default size of key cache blocks",
   (gptr*) &dflt_key_cache_var.param_block_size,
   (gptr*) 0,
   0, (GET_ULONG | GET_ASK_ADDR), REQUIRED_ARG,
   KEY_CACHE_BLOCK_SIZE , 512, 1024*16, MALLOC_OVERHEAD, 512, 0},
  {"key_cache_division_limit", OPT_KEY_CACHE_DIVISION_LIMIT,
   "The minimum percentage of warm blocks in key cache",
   (gptr*) &dflt_key_cache_var.param_division_limit,
   (gptr*) 0,
   0, (GET_ULONG | GET_ASK_ADDR) , REQUIRED_ARG, 100,
   1, 100, 0, 1, 0},
  {"long_query_time", OPT_LONG_QUERY_TIME,
   "Log all queries that have taken more than long_query_time seconds to execute to file.",
   (gptr*) &global_system_variables.long_query_time,
   (gptr*) &max_system_variables.long_query_time, 0, GET_ULONG,
   REQUIRED_ARG, 10, 1, LONG_TIMEOUT, 0, 1, 0},
  {"lower_case_table_names", OPT_LOWER_CASE_TABLE_NAMES,
   "If set to 1 table names are stored in lowercase on disk and table names will be case-insensitive.  Should be set to 2 if you are using a case insensitive file system",
   (gptr*) &lower_case_table_names,
   (gptr*) &lower_case_table_names, 0, GET_UINT, OPT_ARG,
#ifdef FN_NO_CASE_SENCE
    1
#else
    0
#endif
   , 0, 2, 0, 1, 0},
  {"max_allowed_packet", OPT_MAX_ALLOWED_PACKET,
   "Max packetlength to send/receive from to server.",
   (gptr*) &global_system_variables.max_allowed_packet,
   (gptr*) &max_system_variables.max_allowed_packet, 0, GET_ULONG,
   REQUIRED_ARG, 1024*1024L, 1024, 1024L*1024L*1024L, MALLOC_OVERHEAD, 1024, 0},
  {"max_binlog_cache_size", OPT_MAX_BINLOG_CACHE_SIZE,
   "Can be used to restrict the total size used to cache a multi-transaction query.",
   (gptr*) &max_binlog_cache_size, (gptr*) &max_binlog_cache_size, 0,
   GET_ULONG, REQUIRED_ARG, ~0L, IO_SIZE, ~0L, 0, IO_SIZE, 0},
  {"max_binlog_size", OPT_MAX_BINLOG_SIZE,
   "Binary log will be rotated automatically when the size exceeds this \
value. Will also apply to relay logs if max_relay_log_size is 0. \
The minimum value for this variable is 4096.",
   (gptr*) &max_binlog_size, (gptr*) &max_binlog_size, 0, GET_ULONG,
   REQUIRED_ARG, 1024*1024L*1024L, IO_SIZE, 1024*1024L*1024L, 0, IO_SIZE, 0},
  {"max_connect_errors", OPT_MAX_CONNECT_ERRORS,
   "If there is more than this number of interrupted connections from a host this host will be blocked from further connections.",
   (gptr*) &max_connect_errors, (gptr*) &max_connect_errors, 0, GET_ULONG,
    REQUIRED_ARG, MAX_CONNECT_ERRORS, 1, ~0L, 0, 1, 0},
  {"max_connections", OPT_MAX_CONNECTIONS,
   "The number of simultaneous clients allowed.", (gptr*) &max_connections,
   (gptr*) &max_connections, 0, GET_ULONG, REQUIRED_ARG, 100, 1, 16384, 0, 1,
   0},
  {"max_delayed_threads", OPT_MAX_DELAYED_THREADS,
   "Don't start more than this number of threads to handle INSERT DELAYED statements. If set to zero, which means INSERT DELAYED is not used.",
   (gptr*) &global_system_variables.max_insert_delayed_threads,
   (gptr*) &max_system_variables.max_insert_delayed_threads,
   0, GET_ULONG, REQUIRED_ARG, 20, 0, 16384, 0, 1, 0},
  {"max_error_count", OPT_MAX_ERROR_COUNT,
   "Max number of errors/warnings to store for a statement.",
   (gptr*) &global_system_variables.max_error_count,
   (gptr*) &max_system_variables.max_error_count,
   0, GET_ULONG, REQUIRED_ARG, DEFAULT_ERROR_COUNT, 0, 65535, 0, 1, 0},
  {"max_heap_table_size", OPT_MAX_HEP_TABLE_SIZE,
   "Don't allow creation of heap tables bigger than this.",
   (gptr*) &global_system_variables.max_heap_table_size,
   (gptr*) &max_system_variables.max_heap_table_size, 0, GET_ULONG,
   REQUIRED_ARG, 16*1024*1024L, 16384, ~0L, MALLOC_OVERHEAD, 1024, 0},
  {"max_join_size", OPT_MAX_JOIN_SIZE,
   "Joins that are probably going to read more than max_join_size records return an error.",
   (gptr*) &global_system_variables.max_join_size,
   (gptr*) &max_system_variables.max_join_size, 0, GET_HA_ROWS, REQUIRED_ARG,
   ~0L, 1, ~0L, 0, 1, 0},
   {"max_length_for_sort_data", OPT_MAX_LENGTH_FOR_SORT_DATA,
    "Max number of bytes in sorted records.",
    (gptr*) &global_system_variables.max_length_for_sort_data,
    (gptr*) &max_system_variables.max_length_for_sort_data, 0, GET_ULONG,
    REQUIRED_ARG, 1024, 4, 8192*1024L, 0, 1, 0},
  {"max_relay_log_size", OPT_MAX_RELAY_LOG_SIZE,
   "If non-zero: relay log will be rotated automatically when the size exceeds this value; if zero (the default): when the size exceeds max_binlog_size. 0 excepted, the minimum value for this variable is 4096.",
   (gptr*) &max_relay_log_size, (gptr*) &max_relay_log_size, 0, GET_ULONG,
   REQUIRED_ARG, 0L, 0L, 1024*1024L*1024L, 0, IO_SIZE, 0},
  { "max_seeks_for_key", OPT_MAX_SEEKS_FOR_KEY,
    "Limit assumed max number of seeks when looking up rows based on a key",
    (gptr*) &global_system_variables.max_seeks_for_key,
    (gptr*) &max_system_variables.max_seeks_for_key, 0, GET_ULONG,
    REQUIRED_ARG, ~0L, 1, ~0L, 0, 1, 0 },
  {"max_sort_length", OPT_MAX_SORT_LENGTH,
   "The number of bytes to use when sorting BLOB or TEXT values (only the first max_sort_length bytes of each value are used; the rest are ignored).",
   (gptr*) &global_system_variables.max_sort_length,
   (gptr*) &max_system_variables.max_sort_length, 0, GET_ULONG,
   REQUIRED_ARG, 1024, 4, 8192*1024L, 0, 1, 0},
  {"max_tmp_tables", OPT_MAX_TMP_TABLES,
   "Maximum number of temporary tables a client can keep open at a time.",
   (gptr*) &global_system_variables.max_tmp_tables,
   (gptr*) &max_system_variables.max_tmp_tables, 0, GET_ULONG,
   REQUIRED_ARG, 32, 1, ~0L, 0, 1, 0},
  {"max_user_connections", OPT_MAX_USER_CONNECTIONS,
   "The maximum number of active connections for a single user (0 = no limit).",
   (gptr*) &max_user_connections, (gptr*) &max_user_connections, 0, GET_ULONG,
   REQUIRED_ARG, 0, 1, ~0L, 0, 1, 0},
  {"max_write_lock_count", OPT_MAX_WRITE_LOCK_COUNT,
   "After this many write locks, allow some read locks to run in between.",
   (gptr*) &max_write_lock_count, (gptr*) &max_write_lock_count, 0, GET_ULONG,
   REQUIRED_ARG, ~0L, 1, ~0L, 0, 1, 0},
  {"myisam_block_size", OPT_MYISAM_BLOCK_SIZE,
   "Block size to be used for MyISAM index pages.",
   (gptr*) &opt_myisam_block_size,
   (gptr*) &opt_myisam_block_size, 0, GET_ULONG, REQUIRED_ARG,
   MI_KEY_BLOCK_LENGTH, MI_MIN_KEY_BLOCK_LENGTH, MI_MAX_KEY_BLOCK_LENGTH,
   0, MI_MIN_KEY_BLOCK_LENGTH, 0},
  {"myisam_data_pointer_size", OPT_MYISAM_DATA_POINTER_SIZE,
   "Default pointer size to be used for MyISAM tables.",
   (gptr*) &myisam_data_pointer_size,
   (gptr*) &myisam_data_pointer_size, 0, GET_ULONG, REQUIRED_ARG,
   4, 2, 7, 0, 1, 0},
  {"myisam_max_extra_sort_file_size", OPT_MYISAM_MAX_EXTRA_SORT_FILE_SIZE,
   "Used to help MySQL to decide when to use the slow but safe key cache index create method.",
   (gptr*) &global_system_variables.myisam_max_extra_sort_file_size,
   (gptr*) &max_system_variables.myisam_max_extra_sort_file_size,
   0, GET_ULL, REQUIRED_ARG, (ulonglong) MI_MAX_TEMP_LENGTH,
   0, (ulonglong) MAX_FILE_SIZE, 0, 1, 0},
  {"myisam_max_sort_file_size", OPT_MYISAM_MAX_SORT_FILE_SIZE,
   "Don't use the fast sort index method to created index if the temporary file would get bigger than this.",
   (gptr*) &global_system_variables.myisam_max_sort_file_size,
   (gptr*) &max_system_variables.myisam_max_sort_file_size, 0,
   GET_ULL, REQUIRED_ARG, (longlong) LONG_MAX, 0, (ulonglong) MAX_FILE_SIZE,
   0, 1024*1024, 0},
  {"myisam_repair_threads", OPT_MYISAM_REPAIR_THREADS,
   "Number of threads to use when repairing MyISAM tables. The value of 1 disables parallel repair.",
   (gptr*) &global_system_variables.myisam_repair_threads,
   (gptr*) &max_system_variables.myisam_repair_threads, 0,
   GET_ULONG, REQUIRED_ARG, 1, 1, ~0L, 0, 1, 0},
  {"myisam_sort_buffer_size", OPT_MYISAM_SORT_BUFFER_SIZE,
   "The buffer that is allocated when sorting the index when doing a REPAIR or when creating indexes with CREATE INDEX or ALTER TABLE.",
   (gptr*) &global_system_variables.myisam_sort_buff_size,
   (gptr*) &max_system_variables.myisam_sort_buff_size, 0,
   GET_ULONG, REQUIRED_ARG, 8192*1024, 4, ~0L, 0, 1, 0},
  {"myisam_stats_method", OPT_MYISAM_STATS_METHOD,
   "Specifies how MyISAM index statistics collection code should threat NULLs. "
   "Possible values of name are \"nulls_unequal\" (default behavior for 4.1/5.0), "
   "\"nulls_equal\" (emulate 4.0 behavior), and \"nulls_ignored\".",
   (gptr*) &myisam_stats_method_str, (gptr*) &myisam_stats_method_str, 0,
    GET_STR, REQUIRED_ARG, 0, 0, 0, 0, 0, 0},
  {"net_buffer_length", OPT_NET_BUFFER_LENGTH,
   "Buffer length for TCP/IP and socket communication.",
   (gptr*) &global_system_variables.net_buffer_length,
   (gptr*) &max_system_variables.net_buffer_length, 0, GET_ULONG,
   REQUIRED_ARG, 16384, 1024, 1024*1024L, 0, 1024, 0},
  {"net_read_timeout", OPT_NET_READ_TIMEOUT,
   "Number of seconds to wait for more data from a connection before aborting the read.",
   (gptr*) &global_system_variables.net_read_timeout,
   (gptr*) &max_system_variables.net_read_timeout, 0, GET_ULONG,
   REQUIRED_ARG, NET_READ_TIMEOUT, 1, LONG_TIMEOUT, 0, 1, 0},
  {"net_retry_count", OPT_NET_RETRY_COUNT,
   "If a read on a communication port is interrupted, retry this many times before giving up.",
   (gptr*) &global_system_variables.net_retry_count,
   (gptr*) &max_system_variables.net_retry_count,0,
   GET_ULONG, REQUIRED_ARG, MYSQLD_NET_RETRY_COUNT, 1, ~0L, 0, 1, 0},
  {"net_write_timeout", OPT_NET_WRITE_TIMEOUT,
   "Number of seconds to wait for a block to be written to a connection  before aborting the write.",
   (gptr*) &global_system_variables.net_write_timeout,
   (gptr*) &max_system_variables.net_write_timeout, 0, GET_ULONG,
   REQUIRED_ARG, NET_WRITE_TIMEOUT, 1, LONG_TIMEOUT, 0, 1, 0},
  {"open_files_limit", OPT_OPEN_FILES_LIMIT,
   "If this is not 0, then mysqld will use this value to reserve file descriptors to use with setrlimit(). If this value is 0 then mysqld will reserve max_connections*5 or max_connections + table_cache*2 (whichever is larger) number of files.",
   (gptr*) &open_files_limit, (gptr*) &open_files_limit, 0, GET_ULONG,
   REQUIRED_ARG, 0, 0, OS_FILE_LIMIT, 0, 1, 0},
   {"preload_buffer_size", OPT_PRELOAD_BUFFER_SIZE,
    "The size of the buffer that is allocated when preloading indexes",
    (gptr*) &global_system_variables.preload_buff_size,
    (gptr*) &max_system_variables.preload_buff_size, 0, GET_ULONG,
    REQUIRED_ARG, 32*1024L, 1024, 1024*1024*1024L, 0, 1, 0},
  {"query_alloc_block_size", OPT_QUERY_ALLOC_BLOCK_SIZE,
   "Allocation block size for query parsing and execution",
   (gptr*) &global_system_variables.query_alloc_block_size,
   (gptr*) &max_system_variables.query_alloc_block_size, 0, GET_ULONG,
   REQUIRED_ARG, QUERY_ALLOC_BLOCK_SIZE, 1024, ~0L, 0, 1024, 0},
#ifdef HAVE_QUERY_CACHE
  {"query_cache_limit", OPT_QUERY_CACHE_LIMIT,
   "Don't cache results that are bigger than this.",
   (gptr*) &query_cache_limit, (gptr*) &query_cache_limit, 0, GET_ULONG,
   REQUIRED_ARG, 1024*1024L, 0, (longlong) ULONG_MAX, 0, 1, 0},
  {"query_cache_min_res_unit", OPT_QUERY_CACHE_MIN_RES_UNIT,
   "minimal size of unit in wich space for results is allocated (last unit will be trimed after writing all result data.",
   (gptr*) &query_cache_min_res_unit, (gptr*) &query_cache_min_res_unit,
   0, GET_ULONG, REQUIRED_ARG, QUERY_CACHE_MIN_RESULT_DATA_SIZE,
   0, (longlong) ULONG_MAX, 0, 1, 0},
#endif /*HAVE_QUERY_CACHE*/
  {"query_cache_size", OPT_QUERY_CACHE_SIZE,
   "The memory allocated to store results from old queries.",
   (gptr*) &query_cache_size, (gptr*) &query_cache_size, 0, GET_ULONG,
   REQUIRED_ARG, 0, 0, (longlong) ULONG_MAX, 0, 1024, 0},
#ifdef HAVE_QUERY_CACHE
  {"query_cache_type", OPT_QUERY_CACHE_TYPE,
   "0 = OFF = Don't cache or retrieve results. 1 = ON = Cache all results except SELECT SQL_NO_CACHE ... queries. 2 = DEMAND = Cache only SELECT SQL_CACHE ... queries.",
   (gptr*) &global_system_variables.query_cache_type,
   (gptr*) &max_system_variables.query_cache_type,
   0, GET_ULONG, REQUIRED_ARG, 1, 0, 2, 0, 1, 0},
  {"query_cache_wlock_invalidate", OPT_QUERY_CACHE_WLOCK_INVALIDATE,
   "Invalidate queries in query cache on LOCK for write",
   (gptr*) &global_system_variables.query_cache_wlock_invalidate,
   (gptr*) &max_system_variables.query_cache_wlock_invalidate,
   0, GET_BOOL, NO_ARG, 0, 0, 1, 0, 1, 0},
#endif /*HAVE_QUERY_CACHE*/
  {"query_prealloc_size", OPT_QUERY_PREALLOC_SIZE,
   "Persistent buffer for query parsing and execution",
   (gptr*) &global_system_variables.query_prealloc_size,
   (gptr*) &max_system_variables.query_prealloc_size, 0, GET_ULONG,
   REQUIRED_ARG, QUERY_ALLOC_PREALLOC_SIZE, QUERY_ALLOC_PREALLOC_SIZE,
   ~0L, 0, 1024, 0},
  {"range_alloc_block_size", OPT_RANGE_ALLOC_BLOCK_SIZE,
   "Allocation block size for storing ranges during optimization",
   (gptr*) &global_system_variables.range_alloc_block_size,
   (gptr*) &max_system_variables.range_alloc_block_size, 0, GET_ULONG,
   REQUIRED_ARG, RANGE_ALLOC_BLOCK_SIZE, 4096, ~0L, 0, 1024, 0},
  {"read_buffer_size", OPT_RECORD_BUFFER,
   "Each thread that does a sequential scan allocates a buffer of this size for each table it scans. If you do many sequential scans, you may want to increase this value.",
   (gptr*) &global_system_variables.read_buff_size,
   (gptr*) &max_system_variables.read_buff_size,0, GET_ULONG, REQUIRED_ARG,
   128*1024L, IO_SIZE*2+MALLOC_OVERHEAD, ~0L, MALLOC_OVERHEAD, IO_SIZE, 0},
  {"read_only", OPT_READONLY,
   "Make all tables readonly, with the exception for replication (slave) threads and users with the SUPER privilege",
   (gptr*) &opt_readonly,
   (gptr*) &opt_readonly,
   0, GET_BOOL, NO_ARG, 0, 0, 1, 0, 1, 0},
  {"read_rnd_buffer_size", OPT_RECORD_RND_BUFFER,
   "When reading rows in sorted order after a sort, the rows are read through this buffer to avoid a disk seeks. If not set, then it's set to the value of record_buffer.",
   (gptr*) &global_system_variables.read_rnd_buff_size,
   (gptr*) &max_system_variables.read_rnd_buff_size, 0,
   GET_ULONG, REQUIRED_ARG, 256*1024L, IO_SIZE*2+MALLOC_OVERHEAD,
   ~0L, MALLOC_OVERHEAD, IO_SIZE, 0},
  {"record_buffer", OPT_RECORD_BUFFER,
   "Alias for read_buffer_size",
   (gptr*) &global_system_variables.read_buff_size,
   (gptr*) &max_system_variables.read_buff_size,0, GET_ULONG, REQUIRED_ARG,
   128*1024L, IO_SIZE*2+MALLOC_OVERHEAD, ~0L, MALLOC_OVERHEAD, IO_SIZE, 0},
#ifdef HAVE_REPLICATION
  {"relay_log_purge", OPT_RELAY_LOG_PURGE,
   "0 = do not purge relay logs. 1 = purge them as soon as they are no more needed.",
   (gptr*) &relay_log_purge,
   (gptr*) &relay_log_purge, 0, GET_BOOL, NO_ARG,
   1, 0, 1, 0, 1, 0},
  {"relay_log_space_limit", OPT_RELAY_LOG_SPACE_LIMIT,
   "Maximum space to use for all relay logs.",
   (gptr*) &relay_log_space_limit,
   (gptr*) &relay_log_space_limit, 0, GET_ULL, REQUIRED_ARG, 0L, 0L,
   (longlong) ULONG_MAX, 0, 1, 0},
  {"slave_compressed_protocol", OPT_SLAVE_COMPRESSED_PROTOCOL,
   "Use compression on master/slave protocol.",
   (gptr*) &opt_slave_compressed_protocol,
   (gptr*) &opt_slave_compressed_protocol,
   0, GET_BOOL, NO_ARG, 0, 0, 1, 0, 1, 0},
  {"slave_net_timeout", OPT_SLAVE_NET_TIMEOUT,
   "Number of seconds to wait for more data from a master/slave connection before aborting the read.",
   (gptr*) &slave_net_timeout, (gptr*) &slave_net_timeout, 0,
   GET_ULONG, REQUIRED_ARG, SLAVE_NET_TIMEOUT, 1, LONG_TIMEOUT, 0, 1, 0},
  {"slave_transaction_retries", OPT_SLAVE_TRANS_RETRIES,
   "Number of times the slave SQL thread will retry a transaction in case "
   "it failed with a deadlock or elapsed lock wait timeout, "
   "before giving up and stopping.",
   (gptr*) &slave_trans_retries, (gptr*) &slave_trans_retries, 0,
   GET_ULONG, REQUIRED_ARG, 0L, 0L, (longlong) ULONG_MAX, 0, 1, 0},
#endif /* HAVE_REPLICATION */
  {"slow_launch_time", OPT_SLOW_LAUNCH_TIME,
   "If creating the thread takes longer than this value (in seconds), the Slow_launch_threads counter will be incremented.",
   (gptr*) &slow_launch_time, (gptr*) &slow_launch_time, 0, GET_ULONG,
   REQUIRED_ARG, 2L, 0L, LONG_TIMEOUT, 0, 1, 0},
  {"sort_buffer_size", OPT_SORT_BUFFER,
   "Each thread that needs to do a sort allocates a buffer of this size.",
   (gptr*) &global_system_variables.sortbuff_size,
   (gptr*) &max_system_variables.sortbuff_size, 0, GET_ULONG, REQUIRED_ARG,
   MAX_SORT_MEMORY, MIN_SORT_MEMORY+MALLOC_OVERHEAD*2, ~0L, MALLOC_OVERHEAD,
   1, 0},
#ifdef HAVE_BERKELEY_DB
  {"sync-bdb-logs", OPT_BDB_SYNC,
   "Synchronously flush logs. Enabled by default",
   (gptr*) &opt_sync_bdb_logs, (gptr*) &opt_sync_bdb_logs, 0, GET_BOOL,
   NO_ARG, 1, 0, 0, 0, 0, 0},
#endif /* HAVE_BERKELEY_DB */
  {"sync-binlog", OPT_SYNC_BINLOG,
   "Sync the binlog to disk after every #th event. \
#=0 (the default) does no sync. Syncing slows MySQL down",
   (gptr*) &sync_binlog_period,
   (gptr*) &sync_binlog_period, 0, GET_ULONG, REQUIRED_ARG, 0, 0, ~0L, 0, 1,
   0},
#ifdef DOES_NOTHING_YET
  {"sync-replication", OPT_SYNC_REPLICATION,
   "Enable synchronous replication",
   (gptr*) &global_system_variables.sync_replication,
   (gptr*) &global_system_variables.sync_replication,
   0, GET_ULONG, REQUIRED_ARG, 0, 0, 1, 0, 1, 0},
  {"sync-replication-slave-id", OPT_SYNC_REPLICATION_SLAVE_ID,
   "Synchronous replication is wished for this slave",
   (gptr*) &global_system_variables.sync_replication_slave_id,
   (gptr*) &global_system_variables.sync_replication_slave_id,
   0, GET_ULONG, REQUIRED_ARG, 0, 0, ~0L, 0, 1, 0},
  {"sync-replication-timeout", OPT_SYNC_REPLICATION_TIMEOUT,
   "Synchronous replication timeout",
   (gptr*) &global_system_variables.sync_replication_timeout,
   (gptr*) &global_system_variables.sync_replication_timeout,
   0, GET_ULONG, REQUIRED_ARG, 10, 0, ~0L, 0, 1, 0},
#endif
  {"sync-frm", OPT_SYNC_FRM, "Sync .frm to disk on create. Enabled by default",
   (gptr*) &opt_sync_frm, (gptr*) &opt_sync_frm, 0, GET_BOOL, NO_ARG, 1, 0,
   0, 0, 0, 0},
  {"table_cache", OPT_TABLE_CACHE,
   "The number of open tables for all threads.", (gptr*) &table_cache_size,
   (gptr*) &table_cache_size, 0, GET_ULONG, REQUIRED_ARG, 64, 1, 512*1024L,
   0, 1, 0},
  {"thread_cache_size", OPT_THREAD_CACHE_SIZE,
   "How many threads we should keep in a cache for reuse.",
   (gptr*) &thread_cache_size, (gptr*) &thread_cache_size, 0, GET_ULONG,
   REQUIRED_ARG, 0, 0, 16384, 0, 1, 0},
  {"thread_concurrency", OPT_THREAD_CONCURRENCY,
   "Permits the application to give the threads system a hint for the desired number of threads that should be run at the same time.",
   (gptr*) &concurrency, (gptr*) &concurrency, 0, GET_ULONG, REQUIRED_ARG,
   DEFAULT_CONCURRENCY, 1, 512, 0, 1, 0},
  {"thread_stack", OPT_THREAD_STACK,
   "The stack size for each thread.", (gptr*) &thread_stack,
   (gptr*) &thread_stack, 0, GET_ULONG, REQUIRED_ARG,DEFAULT_THREAD_STACK,
   1024L*128L, ~0L, 0, 1024, 0},
  { "time_format", OPT_TIME_FORMAT,
    "The TIME format (for future).",
    (gptr*) &opt_date_time_formats[MYSQL_TIMESTAMP_TIME],
    (gptr*) &opt_date_time_formats[MYSQL_TIMESTAMP_TIME],
    0, GET_STR, REQUIRED_ARG, 0, 0, 0, 0, 0, 0},
  {"tmp_table_size", OPT_TMP_TABLE_SIZE,
   "If an in-memory temporary table exceeds this size, MySQL will automatically convert it to an on-disk MyISAM table.",
   (gptr*) &global_system_variables.tmp_table_size,
   (gptr*) &max_system_variables.tmp_table_size, 0, GET_ULONG,
   REQUIRED_ARG, 32*1024*1024L, 1024, ~0L, 0, 1, 0},
  {"transaction_alloc_block_size", OPT_TRANS_ALLOC_BLOCK_SIZE,
   "Allocation block size for transactions to be stored in binary log",
   (gptr*) &global_system_variables.trans_alloc_block_size,
   (gptr*) &max_system_variables.trans_alloc_block_size, 0, GET_ULONG,
   REQUIRED_ARG, QUERY_ALLOC_BLOCK_SIZE, 1024, ~0L, 0, 1024, 0},
  {"transaction_prealloc_size", OPT_TRANS_PREALLOC_SIZE,
   "Persistent buffer for transactions to be stored in binary log",
   (gptr*) &global_system_variables.trans_prealloc_size,
   (gptr*) &max_system_variables.trans_prealloc_size, 0, GET_ULONG,
   REQUIRED_ARG, TRANS_ALLOC_PREALLOC_SIZE, 1024, ~0L, 0, 1024, 0},
  {"wait_timeout", OPT_WAIT_TIMEOUT,
   "The number of seconds the server waits for activity on a connection before closing it.",
   (gptr*) &global_system_variables.net_wait_timeout,
   (gptr*) &max_system_variables.net_wait_timeout, 0, GET_ULONG,
   REQUIRED_ARG, NET_WAIT_TIMEOUT, 1, IF_WIN(INT_MAX32/1000, LONG_TIMEOUT),
   0, 1, 0},
  {0, 0, 0, 0, 0, 0, GET_NO_ARG, NO_ARG, 0, 0, 0, 0, 0, 0}
};


struct show_var_st status_vars[]= {
  {"Aborted_clients",          (char*) &aborted_threads,        SHOW_LONG},
  {"Aborted_connects",         (char*) &aborted_connects,       SHOW_LONG},
  {"Binlog_cache_disk_use",    (char*) &binlog_cache_disk_use,  SHOW_LONG},
  {"Binlog_cache_use",         (char*) &binlog_cache_use,       SHOW_LONG},
  {"Bytes_received",           (char*) &bytes_received,         SHOW_LONG},
  {"Bytes_sent",               (char*) &bytes_sent,             SHOW_LONG},
  {"Com_admin_commands",       (char*) &com_other,		SHOW_LONG},
  {"Com_alter_db",	       (char*) (com_stat+(uint) SQLCOM_ALTER_DB),SHOW_LONG},
  {"Com_alter_table",	       (char*) (com_stat+(uint) SQLCOM_ALTER_TABLE),SHOW_LONG},
  {"Com_analyze",	       (char*) (com_stat+(uint) SQLCOM_ANALYZE),SHOW_LONG},
  {"Com_backup_table",	       (char*) (com_stat+(uint) SQLCOM_BACKUP_TABLE),SHOW_LONG},
  {"Com_begin",		       (char*) (com_stat+(uint) SQLCOM_BEGIN),SHOW_LONG},
  {"Com_change_db",	       (char*) (com_stat+(uint) SQLCOM_CHANGE_DB),SHOW_LONG},
  {"Com_change_master",	       (char*) (com_stat+(uint) SQLCOM_CHANGE_MASTER),SHOW_LONG},
  {"Com_check",		       (char*) (com_stat+(uint) SQLCOM_CHECK),SHOW_LONG},
  {"Com_checksum",	       (char*) (com_stat+(uint) SQLCOM_CHECKSUM),SHOW_LONG},
  {"Com_commit",	       (char*) (com_stat+(uint) SQLCOM_COMMIT),SHOW_LONG},
  {"Com_create_db",	       (char*) (com_stat+(uint) SQLCOM_CREATE_DB),SHOW_LONG},
  {"Com_create_function",      (char*) (com_stat+(uint) SQLCOM_CREATE_FUNCTION),SHOW_LONG},
  {"Com_create_index",	       (char*) (com_stat+(uint) SQLCOM_CREATE_INDEX),SHOW_LONG},
  {"Com_create_table",	       (char*) (com_stat+(uint) SQLCOM_CREATE_TABLE),SHOW_LONG},
  {"Com_dealloc_sql",          (char*) (com_stat+(uint) 
                                        SQLCOM_DEALLOCATE_PREPARE), SHOW_LONG},
  {"Com_delete",	       (char*) (com_stat+(uint) SQLCOM_DELETE),SHOW_LONG},
  {"Com_delete_multi",	       (char*) (com_stat+(uint) SQLCOM_DELETE_MULTI),SHOW_LONG},
  {"Com_do",                   (char*) (com_stat+(uint) SQLCOM_DO),SHOW_LONG},
  {"Com_drop_db",	       (char*) (com_stat+(uint) SQLCOM_DROP_DB),SHOW_LONG},
  {"Com_drop_function",	       (char*) (com_stat+(uint) SQLCOM_DROP_FUNCTION),SHOW_LONG},
  {"Com_drop_index",	       (char*) (com_stat+(uint) SQLCOM_DROP_INDEX),SHOW_LONG},
  {"Com_drop_table",	       (char*) (com_stat+(uint) SQLCOM_DROP_TABLE),SHOW_LONG},
  {"Com_drop_user",	       (char*) (com_stat+(uint) SQLCOM_DROP_USER),SHOW_LONG},
  {"Com_execute_sql",          (char*) (com_stat+(uint) SQLCOM_EXECUTE), 
   SHOW_LONG},
  {"Com_flush",		       (char*) (com_stat+(uint) SQLCOM_FLUSH),SHOW_LONG},
  {"Com_grant",		       (char*) (com_stat+(uint) SQLCOM_GRANT),SHOW_LONG},
  {"Com_ha_close",	       (char*) (com_stat+(uint) SQLCOM_HA_CLOSE),SHOW_LONG},
  {"Com_ha_open",	       (char*) (com_stat+(uint) SQLCOM_HA_OPEN),SHOW_LONG},
  {"Com_ha_read",	       (char*) (com_stat+(uint) SQLCOM_HA_READ),SHOW_LONG},
  {"Com_help",                 (char*) (com_stat+(uint) SQLCOM_HELP),SHOW_LONG},
  {"Com_insert",	       (char*) (com_stat+(uint) SQLCOM_INSERT),SHOW_LONG},
  {"Com_insert_select",	       (char*) (com_stat+(uint) SQLCOM_INSERT_SELECT),SHOW_LONG},
  {"Com_kill",		       (char*) (com_stat+(uint) SQLCOM_KILL),SHOW_LONG},
  {"Com_load",		       (char*) (com_stat+(uint) SQLCOM_LOAD),SHOW_LONG},
  {"Com_load_master_data",     (char*) (com_stat+(uint) SQLCOM_LOAD_MASTER_DATA),SHOW_LONG},
  {"Com_load_master_table",    (char*) (com_stat+(uint) SQLCOM_LOAD_MASTER_TABLE),SHOW_LONG},
  {"Com_lock_tables",	       (char*) (com_stat+(uint) SQLCOM_LOCK_TABLES),SHOW_LONG},
  {"Com_optimize",	       (char*) (com_stat+(uint) SQLCOM_OPTIMIZE),SHOW_LONG},
  {"Com_preload_keys",	       (char*) (com_stat+(uint) SQLCOM_PRELOAD_KEYS),SHOW_LONG},
  {"Com_prepare_sql",          (char*) (com_stat+(uint) SQLCOM_PREPARE),
   SHOW_LONG}, 
  {"Com_purge",		       (char*) (com_stat+(uint) SQLCOM_PURGE),SHOW_LONG},
  {"Com_purge_before_date",    (char*) (com_stat+(uint) SQLCOM_PURGE_BEFORE),SHOW_LONG},
  {"Com_rename_table",	       (char*) (com_stat+(uint) SQLCOM_RENAME_TABLE),SHOW_LONG},
  {"Com_repair",	       (char*) (com_stat+(uint) SQLCOM_REPAIR),SHOW_LONG},
  {"Com_replace",	       (char*) (com_stat+(uint) SQLCOM_REPLACE),SHOW_LONG},
  {"Com_replace_select",       (char*) (com_stat+(uint) SQLCOM_REPLACE_SELECT),SHOW_LONG},
  {"Com_reset",		       (char*) (com_stat+(uint) SQLCOM_RESET),SHOW_LONG},
  {"Com_restore_table",	       (char*) (com_stat+(uint) SQLCOM_RESTORE_TABLE),SHOW_LONG},
  {"Com_revoke",	       (char*) (com_stat+(uint) SQLCOM_REVOKE),SHOW_LONG},
  {"Com_revoke_all",	       (char*) (com_stat+(uint) SQLCOM_REVOKE_ALL),SHOW_LONG},
  {"Com_rollback",	       (char*) (com_stat+(uint) SQLCOM_ROLLBACK),SHOW_LONG},
  {"Com_savepoint",	       (char*) (com_stat+(uint) SQLCOM_SAVEPOINT),SHOW_LONG},
  {"Com_select",	       (char*) (com_stat+(uint) SQLCOM_SELECT),SHOW_LONG},
  {"Com_set_option",	       (char*) (com_stat+(uint) SQLCOM_SET_OPTION),SHOW_LONG},
  {"Com_show_binlog_events",   (char*) (com_stat+(uint) SQLCOM_SHOW_BINLOG_EVENTS),SHOW_LONG},
  {"Com_show_binlogs",	       (char*) (com_stat+(uint) SQLCOM_SHOW_BINLOGS),SHOW_LONG},
  {"Com_show_charsets",	       (char*) (com_stat+(uint) SQLCOM_SHOW_CHARSETS),SHOW_LONG},
  {"Com_show_collations",      (char*) (com_stat+(uint) SQLCOM_SHOW_COLLATIONS),SHOW_LONG},
  {"Com_show_column_types",    (char*) (com_stat+(uint) SQLCOM_SHOW_COLUMN_TYPES),SHOW_LONG},
  {"Com_show_create_db",       (char*) (com_stat+(uint) SQLCOM_SHOW_CREATE_DB),SHOW_LONG},
  {"Com_show_create_table",    (char*) (com_stat+(uint) SQLCOM_SHOW_CREATE),SHOW_LONG},
  {"Com_show_databases",       (char*) (com_stat+(uint) SQLCOM_SHOW_DATABASES),SHOW_LONG},
  {"Com_show_errors",	       (char*) (com_stat+(uint) SQLCOM_SHOW_ERRORS),SHOW_LONG},
  {"Com_show_fields",	       (char*) (com_stat+(uint) SQLCOM_SHOW_FIELDS),SHOW_LONG},
  {"Com_show_grants",	       (char*) (com_stat+(uint) SQLCOM_SHOW_GRANTS),SHOW_LONG},
  {"Com_show_innodb_status",   (char*) (com_stat+(uint) SQLCOM_SHOW_INNODB_STATUS),SHOW_LONG},
  {"Com_show_keys",	       (char*) (com_stat+(uint) SQLCOM_SHOW_KEYS),SHOW_LONG},
  {"Com_show_logs",	       (char*) (com_stat+(uint) SQLCOM_SHOW_LOGS),SHOW_LONG},
  {"Com_show_master_status",   (char*) (com_stat+(uint) SQLCOM_SHOW_MASTER_STAT),SHOW_LONG},
  {"Com_show_ndb_status",      (char*) (com_stat+(uint) SQLCOM_SHOW_NDBCLUSTER_STATUS),SHOW_LONG},
  {"Com_show_new_master",      (char*) (com_stat+(uint) SQLCOM_SHOW_NEW_MASTER),SHOW_LONG},
  {"Com_show_open_tables",     (char*) (com_stat+(uint) SQLCOM_SHOW_OPEN_TABLES),SHOW_LONG},
  {"Com_show_privileges",      (char*) (com_stat+(uint) SQLCOM_SHOW_PRIVILEGES),SHOW_LONG},
  {"Com_show_processlist",     (char*) (com_stat+(uint) SQLCOM_SHOW_PROCESSLIST),SHOW_LONG},
  {"Com_show_slave_hosts",     (char*) (com_stat+(uint) SQLCOM_SHOW_SLAVE_HOSTS),SHOW_LONG},
  {"Com_show_slave_status",    (char*) (com_stat+(uint) SQLCOM_SHOW_SLAVE_STAT),SHOW_LONG},
  {"Com_show_status",	       (char*) (com_stat+(uint) SQLCOM_SHOW_STATUS),SHOW_LONG},
  {"Com_show_storage_engines", (char*) (com_stat+(uint) SQLCOM_SHOW_STORAGE_ENGINES),SHOW_LONG},
  {"Com_show_tables",	       (char*) (com_stat+(uint) SQLCOM_SHOW_TABLES),SHOW_LONG},
  {"Com_show_variables",       (char*) (com_stat+(uint) SQLCOM_SHOW_VARIABLES),SHOW_LONG},
  {"Com_show_warnings",        (char*) (com_stat+(uint) SQLCOM_SHOW_WARNS),SHOW_LONG},
  {"Com_slave_start",	       (char*) (com_stat+(uint) SQLCOM_SLAVE_START),SHOW_LONG},
  {"Com_slave_stop",	       (char*) (com_stat+(uint) SQLCOM_SLAVE_STOP),SHOW_LONG},
  {"Com_stmt_close",           (char*) &com_stmt_close, SHOW_LONG},
  {"Com_stmt_execute",         (char*) &com_stmt_execute, SHOW_LONG},
  {"Com_stmt_prepare",         (char*) &com_stmt_prepare, SHOW_LONG},
  {"Com_stmt_reset",           (char*) &com_stmt_reset, SHOW_LONG},
  {"Com_stmt_send_long_data",  (char*) &com_stmt_send_long_data, SHOW_LONG},
  {"Com_truncate",	       (char*) (com_stat+(uint) SQLCOM_TRUNCATE),SHOW_LONG},
  {"Com_unlock_tables",	       (char*) (com_stat+(uint) SQLCOM_UNLOCK_TABLES),SHOW_LONG},
  {"Com_update",	       (char*) (com_stat+(uint) SQLCOM_UPDATE),SHOW_LONG},
  {"Com_update_multi",	       (char*) (com_stat+(uint) SQLCOM_UPDATE_MULTI),SHOW_LONG},
  {"Connections",              (char*) &thread_id,              SHOW_LONG_CONST},
  {"Created_tmp_disk_tables",  (char*) &created_tmp_disk_tables,SHOW_LONG},
  {"Created_tmp_files",	       (char*) &my_tmp_file_created,	SHOW_LONG},
  {"Created_tmp_tables",       (char*) &created_tmp_tables,     SHOW_LONG},
  {"Delayed_errors",           (char*) &delayed_insert_errors,  SHOW_LONG},
  {"Delayed_insert_threads",   (char*) &delayed_insert_threads, SHOW_LONG_CONST},
  {"Delayed_writes",           (char*) &delayed_insert_writes,  SHOW_LONG},
  {"Flush_commands",           (char*) &refresh_version,        SHOW_LONG_CONST},
  {"Handler_commit",           (char*) &ha_commit_count,        SHOW_LONG},
  {"Handler_delete",           (char*) &ha_delete_count,        SHOW_LONG},
  {"Handler_discover",         (char*) &ha_discover_count,      SHOW_LONG},
  {"Handler_read_first",       (char*) &ha_read_first_count,    SHOW_LONG},
  {"Handler_read_key",         (char*) &ha_read_key_count,      SHOW_LONG},
  {"Handler_read_next",        (char*) &ha_read_next_count,     SHOW_LONG},
  {"Handler_read_prev",        (char*) &ha_read_prev_count,     SHOW_LONG},
  {"Handler_read_rnd",         (char*) &ha_read_rnd_count,      SHOW_LONG},
  {"Handler_read_rnd_next",    (char*) &ha_read_rnd_next_count, SHOW_LONG},
  {"Handler_rollback",         (char*) &ha_rollback_count,      SHOW_LONG},
  {"Handler_update",           (char*) &ha_update_count,        SHOW_LONG},
  {"Handler_write",            (char*) &ha_write_count,         SHOW_LONG},
  {"Key_blocks_not_flushed",   (char*) &dflt_key_cache_var.global_blocks_changed,
   SHOW_KEY_CACHE_LONG},
  {"Key_blocks_unused",        (char*) &dflt_key_cache_var.blocks_unused,
   SHOW_KEY_CACHE_CONST_LONG},
  {"Key_blocks_used",          (char*) &dflt_key_cache_var.blocks_used,
   SHOW_KEY_CACHE_CONST_LONG},
  {"Key_read_requests",        (char*) &dflt_key_cache_var.global_cache_r_requests,
   SHOW_KEY_CACHE_LONGLONG},
  {"Key_reads",                (char*) &dflt_key_cache_var.global_cache_read,
   SHOW_KEY_CACHE_LONGLONG},
  {"Key_write_requests",       (char*) &dflt_key_cache_var.global_cache_w_requests,
   SHOW_KEY_CACHE_LONGLONG},
  {"Key_writes",               (char*) &dflt_key_cache_var.global_cache_write,
   SHOW_KEY_CACHE_LONGLONG},
  {"Max_used_connections",     (char*) &max_used_connections,  SHOW_LONG},
  {"Not_flushed_delayed_rows", (char*) &delayed_rows_in_use,    SHOW_LONG_CONST},
  {"Open_files",               (char*) &my_file_opened,         SHOW_LONG_CONST},
  {"Open_streams",             (char*) &my_stream_opened,       SHOW_LONG_CONST},
  {"Open_tables",              (char*) 0,                       SHOW_OPENTABLES},
  {"Opened_tables",            (char*) &opened_tables,          SHOW_LONG},
#ifdef HAVE_QUERY_CACHE
  {"Qcache_free_blocks",       (char*) &query_cache.free_memory_blocks,
   SHOW_LONG_CONST},
  {"Qcache_free_memory",       (char*) &query_cache.free_memory,
   SHOW_LONG_CONST},
  {"Qcache_hits",              (char*) &query_cache.hits,       SHOW_LONG},
  {"Qcache_inserts",           (char*) &query_cache.inserts,    SHOW_LONG},
  {"Qcache_lowmem_prunes",     (char*) &query_cache.lowmem_prunes, SHOW_LONG},
  {"Qcache_not_cached",        (char*) &query_cache.refused,    SHOW_LONG},
  {"Qcache_queries_in_cache",  (char*) &query_cache.queries_in_cache, SHOW_LONG_CONST},
  {"Qcache_total_blocks",      (char*) &query_cache.total_blocks,
   SHOW_LONG_CONST},
#endif /*HAVE_QUERY_CACHE*/
  {"Questions",                (char*) 0,                       SHOW_QUESTION},
  {"Rpl_status",               (char*) 0,                 SHOW_RPL_STATUS},
  {"Select_full_join",         (char*) &select_full_join_count, SHOW_LONG},
  {"Select_full_range_join",   (char*) &select_full_range_join_count, SHOW_LONG},
  {"Select_range",             (char*) &select_range_count, 	SHOW_LONG},
  {"Select_range_check",       (char*) &select_range_check_count, SHOW_LONG},
  {"Select_scan",	       (char*) &select_scan_count,	SHOW_LONG},
  {"Slave_open_temp_tables",   (char*) &slave_open_temp_tables, SHOW_LONG},
  {"Slave_retried_transactions",(char*) 0,                      SHOW_SLAVE_RETRIED_TRANS},
  {"Slave_running",            (char*) 0,                       SHOW_SLAVE_RUNNING},
  {"Slow_launch_threads",      (char*) &slow_launch_threads,    SHOW_LONG},
  {"Slow_queries",             (char*) &long_query_count,       SHOW_LONG},
  {"Sort_merge_passes",	       (char*) &filesort_merge_passes,  SHOW_LONG},
  {"Sort_range",	       (char*) &filesort_range_count,   SHOW_LONG},
  {"Sort_rows",		       (char*) &filesort_rows,	        SHOW_LONG},
  {"Sort_scan",		       (char*) &filesort_scan_count,    SHOW_LONG},
#ifdef HAVE_OPENSSL
  {"Ssl_accept_renegotiates",  (char*) 0, 	SHOW_SSL_CTX_SESS_ACCEPT_RENEGOTIATE},
  {"Ssl_accepts",              (char*) 0,  	SHOW_SSL_CTX_SESS_ACCEPT},
  {"Ssl_callback_cache_hits",  (char*) 0,	SHOW_SSL_CTX_SESS_CB_HITS},
  {"Ssl_cipher",               (char*) 0,  	SHOW_SSL_GET_CIPHER},
  {"Ssl_cipher_list",          (char*) 0,  	SHOW_SSL_GET_CIPHER_LIST},
  {"Ssl_client_connects",      (char*) 0,	SHOW_SSL_CTX_SESS_CONNECT},
  {"Ssl_connect_renegotiates", (char*) 0, 	SHOW_SSL_CTX_SESS_CONNECT_RENEGOTIATE},
  {"Ssl_ctx_verify_depth",     (char*) 0,	SHOW_SSL_CTX_GET_VERIFY_DEPTH},
  {"Ssl_ctx_verify_mode",      (char*) 0,	SHOW_SSL_CTX_GET_VERIFY_MODE},
  {"Ssl_default_timeout",      (char*) 0,  	SHOW_SSL_GET_DEFAULT_TIMEOUT},
  {"Ssl_finished_accepts",     (char*) 0,  	SHOW_SSL_CTX_SESS_ACCEPT_GOOD},
  {"Ssl_finished_connects",    (char*) 0,  	SHOW_SSL_CTX_SESS_CONNECT_GOOD},
  {"Ssl_session_cache_hits",   (char*) 0,	SHOW_SSL_CTX_SESS_HITS},
  {"Ssl_session_cache_misses", (char*) 0,	SHOW_SSL_CTX_SESS_MISSES},
  {"Ssl_session_cache_mode",   (char*) 0,	SHOW_SSL_CTX_GET_SESSION_CACHE_MODE},
  {"Ssl_session_cache_overflows", (char*) 0,	SHOW_SSL_CTX_SESS_CACHE_FULL},
  {"Ssl_session_cache_size",   (char*) 0,	SHOW_SSL_CTX_SESS_GET_CACHE_SIZE},
  {"Ssl_session_cache_timeouts", (char*) 0,	SHOW_SSL_CTX_SESS_TIMEOUTS},
  {"Ssl_sessions_reused",      (char*) 0,	SHOW_SSL_SESSION_REUSED},
  {"Ssl_used_session_cache_entries",(char*) 0,	SHOW_SSL_CTX_SESS_NUMBER},
  {"Ssl_verify_depth",         (char*) 0,	SHOW_SSL_GET_VERIFY_DEPTH},
  {"Ssl_verify_mode",          (char*) 0,	SHOW_SSL_GET_VERIFY_MODE},
  {"Ssl_version",   	       (char*) 0,  	SHOW_SSL_GET_VERSION},
#endif /* HAVE_OPENSSL */
  {"Table_locks_immediate",    (char*) &locks_immediate,        SHOW_LONG},
  {"Table_locks_waited",       (char*) &locks_waited,           SHOW_LONG},
  {"Threads_cached",           (char*) &cached_thread_count,    SHOW_LONG_CONST},
  {"Threads_connected",        (char*) &thread_count,           SHOW_INT_CONST},
  {"Threads_created",	       (char*) &thread_created,		SHOW_LONG_CONST},
  {"Threads_running",          (char*) &thread_running,         SHOW_INT_CONST},
  {"Uptime",                   (char*) 0,                       SHOW_STARTTIME},
  {NullS, NullS, SHOW_LONG}
};

static void print_version(void)
{
  set_server_version();
  printf("%s  Ver %s for %s on %s (%s)\n",my_progname,
	 server_version,SYSTEM_TYPE,MACHINE_TYPE, MYSQL_COMPILATION_COMMENT);
}

static void usage(void)
{
  if (!(default_charset_info= get_charset_by_csname(default_character_set_name,
					           MY_CS_PRIMARY,
						   MYF(MY_WME))))
    exit(1);
  if (!default_collation_name)
    default_collation_name= (char*) default_charset_info->name;
  print_version();
  puts("\
Copyright (C) 2000 MySQL AB, by Monty and others\n\
This software comes with ABSOLUTELY NO WARRANTY. This is free software,\n\
and you are welcome to modify and redistribute it under the GPL license\n\n\
Starts the MySQL database server\n");

  printf("Usage: %s [OPTIONS]\n", my_progname);
  if (!opt_verbose)
    puts("\nFor more help options (several pages), use mysqld --verbose --help\n");
  else
  {
#ifdef __WIN__
  puts("NT and Win32 specific options:\n\
  --install                     Install the default service (NT)\n\
  --install-manual              Install the default service started manually (NT)\n\
  --install service_name        Install an optional service (NT)\n\
  --install-manual service_name Install an optional service started manually (NT)\n\
  --remove                      Remove the default service from the service list (NT)\n\
  --remove service_name         Remove the service_name from the service list (NT)\n\
  --enable-named-pipe           Only to be used for the	default server (NT)\n\
  --standalone                  Dummy option to start as a standalone server (NT)\
");
  puts("");
#endif
  print_defaults(MYSQL_CONFIG_NAME,load_default_groups);
  puts("");
  fix_paths();
  set_ports();

  my_print_help(my_long_options);
  my_print_variables(my_long_options);

  puts("\n\
To see what values a running MySQL server is using, type\n\
'mysqladmin variables' instead of 'mysqld --verbose --help'.\n");
  }
}


/*
  Initialize all MySQL global variables to default values

  SYNOPSIS
    mysql_init_variables()

  NOTES
    The reason to set a lot of global variables to zero is to allow one to
    restart the embedded server with a clean environment
    It's also needed on some exotic platforms where global variables are
    not set to 0 when a program starts.

    We don't need to set numeric variables refered to in my_long_options
    as these are initialized by my_getopt.
*/

static void mysql_init_variables(void)
{
  /* Things reset to zero */
  opt_skip_slave_start= opt_reckless_slave = 0;
  mysql_home[0]= pidfile_name[0]= log_error_file[0]= 0;
  opt_log= opt_update_log= opt_bin_log= opt_slow_log= 0;
  opt_disable_networking= opt_skip_show_db=0;
  opt_logname= opt_update_logname= opt_binlog_index_name= opt_slow_logname=0;
  opt_secure_auth= 0;
  opt_bootstrap= opt_myisam_log= 0;
  mqh_used= 0;
  segfaulted= kill_in_progress= 0;
  cleanup_done= 0;
  defaults_argv= 0;
  server_id_supplied= 0;
  test_flags= select_errors= dropping_tables= ha_open_options=0;
  thread_count= thread_running= kill_cached_threads= wake_thread=0;
  slave_open_temp_tables= 0;
  com_other= 0;
  cached_thread_count= 0;
  bytes_sent= bytes_received= 0;
  opt_endinfo= using_udf_functions= 0;
  opt_using_transactions= using_update_log= 0;
  abort_loop= select_thread_in_use= signal_thread_in_use= 0;
  ready_to_exit= shutdown_in_progress= grant_option= 0;
  long_query_count= aborted_threads= aborted_connects= 0;
  delayed_insert_threads= delayed_insert_writes= delayed_rows_in_use= 0;
  delayed_insert_errors= thread_created= 0;
  filesort_rows= filesort_range_count= filesort_scan_count= 0;
  filesort_merge_passes= select_range_check_count= select_range_count= 0;
  select_scan_count= select_full_range_join_count= select_full_join_count= 0;
  specialflag= opened_tables= created_tmp_tables= created_tmp_disk_tables= 0;
  binlog_cache_use=  binlog_cache_disk_use= 0;
  max_used_connections= slow_launch_threads = 0;
  mysqld_user= mysqld_chroot= opt_init_file= opt_bin_logname = 0;
  errmesg= 0;
  mysqld_unix_port= opt_mysql_tmpdir= my_bind_addr_str= NullS;
  bzero((gptr) &mysql_tmpdir_list, sizeof(mysql_tmpdir_list));
  bzero((gptr) &com_stat, sizeof(com_stat));
  key_map_full.set_all();

  /* Character sets */
  system_charset_info= &my_charset_utf8_general_ci;
  files_charset_info= &my_charset_utf8_general_ci;
  national_charset_info= &my_charset_utf8_general_ci;
  table_alias_charset= &my_charset_bin;

  opt_date_time_formats[0]= opt_date_time_formats[1]= opt_date_time_formats[2]= 0;

  /* Things with default values that are not zero */
  delay_key_write_options= (uint) DELAY_KEY_WRITE_ON;
  opt_specialflag= SPECIAL_ENGLISH;
  unix_sock= ip_sock= INVALID_SOCKET;
  mysql_home_ptr= mysql_home;
  pidfile_name_ptr= pidfile_name;
  log_error_file_ptr= log_error_file;
  language_ptr= language;
  mysql_data_home= mysql_real_data_home;
  thd_startup_options= (OPTION_UPDATE_LOG | OPTION_AUTO_IS_NULL |
			OPTION_BIN_LOG | OPTION_QUOTE_SHOW_CREATE |
			OPTION_SQL_NOTES);
  protocol_version= PROTOCOL_VERSION;
  what_to_log= ~ (1L << (uint) COM_TIME);
  refresh_version= flush_version= 1L;	/* Increments on each reload */
  query_id= thread_id= 1L;
  strmov(server_version, MYSQL_SERVER_VERSION);
  myisam_recover_options_str= sql_mode_str= "OFF";
  myisam_stats_method_str= "nulls_unequal";
  my_bind_addr = htonl(INADDR_ANY);
  threads.empty();
  thread_cache.empty();
  key_caches.empty();
  if (!(dflt_key_cache= get_or_create_key_cache(default_key_cache_base.str,
					       default_key_cache_base.length)))
    exit(1);
  multi_keycache_init(); /* set key_cache_hash.default_value = dflt_key_cache */

  /* Initialize structures that is used when processing options */
  replicate_rewrite_db.empty();
  replicate_do_db.empty();
  replicate_ignore_db.empty();
  binlog_do_db.empty();
  binlog_ignore_db.empty();

  /* Set directory paths */
  strmake(language, LANGUAGE, sizeof(language)-1);
  strmake(mysql_real_data_home, get_relative_path(DATADIR),
	  sizeof(mysql_real_data_home)-1);
  mysql_data_home_buff[0]=FN_CURLIB;	// all paths are relative from here
  mysql_data_home_buff[1]=0;

  /* Replication parameters */
  master_user= (char*) "test";
  master_password= master_host= 0;
  master_info_file= (char*) "master.info",
    relay_log_info_file= (char*) "relay-log.info";
  master_ssl_key= master_ssl_cert= master_ssl_ca= 
    master_ssl_capath= master_ssl_cipher= 0;
  report_user= report_password = report_host= 0;	/* TO BE DELETED */
  opt_relay_logname= opt_relaylog_index_name= 0;

  /* Variables in libraries */
  charsets_dir= 0;
  default_character_set_name= (char*) MYSQL_DEFAULT_CHARSET_NAME;
  default_collation_name= (char*) MYSQL_DEFAULT_COLLATION_NAME;
  sys_charset_system.value= (char*) system_charset_info->csname;


  /* Set default values for some option variables */
  global_system_variables.table_type=   DB_TYPE_MYISAM;
  global_system_variables.tx_isolation= ISO_REPEATABLE_READ;
  global_system_variables.select_limit= (ulonglong) HA_POS_ERROR;
  max_system_variables.select_limit=    (ulonglong) HA_POS_ERROR;
  global_system_variables.max_join_size= (ulonglong) HA_POS_ERROR;
  max_system_variables.max_join_size=   (ulonglong) HA_POS_ERROR;
  global_system_variables.old_passwords= 0;
  
  /*
    Default behavior for 4.1 and 5.0 is to treat NULL values as unequal
    when collecting index statistics for MyISAM tables.
  */
  global_system_variables.myisam_stats_method= MI_STATS_METHOD_NULLS_NOT_EQUAL;

  /* Variables that depends on compile options */
#ifndef DBUG_OFF
  default_dbug_option=IF_WIN("d:t:i:O,\\mysqld.trace",
			     "d:t:i:o,/tmp/mysqld.trace");
#endif
  opt_error_log= IF_WIN(1,0);
#ifdef HAVE_BERKELEY_DB
  have_berkeley_db= SHOW_OPTION_YES;
#else
  have_berkeley_db= SHOW_OPTION_NO;
#endif
#ifdef HAVE_INNOBASE_DB
  have_innodb=SHOW_OPTION_YES;
#else
  have_innodb=SHOW_OPTION_NO;
#endif
#ifdef HAVE_ISAM
  have_isam=SHOW_OPTION_YES;
#else
  have_isam=SHOW_OPTION_NO;
#endif
#ifdef HAVE_EXAMPLE_DB
  have_example_db= SHOW_OPTION_YES;
#else
  have_example_db= SHOW_OPTION_NO;
#endif
#ifdef HAVE_ARCHIVE_DB
  have_archive_db= SHOW_OPTION_YES;
#else
  have_archive_db= SHOW_OPTION_NO;
#endif
#ifdef HAVE_BLACKHOLE_DB
  have_blackhole_db= SHOW_OPTION_YES;
#else
  have_blackhole_db= SHOW_OPTION_NO;
#endif
#ifdef HAVE_CSV_DB
  have_csv_db= SHOW_OPTION_YES;
#else
  have_csv_db= SHOW_OPTION_NO;
#endif
#ifdef HAVE_NDBCLUSTER_DB
  have_ndbcluster=SHOW_OPTION_DISABLED;
#else
  have_ndbcluster=SHOW_OPTION_NO;
#endif
#ifdef USE_RAID
  have_raid=SHOW_OPTION_YES;
#else
  have_raid=SHOW_OPTION_NO;
#endif
#ifdef HAVE_OPENSSL
  have_openssl=SHOW_OPTION_YES;
#else
  have_openssl=SHOW_OPTION_NO;
#endif
#ifdef HAVE_BROKEN_REALPATH
  have_symlink=SHOW_OPTION_NO;
#else
  have_symlink=SHOW_OPTION_YES;
#endif
#ifdef HAVE_QUERY_CACHE
  have_query_cache=SHOW_OPTION_YES;
#else
  have_query_cache=SHOW_OPTION_NO;
#endif
#ifdef HAVE_SPATIAL
  have_geometry=SHOW_OPTION_YES;
#else
  have_geometry=SHOW_OPTION_NO;
#endif
#ifdef HAVE_RTREE_KEYS
  have_rtree_keys=SHOW_OPTION_YES;
#else
  have_rtree_keys=SHOW_OPTION_NO;
#endif
#ifdef HAVE_CRYPT
  have_crypt=SHOW_OPTION_YES;
#else
  have_crypt=SHOW_OPTION_NO;
#endif
#ifdef HAVE_COMPRESS
  have_compress= SHOW_OPTION_YES;
#else
  have_compress= SHOW_OPTION_NO;
#endif
#ifdef HAVE_LIBWRAP
  libwrapName= NullS;
#endif
#ifdef HAVE_OPENSSL
  des_key_file = 0;
  ssl_acceptor_fd= 0;
#endif
#ifdef HAVE_SMEM
  shared_memory_base_name= default_shared_memory_base_name;
#endif
#if !defined(my_pthread_setprio) && !defined(HAVE_PTHREAD_SETSCHEDPARAM)
  opt_specialflag |= SPECIAL_NO_PRIOR;
#endif

#if defined(__WIN__) || defined(__NETWARE__)
  /* Allow Win32 and NetWare users to move MySQL anywhere */
  {
    char prg_dev[LIBLEN];
    my_path(prg_dev,my_progname,"mysql/bin");
    strcat(prg_dev,"/../");			// Remove 'bin' to get base dir
    cleanup_dirname(mysql_home,prg_dev);
  }
#else
  const char *tmpenv;
  if (!(tmpenv = getenv("MY_BASEDIR_VERSION")))
    tmpenv = DEFAULT_MYSQL_HOME;
  (void) strmake(mysql_home, tmpenv, sizeof(mysql_home)-1);
#endif
}


extern "C" my_bool
get_one_option(int optid, const struct my_option *opt __attribute__((unused)),
	       char *argument)
{
  switch(optid) {
  case '#':
#ifndef DBUG_OFF
    DBUG_PUSH(argument ? argument : default_dbug_option);
#endif
    opt_endinfo=1;				/* unireg: memory allocation */
    break;
  case 'a':
    global_system_variables.sql_mode= fix_sql_mode(MODE_ANSI);
    global_system_variables.tx_isolation= ISO_SERIALIZABLE;
    break;
  case 'b':
    strmake(mysql_home,argument,sizeof(mysql_home)-1);
    break;
  case 'C':
    default_collation_name= 0;
    break;
  case 'l':
    opt_log=1;
    break;
  case 'h':
    strmake(mysql_real_data_home,argument, sizeof(mysql_real_data_home)-1);
    /* Correct pointer set by my_getopt (for embedded library) */
    mysql_data_home= mysql_real_data_home;
    break;
  case 'u':
    if (!mysqld_user || !strcmp(mysqld_user, argument))
      mysqld_user= argument;
    else
      sql_print_warning("Ignoring user change to '%s' because the user was set to '%s' earlier on the command line\n", argument, mysqld_user);
    break;
  case 'L':
    strmake(language, argument, sizeof(language)-1);
    break;
#ifdef HAVE_REPLICATION
  case OPT_SLAVE_SKIP_ERRORS:
    init_slave_skip_errors(argument);
    break;
#endif
  case OPT_SAFEMALLOC_MEM_LIMIT:
#if !defined(DBUG_OFF) && defined(SAFEMALLOC)
    sf_malloc_mem_limit = atoi(argument);
#endif
    break;
#include <sslopt-case.h>
  case 'V':
    print_version();
    exit(0);
  case 'W':
    if (!argument)
      global_system_variables.log_warnings++;
    else if (argument == disabled_my_option)
      global_system_variables.log_warnings= 0L;
    else
      global_system_variables.log_warnings= atoi(argument);
    break;
  case 'T':
    test_flags= argument ? (uint) atoi(argument) : 0;
    test_flags&= ~TEST_NO_THREADS;
    opt_endinfo=1;
    break;
  case (int) OPT_BIG_TABLES:
    thd_startup_options|=OPTION_BIG_TABLES;
    break;
  case (int) OPT_ISAM_LOG:
    opt_myisam_log=1;
    break;
  case (int) OPT_UPDATE_LOG:
    opt_update_log=1;
    break;
  case (int) OPT_BIN_LOG:
    opt_bin_log=1;
    break;
  case (int) OPT_ERROR_LOG_FILE:
    opt_error_log= 1;
    break;
#ifdef HAVE_REPLICATION
  case (int) OPT_INIT_RPL_ROLE:
  {
    int role;
    if ((role=find_type(argument, &rpl_role_typelib, 2)) <= 0)
    {
      fprintf(stderr, "Unknown replication role: %s\n", argument);
      exit(1);
    }
    rpl_status = (role == 1) ?  RPL_AUTH_MASTER : RPL_IDLE_SLAVE;
    break;
  }
  case (int)OPT_REPLICATE_IGNORE_DB:
  {
    i_string *db = new i_string(argument);
    replicate_ignore_db.push_back(db);
    break;
  }
  case (int)OPT_REPLICATE_DO_DB:
  {
    i_string *db = new i_string(argument);
    replicate_do_db.push_back(db);
    break;
  }
  case (int)OPT_REPLICATE_REWRITE_DB:
  {
    char* key = argument,*p, *val;

    if (!(p= strstr(argument, "->")))
    {
      fprintf(stderr,
	      "Bad syntax in replicate-rewrite-db - missing '->'!\n");
      exit(1);
    }
    val= p--;
    while (my_isspace(mysqld_charset, *p) && p > argument)
      *p-- = 0;
    if (p == argument)
    {
      fprintf(stderr,
	      "Bad syntax in replicate-rewrite-db - empty FROM db!\n");
      exit(1);
    }
    *val= 0;
    val+= 2;
    while (*val && my_isspace(mysqld_charset, *val))
      *val++;
    if (!*val)
    {
      fprintf(stderr,
	      "Bad syntax in replicate-rewrite-db - empty TO db!\n");
      exit(1);
    }

    i_string_pair *db_pair = new i_string_pair(key, val);
    replicate_rewrite_db.push_back(db_pair);
    break;
  }

  case (int)OPT_BINLOG_IGNORE_DB:
  {
    i_string *db = new i_string(argument);
    binlog_ignore_db.push_back(db);
    break;
  }
  case (int)OPT_BINLOG_DO_DB:
  {
    i_string *db = new i_string(argument);
    binlog_do_db.push_back(db);
    break;
  }
  case (int)OPT_REPLICATE_DO_TABLE:
  {
    if (!do_table_inited)
      init_table_rule_hash(&replicate_do_table, &do_table_inited);
    if (add_table_rule(&replicate_do_table, argument))
    {
      fprintf(stderr, "Could not add do table rule '%s'!\n", argument);
      exit(1);
    }
    table_rules_on = 1;
    break;
  }
  case (int)OPT_REPLICATE_WILD_DO_TABLE:
  {
    if (!wild_do_table_inited)
      init_table_rule_array(&replicate_wild_do_table,
			    &wild_do_table_inited);
    if (add_wild_table_rule(&replicate_wild_do_table, argument))
    {
      fprintf(stderr, "Could not add do table rule '%s'!\n", argument);
      exit(1);
    }
    table_rules_on = 1;
    break;
  }
  case (int)OPT_REPLICATE_WILD_IGNORE_TABLE:
  {
    if (!wild_ignore_table_inited)
      init_table_rule_array(&replicate_wild_ignore_table,
			    &wild_ignore_table_inited);
    if (add_wild_table_rule(&replicate_wild_ignore_table, argument))
    {
      fprintf(stderr, "Could not add ignore table rule '%s'!\n", argument);
      exit(1);
    }
    table_rules_on = 1;
    break;
  }
  case (int)OPT_REPLICATE_IGNORE_TABLE:
  {
    if (!ignore_table_inited)
      init_table_rule_hash(&replicate_ignore_table, &ignore_table_inited);
    if (add_table_rule(&replicate_ignore_table, argument))
    {
      fprintf(stderr, "Could not add ignore table rule '%s'!\n", argument);
      exit(1);
    }
    table_rules_on = 1;
    break;
  }
#endif /* HAVE_REPLICATION */
  case (int) OPT_SLOW_QUERY_LOG:
    opt_slow_log=1;
    break;
  case (int) OPT_SKIP_NEW:
    opt_specialflag|= SPECIAL_NO_NEW_FUNC;
    delay_key_write_options= (uint) DELAY_KEY_WRITE_NONE;
    myisam_concurrent_insert=0;
    myisam_recover_options= HA_RECOVER_NONE;
    my_use_symdir=0;
    ha_open_options&= ~(HA_OPEN_ABORT_IF_CRASHED | HA_OPEN_DELAY_KEY_WRITE);
#ifdef HAVE_QUERY_CACHE
    query_cache_size=0;
#endif
    break;
  case (int) OPT_SAFE:
    opt_specialflag|= SPECIAL_SAFE_MODE;
    delay_key_write_options= (uint) DELAY_KEY_WRITE_NONE;
    myisam_recover_options= HA_RECOVER_DEFAULT;
    ha_open_options&= ~(HA_OPEN_DELAY_KEY_WRITE);
    break;
  case (int) OPT_SKIP_PRIOR:
    opt_specialflag|= SPECIAL_NO_PRIOR;
    break;
  case (int) OPT_SKIP_LOCK:
    opt_external_locking=0;
    break;
  case (int) OPT_SKIP_HOST_CACHE:
    opt_specialflag|= SPECIAL_NO_HOST_CACHE;
    break;
  case (int) OPT_SKIP_RESOLVE:
    opt_specialflag|=SPECIAL_NO_RESOLVE;
    break;
  case (int) OPT_SKIP_NETWORKING:
#if defined(__NETWARE__)
    sql_perror("Can't start server: skip-networking option is currently not supported on NetWare");
    exit(1);
#endif
    opt_disable_networking=1;
    mysqld_port=0;
    break;
  case (int) OPT_SKIP_SHOW_DB:
    opt_skip_show_db=1;
    opt_specialflag|=SPECIAL_SKIP_SHOW_DB;
    break;
#ifdef ONE_THREAD
  case (int) OPT_ONE_THREAD:
    test_flags |= TEST_NO_THREADS;
#endif
    break;
  case (int) OPT_WANT_CORE:
    test_flags |= TEST_CORE_ON_SIGNAL;
    break;
  case (int) OPT_SKIP_STACK_TRACE:
    test_flags|=TEST_NO_STACKTRACE;
    break;
  case (int) OPT_SKIP_SYMLINKS:
    my_use_symdir=0;
    break;
  case (int) OPT_BIND_ADDRESS:
    if ((my_bind_addr= (ulong) inet_addr(argument)) == INADDR_NONE)
    {
      struct hostent *ent;
      if (argument[0])
	ent=gethostbyname(argument);
      else
      {
	char myhostname[255];
	if (gethostname(myhostname,sizeof(myhostname)) < 0)
	{
	  sql_perror("Can't start server: cannot get my own hostname!");
	  exit(1);
	}
	ent=gethostbyname(myhostname);
      }
      if (!ent)
      {
	sql_perror("Can't start server: cannot resolve hostname!");
	exit(1);
      }
      my_bind_addr = (ulong) ((in_addr*)ent->h_addr_list[0])->s_addr;
    }
    break;
  case (int) OPT_PID_FILE:
    strmake(pidfile_name, argument, sizeof(pidfile_name)-1);
    break;
#ifdef __WIN__
  case (int) OPT_STANDALONE:		/* Dummy option for NT */
    break;
#endif
  case OPT_CONSOLE:
    if (opt_console)
      opt_error_log= 0;			// Force logs to stdout
    break;
  case (int) OPT_FLUSH:
#ifdef HAVE_ISAM
    nisam_flush=1;
#endif
    myisam_flush=1;
    flush_time=0;			// No auto flush
    break;
  case OPT_LOW_PRIORITY_UPDATES:
    thr_upgraded_concurrent_insert_lock= TL_WRITE_LOW_PRIORITY;
    global_system_variables.low_priority_updates=1;
    break;
  case OPT_BOOTSTRAP:
    opt_noacl=opt_bootstrap=1;
    break;
  case OPT_STORAGE_ENGINE:
  {
    if ((enum db_type)((global_system_variables.table_type=
                        ha_resolve_by_name(argument, strlen(argument)))) ==
        DB_TYPE_UNKNOWN)
    {
      fprintf(stderr,"Unknown/unsupported table type: %s\n",argument);
      exit(1);
    }
    break;
  }
  case OPT_SERVER_ID:
    server_id_supplied = 1;
    break;
  case OPT_DELAY_KEY_WRITE_ALL:
    if (argument != disabled_my_option)
      argument= (char*) "ALL";
    /* Fall through */
  case OPT_DELAY_KEY_WRITE:
    if (argument == disabled_my_option)
      delay_key_write_options= (uint) DELAY_KEY_WRITE_NONE;
    else if (! argument)
      delay_key_write_options= (uint) DELAY_KEY_WRITE_ON;
    else
    {
      int type;
      if ((type=find_type(argument, &delay_key_write_typelib, 2)) <= 0)
      {
	fprintf(stderr,"Unknown delay_key_write type: %s\n",argument);
	exit(1);
      }
      delay_key_write_options= (uint) type-1;
    }
    break;
  case OPT_CHARSETS_DIR:
    strmake(mysql_charsets_dir, argument, sizeof(mysql_charsets_dir)-1);
    charsets_dir = mysql_charsets_dir;
    break;
  case OPT_TX_ISOLATION:
  {
    int type;
    if ((type=find_type(argument, &tx_isolation_typelib, 2)) <= 0)
    {
      fprintf(stderr,"Unknown transaction isolation type: %s\n",argument);
      exit(1);
    }
    global_system_variables.tx_isolation= (type-1);
    break;
  }
#ifdef HAVE_BERKELEY_DB
  case OPT_BDB_NOSYNC:
    /* Deprecated option */
    opt_sync_bdb_logs= 0;
    /* Fall through */
  case OPT_BDB_SYNC:
    if (!opt_sync_bdb_logs)
      berkeley_env_flags|= DB_TXN_NOSYNC;
    else
      berkeley_env_flags&= ~DB_TXN_NOSYNC;
    break;
  case OPT_BDB_NO_RECOVER:
    berkeley_init_flags&= ~(DB_RECOVER);
    break;
  case OPT_BDB_LOCK:
  {
    int type;
    if ((type=find_type(argument, &berkeley_lock_typelib, 2)) > 0)
      berkeley_lock_type=berkeley_lock_types[type-1];
    else
    {
      int err;
      char *end;
      uint length= strlen(argument);
      long value= my_strntol(&my_charset_latin1, argument, length, 10, &end, &err);
      if (test_if_int(argument,(uint) length, end, &my_charset_latin1))
	berkeley_lock_scan_time= value;
      else
      {
	fprintf(stderr,"Unknown lock type: %s\n",argument);
	exit(1);
      }
    }
    break;
  }
  case OPT_BDB_SHARED:
    berkeley_init_flags&= ~(DB_PRIVATE);
    berkeley_shared_data= 1;
    break;
#endif /* HAVE_BERKELEY_DB */
  case OPT_BDB:
#ifdef HAVE_BERKELEY_DB
    if (opt_bdb)
      have_berkeley_db= SHOW_OPTION_YES;
    else
      have_berkeley_db= SHOW_OPTION_DISABLED;
#endif
    break;
  case OPT_ISAM:
#ifdef HAVE_ISAM
    if (opt_isam)
      have_isam= SHOW_OPTION_YES;
    else
      have_isam= SHOW_OPTION_DISABLED;
#endif
    break;
  case OPT_NDBCLUSTER:
#ifdef HAVE_NDBCLUSTER_DB
    if (opt_ndbcluster)
      have_ndbcluster= SHOW_OPTION_YES;
    else
      have_ndbcluster= SHOW_OPTION_DISABLED;
#endif
    break;
  case OPT_INNODB:
#ifdef HAVE_INNOBASE_DB
    if (opt_innodb)
      have_innodb= SHOW_OPTION_YES;
    else
      have_innodb= SHOW_OPTION_DISABLED;
#endif
    break;
  case OPT_INNODB_DATA_FILE_PATH:
#ifdef HAVE_INNOBASE_DB
    innobase_data_file_path= argument;
#endif
    break;
#ifdef HAVE_INNOBASE_DB
  case OPT_INNODB_LOG_ARCHIVE:
    innobase_log_archive= argument ? test(atoi(argument)) : 1;
    break;
  case OPT_INNODB_FAST_SHUTDOWN:
    innobase_fast_shutdown= argument ? test(atoi(argument)) : 1;
    break;
#endif /* HAVE_INNOBASE_DB */
  case OPT_MYISAM_RECOVER:
  {
    if (!argument || !argument[0])
    {
      myisam_recover_options=    HA_RECOVER_DEFAULT;
      myisam_recover_options_str= myisam_recover_typelib.type_names[0];
    }
    else
    {
      myisam_recover_options_str=argument;
      if ((myisam_recover_options=
	   find_bit_type(argument, &myisam_recover_typelib)) == ~(ulong) 0)
      {
	fprintf(stderr, "Unknown option to myisam-recover: %s\n",argument);
	exit(1);
      }
    }
    ha_open_options|=HA_OPEN_ABORT_IF_CRASHED;
    break;
  }
  case OPT_MYISAM_STATS_METHOD:
  {
    int method;
    ulong method_conv;
    myisam_stats_method_str= argument;
    if ((method=find_type(argument, &myisam_stats_method_typelib, 2)) <= 0)
    {
      fprintf(stderr, "Invalid value of myisam_stats_method: %s.\n", argument);
      exit(1);
    }
    switch (method-1) {
    case 0: 
      method_conv= MI_STATS_METHOD_NULLS_EQUAL;
      break;
    case 1:
      method_conv= MI_STATS_METHOD_NULLS_NOT_EQUAL;
      break;
    case 2:
      method_conv= MI_STATS_METHOD_IGNORE_NULLS;
      break;
    }
    global_system_variables.myisam_stats_method= method_conv;
    break;
  }
  case OPT_SQL_MODE:
  {
    sql_mode_str= argument;
    if ((global_system_variables.sql_mode=
         find_bit_type(argument, &sql_mode_typelib)) == ~(ulong) 0)
    {
      fprintf(stderr, "Unknown option to sql-mode: %s\n", argument);
      exit(1);
    }
    global_system_variables.sql_mode= fix_sql_mode(global_system_variables.
						   sql_mode);
    break;
  }
  case OPT_FT_BOOLEAN_SYNTAX:
    if (ft_boolean_check_syntax_string((byte*) argument))
    {
      fprintf(stderr, "Invalid ft-boolean-syntax string: %s\n", argument);
      exit(1);
    }
    strmake(ft_boolean_syntax, argument, sizeof(ft_boolean_syntax)-1);
    break;
  case OPT_SKIP_SAFEMALLOC:
#ifdef SAFEMALLOC
    sf_malloc_quick=1;
#endif
    break;
  case OPT_LOWER_CASE_TABLE_NAMES:
    lower_case_table_names= argument ? atoi(argument) : 1;
    lower_case_table_names_used= 1;
    break;
  }
  return 0;
}
	/* Initiates DEBUG - but no debugging here ! */

extern "C" gptr *
mysql_getopt_value(const char *keyname, uint key_length,
		   const struct my_option *option)
{
  switch (option->id) {
  case OPT_KEY_BUFFER_SIZE:
  case OPT_KEY_CACHE_BLOCK_SIZE:
  case OPT_KEY_CACHE_DIVISION_LIMIT:
  case OPT_KEY_CACHE_AGE_THRESHOLD:
  {
    KEY_CACHE *key_cache;
    if (!(key_cache= get_or_create_key_cache(keyname, key_length)))
      exit(1);
    switch (option->id) {
    case OPT_KEY_BUFFER_SIZE:
      return (gptr*) &key_cache->param_buff_size;
    case OPT_KEY_CACHE_BLOCK_SIZE:
      return (gptr*) &key_cache->param_block_size;
    case OPT_KEY_CACHE_DIVISION_LIMIT:
      return (gptr*) &key_cache->param_division_limit;
    case OPT_KEY_CACHE_AGE_THRESHOLD:
      return (gptr*) &key_cache->param_age_threshold;
    }
  }
  }
 return option->value;
}


void option_error_reporter(enum loglevel level, const char *format, ...)
{
  va_list args;
  va_start(args, format);
  vprint_msg_to_log(level, format, args);
  va_end(args);
}


static void get_options(int argc,char **argv)
{
  int ho_error;

  my_getopt_register_get_addr(mysql_getopt_value);
  strmake(def_ft_boolean_syntax, ft_boolean_syntax,
	  sizeof(ft_boolean_syntax)-1);
  my_getopt_error_reporter= option_error_reporter;
  if ((ho_error= handle_options(&argc, &argv, my_long_options,
                                get_one_option)))
    exit(ho_error);

#ifndef HAVE_NDBCLUSTER_DB
  if (opt_ndbcluster)
    sql_print_warning("this binary does not contain NDBCLUSTER storage engine");
#endif
#ifndef HAVE_INNOBASE_DB
  if (opt_innodb)
    sql_print_warning("this binary does not contain INNODB storage engine");
#endif
#ifndef HAVE_ISAM
  if (opt_isam)
    sql_print_warning("this binary does not contain ISAM storage engine");
#endif
#ifndef HAVE_BERKELEY_DB
  if (opt_bdb)
    sql_print_warning("this binary does not contain BDB storage engine");
#endif
  if ((opt_log_slow_admin_statements || opt_log_queries_not_using_indexes) &&
      !opt_slow_log)
    sql_print_warning("options --log-slow-admin-statements and --log-queries-not-using-indexes have no effect if --log-slow-queries is not set");

  /*
    Check that the default storage engine is actually available.
  */
  if (!ha_storage_engine_is_enabled((enum db_type)
                                    global_system_variables.table_type))
  {
    if (!opt_bootstrap)
    {
      sql_print_error("Default storage engine (%s) is not available",
                      ha_get_storage_engine((enum db_type)
                                            global_system_variables.table_type));
      exit(1);
    }
    global_system_variables.table_type= DB_TYPE_MYISAM;
  }

  if (argc > 0)
  {
    fprintf(stderr, "%s: Too many arguments (first extra is '%s').\nUse --help to get a list of available options\n", my_progname, *argv);
    /* FIXME add EXIT_TOO_MANY_ARGUMENTS to "mysys_err.h" and return that code? */
    exit(1);
  }

  if (opt_help)
  {
    usage();
    exit(0);
  }
#if defined(HAVE_BROKEN_REALPATH)
  my_use_symdir=0;
  my_disable_symlinks=1;
  have_symlink=SHOW_OPTION_NO;
#else
  if (!my_use_symdir)
  {
    my_disable_symlinks=1;
    have_symlink=SHOW_OPTION_DISABLED;
  }
#endif
  if (opt_debugging)
  {
    /* Allow break with SIGINT, no core or stack trace */
    test_flags|= TEST_SIGINT | TEST_NO_STACKTRACE;
    test_flags&= ~TEST_CORE_ON_SIGNAL;
  }
  /* Set global MyISAM variables from delay_key_write_options */
  fix_delay_key_write((THD*) 0, OPT_GLOBAL);

#ifndef EMBEDDED_LIBRARY
  if (mysqld_chroot)
    set_root(mysqld_chroot);
#else
  max_allowed_packet= global_system_variables.max_allowed_packet;
  net_buffer_length= global_system_variables.net_buffer_length;
#endif
  fix_paths();

  /*
    Set some global variables from the global_system_variables
    In most cases the global variables will not be used
  */
  my_disable_locking= myisam_single_user= test(opt_external_locking == 0);
  my_default_record_cache_size=global_system_variables.read_buff_size;
  myisam_max_temp_length=
    (my_off_t) global_system_variables.myisam_max_sort_file_size;
  myisam_max_extra_temp_length=
    (my_off_t) global_system_variables.myisam_max_extra_sort_file_size;

  /* Set global variables based on startup options */
  myisam_block_size=(uint) 1 << my_bit_log2(opt_myisam_block_size);

  if (opt_short_log_format)
    opt_specialflag|= SPECIAL_SHORT_LOG_FORMAT;
  if (opt_log_queries_not_using_indexes)
    opt_specialflag|= SPECIAL_LOG_QUERIES_NOT_USING_INDEXES;

  if (init_global_datetime_format(MYSQL_TIMESTAMP_DATE,
				  &global_system_variables.date_format) ||
      init_global_datetime_format(MYSQL_TIMESTAMP_TIME,
				  &global_system_variables.time_format) ||
      init_global_datetime_format(MYSQL_TIMESTAMP_DATETIME,
				  &global_system_variables.datetime_format))
    exit(1);
}


/*
  Create version name for running mysqld version
  We automaticly add suffixes -debug, -embedded and -log to the version
  name to make the version more descriptive.
  (MYSQL_SERVER_SUFFIX is set by the compilation environment)
*/

static void set_server_version(void)
{
  char *end= strxmov(server_version, MYSQL_SERVER_VERSION,
                     MYSQL_SERVER_SUFFIX_STR, NullS);
#ifdef EMBEDDED_LIBRARY
  end= strmov(end, "-embedded");
#endif
#ifndef DBUG_OFF
  if (!strstr(MYSQL_SERVER_SUFFIX_STR, "-debug"))
    end= strmov(end, "-debug");
#endif
  if (opt_log || opt_update_log || opt_slow_log || opt_bin_log)
    strmov(end, "-log");                        // This may slow down system
}


static char *get_relative_path(const char *path)
{
  if (test_if_hard_path(path) &&
      is_prefix(path,DEFAULT_MYSQL_HOME) &&
      strcmp(DEFAULT_MYSQL_HOME,FN_ROOTDIR))
  {
    path+=(uint) strlen(DEFAULT_MYSQL_HOME);
    while (*path == FN_LIBCHAR)
      path++;
  }
  return (char*) path;
}


/*
  Fix filename and replace extension where 'dir' is relative to
  mysql_real_data_home.
  Return 1 if len(path) > FN_REFLEN
*/

bool
fn_format_relative_to_data_home(my_string to, const char *name,
				const char *dir, const char *extension)
{
  char tmp_path[FN_REFLEN];
  if (!test_if_hard_path(dir))
  {
    strxnmov(tmp_path,sizeof(tmp_path)-1, mysql_real_data_home,
	     dir, NullS);
    dir=tmp_path;
  }
  return !fn_format(to, name, dir, extension,
		    MY_REPLACE_EXT | MY_UNPACK_FILENAME | MY_SAFE_PATH);
}


static void fix_paths(void)
{
  char buff[FN_REFLEN],*pos;
  convert_dirname(mysql_home,mysql_home,NullS);
  /* Resolve symlinks to allow 'mysql_home' to be a relative symlink */
  my_realpath(mysql_home,mysql_home,MYF(0));
  /* Ensure that mysql_home ends in FN_LIBCHAR */
  pos=strend(mysql_home);
  if (pos[-1] != FN_LIBCHAR)
  {
    pos[0]= FN_LIBCHAR;
    pos[1]= 0;
  }
  convert_dirname(mysql_real_data_home,mysql_real_data_home,NullS);
  convert_dirname(language,language,NullS);
  (void) my_load_path(mysql_home,mysql_home,""); // Resolve current dir
  (void) my_load_path(mysql_real_data_home,mysql_real_data_home,mysql_home);
  (void) my_load_path(pidfile_name,pidfile_name,mysql_real_data_home);

  char *sharedir=get_relative_path(SHAREDIR);
  if (test_if_hard_path(sharedir))
    strmake(buff,sharedir,sizeof(buff)-1);		/* purecov: tested */
  else
    strxnmov(buff,sizeof(buff)-1,mysql_home,sharedir,NullS);
  convert_dirname(buff,buff,NullS);
  (void) my_load_path(language,language,buff);

  /* If --character-sets-dir isn't given, use shared library dir */
  if (charsets_dir != mysql_charsets_dir)
  {
    strxnmov(mysql_charsets_dir, sizeof(mysql_charsets_dir)-1, buff,
	     CHARSET_DIR, NullS);
  }
  (void) my_load_path(mysql_charsets_dir, mysql_charsets_dir, buff);
  charsets_dir=mysql_charsets_dir;

  if (init_tmpdir(&mysql_tmpdir_list, opt_mysql_tmpdir))
    exit(1);
#ifdef HAVE_REPLICATION
  if (!slave_load_tmpdir)
  {
    if (!(slave_load_tmpdir = (char*) my_strdup(mysql_tmpdir, MYF(MY_FAE))))
      exit(1);
  }
#endif /* HAVE_REPLICATION */
}


/*
  Return a bitfield from a string of substrings separated by ','
  returns ~(ulong) 0 on error.
*/

static ulong find_bit_type(const char *x, TYPELIB *bit_lib)
{
  bool found_end;
  int  found_count;
  const char *end,*i,*j;
  const char **array, *pos;
  ulong found,found_int,bit;
  DBUG_ENTER("find_bit_type");
  DBUG_PRINT("enter",("x: '%s'",x));

  found=0;
  found_end= 0;
  pos=(my_string) x;
  while (*pos == ' ') pos++;
  found_end= *pos == 0;
  while (!found_end)
  {
    if (!*(end=strcend(pos,',')))		/* Let end point at fieldend */
    {
      while (end > pos && end[-1] == ' ')
	end--;					/* Skip end-space */
      found_end=1;
    }
    found_int=0; found_count=0;
    for (array=bit_lib->type_names, bit=1 ; (i= *array++) ; bit<<=1)
    {
      j=pos;
      while (j != end)
      {
	if (my_toupper(mysqld_charset,*i++) !=
            my_toupper(mysqld_charset,*j++))
	  goto skip;
      }
      found_int=bit;
      if (! *i)
      {
	found_count=1;
	break;
      }
      else if (j != pos)			// Half field found
      {
	found_count++;				// Could be one of two values
      }
skip: ;
    }
    if (found_count != 1)
      DBUG_RETURN(~(ulong) 0);				// No unique value
    found|=found_int;
    pos=end+1;
  }

  DBUG_PRINT("exit",("bit-field: %ld",(ulong) found));
  DBUG_RETURN(found);
} /* find_bit_type */


/*
  Check if file system used for databases is case insensitive

  SYNOPSIS
    test_if_case_sensitive()
    dir_name			Directory to test

  RETURN
    -1  Don't know (Test failed)
    0   File system is case sensitive
    1   File system is case insensitive
*/

static int test_if_case_insensitive(const char *dir_name)
{
  int result= 0;
  File file;
  char buff[FN_REFLEN], buff2[FN_REFLEN];
  MY_STAT stat_info;
  DBUG_ENTER("test_if_case_insensitive");

  fn_format(buff, glob_hostname, dir_name, ".lower-test",
	    MY_UNPACK_FILENAME | MY_REPLACE_EXT | MY_REPLACE_DIR);
  fn_format(buff2, glob_hostname, dir_name, ".LOWER-TEST",
	    MY_UNPACK_FILENAME | MY_REPLACE_EXT | MY_REPLACE_DIR);
  (void) my_delete(buff2, MYF(0));
  if ((file= my_create(buff, 0666, O_RDWR, MYF(0))) < 0)
  {
    sql_print_warning("Can't create test file %s", buff);
    DBUG_RETURN(-1);
  }
  my_close(file, MYF(0));
  if (my_stat(buff2, &stat_info, MYF(0)))
    result= 1;					// Can access file
  (void) my_delete(buff, MYF(MY_WME));
  DBUG_PRINT("exit", ("result: %d", result));
  DBUG_RETURN(result);
}


/* Create file to store pid number */

static void create_pid_file()
{
  File file;
  if ((file = my_create(pidfile_name,0664,
			O_WRONLY | O_TRUNC, MYF(MY_WME))) >= 0)
  {
    char buff[21], *end;
    end= int10_to_str((long) getpid(), buff, 10);
    *end++= '\n';
    if (!my_write(file, (byte*) buff, (uint) (end-buff), MYF(MY_WME | MY_NABP)))
    {
      (void) my_close(file, MYF(0));
      return;
    }
    (void) my_close(file, MYF(0));
  }
  sql_perror("Can't start server: can't create PID file");
  exit(1);  
}


/*****************************************************************************
  Instantiate templates
*****************************************************************************/

#ifdef __GNUC__
/* Used templates */
template class I_List<THD>;
template class I_List_iterator<THD>;
template class I_List<i_string>;
template class I_List<i_string_pair>;
template class I_List<NAMED_LIST>;
FIX_GCC_LINKING_PROBLEM
#endif<|MERGE_RESOLUTION|>--- conflicted
+++ resolved
@@ -2612,41 +2612,8 @@
 			files_charset_info :
 			&my_charset_bin);
 
-<<<<<<< HEAD
   return 0;
 }
-=======
-  if (!(opt_specialflag & SPECIAL_NO_PRIOR))
-    my_pthread_setprio(pthread_self(),CONNECT_PRIOR);
-  /* Parameter for threads created for connections */
-  (void) pthread_attr_init(&connection_attrib);
-  (void) pthread_attr_setdetachstate(&connection_attrib,
-				     PTHREAD_CREATE_DETACHED);
-  pthread_attr_setstacksize(&connection_attrib,thread_stack);
-#ifdef HAVE_PTHREAD_ATTR_GETSTACKSIZE
-  {
-    /* Retrieve used stack size;  Needed for checking stack overflows */
-    size_t stack_size= 0;
-    pthread_attr_getstacksize(&connection_attrib, &stack_size);
-    /* We must check if stack_size = 0 as Solaris 2.9 can return 0 here */
-    if (stack_size && stack_size < thread_stack)
-    {
-      if (global_system_variables.log_warnings)
-	sql_print_error("Warning: Asked for %ld thread stack, but got %ld",
-			thread_stack, stack_size);
-      thread_stack= stack_size;
-    }
-  }
-#endif
-#ifdef __NETWARE__
-  /* Increasing stacksize of threads on NetWare */
-
-  pthread_attr_setstacksize(&connection_attrib, NW_THD_STACKSIZE);
-#endif
-  if (!(opt_specialflag & SPECIAL_NO_PRIOR))
-    my_pthread_attr_setprio(&connection_attrib,WAIT_PRIOR);
-  pthread_attr_setscope(&connection_attrib, PTHREAD_SCOPE_SYSTEM);
->>>>>>> 0aef5e36
 
 
 static int init_thread_environment()
@@ -3122,6 +3089,12 @@
     }
   }
 #endif
+#ifdef __NETWARE__
+  /* Increasing stacksize of threads on NetWare */
+  
+  pthread_attr_setstacksize(&connection_attrib, NW_THD_STACKSIZE);
+#endif
+
   thread_stack_min=thread_stack - STACK_MIN_SIZE;
 
   (void) thr_setconcurrency(concurrency);	// 10 by default
