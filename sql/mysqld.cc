/* Copyright (C) 2000-2003 MySQL AB

   This program is free software; you can redistribute it and/or modify
   it under the terms of the GNU General Public License as published by
   the Free Software Foundation; either version 2 of the License, or
   (at your option) any later version.

   This program is distributed in the hope that it will be useful,
   but WITHOUT ANY WARRANTY; without even the implied warranty of
   MERCHANTABILITY or FITNESS FOR A PARTICULAR PURPOSE.  See the
   GNU General Public License for more details.

   You should have received a copy of the GNU General Public License
   along with this program; if not, write to the Free Software
   Foundation, Inc., 59 Temple Place, Suite 330, Boston, MA  02111-1307  USA */

#include "mysql_priv.h"
#include <m_ctype.h>
#include <my_dir.h>
#include "slave.h"
#include "sql_repl.h"
#include "repl_failsafe.h"
#include "stacktrace.h"
#include "mysqld_suffix.h"
#include "mysys_err.h"
#ifdef HAVE_BERKELEY_DB
#include "ha_berkeley.h"
#endif
#ifdef HAVE_INNOBASE_DB
#include "ha_innodb.h"
#endif
#include "ha_myisam.h"
#ifdef HAVE_NDBCLUSTER_DB
#include "ha_ndbcluster.h"
#endif

#ifdef HAVE_INNOBASE_DB
#define OPT_INNODB_DEFAULT 1
#else
#define OPT_INNODB_DEFAULT 0
#endif
#define OPT_BDB_DEFAULT 0
#ifdef HAVE_NDBCLUSTER_DB
#define OPT_NDBCLUSTER_DEFAULT 0
#if defined(NOT_ENOUGH_TESTED) \
  && defined(NDB_SHM_TRANSPORTER) && MYSQL_VERSION_ID >= 50000
#define OPT_NDB_SHM_DEFAULT 1
#else
#define OPT_NDB_SHM_DEFAULT 0
#endif
#else
#define OPT_NDBCLUSTER_DEFAULT 0
#endif

#include <thr_alarm.h>
#include <ft_global.h>
#include <errmsg.h>
#include "sp_rcontext.h"
#include "sp_cache.h"

#define mysqld_charset &my_charset_latin1

#ifndef DBUG_OFF
#define ONE_THREAD
#endif

#ifdef HAVE_purify
#define IF_PURIFY(A,B) (A)
#else
#define IF_PURIFY(A,B) (B)
#endif

/* stack traces are only supported on linux intel */
#if defined(__linux__)  && defined(__i386__) && defined(USE_PSTACK)
#define	HAVE_STACK_TRACE_ON_SEGV
#include "../pstack/pstack.h"
char pstack_file_name[80];
#endif /* __linux__ */

/* We have HAVE_purify below as this speeds up the shutdown of MySQL */

#if defined(HAVE_DEC_3_2_THREADS) || defined(SIGNALS_DONT_BREAK_READ) || defined(HAVE_purify) && defined(__linux__)
#define HAVE_CLOSE_SERVER_SOCK 1
#endif

extern "C" {					// Because of SCO 3.2V4.2
#include <errno.h>
#include <sys/stat.h>
#ifndef __GNU_LIBRARY__
#define __GNU_LIBRARY__				// Skip warnings in getopt.h
#endif
#include <my_getopt.h>
#ifdef HAVE_SYSENT_H
#include <sysent.h>
#endif
#ifdef HAVE_PWD_H
#include <pwd.h>				// For getpwent
#endif
#ifdef HAVE_GRP_H
#include <grp.h>
#endif
#include <my_net.h>

#if defined(OS2)
#  include <sys/un.h>
#elif !defined(__WIN__)
#  ifndef __NETWARE__
#include <sys/resource.h>
#  endif /* __NETWARE__ */
#ifdef HAVE_SYS_UN_H
#  include <sys/un.h>
#endif
#include <netdb.h>
#ifdef HAVE_SELECT_H
#  include <select.h>
#endif
#ifdef HAVE_SYS_SELECT_H
#include <sys/select.h>
#endif
#include <sys/utsname.h>
#endif /* __WIN__ */

#ifdef HAVE_LIBWRAP
#include <tcpd.h>
#include <syslog.h>
#ifdef NEED_SYS_SYSLOG_H
#include <sys/syslog.h>
#endif /* NEED_SYS_SYSLOG_H */
int allow_severity = LOG_INFO;
int deny_severity = LOG_WARNING;

#endif /* HAVE_LIBWRAP */

#ifdef HAVE_SYS_MMAN_H
#include <sys/mman.h>
#endif

#ifdef __NETWARE__
#define zVOLSTATE_ACTIVE 6
#define zVOLSTATE_DEACTIVE 2
#define zVOLSTATE_MAINTENANCE 3

#include <nks/netware.h>
#include <nks/vm.h>
#include <library.h>
#include <monitor.h>
#include <zOmni.h>                              //For NEB
#include <neb.h>                                //For NEB
#include <nebpub.h>                             //For NEB
#include <zEvent.h>                             //For NSS event structures
#include <zPublics.h>

static void *neb_consumer_id= NULL;             //For storing NEB consumer id
static char datavolname[256]= {0};
static VolumeID_t datavolid;
static event_handle_t eh;
static Report_t ref;
static void *refneb= NULL;
my_bool event_flag= FALSE;
static int volumeid= -1;

  /* NEB event callback */
unsigned long neb_event_callback(struct EventBlock *eblock);
static void registerwithneb();
static void getvolumename();
static void getvolumeID(BYTE *volumeName);
#endif /* __NETWARE__ */
  

#ifdef _AIX41
int initgroups(const char *,unsigned int);
#endif

#if defined(__FreeBSD__) && defined(HAVE_IEEEFP_H)
#include <ieeefp.h>
#ifdef HAVE_FP_EXCEPT				// Fix type conflict
typedef fp_except fp_except_t;
#endif

  /* We can't handle floating point exceptions with threads, so disable
     this on freebsd
  */

inline void reset_floating_point_exceptions()
{
  /* Don't fall for overflow, underflow,divide-by-zero or loss of precision */
#if defined(__i386__)
  fpsetmask(~(FP_X_INV | FP_X_DNML | FP_X_OFL | FP_X_UFL | FP_X_DZ |
	      FP_X_IMP));
#else
 fpsetmask(~(FP_X_INV |             FP_X_OFL | FP_X_UFL | FP_X_DZ |
	     FP_X_IMP));
#endif
}
#else
#define reset_floating_point_exceptions()
#endif /* __FreeBSD__ && HAVE_IEEEFP_H */

} /* cplusplus */


#if defined(HAVE_LINUXTHREADS)
#define THR_KILL_SIGNAL SIGINT
#else
#define THR_KILL_SIGNAL SIGUSR2		// Can't use this with LinuxThreads
#endif
#define MYSQL_KILL_SIGNAL SIGTERM

#ifdef HAVE_GLIBC2_STYLE_GETHOSTBYNAME_R
#include <sys/types.h>
#else
#include <my_pthread.h>			// For thr_setconcurency()
#endif

#ifdef SOLARIS
extern "C" int gethostname(char *name, int namelen);
#endif


/* Constants */

const char *show_comp_option_name[]= {"YES", "NO", "DISABLED"};
static const char *sql_mode_names[] =
{
  "REAL_AS_FLOAT", "PIPES_AS_CONCAT", "ANSI_QUOTES", "IGNORE_SPACE",
  "?", "ONLY_FULL_GROUP_BY", "NO_UNSIGNED_SUBTRACTION",
  "NO_DIR_IN_CREATE",
  "POSTGRESQL", "ORACLE", "MSSQL", "DB2", "MAXDB", "NO_KEY_OPTIONS",
  "NO_TABLE_OPTIONS", "NO_FIELD_OPTIONS", "MYSQL323", "MYSQL40", "ANSI",
  "NO_AUTO_VALUE_ON_ZERO", "NO_BACKSLASH_ESCAPES", "STRICT_TRANS_TABLES", "STRICT_ALL_TABLES",
  "NO_ZERO_IN_DATE", "NO_ZERO_DATE", "ALLOW_INVALID_DATES", "ERROR_FOR_DIVISION_BY_ZERO",
  "TRADITIONAL", "NO_AUTO_CREATE_USER", "HIGH_NOT_PRECEDENCE",
  "NO_ENGINE_SUBSTITUTION",
  NullS
};
TYPELIB sql_mode_typelib= { array_elements(sql_mode_names)-1,"",
			    sql_mode_names, NULL };
static const char *tc_heuristic_recover_names[]=
{
  "COMMIT", "ROLLBACK", NullS
};
static TYPELIB tc_heuristic_recover_typelib=
{
  array_elements(tc_heuristic_recover_names)-1,"",
  tc_heuristic_recover_names, NULL
};
const char *first_keyword= "first", *binary_keyword= "BINARY";
const char *my_localhost= "localhost", *delayed_user= "DELAYED";
#if SIZEOF_OFF_T > 4 && defined(BIG_TABLES)
#define GET_HA_ROWS GET_ULL
#else
#define GET_HA_ROWS GET_ULONG
#endif

bool opt_large_files= sizeof(my_off_t) > 4;

/*
  Used with --help for detailed option
*/
static bool opt_help= 0, opt_verbose= 0;

arg_cmp_func Arg_comparator::comparator_matrix[5][2] =
{{&Arg_comparator::compare_string,     &Arg_comparator::compare_e_string},
 {&Arg_comparator::compare_real,       &Arg_comparator::compare_e_real},
 {&Arg_comparator::compare_int_signed, &Arg_comparator::compare_e_int},
 {&Arg_comparator::compare_row,        &Arg_comparator::compare_e_row},
 {&Arg_comparator::compare_decimal,    &Arg_comparator::compare_e_decimal}};

/* static variables */

static bool lower_case_table_names_used= 0;
static bool volatile select_thread_in_use, signal_thread_in_use;
static bool volatile ready_to_exit;
static my_bool opt_debugging= 0, opt_external_locking= 0, opt_console= 0;
static my_bool opt_bdb, opt_isam, opt_ndbcluster;
static my_bool opt_short_log_format= 0;
static my_bool opt_log_queries_not_using_indexes= 0;
static uint kill_cached_threads, wake_thread;
static ulong killed_threads, thread_created;
static ulong max_used_connections;
static ulong my_bind_addr;			/* the address we bind to */
static volatile ulong cached_thread_count= 0;
static const char *sql_mode_str= "OFF";
static char *mysqld_user, *mysqld_chroot, *log_error_file_ptr;
static char *opt_init_slave, *language_ptr, *opt_init_connect;
static char *default_character_set_name;
static char *my_bind_addr_str;
static char *default_collation_name;
static char mysql_data_home_buff[2];
static struct passwd *user_info;
static I_List<THD> thread_cache;

static pthread_cond_t COND_thread_cache, COND_flush_thread_cache;

#ifdef HAVE_BERKELEY_DB
static my_bool opt_sync_bdb_logs;
#endif

/* Global variables */

bool opt_log, opt_update_log, opt_bin_log, opt_slow_log;
bool opt_error_log= IF_WIN(1,0);
bool opt_disable_networking=0, opt_skip_show_db=0;
bool server_id_supplied = 0;
bool opt_endinfo,using_udf_functions, locked_in_memory;
bool opt_using_transactions, using_update_log;
bool volatile abort_loop;
bool volatile shutdown_in_progress, grant_option;

my_bool opt_skip_slave_start = 0; // If set, slave is not autostarted
my_bool opt_reckless_slave = 0;
my_bool opt_enable_named_pipe= 0;
my_bool opt_local_infile, opt_slave_compressed_protocol;
my_bool opt_safe_user_create = 0, opt_no_mix_types = 0;
my_bool opt_show_slave_auth_info, opt_sql_bin_update = 0;
my_bool opt_log_slave_updates= 0;
my_bool	opt_innodb;
#ifdef HAVE_NDBCLUSTER_DB
const char *opt_ndbcluster_connectstring= 0;
const char *opt_ndb_connectstring= 0;
char opt_ndb_constrbuf[1024];
unsigned opt_ndb_constrbuf_len= 0;
my_bool	opt_ndb_shm, opt_ndb_optimized_node_selection;
ulong opt_ndb_cache_check_time;
const char *opt_ndb_mgmd;
ulong opt_ndb_nodeid;
#endif
my_bool opt_readonly, use_temp_pool, relay_log_purge;
my_bool opt_sync_frm, opt_allow_suspicious_udfs;
my_bool opt_secure_auth= 0;
my_bool opt_log_slow_admin_statements= 0;
my_bool lower_case_file_system= 0;
my_bool opt_large_pages= 0;
uint    opt_large_page_size= 0;
my_bool opt_old_style_user_limits= 0, trust_routine_creators= 0;
/*
  True if there is at least one per-hour limit for some user, so we should
  check them before each query (and possibly reset counters when hour is
  changed). False otherwise.
*/
volatile bool mqh_used = 0;
my_bool opt_noacl;
my_bool sp_automatic_privileges= 1;

#ifdef HAVE_INITGROUPS
static bool calling_initgroups= FALSE; /* Used in SIGSEGV handler. */
#endif
uint mysqld_port, test_flags, select_errors, dropping_tables, ha_open_options;
uint delay_key_write_options, protocol_version;
uint lower_case_table_names;
uint tc_heuristic_recover= 0;
uint volatile thread_count, thread_running;
ulong back_log, connect_timeout, concurrency;
ulong server_id, thd_startup_options;
ulong table_cache_size, thread_stack, what_to_log;
ulong query_buff_size, slow_launch_time, slave_open_temp_tables;
ulong open_files_limit, max_binlog_size, max_relay_log_size;
ulong slave_net_timeout, slave_trans_retries;
ulong thread_cache_size=0, binlog_cache_size=0, max_binlog_cache_size=0;
ulong query_cache_size=0;
ulong refresh_version, flush_version;	/* Increments on each reload */
query_id_t query_id;
ulong aborted_threads, aborted_connects;
ulong delayed_insert_timeout, delayed_insert_limit, delayed_queue_size;
ulong delayed_insert_threads, delayed_insert_writes, delayed_rows_in_use;
ulong delayed_insert_errors,flush_time;
ulong specialflag=0;
ulong binlog_cache_use= 0, binlog_cache_disk_use= 0;
ulong max_connections, max_connect_errors;
uint  max_user_connections= 0;
ulong thread_id=1L,current_pid;
ulong slow_launch_threads = 0, sync_binlog_period;
ulong expire_logs_days = 0;
ulong rpl_recovery_rank=0;

double log_10[32];			/* 10 potences */
time_t start_time;

char mysql_home[FN_REFLEN], pidfile_name[FN_REFLEN], system_time_zone[30];
char *default_tz_name;
char log_error_file[FN_REFLEN], glob_hostname[FN_REFLEN];
char mysql_real_data_home[FN_REFLEN],
     language[FN_REFLEN], reg_ext[FN_EXTLEN], mysql_charsets_dir[FN_REFLEN],
     *opt_init_file, *opt_tc_log_file,
     def_ft_boolean_syntax[sizeof(ft_boolean_syntax)];

const key_map key_map_empty(0);
key_map key_map_full(0);                        // Will be initialized later

const char *opt_date_time_formats[3];

char *mysql_data_home= mysql_real_data_home;
char server_version[SERVER_VERSION_LENGTH];
char *mysqld_unix_port, *opt_mysql_tmpdir;
const char **errmesg;			/* Error messages */
const char *myisam_recover_options_str="OFF";
/* name of reference on left espression in rewritten IN subquery */
const char *in_left_expr_name= "<left expr>";
/* name of additional condition */
const char *in_additional_cond= "<IN COND>";
my_decimal decimal_zero;
/* classes for comparation parsing/processing */
Eq_creator eq_creator;
Ne_creator ne_creator;
Gt_creator gt_creator;
Lt_creator lt_creator;
Ge_creator ge_creator;
Le_creator le_creator;


FILE *bootstrap_file;
int bootstrap_error;

I_List<i_string_pair> replicate_rewrite_db;
I_List<i_string> replicate_do_db, replicate_ignore_db;
// allow the user to tell us which db to replicate and which to ignore
I_List<i_string> binlog_do_db, binlog_ignore_db;
I_List<THD> threads;
I_List<NAMED_LIST> key_caches;

struct system_variables global_system_variables;
struct system_variables max_system_variables;
struct system_status_var global_status_var;

MY_TMPDIR mysql_tmpdir_list;
MY_BITMAP temp_pool;

CHARSET_INFO *system_charset_info, *files_charset_info ;
CHARSET_INFO *national_charset_info, *table_alias_charset;

SHOW_COMP_OPTION have_berkeley_db, have_innodb, have_isam, have_ndbcluster, 
  have_example_db, have_archive_db, have_csv_db;
SHOW_COMP_OPTION have_federated_db;
SHOW_COMP_OPTION have_raid, have_openssl, have_symlink, have_query_cache;
SHOW_COMP_OPTION have_geometry, have_rtree_keys;
SHOW_COMP_OPTION have_crypt, have_compress;
SHOW_COMP_OPTION have_blackhole_db;

/* Thread specific variables */

pthread_key(MEM_ROOT**,THR_MALLOC);
pthread_key(THD*, THR_THD);
pthread_mutex_t LOCK_mysql_create_db, LOCK_Acl, LOCK_open, LOCK_thread_count,
		LOCK_mapped_file, LOCK_status, LOCK_global_read_lock,
		LOCK_error_log, LOCK_uuid_generator,
		LOCK_delayed_insert, LOCK_delayed_status, LOCK_delayed_create,
		LOCK_crypt, LOCK_bytes_sent, LOCK_bytes_received,
	        LOCK_global_system_variables,
		LOCK_user_conn, LOCK_slave_list, LOCK_active_mi;
rw_lock_t	LOCK_grant, LOCK_sys_init_connect, LOCK_sys_init_slave;
pthread_cond_t COND_refresh,COND_thread_count;
pthread_t signal_thread;
pthread_attr_t connection_attrib;

/* replication parameters, if master_host is not NULL, we are a slave */
uint master_port= MYSQL_PORT, master_connect_retry = 60;
uint report_port= MYSQL_PORT;
ulong master_retry_count=0;
char *master_user, *master_password, *master_host, *master_info_file;
char *relay_log_info_file, *report_user, *report_password, *report_host;
char *opt_relay_logname = 0, *opt_relaylog_index_name=0;
my_bool master_ssl;
char *master_ssl_key, *master_ssl_cert;
char *master_ssl_ca, *master_ssl_capath, *master_ssl_cipher;

/* Static variables */

static bool kill_in_progress, segfaulted;
static my_bool opt_do_pstack, opt_bootstrap, opt_myisam_log;
static int cleanup_done;
static ulong opt_specialflag, opt_myisam_block_size;
static char *opt_logname, *opt_update_logname, *opt_binlog_index_name;
static char *opt_slow_logname, *opt_tc_heuristic_recover;
static char *mysql_home_ptr, *pidfile_name_ptr;
static char **defaults_argv;
static char *opt_bin_logname;

static my_socket unix_sock,ip_sock;
static pthread_t select_thread;
struct rand_struct sql_rand; // used by sql_class.cc:THD::THD()

/* OS specific variables */

#ifdef __WIN__
#undef	 getpid
#include <process.h>

static pthread_cond_t COND_handler_count;
static uint handler_count;
static bool start_mode=0, use_opt_args;
static int opt_argc;
static char **opt_argv;

#if !defined(EMBEDDED_LIBRARY)
static HANDLE hEventShutdown;
static char shutdown_event_name[40];
#include "nt_servc.h"
static	 NTService  Service;	      // Service object for WinNT
#endif /* EMBEDDED_LIBRARY */
#endif /* __WIN__ */

#ifdef __NT__
static char pipe_name[512];
static SECURITY_ATTRIBUTES saPipeSecurity;
static SECURITY_DESCRIPTOR sdPipeDescriptor;
static HANDLE hPipe = INVALID_HANDLE_VALUE;
#endif

#ifdef OS2
pthread_cond_t eventShutdown;
#endif

#ifndef EMBEDDED_LIBRARY
bool mysqld_embedded=0;
#else
bool mysqld_embedded=1;
#endif

#ifndef DBUG_OFF
static const char* default_dbug_option;
#endif
#ifdef HAVE_LIBWRAP
char *libwrapName= NULL;
#endif
#ifdef HAVE_QUERY_CACHE
static ulong query_cache_limit= 0;
ulong query_cache_min_res_unit= QUERY_CACHE_MIN_RESULT_DATA_SIZE;
Query_cache query_cache;
#endif
#ifdef HAVE_SMEM
char *shared_memory_base_name= default_shared_memory_base_name;
bool opt_enable_shared_memory;
HANDLE smem_event_connect_request= 0;
#endif

#include "sslopt-vars.h"
#ifdef HAVE_OPENSSL
char *des_key_file;
struct st_VioSSLAcceptorFd *ssl_acceptor_fd;
#endif /* HAVE_OPENSSL */


/* Function declarations */

static void start_signal_handler(void);
static pthread_handler_decl(signal_hand, arg);
static void mysql_init_variables(void);
static void get_options(int argc,char **argv);
static void set_server_version(void);
static int init_thread_environment();
static char *get_relative_path(const char *path);
static void fix_paths(void);
extern "C" pthread_handler_decl(handle_connections_sockets,arg);
extern "C" pthread_handler_decl(kill_server_thread,arg);
static void bootstrap(FILE *file);
static void close_server_sock();
static bool read_init_file(char *file_name);
#ifdef __NT__
extern "C" pthread_handler_decl(handle_connections_namedpipes,arg);
#endif
#ifdef HAVE_SMEM
static pthread_handler_decl(handle_connections_shared_memory,arg);
#endif
extern "C" pthread_handler_decl(handle_slave,arg);
static ulong find_bit_type(const char *x, TYPELIB *bit_lib);
static void clean_up(bool print_message);
static void clean_up_mutexes(void);
static void wait_for_signal_thread_to_end(void);
static int test_if_case_insensitive(const char *dir_name);
static void create_pid_file();

#ifndef EMBEDDED_LIBRARY
/****************************************************************************
** Code to end mysqld
****************************************************************************/

static void close_connections(void)
{
#ifdef EXTRA_DEBUG
  int count=0;
#endif
  DBUG_ENTER("close_connections");

  /* Clear thread cache */
  kill_cached_threads++;
  flush_thread_cache();

  /* kill flush thread */
  (void) pthread_mutex_lock(&LOCK_manager);
  if (manager_thread_in_use)
  {
    DBUG_PRINT("quit",("killing manager thread: 0x%lx",manager_thread));
   (void) pthread_cond_signal(&COND_manager);
  }
  (void) pthread_mutex_unlock(&LOCK_manager);

  /* kill connection thread */
#if !defined(__WIN__) && !defined(__EMX__) && !defined(OS2) && !defined(__NETWARE__)
  DBUG_PRINT("quit",("waiting for select thread: 0x%lx",select_thread));
  (void) pthread_mutex_lock(&LOCK_thread_count);

  while (select_thread_in_use)
  {
    struct timespec abstime;
    int error;
    LINT_INIT(error);
    DBUG_PRINT("info",("Waiting for select thread"));

#ifndef DONT_USE_THR_ALARM
    if (pthread_kill(select_thread,THR_CLIENT_ALARM))
      break;					// allready dead
#endif
    set_timespec(abstime, 2);
    for (uint tmp=0 ; tmp < 10 && select_thread_in_use; tmp++)
    {
      error=pthread_cond_timedwait(&COND_thread_count,&LOCK_thread_count,
				   &abstime);
      if (error != EINTR)
	break;
    }
#ifdef EXTRA_DEBUG
    if (error != 0 && !count++)
      sql_print_error("Got error %d from pthread_cond_timedwait",error);
#endif
    close_server_sock();
  }
  (void) pthread_mutex_unlock(&LOCK_thread_count);
#endif /* __WIN__ */


  /* Abort listening to new connections */
  DBUG_PRINT("quit",("Closing sockets"));
  if (!opt_disable_networking )
  {
    if (ip_sock != INVALID_SOCKET)
    {
      (void) shutdown(ip_sock,2);
      (void) closesocket(ip_sock);
      ip_sock= INVALID_SOCKET;
    }
  }
#ifdef __NT__
  if (hPipe != INVALID_HANDLE_VALUE && opt_enable_named_pipe)
  {
    HANDLE temp;
    DBUG_PRINT("quit", ("Closing named pipes") );

    /* Create connection to the handle named pipe handler to break the loop */
    if ((temp = CreateFile(pipe_name,
			   GENERIC_READ | GENERIC_WRITE,
			   0,
			   NULL,
			   OPEN_EXISTING,
			   0,
			   NULL )) != INVALID_HANDLE_VALUE)
    {
      WaitNamedPipe(pipe_name, 1000);
      DWORD dwMode = PIPE_READMODE_BYTE | PIPE_WAIT;
      SetNamedPipeHandleState(temp, &dwMode, NULL, NULL);
      CancelIo(temp);
      DisconnectNamedPipe(temp);
      CloseHandle(temp);
    }
  }
#endif
#ifdef HAVE_SYS_UN_H
  if (unix_sock != INVALID_SOCKET)
  {
    (void) shutdown(unix_sock,2);
    (void) closesocket(unix_sock);
    (void) unlink(mysqld_unix_port);
    unix_sock= INVALID_SOCKET;
  }
#endif
  end_thr_alarm(0);			 // Abort old alarms.
  end_slave();

  /* First signal all threads that it's time to die */

  THD *tmp;
  (void) pthread_mutex_lock(&LOCK_thread_count); // For unlink from list

  I_List_iterator<THD> it(threads);
  while ((tmp=it++))
  {
    DBUG_PRINT("quit",("Informing thread %ld that it's time to die",
		       tmp->thread_id));
<<<<<<< HEAD
    tmp->killed= THD::KILL_CONNECTION;
=======
    /* 
     Re: bug 7403 - close_connection will be called mulitple times
     bug a wholesale clean up of our network code is a very large 
     project.  This will wake up the socket on Windows and prevent the
     printing of the error message that we are force closing a connection.
    */
    close_connection(tmp, 0, 1);  
>>>>>>> f9adcc3c
    if (tmp->mysys_var)
    {
      tmp->mysys_var->abort=1;
      pthread_mutex_lock(&tmp->mysys_var->mutex);
      if (tmp->mysys_var->current_cond)
      {
	pthread_mutex_lock(tmp->mysys_var->current_mutex);
	pthread_cond_broadcast(tmp->mysys_var->current_cond);
	pthread_mutex_unlock(tmp->mysys_var->current_mutex);
      }
      pthread_mutex_unlock(&tmp->mysys_var->mutex);
    }
  }
  (void) pthread_mutex_unlock(&LOCK_thread_count); // For unlink from list

  if (thread_count)
    sleep(1);					// Give threads time to die

  /* Force remaining threads to die by closing the connection to the client */

  for (;;)
  {
    DBUG_PRINT("quit",("Locking LOCK_thread_count"));
    (void) pthread_mutex_lock(&LOCK_thread_count); // For unlink from list
    if (!(tmp=threads.get()))
    {
      DBUG_PRINT("quit",("Unlocking LOCK_thread_count"));
      (void) pthread_mutex_unlock(&LOCK_thread_count);
      break;
    }
#ifndef __bsdi__				// Bug in BSDI kernel
    if (tmp->vio_ok())
    {
      sql_print_error(ER(ER_FORCING_CLOSE),my_progname,
		      tmp->thread_id,tmp->user ? tmp->user : "");
      close_connection(tmp,0,0);
    }
#endif
    DBUG_PRINT("quit",("Unlocking LOCK_thread_count"));
    (void) pthread_mutex_unlock(&LOCK_thread_count);
  }
  /* All threads has now been aborted */
  DBUG_PRINT("quit",("Waiting for threads to die (count=%u)",thread_count));
  (void) pthread_mutex_lock(&LOCK_thread_count);
  while (thread_count)
  {
    (void) pthread_cond_wait(&COND_thread_count,&LOCK_thread_count);
    DBUG_PRINT("quit",("One thread died (count=%u)",thread_count));
  }
  (void) pthread_mutex_unlock(&LOCK_thread_count);

  DBUG_PRINT("quit",("close_connections thread"));
  DBUG_VOID_RETURN;
}
#endif /*EMBEDDED_LIBRARY*/


static void close_server_sock()
{
#ifdef HAVE_CLOSE_SERVER_SOCK
  DBUG_ENTER("close_server_sock");
  my_socket tmp_sock;
  tmp_sock=ip_sock;
  if (tmp_sock != INVALID_SOCKET)
  {
    ip_sock=INVALID_SOCKET;
    DBUG_PRINT("info",("calling shutdown on TCP/IP socket"));
    VOID(shutdown(tmp_sock,2));
#if defined(__NETWARE__)
    /*
      The following code is disabled for normal systems as it causes MySQL
      to hang on AIX 4.3 during shutdown
    */
    DBUG_PRINT("info",("calling closesocket on TCP/IP socket"));
    VOID(closesocket(tmp_sock));
#endif
  }
  tmp_sock=unix_sock;
  if (tmp_sock != INVALID_SOCKET)
  {
    unix_sock=INVALID_SOCKET;
    DBUG_PRINT("info",("calling shutdown on unix socket"));
    VOID(shutdown(tmp_sock,2));
#if defined(__NETWARE__)
    /*
      The following code is disabled for normal systems as it may cause MySQL
      to hang on AIX 4.3 during shutdown
    */
    DBUG_PRINT("info",("calling closesocket on unix/IP socket"));
    VOID(closesocket(tmp_sock));
#endif
    VOID(unlink(mysqld_unix_port));
  }
  DBUG_VOID_RETURN;
#endif
}


void kill_mysql(void)
{
  DBUG_ENTER("kill_mysql");

#ifdef SIGNALS_DONT_BREAK_READ
  abort_loop=1;					// Break connection loops
  close_server_sock();				// Force accept to wake up
#endif

#if defined(__WIN__)
#if !defined(EMBEDDED_LIBRARY)
  {
    if (!SetEvent(hEventShutdown))
    {
      DBUG_PRINT("error",("Got error: %ld from SetEvent",GetLastError()));
    }
    /*
      or:
      HANDLE hEvent=OpenEvent(0, FALSE, "MySqlShutdown");
      SetEvent(hEventShutdown);
      CloseHandle(hEvent);
    */
  }
#endif
#elif defined(OS2)
  pthread_cond_signal(&eventShutdown);		// post semaphore
#elif defined(HAVE_PTHREAD_KILL)
  if (pthread_kill(signal_thread, MYSQL_KILL_SIGNAL))
  {
    DBUG_PRINT("error",("Got error %d from pthread_kill",errno)); /* purecov: inspected */
  }
#elif !defined(SIGNALS_DONT_BREAK_READ)
  kill(current_pid, MYSQL_KILL_SIGNAL);
#endif
  DBUG_PRINT("quit",("After pthread_kill"));
  shutdown_in_progress=1;			// Safety if kill didn't work
#ifdef SIGNALS_DONT_BREAK_READ
  if (!kill_in_progress)
  {
    pthread_t tmp;
    abort_loop=1;
    if (pthread_create(&tmp,&connection_attrib, kill_server_thread,
			   (void*) 0))
      sql_print_error("Can't create thread to kill server");
  }
#endif
  DBUG_VOID_RETURN;
}

	/* Force server down. kill all connections and threads and exit */

#if defined(OS2) || defined(__NETWARE__)
extern "C" void kill_server(int sig_ptr)
#define RETURN_FROM_KILL_SERVER DBUG_VOID_RETURN
#elif !defined(__WIN__)
static void *kill_server(void *sig_ptr)
#define RETURN_FROM_KILL_SERVER DBUG_RETURN(0)
#else
static void __cdecl kill_server(int sig_ptr)
#define RETURN_FROM_KILL_SERVER DBUG_VOID_RETURN
#endif
{
  DBUG_ENTER("kill_server");
#ifndef EMBEDDED_LIBRARY
  int sig=(int) (long) sig_ptr;			// This is passed a int
  // if there is a signal during the kill in progress, ignore the other
  if (kill_in_progress)				// Safety
    RETURN_FROM_KILL_SERVER;
  kill_in_progress=TRUE;
  abort_loop=1;					// This should be set
  signal(sig,SIG_IGN);
  if (sig == MYSQL_KILL_SIGNAL || sig == 0)
    sql_print_information(ER(ER_NORMAL_SHUTDOWN),my_progname);
  else
    sql_print_error(ER(ER_GOT_SIGNAL),my_progname,sig); /* purecov: inspected */

#if defined(HAVE_SMEM) && defined(__WIN__)    
  /*    
   Send event to smem_event_connect_request for aborting    
   */    
  if (!SetEvent(smem_event_connect_request))    
  {      
	  DBUG_PRINT("error",
		("Got error: %ld from SetEvent of smem_event_connect_request",
		 GetLastError()));    
  }
#endif  
  
#if defined(__NETWARE__) || (defined(USE_ONE_SIGNAL_HAND) && !defined(__WIN__) && !defined(OS2))
  my_thread_init();				// If this is a new thread
#endif
  close_connections();
  if (sig != MYSQL_KILL_SIGNAL && sig != 0)
    unireg_abort(1);				/* purecov: inspected */
  else
    unireg_end();

#ifdef __NETWARE__
  if(!event_flag)
    pthread_join(select_thread, NULL);		// wait for main thread
#endif /* __NETWARE__ */

  pthread_exit(0);				/* purecov: deadcode */

#endif /* EMBEDDED_LIBRARY */
  RETURN_FROM_KILL_SERVER;
}


#if defined(USE_ONE_SIGNAL_HAND) || (defined(__NETWARE__) && defined(SIGNALS_DONT_BREAK_READ))
extern "C" pthread_handler_decl(kill_server_thread,arg __attribute__((unused)))
{
  my_thread_init();				// Initialize new thread
  kill_server(0);
  my_thread_end();				// Normally never reached
  return 0;
}
#endif

#if defined(__amiga__)
#undef sigset
#define sigset signal
#endif

extern "C" sig_handler print_signal_warning(int sig)
{
  if (!DBUG_IN_USE)
  {
    if (global_system_variables.log_warnings)
      sql_print_warning("Got signal %d from thread %d",
		      sig,my_thread_id());
  }
#ifdef DONT_REMEMBER_SIGNAL
  sigset(sig,print_signal_warning);		/* int. thread system calls */
#endif
#if !defined(__WIN__) && !defined(OS2) && !defined(__NETWARE__)
  if (sig == SIGALRM)
    alarm(2);					/* reschedule alarm */
#endif
}

/*
  cleanup all memory and end program nicely

  SYNOPSIS
    unireg_end()

  NOTES
    This function never returns.

    If SIGNALS_DONT_BREAK_READ is defined, this function is called
    by the main thread. To get MySQL to shut down nicely in this case
    (Mac OS X) we have to call exit() instead if pthread_exit().
*/

#ifndef EMBEDDED_LIBRARY
void unireg_end(void)
{
  clean_up(1);
  my_thread_end();
#if defined(SIGNALS_DONT_BREAK_READ) && !defined(__NETWARE__)
  exit(0);
#else
  pthread_exit(0);				// Exit is in main thread
#endif
}

extern "C" void unireg_abort(int exit_code)
{
  DBUG_ENTER("unireg_abort");
  if (exit_code)
    sql_print_error("Aborting\n");
  clean_up(exit_code || !opt_bootstrap); /* purecov: inspected */
  DBUG_PRINT("quit",("done with cleanup in unireg_abort"));
  wait_for_signal_thread_to_end();
  clean_up_mutexes();
  my_end(opt_endinfo ? MY_CHECK_ERROR | MY_GIVE_INFO : 0);
  exit(exit_code); /* purecov: inspected */
}
#endif


void clean_up(bool print_message)
{
  DBUG_PRINT("exit",("clean_up"));
  if (cleanup_done++)
    return; /* purecov: inspected */

  mysql_log.cleanup();
  mysql_slow_log.cleanup();
  mysql_bin_log.cleanup();

#ifdef HAVE_REPLICATION
  if (use_slave_mask)
    bitmap_free(&slave_error_mask);
#endif
  my_tz_free();
  my_dbopt_free();
#ifndef NO_EMBEDDED_ACCESS_CHECKS
  acl_free(1);
  grant_free();
#endif
  query_cache_destroy();
  table_cache_free();
  hostname_cache_free();
  item_user_lock_free();
  lex_free();				/* Free some memory */
  set_var_free();
  free_charsets();
#ifdef HAVE_DLOPEN
  if (!opt_noacl)
    udf_free();
#endif
  (void) ha_panic(HA_PANIC_CLOSE);	/* close all tables and logs */
  if (tc_log)
    tc_log->close();
  delete_elements(&key_caches, (void (*)(const char*, gptr)) free_key_cache);
  multi_keycache_free();
  end_thr_alarm(1);			/* Free allocated memory */
#ifdef USE_RAID
  end_raid();
#endif
  my_free_open_file_info();
  my_free((char*) global_system_variables.date_format,
	  MYF(MY_ALLOW_ZERO_PTR));
  my_free((char*) global_system_variables.time_format,
	  MYF(MY_ALLOW_ZERO_PTR));
  my_free((char*) global_system_variables.datetime_format,
	  MYF(MY_ALLOW_ZERO_PTR));
  if (defaults_argv)
    free_defaults(defaults_argv);
  my_free(sys_init_connect.value, MYF(MY_ALLOW_ZERO_PTR));
  my_free(sys_init_slave.value, MYF(MY_ALLOW_ZERO_PTR));
  free_tmpdir(&mysql_tmpdir_list);
#ifdef HAVE_REPLICATION
  my_free(slave_load_tmpdir,MYF(MY_ALLOW_ZERO_PTR));
#endif
  x_free(opt_bin_logname);
  x_free(opt_relay_logname);
  bitmap_free(&temp_pool);
  free_max_user_conn();
#ifdef HAVE_REPLICATION
  end_slave_list();
  free_list(&replicate_do_db);
  free_list(&replicate_ignore_db);
  free_list(&binlog_do_db);
  free_list(&binlog_ignore_db);
  free_list(&replicate_rewrite_db);
#endif
#ifdef HAVE_OPENSSL
  if (ssl_acceptor_fd)
    my_free((gptr) ssl_acceptor_fd, MYF(MY_ALLOW_ZERO_PTR));
  free_des_key_file();
#endif /* HAVE_OPENSSL */
#ifdef USE_REGEX
  regex_end();
#endif

  if (print_message && errmesg)
    sql_print_information(ER(ER_SHUTDOWN_COMPLETE),my_progname);
#if !defined(EMBEDDED_LIBRARY)
  if (!opt_bootstrap)
    (void) my_delete(pidfile_name,MYF(0));	// This may not always exist
#endif
  finish_client_errs();
  my_free((gptr) my_error_unregister(ER_ERROR_FIRST, ER_ERROR_LAST),
          MYF(MY_WME | MY_FAE | MY_ALLOW_ZERO_PTR));
  DBUG_PRINT("quit", ("Error messages freed"));
  /* Tell main we are ready */
  (void) pthread_mutex_lock(&LOCK_thread_count);
  DBUG_PRINT("quit", ("got thread count lock"));
  ready_to_exit=1;
  /* do the broadcast inside the lock to ensure that my_end() is not called */
  (void) pthread_cond_broadcast(&COND_thread_count);
  (void) pthread_mutex_unlock(&LOCK_thread_count);
  /*
    The following lines may never be executed as the main thread may have
    killed us
  */
  DBUG_PRINT("quit", ("done with cleanup"));
} /* clean_up */


/*
  This is mainly needed when running with purify, but it's still nice to
  know that all child threads have died when mysqld exits
*/

static void wait_for_signal_thread_to_end()
{
#ifndef __NETWARE__
  uint i;
  /*
    Wait up to 10 seconds for signal thread to die. We use this mainly to
    avoid getting warnings that my_thread_end has not been called
  */
  for (i= 0 ; i < 100 && signal_thread_in_use; i++)
  {
    if (pthread_kill(signal_thread, MYSQL_KILL_SIGNAL))
      break;
    my_sleep(100);				// Give it time to die
  }
#endif
}


static void clean_up_mutexes()
{
  (void) pthread_mutex_destroy(&LOCK_mysql_create_db);
  (void) pthread_mutex_destroy(&LOCK_Acl);
  (void) rwlock_destroy(&LOCK_grant);
  (void) pthread_mutex_destroy(&LOCK_open);
  (void) pthread_mutex_destroy(&LOCK_thread_count);
  (void) pthread_mutex_destroy(&LOCK_mapped_file);
  (void) pthread_mutex_destroy(&LOCK_status);
  (void) pthread_mutex_destroy(&LOCK_error_log);
  (void) pthread_mutex_destroy(&LOCK_delayed_insert);
  (void) pthread_mutex_destroy(&LOCK_delayed_status);
  (void) pthread_mutex_destroy(&LOCK_delayed_create);
  (void) pthread_mutex_destroy(&LOCK_manager);
  (void) pthread_mutex_destroy(&LOCK_crypt);
  (void) pthread_mutex_destroy(&LOCK_bytes_sent);
  (void) pthread_mutex_destroy(&LOCK_bytes_received);
  (void) pthread_mutex_destroy(&LOCK_user_conn);
#ifdef HAVE_REPLICATION
  (void) pthread_mutex_destroy(&LOCK_rpl_status);
  (void) pthread_cond_destroy(&COND_rpl_status);
#endif
  (void) pthread_mutex_destroy(&LOCK_active_mi);
  (void) rwlock_destroy(&LOCK_sys_init_connect);
  (void) rwlock_destroy(&LOCK_sys_init_slave);
  (void) pthread_mutex_destroy(&LOCK_global_system_variables);
  (void) pthread_mutex_destroy(&LOCK_global_read_lock);
  (void) pthread_cond_destroy(&COND_thread_count);
  (void) pthread_cond_destroy(&COND_refresh);
  (void) pthread_cond_destroy(&COND_thread_cache);
  (void) pthread_cond_destroy(&COND_flush_thread_cache);
  (void) pthread_cond_destroy(&COND_manager);
}

/****************************************************************************
** Init IP and UNIX socket
****************************************************************************/

static void set_ports()
{
  char	*env;
  if (!mysqld_port && !opt_disable_networking)
  {					// Get port if not from commandline
    struct  servent *serv_ptr;
    mysqld_port= MYSQL_PORT;
    if ((serv_ptr= getservbyname("mysql", "tcp")))
      mysqld_port= ntohs((u_short) serv_ptr->s_port); /* purecov: inspected */
    if ((env = getenv("MYSQL_TCP_PORT")))
      mysqld_port= (uint) atoi(env);		/* purecov: inspected */
  }
  if (!mysqld_unix_port)
  {
#ifdef __WIN__
    mysqld_unix_port= (char*) MYSQL_NAMEDPIPE;
#else
    mysqld_unix_port= (char*) MYSQL_UNIX_ADDR;
#endif
    if ((env = getenv("MYSQL_UNIX_PORT")))
      mysqld_unix_port= env;			/* purecov: inspected */
  }
}

#ifndef EMBEDDED_LIBRARY
/* Change to run as another user if started with --user */

static struct passwd *check_user(const char *user)
{
#if !defined(__WIN__) && !defined(OS2) && !defined(__NETWARE__)
  struct passwd *user_info;
  uid_t user_id= geteuid();

  // Don't bother if we aren't superuser
  if (user_id)
  {
    if (user)
    {
      // Don't give a warning, if real user is same as given with --user
      user_info= getpwnam(user);
      if ((!user_info || user_id != user_info->pw_uid) &&
	  global_system_variables.log_warnings)
        sql_print_warning(
                    "One can only use the --user switch if running as root\n");
    }
    return NULL;
  }
  if (!user)
  {
    if (!opt_bootstrap)
    {
      sql_print_error("Fatal error: Please read \"Security\" section of the manual to find out how to run mysqld as root!\n");
      unireg_abort(1);
    }
    return NULL;
  }
  if (!strcmp(user,"root"))
    return NULL;                        // Avoid problem with dynamic libraries

  if (!(user_info= getpwnam(user)))
  {
    // Allow a numeric uid to be used
    const char *pos;
    for (pos= user; my_isdigit(mysqld_charset,*pos); pos++) ;
    if (*pos)                                   // Not numeric id
      goto err;
    if (!(user_info= getpwuid(atoi(user))))
      goto err;
    else
      return user_info;
  }
  else
    return user_info;

err:
  sql_print_error("Fatal error: Can't change to run as user '%s' ;  Please check that the user exists!\n",user);
  unireg_abort(1);
#endif
  return NULL;
}

static void set_user(const char *user, struct passwd *user_info)
{
#if !defined(__WIN__) && !defined(OS2) && !defined(__NETWARE__)
  DBUG_ASSERT(user_info != 0);
#ifdef HAVE_INITGROUPS
  /*
    We can get a SIGSEGV when calling initgroups() on some systems when NSS
    is configured to use LDAP and the server is statically linked.  We set
    calling_initgroups as a flag to the SIGSEGV handler that is then used to
    output a specific message to help the user resolve this problem.
  */
  calling_initgroups= TRUE;
  initgroups((char*) user, user_info->pw_gid);
  calling_initgroups= FALSE;
#endif
  if (setgid(user_info->pw_gid) == -1)
  {
    sql_perror("setgid");
    unireg_abort(1);
  }
  if (setuid(user_info->pw_uid) == -1)
  {
    sql_perror("setuid");
    unireg_abort(1);
  }
#endif
}


static void set_effective_user(struct passwd *user_info)
{
#if !defined(__WIN__) && !defined(OS2) && !defined(__NETWARE__)
  DBUG_ASSERT(user_info != 0);
  if (setregid((gid_t)-1, user_info->pw_gid) == -1)
  {
    sql_perror("setregid");
    unireg_abort(1);
  }
  if (setreuid((uid_t)-1, user_info->pw_uid) == -1)
  {
    sql_perror("setreuid");
    unireg_abort(1);
  }
#endif
}


/* Change root user if started with  --chroot */

static void set_root(const char *path)
{
#if !defined(__WIN__) && !defined(__EMX__) && !defined(OS2) && !defined(__NETWARE__)
  if (chroot(path) == -1)
  {
    sql_perror("chroot");
    unireg_abort(1);
  }
  my_setwd("/", MYF(0));
#endif
}

static void server_init(void)
{
  struct sockaddr_in	IPaddr;
#ifdef HAVE_SYS_UN_H
  struct sockaddr_un	UNIXaddr;
#endif
  int	arg=1;
  DBUG_ENTER("server_init");

  set_ports();

  if (mysqld_port != 0 && !opt_disable_networking && !opt_bootstrap)
  {
    DBUG_PRINT("general",("IP Socket is %d",mysqld_port));
    ip_sock = socket(AF_INET, SOCK_STREAM, 0);
    if (ip_sock == INVALID_SOCKET)
    {
      DBUG_PRINT("error",("Got error: %d from socket()",socket_errno));
      sql_perror(ER(ER_IPSOCK_ERROR));		/* purecov: tested */
      unireg_abort(1);				/* purecov: tested */
    }
    bzero((char*) &IPaddr, sizeof(IPaddr));
    IPaddr.sin_family = AF_INET;
    IPaddr.sin_addr.s_addr = my_bind_addr;
    IPaddr.sin_port = (unsigned short) htons((unsigned short) mysqld_port);

#ifndef __WIN__
    /*
      We should not use SO_REUSEADDR on windows as this would enable a
      user to open two mysqld servers with the same TCP/IP port.
    */
    (void) setsockopt(ip_sock,SOL_SOCKET,SO_REUSEADDR,(char*)&arg,sizeof(arg));
#endif /* __WIN__ */
    if (bind(ip_sock, my_reinterpret_cast(struct sockaddr *) (&IPaddr),
	     sizeof(IPaddr)) < 0)
    {
      DBUG_PRINT("error",("Got error: %d from bind",socket_errno));
      sql_perror("Can't start server: Bind on TCP/IP port");
      sql_print_error("Do you already have another mysqld server running on port: %d ?",mysqld_port);
      unireg_abort(1);
    }
    if (listen(ip_sock,(int) back_log) < 0)
    {
      sql_perror("Can't start server: listen() on TCP/IP port");
      sql_print_error("listen() on TCP/IP failed with error %d",
		      socket_errno);
      unireg_abort(1);
    }
  }

  if ((user_info= check_user(mysqld_user)))
  {
#if defined(HAVE_MLOCKALL) && defined(MCL_CURRENT)
    if (locked_in_memory) // getuid() == 0 here
      set_effective_user(user_info);
    else
#endif
      set_user(mysqld_user, user_info);
  }

#ifdef __NT__
  /* create named pipe */
  if (Service.IsNT() && mysqld_unix_port[0] && !opt_bootstrap &&
      opt_enable_named_pipe)
  {
    
    pipe_name[sizeof(pipe_name)-1]= 0;		/* Safety if too long string */
    strxnmov(pipe_name, sizeof(pipe_name)-1, "\\\\.\\pipe\\",
	     mysqld_unix_port, NullS);
    bzero((char*) &saPipeSecurity, sizeof(saPipeSecurity));
    bzero((char*) &sdPipeDescriptor, sizeof(sdPipeDescriptor));
    if (!InitializeSecurityDescriptor(&sdPipeDescriptor,
				      SECURITY_DESCRIPTOR_REVISION))
    {
      sql_perror("Can't start server : Initialize security descriptor");
      unireg_abort(1);
    }
    if (!SetSecurityDescriptorDacl(&sdPipeDescriptor, TRUE, NULL, FALSE))
    {
      sql_perror("Can't start server : Set security descriptor");
      unireg_abort(1);
    }
    saPipeSecurity.nLength = sizeof(SECURITY_ATTRIBUTES);
    saPipeSecurity.lpSecurityDescriptor = &sdPipeDescriptor;
    saPipeSecurity.bInheritHandle = FALSE;
    if ((hPipe= CreateNamedPipe(pipe_name,
				PIPE_ACCESS_DUPLEX,
				PIPE_TYPE_BYTE |
				PIPE_READMODE_BYTE |
				PIPE_WAIT,
				PIPE_UNLIMITED_INSTANCES,
				(int) global_system_variables.net_buffer_length,
				(int) global_system_variables.net_buffer_length,
				NMPWAIT_USE_DEFAULT_WAIT,
				&saPipeSecurity)) == INVALID_HANDLE_VALUE)
      {
	LPVOID lpMsgBuf;
	int error=GetLastError();
	FormatMessage(FORMAT_MESSAGE_ALLOCATE_BUFFER |
		      FORMAT_MESSAGE_FROM_SYSTEM,
		      NULL, error, MAKELANGID(LANG_NEUTRAL, SUBLANG_DEFAULT),
		      (LPTSTR) &lpMsgBuf, 0, NULL );
	MessageBox(NULL, (LPTSTR) lpMsgBuf, "Error from CreateNamedPipe",
		    MB_OK|MB_ICONINFORMATION);
	LocalFree(lpMsgBuf);
	unireg_abort(1);
      }
  }
#endif

#if defined(HAVE_SYS_UN_H)
  /*
  ** Create the UNIX socket
  */
  if (mysqld_unix_port[0] && !opt_bootstrap)
  {
    DBUG_PRINT("general",("UNIX Socket is %s",mysqld_unix_port));

    if (strlen(mysqld_unix_port) > (sizeof(UNIXaddr.sun_path) - 1))
    {
      sql_print_error("The socket file path is too long (> %d): %s",
                    sizeof(UNIXaddr.sun_path) - 1, mysqld_unix_port);
      unireg_abort(1);
    }
    if ((unix_sock= socket(AF_UNIX, SOCK_STREAM, 0)) < 0)
    {
      sql_perror("Can't start server : UNIX Socket "); /* purecov: inspected */
      unireg_abort(1);				/* purecov: inspected */
    }
    bzero((char*) &UNIXaddr, sizeof(UNIXaddr));
    UNIXaddr.sun_family = AF_UNIX;
    strmov(UNIXaddr.sun_path, mysqld_unix_port);
    (void) unlink(mysqld_unix_port);
    (void) setsockopt(unix_sock,SOL_SOCKET,SO_REUSEADDR,(char*)&arg,
		      sizeof(arg));
    umask(0);
    if (bind(unix_sock, my_reinterpret_cast(struct sockaddr *) (&UNIXaddr),
	     sizeof(UNIXaddr)) < 0)
    {
      sql_perror("Can't start server : Bind on unix socket"); /* purecov: tested */
      sql_print_error("Do you already have another mysqld server running on socket: %s ?",mysqld_unix_port);
      unireg_abort(1);					/* purecov: tested */
    }
    umask(((~my_umask) & 0666));
#if defined(S_IFSOCK) && defined(SECURE_SOCKETS)
    (void) chmod(mysqld_unix_port,S_IFSOCK);	/* Fix solaris 2.6 bug */
#endif
    if (listen(unix_sock,(int) back_log) < 0)
      sql_print_warning("listen() on Unix socket failed with error %d",
		      socket_errno);
  }
#endif
  DBUG_PRINT("info",("server started"));
  DBUG_VOID_RETURN;
}

#endif /*!EMBEDDED_LIBRARY*/

void yyerror(const char *s)
{
  THD *thd=current_thd;
  char *yytext= (char*) thd->lex->tok_start;
  /* "parse error" changed into "syntax error" between bison 1.75 and 1.875 */
  if (strcmp(s,"parse error") == 0 || strcmp(s,"syntax error") == 0)
    s=ER(ER_SYNTAX_ERROR);
  my_printf_error(ER_PARSE_ERROR,  ER(ER_PARSE_ERROR), MYF(0), s,
                  (yytext ? (char*) yytext : ""),
                  thd->lex->yylineno);
}


#ifndef EMBEDDED_LIBRARY
/*
  Close a connection

  SYNOPSIS
    close_connection()
    thd		Thread handle
    errcode	Error code to print to console
    lock	1 if we have have to lock LOCK_thread_count

  NOTES
    For the connection that is doing shutdown, this is called twice
*/

void close_connection(THD *thd, uint errcode, bool lock)
{
  st_vio *vio;
  DBUG_ENTER("close_connection");
  DBUG_PRINT("enter",("fd: %s  error: '%s'",
		      thd->net.vio ? vio_description(thd->net.vio) :
		      "(not connected)",
		      errcode ? ER(errcode) : ""));
  if (lock)
    (void) pthread_mutex_lock(&LOCK_thread_count);
  thd->killed= THD::KILL_CONNECTION;
  if ((vio= thd->net.vio) != 0)
  {
    if (errcode)
      net_send_error(thd, errcode, ER(errcode)); /* purecov: inspected */
    vio_close(vio);			/* vio is freed in delete thd */
  }
  if (lock)
    (void) pthread_mutex_unlock(&LOCK_thread_count);
  DBUG_VOID_RETURN;
}
#endif /* EMBEDDED_LIBRARY */


	/* Called when a thread is aborted */
	/* ARGSUSED */

extern "C" sig_handler end_thread_signal(int sig __attribute__((unused)))
{
  THD *thd=current_thd;
  DBUG_ENTER("end_thread_signal");
  if (thd && ! thd->bootstrap)
  {
    statistic_increment(killed_threads, &LOCK_status);
    end_thread(thd,0);
  }
  DBUG_VOID_RETURN;				/* purecov: deadcode */
}


void end_thread(THD *thd, bool put_in_cache)
{
  DBUG_ENTER("end_thread");
  thd->cleanup();
  (void) pthread_mutex_lock(&LOCK_thread_count);
  thread_count--;
  delete thd;

  if (put_in_cache && cached_thread_count < thread_cache_size &&
      ! abort_loop && !kill_cached_threads)
  {
    /* Don't kill the thread, just put it in cache for reuse */
    DBUG_PRINT("info", ("Adding thread to cache"))
    cached_thread_count++;
    while (!abort_loop && ! wake_thread && ! kill_cached_threads)
      (void) pthread_cond_wait(&COND_thread_cache, &LOCK_thread_count);
    cached_thread_count--;
    if (kill_cached_threads)
      pthread_cond_signal(&COND_flush_thread_cache);
    if (wake_thread)
    {
      wake_thread--;
      thd=thread_cache.get();
      thd->real_id=pthread_self();
      (void) thd->store_globals();
      thd->thr_create_time= time(NULL);
      threads.append(thd);
      pthread_mutex_unlock(&LOCK_thread_count);
      DBUG_VOID_RETURN;
    }
  }

  DBUG_PRINT("info", ("sending a broadcast"))

  /* Tell main we are ready */
  (void) pthread_mutex_unlock(&LOCK_thread_count);
  /* It's safe to broadcast outside a lock (COND... is not deleted here) */
  (void) pthread_cond_broadcast(&COND_thread_count);
  DBUG_PRINT("info", ("unlocked thread_count mutex"))
#ifdef ONE_THREAD
  if (!(test_flags & TEST_NO_THREADS))	// For debugging under Linux
#endif
  {
    my_thread_end();
    pthread_exit(0);
  }
  DBUG_VOID_RETURN;
}


/* Start a cached thread. LOCK_thread_count is locked on entry */

static void start_cached_thread(THD *thd)
{
  thread_cache.append(thd);
  wake_thread++;
  thread_count++;
  pthread_cond_signal(&COND_thread_cache);
}


void flush_thread_cache()
{
  (void) pthread_mutex_lock(&LOCK_thread_count);
  kill_cached_threads++;
  while (cached_thread_count)
  {
    pthread_cond_broadcast(&COND_thread_cache);
    pthread_cond_wait(&COND_flush_thread_cache,&LOCK_thread_count);
  }
  kill_cached_threads--;
  (void) pthread_mutex_unlock(&LOCK_thread_count);
}


/*
  Aborts a thread nicely. Commes here on SIGPIPE
  TODO: One should have to fix that thr_alarm know about this
  thread too.
*/

#ifdef THREAD_SPECIFIC_SIGPIPE
extern "C" sig_handler abort_thread(int sig __attribute__((unused)))
{
  THD *thd=current_thd;
  DBUG_ENTER("abort_thread");
  if (thd)
    thd->killed= THD::KILL_CONNECTION;
  DBUG_VOID_RETURN;
}
#endif

/******************************************************************************
  Setup a signal thread with handles all signals.
  Because Linux doesn't support schemas use a mutex to check that
  the signal thread is ready before continuing
******************************************************************************/

#if defined(__WIN__) || defined(OS2)
static void init_signals(void)
{
  int signals[] = {SIGINT,SIGILL,SIGFPE,SIGSEGV,SIGTERM,SIGABRT } ;
  for (uint i=0 ; i < sizeof(signals)/sizeof(int) ; i++)
    signal(signals[i], kill_server) ;
#if defined(__WIN__)
  signal(SIGBREAK,SIG_IGN);	//ignore SIGBREAK for NT
#else
  signal(SIGBREAK, kill_server);
#endif
}

static void start_signal_handler(void)
{
  // Save vm id of this process
  if (!opt_bootstrap)
    create_pid_file();
}

static void check_data_home(const char *path)
{}


#elif defined(__NETWARE__)

// down server event callback
void mysql_down_server_cb(void *, void *)
{
  event_flag= TRUE;
  kill_server(0);
}


// destroy callback resources
void mysql_cb_destroy(void *)
{
  UnRegisterEventNotification(eh);  // cleanup down event notification
  NX_UNWRAP_INTERFACE(ref);
  /* Deregister NSS volume deactivation event */
  NX_UNWRAP_INTERFACE(refneb);
  if (neb_consumer_id)
    UnRegisterConsumer(neb_consumer_id, NULL);
}


// initialize callbacks
void mysql_cb_init()
{
  // register for down server event
  void *handle = getnlmhandle();
  rtag_t rt= AllocateResourceTag(handle, "MySQL Down Server Callback",
                                 EventSignature);
  NX_WRAP_INTERFACE((void *)mysql_down_server_cb, 2, (void **)&ref);
  eh= RegisterForEventNotification(rt, EVENT_PRE_DOWN_SERVER,
                                   EVENT_PRIORITY_APPLICATION,
                                   NULL, ref, NULL);

  /*
    Register for volume deactivation event
    Wrap the callback function, as it is called by non-LibC thread
  */
  (void *) NX_WRAP_INTERFACE(neb_event_callback, 1, &refneb);
  registerwithneb();

  NXVmRegisterExitHandler(mysql_cb_destroy, NULL);  // clean-up
}


/* To get the name of the NetWare volume having MySQL data folder */

static void getvolumename()
{
  char *p;
  /*
    We assume that data path is already set.
    If not it won't come here. Terminate after volume name
  */
  if ((p= strchr(mysql_real_data_home, ':')))
    strmake(datavolname, mysql_real_data_home,
            (uint) (p - mysql_real_data_home));
}


/*
  Registering with NEB for NSS Volume Deactivation event
*/

static void registerwithneb()
{

  ConsumerRegistrationInfo reg_info;
    
  /* Clear NEB registration structure */
  bzero((char*) &reg_info, sizeof(struct ConsumerRegistrationInfo));

  /* Fill the NEB consumer information structure */
  reg_info.CRIVersion= 1;  	            // NEB version
  /* NEB Consumer name */
  reg_info.CRIConsumerName= (BYTE *) "MySQL Database Server";
  /* Event of interest */
  reg_info.CRIEventName= (BYTE *) "NSS.ChangeVolState.Enter";
  reg_info.CRIUserParameter= NULL;	    // Consumer Info
  reg_info.CRIEventFlags= 0;	            // Event flags
  /* Consumer NLM handle */
  reg_info.CRIOwnerID= (LoadDefinitionStructure *)getnlmhandle();
  reg_info.CRIConsumerESR= NULL;	    // No consumer ESR required
  reg_info.CRISecurityToken= 0;	            // No security token for the event
  reg_info.CRIConsumerFlags= 0;             // SMP_ENABLED_BIT;	
  reg_info.CRIFilterName= 0;	            // No event filtering
  reg_info.CRIFilterDataLength= 0;          // No filtering data
  reg_info.CRIFilterData= 0;	            // No filtering data
  /* Callback function for the event */
  (void *)reg_info.CRIConsumerCallback= (void *) refneb;
  reg_info.CRIOrder= 0;	                    // Event callback order
  reg_info.CRIConsumerType= CHECK_CONSUMER; // Consumer type

  /* Register for the event with NEB */
  if (RegisterConsumer(&reg_info))
  {
    consoleprintf("Failed to register for NSS Volume Deactivation event \n");
    return;
  }
  /* This ID is required for deregistration */
  neb_consumer_id= reg_info.CRIConsumerID;

  /* Get MySQL data volume name, stored in global variable datavolname */
  getvolumename();

  /*
    Get the NSS volume ID of the MySQL Data volume.
    Volume ID is stored in a global variable
  */
  getvolumeID((BYTE*) datavolname);	
}


/*
  Callback for NSS Volume Deactivation event
*/

ulong neb_event_callback(struct EventBlock *eblock)
{
  EventChangeVolStateEnter_s *voldata;
  extern bool nw_panic;

  voldata= (EventChangeVolStateEnter_s *)eblock->EBEventData;

  /* Deactivation of a volume */
  if ((voldata->oldState == zVOLSTATE_ACTIVE &&
       voldata->newState == zVOLSTATE_DEACTIVE ||
       voldata->newState == zVOLSTATE_MAINTENANCE))
  {
    /*
      Ensure that we bring down MySQL server only for MySQL data
      volume deactivation
    */
    if (!memcmp(&voldata->volID, &datavolid, sizeof(VolumeID_t)))
    {
      consoleprintf("MySQL data volume is deactivated, shutting down MySQL Server \n");
      nw_panic = TRUE;
      event_flag= TRUE;
      kill_server(0);
    }
  }
  return 0;
}


/*
  Function to get NSS volume ID of the MySQL data
*/

#define ADMIN_VOL_PATH					"_ADMIN:/Volumes/"

static void getvolumeID(BYTE *volumeName)
{
  char path[zMAX_FULL_NAME];
  Key_t rootKey= 0, fileKey= 0;
  QUAD getInfoMask;
  zInfo_s info;
  STATUS status;

  /* Get the root key */
  if ((status= zRootKey(0, &rootKey)) != zOK)
  {
    consoleprintf("\nGetNSSVolumeProperties - Failed to get root key, status: %d\n.", (int) status);
    goto exit;
  }

  /*
    Get the file key. This is the key to the volume object in the
    NSS admin volumes directory.
  */

  strxmov(path, (const char *) ADMIN_VOL_PATH, (const char *) volumeName,
          NullS);
  if ((status= zOpen(rootKey, zNSS_TASK, zNSPACE_LONG|zMODE_UTF8, 
                     (BYTE *) path, zRR_READ_ACCESS, &fileKey)) != zOK)
  {
    consoleprintf("\nGetNSSVolumeProperties - Failed to get file, status: %d\n.", (int) status);
    goto exit;
  }

  getInfoMask= zGET_IDS | zGET_VOLUME_INFO ;
  if ((status= zGetInfo(fileKey, getInfoMask, sizeof(info), 
                        zINFO_VERSION_A, &info)) != zOK)
  {
    consoleprintf("\nGetNSSVolumeProperties - Failed in zGetInfo, status: %d\n.", (int) status);
    goto exit;
  }

  /* Copy the data to global variable */
  datavolid.timeLow= info.vol.volumeID.timeLow;
  datavolid.timeMid= info.vol.volumeID.timeMid;
  datavolid.timeHighAndVersion= info.vol.volumeID.timeHighAndVersion;
  datavolid.clockSeqHighAndReserved= info.vol.volumeID.clockSeqHighAndReserved;
  datavolid.clockSeqLow= info.vol.volumeID.clockSeqLow;
  /* This is guranteed to be 6-byte length (but sizeof() would be better) */
  memcpy(datavolid.node, info.vol.volumeID.node, (unsigned int) 6);

exit:
  if (rootKey)
    zClose(rootKey);
  if (fileKey)
    zClose(fileKey);
}


static void init_signals(void)
{
  int signals[] = {SIGINT,SIGILL,SIGFPE,SIGSEGV,SIGTERM,SIGABRT};

  for (uint i=0 ; i < sizeof(signals)/sizeof(int) ; i++)
    signal(signals[i], kill_server);
  mysql_cb_init();  // initialize callbacks

}

static void start_signal_handler(void)
{
  // Save vm id of this process
  if (!opt_bootstrap)
    create_pid_file();
  // no signal handler
}


/*
  Warn if the data is on a Traditional volume

  NOTE
    Already done by mysqld_safe
*/

static void check_data_home(const char *path)
{
}

#elif defined(__EMX__)
static void sig_reload(int signo)
{
 // Flush everything
  reload_acl_and_cache((THD*) 0,REFRESH_LOG, (TABLE_LIST*) 0, NULL);
  signal(signo, SIG_ACK);
}

static void sig_kill(int signo)
{
  if (!kill_in_progress)
  {
    abort_loop=1;				// mark abort for threads
    kill_server((void*) signo);
  }
  signal(signo, SIG_ACK);
}

static void init_signals(void)
{
  signal(SIGQUIT, sig_kill);
  signal(SIGKILL, sig_kill);
  signal(SIGTERM, sig_kill);
  signal(SIGINT,  sig_kill);
  signal(SIGHUP,  sig_reload);	// Flush everything
  signal(SIGALRM, SIG_IGN);
  signal(SIGBREAK,SIG_IGN);
  signal_thread = pthread_self();
}

static void start_signal_handler(void)
{}

static void check_data_home(const char *path)
{}

#else /* if ! __WIN__ && ! __EMX__ */

#ifdef HAVE_LINUXTHREADS
#define UNSAFE_DEFAULT_LINUX_THREADS 200
#endif

extern "C" sig_handler handle_segfault(int sig)
{
  THD *thd=current_thd;
  /*
    Strictly speaking, one needs a mutex here
    but since we have got SIGSEGV already, things are a mess
    so not having the mutex is not as bad as possibly using a buggy
    mutex - so we keep things simple
  */
  if (segfaulted)
  {
    fprintf(stderr, "Fatal signal %d while backtracing\n", sig);
    exit(1);
  }

  segfaulted = 1;
  fprintf(stderr,"\
mysqld got signal %d;\n\
This could be because you hit a bug. It is also possible that this binary\n\
or one of the libraries it was linked against is corrupt, improperly built,\n\
or misconfigured. This error can also be caused by malfunctioning hardware.\n",
	  sig);
  fprintf(stderr, "\
We will try our best to scrape up some info that will hopefully help diagnose\n\
the problem, but since we have already crashed, something is definitely wrong\n\
and this may fail.\n\n");
  fprintf(stderr, "key_buffer_size=%lu\n", 
          (ulong) dflt_key_cache->key_cache_mem_size);
  fprintf(stderr, "read_buffer_size=%ld\n", (long) global_system_variables.read_buff_size);
  fprintf(stderr, "max_used_connections=%lu\n", max_used_connections);
  fprintf(stderr, "max_connections=%lu\n", max_connections);
  fprintf(stderr, "threads_connected=%u\n", thread_count);
  fprintf(stderr, "It is possible that mysqld could use up to \n\
key_buffer_size + (read_buffer_size + sort_buffer_size)*max_connections = %lu K\n\
bytes of memory\n", ((ulong) dflt_key_cache->key_cache_mem_size +
		     (global_system_variables.read_buff_size +
		      global_system_variables.sortbuff_size) *
		     max_connections)/ 1024);
  fprintf(stderr, "Hope that's ok; if not, decrease some variables in the equation.\n\n");

#if defined(HAVE_LINUXTHREADS)
  if (sizeof(char*) == 4 && thread_count > UNSAFE_DEFAULT_LINUX_THREADS)
  {
    fprintf(stderr, "\
You seem to be running 32-bit Linux and have %d concurrent connections.\n\
If you have not changed STACK_SIZE in LinuxThreads and built the binary \n\
yourself, LinuxThreads is quite likely to steal a part of the global heap for\n\
the thread stack. Please read http://www.mysql.com/doc/en/Linux.html\n\n",
	    thread_count);
  }
#endif /* HAVE_LINUXTHREADS */

#ifdef HAVE_STACKTRACE
  if (!(test_flags & TEST_NO_STACKTRACE))
  {
    fprintf(stderr,"thd=%p\n",thd);
    print_stacktrace(thd ? (gptr) thd->thread_stack : (gptr) 0,
		     thread_stack);
  }
  if (thd)
  {
    fprintf(stderr, "Trying to get some variables.\n\
Some pointers may be invalid and cause the dump to abort...\n");
    safe_print_str("thd->query", thd->query, 1024);
    fprintf(stderr, "thd->thread_id=%lu\n", (ulong) thd->thread_id);
  }
  fprintf(stderr, "\
The manual page at http://www.mysql.com/doc/en/Crashing.html contains\n\
information that should help you find out what is causing the crash.\n");
  fflush(stderr);
#endif /* HAVE_STACKTRACE */

#ifdef HAVE_INITGROUPS
  if (calling_initgroups)
    fprintf(stderr, "\n\
This crash occured while the server was calling initgroups(). This is\n\
often due to the use of a mysqld that is statically linked against glibc\n\
and configured to use LDAP in /etc/nsswitch.conf. You will need to either\n\
upgrade to a version of glibc that does not have this problem (2.3.4 or\n\
later when used with nscd), disable LDAP in your nsswitch.conf, or use a\n\
mysqld that is not statically linked.\n");
#endif

 if (test_flags & TEST_CORE_ON_SIGNAL)
 {
   fprintf(stderr, "Writing a core file\n");
   fflush(stderr);
   write_core(sig);
 }
 exit(1);
}

#ifndef SA_RESETHAND
#define SA_RESETHAND 0
#endif
#ifndef SA_NODEFER
#define SA_NODEFER 0
#endif

static void init_signals(void)
{
  sigset_t set;
  struct sigaction sa;
  DBUG_ENTER("init_signals");

  if (test_flags & TEST_SIGINT)
    sigset(THR_KILL_SIGNAL,end_thread_signal);
  sigset(THR_SERVER_ALARM,print_signal_warning); // Should never be called!

  if (!(test_flags & TEST_NO_STACKTRACE) || (test_flags & TEST_CORE_ON_SIGNAL))
  {
    sa.sa_flags = SA_RESETHAND | SA_NODEFER;
    sigemptyset(&sa.sa_mask);
    sigprocmask(SIG_SETMASK,&sa.sa_mask,NULL);

    init_stacktrace();
#if defined(__amiga__)
    sa.sa_handler=(void(*)())handle_segfault;
#else
    sa.sa_handler=handle_segfault;
#endif
    sigaction(SIGSEGV, &sa, NULL);
    sigaction(SIGABRT, &sa, NULL);
#ifdef SIGBUS
    sigaction(SIGBUS, &sa, NULL);
#endif
    sigaction(SIGILL, &sa, NULL);
    sigaction(SIGFPE, &sa, NULL);
  }

#ifdef HAVE_GETRLIMIT
  if (test_flags & TEST_CORE_ON_SIGNAL)
  {
    /* Change limits so that we will get a core file */
    STRUCT_RLIMIT rl;
    rl.rlim_cur = rl.rlim_max = RLIM_INFINITY;
    if (setrlimit(RLIMIT_CORE, &rl) && global_system_variables.log_warnings)
      sql_print_warning("setrlimit could not change the size of core files to 'infinity';  We may not be able to generate a core file on signals");
  }
#endif
  (void) sigemptyset(&set);
#ifdef THREAD_SPECIFIC_SIGPIPE
  sigset(SIGPIPE,abort_thread);
  sigaddset(&set,SIGPIPE);
#else
  (void) signal(SIGPIPE,SIG_IGN);		// Can't know which thread
  sigaddset(&set,SIGPIPE);
#endif
  sigaddset(&set,SIGINT);
#ifndef IGNORE_SIGHUP_SIGQUIT
  sigaddset(&set,SIGQUIT);
  sigaddset(&set,SIGHUP);
#endif
  sigaddset(&set,SIGTERM);

  /* Fix signals if blocked by parents (can happen on Mac OS X) */
  sigemptyset(&sa.sa_mask);
  sa.sa_flags = 0;
  sa.sa_handler = print_signal_warning;
  sigaction(SIGTERM, &sa, (struct sigaction*) 0);
  sa.sa_flags = 0;
  sa.sa_handler = print_signal_warning;
  sigaction(SIGHUP, &sa, (struct sigaction*) 0);
#ifdef SIGTSTP
  sigaddset(&set,SIGTSTP);
#endif
  sigaddset(&set,THR_SERVER_ALARM);
  if (test_flags & TEST_SIGINT)
    sigdelset(&set,THR_KILL_SIGNAL);		// May be SIGINT
  sigdelset(&set,THR_CLIENT_ALARM);		// For alarms
  sigprocmask(SIG_SETMASK,&set,NULL);
  pthread_sigmask(SIG_SETMASK,&set,NULL);
  DBUG_VOID_RETURN;
}


#ifndef EMBEDDED_LIBRARY
static void start_signal_handler(void)
{
  int error;
  pthread_attr_t thr_attr;
  DBUG_ENTER("start_signal_handler");

  (void) pthread_attr_init(&thr_attr);
#if !defined(HAVE_DEC_3_2_THREADS)
  pthread_attr_setscope(&thr_attr,PTHREAD_SCOPE_SYSTEM);
  (void) pthread_attr_setdetachstate(&thr_attr,PTHREAD_CREATE_DETACHED);
  if (!(opt_specialflag & SPECIAL_NO_PRIOR))
    my_pthread_attr_setprio(&thr_attr,INTERRUPT_PRIOR);
#if defined(__ia64__) || defined(__ia64)
  /*
    Peculiar things with ia64 platforms - it seems we only have half the
    stack size in reality, so we have to double it here
  */
  pthread_attr_setstacksize(&thr_attr,thread_stack*2);
#else
  pthread_attr_setstacksize(&thr_attr,thread_stack);
#endif
#endif

  (void) pthread_mutex_lock(&LOCK_thread_count);
  if ((error=pthread_create(&signal_thread,&thr_attr,signal_hand,0)))
  {
    sql_print_error("Can't create interrupt-thread (error %d, errno: %d)",
		    error,errno);
    exit(1);
  }
  (void) pthread_cond_wait(&COND_thread_count,&LOCK_thread_count);
  pthread_mutex_unlock(&LOCK_thread_count);

  (void) pthread_attr_destroy(&thr_attr);
  DBUG_VOID_RETURN;
}


/* This threads handles all signals and alarms */

/* ARGSUSED */
static void *signal_hand(void *arg __attribute__((unused)))
{
  sigset_t set;
  int sig;
  my_thread_init();				// Init new thread
  DBUG_ENTER("signal_hand");
  signal_thread_in_use= 1;

  /*
    Setup alarm handler
    This should actually be '+ max_number_of_slaves' instead of +10,
    but the +10 should be quite safe.
  */
  init_thr_alarm(max_connections +
		 global_system_variables.max_insert_delayed_threads + 10);
#if SIGINT != THR_KILL_SIGNAL
  if (test_flags & TEST_SIGINT)
  {
    (void) sigemptyset(&set);			// Setup up SIGINT for debug
    (void) sigaddset(&set,SIGINT);		// For debugging
    (void) pthread_sigmask(SIG_UNBLOCK,&set,NULL);
  }
#endif
  (void) sigemptyset(&set);			// Setup up SIGINT for debug
#ifdef USE_ONE_SIGNAL_HAND
  (void) sigaddset(&set,THR_SERVER_ALARM);	// For alarms
#endif
#ifndef IGNORE_SIGHUP_SIGQUIT
  (void) sigaddset(&set,SIGQUIT);
#if THR_CLIENT_ALARM != SIGHUP
  (void) sigaddset(&set,SIGHUP);
#endif
#endif
  (void) sigaddset(&set,SIGTERM);
  (void) sigaddset(&set,SIGTSTP);

  /* Save pid to this process (or thread on Linux) */
  if (!opt_bootstrap)
    create_pid_file();

#ifdef HAVE_STACK_TRACE_ON_SEGV
  if (opt_do_pstack)
  {
    sprintf(pstack_file_name,"mysqld-%lu-%%d-%%d.backtrace", (ulong)getpid());
    pstack_install_segv_action(pstack_file_name);
  }
#endif /* HAVE_STACK_TRACE_ON_SEGV */

  /*
    signal to start_signal_handler that we are ready
    This works by waiting for start_signal_handler to free mutex,
    after which we signal it that we are ready.
    At this pointer there is no other threads running, so there
    should not be any other pthread_cond_signal() calls.
  */
  (void) pthread_mutex_lock(&LOCK_thread_count);
  (void) pthread_mutex_unlock(&LOCK_thread_count);
  (void) pthread_cond_broadcast(&COND_thread_count);

  (void) pthread_sigmask(SIG_BLOCK,&set,NULL);
  for (;;)
  {
    int error;					// Used when debugging
    if (shutdown_in_progress && !abort_loop)
    {
      sig= SIGTERM;
      error=0;
    }
    else
      while ((error=my_sigwait(&set,&sig)) == EINTR) ;
    if (cleanup_done)
    {
      DBUG_PRINT("quit",("signal_handler: calling my_thread_end()"));
      my_thread_end();
      signal_thread_in_use= 0;
      pthread_exit(0);				// Safety
    }
    switch (sig) {
    case SIGTERM:
    case SIGQUIT:
    case SIGKILL:
#ifdef EXTRA_DEBUG
      sql_print_information("Got signal %d to shutdown mysqld",sig);
#endif
      DBUG_PRINT("info",("Got signal: %d  abort_loop: %d",sig,abort_loop));
      if (!abort_loop)
      {
	abort_loop=1;				// mark abort for threads
#ifdef USE_ONE_SIGNAL_HAND
	pthread_t tmp;
	if (!(opt_specialflag & SPECIAL_NO_PRIOR))
	  my_pthread_attr_setprio(&connection_attrib,INTERRUPT_PRIOR);
	if (pthread_create(&tmp,&connection_attrib, kill_server_thread,
			   (void*) &sig))
	  sql_print_error("Can't create thread to kill server");
#else
	kill_server((void*) sig);	// MIT THREAD has a alarm thread
#endif
      }
      break;
    case SIGHUP:
      if (!abort_loop)
      {
	mysql_print_status();		// Print some debug info
	reload_acl_and_cache((THD*) 0,
			     (REFRESH_LOG | REFRESH_TABLES | REFRESH_FAST |
			      REFRESH_GRANT |
			      REFRESH_THREADS | REFRESH_HOSTS),
			     (TABLE_LIST*) 0, NULL); // Flush logs
      }
      break;
#ifdef USE_ONE_SIGNAL_HAND
    case THR_SERVER_ALARM:
      process_alarm(sig);			// Trigger alarms.
      break;
#endif
    default:
#ifdef EXTRA_DEBUG
      sql_print_warning("Got signal: %d  error: %d",sig,error); /* purecov: tested */
#endif
      break;					/* purecov: tested */
    }
  }
  return(0);					/* purecov: deadcode */
}
#endif /*!EMBEDDED_LIBRARY*/

static void check_data_home(const char *path)
{}

#endif	/* __WIN__*/


/*
  All global error messages are sent here where the first one is stored
  for the client
*/


/* ARGSUSED */
static int my_message_sql(uint error, const char *str, myf MyFlags)
{
  THD *thd;
  DBUG_ENTER("my_message_sql");
  DBUG_PRINT("error", ("error: %u  message: '%s'", error, str));
  /*
    Put here following assertion when situation with EE_* error codes
    will be fixed
    DBUG_ASSERT(error != 0);
  */
  if ((thd= current_thd))
  {
    if (thd->spcont &&
        thd->spcont->find_handler(error, MYSQL_ERROR::WARN_LEVEL_ERROR))
    {
      DBUG_RETURN(0);
    }

    thd->query_error=  1; // needed to catch query errors during replication

    if (!thd->no_warnings_for_error)
      push_warning(thd, MYSQL_ERROR::WARN_LEVEL_ERROR, error, str);
    /*
      thd->lex->current_select == 0 if lex structure is not inited
      (not query command (COM_QUERY))
    */
    if (thd->lex->current_select &&
	thd->lex->current_select->no_error && !thd->is_fatal_error)
    {
      DBUG_PRINT("error", ("Error converted to warning: current_select: no_error %d  fatal_error: %d",
                           (thd->lex->current_select ?
                            thd->lex->current_select->no_error : 0),
                           (int) thd->is_fatal_error));
    }
    else
    {
      NET *net= &thd->net;
      net->report_error= 1;
#ifndef EMBEDDED_LIBRARY  /* TODO query cache in embedded library*/
      query_cache_abort(net);
#endif
      if (!net->last_error[0])			// Return only first message
      {
	strmake(net->last_error, str, sizeof(net->last_error)-1);
	net->last_errno= error ? error : ER_UNKNOWN_ERROR;
      }
    }
  }
  if (!thd || MyFlags & ME_NOREFRESH)
    sql_print_error("%s: %s",my_progname,str); /* purecov: inspected */
  DBUG_RETURN(0);
}

#ifdef __WIN__

struct utsname
{
  char nodename[FN_REFLEN];
};


int uname(struct utsname *a)
{
  return -1;
}


extern "C" pthread_handler_decl(handle_shutdown,arg)
{
  MSG msg;
  my_thread_init();

  /* this call should create the message queue for this thread */
  PeekMessage(&msg, NULL, 1, 65534,PM_NOREMOVE);
#if !defined(EMBEDDED_LIBRARY)
  if (WaitForSingleObject(hEventShutdown,INFINITE)==WAIT_OBJECT_0)
#endif /* EMBEDDED_LIBRARY */
     kill_server(MYSQL_KILL_SIGNAL);
  return 0;
}


int STDCALL handle_kill(ulong ctrl_type)
{
  if (ctrl_type == CTRL_CLOSE_EVENT ||
      ctrl_type == CTRL_SHUTDOWN_EVENT)
  {
    kill_server(MYSQL_KILL_SIGNAL);
    return TRUE;
  }
  return FALSE;
}
#endif


#ifdef OS2
extern "C" pthread_handler_decl(handle_shutdown,arg)
{
  my_thread_init();

  // wait semaphore
  pthread_cond_wait(&eventShutdown, NULL);

  // close semaphore and kill server
  pthread_cond_destroy(&eventShutdown);

  /*
    Exit main loop on main thread, so kill will be done from
    main thread (this is thread 2)
  */
  abort_loop = 1;

  // unblock select()
  so_cancel(ip_sock);
  so_cancel(unix_sock);

  return 0;
}
#endif


static const char *load_default_groups[]= {
#ifdef HAVE_NDBCLUSTER_DB
"mysql_cluster",
#endif
"mysqld","server", MYSQL_BASE_VERSION, 0, 0};

#if defined(__WIN__) && !defined(EMBEDDED_LIBRARY)
static const int load_default_groups_sz=
sizeof(load_default_groups)/sizeof(load_default_groups[0]);
#endif


/*
  Initialize one of the global date/time format variables

  SYNOPSIS
    init_global_datetime_format()
    format_type		What kind of format should be supported
    var_ptr		Pointer to variable that should be updated

  NOTES
    The default value is taken from either opt_date_time_formats[] or
    the ISO format (ANSI SQL)

  RETURN
    0 ok
    1 error
*/

static bool init_global_datetime_format(timestamp_type format_type,
                                        DATE_TIME_FORMAT **var_ptr)
{
  /* Get command line option */
  const char *str= opt_date_time_formats[format_type];

  if (!str)					// No specified format
  {
    str= get_date_time_format_str(&known_date_time_formats[ISO_FORMAT],
				  format_type);
    /*
      Set the "command line" option to point to the generated string so
      that we can set global formats back to default
    */
    opt_date_time_formats[format_type]= str;
  }
  if (!(*var_ptr= date_time_format_make(format_type, str, strlen(str))))
  {
    fprintf(stderr, "Wrong date/time format specifier: %s\n", str);
    return 1;
  }
  return 0;
}


static int init_common_variables(const char *conf_file_name, int argc,
				 char **argv, const char **groups)
{
  umask(((~my_umask) & 0666));
  my_decimal_set_zero(&decimal_zero); // set decimal_zero constant;
  tzset();			// Set tzname

  max_system_variables.pseudo_thread_id= (ulong)~0;
  start_time=time((time_t*) 0);
  if (init_thread_environment())
    return 1;
  mysql_init_variables();

#ifdef OS2
  {
    // fix timezone for daylight saving
    struct tm *ts = localtime(&start_time);
    if (ts->tm_isdst > 0)
      _timezone -= 3600;
  }
#endif
#ifdef HAVE_TZNAME
  {
    struct tm tm_tmp;
    localtime_r(&start_time,&tm_tmp);
    strmake(system_time_zone, tzname[tm_tmp.tm_isdst != 0 ? 1 : 0],
            sizeof(system_time_zone)-1);

 }
#endif
  /*
    We set SYSTEM time zone as reasonable default and 
    also for failure of my_tz_init() and bootstrap mode.
    If user explicitly set time zone with --default-time-zone
    option we will change this value in my_tz_init().
  */
  global_system_variables.time_zone= my_tz_SYSTEM;
  
  /*
    Init mutexes for the global MYSQL_LOG objects.
    As safe_mutex depends on what MY_INIT() does, we can't init the mutexes of
    global MYSQL_LOGs in their constructors, because then they would be inited
    before MY_INIT(). So we do it here.
  */
  mysql_log.init_pthread_objects();
  mysql_slow_log.init_pthread_objects();
  mysql_bin_log.init_pthread_objects();
  
  if (gethostname(glob_hostname,sizeof(glob_hostname)-4) < 0)
    strmov(glob_hostname,"mysql");
  strmake(pidfile_name, glob_hostname, sizeof(pidfile_name)-5);
  strmov(fn_ext(pidfile_name),".pid");		// Add proper extension

  load_defaults(conf_file_name, groups, &argc, &argv);
  defaults_argv=argv;
  get_options(argc,argv);
  set_server_version();

  DBUG_PRINT("info",("%s  Ver %s for %s on %s\n",my_progname,
		     server_version, SYSTEM_TYPE,MACHINE_TYPE));

#ifdef HAVE_LARGE_PAGES
  /* Initialize large page size */
  if (opt_large_pages && (opt_large_page_size= my_get_large_page_size()))
  {
      my_use_large_pages= 1;
      my_large_page_size= opt_large_page_size;
#ifdef HAVE_INNOBASE_DB
      innobase_use_large_pages= 1;
      innobase_large_page_size= opt_large_page_size;
#endif
  }
#endif /* HAVE_LARGE_PAGES */

  /* connections and databases needs lots of files */
  {
    uint files, wanted_files;

    wanted_files= 10+(uint) max(max_connections*5,
				 max_connections+table_cache_size*2);
    set_if_bigger(wanted_files, open_files_limit);
    files= my_set_max_open_files(wanted_files);

    if (files < wanted_files)
    {
      if (!open_files_limit)
      {
	max_connections=	(ulong) min((files-10),max_connections);
	table_cache_size= (ulong) max((files-10-max_connections)/2,64);
	DBUG_PRINT("warning",
		   ("Changed limits: max_open_files: %u  max_connections: %ld  table_cache: %ld",
		    files, max_connections, table_cache_size));
	if (global_system_variables.log_warnings)
	  sql_print_warning("Changed limits: max_open_files: %u  max_connections: %ld  table_cache: %ld",
			files, max_connections, table_cache_size);
      }
      else if (global_system_variables.log_warnings)
	sql_print_warning("Could not increase number of max_open_files to more than %u (request: %u)", files, wanted_files);
    }
    open_files_limit= files;
  }
  unireg_init(opt_specialflag); /* Set up extern variabels */
  if (init_errmessage())	/* Read error messages from file */
    return 1;
  init_client_errs();
  lex_init();
  item_init();
  set_var_init();
  mysys_uses_curses=0;
#ifdef USE_REGEX
  regex_init(&my_charset_latin1);
#endif
  if (!(default_charset_info= get_charset_by_csname(default_character_set_name,
						    MY_CS_PRIMARY,
						    MYF(MY_WME))))
    return 1;
  if (default_collation_name)
  {
    CHARSET_INFO *default_collation;
    default_collation= get_charset_by_name(default_collation_name, MYF(0));
    if (!default_collation)
    {
      sql_print_error(ER(ER_UNKNOWN_COLLATION), default_collation_name);
      return 1;
    }
    if (!my_charset_same(default_charset_info, default_collation))
    {
      sql_print_error(ER(ER_COLLATION_CHARSET_MISMATCH),
		      default_collation_name,
		      default_charset_info->csname);
      return 1;
    }
    default_charset_info= default_collation;
  }
  /* Set collactions that depends on the default collation */
  global_system_variables.collation_server=	 default_charset_info;
  global_system_variables.collation_database=	 default_charset_info;
  global_system_variables.collation_connection=  default_charset_info;
  global_system_variables.character_set_results= default_charset_info;
  global_system_variables.character_set_client= default_charset_info;
  global_system_variables.collation_connection= default_charset_info;

  sys_init_connect.value_length= 0;
  if ((sys_init_connect.value= opt_init_connect))
    sys_init_connect.value_length= strlen(opt_init_connect);
  else
    sys_init_connect.value=my_strdup("",MYF(0));

  sys_init_slave.value_length= 0;
  if ((sys_init_slave.value= opt_init_slave))
    sys_init_slave.value_length= strlen(opt_init_slave);
  else
    sys_init_slave.value=my_strdup("",MYF(0));

  if (use_temp_pool && bitmap_init(&temp_pool,0,1024,1))
    return 1;
  if (my_dbopt_init())
    return 1;

  return 0;
}


static int init_thread_environment()
{
  (void) pthread_mutex_init(&LOCK_mysql_create_db,MY_MUTEX_INIT_SLOW);
  (void) pthread_mutex_init(&LOCK_Acl,MY_MUTEX_INIT_SLOW);
  (void) pthread_mutex_init(&LOCK_open,MY_MUTEX_INIT_FAST);
  (void) pthread_mutex_init(&LOCK_thread_count,MY_MUTEX_INIT_FAST);
  (void) pthread_mutex_init(&LOCK_mapped_file,MY_MUTEX_INIT_SLOW);
  (void) pthread_mutex_init(&LOCK_status,MY_MUTEX_INIT_FAST);
  (void) pthread_mutex_init(&LOCK_error_log,MY_MUTEX_INIT_FAST);
  (void) pthread_mutex_init(&LOCK_delayed_insert,MY_MUTEX_INIT_FAST);
  (void) pthread_mutex_init(&LOCK_delayed_status,MY_MUTEX_INIT_FAST);
  (void) pthread_mutex_init(&LOCK_delayed_create,MY_MUTEX_INIT_SLOW);
  (void) pthread_mutex_init(&LOCK_manager,MY_MUTEX_INIT_FAST);
  (void) pthread_mutex_init(&LOCK_crypt,MY_MUTEX_INIT_FAST);
  (void) pthread_mutex_init(&LOCK_bytes_sent,MY_MUTEX_INIT_FAST);
  (void) pthread_mutex_init(&LOCK_bytes_received,MY_MUTEX_INIT_FAST);
  (void) pthread_mutex_init(&LOCK_user_conn, MY_MUTEX_INIT_FAST);
  (void) pthread_mutex_init(&LOCK_active_mi, MY_MUTEX_INIT_FAST);
  (void) pthread_mutex_init(&LOCK_global_system_variables, MY_MUTEX_INIT_FAST);
  (void) pthread_mutex_init(&LOCK_global_read_lock, MY_MUTEX_INIT_FAST);
  (void) pthread_mutex_init(&LOCK_uuid_generator, MY_MUTEX_INIT_FAST);
  (void) my_rwlock_init(&LOCK_sys_init_connect, NULL);
  (void) my_rwlock_init(&LOCK_sys_init_slave, NULL);
  (void) my_rwlock_init(&LOCK_grant, NULL);
  (void) pthread_cond_init(&COND_thread_count,NULL);
  (void) pthread_cond_init(&COND_refresh,NULL);
  (void) pthread_cond_init(&COND_thread_cache,NULL);
  (void) pthread_cond_init(&COND_flush_thread_cache,NULL);
  (void) pthread_cond_init(&COND_manager,NULL);
#ifdef HAVE_REPLICATION
  (void) pthread_mutex_init(&LOCK_rpl_status, MY_MUTEX_INIT_FAST);
  (void) pthread_cond_init(&COND_rpl_status, NULL);
#endif
  sp_cache_init();
  /* Parameter for threads created for connections */
  (void) pthread_attr_init(&connection_attrib);
  (void) pthread_attr_setdetachstate(&connection_attrib,
				     PTHREAD_CREATE_DETACHED);
  pthread_attr_setscope(&connection_attrib, PTHREAD_SCOPE_SYSTEM);
  if (!(opt_specialflag & SPECIAL_NO_PRIOR))
    my_pthread_attr_setprio(&connection_attrib,WAIT_PRIOR);

  if (pthread_key_create(&THR_THD,NULL) ||
      pthread_key_create(&THR_MALLOC,NULL))
  {
    sql_print_error("Can't create thread-keys");
    return 1;
  }
  return 0;
}


static void init_ssl()
{
#ifdef HAVE_OPENSSL
  if (opt_use_ssl)
  {
    /* having ssl_acceptor_fd != 0 signals the use of SSL */
    ssl_acceptor_fd= new_VioSSLAcceptorFd(opt_ssl_key, opt_ssl_cert,
					  opt_ssl_ca, opt_ssl_capath,
					  opt_ssl_cipher);
    DBUG_PRINT("info",("ssl_acceptor_fd: 0x%lx", (long) ssl_acceptor_fd));
    if (!ssl_acceptor_fd)
      opt_use_ssl = 0;
  }
  if (des_key_file)
    load_des_key_file(des_key_file);
#endif /* HAVE_OPENSSL */
}


static int init_server_components()
{
  DBUG_ENTER("init_server_components");
  if (table_cache_init() || hostname_cache_init())
    unireg_abort(1);

  query_cache_result_size_limit(query_cache_limit);
  query_cache_set_min_res_unit(query_cache_min_res_unit);
  query_cache_resize(query_cache_size);
  randominit(&sql_rand,(ulong) start_time,(ulong) start_time/2);
  reset_floating_point_exceptions();
  init_thr_lock();
#ifdef HAVE_REPLICATION
  init_slave_list();
#endif
  /* Setup log files */
  if (opt_log)
    mysql_log.open_query_log(opt_logname);
  if (opt_update_log)
  {
    /*
      Update log is removed since 5.0. But we still accept the option.
      The idea is if the user already uses the binlog and the update log,
      we completely ignore any option/variable related to the update log, like
      if the update log did not exist. But if the user uses only the update
      log, then we translate everything into binlog for him (with warnings).
      Implementation of the above :
      - If mysqld is started with --log-update and --log-bin,
      ignore --log-update (print a warning), push a warning when SQL_LOG_UPDATE
      is used, and turn off --sql-bin-update-same.
      This will completely ignore SQL_LOG_UPDATE
      - If mysqld is started with --log-update only,
      change it to --log-bin (with the filename passed to log-update,
      plus '-bin') (print a warning), push a warning when SQL_LOG_UPDATE is
      used, and turn on --sql-bin-update-same.
      This will translate SQL_LOG_UPDATE to SQL_LOG_BIN.

      Note that we tell the user that --sql-bin-update-same is deprecated and
      does nothing, and we don't take into account if he used this option or
      not; but internally we give this variable a value to have the behaviour
      we want (i.e. have SQL_LOG_UPDATE influence SQL_LOG_BIN or not).
      As sql-bin-update-same, log-update and log-bin cannot be changed by the
      user after starting the server (they are not variables), the user will
      not later interfere with the settings we do here.
    */
    if (opt_bin_log)
    {
      opt_sql_bin_update= 0;
      sql_print_error("The update log is no longer supported by MySQL in \
version 5.0 and above. It is replaced by the binary log.");
    }
    else
    {
      opt_sql_bin_update= 1;
      opt_bin_log= 1;
      if (opt_update_logname)
      {
        /* as opt_bin_log==0, no need to free opt_bin_logname */
        if (!(opt_bin_logname= my_strdup(opt_update_logname, MYF(MY_WME))))
          exit(EXIT_OUT_OF_MEMORY);
        sql_print_error("The update log is no longer supported by MySQL in \
version 5.0 and above. It is replaced by the binary log. Now starting MySQL \
with --log-bin='%s' instead.",opt_bin_logname);
      }
      else
        sql_print_error("The update log is no longer supported by MySQL in \
version 5.0 and above. It is replaced by the binary log. Now starting MySQL \
with --log-bin instead.");
    }
  }
  if (opt_log_slave_updates && !opt_bin_log)
  {
    sql_print_warning("You need to use --log-bin to make "
                      "--log-slave-updates work.");
      unireg_abort(1);
  }

  if (opt_slow_log)
    mysql_slow_log.open_slow_log(opt_slow_logname);

#ifdef HAVE_REPLICATION
  if (opt_log_slave_updates && replicate_same_server_id)
  {
    sql_print_error("\
using --replicate-same-server-id in conjunction with \
--log-slave-updates is impossible, it would lead to infinite loops in this \
server.");
    unireg_abort(1);
  }
#endif

  if (opt_error_log)
  {
    if (!log_error_file_ptr[0])
      fn_format(log_error_file, glob_hostname, mysql_data_home, ".err",
                MY_REPLACE_EXT); /* replace '.<domain>' by '.err', bug#4997 */
    else
      fn_format(log_error_file, log_error_file_ptr, mysql_data_home, ".err",
		MY_UNPACK_FILENAME | MY_SAFE_PATH);
    if (!log_error_file[0])
      opt_error_log= 1;				// Too long file name
    else
    {
#ifndef EMBEDDED_LIBRARY
      if (freopen(log_error_file, "a+", stdout))
#endif
	freopen(log_error_file, "a+", stderr);
    }
  }

  if (opt_bin_log)
  {
    char buf[FN_REFLEN];
    const char *ln;
    ln= mysql_bin_log.generate_name(opt_bin_logname, "-bin", 1, buf);
    if (!opt_bin_logname && !opt_binlog_index_name)
    {
      /*
        User didn't give us info to name the binlog index file.
        Picking `hostname`-bin.index like did in 4.x, causes replication to
        fail if the hostname is changed later. So, we would like to instead
        require a name. But as we don't want to break many existing setups, we
        only give warning, not error.
      */
      sql_print_warning("No argument was provided to --log-bin, and "
                        "--log-bin-index was not used; so replication "
                        "may break when this MySQL server acts as a "
                        "master and has his hostname changed!! Please "
                        "use '--log-bin=%s' to avoid this problem.", ln);
    }
    if (ln == buf)
    {
      my_free(opt_bin_logname, MYF(MY_ALLOW_ZERO_PTR));
      opt_bin_logname=my_strdup(buf, MYF(0));
    }
    if (mysql_bin_log.open_index_file(opt_binlog_index_name, ln))
    {
      unireg_abort(1);
    }

    /*
      Used to specify which type of lock we need to use for queries of type
      INSERT ... SELECT. This will change when we have row level logging.
    */
    using_update_log=1;
  }

  if (ha_init())
  {
    sql_print_error("Can't init databases");
    unireg_abort(1);
  }
  tc_log= (total_ha_2pc > 1 ? (opt_bin_log  ?
                               (TC_LOG *) &mysql_bin_log :
                               (TC_LOG *) &tc_log_mmap) :
           (TC_LOG *) &tc_log_dummy);

  if (tc_log->open(opt_bin_logname))
  {
    sql_print_error("Can't init tc log");
    unireg_abort(1);
  }

  if (ha_recover(0))
  {
    unireg_abort(1);
  }

  if (opt_bin_log && mysql_bin_log.open(opt_bin_logname, LOG_BIN, 0,
                                        WRITE_CACHE, 0, max_binlog_size, 0))
    unireg_abort(1);

#ifdef HAVE_REPLICATION
  if (opt_bin_log && expire_logs_days)
  {
    long purge_time= time(0) - expire_logs_days*24*60*60;
    if (purge_time >= 0)
      mysql_bin_log.purge_logs_before_date(purge_time);
  }
#endif

  if (opt_myisam_log)
    (void) mi_log(1);

  /* call ha_init_key_cache() on all key caches to init them */
  process_key_caches(&ha_init_key_cache);

#if defined(HAVE_MLOCKALL) && defined(MCL_CURRENT) && !defined(EMBEDDED_LIBRARY)
  if (locked_in_memory && !getuid())
  {
    if (setreuid((uid_t)-1, 0) == -1)
    {                        // this should never happen
      sql_perror("setreuid");
      unireg_abort(1);
    }
    if (mlockall(MCL_CURRENT))
    {
      if (global_system_variables.log_warnings)
	sql_print_warning("Failed to lock memory. Errno: %d\n",errno);
      locked_in_memory= 0;
    }
    if (user_info)
      set_user(mysqld_user, user_info);
  }
  else
#endif
    locked_in_memory=0;

  ft_init_stopwords();

  init_max_user_conn();
  init_update_queries();
  DBUG_RETURN(0);
}


static void create_maintenance_thread()
{
  if (
#ifdef HAVE_BERKELEY_DB
      (have_berkeley_db == SHOW_OPTION_YES) ||
#endif
      (flush_time && flush_time != ~(ulong) 0L))
  {
    pthread_t hThread;
    if (pthread_create(&hThread,&connection_attrib,handle_manager,0))
      sql_print_warning("Can't create thread to manage maintenance");
  }
}


static void create_shutdown_thread()
{
#if !defined(EMBEDDED_LIBRARY)
#ifdef __WIN__
  hEventShutdown=CreateEvent(0, FALSE, FALSE, shutdown_event_name);
  pthread_t hThread;
  if (pthread_create(&hThread,&connection_attrib,handle_shutdown,0))
    sql_print_warning("Can't create thread to handle shutdown requests");

  // On "Stop Service" we have to do regular shutdown
  Service.SetShutdownEvent(hEventShutdown);
#endif
#ifdef OS2
  pthread_cond_init(&eventShutdown, NULL);
  pthread_t hThread;
  if (pthread_create(&hThread,&connection_attrib,handle_shutdown,0))
    sql_print_warning("Can't create thread to handle shutdown requests");
#endif
#endif // EMBEDDED_LIBRARY 
}


#if defined(__NT__) || defined(HAVE_SMEM)
static void handle_connections_methods()
{
  pthread_t hThread;
  DBUG_ENTER("handle_connections_methods");
#ifdef __NT__
  if (hPipe == INVALID_HANDLE_VALUE &&
      (!have_tcpip || opt_disable_networking) &&
      !opt_enable_shared_memory)
  {
    sql_print_error("TCP/IP, --shared-memory, or --named-pipe should be configured on NT OS");
    unireg_abort(1);				// Will not return
  }
#endif

  pthread_mutex_lock(&LOCK_thread_count);
  (void) pthread_cond_init(&COND_handler_count,NULL);
  handler_count=0;
#ifdef __NT__
  if (hPipe != INVALID_HANDLE_VALUE)
  {
    handler_count++;
    if (pthread_create(&hThread,&connection_attrib,
		       handle_connections_namedpipes, 0))
    {
      sql_print_warning("Can't create thread to handle named pipes");
      handler_count--;
    }
  }
#endif /* __NT__ */
  if (have_tcpip && !opt_disable_networking)
  {
    handler_count++;
    if (pthread_create(&hThread,&connection_attrib,
		       handle_connections_sockets, 0))
    {
      sql_print_warning("Can't create thread to handle TCP/IP");
      handler_count--;
    }
  }
#ifdef HAVE_SMEM
  if (opt_enable_shared_memory)
  {
    handler_count++;
    if (pthread_create(&hThread,&connection_attrib,
		       handle_connections_shared_memory, 0))
    {
      sql_print_warning("Can't create thread to handle shared memory");
      handler_count--;
    }
  }
#endif 

  while (handler_count > 0)
    pthread_cond_wait(&COND_handler_count,&LOCK_thread_count);
  pthread_mutex_unlock(&LOCK_thread_count);
  DBUG_VOID_RETURN;
}

void decrement_handler_count()
{
  pthread_mutex_lock(&LOCK_thread_count);
  handler_count--;
  pthread_mutex_unlock(&LOCK_thread_count);
  pthread_cond_signal(&COND_handler_count);
}
#else
#define decrement_handler_count()
#endif /* defined(__NT__) || defined(HAVE_SMEM) */


#ifndef EMBEDDED_LIBRARY
#ifdef __WIN__
int win_main(int argc, char **argv)
#else
int main(int argc, char **argv)
#endif
{
  DEBUGGER_OFF;
  MY_INIT(argv[0]);		// init my_sys library & pthreads

#ifdef _CUSTOMSTARTUPCONFIG_
  if (_cust_check_startup())
  {
    / * _cust_check_startup will report startup failure error * /
    exit(1);
  }
#endif

#ifdef	__WIN__
  /*
    Before performing any socket operation (like retrieving hostname
    in init_common_variables we have to call WSAStartup
  */
  {
    WSADATA WsaData;
    if (SOCKET_ERROR == WSAStartup (0x0101, &WsaData))
    {
      /* errors are not read yet, so we use english text here */
      my_message(ER_WSAS_FAILED, "WSAStartup Failed", MYF(0));
      unireg_abort(1);
    }
  }
#endif /* __WIN__ */

  if (init_common_variables(MYSQL_CONFIG_NAME,
			    argc, argv, load_default_groups))
    unireg_abort(1);				// Will do exit

  init_signals();
  if (!(opt_specialflag & SPECIAL_NO_PRIOR))
    my_pthread_setprio(pthread_self(),CONNECT_PRIOR);
#if defined(__ia64__) || defined(__ia64)
  /*
    Peculiar things with ia64 platforms - it seems we only have half the
    stack size in reality, so we have to double it here
  */
  pthread_attr_setstacksize(&connection_attrib,thread_stack*2);
#else
  pthread_attr_setstacksize(&connection_attrib,thread_stack);
#endif
#ifdef HAVE_PTHREAD_ATTR_GETSTACKSIZE
  {
    /* Retrieve used stack size;  Needed for checking stack overflows */
    size_t stack_size= 0;
    pthread_attr_getstacksize(&connection_attrib, &stack_size);
#if defined(__ia64__) || defined(__ia64)
    stack_size/= 2;
#endif
    /* We must check if stack_size = 0 as Solaris 2.9 can return 0 here */
    if (stack_size && stack_size < thread_stack)
    {
      if (global_system_variables.log_warnings)
	sql_print_warning("Asked for %ld thread stack, but got %ld",
			  thread_stack, stack_size);
#if defined(__ia64__) || defined(__ia64)
      thread_stack= stack_size*2;
#else
      thread_stack= stack_size;
#endif
    }
  }
#endif

  (void) thr_setconcurrency(concurrency);	// 10 by default

  /*
    Ensure that lower_case_table_names is set on system where we have case
    insensitive names.  If this is not done the users MyISAM tables will
    get corrupted if accesses with names of different case.
  */
  DBUG_PRINT("info", ("lower_case_table_names: %d", lower_case_table_names));
  if (!lower_case_table_names &&
      (lower_case_file_system=
       (test_if_case_insensitive(mysql_real_data_home) == 1)))
  {
    if (lower_case_table_names_used)
    {
      if (global_system_variables.log_warnings)
	sql_print_warning("\
You have forced lower_case_table_names to 0 through a command-line \
option, even though your file system '%s' is case insensitive.  This means \
that you can corrupt a MyISAM table by accessing it with different cases. \
You should consider changing lower_case_table_names to 1 or 2",
			mysql_real_data_home);
    }
    else
    {
      if (global_system_variables.log_warnings)
	sql_print_warning("Setting lower_case_table_names=2 because file system for %s is case insensitive", mysql_real_data_home);
      lower_case_table_names= 2;
    }
  }
  else if (lower_case_table_names == 2 &&
           !(lower_case_file_system=
             (test_if_case_insensitive(mysql_real_data_home) == 1)))
  {
    if (global_system_variables.log_warnings)
      sql_print_warning("lower_case_table_names was set to 2, even though your "
                        "the file system '%s' is case sensitive.  Now setting "
                        "lower_case_table_names to 0 to avoid future problems.",
			mysql_real_data_home);
    lower_case_table_names= 0;
  }

  /* Reset table_alias_charset, now that lower_case_table_names is set. */
  table_alias_charset= (lower_case_table_names ?
			files_charset_info :
			&my_charset_bin);

  select_thread=pthread_self();
  select_thread_in_use=1;
  init_ssl();

#ifdef HAVE_LIBWRAP
  libwrapName= my_progname+dirname_length(my_progname);
  openlog(libwrapName, LOG_PID, LOG_AUTH);
#endif

  /*
    We have enough space for fiddling with the argv, continue
  */
  check_data_home(mysql_real_data_home);
  if (my_setwd(mysql_real_data_home,MYF(MY_WME)))
  {
    unireg_abort(1);				/* purecov: inspected */
  }
  mysql_data_home= mysql_data_home_buff;
  mysql_data_home[0]=FN_CURLIB;		// all paths are relative from here
  mysql_data_home[1]=0;
  server_init();

  if (opt_bin_log && !server_id)
  {
    server_id= !master_host ? 1 : 2;
#ifdef EXTRA_DEBUG
    switch (server_id) {
    case 1:
      sql_print_warning("\
You have enabled the binary log, but you haven't set server-id to \
a non-zero value: we force server id to 1; updates will be logged to the \
binary log, but connections from slaves will not be accepted.");
      break;
    case 2:
      sql_print_warning("\
You should set server-id to a non-0 value if master_host is set; \
we force server id to 2, but this MySQL server will not act as a slave.");
      break;
    }
#endif
  }

  if (init_server_components())
    exit(1);

#ifdef __WIN__
  if (!opt_console)
  {
    freopen(log_error_file,"a+",stdout);
    freopen(log_error_file,"a+",stderr);
    FreeConsole();				// Remove window
  }
#endif

  /*
    init signals & alarm
    After this we can't quit by a simple unireg_abort
  */
  error_handler_hook = my_message_sql;
  start_signal_handler();				// Creates pidfile
  if (acl_init((THD *)0, opt_noacl) || 
      my_tz_init((THD *)0, default_tz_name, opt_bootstrap))
  {
    abort_loop=1;
    select_thread_in_use=0;
#ifndef __NETWARE__
    (void) pthread_kill(signal_thread, MYSQL_KILL_SIGNAL);
#endif /* __NETWARE__ */
    
    if (!opt_bootstrap)
      (void) my_delete(pidfile_name,MYF(MY_WME));	// Not needed anymore

    if (unix_sock != INVALID_SOCKET)
      unlink(mysqld_unix_port);
    exit(1);
  }
  if (!opt_noacl)
    (void) grant_init((THD *)0);

#ifdef HAVE_DLOPEN
  if (!opt_noacl)
    udf_init();
#endif
  if (opt_bootstrap) /* If running with bootstrap, do not start replication. */
    opt_skip_slave_start= 1;
  /*
    init_slave() must be called after the thread keys are created.
    Some parts of the code (e.g. SHOW STATUS LIKE 'slave_running' and other
    places) assume that active_mi != 0, so let's fail if it's 0 (out of
    memory); a message has already been printed.
  */
  if (init_slave() && !active_mi)
  {
    end_thr_alarm(1);				// Don't allow alarms
    unireg_abort(1);
  }

  if (opt_bootstrap)
  {
    select_thread_in_use= 0;                    // Allow 'kill' to work
    bootstrap(stdin);
    end_thr_alarm(1);				// Don't allow alarms
    unireg_abort(bootstrap_error ? 1 : 0);
  }
  if (opt_init_file)
  {
    if (read_init_file(opt_init_file))
    {
      end_thr_alarm(1);				// Don't allow alarms
      unireg_abort(1);
    }
  }

  create_shutdown_thread();
  create_maintenance_thread();

  sql_print_information(ER(ER_STARTUP),my_progname,server_version,
                        ((unix_sock == INVALID_SOCKET) ? (char*) ""
                                                       : mysqld_unix_port),
                         mysqld_port,
                         MYSQL_COMPILATION_COMMENT);

#if defined(__NT__) || defined(HAVE_SMEM)
  handle_connections_methods();
#else
#ifdef __WIN__
  if (!have_tcpip || opt_disable_networking)
  {
    sql_print_error("TCP/IP unavailable or disabled with --skip-networking; no available interfaces");
    unireg_abort(1);
  }
#endif
  handle_connections_sockets(0);
#endif /* __NT__ */

  /* (void) pthread_attr_destroy(&connection_attrib); */
  
  DBUG_PRINT("quit",("Exiting main thread"));

#ifndef __WIN__
#ifdef EXTRA_DEBUG2
  sql_print_error("Before Lock_thread_count");
#endif
  (void) pthread_mutex_lock(&LOCK_thread_count);
  DBUG_PRINT("quit", ("Got thread_count mutex"));
  select_thread_in_use=0;			// For close_connections
  (void) pthread_mutex_unlock(&LOCK_thread_count);
  (void) pthread_cond_broadcast(&COND_thread_count);
#ifdef EXTRA_DEBUG2
  sql_print_error("After lock_thread_count");
#endif
#endif /* __WIN__ */

  /* Wait until cleanup is done */
  (void) pthread_mutex_lock(&LOCK_thread_count);
  while (!ready_to_exit)
    pthread_cond_wait(&COND_thread_count,&LOCK_thread_count);
  (void) pthread_mutex_unlock(&LOCK_thread_count);

#if defined(__WIN__) && !defined(EMBEDDED_LIBRARY)
  if (Service.IsNT() && start_mode)
    Service.Stop();
  else
  {
    Service.SetShutdownEvent(0);
    if (hEventShutdown)
      CloseHandle(hEventShutdown);
  }
#endif
  wait_for_signal_thread_to_end();
  clean_up_mutexes();
  my_end(opt_endinfo ? MY_CHECK_ERROR | MY_GIVE_INFO : 0);
 
  exit(0);
  return(0);					/* purecov: deadcode */
}

#endif /* EMBEDDED_LIBRARY */


/****************************************************************************
  Main and thread entry function for Win32
  (all this is needed only to run mysqld as a service on WinNT)
****************************************************************************/

#if defined(__WIN__) && !defined(EMBEDDED_LIBRARY)
int mysql_service(void *p)
{
  if (use_opt_args)
    win_main(opt_argc, opt_argv);
  else
    win_main(Service.my_argc, Service.my_argv);
  return 0;
}


/* Quote string if it contains space, else copy */

static char *add_quoted_string(char *to, const char *from, char *to_end)
{
  uint length= (uint) (to_end-to);

  if (!strchr(from, ' '))
    return strnmov(to, from, length);
  return strxnmov(to, length, "\"", from, "\"", NullS);
}


/*
  Handle basic handling of services, like installation and removal

  SYNOPSIS
    default_service_handling()
    argv		Pointer to argument list
    servicename		Internal name of service
    displayname		Display name of service (in taskbar ?)
    file_path		Path to this program
    startup_option	Startup option to mysqld

  RETURN VALUES
    0		option handled
    1		Could not handle option
 */

static bool
default_service_handling(char **argv,
			 const char *servicename,
			 const char *displayname,
			 const char *file_path,
			 const char *extra_opt,
			 const char *account_name)
{
  char path_and_service[FN_REFLEN+FN_REFLEN+32], *pos, *end;
  end= path_and_service + sizeof(path_and_service)-3;

  /* We have to quote filename if it contains spaces */
  pos= add_quoted_string(path_and_service, file_path, end);
  if (*extra_opt)
  {
    /* Add (possible quoted) option after file_path */
    *pos++= ' ';
    pos= add_quoted_string(pos, extra_opt, end);
  }
  /* We must have servicename last */
  *pos++= ' ';
  (void) add_quoted_string(pos, servicename, end);

  if (Service.got_service_option(argv, "install"))
  {
    Service.Install(1, servicename, displayname, path_and_service,
                    account_name);
    return 0;
  }
  if (Service.got_service_option(argv, "install-manual"))
  {
    Service.Install(0, servicename, displayname, path_and_service,
                    account_name);
    return 0;
  }
  if (Service.got_service_option(argv, "remove"))
  {
    Service.Remove(servicename);
    return 0;
  }
  return 1;
}


int main(int argc, char **argv)
{

  /*
    When several instances are running on the same machine, we
    need to have an  unique  named  hEventShudown  through the
    application PID e.g.: MySQLShutdown1890; MySQLShutdown2342
  */
  int10_to_str((int) GetCurrentProcessId(),strmov(shutdown_event_name,
                                                  "MySQLShutdown"), 10);

  /* Must be initialized early for comparison of service name */
  system_charset_info= &my_charset_utf8_general_ci;

  if (Service.GetOS())	/* true NT family */
  {
    char file_path[FN_REFLEN];
    my_path(file_path, argv[0], "");		      /* Find name in path */
    fn_format(file_path,argv[0],file_path,"",
	      MY_REPLACE_DIR | MY_UNPACK_FILENAME | MY_RESOLVE_SYMLINKS);

    if (argc == 2)
    {
      if (!default_service_handling(argv, MYSQL_SERVICENAME, MYSQL_SERVICENAME,
				   file_path, "", NULL))
	return 0;
      if (Service.IsService(argv[1]))        /* Start an optional service */
      {
	/*
	  Only add the service name to the groups read from the config file
	  if it's not "MySQL". (The default service name should be 'mysqld'
	  but we started a bad tradition by calling it MySQL from the start
	  and we are now stuck with it.
	*/
	if (my_strcasecmp(system_charset_info, argv[1],"mysql"))
	  load_default_groups[load_default_groups_sz-2]= argv[1];
        start_mode= 1;
        Service.Init(argv[1], mysql_service);
        return 0;
      }
    }
    else if (argc == 3) /* install or remove any optional service */
    {
      if (!default_service_handling(argv, argv[2], argv[2], file_path, "",
                                    NULL))
	return 0;
      if (Service.IsService(argv[2]))
      {
	/*
	  mysqld was started as
	  mysqld --defaults-file=my_path\my.ini service-name
	*/
	use_opt_args=1;
	opt_argc= 2;				// Skip service-name
	opt_argv=argv;
	start_mode= 1;
	if (my_strcasecmp(system_charset_info, argv[2],"mysql"))
	  load_default_groups[load_default_groups_sz-2]= argv[2];
	Service.Init(argv[2], mysql_service);
	return 0;
      }
    }
    else if (argc == 4 || argc == 5)
    {
      /*
        This may seem strange, because we handle --local-service while
        preserving 4.1's behavior of allowing any one other argument that is
        passed to the service on startup. (The assumption is that this is
        --defaults-file=file, but that was not enforced in 4.1, so we don't
        enforce it here.)
      */
      const char *extra_opt= NullS;
      const char *account_name = NullS;
      int index;
      for (index = 3; index < argc; index++)
      {
        if (!strcmp(argv[index], "--local-service"))
          account_name= "NT AUTHORITY\\LocalService";
        else
          extra_opt= argv[index];
      }

      if (argc == 4 || account_name)
        if (!default_service_handling(argv, argv[2], argv[2], file_path,
                                      extra_opt, account_name))
          return 0;
    }
    else if (argc == 1 && Service.IsService(MYSQL_SERVICENAME))
    {
      /* start the default service */
      start_mode= 1;
      Service.Init(MYSQL_SERVICENAME, mysql_service);
      return 0;
    }
  }
  /* Start as standalone server */
  Service.my_argc=argc;
  Service.my_argv=argv;
  mysql_service(NULL);
  return 0;
}
#endif


/*
  Execute all commands from a file. Used by the mysql_install_db script to
  create MySQL privilege tables without having to start a full MySQL server.
*/

static void bootstrap(FILE *file)
{
  DBUG_ENTER("bootstrap");

  THD *thd= new THD;
  thd->bootstrap=1;
  thd->client_capabilities=0;
  my_net_init(&thd->net,(st_vio*) 0);
  thd->max_client_packet_length= thd->net.max_packet;
  thd->master_access= ~(ulong)0;
  thd->thread_id=thread_id++;
  thread_count++;

  bootstrap_file=file;
#ifndef EMBEDDED_LIBRARY			// TODO:  Enable this
  if (pthread_create(&thd->real_id,&connection_attrib,handle_bootstrap,
		     (void*) thd))
  {
    sql_print_warning("Can't create thread to handle bootstrap");
    bootstrap_error=-1;
    DBUG_VOID_RETURN;
  }
  /* Wait for thread to die */
  (void) pthread_mutex_lock(&LOCK_thread_count);
  while (thread_count)
  {
    (void) pthread_cond_wait(&COND_thread_count,&LOCK_thread_count);
    DBUG_PRINT("quit",("One thread died (count=%u)",thread_count));
  }
  (void) pthread_mutex_unlock(&LOCK_thread_count);
#else
  thd->mysql= 0;
  handle_bootstrap((void *)thd);
#endif

  DBUG_VOID_RETURN;
}


static bool read_init_file(char *file_name)
{
  FILE *file;
  DBUG_ENTER("read_init_file");
  DBUG_PRINT("enter",("name: %s",file_name));
  if (!(file=my_fopen(file_name,O_RDONLY,MYF(MY_WME))))
    return(1);
  bootstrap(file);
  (void) my_fclose(file,MYF(MY_WME));
  return 0;
}


#ifndef EMBEDDED_LIBRARY
static void create_new_thread(THD *thd)
{
  DBUG_ENTER("create_new_thread");

  NET *net=&thd->net;				// For easy ref
  net->read_timeout = (uint) connect_timeout;
  if (protocol_version > 9)
    net->return_errno=1;

  /* don't allow too many connections */
  if (thread_count - delayed_insert_threads >= max_connections+1 || abort_loop)
  {
    DBUG_PRINT("error",("Too many connections"));
    close_connection(thd, ER_CON_COUNT_ERROR, 1);
    delete thd;
    DBUG_VOID_RETURN;
  }
  pthread_mutex_lock(&LOCK_thread_count);
  thd->thread_id=thread_id++;

  thd->real_id=pthread_self();			// Keep purify happy

  /* Start a new thread to handle connection */
#ifdef ONE_THREAD
  if (test_flags & TEST_NO_THREADS)		// For debugging under Linux
  {
    thread_cache_size=0;			// Safety
    thread_count++;
    threads.append(thd);
    thd->real_id=pthread_self();
    (void) pthread_mutex_unlock(&LOCK_thread_count);
    handle_one_connection((void*) thd);
  }
  else
#endif
  {
    if (cached_thread_count > wake_thread)
    {
      start_cached_thread(thd);
    }
    else
    {
      int error;
      thread_count++;
      thread_created++;
      threads.append(thd);
      if (thread_count-delayed_insert_threads > max_used_connections)
        max_used_connections=thread_count-delayed_insert_threads;
      DBUG_PRINT("info",(("creating thread %d"), thd->thread_id));
      thd->connect_time = time(NULL);
      if ((error=pthread_create(&thd->real_id,&connection_attrib,
				handle_one_connection,
				(void*) thd)))
      {
	DBUG_PRINT("error",
		   ("Can't create thread to handle request (error %d)",
		    error));
	thread_count--;
	thd->killed= THD::KILL_CONNECTION;			// Safety
	(void) pthread_mutex_unlock(&LOCK_thread_count);
	statistic_increment(aborted_connects,&LOCK_status);
	net_printf_error(thd, ER_CANT_CREATE_THREAD, error);
	(void) pthread_mutex_lock(&LOCK_thread_count);
	close_connection(thd,0,0);
	delete thd;
	(void) pthread_mutex_unlock(&LOCK_thread_count);
	DBUG_VOID_RETURN;
      }
    }
    (void) pthread_mutex_unlock(&LOCK_thread_count);

  }
  DBUG_PRINT("info",("Thread created"));
  DBUG_VOID_RETURN;
}
#endif /* EMBEDDED_LIBRARY */


#ifdef SIGNALS_DONT_BREAK_READ
inline void kill_broken_server()
{
  /* hack to get around signals ignored in syscalls for problem OS's */
  if (
#if !defined(__NETWARE__)
      unix_sock == INVALID_SOCKET ||
#endif
      (!opt_disable_networking && ip_sock == INVALID_SOCKET))
  {
    select_thread_in_use = 0;
    /* The following call will never return */
    kill_server(IF_NETWARE(MYSQL_KILL_SIGNAL, (void*) MYSQL_KILL_SIGNAL));
  }
}
#define MAYBE_BROKEN_SYSCALL kill_broken_server();
#else
#define MAYBE_BROKEN_SYSCALL
#endif

	/* Handle new connections and spawn new process to handle them */

#ifndef EMBEDDED_LIBRARY
extern "C" pthread_handler_decl(handle_connections_sockets,
				arg __attribute__((unused)))
{
  my_socket sock,new_sock;
  uint error_count=0;
  uint max_used_connection= (uint) (max(ip_sock,unix_sock)+1);
  fd_set readFDs,clientFDs;
  THD *thd;
  struct sockaddr_in cAddr;
  int ip_flags=0,socket_flags=0,flags;
  st_vio *vio_tmp;
  DBUG_ENTER("handle_connections_sockets");

  LINT_INIT(new_sock);

  (void) my_pthread_getprio(pthread_self());		// For debugging

  FD_ZERO(&clientFDs);
  if (ip_sock != INVALID_SOCKET)
  {
    FD_SET(ip_sock,&clientFDs);
#ifdef HAVE_FCNTL
    ip_flags = fcntl(ip_sock, F_GETFL, 0);
#endif
  }
#ifdef HAVE_SYS_UN_H
  FD_SET(unix_sock,&clientFDs);
#ifdef HAVE_FCNTL
  socket_flags=fcntl(unix_sock, F_GETFL, 0);
#endif
#endif

  DBUG_PRINT("general",("Waiting for connections."));
  MAYBE_BROKEN_SYSCALL;
  while (!abort_loop)
  {
    readFDs=clientFDs;
#ifdef HPUX10
    if (select(max_used_connection,(int*) &readFDs,0,0,0) < 0)
      continue;
#else
    if (select((int) max_used_connection,&readFDs,0,0,0) < 0)
    {
      if (socket_errno != SOCKET_EINTR)
      {
	if (!select_errors++ && !abort_loop)	/* purecov: inspected */
	  sql_print_error("mysqld: Got error %d from select",socket_errno); /* purecov: inspected */
      }
      MAYBE_BROKEN_SYSCALL
      continue;
    }
#endif	/* HPUX10 */
    if (abort_loop)
    {
      MAYBE_BROKEN_SYSCALL;
      break;
    }

    /* Is this a new connection request ? */
#ifdef HAVE_SYS_UN_H
    if (FD_ISSET(unix_sock,&readFDs))
    {
      sock = unix_sock;
      flags= socket_flags;
    }
    else
#endif
    {
      sock = ip_sock;
      flags= ip_flags;
    }

#if !defined(NO_FCNTL_NONBLOCK)
    if (!(test_flags & TEST_BLOCKING))
    {
#if defined(O_NONBLOCK)
      fcntl(sock, F_SETFL, flags | O_NONBLOCK);
#elif defined(O_NDELAY)
      fcntl(sock, F_SETFL, flags | O_NDELAY);
#endif
    }
#endif /* NO_FCNTL_NONBLOCK */
    for (uint retry=0; retry < MAX_ACCEPT_RETRY; retry++)
    {
      size_socket length=sizeof(struct sockaddr_in);
      new_sock = accept(sock, my_reinterpret_cast(struct sockaddr *) (&cAddr),
			&length);
#ifdef __NETWARE__ 
      // TODO: temporary fix, waiting for TCP/IP fix - DEFECT000303149
      if ((new_sock == INVALID_SOCKET) && (socket_errno == EINVAL))
      {
        kill_server(SIGTERM);
      }
#endif
      if (new_sock != INVALID_SOCKET ||
	  (socket_errno != SOCKET_EINTR && socket_errno != SOCKET_EAGAIN))
	break;
      MAYBE_BROKEN_SYSCALL;
#if !defined(NO_FCNTL_NONBLOCK)
      if (!(test_flags & TEST_BLOCKING))
      {
	if (retry == MAX_ACCEPT_RETRY - 1)
	  fcntl(sock, F_SETFL, flags);		// Try without O_NONBLOCK
      }
#endif
    }
#if !defined(NO_FCNTL_NONBLOCK)
    if (!(test_flags & TEST_BLOCKING))
      fcntl(sock, F_SETFL, flags);
#endif
    if (new_sock == INVALID_SOCKET)
    {
      if ((error_count++ & 255) == 0)		// This can happen often
	sql_perror("Error in accept");
      MAYBE_BROKEN_SYSCALL;
      if (socket_errno == SOCKET_ENFILE || socket_errno == SOCKET_EMFILE)
	sleep(1);				// Give other threads some time
      continue;
    }

#ifdef HAVE_LIBWRAP
    {
      if (sock == ip_sock)
      {
	struct request_info req;
	signal(SIGCHLD, SIG_DFL);
	request_init(&req, RQ_DAEMON, libwrapName, RQ_FILE, new_sock, NULL);
	fromhost(&req);
	if (!hosts_access(&req))
	{
	  /*
	    This may be stupid but refuse() includes an exit(0)
	    which we surely don't want...
	    clean_exit() - same stupid thing ...
	  */
	  syslog(deny_severity, "refused connect from %s",
		 eval_client(&req));

	  /*
	    C++ sucks (the gibberish in front just translates the supplied
	    sink function pointer in the req structure from a void (*sink)();
	    to a void(*sink)(int) if you omit the cast, the C++ compiler
	    will cry...
	  */
	  if (req.sink)
	    ((void (*)(int))req.sink)(req.fd);

	  (void) shutdown(new_sock,2);
	  (void) closesocket(new_sock);
	  continue;
	}
      }
    }
#endif /* HAVE_LIBWRAP */

    {
      size_socket dummyLen;
      struct sockaddr dummy;
      dummyLen = sizeof(struct sockaddr);
      if (getsockname(new_sock,&dummy, &dummyLen) < 0)
      {
	sql_perror("Error on new connection socket");
	(void) shutdown(new_sock,2);
	(void) closesocket(new_sock);
	continue;
      }
    }

    /*
    ** Don't allow too many connections
    */

    if (!(thd= new THD))
    {
      (void) shutdown(new_sock,2);
      VOID(closesocket(new_sock));
      continue;
    }
    if (!(vio_tmp=vio_new(new_sock,
			  sock == unix_sock ? VIO_TYPE_SOCKET :
			  VIO_TYPE_TCPIP,
			  sock == unix_sock ? VIO_LOCALHOST: 0)) ||
	my_net_init(&thd->net,vio_tmp))
    {
      if (vio_tmp)
	vio_delete(vio_tmp);
      else
      {
	(void) shutdown(new_sock,2);
	(void) closesocket(new_sock);
      }
      delete thd;
      continue;
    }
    if (sock == unix_sock)
      thd->host=(char*) my_localhost;
#ifdef __WIN__
    /* Set default wait_timeout */
    ulong wait_timeout= global_system_variables.net_wait_timeout * 1000;
    (void) setsockopt(new_sock, SOL_SOCKET, SO_RCVTIMEO, (char*)&wait_timeout,
                    sizeof(wait_timeout));
#endif
    create_new_thread(thd);
  }

#ifdef OS2
  // kill server must be invoked from thread 1!
  kill_server(MYSQL_KILL_SIGNAL);
#endif
  decrement_handler_count();
  DBUG_RETURN(0);
}


#ifdef __NT__
extern "C" pthread_handler_decl(handle_connections_namedpipes,arg)
{
  HANDLE hConnectedPipe;
  BOOL fConnected;
  THD *thd;
  my_thread_init();
  DBUG_ENTER("handle_connections_namedpipes");
  (void) my_pthread_getprio(pthread_self());		// For debugging

  DBUG_PRINT("general",("Waiting for named pipe connections."));
  while (!abort_loop)
  {
    /* wait for named pipe connection */
    fConnected = ConnectNamedPipe(hPipe, NULL);
    if (abort_loop)
      break;
    if (!fConnected)
      fConnected = GetLastError() == ERROR_PIPE_CONNECTED;
    if (!fConnected)
    {
      CloseHandle(hPipe);
      if ((hPipe= CreateNamedPipe(pipe_name,
                                  PIPE_ACCESS_DUPLEX,
                                  PIPE_TYPE_BYTE |
                                  PIPE_READMODE_BYTE |
                                  PIPE_WAIT,
                                  PIPE_UNLIMITED_INSTANCES,
                                  (int) global_system_variables.
                                  net_buffer_length,
                                  (int) global_system_variables.
                                  net_buffer_length,
                                  NMPWAIT_USE_DEFAULT_WAIT,
                                  &saPipeSecurity)) ==
	  INVALID_HANDLE_VALUE)
      {
	sql_perror("Can't create new named pipe!");
	break;					// Abort
      }
    }
    hConnectedPipe = hPipe;
    /* create new pipe for new connection */
    if ((hPipe = CreateNamedPipe(pipe_name,
				 PIPE_ACCESS_DUPLEX,
				 PIPE_TYPE_BYTE |
				 PIPE_READMODE_BYTE |
				 PIPE_WAIT,
				 PIPE_UNLIMITED_INSTANCES,
				 (int) global_system_variables.net_buffer_length,
				 (int) global_system_variables.net_buffer_length,
				 NMPWAIT_USE_DEFAULT_WAIT,
				 &saPipeSecurity)) ==
	INVALID_HANDLE_VALUE)
    {
      sql_perror("Can't create new named pipe!");
      hPipe=hConnectedPipe;
      continue;					// We have to try again
    }

    if (!(thd = new THD))
    {
      DisconnectNamedPipe(hConnectedPipe);
      CloseHandle(hConnectedPipe);
      continue;
    }
    if (!(thd->net.vio = vio_new_win32pipe(hConnectedPipe)) ||
	my_net_init(&thd->net, thd->net.vio))
    {
      close_connection(thd, ER_OUT_OF_RESOURCES, 1);
      delete thd;
      continue;
    }
    /* host name is unknown */
    thd->host = my_strdup(my_localhost,MYF(0)); /* Host is unknown */
    create_new_thread(thd);
  }

  decrement_handler_count();
  DBUG_RETURN(0);
}
#endif /* __NT__ */


/*
  Thread of shared memory's service

  SYNOPSIS
    pthread_handler_decl()
    handle_connections_shared_memory Thread handle
    arg                              Arguments of thread
*/

#ifdef HAVE_SMEM
pthread_handler_decl(handle_connections_shared_memory,arg)
{
  /* file-mapping object, use for create shared memory */
  HANDLE handle_connect_file_map= 0;
  char  *handle_connect_map= 0;  		// pointer on shared memory
  HANDLE event_connect_answer= 0;
  ulong smem_buffer_length= shared_memory_buffer_length + 4;
  ulong connect_number= 1;
  char tmp[63];
  char *suffix_pos;
  char connect_number_char[22], *p;
  const char *errmsg= 0;
  SECURITY_ATTRIBUTES *sa_event= 0, *sa_mapping= 0;
  my_thread_init();
  DBUG_ENTER("handle_connections_shared_memorys");
  DBUG_PRINT("general",("Waiting for allocated shared memory."));

  if (my_security_attr_create(&sa_event, &errmsg,
                              GENERIC_ALL, SYNCHRONIZE | EVENT_MODIFY_STATE))
    goto error;

  if (my_security_attr_create(&sa_mapping, &errmsg,
                             GENERIC_ALL, FILE_MAP_READ | FILE_MAP_WRITE))
    goto error;

  /*
    The name of event and file-mapping events create agree next rule:
      shared_memory_base_name+unique_part
    Where:
      shared_memory_base_name is unique value for each server
      unique_part is unique value for each object (events and file-mapping)
  */
  suffix_pos= strxmov(tmp,shared_memory_base_name,"_",NullS);
  strmov(suffix_pos, "CONNECT_REQUEST");
  if ((smem_event_connect_request= CreateEvent(sa_event,
                                               FALSE, FALSE, tmp)) == 0)
  {
    errmsg= "Could not create request event";
    goto error;
  }
  strmov(suffix_pos, "CONNECT_ANSWER");
  if ((event_connect_answer= CreateEvent(sa_event, FALSE, FALSE, tmp)) == 0)
  {
    errmsg="Could not create answer event";
    goto error;
  }
  strmov(suffix_pos, "CONNECT_DATA");
  if ((handle_connect_file_map=
       CreateFileMapping(INVALID_HANDLE_VALUE, sa_mapping,
                         PAGE_READWRITE, 0, sizeof(connect_number), tmp)) == 0)
  {
    errmsg= "Could not create file mapping";
    goto error;
  }
  if ((handle_connect_map= (char *)MapViewOfFile(handle_connect_file_map,
						  FILE_MAP_WRITE,0,0,
						  sizeof(DWORD))) == 0)
  {
    errmsg= "Could not create shared memory service";
    goto error;
  }

  while (!abort_loop)
  {
    /* Wait a request from client */
    WaitForSingleObject(smem_event_connect_request,INFINITE);

    /*
       it can be after shutdown command
    */
    if (abort_loop)
      goto error;

    HANDLE handle_client_file_map= 0;
    char  *handle_client_map= 0;
    HANDLE event_client_wrote= 0;
    HANDLE event_client_read= 0;    // for transfer data server <-> client
    HANDLE event_server_wrote= 0;
    HANDLE event_server_read= 0;
    HANDLE event_conn_closed= 0;
    THD *thd= 0;

    p= int10_to_str(connect_number, connect_number_char, 10);
    /*
      The name of event and file-mapping events create agree next rule:
        shared_memory_base_name+unique_part+number_of_connection
        Where:
	  shared_memory_base_name is uniquel value for each server
	  unique_part is unique value for each object (events and file-mapping)
	  number_of_connection is connection-number between server and client
    */
    suffix_pos= strxmov(tmp,shared_memory_base_name,"_",connect_number_char,
			 "_",NullS);
    strmov(suffix_pos, "DATA");
    if ((handle_client_file_map=
         CreateFileMapping(INVALID_HANDLE_VALUE, sa_mapping,
                           PAGE_READWRITE, 0, smem_buffer_length, tmp)) == 0)
    {
      errmsg= "Could not create file mapping";
      goto errorconn;
    }
    if ((handle_client_map= (char*)MapViewOfFile(handle_client_file_map,
						  FILE_MAP_WRITE,0,0,
						  smem_buffer_length)) == 0)
    {
      errmsg= "Could not create memory map";
      goto errorconn;
    }
    strmov(suffix_pos, "CLIENT_WROTE");
    if ((event_client_wrote= CreateEvent(sa_event, FALSE, FALSE, tmp)) == 0)
    {
      errmsg= "Could not create client write event";
      goto errorconn;
    }
    strmov(suffix_pos, "CLIENT_READ");
    if ((event_client_read= CreateEvent(sa_event, FALSE, FALSE, tmp)) == 0)
    {
      errmsg= "Could not create client read event";
      goto errorconn;
    }
    strmov(suffix_pos, "SERVER_READ");
    if ((event_server_read= CreateEvent(sa_event, FALSE, FALSE, tmp)) == 0)
    {
      errmsg= "Could not create server read event";
      goto errorconn;
    }
    strmov(suffix_pos, "SERVER_WROTE");
    if ((event_server_wrote= CreateEvent(sa_event,
                                         FALSE, FALSE, tmp)) == 0)
    {
      errmsg= "Could not create server write event";
      goto errorconn;
    }
    strmov(suffix_pos, "CONNECTION_CLOSED");
    if ((event_conn_closed= CreateEvent(sa_event,
                                        TRUE, FALSE, tmp)) == 0)
    {
      errmsg= "Could not create closed connection event";
      goto errorconn;
    }
    if (abort_loop)
      goto errorconn;
    if (!(thd= new THD))
      goto errorconn;
    /* Send number of connection to client */
    int4store(handle_connect_map, connect_number);
    if (!SetEvent(event_connect_answer))
    {
      errmsg= "Could not send answer event";
      goto errorconn;
    }
    /* Set event that client should receive data */
    if (!SetEvent(event_client_read))
    {
      errmsg= "Could not set client to read mode";
      goto errorconn;
    }
    if (!(thd->net.vio= vio_new_win32shared_memory(&thd->net,
                                                   handle_client_file_map,
                                                   handle_client_map,
                                                   event_client_wrote,
                                                   event_client_read,
                                                   event_server_wrote,
                                                   event_server_read,
                                                   event_conn_closed)) ||
                        my_net_init(&thd->net, thd->net.vio))
    {
      close_connection(thd, ER_OUT_OF_RESOURCES, 1);
      errmsg= 0;
      goto errorconn;
    }
    thd->host= my_strdup(my_localhost,MYF(0)); /* Host is unknown */
    create_new_thread(thd);
    connect_number++;
    continue;

errorconn:
    /* Could not form connection;  Free used handlers/memort and retry */
    if (errmsg)
    {
      char buff[180];
      strxmov(buff, "Can't create shared memory connection: ", errmsg, ".",
	      NullS);
      sql_perror(buff);
    }
    if (handle_client_file_map) 
      CloseHandle(handle_client_file_map);
    if (handle_client_map)
      UnmapViewOfFile(handle_client_map);
    if (event_server_wrote)
      CloseHandle(event_server_wrote);
    if (event_server_read)
      CloseHandle(event_server_read);
    if (event_client_wrote)
      CloseHandle(event_client_wrote);
    if (event_client_read)
      CloseHandle(event_client_read);
    if (event_conn_closed)
      CloseHandle(event_conn_closed);
    delete thd;
  }

  /* End shared memory handling */
error:
  if (errmsg)
  {
    char buff[180];
    strxmov(buff, "Can't create shared memory service: ", errmsg, ".", NullS);
    sql_perror(buff);
  }
  my_security_attr_free(sa_event);
  my_security_attr_free(sa_mapping);
  if (handle_connect_map)	UnmapViewOfFile(handle_connect_map);
  if (handle_connect_file_map)	CloseHandle(handle_connect_file_map);
  if (event_connect_answer)	CloseHandle(event_connect_answer);
  if (smem_event_connect_request) CloseHandle(smem_event_connect_request);

  decrement_handler_count();
  DBUG_RETURN(0);
}
#endif /* HAVE_SMEM */
#endif /* EMBEDDED_LIBRARY */


/****************************************************************************
  Handle start options
******************************************************************************/

enum options_mysqld
{
  OPT_ISAM_LOG=256,            OPT_SKIP_NEW, 
  OPT_SKIP_GRANT,              OPT_SKIP_LOCK, 
  OPT_ENABLE_LOCK,             OPT_USE_LOCKING,
  OPT_SOCKET,                  OPT_UPDATE_LOG,
  OPT_BIN_LOG,                 OPT_SKIP_RESOLVE,
  OPT_SKIP_NETWORKING,         OPT_BIN_LOG_INDEX,
  OPT_BIND_ADDRESS,            OPT_PID_FILE,
  OPT_SKIP_PRIOR,              OPT_BIG_TABLES,
  OPT_STANDALONE,              OPT_ONE_THREAD,
  OPT_CONSOLE,                 OPT_LOW_PRIORITY_UPDATES,
  OPT_SKIP_HOST_CACHE,         OPT_SHORT_LOG_FORMAT,
  OPT_FLUSH,                   OPT_SAFE,
  OPT_BOOTSTRAP,               OPT_SKIP_SHOW_DB,
  OPT_STORAGE_ENGINE,          OPT_INIT_FILE,
  OPT_DELAY_KEY_WRITE_ALL,     OPT_SLOW_QUERY_LOG,
  OPT_DELAY_KEY_WRITE,	       OPT_CHARSETS_DIR,
  OPT_BDB_HOME,                OPT_BDB_LOG,
  OPT_BDB_TMP,                 OPT_BDB_SYNC,
  OPT_BDB_LOCK,                OPT_BDB,
  OPT_BDB_NO_RECOVER,	    OPT_BDB_SHARED,
  OPT_MASTER_HOST,             OPT_MASTER_USER,
  OPT_MASTER_PASSWORD,         OPT_MASTER_PORT,
  OPT_MASTER_INFO_FILE,        OPT_MASTER_CONNECT_RETRY,
  OPT_MASTER_RETRY_COUNT,      OPT_LOG_TC, OPT_LOG_TC_SIZE,
  OPT_MASTER_SSL,              OPT_MASTER_SSL_KEY,
  OPT_MASTER_SSL_CERT,         OPT_MASTER_SSL_CAPATH,
  OPT_MASTER_SSL_CIPHER,       OPT_MASTER_SSL_CA,
  OPT_SQL_BIN_UPDATE_SAME,     OPT_REPLICATE_DO_DB,
  OPT_REPLICATE_IGNORE_DB,     OPT_LOG_SLAVE_UPDATES,
  OPT_BINLOG_DO_DB,            OPT_BINLOG_IGNORE_DB,
  OPT_WANT_CORE,               OPT_CONCURRENT_INSERT,
  OPT_MEMLOCK,                 OPT_MYISAM_RECOVER,
  OPT_REPLICATE_REWRITE_DB,    OPT_SERVER_ID,
  OPT_SKIP_SLAVE_START,        OPT_SKIP_INNOBASE,
  OPT_SAFEMALLOC_MEM_LIMIT,    OPT_REPLICATE_DO_TABLE,
  OPT_REPLICATE_IGNORE_TABLE,  OPT_REPLICATE_WILD_DO_TABLE,
  OPT_REPLICATE_WILD_IGNORE_TABLE, OPT_REPLICATE_SAME_SERVER_ID,
  OPT_DISCONNECT_SLAVE_EVENT_COUNT, OPT_TC_HEURISTIC_RECOVER,
  OPT_ABORT_SLAVE_EVENT_COUNT,
  OPT_INNODB_DATA_HOME_DIR,
  OPT_INNODB_DATA_FILE_PATH,
  OPT_INNODB_LOG_GROUP_HOME_DIR,
  OPT_INNODB_LOG_ARCH_DIR,
  OPT_INNODB_LOG_ARCHIVE,
  OPT_INNODB_FLUSH_LOG_AT_TRX_COMMIT,
  OPT_INNODB_FLUSH_METHOD,
  OPT_INNODB_DOUBLEWRITE,
  OPT_INNODB_CHECKSUMS,
  OPT_INNODB_FAST_SHUTDOWN,
  OPT_INNODB_FILE_PER_TABLE, OPT_CRASH_BINLOG_INNODB,
  OPT_INNODB_LOCKS_UNSAFE_FOR_BINLOG,
  OPT_LOG_BIN_TRUST_ROUTINE_CREATORS,
  OPT_SAFE_SHOW_DB, OPT_INNODB_SAFE_BINLOG,
  OPT_INNODB, OPT_ISAM,
  OPT_ENGINE_CONDITION_PUSHDOWN,
  OPT_NDBCLUSTER, OPT_NDB_CONNECTSTRING, OPT_NDB_USE_EXACT_COUNT,
  OPT_NDB_FORCE_SEND, OPT_NDB_AUTOINCREMENT_PREFETCH_SZ,
  OPT_NDB_SHM, OPT_NDB_OPTIMIZED_NODE_SELECTION, OPT_NDB_CACHE_CHECK_TIME,
  OPT_NDB_MGMD, OPT_NDB_NODEID,
  OPT_SKIP_SAFEMALLOC,
  OPT_TEMP_POOL, OPT_TX_ISOLATION, OPT_COMPLETION_TYPE,
  OPT_SKIP_STACK_TRACE, OPT_SKIP_SYMLINKS,
  OPT_MAX_BINLOG_DUMP_EVENTS, OPT_SPORADIC_BINLOG_DUMP_FAIL,
  OPT_SAFE_USER_CREATE, OPT_SQL_MODE,
  OPT_HAVE_NAMED_PIPE,
  OPT_DO_PSTACK, OPT_REPORT_HOST,
  OPT_REPORT_USER, OPT_REPORT_PASSWORD, OPT_REPORT_PORT,
  OPT_SHOW_SLAVE_AUTH_INFO,
  OPT_SLAVE_LOAD_TMPDIR, OPT_NO_MIX_TYPE,
  OPT_RPL_RECOVERY_RANK,OPT_INIT_RPL_ROLE,
  OPT_RELAY_LOG, OPT_RELAY_LOG_INDEX, OPT_RELAY_LOG_INFO_FILE,
  OPT_SLAVE_SKIP_ERRORS, OPT_DES_KEY_FILE, OPT_LOCAL_INFILE,
  OPT_SSL_SSL, OPT_SSL_KEY, OPT_SSL_CERT, OPT_SSL_CA,
  OPT_SSL_CAPATH, OPT_SSL_CIPHER,
  OPT_BACK_LOG, OPT_BINLOG_CACHE_SIZE,
  OPT_CONNECT_TIMEOUT, OPT_DELAYED_INSERT_TIMEOUT,
  OPT_DELAYED_INSERT_LIMIT, OPT_DELAYED_QUEUE_SIZE,
  OPT_FLUSH_TIME, OPT_FT_MIN_WORD_LEN, OPT_FT_BOOLEAN_SYNTAX,
  OPT_FT_MAX_WORD_LEN, OPT_FT_QUERY_EXPANSION_LIMIT, OPT_FT_STOPWORD_FILE,
  OPT_INTERACTIVE_TIMEOUT, OPT_JOIN_BUFF_SIZE,
  OPT_KEY_BUFFER_SIZE, OPT_KEY_CACHE_BLOCK_SIZE,
  OPT_KEY_CACHE_DIVISION_LIMIT, OPT_KEY_CACHE_AGE_THRESHOLD,
  OPT_LONG_QUERY_TIME,
  OPT_LOWER_CASE_TABLE_NAMES, OPT_MAX_ALLOWED_PACKET,
  OPT_MAX_BINLOG_CACHE_SIZE, OPT_MAX_BINLOG_SIZE,
  OPT_MAX_CONNECTIONS, OPT_MAX_CONNECT_ERRORS,
  OPT_MAX_DELAYED_THREADS, OPT_MAX_HEP_TABLE_SIZE,
  OPT_MAX_JOIN_SIZE, OPT_MAX_RELAY_LOG_SIZE, OPT_MAX_SORT_LENGTH, 
  OPT_MAX_SEEKS_FOR_KEY, OPT_MAX_TMP_TABLES, OPT_MAX_USER_CONNECTIONS,
  OPT_MAX_LENGTH_FOR_SORT_DATA,
  OPT_MAX_WRITE_LOCK_COUNT, OPT_BULK_INSERT_BUFFER_SIZE,
  OPT_MAX_ERROR_COUNT, OPT_MULTI_RANGE_COUNT, OPT_MYISAM_DATA_POINTER_SIZE,
  OPT_MYISAM_BLOCK_SIZE, OPT_MYISAM_MAX_EXTRA_SORT_FILE_SIZE,
  OPT_MYISAM_MAX_SORT_FILE_SIZE, OPT_MYISAM_SORT_BUFFER_SIZE,
  OPT_NET_BUFFER_LENGTH, OPT_NET_RETRY_COUNT,
  OPT_NET_READ_TIMEOUT, OPT_NET_WRITE_TIMEOUT,
  OPT_OPEN_FILES_LIMIT,
  OPT_PRELOAD_BUFFER_SIZE,
  OPT_QUERY_CACHE_LIMIT, OPT_QUERY_CACHE_MIN_RES_UNIT, OPT_QUERY_CACHE_SIZE,
  OPT_QUERY_CACHE_TYPE, OPT_QUERY_CACHE_WLOCK_INVALIDATE, OPT_RECORD_BUFFER,
  OPT_RECORD_RND_BUFFER, OPT_DIV_PRECINCREMENT, OPT_RELAY_LOG_SPACE_LIMIT,
  OPT_RELAY_LOG_PURGE,
  OPT_SLAVE_NET_TIMEOUT, OPT_SLAVE_COMPRESSED_PROTOCOL, OPT_SLOW_LAUNCH_TIME,
  OPT_SLAVE_TRANS_RETRIES, OPT_READONLY, OPT_DEBUGGING,
  OPT_SORT_BUFFER, OPT_TABLE_CACHE,
  OPT_THREAD_CONCURRENCY, OPT_THREAD_CACHE_SIZE,
  OPT_TMP_TABLE_SIZE, OPT_THREAD_STACK,
  OPT_WAIT_TIMEOUT, OPT_MYISAM_REPAIR_THREADS,
  OPT_INNODB_MIRRORED_LOG_GROUPS,
  OPT_INNODB_LOG_FILES_IN_GROUP,
  OPT_INNODB_LOG_FILE_SIZE,
  OPT_INNODB_LOG_BUFFER_SIZE,
  OPT_INNODB_BUFFER_POOL_SIZE,
  OPT_INNODB_BUFFER_POOL_AWE_MEM_MB,
  OPT_INNODB_ADDITIONAL_MEM_POOL_SIZE,
  OPT_INNODB_MAX_PURGE_LAG,
  OPT_INNODB_FILE_IO_THREADS,
  OPT_INNODB_LOCK_WAIT_TIMEOUT,
  OPT_INNODB_THREAD_CONCURRENCY,
  OPT_INNODB_FORCE_RECOVERY,
  OPT_INNODB_STATUS_FILE,
  OPT_INNODB_MAX_DIRTY_PAGES_PCT,
  OPT_INNODB_TABLE_LOCKS,
  OPT_INNODB_SUPPORT_XA,
  OPT_INNODB_OPEN_FILES,
  OPT_INNODB_AUTOEXTEND_INCREMENT,
  OPT_INNODB_SYNC_SPIN_LOOPS,
  OPT_INNODB_CONCURRENCY_TICKETS,
  OPT_INNODB_THREAD_SLEEP_DELAY,
  OPT_BDB_CACHE_SIZE,
  OPT_BDB_LOG_BUFFER_SIZE,
  OPT_BDB_MAX_LOCK,
  OPT_ERROR_LOG_FILE,
  OPT_DEFAULT_WEEK_FORMAT,
  OPT_RANGE_ALLOC_BLOCK_SIZE, OPT_ALLOW_SUSPICIOUS_UDFS,
  OPT_QUERY_ALLOC_BLOCK_SIZE, OPT_QUERY_PREALLOC_SIZE,
  OPT_TRANS_ALLOC_BLOCK_SIZE, OPT_TRANS_PREALLOC_SIZE,
  OPT_SYNC_FRM, OPT_SYNC_BINLOG,
  OPT_SYNC_REPLICATION,
  OPT_SYNC_REPLICATION_SLAVE_ID,
  OPT_SYNC_REPLICATION_TIMEOUT,
  OPT_BDB_NOSYNC,
  OPT_ENABLE_SHARED_MEMORY,
  OPT_SHARED_MEMORY_BASE_NAME,
  OPT_OLD_PASSWORDS,
  OPT_EXPIRE_LOGS_DAYS,
  OPT_GROUP_CONCAT_MAX_LEN,
  OPT_DEFAULT_COLLATION,
  OPT_INIT_CONNECT,
  OPT_INIT_SLAVE,
  OPT_SECURE_AUTH,
  OPT_DATE_FORMAT,
  OPT_TIME_FORMAT,
  OPT_DATETIME_FORMAT,
  OPT_LOG_QUERIES_NOT_USING_INDEXES,
  OPT_DEFAULT_TIME_ZONE,
  OPT_OPTIMIZER_SEARCH_DEPTH,
  OPT_OPTIMIZER_PRUNE_LEVEL,
  OPT_UPDATABLE_VIEWS_WITH_LIMIT,
  OPT_SP_AUTOMATIC_PRIVILEGES,
  OPT_AUTO_INCREMENT, OPT_AUTO_INCREMENT_OFFSET,
  OPT_ENABLE_LARGE_PAGES,
  OPT_TIMED_MUTEXES,
  OPT_OLD_STYLE_USER_LIMITS,
  OPT_LOG_SLOW_ADMIN_STATEMENTS
};


#define LONG_TIMEOUT ((ulong) 3600L*24L*365L)

struct my_option my_long_options[] =
{
  {"help", '?', "Display this help and exit.", 
   (gptr*) &opt_help, (gptr*) &opt_help, 0, GET_BOOL, NO_ARG, 0, 0, 0, 0,
   0, 0},
#ifdef HAVE_REPLICATION
  {"abort-slave-event-count", OPT_ABORT_SLAVE_EVENT_COUNT,
   "Option used by mysql-test for debugging and testing of replication.",
   (gptr*) &abort_slave_event_count,  (gptr*) &abort_slave_event_count,
   0, GET_INT, REQUIRED_ARG, 0, 0, 0, 0, 0, 0},
#endif /* HAVE_REPLICATION */
  {"ansi", 'a', "Use ANSI SQL syntax instead of MySQL syntax. This mode will also set transaction isolation level 'serializable'.", 0, 0, 0,
   GET_NO_ARG, NO_ARG, 0, 0, 0, 0, 0, 0},
  {"allow-suspicious-udfs", OPT_ALLOW_SUSPICIOUS_UDFS,
   "Allows use of UDFs consisting of only one symbol xxx() "
   "without corresponding xxx_init() or xxx_deinit(). That also means "
   "that one can load any function from any library, for example exit() "
   "from libc.so",
   (gptr*) &opt_allow_suspicious_udfs, (gptr*) &opt_allow_suspicious_udfs,
   0, GET_BOOL, NO_ARG, 0, 0, 0, 0, 0, 0},
  {"auto-increment-increment", OPT_AUTO_INCREMENT,
   "Auto-increment columns are incremented by this",
   (gptr*) &global_system_variables.auto_increment_increment,
   (gptr*) &max_system_variables.auto_increment_increment, 0, GET_ULONG,
   OPT_ARG, 1, 1, 65535, 0, 1, 0 },
  {"auto-increment-offset", OPT_AUTO_INCREMENT_OFFSET,
   "Offset added to Auto-increment columns. Used when auto-increment-increment != 1",
   (gptr*) &global_system_variables.auto_increment_offset,
   (gptr*) &max_system_variables.auto_increment_offset, 0, GET_ULONG, OPT_ARG,
   1, 1, 65535, 0, 1, 0 },
  {"automatic-sp-privileges", OPT_SP_AUTOMATIC_PRIVILEGES,
   "Creating and dropping stored procedures alters ACLs. Disable with --skip-automatic-sp-privileges.",
   (gptr*) &sp_automatic_privileges, (gptr*) &sp_automatic_privileges,
   0, GET_BOOL, NO_ARG, 1, 0, 0, 0, 0, 0},
  {"basedir", 'b',
   "Path to installation directory. All paths are usually resolved relative to this.",
   (gptr*) &mysql_home_ptr, (gptr*) &mysql_home_ptr, 0, GET_STR, REQUIRED_ARG,
   0, 0, 0, 0, 0, 0},
  {"bdb", OPT_BDB, "Enable Berkeley DB (if this version of MySQL supports it). \
Disable with --skip-bdb (will save memory).",
   (gptr*) &opt_bdb, (gptr*) &opt_bdb, 0, GET_BOOL, NO_ARG, OPT_BDB_DEFAULT, 0, 0,
   0, 0, 0},
#ifdef HAVE_BERKELEY_DB
  {"bdb-home", OPT_BDB_HOME, "Berkeley home directory.", (gptr*) &berkeley_home,
   (gptr*) &berkeley_home, 0, GET_STR, REQUIRED_ARG, 0, 0, 0, 0, 0, 0},
  {"bdb-lock-detect", OPT_BDB_LOCK,
   "Berkeley lock detect (DEFAULT, OLDEST, RANDOM or YOUNGEST, # sec).",
   0, 0, 0, GET_STR, REQUIRED_ARG, 0, 0, 0, 0, 0, 0},
  {"bdb-logdir", OPT_BDB_LOG, "Berkeley DB log file directory.",
   (gptr*) &berkeley_logdir, (gptr*) &berkeley_logdir, 0, GET_STR,
   REQUIRED_ARG, 0, 0, 0, 0, 0, 0},
  {"bdb-no-recover", OPT_BDB_NO_RECOVER,
   "Don't try to recover Berkeley DB tables on start.", 0, 0, 0, GET_NO_ARG,
   NO_ARG, 0, 0, 0, 0, 0, 0},
  {"bdb-no-sync", OPT_BDB_NOSYNC,
   "This option is deprecated, use --skip-sync-bdb-logs instead",
   0, 0, 0, GET_NO_ARG, NO_ARG, 0, 0, 0, 0, 0, 0},
  {"bdb-shared-data", OPT_BDB_SHARED,
   "Start Berkeley DB in multi-process mode.", 0, 0, 0, GET_NO_ARG, NO_ARG, 0,
   0, 0, 0, 0, 0},
  {"bdb-tmpdir", OPT_BDB_TMP, "Berkeley DB tempfile name.",
   (gptr*) &berkeley_tmpdir, (gptr*) &berkeley_tmpdir, 0, GET_STR,
   REQUIRED_ARG, 0, 0, 0, 0, 0, 0},
#endif /* HAVE_BERKELEY_DB */
  {"big-tables", OPT_BIG_TABLES,
   "Allow big result sets by saving all temporary sets on file (Solves most 'table full' errors).",
   0, 0, 0, GET_NO_ARG, NO_ARG, 0, 0, 0, 0, 0, 0},
  {"bind-address", OPT_BIND_ADDRESS, "IP address to bind to.",
   (gptr*) &my_bind_addr_str, (gptr*) &my_bind_addr_str, 0, GET_STR,
   REQUIRED_ARG, 0, 0, 0, 0, 0, 0},
  {"binlog-do-db", OPT_BINLOG_DO_DB,
   "Tells the master it should log updates for the specified database, and exclude all others not explicitly mentioned.",
   0, 0, 0, GET_STR, REQUIRED_ARG, 0, 0, 0, 0, 0, 0},
  {"binlog-ignore-db", OPT_BINLOG_IGNORE_DB,
   "Tells the master that updates to the given database should not be logged tothe binary log.",
   0, 0, 0, GET_STR, REQUIRED_ARG, 0, 0, 0, 0, 0, 0},
  {"bootstrap", OPT_BOOTSTRAP, "Used by mysql installation scripts.", 0, 0, 0,
   GET_NO_ARG, NO_ARG, 0, 0, 0, 0, 0, 0},
  {"character-set-server", 'C', "Set the default character set.",
   (gptr*) &default_character_set_name, (gptr*) &default_character_set_name,
   0, GET_STR, REQUIRED_ARG, 0, 0, 0, 0, 0, 0 },
  {"character-sets-dir", OPT_CHARSETS_DIR,
   "Directory where character sets are.", (gptr*) &charsets_dir,
   (gptr*) &charsets_dir, 0, GET_STR, REQUIRED_ARG, 0, 0, 0, 0, 0, 0},
  {"chroot", 'r', "Chroot mysqld daemon during startup.",
   (gptr*) &mysqld_chroot, (gptr*) &mysqld_chroot, 0, GET_STR, REQUIRED_ARG,
   0, 0, 0, 0, 0, 0},
  {"collation-server", OPT_DEFAULT_COLLATION, "Set the default collation.",
   (gptr*) &default_collation_name, (gptr*) &default_collation_name,
   0, GET_STR, REQUIRED_ARG, 0, 0, 0, 0, 0, 0 },
  {"completion-type", OPT_COMPLETION_TYPE, "Default completion type.",
   (gptr*) &global_system_variables.completion_type,
   (gptr*) &max_system_variables.completion_type, 0, GET_ULONG,
   REQUIRED_ARG, 0, 0, 2, 0, 1, 0},
  {"concurrent-insert", OPT_CONCURRENT_INSERT,
   "Use concurrent insert with MyISAM. Disable with --concurrent-insert=0",
   (gptr*) &myisam_concurrent_insert, (gptr*) &myisam_concurrent_insert,
   0, GET_LONG, OPT_ARG, 1, 0, 2, 0, 0, 0},
  {"console", OPT_CONSOLE, "Write error output on screen; Don't remove the console window on windows.",
   (gptr*) &opt_console, (gptr*) &opt_console, 0, GET_BOOL, NO_ARG, 0, 0, 0,
   0, 0, 0},
  {"core-file", OPT_WANT_CORE, "Write core on errors.", 0, 0, 0, GET_NO_ARG,
   NO_ARG, 0, 0, 0, 0, 0, 0},
  {"datadir", 'h', "Path to the database root.", (gptr*) &mysql_data_home,
   (gptr*) &mysql_data_home, 0, GET_STR, REQUIRED_ARG, 0, 0, 0, 0, 0, 0},
#ifndef DBUG_OFF
  {"debug", '#', "Debug log.", (gptr*) &default_dbug_option,
   (gptr*) &default_dbug_option, 0, GET_STR, OPT_ARG, 0, 0, 0, 0, 0, 0},
#endif
  {"default-character-set", 'C', "Set the default character set (deprecated option, use --character-set-server instead).",
   (gptr*) &default_character_set_name, (gptr*) &default_character_set_name,
   0, GET_STR, REQUIRED_ARG, 0, 0, 0, 0, 0, 0 },
  {"default-collation", OPT_DEFAULT_COLLATION, "Set the default collation (deprecated option, use --collation-server instead).",
   (gptr*) &default_collation_name, (gptr*) &default_collation_name,
   0, GET_STR, REQUIRED_ARG, 0, 0, 0, 0, 0, 0 },
  {"default-storage-engine", OPT_STORAGE_ENGINE,
   "Set the default storage engine (table type) for tables.", 0, 0,
   0, GET_STR, REQUIRED_ARG, 0, 0, 0, 0, 0, 0},
  {"default-table-type", OPT_STORAGE_ENGINE,
   "(deprecated) Use --default-storage-engine.", 0, 0,
   0, GET_STR, REQUIRED_ARG, 0, 0, 0, 0, 0, 0},
  {"default-time-zone", OPT_DEFAULT_TIME_ZONE, "Set the default time zone.",
   (gptr*) &default_tz_name, (gptr*) &default_tz_name,
   0, GET_STR, REQUIRED_ARG, 0, 0, 0, 0, 0, 0 },
  {"delay-key-write", OPT_DELAY_KEY_WRITE, "Type of DELAY_KEY_WRITE.",
   0,0,0, GET_STR, OPT_ARG, 0, 0, 0, 0, 0, 0},
  {"delay-key-write-for-all-tables", OPT_DELAY_KEY_WRITE_ALL,
   "Don't flush key buffers between writes for any MyISAM table (Deprecated option, use --delay-key-write=all instead).",
   0, 0, 0, GET_NO_ARG, NO_ARG, 0, 0, 0, 0, 0, 0},
#ifdef HAVE_OPENSSL
  {"des-key-file", OPT_DES_KEY_FILE,
   "Load keys for des_encrypt() and des_encrypt from given file.",
   (gptr*) &des_key_file, (gptr*) &des_key_file, 0, GET_STR, REQUIRED_ARG,
   0, 0, 0, 0, 0, 0},
#endif /* HAVE_OPENSSL */
#ifdef HAVE_REPLICATION
  {"disconnect-slave-event-count", OPT_DISCONNECT_SLAVE_EVENT_COUNT,
   "Option used by mysql-test for debugging and testing of replication.",
   (gptr*) &disconnect_slave_event_count,
   (gptr*) &disconnect_slave_event_count, 0, GET_INT, REQUIRED_ARG, 0, 0, 0,
   0, 0, 0},
#endif /* HAVE_REPLICATION */
  {"enable-locking", OPT_ENABLE_LOCK,
   "Deprecated option, use --external-locking instead.",
   (gptr*) &opt_external_locking, (gptr*) &opt_external_locking,
   0, GET_BOOL, NO_ARG, 0, 0, 0, 0, 0, 0},
#ifdef __NT__
  {"enable-named-pipe", OPT_HAVE_NAMED_PIPE, "Enable the named pipe (NT).",
   (gptr*) &opt_enable_named_pipe, (gptr*) &opt_enable_named_pipe, 0, GET_BOOL,
   NO_ARG, 0, 0, 0, 0, 0, 0},
#endif
  {"enable-pstack", OPT_DO_PSTACK, "Print a symbolic stack trace on failure.",
   (gptr*) &opt_do_pstack, (gptr*) &opt_do_pstack, 0, GET_BOOL, NO_ARG, 0, 0,
   0, 0, 0, 0},
  {"engine-condition-pushdown",
   OPT_ENGINE_CONDITION_PUSHDOWN,
   "Push supported query conditions to the storage engine.",
   (gptr*) &global_system_variables.engine_condition_pushdown,
   (gptr*) &global_system_variables.engine_condition_pushdown,
   0, GET_BOOL, NO_ARG, 0, 0, 0, 0, 0, 0},
  {"exit-info", 'T', "Used for debugging;  Use at your own risk!", 0, 0, 0,
   GET_LONG, OPT_ARG, 0, 0, 0, 0, 0, 0},
  {"external-locking", OPT_USE_LOCKING, "Use system (external) locking.  With this option enabled you can run myisamchk to test (not repair) tables while the MySQL server is running.",
   (gptr*) &opt_external_locking, (gptr*) &opt_external_locking,
   0, GET_BOOL, NO_ARG, 0, 0, 0, 0, 0, 0},
  {"flush", OPT_FLUSH, "Flush tables to disk between SQL commands.", 0, 0, 0,
   GET_NO_ARG, NO_ARG, 0, 0, 0, 0, 0, 0},
  /* We must always support the next option to make scripts like mysqltest
     easier to do */
  {"gdb", OPT_DEBUGGING,
   "Set up signals usable for debugging",
   (gptr*) &opt_debugging, (gptr*) &opt_debugging,
   0, GET_BOOL, NO_ARG, 0, 0, 0, 0, 0, 0},
#ifdef HAVE_LARGE_PAGES
  {"large-pages", OPT_ENABLE_LARGE_PAGES, "Enable support for large pages. \
Disable with --skip-large-pages.",
   (gptr*) &opt_large_pages, (gptr*) &opt_large_pages, 0, GET_BOOL, NO_ARG, 0, 0, 0,
   0, 0, 0},
#endif
  {"init-connect", OPT_INIT_CONNECT, "Command(s) that are executed for each new connection",
   (gptr*) &opt_init_connect, (gptr*) &opt_init_connect, 0, GET_STR_ALLOC,
   REQUIRED_ARG, 0, 0, 0, 0, 0, 0},
  {"init-file", OPT_INIT_FILE, "Read SQL commands from this file at startup.",
   (gptr*) &opt_init_file, (gptr*) &opt_init_file, 0, GET_STR, REQUIRED_ARG,
   0, 0, 0, 0, 0, 0},
  {"init-rpl-role", OPT_INIT_RPL_ROLE, "Set the replication role.", 0, 0, 0,
   GET_STR, REQUIRED_ARG, 0, 0, 0, 0, 0, 0},
  {"init-slave", OPT_INIT_SLAVE, "Command(s) that are executed when a slave connects to this master",
   (gptr*) &opt_init_slave, (gptr*) &opt_init_slave, 0, GET_STR_ALLOC,
   REQUIRED_ARG, 0, 0, 0, 0, 0, 0},
  {"innodb", OPT_INNODB, "Enable InnoDB (if this version of MySQL supports it). \
Disable with --skip-innodb (will save memory).",
   (gptr*) &opt_innodb, (gptr*) &opt_innodb, 0, GET_BOOL, NO_ARG, OPT_INNODB_DEFAULT, 0, 0,
   0, 0, 0},
#ifdef HAVE_INNOBASE_DB
  {"innodb_checksums", OPT_INNODB_CHECKSUMS, "Enable InnoDB checksums validation (enabled by default). \
Disable with --skip-innodb-checksums.", (gptr*) &innobase_use_checksums,
   (gptr*) &innobase_use_checksums, 0, GET_BOOL, NO_ARG, 1, 0, 0, 0, 0, 0},
#endif
  {"innodb_data_file_path", OPT_INNODB_DATA_FILE_PATH,
   "Path to individual files and their sizes.",
   0, 0, 0, GET_STR, REQUIRED_ARG, 0, 0, 0, 0, 0, 0},
#ifdef HAVE_INNOBASE_DB
  {"innodb_data_home_dir", OPT_INNODB_DATA_HOME_DIR,
   "The common part for InnoDB table spaces.", (gptr*) &innobase_data_home_dir,
   (gptr*) &innobase_data_home_dir, 0, GET_STR, REQUIRED_ARG, 0, 0, 0, 0, 0,
   0},
  {"innodb_doublewrite", OPT_INNODB_DOUBLEWRITE, "Enable InnoDB doublewrite buffer (enabled by default). \
Disable with --skip-innodb-doublewrite.", (gptr*) &innobase_use_doublewrite,
   (gptr*) &innobase_use_doublewrite, 0, GET_BOOL, NO_ARG, 1, 0, 0, 0, 0, 0},
  {"innodb_fast_shutdown", OPT_INNODB_FAST_SHUTDOWN,
   "Speeds up the shutdown process of the InnoDB storage engine. Possible "
   "values are 0, 1 (faster)"
   /*
     NetWare can't close unclosed files, can't automatically kill remaining
     threads, etc, so on this OS we disable the crash-like InnoDB shutdown.
   */
#ifndef __NETWARE__
   " or 2 (fastest - crash-like)"
#endif
   ".",
   (gptr*) &innobase_fast_shutdown,
   (gptr*) &innobase_fast_shutdown, 0, GET_ULONG, OPT_ARG, 1, 0,
   IF_NETWARE(1,2), 0, 0, 0},
  {"innodb_file_per_table", OPT_INNODB_FILE_PER_TABLE,
   "Stores each InnoDB table to an .ibd file in the database dir.",
   (gptr*) &innobase_file_per_table,
   (gptr*) &innobase_file_per_table, 0, GET_BOOL, NO_ARG, 0, 0, 0, 0, 0, 0},
  {"innodb_flush_log_at_trx_commit", OPT_INNODB_FLUSH_LOG_AT_TRX_COMMIT,
   "Set to 0 (write and flush once per second), 1 (write and flush at each commit) or 2 (write at commit, flush once per second).",
   (gptr*) &innobase_flush_log_at_trx_commit,
   (gptr*) &innobase_flush_log_at_trx_commit,
   0, GET_UINT, OPT_ARG,  1, 0, 2, 0, 0, 0},
  {"innodb_flush_method", OPT_INNODB_FLUSH_METHOD,
   "With which method to flush data.", (gptr*) &innobase_unix_file_flush_method,
   (gptr*) &innobase_unix_file_flush_method, 0, GET_STR, REQUIRED_ARG, 0, 0, 0,
   0, 0, 0},
  {"innodb_locks_unsafe_for_binlog", OPT_INNODB_LOCKS_UNSAFE_FOR_BINLOG,
   "Force InnoDB not to use next-key locking. Instead use only row-level locking",
   (gptr*) &innobase_locks_unsafe_for_binlog,
   (gptr*) &innobase_locks_unsafe_for_binlog, 0, GET_BOOL, NO_ARG, 0, 0, 0, 0, 0, 0},
  {"innodb_log_arch_dir", OPT_INNODB_LOG_ARCH_DIR,
   "Where full logs should be archived.", (gptr*) &innobase_log_arch_dir,
   (gptr*) &innobase_log_arch_dir, 0, GET_STR, REQUIRED_ARG, 0, 0, 0, 0, 0, 0},
  {"innodb_log_archive", OPT_INNODB_LOG_ARCHIVE,
   "Set to 1 if you want to have logs archived.", 0, 0, 0, GET_LONG, OPT_ARG,
   0, 0, 0, 0, 0, 0},
  {"innodb_log_group_home_dir", OPT_INNODB_LOG_GROUP_HOME_DIR,
   "Path to InnoDB log files.", (gptr*) &innobase_log_group_home_dir,
   (gptr*) &innobase_log_group_home_dir, 0, GET_STR, REQUIRED_ARG, 0, 0, 0, 0,
   0, 0},
  {"innodb_max_dirty_pages_pct", OPT_INNODB_MAX_DIRTY_PAGES_PCT,
   "Percentage of dirty pages allowed in bufferpool.", (gptr*) &srv_max_buf_pool_modified_pct,
   (gptr*) &srv_max_buf_pool_modified_pct, 0, GET_ULONG, REQUIRED_ARG, 90, 0, 100, 0, 0, 0},
  {"innodb_max_purge_lag", OPT_INNODB_MAX_PURGE_LAG,
   "Desired maximum length of the purge queue (0 = no limit)",
   (gptr*) &srv_max_purge_lag,
   (gptr*) &srv_max_purge_lag, 0, GET_LONG, REQUIRED_ARG, 0, 0, ~0L,
   0, 1L, 0},
  {"innodb_status_file", OPT_INNODB_STATUS_FILE,
   "Enable SHOW INNODB STATUS output in the innodb_status.<pid> file",
   (gptr*) &innobase_create_status_file, (gptr*) &innobase_create_status_file,
   0, GET_BOOL, OPT_ARG, 0, 0, 0, 0, 0, 0},
  {"innodb_table_locks", OPT_INNODB_TABLE_LOCKS,
   "Enable InnoDB locking in LOCK TABLES",
   (gptr*) &global_system_variables.innodb_table_locks,
   (gptr*) &global_system_variables.innodb_table_locks,
   0, GET_BOOL, OPT_ARG, 1, 0, 0, 0, 0, 0},
  {"innodb_support_xa", OPT_INNODB_SUPPORT_XA,
   "Enable InnoDB support for the XA two-phase commit",
   (gptr*) &global_system_variables.innodb_support_xa,
   (gptr*) &global_system_variables.innodb_support_xa,
   0, GET_BOOL, OPT_ARG, 1, 0, 0, 0, 0, 0},
#endif /* End HAVE_INNOBASE_DB */
  {"isam", OPT_ISAM, "Obsolete. ISAM storage engine is no longer supported.",
   (gptr*) &opt_isam, (gptr*) &opt_isam, 0, GET_BOOL, NO_ARG, 0, 0, 0,
   0, 0, 0},
   {"language", 'L',
   "Client error messages in given language. May be given as a full path.",
   (gptr*) &language_ptr, (gptr*) &language_ptr, 0, GET_STR, REQUIRED_ARG,
   0, 0, 0, 0, 0, 0},
  {"local-infile", OPT_LOCAL_INFILE,
   "Enable/disable LOAD DATA LOCAL INFILE (takes values 1|0).",
   (gptr*) &opt_local_infile,
   (gptr*) &opt_local_infile, 0, GET_BOOL, OPT_ARG,
   1, 0, 0, 0, 0, 0},
  {"log", 'l', "Log connections and queries to file.", (gptr*) &opt_logname,
   (gptr*) &opt_logname, 0, GET_STR, OPT_ARG, 0, 0, 0, 0, 0, 0},
  {"log-bin", OPT_BIN_LOG,
   "Log update queries in binary format. Optional (but strongly recommended "
   "to avoid replication problems if server's hostname changes) argument "
   "should be the chosen location for the binary log files.",
   (gptr*) &opt_bin_logname, (gptr*) &opt_bin_logname, 0, GET_STR_ALLOC,
   OPT_ARG, 0, 0, 0, 0, 0, 0},
  {"log-bin-index", OPT_BIN_LOG_INDEX,
   "File that holds the names for last binary log files.",
   (gptr*) &opt_binlog_index_name, (gptr*) &opt_binlog_index_name, 0, GET_STR,
   REQUIRED_ARG, 0, 0, 0, 0, 0, 0},
  /*
    This option starts with "log-bin" to emphasize that it is specific of
    binary logging. Hopefully in 5.1 nobody will need it anymore, when we have
    row-level binlog.
  */
  {"log-bin-trust-routine-creators", OPT_LOG_BIN_TRUST_ROUTINE_CREATORS,
   "If equal to 0 (the default), then when --log-bin is used, creation of "
   "a routine is allowed only to users having the SUPER privilege and only"
   "if this routine may not break binary logging",
   (gptr*) &trust_routine_creators, (gptr*) &trust_routine_creators, 0,
   GET_BOOL, NO_ARG, 0, 0, 0, 0, 0, 0},
  {"log-error", OPT_ERROR_LOG_FILE, "Error log file.",
   (gptr*) &log_error_file_ptr, (gptr*) &log_error_file_ptr, 0, GET_STR,
   OPT_ARG, 0, 0, 0, 0, 0, 0},
  {"log-isam", OPT_ISAM_LOG, "Log all MyISAM changes to file.",
   (gptr*) &myisam_log_filename, (gptr*) &myisam_log_filename, 0, GET_STR,
   OPT_ARG, 0, 0, 0, 0, 0, 0},
  {"log-long-format", '0',
   "Log some extra information to update log. Please note that this option is deprecated; see --log-short-format option.", 
   0, 0, 0, GET_NO_ARG, NO_ARG, 0, 0, 0, 0, 0, 0},
  {"log-queries-not-using-indexes", OPT_LOG_QUERIES_NOT_USING_INDEXES,
   "Log queries that are executed without benefit of any index to the slow log if it is open.",
   (gptr*) &opt_log_queries_not_using_indexes, (gptr*) &opt_log_queries_not_using_indexes,
   0, GET_BOOL, NO_ARG, 0, 0, 0, 0, 0, 0},
  {"log-short-format", OPT_SHORT_LOG_FORMAT,
   "Don't log extra information to update and slow-query logs.",
   (gptr*) &opt_short_log_format, (gptr*) &opt_short_log_format,
   0, GET_BOOL, NO_ARG, 0, 0, 0, 0, 0, 0},
  {"log-slave-updates", OPT_LOG_SLAVE_UPDATES,
   "Tells the slave to log the updates from the slave thread to the binary log. You will need to turn it on if you plan to daisy-chain the slaves.",
   (gptr*) &opt_log_slave_updates, (gptr*) &opt_log_slave_updates, 0, GET_BOOL,
   NO_ARG, 0, 0, 0, 0, 0, 0},
  {"log-slow-admin-statements", OPT_LOG_SLOW_ADMIN_STATEMENTS,
   "Log slow OPTIMIZE, ANALYZE, ALTER and other administrative statements to the slow log if it is open.",
   (gptr*) &opt_log_slow_admin_statements,
   (gptr*) &opt_log_slow_admin_statements,
   0, GET_BOOL, NO_ARG, 0, 0, 0, 0, 0, 0},
  {"log-slow-queries", OPT_SLOW_QUERY_LOG,
    "Log slow queries to this log file. Defaults logging to hostname-slow.log file. Must be enabled to activate other slow log options.",
   (gptr*) &opt_slow_logname, (gptr*) &opt_slow_logname, 0, GET_STR, OPT_ARG,
   0, 0, 0, 0, 0, 0},
  {"log-tc", OPT_LOG_TC,
   "Path to transaction coordinator log (used for transactions that affect "
   "more than one storage engine, when binary log is disabled)",
   (gptr*) &opt_tc_log_file, (gptr*) &opt_tc_log_file, 0, GET_STR,
   REQUIRED_ARG, 0, 0, 0, 0, 0, 0},
#ifdef HAVE_MMAP
  {"log-tc-size", OPT_LOG_TC_SIZE, "Size of transaction coordinator log.",
   (gptr*) &opt_tc_log_size, (gptr*) &opt_tc_log_size, 0, GET_ULONG,
   REQUIRED_ARG, TC_LOG_MIN_SIZE, TC_LOG_MIN_SIZE, ~0L, 0, TC_LOG_PAGE_SIZE, 0},
#endif
  {"log-update", OPT_UPDATE_LOG,
   "The update log is deprecated since version 5.0, is replaced by the binary \
log and this option justs turns on --log-bin instead.",
   (gptr*) &opt_update_logname, (gptr*) &opt_update_logname, 0, GET_STR,
   OPT_ARG, 0, 0, 0, 0, 0, 0},
  {"log-warnings", 'W', "Log some not critical warnings to the log file.",
   (gptr*) &global_system_variables.log_warnings,
   (gptr*) &max_system_variables.log_warnings, 0, GET_ULONG, OPT_ARG, 1, 0, 0,
   0, 0, 0},
  {"low-priority-updates", OPT_LOW_PRIORITY_UPDATES,
   "INSERT/DELETE/UPDATE has lower priority than selects.",
   (gptr*) &global_system_variables.low_priority_updates,
   (gptr*) &max_system_variables.low_priority_updates,
   0, GET_BOOL, NO_ARG, 0, 0, 0, 0, 0, 0},
  {"master-connect-retry", OPT_MASTER_CONNECT_RETRY,
   "The number of seconds the slave thread will sleep before retrying to connect to the master in case the master goes down or the connection is lost.",
   (gptr*) &master_connect_retry, (gptr*) &master_connect_retry, 0, GET_UINT,
   REQUIRED_ARG, 60, 0, 0, 0, 0, 0},
  {"master-host", OPT_MASTER_HOST,
   "Master hostname or IP address for replication. If not set, the slave thread will not be started. Note that the setting of master-host will be ignored if there exists a valid master.info file.",
   (gptr*) &master_host, (gptr*) &master_host, 0, GET_STR, REQUIRED_ARG, 0, 0,
   0, 0, 0, 0},
  {"master-info-file", OPT_MASTER_INFO_FILE,
   "The location and name of the file that remembers the master and where the I/O replication \
thread is in the master's binlogs.",
   (gptr*) &master_info_file, (gptr*) &master_info_file, 0, GET_STR,
   REQUIRED_ARG, 0, 0, 0, 0, 0, 0},
  {"master-password", OPT_MASTER_PASSWORD,
   "The password the slave thread will authenticate with when connecting to the master. If not set, an empty password is assumed.The value in master.info will take precedence if it can be read.",
   (gptr*)&master_password, (gptr*)&master_password, 0,
   GET_STR, REQUIRED_ARG, 0, 0, 0, 0, 0, 0},
  {"master-port", OPT_MASTER_PORT,
   "The port the master is listening on. If not set, the compiled setting of MYSQL_PORT is assumed. If you have not tinkered with configure options, this should be 3306. The value in master.info will take precedence if it can be read.",
   (gptr*) &master_port, (gptr*) &master_port, 0, GET_UINT, REQUIRED_ARG,
   MYSQL_PORT, 0, 0, 0, 0, 0},
  {"master-retry-count", OPT_MASTER_RETRY_COUNT,
   "The number of tries the slave will make to connect to the master before giving up.",
   (gptr*) &master_retry_count, (gptr*) &master_retry_count, 0, GET_ULONG,
   REQUIRED_ARG, 3600*24, 0, 0, 0, 0, 0},
  {"master-ssl", OPT_MASTER_SSL,
   "Enable the slave to connect to the master using SSL.",
   (gptr*) &master_ssl, (gptr*) &master_ssl, 0, GET_BOOL, NO_ARG, 0, 0, 0, 0,
   0, 0},
  {"master-ssl-ca", OPT_MASTER_SSL_CA,
   "Master SSL CA file. Only applies if you have enabled master-ssl.",
   (gptr*) &master_ssl_ca, (gptr*) &master_ssl_ca, 0, GET_STR, OPT_ARG,
   0, 0, 0, 0, 0, 0},
  {"master-ssl-capath", OPT_MASTER_SSL_CAPATH,
   "Master SSL CA path. Only applies if you have enabled master-ssl.",
   (gptr*) &master_ssl_capath, (gptr*) &master_ssl_capath, 0, GET_STR, OPT_ARG,
   0, 0, 0, 0, 0, 0},
  {"master-ssl-cert", OPT_MASTER_SSL_CERT,
   "Master SSL certificate file name. Only applies if you have enabled \
master-ssl",
   (gptr*) &master_ssl_cert, (gptr*) &master_ssl_cert, 0, GET_STR, OPT_ARG,
   0, 0, 0, 0, 0, 0},
  {"master-ssl-cipher", OPT_MASTER_SSL_CIPHER,
   "Master SSL cipher. Only applies if you have enabled master-ssl.",
   (gptr*) &master_ssl_cipher, (gptr*) &master_ssl_capath, 0, GET_STR, OPT_ARG,
   0, 0, 0, 0, 0, 0},
  {"master-ssl-key", OPT_MASTER_SSL_KEY,
   "Master SSL keyfile name. Only applies if you have enabled master-ssl.",
   (gptr*) &master_ssl_key, (gptr*) &master_ssl_key, 0, GET_STR, OPT_ARG,
   0, 0, 0, 0, 0, 0},
  {"master-user", OPT_MASTER_USER,
   "The username the slave thread will use for authentication when connecting to the master. The user must have FILE privilege. If the master user is not set, user test is assumed. The value in master.info will take precedence if it can be read.",
   (gptr*) &master_user, (gptr*) &master_user, 0, GET_STR, REQUIRED_ARG, 0, 0,
   0, 0, 0, 0},
#ifdef HAVE_REPLICATION
  {"max-binlog-dump-events", OPT_MAX_BINLOG_DUMP_EVENTS,
   "Option used by mysql-test for debugging and testing of replication.",
   (gptr*) &max_binlog_dump_events, (gptr*) &max_binlog_dump_events, 0,
   GET_INT, REQUIRED_ARG, 0, 0, 0, 0, 0, 0},
#endif /* HAVE_REPLICATION */
  {"memlock", OPT_MEMLOCK, "Lock mysqld in memory.", (gptr*) &locked_in_memory,
   (gptr*) &locked_in_memory, 0, GET_BOOL, NO_ARG, 0, 0, 0, 0, 0, 0},
  {"myisam-recover", OPT_MYISAM_RECOVER,
   "Syntax: myisam-recover[=option[,option...]], where option can be DEFAULT, BACKUP, FORCE or QUICK.",
   (gptr*) &myisam_recover_options_str, (gptr*) &myisam_recover_options_str, 0,
   GET_STR, OPT_ARG, 0, 0, 0, 0, 0, 0},
  {"ndbcluster", OPT_NDBCLUSTER, "Enable NDB Cluster (if this version of MySQL supports it). \
Disable with --skip-ndbcluster (will save memory).",
   (gptr*) &opt_ndbcluster, (gptr*) &opt_ndbcluster, 0, GET_BOOL, NO_ARG,
   OPT_NDBCLUSTER_DEFAULT, 0, 0, 0, 0, 0},
#ifdef HAVE_NDBCLUSTER_DB
  {"ndb-connectstring", OPT_NDB_CONNECTSTRING,
   "Connect string for ndbcluster.",
   (gptr*) &opt_ndb_connectstring,
   (gptr*) &opt_ndb_connectstring,
   0, GET_STR, REQUIRED_ARG, 0, 0, 0, 0, 0, 0},
  {"ndb-mgmd-host", OPT_NDB_MGMD,
   "Set host and port for ndb_mgmd. Syntax: hostname[:port]",
   (gptr*) &opt_ndb_mgmd,
   (gptr*) &opt_ndb_mgmd,
   0, GET_STR, REQUIRED_ARG, 0, 0, 0, 0, 0, 0},
  {"ndb-nodeid", OPT_NDB_NODEID,
   "Nodeid for this mysqlserver in the cluster.",
   (gptr*) &opt_ndb_nodeid,
   (gptr*) &opt_ndb_nodeid,
   0, GET_INT, REQUIRED_ARG, 0, 0, 0, 0, 0, 0},
  {"ndb-autoincrement-prefetch-sz", OPT_NDB_AUTOINCREMENT_PREFETCH_SZ,
   "Specify number of autoincrement values that are prefetched.",
   (gptr*) &global_system_variables.ndb_autoincrement_prefetch_sz,
   (gptr*) &global_system_variables.ndb_autoincrement_prefetch_sz,
   0, GET_ULONG, REQUIRED_ARG, 32, 1, 256, 0, 0, 0},
  {"ndb-force-send", OPT_NDB_FORCE_SEND,
   "Force send of buffers to ndb immediately without waiting for "
   "other threads.",
   (gptr*) &global_system_variables.ndb_force_send,
   (gptr*) &global_system_variables.ndb_force_send,
   0, GET_BOOL, OPT_ARG, 1, 0, 0, 0, 0, 0},
  {"ndb_force_send", OPT_NDB_FORCE_SEND,
   "same as --ndb-force-send.",
   (gptr*) &global_system_variables.ndb_force_send,
   (gptr*) &global_system_variables.ndb_force_send,
   0, GET_BOOL, OPT_ARG, 1, 0, 0, 0, 0, 0},
  {"ndb-use-exact-count", OPT_NDB_USE_EXACT_COUNT,
   "Use exact records count during query planning and for fast "
   "select count(*), disable for faster queries.",
   (gptr*) &global_system_variables.ndb_use_exact_count,
   (gptr*) &global_system_variables.ndb_use_exact_count,
   0, GET_BOOL, OPT_ARG, 1, 0, 0, 0, 0, 0},
  {"ndb_use_exact_count", OPT_NDB_USE_EXACT_COUNT,
   "same as --ndb-use-exact-count.",
   (gptr*) &global_system_variables.ndb_use_exact_count,
   (gptr*) &global_system_variables.ndb_use_exact_count,
   0, GET_BOOL, OPT_ARG, 1, 0, 0, 0, 0, 0},
  {"ndb-shm", OPT_NDB_SHM,
   "Use shared memory connections when available.",
   (gptr*) &opt_ndb_shm,
   (gptr*) &opt_ndb_shm,
   0, GET_BOOL, OPT_ARG, OPT_NDB_SHM_DEFAULT, 0, 0, 0, 0, 0},
  {"ndb-optimized-node-selection", OPT_NDB_OPTIMIZED_NODE_SELECTION,
   "Select nodes for transactions in a more optimal way.",
   (gptr*) &opt_ndb_optimized_node_selection,
   (gptr*) &opt_ndb_optimized_node_selection,
   0, GET_BOOL, OPT_ARG, 1, 0, 0, 0, 0, 0},
  { "ndb-cache-check-time", OPT_NDB_CACHE_CHECK_TIME,
    "A dedicated thread is created to, at the given millisecons interval, invalidate the query cache if another MySQL server in the cluster has changed the data in the database.",
    (gptr*) &opt_ndb_cache_check_time, (gptr*) &opt_ndb_cache_check_time, 0, GET_ULONG, REQUIRED_ARG,
    0, 0, LONG_TIMEOUT, 0, 1, 0},
#endif
  {"new", 'n', "Use very new possible 'unsafe' functions.",
   (gptr*) &global_system_variables.new_mode,
   (gptr*) &max_system_variables.new_mode,
   0, GET_BOOL, NO_ARG, 0, 0, 0, 0, 0, 0},
#ifdef NOT_YET
  {"no-mix-table-types", OPT_NO_MIX_TYPE, "Don't allow commands with uses two different table types.",
   (gptr*) &opt_no_mix_types, (gptr*) &opt_no_mix_types, 0, GET_BOOL, NO_ARG,
   0, 0, 0, 0, 0, 0},
#endif
  {"old-passwords", OPT_OLD_PASSWORDS, "Use old password encryption method (needed for 4.0 and older clients).",
   (gptr*) &global_system_variables.old_passwords,
   (gptr*) &max_system_variables.old_passwords, 0, GET_BOOL, NO_ARG,
   0, 0, 0, 0, 0, 0},
#ifdef ONE_THREAD
  {"one-thread", OPT_ONE_THREAD,
   "Only use one thread (for debugging under Linux).", 0, 0, 0, GET_NO_ARG,
   NO_ARG, 0, 0, 0, 0, 0, 0},
#endif
  {"old-style-user-limits", OPT_OLD_STYLE_USER_LIMITS,
   "Enable old-style user limits (before 5.0.3 user resources were counted per each user+host vs. per account)",
   (gptr*) &opt_old_style_user_limits, (gptr*) &opt_old_style_user_limits,
   0, GET_BOOL, NO_ARG, 0, 0, 0, 0, 0, 0},
  {"pid-file", OPT_PID_FILE, "Pid file used by safe_mysqld.",
   (gptr*) &pidfile_name_ptr, (gptr*) &pidfile_name_ptr, 0, GET_STR,
   REQUIRED_ARG, 0, 0, 0, 0, 0, 0},
  {"port", 'P', "Port number to use for connection.", (gptr*) &mysqld_port,
   (gptr*) &mysqld_port, 0, GET_UINT, REQUIRED_ARG, 0, 0, 0, 0, 0, 0},
  {"relay-log", OPT_RELAY_LOG,
   "The location and name to use for relay logs.",
   (gptr*) &opt_relay_logname, (gptr*) &opt_relay_logname, 0,
   GET_STR_ALLOC, REQUIRED_ARG, 0, 0, 0, 0, 0, 0},
  {"relay-log-index", OPT_RELAY_LOG_INDEX,
   "The location and name to use for the file that keeps a list of the last \
relay logs.",
   (gptr*) &opt_relaylog_index_name, (gptr*) &opt_relaylog_index_name, 0,
   GET_STR, REQUIRED_ARG, 0, 0, 0, 0, 0, 0},
  {"relay-log-info-file", OPT_RELAY_LOG_INFO_FILE,
   "The location and name of the file that remembers where the SQL replication \
thread is in the relay logs.",
   (gptr*) &relay_log_info_file, (gptr*) &relay_log_info_file, 0, GET_STR,
   REQUIRED_ARG, 0, 0, 0, 0, 0, 0},
  {"replicate-do-db", OPT_REPLICATE_DO_DB,
   "Tells the slave thread to restrict replication to the specified database. To specify more than one database, use the directive multiple times, once for each database. Note that this will only work if you do not use cross-database queries such as UPDATE some_db.some_table SET foo='bar' while having selected a different or no database. If you need cross database updates to work, make sure you have 3.23.28 or later, and use replicate-wild-do-table=db_name.%.",
   0, 0, 0, GET_STR, REQUIRED_ARG, 0, 0, 0, 0, 0, 0},
  {"replicate-do-table", OPT_REPLICATE_DO_TABLE,
   "Tells the slave thread to restrict replication to the specified table. To specify more than one table, use the directive multiple times, once for each table. This will work for cross-database updates, in contrast to replicate-do-db.",
   0, 0, 0, GET_STR, REQUIRED_ARG, 0, 0, 0, 0, 0, 0},
  {"replicate-ignore-db", OPT_REPLICATE_IGNORE_DB,
   "Tells the slave thread to not replicate to the specified database. To specify more than one database to ignore, use the directive multiple times, once for each database. This option will not work if you use cross database updates. If you need cross database updates to work, make sure you have 3.23.28 or later, and use replicate-wild-ignore-table=db_name.%. ",
   0, 0, 0, GET_STR, REQUIRED_ARG, 0, 0, 0, 0, 0, 0},
  {"replicate-ignore-table", OPT_REPLICATE_IGNORE_TABLE,
   "Tells the slave thread to not replicate to the specified table. To specify more than one table to ignore, use the directive multiple times, once for each table. This will work for cross-datbase updates, in contrast to replicate-ignore-db.",
   0, 0, 0, GET_STR, REQUIRED_ARG, 0, 0, 0, 0, 0, 0},
  {"replicate-rewrite-db", OPT_REPLICATE_REWRITE_DB,
   "Updates to a database with a different name than the original. Example: replicate-rewrite-db=master_db_name->slave_db_name.",
   0, 0, 0, GET_STR, REQUIRED_ARG, 0, 0, 0, 0, 0, 0},
  {"replicate-wild-do-table", OPT_REPLICATE_WILD_DO_TABLE,
   "Tells the slave thread to restrict replication to the tables that match the specified wildcard pattern. To specify more than one table, use the directive multiple times, once for each table. This will work for cross-database updates. Example: replicate-wild-do-table=foo%.bar% will replicate only updates to tables in all databases that start with foo and whose table names start with bar.",
   0, 0, 0, GET_STR, REQUIRED_ARG, 0, 0, 0, 0, 0, 0},
  {"replicate-wild-ignore-table", OPT_REPLICATE_WILD_IGNORE_TABLE,
   "Tells the slave thread to not replicate to the tables that match the given wildcard pattern. To specify more than one table to ignore, use the directive multiple times, once for each table. This will work for cross-database updates. Example: replicate-wild-ignore-table=foo%.bar% will not do updates to tables in databases that start with foo and whose table names start with bar.",
   0, 0, 0, GET_STR, REQUIRED_ARG, 0, 0, 0, 0, 0, 0},
#ifdef HAVE_REPLICATION
  {"replicate-same-server-id", OPT_REPLICATE_SAME_SERVER_ID,
   "In replication, if set to 1, do not skip events having our server id. \
Default value is 0 (to break infinite loops in circular replication). \
Can't be set to 1 if --log-slave-updates is used.",
   (gptr*) &replicate_same_server_id,
   (gptr*) &replicate_same_server_id,
   0, GET_BOOL, NO_ARG, 0, 0, 0, 0, 0, 0},
#endif
  // In replication, we may need to tell the other servers how to connect
  {"report-host", OPT_REPORT_HOST,
   "Hostname or IP of the slave to be reported to to the master during slave registration. Will appear in the output of SHOW SLAVE HOSTS. Leave unset if you do not want the slave to register itself with the master. Note that it is not sufficient for the master to simply read the IP of the slave off the socket once the slave connects. Due to NAT and other routing issues, that IP may not be valid for connecting to the slave from the master or other hosts.",
   (gptr*) &report_host, (gptr*) &report_host, 0, GET_STR, REQUIRED_ARG, 0, 0,
   0, 0, 0, 0},
  {"report-password", OPT_REPORT_PASSWORD, "Undocumented.",
   (gptr*) &report_password, (gptr*) &report_password, 0, GET_STR,
   REQUIRED_ARG, 0, 0, 0, 0, 0, 0},
  {"report-port", OPT_REPORT_PORT,
   "Port for connecting to slave reported to the master during slave registration. Set it only if the slave is listening on a non-default port or if you have a special tunnel from the master or other clients to the slave. If not sure, leave this option unset.",
   (gptr*) &report_port, (gptr*) &report_port, 0, GET_UINT, REQUIRED_ARG,
   MYSQL_PORT, 0, 0, 0, 0, 0},
  {"report-user", OPT_REPORT_USER, "Undocumented.", (gptr*) &report_user,
   (gptr*) &report_user, 0, GET_STR, REQUIRED_ARG, 0, 0, 0, 0, 0, 0},
  {"rpl-recovery-rank", OPT_RPL_RECOVERY_RANK, "Undocumented.",
   (gptr*) &rpl_recovery_rank, (gptr*) &rpl_recovery_rank, 0, GET_ULONG,
   REQUIRED_ARG, 0, 0, 0, 0, 0, 0},
  {"safe-mode", OPT_SAFE, "Skip some optimize stages (for testing).",
   0, 0, 0, GET_NO_ARG, NO_ARG, 0, 0, 0, 0, 0, 0},
#ifndef TO_BE_DELETED
  {"safe-show-database", OPT_SAFE_SHOW_DB,
   "Deprecated option; use GRANT SHOW DATABASES instead...",
   0, 0, 0, GET_NO_ARG, NO_ARG, 0, 0, 0, 0, 0, 0},
#endif
  {"safe-user-create", OPT_SAFE_USER_CREATE,
   "Don't allow new user creation by the user who has no write privileges to the mysql.user table.",
   (gptr*) &opt_safe_user_create, (gptr*) &opt_safe_user_create, 0, GET_BOOL,
   NO_ARG, 0, 0, 0, 0, 0, 0},
  {"safemalloc-mem-limit", OPT_SAFEMALLOC_MEM_LIMIT,
   "Simulate memory shortage when compiled with the --with-debug=full option.",
   0, 0, 0, GET_ULL, REQUIRED_ARG, 0, 0, 0, 0, 0, 0},
  {"secure-auth", OPT_SECURE_AUTH, "Disallow authentication for accounts that have old (pre-4.1) passwords.",
   (gptr*) &opt_secure_auth, (gptr*) &opt_secure_auth, 0, GET_BOOL, NO_ARG,
   my_bool(0), 0, 0, 0, 0, 0},
  {"server-id",	OPT_SERVER_ID,
   "Uniquely identifies the server instance in the community of replication partners.",
   (gptr*) &server_id, (gptr*) &server_id, 0, GET_ULONG, REQUIRED_ARG, 0, 0, 0,
   0, 0, 0},
  {"set-variable", 'O',
   "Change the value of a variable. Please note that this option is deprecated;you can set variables directly with --variable-name=value.",
   0, 0, 0, GET_STR, REQUIRED_ARG, 0, 0, 0, 0, 0, 0},
#ifdef HAVE_SMEM
  {"shared-memory", OPT_ENABLE_SHARED_MEMORY,
   "Enable the shared memory.",(gptr*) &opt_enable_shared_memory, (gptr*) &opt_enable_shared_memory,
   0, GET_BOOL, NO_ARG, 0, 0, 0, 0, 0, 0},
#endif
#ifdef HAVE_SMEM
  {"shared-memory-base-name",OPT_SHARED_MEMORY_BASE_NAME,
   "Base name of shared memory.", (gptr*) &shared_memory_base_name, (gptr*) &shared_memory_base_name,
   0, GET_STR, REQUIRED_ARG, 0, 0, 0, 0, 0, 0},
#endif
  {"show-slave-auth-info", OPT_SHOW_SLAVE_AUTH_INFO,
   "Show user and password in SHOW SLAVE HOSTS on this master",
   (gptr*) &opt_show_slave_auth_info, (gptr*) &opt_show_slave_auth_info, 0,
   GET_BOOL, NO_ARG, 0, 0, 0, 0, 0, 0},
  {"skip-grant-tables", OPT_SKIP_GRANT,
   "Start without grant tables. This gives all users FULL ACCESS to all tables!",
   (gptr*) &opt_noacl, (gptr*) &opt_noacl, 0, GET_BOOL, NO_ARG, 0, 0, 0, 0, 0,
   0},
  {"skip-host-cache", OPT_SKIP_HOST_CACHE, "Don't cache host names.", 0, 0, 0,
   GET_NO_ARG, NO_ARG, 0, 0, 0, 0, 0, 0},
  {"skip-locking", OPT_SKIP_LOCK,
   "Deprecated option, use --skip-external-locking instead.",
   0, 0, 0, GET_NO_ARG, NO_ARG, 0, 0, 0, 0, 0, 0},
  {"skip-name-resolve", OPT_SKIP_RESOLVE,
   "Don't resolve hostnames. All hostnames are IP's or 'localhost'.",
   0, 0, 0, GET_NO_ARG, NO_ARG, 0, 0, 0, 0, 0, 0},
  {"skip-networking", OPT_SKIP_NETWORKING,
   "Don't allow connection with TCP/IP.", 0, 0, 0, GET_NO_ARG, NO_ARG, 0, 0, 0,
   0, 0, 0},
  {"skip-new", OPT_SKIP_NEW, "Don't use new, possible wrong routines.",
   0, 0, 0, GET_NO_ARG, NO_ARG, 0, 0, 0, 0, 0, 0},
#ifndef DBUG_OFF
#ifdef SAFEMALLOC
  {"skip-safemalloc", OPT_SKIP_SAFEMALLOC,
   "Don't use the memory allocation checking.", 0, 0, 0, GET_NO_ARG, NO_ARG,
   0, 0, 0, 0, 0, 0},
#endif
#endif
  {"skip-show-database", OPT_SKIP_SHOW_DB,
   "Don't allow 'SHOW DATABASE' commands.", 0, 0, 0, GET_NO_ARG, NO_ARG, 0, 0,
   0, 0, 0, 0},
  {"skip-slave-start", OPT_SKIP_SLAVE_START,
   "If set, slave is not autostarted.", (gptr*) &opt_skip_slave_start,
   (gptr*) &opt_skip_slave_start, 0, GET_BOOL, NO_ARG, 0, 0, 0, 0, 0, 0},
  {"skip-stack-trace", OPT_SKIP_STACK_TRACE,
   "Don't print a stack trace on failure.", 0, 0, 0, GET_NO_ARG, NO_ARG, 0, 0,
   0, 0, 0, 0},
  {"skip-symlink", OPT_SKIP_SYMLINKS, "Don't allow symlinking of tables. Deprecated option.  Use --skip-symbolic-links instead.",
   0, 0, 0, GET_NO_ARG, NO_ARG, 0, 0, 0, 0, 0, 0},
  {"skip-thread-priority", OPT_SKIP_PRIOR,
   "Don't give threads different priorities.", 0, 0, 0, GET_NO_ARG, NO_ARG, 0,
   0, 0, 0, 0, 0},
#ifdef HAVE_REPLICATION
  {"slave-load-tmpdir", OPT_SLAVE_LOAD_TMPDIR,
   "The location where the slave should put its temporary files when \
replicating a LOAD DATA INFILE command.",
   (gptr*) &slave_load_tmpdir, (gptr*) &slave_load_tmpdir, 0, GET_STR_ALLOC,
   REQUIRED_ARG, 0, 0, 0, 0, 0, 0},
  {"slave-skip-errors", OPT_SLAVE_SKIP_ERRORS,
   "Tells the slave thread to continue replication when a query returns an error from the provided list.",
   0, 0, 0, GET_STR, REQUIRED_ARG, 0, 0, 0, 0, 0, 0},
#endif
  {"socket", OPT_SOCKET, "Socket file to use for connection.",
   (gptr*) &mysqld_unix_port, (gptr*) &mysqld_unix_port, 0, GET_STR,
   REQUIRED_ARG, 0, 0, 0, 0, 0, 0},
#ifdef HAVE_REPLICATION
  {"sporadic-binlog-dump-fail", OPT_SPORADIC_BINLOG_DUMP_FAIL,
   "Option used by mysql-test for debugging and testing of replication.",
   (gptr*) &opt_sporadic_binlog_dump_fail,
   (gptr*) &opt_sporadic_binlog_dump_fail, 0, GET_BOOL, NO_ARG, 0, 0, 0, 0, 0,
   0},
#endif /* HAVE_REPLICATION */
  {"sql-bin-update-same", OPT_SQL_BIN_UPDATE_SAME,
   "The update log is deprecated since version 5.0, is replaced by the binary \
log and this option does nothing anymore.",
   0, 0, 0, GET_BOOL, NO_ARG, 0, 0, 0, 0, 0, 0},
  {"sql-mode", OPT_SQL_MODE,
   "Syntax: sql-mode=option[,option[,option...]] where option can be one of: REAL_AS_FLOAT, PIPES_AS_CONCAT, ANSI_QUOTES, IGNORE_SPACE, ONLY_FULL_GROUP_BY, NO_UNSIGNED_SUBTRACTION.",
   (gptr*) &sql_mode_str, (gptr*) &sql_mode_str, 0, GET_STR, REQUIRED_ARG, 0,
   0, 0, 0, 0, 0},
#ifdef HAVE_OPENSSL
#include "sslopt-longopts.h"
#endif
#ifdef __WIN__
  {"standalone", OPT_STANDALONE,
  "Dummy option to start as a standalone program (NT).", 0, 0, 0, GET_NO_ARG,
   NO_ARG, 0, 0, 0, 0, 0, 0},
#endif
  {"symbolic-links", 's', "Enable symbolic link support.",
   (gptr*) &my_use_symdir, (gptr*) &my_use_symdir, 0, GET_BOOL, NO_ARG,
   IF_PURIFY(0,1), 0, 0, 0, 0, 0},
  {"tc-heuristic-recover", OPT_TC_HEURISTIC_RECOVER,
   "Decision to use in heuristic recover process. Possible values are COMMIT or ROLLBACK",
   (gptr*) &opt_tc_heuristic_recover, (gptr*) &opt_tc_heuristic_recover,
   0, GET_STR, REQUIRED_ARG, 0, 0, 0, 0, 0, 0},
  {"temp-pool", OPT_TEMP_POOL,
   "Using this option will cause most temporary files created to use a small set of names, rather than a unique name for each new file.",
   (gptr*) &use_temp_pool, (gptr*) &use_temp_pool, 0, GET_BOOL, NO_ARG, 1,
   0, 0, 0, 0, 0},
  {"timed_mutexes", OPT_TIMED_MUTEXES,
   "Specify whether to time mutexes (only InnoDB mutexes are currently supported)",
   (gptr*) &timed_mutexes, (gptr*) &timed_mutexes, 0, GET_BOOL, NO_ARG, 0, 
    0, 0, 0, 0, 0},
  {"tmpdir", 't',
   "Path for temporary files. Several paths may be specified, separated by a "
#if defined(__WIN__) || defined(OS2) || defined(__NETWARE__)
   "semicolon (;)"
#else
   "colon (:)"
#endif
   ", in this case they are used in a round-robin fashion.",
   (gptr*) &opt_mysql_tmpdir,
   (gptr*) &opt_mysql_tmpdir, 0, GET_STR, REQUIRED_ARG, 0, 0, 0, 0, 0, 0},
  {"transaction-isolation", OPT_TX_ISOLATION,
   "Default transaction isolation level.", 0, 0, 0, GET_STR, REQUIRED_ARG, 0,
   0, 0, 0, 0, 0},
  {"use-symbolic-links", 's', "Enable symbolic link support. Deprecated option; use --symbolic-links instead.",
   (gptr*) &my_use_symdir, (gptr*) &my_use_symdir, 0, GET_BOOL, NO_ARG,
   IF_PURIFY(0,1), 0, 0, 0, 0, 0},
  {"user", 'u', "Run mysqld daemon as user.", 0, 0, 0, GET_STR, REQUIRED_ARG,
   0, 0, 0, 0, 0, 0},
  {"verbose", 'v', "Used with --help option for detailed help",
   (gptr*) &opt_verbose, (gptr*) &opt_verbose, 0, GET_BOOL, NO_ARG, 0, 0, 0, 0,
   0, 0},
  {"version", 'V', "Output version information and exit.", 0, 0, 0, GET_NO_ARG,
   NO_ARG, 0, 0, 0, 0, 0, 0},
  {"warnings", 'W', "Deprecated; use --log-warnings instead.",
   (gptr*) &global_system_variables.log_warnings,
   (gptr*) &max_system_variables.log_warnings, 0, GET_ULONG, OPT_ARG, 1, 0, ~0L,
   0, 0, 0},
  { "back_log", OPT_BACK_LOG,
    "The number of outstanding connection requests MySQL can have. This comes into play when the main MySQL thread gets very many connection requests in a very short time.",
    (gptr*) &back_log, (gptr*) &back_log, 0, GET_ULONG,
    REQUIRED_ARG, 50, 1, 65535, 0, 1, 0 },
#ifdef HAVE_BERKELEY_DB
  { "bdb_cache_size", OPT_BDB_CACHE_SIZE,
    "The buffer that is allocated to cache index and rows for BDB tables.",
    (gptr*) &berkeley_cache_size, (gptr*) &berkeley_cache_size, 0, GET_ULONG,
    REQUIRED_ARG, KEY_CACHE_SIZE, 20*1024, (long) ~0, 0, IO_SIZE, 0},
  /* QQ: The following should be removed soon! (bdb_max_lock preferred) */
  {"bdb_lock_max", OPT_BDB_MAX_LOCK, "Synonym for bdb_max_lock.",
   (gptr*) &berkeley_max_lock, (gptr*) &berkeley_max_lock, 0, GET_ULONG,
   REQUIRED_ARG, 10000, 0, (long) ~0, 0, 1, 0},
  {"bdb_log_buffer_size", OPT_BDB_LOG_BUFFER_SIZE,
   "The buffer that is allocated to cache index and rows for BDB tables.",
   (gptr*) &berkeley_log_buffer_size, (gptr*) &berkeley_log_buffer_size, 0,
   GET_ULONG, REQUIRED_ARG, 0, 256*1024L, ~0L, 0, 1024, 0},
  {"bdb_max_lock", OPT_BDB_MAX_LOCK,
   "The maximum number of locks you can have active on a BDB table.",
   (gptr*) &berkeley_max_lock, (gptr*) &berkeley_max_lock, 0, GET_ULONG,
   REQUIRED_ARG, 10000, 0, (long) ~0, 0, 1, 0},
#endif /* HAVE_BERKELEY_DB */
  {"binlog_cache_size", OPT_BINLOG_CACHE_SIZE,
   "The size of the cache to hold the SQL statements for the binary log during a transaction. If you often use big, multi-statement transactions you can increase this to get more performance.",
   (gptr*) &binlog_cache_size, (gptr*) &binlog_cache_size, 0, GET_ULONG,
   REQUIRED_ARG, 32*1024L, IO_SIZE, ~0L, 0, IO_SIZE, 0},
  {"bulk_insert_buffer_size", OPT_BULK_INSERT_BUFFER_SIZE,
   "Size of tree cache used in bulk insert optimisation. Note that this is a limit per thread!",
   (gptr*) &global_system_variables.bulk_insert_buff_size,
   (gptr*) &max_system_variables.bulk_insert_buff_size,
   0, GET_ULONG, REQUIRED_ARG, 8192*1024, 0, ~0L, 0, 1, 0},
  {"connect_timeout", OPT_CONNECT_TIMEOUT,
   "The number of seconds the mysqld server is waiting for a connect packet before responding with 'Bad handshake'.",
    (gptr*) &connect_timeout, (gptr*) &connect_timeout,
   0, GET_ULONG, REQUIRED_ARG, CONNECT_TIMEOUT, 2, LONG_TIMEOUT, 0, 1, 0 },
  { "date_format", OPT_DATE_FORMAT,
    "The DATE format (For future).",
    (gptr*) &opt_date_time_formats[MYSQL_TIMESTAMP_DATE],
    (gptr*) &opt_date_time_formats[MYSQL_TIMESTAMP_DATE],
    0, GET_STR, REQUIRED_ARG, 0, 0, 0, 0, 0, 0},
  { "datetime_format", OPT_DATETIME_FORMAT,
    "The DATETIME/TIMESTAMP format (for future).",
    (gptr*) &opt_date_time_formats[MYSQL_TIMESTAMP_DATETIME],
    (gptr*) &opt_date_time_formats[MYSQL_TIMESTAMP_DATETIME],
    0, GET_STR, REQUIRED_ARG, 0, 0, 0, 0, 0, 0},
  { "default_week_format", OPT_DEFAULT_WEEK_FORMAT,
    "The default week format used by WEEK() functions.",
    (gptr*) &global_system_variables.default_week_format,
    (gptr*) &max_system_variables.default_week_format,
    0, GET_ULONG, REQUIRED_ARG, 0, 0, 7L, 0, 1, 0},
  {"delayed_insert_limit", OPT_DELAYED_INSERT_LIMIT,
   "After inserting delayed_insert_limit rows, the INSERT DELAYED handler will check if there are any SELECT statements pending. If so, it allows these to execute before continuing.",
    (gptr*) &delayed_insert_limit, (gptr*) &delayed_insert_limit, 0, GET_ULONG,
    REQUIRED_ARG, DELAYED_LIMIT, 1, ~0L, 0, 1, 0},
  {"delayed_insert_timeout", OPT_DELAYED_INSERT_TIMEOUT,
   "How long a INSERT DELAYED thread should wait for INSERT statements before terminating.",
   (gptr*) &delayed_insert_timeout, (gptr*) &delayed_insert_timeout, 0,
   GET_ULONG, REQUIRED_ARG, DELAYED_WAIT_TIMEOUT, 1, LONG_TIMEOUT, 0, 1, 0},
  { "delayed_queue_size", OPT_DELAYED_QUEUE_SIZE,
    "What size queue (in rows) should be allocated for handling INSERT DELAYED. If the queue becomes full, any client that does INSERT DELAYED will wait until there is room in the queue again.",
    (gptr*) &delayed_queue_size, (gptr*) &delayed_queue_size, 0, GET_ULONG,
    REQUIRED_ARG, DELAYED_QUEUE_SIZE, 1, ~0L, 0, 1, 0},
  {"expire_logs_days", OPT_EXPIRE_LOGS_DAYS,
   "If non-zero, binary logs will be purged after expire_logs_days "
   "days; possible purges happen at startup and at binary log rotation.",
   (gptr*) &expire_logs_days,
   (gptr*) &expire_logs_days, 0, GET_ULONG,
   REQUIRED_ARG, 0, 0, 99, 0, 1, 0},
  { "flush_time", OPT_FLUSH_TIME,
    "A dedicated thread is created to flush all tables at the given interval.",
    (gptr*) &flush_time, (gptr*) &flush_time, 0, GET_ULONG, REQUIRED_ARG,
    FLUSH_TIME, 0, LONG_TIMEOUT, 0, 1, 0},
  { "ft_boolean_syntax", OPT_FT_BOOLEAN_SYNTAX,
    "List of operators for MATCH ... AGAINST ( ... IN BOOLEAN MODE)",
    0, 0, 0, GET_STR,
    REQUIRED_ARG, 0, 0, 0, 0, 0, 0},
  { "ft_max_word_len", OPT_FT_MAX_WORD_LEN,
    "The maximum length of the word to be included in a FULLTEXT index. Note: FULLTEXT indexes must be rebuilt after changing this variable.",
    (gptr*) &ft_max_word_len, (gptr*) &ft_max_word_len, 0, GET_ULONG,
    REQUIRED_ARG, HA_FT_MAXCHARLEN, 10, HA_FT_MAXCHARLEN, 0, 1, 0},
  { "ft_min_word_len", OPT_FT_MIN_WORD_LEN,
    "The minimum length of the word to be included in a FULLTEXT index. Note: FULLTEXT indexes must be rebuilt after changing this variable.",
    (gptr*) &ft_min_word_len, (gptr*) &ft_min_word_len, 0, GET_ULONG,
    REQUIRED_ARG, 4, 1, HA_FT_MAXCHARLEN, 0, 1, 0},
  { "ft_query_expansion_limit", OPT_FT_QUERY_EXPANSION_LIMIT,
    "Number of best matches to use for query expansion",
    (gptr*) &ft_query_expansion_limit, (gptr*) &ft_query_expansion_limit, 0, GET_ULONG,
    REQUIRED_ARG, 20, 0, 1000, 0, 1, 0},
  { "ft_stopword_file", OPT_FT_STOPWORD_FILE,
    "Use stopwords from this file instead of built-in list.",
    (gptr*) &ft_stopword_file, (gptr*) &ft_stopword_file, 0, GET_STR,
    REQUIRED_ARG, 0, 0, 0, 0, 0, 0},
  { "group_concat_max_len", OPT_GROUP_CONCAT_MAX_LEN,
    "The maximum length of the result of function  group_concat.",
    (gptr*) &global_system_variables.group_concat_max_len,
    (gptr*) &max_system_variables.group_concat_max_len, 0, GET_ULONG,
    REQUIRED_ARG, 1024, 4, (long) ~0, 0, 1, 0},
#ifdef HAVE_INNOBASE_DB
  {"innodb_additional_mem_pool_size", OPT_INNODB_ADDITIONAL_MEM_POOL_SIZE,
   "Size of a memory pool InnoDB uses to store data dictionary information and other internal data structures.",
   (gptr*) &innobase_additional_mem_pool_size,
   (gptr*) &innobase_additional_mem_pool_size, 0, GET_LONG, REQUIRED_ARG,
   1*1024*1024L, 512*1024L, ~0L, 0, 1024, 0},
  {"innodb_autoextend_increment", OPT_INNODB_AUTOEXTEND_INCREMENT,
   "Data file autoextend increment in megabytes",
   (gptr*) &srv_auto_extend_increment,
   (gptr*) &srv_auto_extend_increment,
   0, GET_LONG, REQUIRED_ARG, 8L, 1L, 1000L, 0, 1L, 0},
  {"innodb_buffer_pool_awe_mem_mb", OPT_INNODB_BUFFER_POOL_AWE_MEM_MB,
   "If Windows AWE is used, the size of InnoDB buffer pool allocated from the AWE memory.",
   (gptr*) &innobase_buffer_pool_awe_mem_mb, (gptr*) &innobase_buffer_pool_awe_mem_mb, 0,
   GET_LONG, REQUIRED_ARG, 0, 0, 63000, 0, 1, 0},
  {"innodb_buffer_pool_size", OPT_INNODB_BUFFER_POOL_SIZE,
   "The size of the memory buffer InnoDB uses to cache data and indexes of its tables.",
   (gptr*) &innobase_buffer_pool_size, (gptr*) &innobase_buffer_pool_size, 0,
   GET_LONG, REQUIRED_ARG, 8*1024*1024L, 1024*1024L, ~0L, 0, 1024*1024L, 0},
  {"innodb_concurrency_tickets", OPT_INNODB_CONCURRENCY_TICKETS,
   "Number of times a thread is allowed to enter InnoDB within the same \
    SQL query after it has once got the ticket",
   (gptr*) &srv_n_free_tickets_to_enter,
   (gptr*) &srv_n_free_tickets_to_enter,
   0, GET_LONG, REQUIRED_ARG, 500L, 1L, ~0L, 0, 1L, 0},
  {"innodb_file_io_threads", OPT_INNODB_FILE_IO_THREADS,
   "Number of file I/O threads in InnoDB.", (gptr*) &innobase_file_io_threads,
   (gptr*) &innobase_file_io_threads, 0, GET_LONG, REQUIRED_ARG, 4, 4, 64, 0,
   1, 0},
  {"innodb_force_recovery", OPT_INNODB_FORCE_RECOVERY,
   "Helps to save your data in case the disk image of the database becomes corrupt.",
   (gptr*) &innobase_force_recovery, (gptr*) &innobase_force_recovery, 0,
   GET_LONG, REQUIRED_ARG, 0, 0, 6, 0, 1, 0},
  {"innodb_lock_wait_timeout", OPT_INNODB_LOCK_WAIT_TIMEOUT,
   "Timeout in seconds an InnoDB transaction may wait for a lock before being rolled back.",
   (gptr*) &innobase_lock_wait_timeout, (gptr*) &innobase_lock_wait_timeout,
   0, GET_LONG, REQUIRED_ARG, 50, 1, 1024 * 1024 * 1024, 0, 1, 0},
  {"innodb_log_buffer_size", OPT_INNODB_LOG_BUFFER_SIZE,
   "The size of the buffer which InnoDB uses to write log to the log files on disk.",
   (gptr*) &innobase_log_buffer_size, (gptr*) &innobase_log_buffer_size, 0,
   GET_LONG, REQUIRED_ARG, 1024*1024L, 256*1024L, ~0L, 0, 1024, 0},
  {"innodb_log_file_size", OPT_INNODB_LOG_FILE_SIZE,
   "Size of each log file in a log group in megabytes.",
   (gptr*) &innobase_log_file_size, (gptr*) &innobase_log_file_size, 0,
   GET_LONG, REQUIRED_ARG, 5*1024*1024L, 1*1024*1024L, ~0L, 0, 1024*1024L, 0},
  {"innodb_log_files_in_group", OPT_INNODB_LOG_FILES_IN_GROUP,
   "Number of log files in the log group. InnoDB writes to the files in a circular fashion. Value 3 is recommended here.",
   (gptr*) &innobase_log_files_in_group, (gptr*) &innobase_log_files_in_group,
   0, GET_LONG, REQUIRED_ARG, 2, 2, 100, 0, 1, 0},
  {"innodb_mirrored_log_groups", OPT_INNODB_MIRRORED_LOG_GROUPS,
   "Number of identical copies of log groups we keep for the database. Currently this should be set to 1.",
   (gptr*) &innobase_mirrored_log_groups,
   (gptr*) &innobase_mirrored_log_groups, 0, GET_LONG, REQUIRED_ARG, 1, 1, 10,
   0, 1, 0},
  {"innodb_open_files", OPT_INNODB_OPEN_FILES,
   "How many files at the maximum InnoDB keeps open at the same time.",
   (gptr*) &innobase_open_files, (gptr*) &innobase_open_files, 0,
   GET_LONG, REQUIRED_ARG, 300L, 10L, ~0L, 0, 1L, 0},
  {"innodb_sync_spin_loops", OPT_INNODB_SYNC_SPIN_LOOPS,
   "Count of spin-loop rounds in InnoDB mutexes",
   (gptr*) &srv_n_spin_wait_rounds,
   (gptr*) &srv_n_spin_wait_rounds,
   0, GET_LONG, REQUIRED_ARG, 20L, 0L, ~0L, 0, 1L, 0},
  {"innodb_thread_concurrency", OPT_INNODB_THREAD_CONCURRENCY,
   "Helps in performance tuning in heavily concurrent environments.",
   (gptr*) &srv_thread_concurrency, (gptr*) &srv_thread_concurrency,
   0, GET_LONG, REQUIRED_ARG, 20, 1, 1000, 0, 1, 0},
  {"innodb_thread_sleep_delay", OPT_INNODB_THREAD_SLEEP_DELAY,
   "Time of innodb thread sleeping before joining InnoDB queue (usec). Value 0"
    " disable a sleep",
   (gptr*) &srv_thread_sleep_delay,
   (gptr*) &srv_thread_sleep_delay,
   0, GET_LONG, REQUIRED_ARG, 10000L, 0L, ~0L, 0, 1L, 0},
#endif /* HAVE_INNOBASE_DB */
  {"interactive_timeout", OPT_INTERACTIVE_TIMEOUT,
   "The number of seconds the server waits for activity on an interactive connection before closing it.",
   (gptr*) &global_system_variables.net_interactive_timeout,
   (gptr*) &max_system_variables.net_interactive_timeout, 0,
   GET_ULONG, REQUIRED_ARG, NET_WAIT_TIMEOUT, 1, LONG_TIMEOUT, 0, 1, 0},
  {"join_buffer_size", OPT_JOIN_BUFF_SIZE,
   "The size of the buffer that is used for full joins.",
   (gptr*) &global_system_variables.join_buff_size,
   (gptr*) &max_system_variables.join_buff_size, 0, GET_ULONG,
   REQUIRED_ARG, 128*1024L, IO_SIZE*2+MALLOC_OVERHEAD, ~0L, MALLOC_OVERHEAD,
   IO_SIZE, 0},
  {"key_buffer_size", OPT_KEY_BUFFER_SIZE,
   "The size of the buffer used for index blocks for MyISAM tables. Increase this to get better index handling (for all reads and multiple writes) to as much as you can afford; 64M on a 256M machine that mainly runs MySQL is quite common.",
   (gptr*) &dflt_key_cache_var.param_buff_size,
   (gptr*) 0,
   0, (GET_ULL | GET_ASK_ADDR),
   REQUIRED_ARG, KEY_CACHE_SIZE, MALLOC_OVERHEAD, ~(ulong) 0, MALLOC_OVERHEAD,
   IO_SIZE, 0},
  {"key_cache_age_threshold", OPT_KEY_CACHE_AGE_THRESHOLD,
   "This characterizes the number of hits a hot block has to be untouched until it is considered aged enough to be downgraded to a warm block. This specifies the percentage ratio of that number of hits to the total number of blocks in key cache",
   (gptr*) &dflt_key_cache_var.param_age_threshold,
   (gptr*) 0,
   0, (GET_ULONG | GET_ASK_ADDR), REQUIRED_ARG, 
   300, 100, ~0L, 0, 100, 0},
  {"key_cache_block_size", OPT_KEY_CACHE_BLOCK_SIZE,
   "The default size of key cache blocks",
   (gptr*) &dflt_key_cache_var.param_block_size,
   (gptr*) 0,
   0, (GET_ULONG | GET_ASK_ADDR), REQUIRED_ARG,
   KEY_CACHE_BLOCK_SIZE , 512, 1024*16, MALLOC_OVERHEAD, 512, 0},
  {"key_cache_division_limit", OPT_KEY_CACHE_DIVISION_LIMIT,
   "The minimum percentage of warm blocks in key cache",
   (gptr*) &dflt_key_cache_var.param_division_limit,
   (gptr*) 0,
   0, (GET_ULONG | GET_ASK_ADDR) , REQUIRED_ARG, 100,
   1, 100, 0, 1, 0},
  {"long_query_time", OPT_LONG_QUERY_TIME,
   "Log all queries that have taken more than long_query_time seconds to execute to file.",
   (gptr*) &global_system_variables.long_query_time,
   (gptr*) &max_system_variables.long_query_time, 0, GET_ULONG,
   REQUIRED_ARG, 10, 1, LONG_TIMEOUT, 0, 1, 0},
  {"lower_case_table_names", OPT_LOWER_CASE_TABLE_NAMES,
   "If set to 1 table names are stored in lowercase on disk and table names will be case-insensitive.  Should be set to 2 if you are using a case insensitive file system",
   (gptr*) &lower_case_table_names,
   (gptr*) &lower_case_table_names, 0, GET_UINT, OPT_ARG,
#ifdef FN_NO_CASE_SENCE
    1
#else
    0
#endif
   , 0, 2, 0, 1, 0},
  {"max_allowed_packet", OPT_MAX_ALLOWED_PACKET,
   "Max packetlength to send/receive from to server.",
   (gptr*) &global_system_variables.max_allowed_packet,
   (gptr*) &max_system_variables.max_allowed_packet, 0, GET_ULONG,
   REQUIRED_ARG, 1024*1024L, 1024, 1024L*1024L*1024L, MALLOC_OVERHEAD, 1024, 0},
  {"max_binlog_cache_size", OPT_MAX_BINLOG_CACHE_SIZE,
   "Can be used to restrict the total size used to cache a multi-transaction query.",
   (gptr*) &max_binlog_cache_size, (gptr*) &max_binlog_cache_size, 0,
   GET_ULONG, REQUIRED_ARG, ~0L, IO_SIZE, ~0L, 0, IO_SIZE, 0},
  {"max_binlog_size", OPT_MAX_BINLOG_SIZE,
   "Binary log will be rotated automatically when the size exceeds this \
value. Will also apply to relay logs if max_relay_log_size is 0. \
The minimum value for this variable is 4096.",
   (gptr*) &max_binlog_size, (gptr*) &max_binlog_size, 0, GET_ULONG,
   REQUIRED_ARG, 1024*1024L*1024L, IO_SIZE, 1024*1024L*1024L, 0, IO_SIZE, 0},
  {"max_connect_errors", OPT_MAX_CONNECT_ERRORS,
   "If there is more than this number of interrupted connections from a host this host will be blocked from further connections.",
   (gptr*) &max_connect_errors, (gptr*) &max_connect_errors, 0, GET_ULONG,
    REQUIRED_ARG, MAX_CONNECT_ERRORS, 1, ~0L, 0, 1, 0},
  {"max_connections", OPT_MAX_CONNECTIONS,
   "The number of simultaneous clients allowed.", (gptr*) &max_connections,
   (gptr*) &max_connections, 0, GET_ULONG, REQUIRED_ARG, 100, 1, 16384, 0, 1,
   0},
  {"max_delayed_threads", OPT_MAX_DELAYED_THREADS,
   "Don't start more than this number of threads to handle INSERT DELAYED statements. If set to zero, which means INSERT DELAYED is not used.",
   (gptr*) &global_system_variables.max_insert_delayed_threads,
   (gptr*) &max_system_variables.max_insert_delayed_threads,
   0, GET_ULONG, REQUIRED_ARG, 20, 0, 16384, 0, 1, 0},
  {"max_error_count", OPT_MAX_ERROR_COUNT,
   "Max number of errors/warnings to store for a statement.",
   (gptr*) &global_system_variables.max_error_count,
   (gptr*) &max_system_variables.max_error_count,
   0, GET_ULONG, REQUIRED_ARG, DEFAULT_ERROR_COUNT, 0, 65535, 0, 1, 0},
  {"max_heap_table_size", OPT_MAX_HEP_TABLE_SIZE,
   "Don't allow creation of heap tables bigger than this.",
   (gptr*) &global_system_variables.max_heap_table_size,
   (gptr*) &max_system_variables.max_heap_table_size, 0, GET_ULONG,
   REQUIRED_ARG, 16*1024*1024L, 16384, ~0L, MALLOC_OVERHEAD, 1024, 0},
  {"max_join_size", OPT_MAX_JOIN_SIZE,
   "Joins that are probably going to read more than max_join_size records return an error.",
   (gptr*) &global_system_variables.max_join_size,
   (gptr*) &max_system_variables.max_join_size, 0, GET_HA_ROWS, REQUIRED_ARG,
   ~0L, 1, ~0L, 0, 1, 0},
   {"max_length_for_sort_data", OPT_MAX_LENGTH_FOR_SORT_DATA,
    "Max number of bytes in sorted records.",
    (gptr*) &global_system_variables.max_length_for_sort_data,
    (gptr*) &max_system_variables.max_length_for_sort_data, 0, GET_ULONG,
    REQUIRED_ARG, 1024, 4, 8192*1024L, 0, 1, 0},
  {"max_relay_log_size", OPT_MAX_RELAY_LOG_SIZE,
   "If non-zero: relay log will be rotated automatically when the size exceeds this value; if zero (the default): when the size exceeds max_binlog_size. 0 excepted, the minimum value for this variable is 4096.",
   (gptr*) &max_relay_log_size, (gptr*) &max_relay_log_size, 0, GET_ULONG,
   REQUIRED_ARG, 0L, 0L, 1024*1024L*1024L, 0, IO_SIZE, 0},
  { "max_seeks_for_key", OPT_MAX_SEEKS_FOR_KEY,
    "Limit assumed max number of seeks when looking up rows based on a key",
    (gptr*) &global_system_variables.max_seeks_for_key,
    (gptr*) &max_system_variables.max_seeks_for_key, 0, GET_ULONG,
    REQUIRED_ARG, ~0L, 1, ~0L, 0, 1, 0 },
  {"max_sort_length", OPT_MAX_SORT_LENGTH,
   "The number of bytes to use when sorting BLOB or TEXT values (only the first max_sort_length bytes of each value are used; the rest are ignored).",
   (gptr*) &global_system_variables.max_sort_length,
   (gptr*) &max_system_variables.max_sort_length, 0, GET_ULONG,
   REQUIRED_ARG, 1024, 4, 8192*1024L, 0, 1, 0},
  {"max_tmp_tables", OPT_MAX_TMP_TABLES,
   "Maximum number of temporary tables a client can keep open at a time.",
   (gptr*) &global_system_variables.max_tmp_tables,
   (gptr*) &max_system_variables.max_tmp_tables, 0, GET_ULONG,
   REQUIRED_ARG, 32, 1, ~0L, 0, 1, 0},
  {"max_user_connections", OPT_MAX_USER_CONNECTIONS,
   "The maximum number of active connections for a single user (0 = no limit).",
   (gptr*) &max_user_connections, (gptr*) &max_user_connections, 0, GET_UINT,
   REQUIRED_ARG, 0, 1, ~0, 0, 1, 0},
  {"max_write_lock_count", OPT_MAX_WRITE_LOCK_COUNT,
   "After this many write locks, allow some read locks to run in between.",
   (gptr*) &max_write_lock_count, (gptr*) &max_write_lock_count, 0, GET_ULONG,
   REQUIRED_ARG, ~0L, 1, ~0L, 0, 1, 0},
  {"multi_range_count", OPT_MULTI_RANGE_COUNT,
   "Number of key ranges to request at once.",
   (gptr*) &global_system_variables.multi_range_count,
   (gptr*) &max_system_variables.multi_range_count, 0,
   GET_ULONG, REQUIRED_ARG, 256, 1, ~0L, 0, 1, 0},
  {"myisam_block_size", OPT_MYISAM_BLOCK_SIZE,
   "Block size to be used for MyISAM index pages.",
   (gptr*) &opt_myisam_block_size,
   (gptr*) &opt_myisam_block_size, 0, GET_ULONG, REQUIRED_ARG,
   MI_KEY_BLOCK_LENGTH, MI_MIN_KEY_BLOCK_LENGTH, MI_MAX_KEY_BLOCK_LENGTH,
   0, MI_MIN_KEY_BLOCK_LENGTH, 0},
  {"myisam_data_pointer_size", OPT_MYISAM_DATA_POINTER_SIZE,
   "Default pointer size to be used for MyISAM tables.",
   (gptr*) &myisam_data_pointer_size,
   (gptr*) &myisam_data_pointer_size, 0, GET_ULONG, REQUIRED_ARG,
   6, 2, 7, 0, 1, 0},
  {"myisam_max_extra_sort_file_size", OPT_MYISAM_MAX_EXTRA_SORT_FILE_SIZE,
   "Deprecated option",
   (gptr*) &global_system_variables.myisam_max_extra_sort_file_size,
   (gptr*) &max_system_variables.myisam_max_extra_sort_file_size,
   0, GET_ULL, REQUIRED_ARG, (ulonglong) MI_MAX_TEMP_LENGTH,
   0, (ulonglong) MAX_FILE_SIZE, 0, 1, 0},
  {"myisam_max_sort_file_size", OPT_MYISAM_MAX_SORT_FILE_SIZE,
   "Don't use the fast sort index method to created index if the temporary file would get bigger than this.",
   (gptr*) &global_system_variables.myisam_max_sort_file_size,
   (gptr*) &max_system_variables.myisam_max_sort_file_size, 0,
   GET_ULL, REQUIRED_ARG, (longlong) LONG_MAX, 0, (ulonglong) MAX_FILE_SIZE,
   0, 1024*1024, 0},
  {"myisam_repair_threads", OPT_MYISAM_REPAIR_THREADS,
   "Number of threads to use when repairing MyISAM tables. The value of 1 disables parallel repair.",
   (gptr*) &global_system_variables.myisam_repair_threads,
   (gptr*) &max_system_variables.myisam_repair_threads, 0,
   GET_ULONG, REQUIRED_ARG, 1, 1, ~0L, 0, 1, 0},
  {"myisam_sort_buffer_size", OPT_MYISAM_SORT_BUFFER_SIZE,
   "The buffer that is allocated when sorting the index when doing a REPAIR or when creating indexes with CREATE INDEX or ALTER TABLE.",
   (gptr*) &global_system_variables.myisam_sort_buff_size,
   (gptr*) &max_system_variables.myisam_sort_buff_size, 0,
   GET_ULONG, REQUIRED_ARG, 8192*1024, 4, ~0L, 0, 1, 0},
  {"net_buffer_length", OPT_NET_BUFFER_LENGTH,
   "Buffer length for TCP/IP and socket communication.",
   (gptr*) &global_system_variables.net_buffer_length,
   (gptr*) &max_system_variables.net_buffer_length, 0, GET_ULONG,
   REQUIRED_ARG, 16384, 1024, 1024*1024L, 0, 1024, 0},
  {"net_read_timeout", OPT_NET_READ_TIMEOUT,
   "Number of seconds to wait for more data from a connection before aborting the read.",
   (gptr*) &global_system_variables.net_read_timeout,
   (gptr*) &max_system_variables.net_read_timeout, 0, GET_ULONG,
   REQUIRED_ARG, NET_READ_TIMEOUT, 1, LONG_TIMEOUT, 0, 1, 0},
  {"net_retry_count", OPT_NET_RETRY_COUNT,
   "If a read on a communication port is interrupted, retry this many times before giving up.",
   (gptr*) &global_system_variables.net_retry_count,
   (gptr*) &max_system_variables.net_retry_count,0,
   GET_ULONG, REQUIRED_ARG, MYSQLD_NET_RETRY_COUNT, 1, ~0L, 0, 1, 0},
  {"net_write_timeout", OPT_NET_WRITE_TIMEOUT,
   "Number of seconds to wait for a block to be written to a connection  before aborting the write.",
   (gptr*) &global_system_variables.net_write_timeout,
   (gptr*) &max_system_variables.net_write_timeout, 0, GET_ULONG,
   REQUIRED_ARG, NET_WRITE_TIMEOUT, 1, LONG_TIMEOUT, 0, 1, 0},
  {"open_files_limit", OPT_OPEN_FILES_LIMIT,
   "If this is not 0, then mysqld will use this value to reserve file descriptors to use with setrlimit(). If this value is 0 then mysqld will reserve max_connections*5 or max_connections + table_cache*2 (whichever is larger) number of files.",
   (gptr*) &open_files_limit, (gptr*) &open_files_limit, 0, GET_ULONG,
   REQUIRED_ARG, 0, 0, OS_FILE_LIMIT, 0, 1, 0},
  {"optimizer_prune_level", OPT_OPTIMIZER_PRUNE_LEVEL,
   "Controls the heuristic(s) applied during query optimization to prune less-promising partial plans from the optimizer search space. Meaning: 0 - do not apply any heuristic, thus perform exhaustive search; 1 - prune plans based on number of retrieved rows.",
   (gptr*) &global_system_variables.optimizer_prune_level,
   (gptr*) &max_system_variables.optimizer_prune_level,
   0, GET_ULONG, OPT_ARG, 1, 0, 1, 0, 1, 0},
  {"optimizer_search_depth", OPT_OPTIMIZER_SEARCH_DEPTH,
   "Maximum depth of search performed by the query optimizer. Values larger than the number of relations in a query result in better query plans, but take longer to compile a query. Smaller values than the number of tables in a relation result in faster optimization, but may produce very bad query plans. If set to 0, the system will automatically pick a reasonable value; if set to MAX_TABLES+2, the optimizer will switch to the original find_best (used for testing/comparison).",
   (gptr*) &global_system_variables.optimizer_search_depth,
   (gptr*) &max_system_variables.optimizer_search_depth,
   0, GET_ULONG, OPT_ARG, MAX_TABLES+1, 0, MAX_TABLES+2, 0, 1, 0},
   {"preload_buffer_size", OPT_PRELOAD_BUFFER_SIZE,
    "The size of the buffer that is allocated when preloading indexes",
    (gptr*) &global_system_variables.preload_buff_size,
    (gptr*) &max_system_variables.preload_buff_size, 0, GET_ULONG,
    REQUIRED_ARG, 32*1024L, 1024, 1024*1024*1024L, 0, 1, 0},
  {"query_alloc_block_size", OPT_QUERY_ALLOC_BLOCK_SIZE,
   "Allocation block size for query parsing and execution",
   (gptr*) &global_system_variables.query_alloc_block_size,
   (gptr*) &max_system_variables.query_alloc_block_size, 0, GET_ULONG,
   REQUIRED_ARG, QUERY_ALLOC_BLOCK_SIZE, 1024, ~0L, 0, 1024, 0},
#ifdef HAVE_QUERY_CACHE
  {"query_cache_limit", OPT_QUERY_CACHE_LIMIT,
   "Don't cache results that are bigger than this.",
   (gptr*) &query_cache_limit, (gptr*) &query_cache_limit, 0, GET_ULONG,
   REQUIRED_ARG, 1024*1024L, 0, (longlong) ULONG_MAX, 0, 1, 0},
  {"query_cache_min_res_unit", OPT_QUERY_CACHE_MIN_RES_UNIT,
   "minimal size of unit in wich space for results is allocated (last unit will be trimed after writing all result data.",
   (gptr*) &query_cache_min_res_unit, (gptr*) &query_cache_min_res_unit,
   0, GET_ULONG, REQUIRED_ARG, QUERY_CACHE_MIN_RESULT_DATA_SIZE,
   0, (longlong) ULONG_MAX, 0, 1, 0},
#endif /*HAVE_QUERY_CACHE*/
  {"query_cache_size", OPT_QUERY_CACHE_SIZE,
   "The memory allocated to store results from old queries.",
   (gptr*) &query_cache_size, (gptr*) &query_cache_size, 0, GET_ULONG,
   REQUIRED_ARG, 0, 0, (longlong) ULONG_MAX, 0, 1024, 0},
#ifdef HAVE_QUERY_CACHE
  {"query_cache_type", OPT_QUERY_CACHE_TYPE,
   "0 = OFF = Don't cache or retrieve results. 1 = ON = Cache all results except SELECT SQL_NO_CACHE ... queries. 2 = DEMAND = Cache only SELECT SQL_CACHE ... queries.",
   (gptr*) &global_system_variables.query_cache_type,
   (gptr*) &max_system_variables.query_cache_type,
   0, GET_ULONG, REQUIRED_ARG, 1, 0, 2, 0, 1, 0},
  {"query_cache_wlock_invalidate", OPT_QUERY_CACHE_WLOCK_INVALIDATE,
   "Invalidate queries in query cache on LOCK for write",
   (gptr*) &global_system_variables.query_cache_wlock_invalidate,
   (gptr*) &max_system_variables.query_cache_wlock_invalidate,
   0, GET_BOOL, NO_ARG, 0, 0, 1, 0, 1, 0},
#endif /*HAVE_QUERY_CACHE*/
  {"query_prealloc_size", OPT_QUERY_PREALLOC_SIZE,
   "Persistent buffer for query parsing and execution",
   (gptr*) &global_system_variables.query_prealloc_size,
   (gptr*) &max_system_variables.query_prealloc_size, 0, GET_ULONG,
   REQUIRED_ARG, QUERY_ALLOC_PREALLOC_SIZE, 16384, ~0L, 0, 1024, 0},
  {"range_alloc_block_size", OPT_RANGE_ALLOC_BLOCK_SIZE,
   "Allocation block size for storing ranges during optimization",
   (gptr*) &global_system_variables.range_alloc_block_size,
   (gptr*) &max_system_variables.range_alloc_block_size, 0, GET_ULONG,
   REQUIRED_ARG, RANGE_ALLOC_BLOCK_SIZE, 4096, ~0L, 0, 1024, 0},
  {"read_buffer_size", OPT_RECORD_BUFFER,
   "Each thread that does a sequential scan allocates a buffer of this size for each table it scans. If you do many sequential scans, you may want to increase this value.",
   (gptr*) &global_system_variables.read_buff_size,
   (gptr*) &max_system_variables.read_buff_size,0, GET_ULONG, REQUIRED_ARG,
   128*1024L, IO_SIZE*2+MALLOC_OVERHEAD, ~0L, MALLOC_OVERHEAD, IO_SIZE, 0},
  {"read_only", OPT_READONLY,
   "Make all tables readonly, with the exception for replication (slave) threads and users with the SUPER privilege",
   (gptr*) &opt_readonly,
   (gptr*) &opt_readonly,
   0, GET_BOOL, NO_ARG, 0, 0, 1, 0, 1, 0},
  {"read_rnd_buffer_size", OPT_RECORD_RND_BUFFER,
   "When reading rows in sorted order after a sort, the rows are read through this buffer to avoid a disk seeks. If not set, then it's set to the value of record_buffer.",
   (gptr*) &global_system_variables.read_rnd_buff_size,
   (gptr*) &max_system_variables.read_rnd_buff_size, 0,
   GET_ULONG, REQUIRED_ARG, 256*1024L, IO_SIZE*2+MALLOC_OVERHEAD,
   ~0L, MALLOC_OVERHEAD, IO_SIZE, 0},
  {"div_precision_increment", OPT_DIV_PRECINCREMENT,
   "Precision of the result of '/' operator will be increased on that value.",
   (gptr*) &global_system_variables.div_precincrement,
   (gptr*) &max_system_variables.div_precincrement, 0, GET_ULONG,
   REQUIRED_ARG, 4, 0, DECIMAL_MAX_SCALE, 0, 0, 0},
  {"record_buffer", OPT_RECORD_BUFFER,
   "Alias for read_buffer_size",
   (gptr*) &global_system_variables.read_buff_size,
   (gptr*) &max_system_variables.read_buff_size,0, GET_ULONG, REQUIRED_ARG,
   128*1024L, IO_SIZE*2+MALLOC_OVERHEAD, ~0L, MALLOC_OVERHEAD, IO_SIZE, 0},
#ifdef HAVE_REPLICATION
  {"relay_log_purge", OPT_RELAY_LOG_PURGE,
   "0 = do not purge relay logs. 1 = purge them as soon as they are no more needed.",
   (gptr*) &relay_log_purge,
   (gptr*) &relay_log_purge, 0, GET_BOOL, NO_ARG,
   1, 0, 1, 0, 1, 0},
  {"relay_log_space_limit", OPT_RELAY_LOG_SPACE_LIMIT,
   "Maximum space to use for all relay logs.",
   (gptr*) &relay_log_space_limit,
   (gptr*) &relay_log_space_limit, 0, GET_ULL, REQUIRED_ARG, 0L, 0L,
   (longlong) ULONG_MAX, 0, 1, 0},
  {"slave_compressed_protocol", OPT_SLAVE_COMPRESSED_PROTOCOL,
   "Use compression on master/slave protocol.",
   (gptr*) &opt_slave_compressed_protocol,
   (gptr*) &opt_slave_compressed_protocol,
   0, GET_BOOL, NO_ARG, 0, 0, 1, 0, 1, 0},
  {"slave_net_timeout", OPT_SLAVE_NET_TIMEOUT,
   "Number of seconds to wait for more data from a master/slave connection before aborting the read.",
   (gptr*) &slave_net_timeout, (gptr*) &slave_net_timeout, 0,
   GET_ULONG, REQUIRED_ARG, SLAVE_NET_TIMEOUT, 1, LONG_TIMEOUT, 0, 1, 0},
  {"slave_transaction_retries", OPT_SLAVE_TRANS_RETRIES,
   "Number of times the slave SQL thread will retry a transaction in case "
   "it failed with a deadlock or elapsed lock wait timeout, "
   "before giving up and stopping.",
   (gptr*) &slave_trans_retries, (gptr*) &slave_trans_retries, 0,
   GET_ULONG, REQUIRED_ARG, 10L, 0L, (longlong) ULONG_MAX, 0, 1, 0},
#endif /* HAVE_REPLICATION */
  {"slow_launch_time", OPT_SLOW_LAUNCH_TIME,
   "If creating the thread takes longer than this value (in seconds), the Slow_launch_threads counter will be incremented.",
   (gptr*) &slow_launch_time, (gptr*) &slow_launch_time, 0, GET_ULONG,
   REQUIRED_ARG, 2L, 0L, LONG_TIMEOUT, 0, 1, 0},
  {"sort_buffer_size", OPT_SORT_BUFFER,
   "Each thread that needs to do a sort allocates a buffer of this size.",
   (gptr*) &global_system_variables.sortbuff_size,
   (gptr*) &max_system_variables.sortbuff_size, 0, GET_ULONG, REQUIRED_ARG,
   MAX_SORT_MEMORY, MIN_SORT_MEMORY+MALLOC_OVERHEAD*2, ~0L, MALLOC_OVERHEAD,
   1, 0},
#ifdef HAVE_BERKELEY_DB
  {"sync-bdb-logs", OPT_BDB_SYNC,
   "Synchronously flush Berkeley DB logs. Enabled by default",
   (gptr*) &opt_sync_bdb_logs, (gptr*) &opt_sync_bdb_logs, 0, GET_BOOL,
   NO_ARG, 1, 0, 0, 0, 0, 0},
#endif /* HAVE_BERKELEY_DB */
  {"sync-binlog", OPT_SYNC_BINLOG,
   "Synchronously flush binary log to disk after every #th event. "
   "Use 0 (default) to disable synchronous flushing.",
   (gptr*) &sync_binlog_period, (gptr*) &sync_binlog_period, 0, GET_ULONG,
   REQUIRED_ARG, 0, 0, ~0L, 0, 1, 0},
  {"sync-frm", OPT_SYNC_FRM, "Sync .frm to disk on create. Enabled by default.",
   (gptr*) &opt_sync_frm, (gptr*) &opt_sync_frm, 0, GET_BOOL, NO_ARG, 1, 0,
   0, 0, 0, 0},
#ifdef HAVE_REPLICATION
  {"sync-replication", OPT_SYNC_REPLICATION,
   "Enable synchronous replication.",
   (gptr*) &global_system_variables.sync_replication,
   (gptr*) &global_system_variables.sync_replication,
   0, GET_ULONG, REQUIRED_ARG, 0, 0, 1, 0, 1, 0},
  {"sync-replication-slave-id", OPT_SYNC_REPLICATION_SLAVE_ID,
   "Synchronous replication is wished for this slave.",
   (gptr*) &global_system_variables.sync_replication_slave_id,
   (gptr*) &global_system_variables.sync_replication_slave_id,
   0, GET_ULONG, REQUIRED_ARG, 0, 0, ~0L, 0, 1, 0},
  {"sync-replication-timeout", OPT_SYNC_REPLICATION_TIMEOUT,
   "Synchronous replication timeout.",
   (gptr*) &global_system_variables.sync_replication_timeout,
   (gptr*) &global_system_variables.sync_replication_timeout,
   0, GET_ULONG, REQUIRED_ARG, 10, 0, ~0L, 0, 1, 0},
#endif /* HAVE_REPLICATION */
  {"table_cache", OPT_TABLE_CACHE,
   "The number of open tables for all threads.", (gptr*) &table_cache_size,
   (gptr*) &table_cache_size, 0, GET_ULONG, REQUIRED_ARG, 64, 1, 512*1024L,
   0, 1, 0},
  {"thread_cache_size", OPT_THREAD_CACHE_SIZE,
   "How many threads we should keep in a cache for reuse.",
   (gptr*) &thread_cache_size, (gptr*) &thread_cache_size, 0, GET_ULONG,
   REQUIRED_ARG, 0, 0, 16384, 0, 1, 0},
  {"thread_concurrency", OPT_THREAD_CONCURRENCY,
   "Permits the application to give the threads system a hint for the desired number of threads that should be run at the same time.",
   (gptr*) &concurrency, (gptr*) &concurrency, 0, GET_ULONG, REQUIRED_ARG,
   DEFAULT_CONCURRENCY, 1, 512, 0, 1, 0},
  {"thread_stack", OPT_THREAD_STACK,
   "The stack size for each thread.", (gptr*) &thread_stack,
   (gptr*) &thread_stack, 0, GET_ULONG, REQUIRED_ARG,DEFAULT_THREAD_STACK,
   1024L*128L, ~0L, 0, 1024, 0},
  { "time_format", OPT_TIME_FORMAT,
    "The TIME format (for future).",
    (gptr*) &opt_date_time_formats[MYSQL_TIMESTAMP_TIME],
    (gptr*) &opt_date_time_formats[MYSQL_TIMESTAMP_TIME],
    0, GET_STR, REQUIRED_ARG, 0, 0, 0, 0, 0, 0},
  {"tmp_table_size", OPT_TMP_TABLE_SIZE,
   "If an in-memory temporary table exceeds this size, MySQL will automatically convert it to an on-disk MyISAM table.",
   (gptr*) &global_system_variables.tmp_table_size,
   (gptr*) &max_system_variables.tmp_table_size, 0, GET_ULONG,
   REQUIRED_ARG, 32*1024*1024L, 1024, ~0L, 0, 1, 0},
  {"transaction_alloc_block_size", OPT_TRANS_ALLOC_BLOCK_SIZE,
   "Allocation block size for transactions to be stored in binary log",
   (gptr*) &global_system_variables.trans_alloc_block_size,
   (gptr*) &max_system_variables.trans_alloc_block_size, 0, GET_ULONG,
   REQUIRED_ARG, QUERY_ALLOC_BLOCK_SIZE, 1024, ~0L, 0, 1024, 0},
  {"transaction_prealloc_size", OPT_TRANS_PREALLOC_SIZE,
   "Persistent buffer for transactions to be stored in binary log",
   (gptr*) &global_system_variables.trans_prealloc_size,
   (gptr*) &max_system_variables.trans_prealloc_size, 0, GET_ULONG,
   REQUIRED_ARG, TRANS_ALLOC_PREALLOC_SIZE, 1024, ~0L, 0, 1024, 0},
  {"updatable_views_with_limit", OPT_UPDATABLE_VIEWS_WITH_LIMIT,
   "1 = YES = Don't issue an error message (warning only) if a VIEW without presence of a key of the underlying table is used in queries with a LIMIT clause for updating. 0 = NO = Prohibit update of a VIEW, which does not contain a key of the underlying table and the query uses a LIMIT clause (usually get from GUI tools).",
   (gptr*) &global_system_variables.updatable_views_with_limit,
   (gptr*) &max_system_variables.updatable_views_with_limit,
   0, GET_ULONG, REQUIRED_ARG, 1, 0, 1, 0, 1, 0},
  {"wait_timeout", OPT_WAIT_TIMEOUT,
   "The number of seconds the server waits for activity on a connection before closing it.",
   (gptr*) &global_system_variables.net_wait_timeout,
   (gptr*) &max_system_variables.net_wait_timeout, 0, GET_ULONG,
   REQUIRED_ARG, NET_WAIT_TIMEOUT, 1, IF_WIN(INT_MAX32/1000, LONG_TIMEOUT),
   0, 1, 0},
  {0, 0, 0, 0, 0, 0, GET_NO_ARG, NO_ARG, 0, 0, 0, 0, 0, 0}
};


struct show_var_st status_vars[]= {
  {"Aborted_clients",          (char*) &aborted_threads,        SHOW_LONG},
  {"Aborted_connects",         (char*) &aborted_connects,       SHOW_LONG},
  {"Binlog_cache_disk_use",    (char*) &binlog_cache_disk_use,  SHOW_LONG},
  {"Binlog_cache_use",         (char*) &binlog_cache_use,       SHOW_LONG},
  {"Bytes_received",           (char*) offsetof(STATUS_VAR, bytes_received), SHOW_LONG_STATUS},
  {"Bytes_sent",               (char*) offsetof(STATUS_VAR, bytes_sent), SHOW_LONG_STATUS},
  {"Com_admin_commands",       (char*) offsetof(STATUS_VAR, com_other), SHOW_LONG_STATUS},
  {"Com_alter_db",	       (char*) offsetof(STATUS_VAR, com_stat[(uint) SQLCOM_ALTER_DB]), SHOW_LONG_STATUS},
  {"Com_alter_table",	       (char*) offsetof(STATUS_VAR, com_stat[(uint) SQLCOM_ALTER_TABLE]), SHOW_LONG_STATUS},
  {"Com_analyze",	       (char*) offsetof(STATUS_VAR, com_stat[(uint) SQLCOM_ANALYZE]), SHOW_LONG_STATUS},
  {"Com_backup_table",	       (char*) offsetof(STATUS_VAR, com_stat[(uint) SQLCOM_BACKUP_TABLE]), SHOW_LONG_STATUS},
  {"Com_begin",		       (char*) offsetof(STATUS_VAR, com_stat[(uint) SQLCOM_BEGIN]), SHOW_LONG_STATUS},
  {"Com_change_db",	       (char*) offsetof(STATUS_VAR, com_stat[(uint) SQLCOM_CHANGE_DB]), SHOW_LONG_STATUS},
  {"Com_change_master",	       (char*) offsetof(STATUS_VAR, com_stat[(uint) SQLCOM_CHANGE_MASTER]), SHOW_LONG_STATUS},
  {"Com_check",		       (char*) offsetof(STATUS_VAR, com_stat[(uint) SQLCOM_CHECK]), SHOW_LONG_STATUS},
  {"Com_checksum",	       (char*) offsetof(STATUS_VAR, com_stat[(uint) SQLCOM_CHECKSUM]), SHOW_LONG_STATUS},
  {"Com_commit",	       (char*) offsetof(STATUS_VAR, com_stat[(uint) SQLCOM_COMMIT]), SHOW_LONG_STATUS},
  {"Com_create_db",	       (char*) offsetof(STATUS_VAR, com_stat[(uint) SQLCOM_CREATE_DB]), SHOW_LONG_STATUS},
  {"Com_create_function",      (char*) offsetof(STATUS_VAR, com_stat[(uint) SQLCOM_CREATE_FUNCTION]), SHOW_LONG_STATUS},
  {"Com_create_index",	       (char*) offsetof(STATUS_VAR, com_stat[(uint) SQLCOM_CREATE_INDEX]), SHOW_LONG_STATUS},
  {"Com_create_table",	       (char*) offsetof(STATUS_VAR, com_stat[(uint) SQLCOM_CREATE_TABLE]), SHOW_LONG_STATUS},
  {"Com_dealloc_sql",          (char*) offsetof(STATUS_VAR, com_stat[(uint) SQLCOM_DEALLOCATE_PREPARE]), SHOW_LONG_STATUS},
  {"Com_delete",	       (char*) offsetof(STATUS_VAR, com_stat[(uint) SQLCOM_DELETE]), SHOW_LONG_STATUS},
  {"Com_delete_multi",	       (char*) offsetof(STATUS_VAR, com_stat[(uint) SQLCOM_DELETE_MULTI]), SHOW_LONG_STATUS},
  {"Com_do",                   (char*) offsetof(STATUS_VAR, com_stat[(uint) SQLCOM_DO]), SHOW_LONG_STATUS},
  {"Com_drop_db",	       (char*) offsetof(STATUS_VAR, com_stat[(uint) SQLCOM_DROP_DB]), SHOW_LONG_STATUS},
  {"Com_drop_function",	       (char*) offsetof(STATUS_VAR, com_stat[(uint) SQLCOM_DROP_FUNCTION]), SHOW_LONG_STATUS},
  {"Com_drop_index",	       (char*) offsetof(STATUS_VAR, com_stat[(uint) SQLCOM_DROP_INDEX]), SHOW_LONG_STATUS},
  {"Com_drop_table",	       (char*) offsetof(STATUS_VAR, com_stat[(uint) SQLCOM_DROP_TABLE]), SHOW_LONG_STATUS},
  {"Com_drop_user",	       (char*) offsetof(STATUS_VAR, com_stat[(uint) SQLCOM_DROP_USER]), SHOW_LONG_STATUS},
  {"Com_execute_sql",          (char*) offsetof(STATUS_VAR, com_stat[(uint) SQLCOM_EXECUTE]), SHOW_LONG_STATUS}, 
  {"Com_flush",		       (char*) offsetof(STATUS_VAR, com_stat[(uint) SQLCOM_FLUSH]), SHOW_LONG_STATUS},
  {"Com_grant",		       (char*) offsetof(STATUS_VAR, com_stat[(uint) SQLCOM_GRANT]), SHOW_LONG_STATUS},
  {"Com_ha_close",	       (char*) offsetof(STATUS_VAR, com_stat[(uint) SQLCOM_HA_CLOSE]), SHOW_LONG_STATUS},
  {"Com_ha_open",	       (char*) offsetof(STATUS_VAR, com_stat[(uint) SQLCOM_HA_OPEN]), SHOW_LONG_STATUS},
  {"Com_ha_read",	       (char*) offsetof(STATUS_VAR, com_stat[(uint) SQLCOM_HA_READ]), SHOW_LONG_STATUS},
  {"Com_help",                 (char*) offsetof(STATUS_VAR, com_stat[(uint) SQLCOM_HELP]), SHOW_LONG_STATUS},
  {"Com_insert",	       (char*) offsetof(STATUS_VAR, com_stat[(uint) SQLCOM_INSERT]), SHOW_LONG_STATUS},
  {"Com_insert_select",	       (char*) offsetof(STATUS_VAR, com_stat[(uint) SQLCOM_INSERT_SELECT]), SHOW_LONG_STATUS},
  {"Com_kill",		       (char*) offsetof(STATUS_VAR, com_stat[(uint) SQLCOM_KILL]), SHOW_LONG_STATUS},
  {"Com_load",		       (char*) offsetof(STATUS_VAR, com_stat[(uint) SQLCOM_LOAD]), SHOW_LONG_STATUS},
  {"Com_load_master_data",     (char*) offsetof(STATUS_VAR, com_stat[(uint) SQLCOM_LOAD_MASTER_DATA]), SHOW_LONG_STATUS},
  {"Com_load_master_table",    (char*) offsetof(STATUS_VAR, com_stat[(uint) SQLCOM_LOAD_MASTER_TABLE]), SHOW_LONG_STATUS},
  {"Com_lock_tables",	       (char*) offsetof(STATUS_VAR, com_stat[(uint) SQLCOM_LOCK_TABLES]), SHOW_LONG_STATUS},
  {"Com_optimize",	       (char*) offsetof(STATUS_VAR, com_stat[(uint) SQLCOM_OPTIMIZE]), SHOW_LONG_STATUS},
  {"Com_preload_keys",	       (char*) offsetof(STATUS_VAR, com_stat[(uint) SQLCOM_PRELOAD_KEYS]), SHOW_LONG_STATUS},
  {"Com_prepare_sql",          (char*) offsetof(STATUS_VAR, com_stat[(uint) SQLCOM_PREPARE]), SHOW_LONG_STATUS},
  {"Com_purge",		       (char*) offsetof(STATUS_VAR, com_stat[(uint) SQLCOM_PURGE]), SHOW_LONG_STATUS},
  {"Com_purge_before_date",    (char*) offsetof(STATUS_VAR, com_stat[(uint) SQLCOM_PURGE_BEFORE]), SHOW_LONG_STATUS},
  {"Com_rename_table",	       (char*) offsetof(STATUS_VAR, com_stat[(uint) SQLCOM_RENAME_TABLE]), SHOW_LONG_STATUS},
  {"Com_repair",	       (char*) offsetof(STATUS_VAR, com_stat[(uint) SQLCOM_REPAIR]), SHOW_LONG_STATUS},
  {"Com_replace",	       (char*) offsetof(STATUS_VAR, com_stat[(uint) SQLCOM_REPLACE]), SHOW_LONG_STATUS},
  {"Com_replace_select",       (char*) offsetof(STATUS_VAR, com_stat[(uint) SQLCOM_REPLACE_SELECT]), SHOW_LONG_STATUS},
  {"Com_reset",		       (char*) offsetof(STATUS_VAR, com_stat[(uint) SQLCOM_RESET]), SHOW_LONG_STATUS},
  {"Com_restore_table",	       (char*) offsetof(STATUS_VAR, com_stat[(uint) SQLCOM_RESTORE_TABLE]), SHOW_LONG_STATUS},
  {"Com_revoke",	       (char*) offsetof(STATUS_VAR, com_stat[(uint) SQLCOM_REVOKE]), SHOW_LONG_STATUS},
  {"Com_revoke_all",	       (char*) offsetof(STATUS_VAR, com_stat[(uint) SQLCOM_REVOKE_ALL]), SHOW_LONG_STATUS},
  {"Com_rollback",	       (char*) offsetof(STATUS_VAR, com_stat[(uint) SQLCOM_ROLLBACK]), SHOW_LONG_STATUS},
  {"Com_savepoint",	       (char*) offsetof(STATUS_VAR, com_stat[(uint) SQLCOM_SAVEPOINT]), SHOW_LONG_STATUS},
  {"Com_select",	       (char*) offsetof(STATUS_VAR, com_stat[(uint) SQLCOM_SELECT]), SHOW_LONG_STATUS},
  {"Com_set_option",	       (char*) offsetof(STATUS_VAR, com_stat[(uint) SQLCOM_SET_OPTION]), SHOW_LONG_STATUS},
  {"Com_show_binlogs",	       (char*) offsetof(STATUS_VAR, com_stat[(uint) SQLCOM_SHOW_BINLOGS]), SHOW_LONG_STATUS},
  {"Com_show_binlog_events",   (char*) offsetof(STATUS_VAR, com_stat[(uint) SQLCOM_SHOW_BINLOG_EVENTS]), SHOW_LONG_STATUS},
  {"Com_show_charsets",	       (char*) offsetof(STATUS_VAR, com_stat[(uint) SQLCOM_SHOW_CHARSETS]), SHOW_LONG_STATUS},
  {"Com_show_collations",      (char*) offsetof(STATUS_VAR, com_stat[(uint) SQLCOM_SHOW_COLLATIONS]), SHOW_LONG_STATUS},
  {"Com_show_column_types",    (char*) offsetof(STATUS_VAR, com_stat[(uint) SQLCOM_SHOW_COLUMN_TYPES]), SHOW_LONG_STATUS},
  {"Com_show_create_table",    (char*) offsetof(STATUS_VAR, com_stat[(uint) SQLCOM_SHOW_CREATE]), SHOW_LONG_STATUS},
  {"Com_show_create_db",       (char*) offsetof(STATUS_VAR, com_stat[(uint) SQLCOM_SHOW_CREATE_DB]), SHOW_LONG_STATUS},
  {"Com_show_databases",       (char*) offsetof(STATUS_VAR, com_stat[(uint) SQLCOM_SHOW_DATABASES]), SHOW_LONG_STATUS},
  {"Com_show_errors",	       (char*) offsetof(STATUS_VAR, com_stat[(uint) SQLCOM_SHOW_ERRORS]), SHOW_LONG_STATUS},
  {"Com_show_fields",	       (char*) offsetof(STATUS_VAR, com_stat[(uint) SQLCOM_SHOW_FIELDS]), SHOW_LONG_STATUS},
  {"Com_show_grants",	       (char*) offsetof(STATUS_VAR, com_stat[(uint) SQLCOM_SHOW_GRANTS]), SHOW_LONG_STATUS},
  {"Com_show_innodb_status",   (char*) offsetof(STATUS_VAR, com_stat[(uint) SQLCOM_SHOW_INNODB_STATUS]), SHOW_LONG_STATUS},
  {"Com_show_keys",	       (char*) offsetof(STATUS_VAR, com_stat[(uint) SQLCOM_SHOW_KEYS]), SHOW_LONG_STATUS},
  {"Com_show_logs",	       (char*) offsetof(STATUS_VAR, com_stat[(uint) SQLCOM_SHOW_LOGS]), SHOW_LONG_STATUS},
  {"Com_show_master_status",   (char*) offsetof(STATUS_VAR, com_stat[(uint) SQLCOM_SHOW_MASTER_STAT]), SHOW_LONG_STATUS},
  {"Com_show_new_master",      (char*) offsetof(STATUS_VAR, com_stat[(uint) SQLCOM_SHOW_NEW_MASTER]), SHOW_LONG_STATUS},
  {"Com_show_open_tables",     (char*) offsetof(STATUS_VAR, com_stat[(uint) SQLCOM_SHOW_OPEN_TABLES]), SHOW_LONG_STATUS},
  {"Com_show_privileges",      (char*) offsetof(STATUS_VAR, com_stat[(uint) SQLCOM_SHOW_PRIVILEGES]), SHOW_LONG_STATUS},
  {"Com_show_processlist",     (char*) offsetof(STATUS_VAR, com_stat[(uint) SQLCOM_SHOW_PROCESSLIST]), SHOW_LONG_STATUS},
  {"Com_show_slave_hosts",     (char*) offsetof(STATUS_VAR, com_stat[(uint) SQLCOM_SHOW_SLAVE_HOSTS]), SHOW_LONG_STATUS},
  {"Com_show_slave_status",    (char*) offsetof(STATUS_VAR, com_stat[(uint) SQLCOM_SHOW_SLAVE_STAT]), SHOW_LONG_STATUS},
  {"Com_show_status",	       (char*) offsetof(STATUS_VAR, com_stat[(uint) SQLCOM_SHOW_STATUS]), SHOW_LONG_STATUS},
  {"Com_show_storage_engines", (char*) offsetof(STATUS_VAR, com_stat[(uint) SQLCOM_SHOW_STORAGE_ENGINES]), SHOW_LONG_STATUS},
  {"Com_show_tables",	       (char*) offsetof(STATUS_VAR, com_stat[(uint) SQLCOM_SHOW_TABLES]), SHOW_LONG_STATUS},
  {"Com_show_variables",       (char*) offsetof(STATUS_VAR, com_stat[(uint) SQLCOM_SHOW_VARIABLES]), SHOW_LONG_STATUS},
  {"Com_show_warnings",        (char*) offsetof(STATUS_VAR, com_stat[(uint) SQLCOM_SHOW_WARNS]), SHOW_LONG_STATUS},
  {"Com_slave_start",	       (char*) offsetof(STATUS_VAR, com_stat[(uint) SQLCOM_SLAVE_START]), SHOW_LONG_STATUS},
  {"Com_slave_stop",	       (char*) offsetof(STATUS_VAR, com_stat[(uint) SQLCOM_SLAVE_STOP]), SHOW_LONG_STATUS},
  {"Com_stmt_prepare",         (char*) offsetof(STATUS_VAR, com_stmt_prepare), SHOW_LONG_STATUS},
  {"Com_stmt_execute",         (char*) offsetof(STATUS_VAR, com_stmt_execute), SHOW_LONG_STATUS},
  {"Com_stmt_fetch",           (char*) offsetof(STATUS_VAR, com_stmt_fetch), SHOW_LONG_STATUS},
  {"Com_stmt_send_long_data",  (char*) offsetof(STATUS_VAR, com_stmt_send_long_data), SHOW_LONG_STATUS},
  {"Com_stmt_reset",           (char*) offsetof(STATUS_VAR, com_stmt_reset), SHOW_LONG_STATUS},
  {"Com_stmt_close",           (char*) offsetof(STATUS_VAR, com_stmt_close), SHOW_LONG_STATUS},
  {"Com_truncate",	       (char*) offsetof(STATUS_VAR, com_stat[(uint) SQLCOM_TRUNCATE]), SHOW_LONG_STATUS},
  {"Com_unlock_tables",	       (char*) offsetof(STATUS_VAR, com_stat[(uint) SQLCOM_UNLOCK_TABLES]), SHOW_LONG_STATUS},
  {"Com_update",	       (char*) offsetof(STATUS_VAR, com_stat[(uint) SQLCOM_UPDATE]), SHOW_LONG_STATUS},
  {"Com_update_multi",	       (char*) offsetof(STATUS_VAR, com_stat[(uint) SQLCOM_UPDATE_MULTI]), SHOW_LONG_STATUS},
  {"Com_xa_commit",            (char*) offsetof(STATUS_VAR, com_stat[(uint) SQLCOM_XA_COMMIT]),SHOW_LONG_STATUS},
  {"Com_xa_end",               (char*) offsetof(STATUS_VAR, com_stat[(uint) SQLCOM_XA_END]),SHOW_LONG_STATUS},
  {"Com_xa_prepare",           (char*) offsetof(STATUS_VAR, com_stat[(uint) SQLCOM_XA_PREPARE]),SHOW_LONG_STATUS},
  {"Com_xa_recover",           (char*) offsetof(STATUS_VAR, com_stat[(uint) SQLCOM_XA_RECOVER]),SHOW_LONG_STATUS},
  {"Com_xa_rollback",          (char*) offsetof(STATUS_VAR, com_stat[(uint) SQLCOM_XA_ROLLBACK]),SHOW_LONG_STATUS},
  {"Com_xa_start",             (char*) offsetof(STATUS_VAR, com_stat[(uint) SQLCOM_XA_START]),SHOW_LONG_STATUS},
  {"Connections",              (char*) &thread_id,              SHOW_LONG_CONST},
  {"Created_tmp_disk_tables",  (char*) offsetof(STATUS_VAR, created_tmp_disk_tables), SHOW_LONG_STATUS},
  {"Created_tmp_files",	       (char*) &my_tmp_file_created,	SHOW_LONG},
  {"Created_tmp_tables",       (char*) offsetof(STATUS_VAR, created_tmp_tables), SHOW_LONG_STATUS},
  {"Delayed_errors",           (char*) &delayed_insert_errors,  SHOW_LONG},
  {"Delayed_insert_threads",   (char*) &delayed_insert_threads, SHOW_LONG_CONST},
  {"Delayed_writes",           (char*) &delayed_insert_writes,  SHOW_LONG},
  {"Flush_commands",           (char*) &refresh_version,        SHOW_LONG_CONST},
  {"Handler_commit",           (char*) offsetof(STATUS_VAR, ha_commit_count), SHOW_LONG_STATUS},
  {"Handler_delete",           (char*) offsetof(STATUS_VAR, ha_delete_count), SHOW_LONG_STATUS},
  {"Handler_discover",         (char*) offsetof(STATUS_VAR, ha_discover_count), SHOW_LONG_STATUS},
  {"Handler_prepare",          (char*) offsetof(STATUS_VAR, ha_prepare_count),  SHOW_LONG_STATUS},
  {"Handler_read_first",       (char*) offsetof(STATUS_VAR, ha_read_first_count), SHOW_LONG_STATUS},
  {"Handler_read_key",         (char*) offsetof(STATUS_VAR, ha_read_key_count), SHOW_LONG_STATUS},
  {"Handler_read_next",        (char*) offsetof(STATUS_VAR, ha_read_next_count), SHOW_LONG_STATUS},
  {"Handler_read_prev",        (char*) offsetof(STATUS_VAR, ha_read_prev_count), SHOW_LONG_STATUS},
  {"Handler_read_rnd",         (char*) offsetof(STATUS_VAR, ha_read_rnd_count), SHOW_LONG_STATUS},
  {"Handler_read_rnd_next",    (char*) offsetof(STATUS_VAR, ha_read_rnd_next_count), SHOW_LONG_STATUS},
  {"Handler_rollback",         (char*) offsetof(STATUS_VAR, ha_rollback_count), SHOW_LONG_STATUS},
  {"Handler_savepoint",        (char*) offsetof(STATUS_VAR, ha_savepoint_count), SHOW_LONG_STATUS},
  {"Handler_savepoint_rollback",(char*) offsetof(STATUS_VAR, ha_savepoint_rollback_count), SHOW_LONG_STATUS},
  {"Handler_update",           (char*) offsetof(STATUS_VAR, ha_update_count), SHOW_LONG_STATUS},
  {"Handler_write",            (char*) offsetof(STATUS_VAR, ha_write_count), SHOW_LONG_STATUS},
#ifdef HAVE_INNOBASE_DB
  {"Innodb_",                  (char*) &innodb_status_variables, SHOW_VARS},
#endif /*HAVE_INNOBASE_DB*/
  {"Key_blocks_not_flushed",   (char*) &dflt_key_cache_var.global_blocks_changed, SHOW_KEY_CACHE_LONG},
  {"Key_blocks_unused",        (char*) &dflt_key_cache_var.blocks_unused, SHOW_KEY_CACHE_CONST_LONG},
  {"Key_blocks_used",          (char*) &dflt_key_cache_var.blocks_used, SHOW_KEY_CACHE_CONST_LONG},
  {"Key_read_requests",        (char*) &dflt_key_cache_var.global_cache_r_requests, SHOW_KEY_CACHE_LONG},
  {"Key_reads",                (char*) &dflt_key_cache_var.global_cache_read, SHOW_KEY_CACHE_LONG},
  {"Key_write_requests",       (char*) &dflt_key_cache_var.global_cache_w_requests, SHOW_KEY_CACHE_LONG},
  {"Key_writes",               (char*) &dflt_key_cache_var.global_cache_write, SHOW_KEY_CACHE_LONG},
  {"Last_query_cost",          (char*) offsetof(STATUS_VAR, last_query_cost), SHOW_DOUBLE_STATUS},
  {"Max_used_connections",     (char*) &max_used_connections,  SHOW_LONG},
#ifdef HAVE_NDBCLUSTER_DB
  {"Ndb_",                     (char*) &ndb_status_variables,   SHOW_VARS},
#endif /*HAVE_NDBCLUSTER_DB*/
  {"Not_flushed_delayed_rows", (char*) &delayed_rows_in_use,    SHOW_LONG_CONST},
  {"Open_files",               (char*) &my_file_opened,         SHOW_LONG_CONST},
  {"Open_streams",             (char*) &my_stream_opened,       SHOW_LONG_CONST},
  {"Open_tables",              (char*) 0,                       SHOW_OPENTABLES},
  {"Opened_tables",            (char*) offsetof(STATUS_VAR, opened_tables), SHOW_LONG_STATUS},
#ifdef HAVE_QUERY_CACHE
  {"Qcache_free_blocks",       (char*) &query_cache.free_memory_blocks, SHOW_LONG_CONST},
  {"Qcache_free_memory",       (char*) &query_cache.free_memory, SHOW_LONG_CONST},
  {"Qcache_hits",              (char*) &query_cache.hits,       SHOW_LONG},
  {"Qcache_inserts",           (char*) &query_cache.inserts,    SHOW_LONG},
  {"Qcache_lowmem_prunes",     (char*) &query_cache.lowmem_prunes, SHOW_LONG},
  {"Qcache_not_cached",        (char*) &query_cache.refused,    SHOW_LONG},
  {"Qcache_queries_in_cache",  (char*) &query_cache.queries_in_cache, SHOW_LONG_CONST},
  {"Qcache_total_blocks",      (char*) &query_cache.total_blocks, SHOW_LONG_CONST},
#endif /*HAVE_QUERY_CACHE*/
  {"Questions",                (char*) 0,                       SHOW_QUESTION},
  {"Rpl_status",               (char*) 0,                 SHOW_RPL_STATUS},
  {"Select_full_join",         (char*) offsetof(STATUS_VAR, select_full_join_count), SHOW_LONG_STATUS},
  {"Select_full_range_join",   (char*) offsetof(STATUS_VAR, select_full_range_join_count), SHOW_LONG_STATUS},
  {"Select_range",             (char*) offsetof(STATUS_VAR, select_range_count), SHOW_LONG_STATUS},
  {"Select_range_check",       (char*) offsetof(STATUS_VAR, select_range_check_count), SHOW_LONG_STATUS},
  {"Select_scan",	       (char*) offsetof(STATUS_VAR, select_scan_count), SHOW_LONG_STATUS},
  {"Slave_open_temp_tables",   (char*) &slave_open_temp_tables, SHOW_LONG},
  {"Slave_running",            (char*) 0,                       SHOW_SLAVE_RUNNING},
  {"Slave_retried_transactions",(char*) 0,                      SHOW_SLAVE_RETRIED_TRANS},
  {"Slow_launch_threads",      (char*) &slow_launch_threads,    SHOW_LONG},
  {"Slow_queries",             (char*) offsetof(STATUS_VAR, long_query_count), SHOW_LONG_STATUS},
  {"Sort_merge_passes",	       (char*) offsetof(STATUS_VAR, filesort_merge_passes), SHOW_LONG_STATUS},
  {"Sort_range",	       (char*) offsetof(STATUS_VAR, filesort_range_count), SHOW_LONG_STATUS},
  {"Sort_rows",		       (char*) offsetof(STATUS_VAR, filesort_rows), SHOW_LONG_STATUS},
  {"Sort_scan",		       (char*) offsetof(STATUS_VAR, filesort_scan_count), SHOW_LONG_STATUS},
#ifdef HAVE_OPENSSL
  {"Ssl_accept_renegotiates",  (char*) 0, 	SHOW_SSL_CTX_SESS_ACCEPT_RENEGOTIATE},
  {"Ssl_accepts",              (char*) 0,  	SHOW_SSL_CTX_SESS_ACCEPT},
  {"Ssl_callback_cache_hits",  (char*) 0,	SHOW_SSL_CTX_SESS_CB_HITS},
  {"Ssl_cipher",               (char*) 0,  	SHOW_SSL_GET_CIPHER},
  {"Ssl_cipher_list",          (char*) 0,  	SHOW_SSL_GET_CIPHER_LIST},
  {"Ssl_client_connects",      (char*) 0,	SHOW_SSL_CTX_SESS_CONNECT},
  {"Ssl_connect_renegotiates", (char*) 0, 	SHOW_SSL_CTX_SESS_CONNECT_RENEGOTIATE},
  {"Ssl_ctx_verify_depth",     (char*) 0,	SHOW_SSL_CTX_GET_VERIFY_DEPTH},
  {"Ssl_ctx_verify_mode",      (char*) 0,	SHOW_SSL_CTX_GET_VERIFY_MODE},
  {"Ssl_default_timeout",      (char*) 0,  	SHOW_SSL_GET_DEFAULT_TIMEOUT},
  {"Ssl_finished_accepts",     (char*) 0,  	SHOW_SSL_CTX_SESS_ACCEPT_GOOD},
  {"Ssl_finished_connects",    (char*) 0,  	SHOW_SSL_CTX_SESS_CONNECT_GOOD},
  {"Ssl_session_cache_hits",   (char*) 0,	SHOW_SSL_CTX_SESS_HITS},
  {"Ssl_session_cache_misses", (char*) 0,	SHOW_SSL_CTX_SESS_MISSES},
  {"Ssl_session_cache_mode",   (char*) 0,	SHOW_SSL_CTX_GET_SESSION_CACHE_MODE},
  {"Ssl_session_cache_overflows", (char*) 0,	SHOW_SSL_CTX_SESS_CACHE_FULL},
  {"Ssl_session_cache_size",   (char*) 0,	SHOW_SSL_CTX_SESS_GET_CACHE_SIZE},
  {"Ssl_session_cache_timeouts", (char*) 0,	SHOW_SSL_CTX_SESS_TIMEOUTS},
  {"Ssl_sessions_reused",      (char*) 0,	SHOW_SSL_SESSION_REUSED},
  {"Ssl_used_session_cache_entries",(char*) 0,	SHOW_SSL_CTX_SESS_NUMBER},
  {"Ssl_verify_depth",         (char*) 0,	SHOW_SSL_GET_VERIFY_DEPTH},
  {"Ssl_verify_mode",          (char*) 0,	SHOW_SSL_GET_VERIFY_MODE},
  {"Ssl_version",   	       (char*) 0,  	SHOW_SSL_GET_VERSION},
#endif /* HAVE_OPENSSL */
  {"Table_locks_immediate",    (char*) &locks_immediate,        SHOW_LONG},
  {"Table_locks_waited",       (char*) &locks_waited,           SHOW_LONG},
#ifdef HAVE_MMAP
  {"Tc_log_max_pages_used",    (char*) &tc_log_max_pages_used,  SHOW_LONG},
  {"Tc_log_page_size",         (char*) &tc_log_page_size,       SHOW_LONG},
  {"Tc_log_page_waits",        (char*) &tc_log_page_waits,      SHOW_LONG},
#endif
  {"Threads_cached",           (char*) &cached_thread_count,    SHOW_LONG_CONST},
  {"Threads_connected",        (char*) &thread_count,           SHOW_INT_CONST},
  {"Threads_created",	       (char*) &thread_created,		SHOW_LONG_CONST},
  {"Threads_running",          (char*) &thread_running,         SHOW_INT_CONST},
  {"Uptime",                   (char*) 0,                       SHOW_STARTTIME},
  {NullS, NullS, SHOW_LONG}
};

static void print_version(void)
{
  set_server_version();
  printf("%s  Ver %s for %s on %s (%s)\n",my_progname,
	 server_version,SYSTEM_TYPE,MACHINE_TYPE, MYSQL_COMPILATION_COMMENT);
}

static void usage(void)
{
  if (!(default_charset_info= get_charset_by_csname(default_character_set_name,
					           MY_CS_PRIMARY,
						   MYF(MY_WME))))
    exit(1);
  if (!default_collation_name)
    default_collation_name= (char*) default_charset_info->name;
  print_version();
  puts("\
Copyright (C) 2000 MySQL AB, by Monty and others\n\
This software comes with ABSOLUTELY NO WARRANTY. This is free software,\n\
and you are welcome to modify and redistribute it under the GPL license\n\n\
Starts the MySQL database server\n");

  printf("Usage: %s [OPTIONS]\n", my_progname);
  if (!opt_verbose)
    puts("\nFor more help options (several pages), use mysqld --verbose --help\n");
  else
  {
#ifdef __WIN__
  puts("NT and Win32 specific options:\n\
  --install                     Install the default service (NT)\n\
  --install-manual              Install the default service started manually (NT)\n\
  --install service_name        Install an optional service (NT)\n\
  --install-manual service_name Install an optional service started manually (NT)\n\
  --remove                      Remove the default service from the service list (NT)\n\
  --remove service_name         Remove the service_name from the service list (NT)\n\
  --enable-named-pipe           Only to be used for the	default server (NT)\n\
  --standalone                  Dummy option to start as a standalone server (NT)\
");
  puts("");
#endif
  print_defaults(MYSQL_CONFIG_NAME,load_default_groups);
  puts("");
  fix_paths();
  set_ports();

  my_print_help(my_long_options);
  my_print_variables(my_long_options);

  puts("\n\
To see what values a running MySQL server is using, type\n\
'mysqladmin variables' instead of 'mysqld --verbose --help'.\n");
  }
}


/*
  Initialize all MySQL global variables to default values

  SYNOPSIS
    mysql_init_variables()

  NOTES
    The reason to set a lot of global variables to zero is to allow one to
    restart the embedded server with a clean environment
    It's also needed on some exotic platforms where global variables are
    not set to 0 when a program starts.

    We don't need to set numeric variables refered to in my_long_options
    as these are initialized by my_getopt.
*/

static void mysql_init_variables(void)
{
  /* Things reset to zero */
  opt_skip_slave_start= opt_reckless_slave = 0;
  mysql_home[0]= pidfile_name[0]= log_error_file[0]= 0;
  opt_log= opt_update_log= opt_slow_log= 0;
  opt_bin_log= 0;
  opt_disable_networking= opt_skip_show_db=0;
  opt_logname= opt_update_logname= opt_binlog_index_name= opt_slow_logname= 0;
  opt_tc_log_file= (char *)"tc.log";      // no hostname in tc_log file name !
  opt_secure_auth= 0;
  opt_bootstrap= opt_myisam_log= 0;
  mqh_used= 0;
  segfaulted= kill_in_progress= 0;
  cleanup_done= 0;
  defaults_argv= 0;
  server_id_supplied= 0;
  test_flags= select_errors= dropping_tables= ha_open_options=0;
  thread_count= thread_running= kill_cached_threads= wake_thread=0;
  slave_open_temp_tables= 0;
  cached_thread_count= 0;
  opt_endinfo= using_udf_functions= 0;
  opt_using_transactions= using_update_log= 0;
  abort_loop= select_thread_in_use= signal_thread_in_use= 0;
  ready_to_exit= shutdown_in_progress= grant_option= 0;
  aborted_threads= aborted_connects= 0;
  delayed_insert_threads= delayed_insert_writes= delayed_rows_in_use= 0;
  delayed_insert_errors= thread_created= 0;
  specialflag= 0;
  binlog_cache_use=  binlog_cache_disk_use= 0;
  max_used_connections= slow_launch_threads = 0;
  mysqld_user= mysqld_chroot= opt_init_file= opt_bin_logname = 0;
  errmesg= 0;
  mysqld_unix_port= opt_mysql_tmpdir= my_bind_addr_str= NullS;
  bzero((gptr) &mysql_tmpdir_list, sizeof(mysql_tmpdir_list));
  bzero((char *) &global_status_var, sizeof(global_status_var));
  opt_large_pages= 0;
  key_map_full.set_all();

  /* Character sets */
  system_charset_info= &my_charset_utf8_general_ci;
  files_charset_info= &my_charset_utf8_general_ci;
  national_charset_info= &my_charset_utf8_general_ci;
  table_alias_charset= &my_charset_bin;

  opt_date_time_formats[0]= opt_date_time_formats[1]= opt_date_time_formats[2]= 0;

  /* Things with default values that are not zero */
  delay_key_write_options= (uint) DELAY_KEY_WRITE_ON;
  opt_specialflag= SPECIAL_ENGLISH;
  unix_sock= ip_sock= INVALID_SOCKET;
  mysql_home_ptr= mysql_home;
  pidfile_name_ptr= pidfile_name;
  log_error_file_ptr= log_error_file;
  language_ptr= language;
  mysql_data_home= mysql_real_data_home;
  thd_startup_options= (OPTION_UPDATE_LOG | OPTION_AUTO_IS_NULL |
			OPTION_BIN_LOG | OPTION_QUOTE_SHOW_CREATE |
			OPTION_SQL_NOTES);
  protocol_version= PROTOCOL_VERSION;
  what_to_log= ~ (1L << (uint) COM_TIME);
  refresh_version= flush_version= 1L;	/* Increments on each reload */
  query_id= thread_id= 1L;
  strmov(server_version, MYSQL_SERVER_VERSION);
  myisam_recover_options_str= sql_mode_str= "OFF";
  my_bind_addr = htonl(INADDR_ANY);
  threads.empty();
  thread_cache.empty();
  key_caches.empty();
  if (!(dflt_key_cache= get_or_create_key_cache(default_key_cache_base.str,
					       default_key_cache_base.length)))
    exit(1);
  multi_keycache_init(); /* set key_cache_hash.default_value = dflt_key_cache */

  /* Initialize structures that is used when processing options */
  replicate_rewrite_db.empty();
  replicate_do_db.empty();
  replicate_ignore_db.empty();
  binlog_do_db.empty();
  binlog_ignore_db.empty();

  /* Set directory paths */
  strmake(language, LANGUAGE, sizeof(language)-1);
  strmake(mysql_real_data_home, get_relative_path(DATADIR),
	  sizeof(mysql_real_data_home)-1);
  mysql_data_home_buff[0]=FN_CURLIB;	// all paths are relative from here
  mysql_data_home_buff[1]=0;

  /* Replication parameters */
  master_user= (char*) "test";
  master_password= master_host= 0;
  master_info_file= (char*) "master.info",
    relay_log_info_file= (char*) "relay-log.info";
  master_ssl_key= master_ssl_cert= master_ssl_ca= 
    master_ssl_capath= master_ssl_cipher= 0;
  report_user= report_password = report_host= 0;	/* TO BE DELETED */
  opt_relay_logname= opt_relaylog_index_name= 0;

  /* Variables in libraries */
  charsets_dir= 0;
  default_character_set_name= (char*) MYSQL_DEFAULT_CHARSET_NAME;
  default_collation_name= (char*) MYSQL_DEFAULT_COLLATION_NAME;
  sys_charset_system.value= (char*) system_charset_info->csname;


  /* Set default values for some option variables */
  global_system_variables.table_type=   DB_TYPE_MYISAM;
  global_system_variables.tx_isolation= ISO_REPEATABLE_READ;
  global_system_variables.select_limit= (ulonglong) HA_POS_ERROR;
  max_system_variables.select_limit=    (ulonglong) HA_POS_ERROR;
  global_system_variables.max_join_size= (ulonglong) HA_POS_ERROR;
  max_system_variables.max_join_size=   (ulonglong) HA_POS_ERROR;
  global_system_variables.old_passwords= 0;

  /* Variables that depends on compile options */
#ifndef DBUG_OFF
  default_dbug_option=IF_WIN("d:t:i:O,\\mysqld.trace",
			     "d:t:i:o,/tmp/mysqld.trace");
#endif
  opt_error_log= IF_WIN(1,0);
#ifdef HAVE_BERKELEY_DB
  have_berkeley_db= SHOW_OPTION_YES;
#else
  have_berkeley_db= SHOW_OPTION_NO;
#endif
#ifdef HAVE_INNOBASE_DB
  have_innodb=SHOW_OPTION_YES;
#else
  have_innodb=SHOW_OPTION_NO;
#endif
  have_isam=SHOW_OPTION_NO;
#ifdef HAVE_EXAMPLE_DB
  have_example_db= SHOW_OPTION_YES;
#else
  have_example_db= SHOW_OPTION_NO;
#endif
#ifdef HAVE_ARCHIVE_DB
  have_archive_db= SHOW_OPTION_YES;
#else
  have_archive_db= SHOW_OPTION_NO;
#endif
#ifdef HAVE_BLACKHOLE_DB
  have_blackhole_db= SHOW_OPTION_YES;
#else
  have_blackhole_db= SHOW_OPTION_NO;
#endif
#ifdef HAVE_FEDERATED_DB
  have_federated_db= SHOW_OPTION_YES;
#else
  have_federated_db= SHOW_OPTION_NO;
#endif
#ifdef HAVE_CSV_DB
  have_csv_db= SHOW_OPTION_YES;
#else
  have_csv_db= SHOW_OPTION_NO;
#endif
#ifdef HAVE_NDBCLUSTER_DB
  have_ndbcluster=SHOW_OPTION_DISABLED;
#else
  have_ndbcluster=SHOW_OPTION_NO;
#endif
#ifdef USE_RAID
  have_raid=SHOW_OPTION_YES;
#else
  have_raid=SHOW_OPTION_NO;
#endif
#ifdef HAVE_OPENSSL
  have_openssl=SHOW_OPTION_YES;
#else
  have_openssl=SHOW_OPTION_NO;
#endif
#ifdef HAVE_BROKEN_REALPATH
  have_symlink=SHOW_OPTION_NO;
#else
  have_symlink=SHOW_OPTION_YES;
#endif
#ifdef HAVE_QUERY_CACHE
  have_query_cache=SHOW_OPTION_YES;
#else
  have_query_cache=SHOW_OPTION_NO;
#endif
#ifdef HAVE_SPATIAL
  have_geometry=SHOW_OPTION_YES;
#else
  have_geometry=SHOW_OPTION_NO;
#endif
#ifdef HAVE_RTREE_KEYS
  have_rtree_keys=SHOW_OPTION_YES;
#else
  have_rtree_keys=SHOW_OPTION_NO;
#endif
#ifdef HAVE_CRYPT
  have_crypt=SHOW_OPTION_YES;
#else
  have_crypt=SHOW_OPTION_NO;
#endif
#ifdef HAVE_COMPRESS
  have_compress= SHOW_OPTION_YES;
#else
  have_compress= SHOW_OPTION_NO;
#endif
#ifdef HAVE_LIBWRAP
  libwrapName= NullS;
#endif
#ifdef HAVE_OPENSSL
  des_key_file = 0;
  ssl_acceptor_fd= 0;
#endif
#ifdef HAVE_SMEM
  shared_memory_base_name= default_shared_memory_base_name;
#endif
#if !defined(my_pthread_setprio) && !defined(HAVE_PTHREAD_SETSCHEDPARAM)
  opt_specialflag |= SPECIAL_NO_PRIOR;
#endif

#if defined(__WIN__) || defined(__NETWARE__)
  /* Allow Win32 and NetWare users to move MySQL anywhere */
  {
    char prg_dev[LIBLEN];
    my_path(prg_dev,my_progname,"mysql/bin");
    strcat(prg_dev,"/../");			// Remove 'bin' to get base dir
    cleanup_dirname(mysql_home,prg_dev);
  }
#else
  const char *tmpenv;
  if (!(tmpenv = getenv("MY_BASEDIR_VERSION")))
    tmpenv = DEFAULT_MYSQL_HOME;
  (void) strmake(mysql_home, tmpenv, sizeof(mysql_home)-1);
#endif
}


static my_bool
get_one_option(int optid, const struct my_option *opt __attribute__((unused)),
	       char *argument)
{
  switch(optid) {
  case '#':
#ifndef DBUG_OFF
    DBUG_PUSH(argument ? argument : default_dbug_option);
#endif
    opt_endinfo=1;				/* unireg: memory allocation */
    break;
  case 'a':
    global_system_variables.sql_mode= fix_sql_mode(MODE_ANSI);
    global_system_variables.tx_isolation= ISO_SERIALIZABLE;
    break;
  case 'b':
    strmake(mysql_home,argument,sizeof(mysql_home)-1);
    break;
  case 'C':
    default_collation_name= 0;
    break;
  case 'l':
    opt_log=1;
    break;
  case 'h':
    strmake(mysql_real_data_home,argument, sizeof(mysql_real_data_home)-1);
    /* Correct pointer set by my_getopt (for embedded library) */
    mysql_data_home= mysql_real_data_home;
    break;
  case 'u':
    if (!mysqld_user || !strcmp(mysqld_user, argument))
      mysqld_user= argument;
    else
      sql_print_warning("Ignoring user change to '%s' because the user was set to '%s' earlier on the command line\n", argument, mysqld_user);
    break;
  case 'L':
    strmake(language, argument, sizeof(language)-1);
    break;
#ifdef HAVE_REPLICATION
  case OPT_SLAVE_SKIP_ERRORS:
    init_slave_skip_errors(argument);
    break;
#endif
  case OPT_SAFEMALLOC_MEM_LIMIT:
#if !defined(DBUG_OFF) && defined(SAFEMALLOC)
    sf_malloc_mem_limit = atoi(argument);
#endif
    break;
#include <sslopt-case.h>
  case 'V':
    print_version();
    exit(0);
  case 'W':
    if (!argument)
      global_system_variables.log_warnings++;
    else if (argument == disabled_my_option)
      global_system_variables.log_warnings= 0L;
    else
      global_system_variables.log_warnings= atoi(argument);
    break;
  case 'T':
    test_flags= argument ? (uint) atoi(argument) : 0;
    test_flags&= ~TEST_NO_THREADS;
    opt_endinfo=1;
    break;
  case (int) OPT_BIG_TABLES:
    thd_startup_options|=OPTION_BIG_TABLES;
    break;
  case (int) OPT_ISAM_LOG:
    opt_myisam_log=1;
    break;
  case (int) OPT_UPDATE_LOG:
    opt_update_log=1;
    break;
  case (int) OPT_BIN_LOG:
    opt_bin_log= test(argument != disabled_my_option);
    break;
  case (int) OPT_ERROR_LOG_FILE:
    opt_error_log= 1;
    break;
#ifdef HAVE_REPLICATION
  case (int) OPT_INIT_RPL_ROLE:
  {
    int role;
    if ((role=find_type(argument, &rpl_role_typelib, 2)) <= 0)
    {
      fprintf(stderr, "Unknown replication role: %s\n", argument);
      exit(1);
    }
    rpl_status = (role == 1) ?  RPL_AUTH_MASTER : RPL_IDLE_SLAVE;
    break;
  }
  case (int)OPT_REPLICATE_IGNORE_DB:
  {
    i_string *db = new i_string(argument);
    replicate_ignore_db.push_back(db);
    break;
  }
  case (int)OPT_REPLICATE_DO_DB:
  {
    i_string *db = new i_string(argument);
    replicate_do_db.push_back(db);
    break;
  }
  case (int)OPT_REPLICATE_REWRITE_DB:
  {
    char* key = argument,*p, *val;

    if (!(p= strstr(argument, "->")))
    {
      fprintf(stderr,
	      "Bad syntax in replicate-rewrite-db - missing '->'!\n");
      exit(1);
    }
    val= p--;
    while (my_isspace(mysqld_charset, *p) && p > argument)
      *p-- = 0;
    if (p == argument)
    {
      fprintf(stderr,
	      "Bad syntax in replicate-rewrite-db - empty FROM db!\n");
      exit(1);
    }
    *val= 0;
    val+= 2;
    while (*val && my_isspace(mysqld_charset, *val))
      *val++;
    if (!*val)
    {
      fprintf(stderr,
	      "Bad syntax in replicate-rewrite-db - empty TO db!\n");
      exit(1);
    }

    i_string_pair *db_pair = new i_string_pair(key, val);
    replicate_rewrite_db.push_back(db_pair);
    break;
  }

  case (int)OPT_BINLOG_IGNORE_DB:
  {
    i_string *db = new i_string(argument);
    binlog_ignore_db.push_back(db);
    break;
  }
  case (int)OPT_BINLOG_DO_DB:
  {
    i_string *db = new i_string(argument);
    binlog_do_db.push_back(db);
    break;
  }
  case (int)OPT_REPLICATE_DO_TABLE:
  {
    if (!do_table_inited)
      init_table_rule_hash(&replicate_do_table, &do_table_inited);
    if (add_table_rule(&replicate_do_table, argument))
    {
      fprintf(stderr, "Could not add do table rule '%s'!\n", argument);
      exit(1);
    }
    table_rules_on = 1;
    break;
  }
  case (int)OPT_REPLICATE_WILD_DO_TABLE:
  {
    if (!wild_do_table_inited)
      init_table_rule_array(&replicate_wild_do_table,
			    &wild_do_table_inited);
    if (add_wild_table_rule(&replicate_wild_do_table, argument))
    {
      fprintf(stderr, "Could not add do table rule '%s'!\n", argument);
      exit(1);
    }
    table_rules_on = 1;
    break;
  }
  case (int)OPT_REPLICATE_WILD_IGNORE_TABLE:
  {
    if (!wild_ignore_table_inited)
      init_table_rule_array(&replicate_wild_ignore_table,
			    &wild_ignore_table_inited);
    if (add_wild_table_rule(&replicate_wild_ignore_table, argument))
    {
      fprintf(stderr, "Could not add ignore table rule '%s'!\n", argument);
      exit(1);
    }
    table_rules_on = 1;
    break;
  }
  case (int)OPT_REPLICATE_IGNORE_TABLE:
  {
    if (!ignore_table_inited)
      init_table_rule_hash(&replicate_ignore_table, &ignore_table_inited);
    if (add_table_rule(&replicate_ignore_table, argument))
    {
      fprintf(stderr, "Could not add ignore table rule '%s'!\n", argument);
      exit(1);
    }
    table_rules_on = 1;
    break;
  }
#endif /* HAVE_REPLICATION */
  case (int) OPT_SLOW_QUERY_LOG:
    opt_slow_log=1;
    break;
  case (int) OPT_SKIP_NEW:
    opt_specialflag|= SPECIAL_NO_NEW_FUNC;
    delay_key_write_options= (uint) DELAY_KEY_WRITE_NONE;
    myisam_concurrent_insert=0;
    myisam_recover_options= HA_RECOVER_NONE;
    sp_automatic_privileges=0;
    my_use_symdir=0;
    ha_open_options&= ~(HA_OPEN_ABORT_IF_CRASHED | HA_OPEN_DELAY_KEY_WRITE);
#ifdef HAVE_QUERY_CACHE
    query_cache_size=0;
#endif
    break;
  case (int) OPT_SAFE:
    opt_specialflag|= SPECIAL_SAFE_MODE;
    delay_key_write_options= (uint) DELAY_KEY_WRITE_NONE;
    myisam_recover_options= HA_RECOVER_DEFAULT;
    ha_open_options&= ~(HA_OPEN_DELAY_KEY_WRITE);
    break;
  case (int) OPT_SKIP_PRIOR:
    opt_specialflag|= SPECIAL_NO_PRIOR;
    break;
  case (int) OPT_SKIP_LOCK:
    opt_external_locking=0;
    break;
  case (int) OPT_SKIP_HOST_CACHE:
    opt_specialflag|= SPECIAL_NO_HOST_CACHE;
    break;
  case (int) OPT_SKIP_RESOLVE:
    opt_specialflag|=SPECIAL_NO_RESOLVE;
    break;
  case (int) OPT_SKIP_NETWORKING:
#if defined(__NETWARE__)
    sql_perror("Can't start server: skip-networking option is currently not supported on NetWare");
    exit(1);
#endif
    opt_disable_networking=1;
    mysqld_port=0;
    break;
  case (int) OPT_SKIP_SHOW_DB:
    opt_skip_show_db=1;
    opt_specialflag|=SPECIAL_SKIP_SHOW_DB;
    break;
#ifdef ONE_THREAD
  case (int) OPT_ONE_THREAD:
    test_flags |= TEST_NO_THREADS;
#endif
    break;
  case (int) OPT_WANT_CORE:
    test_flags |= TEST_CORE_ON_SIGNAL;
    break;
  case (int) OPT_SKIP_STACK_TRACE:
    test_flags|=TEST_NO_STACKTRACE;
    break;
  case (int) OPT_SKIP_SYMLINKS:
    my_use_symdir=0;
    break;
  case (int) OPT_BIND_ADDRESS:
    if ((my_bind_addr= (ulong) inet_addr(argument)) == INADDR_NONE)
    {
      struct hostent *ent;
      if (argument[0])
	ent=gethostbyname(argument);
      else
      {
	char myhostname[255];
	if (gethostname(myhostname,sizeof(myhostname)) < 0)
	{
	  sql_perror("Can't start server: cannot get my own hostname!");
	  exit(1);
	}
	ent=gethostbyname(myhostname);
      }
      if (!ent)
      {
	sql_perror("Can't start server: cannot resolve hostname!");
	exit(1);
      }
      my_bind_addr = (ulong) ((in_addr*)ent->h_addr_list[0])->s_addr;
    }
    break;
  case (int) OPT_PID_FILE:
    strmake(pidfile_name, argument, sizeof(pidfile_name)-1);
    break;
#ifdef __WIN__
  case (int) OPT_STANDALONE:		/* Dummy option for NT */
    break;
#endif
  case OPT_CONSOLE:
    if (opt_console)
      opt_error_log= 0;			// Force logs to stdout
    break;
  case (int) OPT_FLUSH:
    myisam_flush=1;
    flush_time=0;			// No auto flush
    break;
  case OPT_LOW_PRIORITY_UPDATES:
    thr_upgraded_concurrent_insert_lock= TL_WRITE_LOW_PRIORITY;
    global_system_variables.low_priority_updates=1;
    break;
  case OPT_BOOTSTRAP:
    opt_noacl=opt_bootstrap=1;
    break;
  case OPT_STORAGE_ENGINE:
  {
    if ((enum db_type)((global_system_variables.table_type=
                        ha_resolve_by_name(argument, strlen(argument)))) ==
        DB_TYPE_UNKNOWN)
    {
      fprintf(stderr,"Unknown/unsupported table type: %s\n",argument);
      exit(1);
    }
    break;
  }
  case OPT_SERVER_ID:
    server_id_supplied = 1;
    break;
  case OPT_DELAY_KEY_WRITE_ALL:
    if (argument != disabled_my_option)
      argument= (char*) "ALL";
    /* Fall through */
  case OPT_DELAY_KEY_WRITE:
    if (argument == disabled_my_option)
      delay_key_write_options= (uint) DELAY_KEY_WRITE_NONE;
    else if (! argument)
      delay_key_write_options= (uint) DELAY_KEY_WRITE_ON;
    else
    {
      int type;
      if ((type=find_type(argument, &delay_key_write_typelib, 2)) <= 0)
      {
	fprintf(stderr,"Unknown delay_key_write type: %s\n",argument);
	exit(1);
      }
      delay_key_write_options= (uint) type-1;
    }
    break;
  case OPT_CHARSETS_DIR:
    strmake(mysql_charsets_dir, argument, sizeof(mysql_charsets_dir)-1);
    charsets_dir = mysql_charsets_dir;
    break;
  case OPT_TX_ISOLATION:
  {
    int type;
    if ((type=find_type(argument, &tx_isolation_typelib, 2)) <= 0)
    {
      fprintf(stderr,"Unknown transaction isolation type: %s\n",argument);
      exit(1);
    }
    global_system_variables.tx_isolation= (type-1);
    break;
  }
#ifdef HAVE_BERKELEY_DB
  case OPT_BDB_NOSYNC:
    /* Deprecated option */
    opt_sync_bdb_logs= 0;
    /* Fall through */
  case OPT_BDB_SYNC:
    if (!opt_sync_bdb_logs)
      berkeley_env_flags|= DB_TXN_NOSYNC;
    else
      berkeley_env_flags&= ~DB_TXN_NOSYNC;
    break;
  case OPT_BDB_NO_RECOVER:
    berkeley_init_flags&= ~(DB_RECOVER);
    break;
  case OPT_BDB_LOCK:
  {
    int type;
    if ((type=find_type(argument, &berkeley_lock_typelib, 2)) > 0)
      berkeley_lock_type=berkeley_lock_types[type-1];
    else
    {
      int err;
      char *end;
      uint length= strlen(argument);
      long value= my_strntol(&my_charset_latin1, argument, length, 10, &end, &err);
      if (end == argument+length)
	berkeley_lock_scan_time= value;
      else
      {
	fprintf(stderr,"Unknown lock type: %s\n",argument);
	exit(1);
      }
    }
    break;
  }
  case OPT_BDB_SHARED:
    berkeley_init_flags&= ~(DB_PRIVATE);
    berkeley_shared_data= 1;
    break;
#endif /* HAVE_BERKELEY_DB */
  case OPT_BDB:
#ifdef HAVE_BERKELEY_DB
    if (opt_bdb)
      have_berkeley_db= SHOW_OPTION_YES;
    else
      have_berkeley_db= SHOW_OPTION_DISABLED;
#endif
    break;
  case OPT_NDBCLUSTER:
#ifdef HAVE_NDBCLUSTER_DB
    if (opt_ndbcluster)
      have_ndbcluster= SHOW_OPTION_YES;
    else
      have_ndbcluster= SHOW_OPTION_DISABLED;
#endif
    break;
#ifdef HAVE_NDBCLUSTER_DB
  case OPT_NDB_MGMD:
  case OPT_NDB_NODEID:
  {
    int len= my_snprintf(opt_ndb_constrbuf+opt_ndb_constrbuf_len,
			 sizeof(opt_ndb_constrbuf)-opt_ndb_constrbuf_len,
			 "%s%s%s",opt_ndb_constrbuf_len > 0 ? ",":"",
			 optid == OPT_NDB_NODEID ? "nodeid=" : "",
			 argument);
    opt_ndb_constrbuf_len+= len;
  }
  /* fall through to add the connectstring to the end
   * and set opt_ndbcluster_connectstring
   */
  case OPT_NDB_CONNECTSTRING:
    if (opt_ndb_connectstring && opt_ndb_connectstring[0])
      my_snprintf(opt_ndb_constrbuf+opt_ndb_constrbuf_len,
		  sizeof(opt_ndb_constrbuf)-opt_ndb_constrbuf_len,
		  "%s%s", opt_ndb_constrbuf_len > 0 ? ",":"",
		  opt_ndb_connectstring);
    else
      opt_ndb_constrbuf[opt_ndb_constrbuf_len]= 0;
    opt_ndbcluster_connectstring= opt_ndb_constrbuf;
    break;
#endif
  case OPT_INNODB:
#ifdef HAVE_INNOBASE_DB
    if (opt_innodb)
      have_innodb= SHOW_OPTION_YES;
    else
      have_innodb= SHOW_OPTION_DISABLED;
#endif
    break;
  case OPT_INNODB_DATA_FILE_PATH:
#ifdef HAVE_INNOBASE_DB
    innobase_data_file_path= argument;
#endif
    break;
#ifdef HAVE_INNOBASE_DB
  case OPT_INNODB_LOG_ARCHIVE:
    innobase_log_archive= argument ? test(atoi(argument)) : 1;
    break;
#endif /* HAVE_INNOBASE_DB */
  case OPT_MYISAM_RECOVER:
  {
    if (!argument || !argument[0])
    {
      myisam_recover_options=    HA_RECOVER_DEFAULT;
      myisam_recover_options_str= myisam_recover_typelib.type_names[0];
    }
    else
    {
      myisam_recover_options_str=argument;
      if ((myisam_recover_options=
	   find_bit_type(argument, &myisam_recover_typelib)) == ~(ulong) 0)
      {
	fprintf(stderr, "Unknown option to myisam-recover: %s\n",argument);
	exit(1);
      }
    }
    ha_open_options|=HA_OPEN_ABORT_IF_CRASHED;
    break;
  }
  case OPT_CONCURRENT_INSERT:
    /* The following code is mainly here to emulate old behavior */
    if (!argument)                      /* --concurrent-insert */
      myisam_concurrent_insert= 1;
    else if (argument == disabled_my_option)
      myisam_concurrent_insert= 0;      /* --skip-concurrent-insert */
    break;
  case OPT_TC_HEURISTIC_RECOVER:
  {
    if ((tc_heuristic_recover=find_type(argument,
                                        &tc_heuristic_recover_typelib, 2)) <=0)
    {
      fprintf(stderr, "Unknown option to tc-heuristic-recover: %s\n",argument);
      exit(1);
    }
    break;
  }
  case OPT_SQL_MODE:
  {
    sql_mode_str= argument;
    if ((global_system_variables.sql_mode=
         find_bit_type(argument, &sql_mode_typelib)) == ~(ulong) 0)
    {
      fprintf(stderr, "Unknown option to sql-mode: %s\n", argument);
      exit(1);
    }
    global_system_variables.sql_mode= fix_sql_mode(global_system_variables.
						   sql_mode);
    break;
  }
  case OPT_FT_BOOLEAN_SYNTAX:
    if (ft_boolean_check_syntax_string((byte*) argument))
    {
      fprintf(stderr, "Invalid ft-boolean-syntax string: %s\n", argument);
      exit(1);
    }
    strmake(ft_boolean_syntax, argument, sizeof(ft_boolean_syntax)-1);
    break;
  case OPT_SKIP_SAFEMALLOC:
#ifdef SAFEMALLOC
    sf_malloc_quick=1;
#endif
    break;
  case OPT_LOWER_CASE_TABLE_NAMES:
    lower_case_table_names= argument ? atoi(argument) : 1;
    lower_case_table_names_used= 1;
    break;
  }
  return 0;
}
	/* Initiates DEBUG - but no debugging here ! */

static gptr *
mysql_getopt_value(const char *keyname, uint key_length,
		   const struct my_option *option)
{
  switch (option->id) {
  case OPT_KEY_BUFFER_SIZE:
  case OPT_KEY_CACHE_BLOCK_SIZE:
  case OPT_KEY_CACHE_DIVISION_LIMIT:
  case OPT_KEY_CACHE_AGE_THRESHOLD:
  {
    KEY_CACHE *key_cache;
    if (!(key_cache= get_or_create_key_cache(keyname, key_length)))
      exit(1);
    switch (option->id) {
    case OPT_KEY_BUFFER_SIZE:
      return (gptr*) &key_cache->param_buff_size;
    case OPT_KEY_CACHE_BLOCK_SIZE:
      return (gptr*) &key_cache->param_block_size;
    case OPT_KEY_CACHE_DIVISION_LIMIT:
      return (gptr*) &key_cache->param_division_limit;
    case OPT_KEY_CACHE_AGE_THRESHOLD:
      return (gptr*) &key_cache->param_age_threshold;
    }
  }
  }
 return option->value;
}


static void option_error_reporter(enum loglevel level, const char *format, ...)
{
  va_list args;
  va_start(args, format);
  vprint_msg_to_log(level, format, args);
  va_end(args);
}


static void get_options(int argc,char **argv)
{
  int ho_error;

  my_getopt_register_get_addr(mysql_getopt_value);
  strmake(def_ft_boolean_syntax, ft_boolean_syntax,
	  sizeof(ft_boolean_syntax)-1);
  my_getopt_error_reporter= option_error_reporter;
  if ((ho_error= handle_options(&argc, &argv, my_long_options,
                                get_one_option)))
    exit(ho_error);

#ifndef HAVE_NDBCLUSTER_DB
  if (opt_ndbcluster)
    sql_print_warning("this binary does not contain NDBCLUSTER storage engine");
#endif
#ifndef HAVE_INNOBASE_DB
  if (opt_innodb)
    sql_print_warning("this binary does not contain INNODB storage engine");
#endif
#ifndef HAVE_ISAM
  if (opt_isam)
    sql_print_warning("this binary does not contain ISAM storage engine");
#endif
#ifndef HAVE_BERKELEY_DB
  if (opt_bdb)
    sql_print_warning("this binary does not contain BDB storage engine");
#endif
  if ((opt_log_slow_admin_statements || opt_log_queries_not_using_indexes) &&
      !opt_slow_log)
    sql_print_warning("options --log-slow-admin-statements and --log-queries-not-using-indexes have no effect if --log-slow-queries is not set");

  /*
    Check that the default storage engine is actually available.
  */
  if (!ha_storage_engine_is_enabled((enum db_type)
                                    global_system_variables.table_type))
  {
    if (!opt_bootstrap)
    {
      sql_print_error("Default storage engine (%s) is not available",
                      ha_get_storage_engine((enum db_type)
                                            global_system_variables.table_type));
      exit(1);
    }
    global_system_variables.table_type= DB_TYPE_MYISAM;
  }

  if (argc > 0)
  {
    fprintf(stderr, "%s: Too many arguments (first extra is '%s').\nUse --help to get a list of available options\n", my_progname, *argv);
    /* FIXME add EXIT_TOO_MANY_ARGUMENTS to "mysys_err.h" and return that code? */
    exit(1);
  }

  if (opt_help)
  {
    usage();
    exit(0);
  }
#if defined(HAVE_BROKEN_REALPATH)
  my_use_symdir=0;
  my_disable_symlinks=1;
  have_symlink=SHOW_OPTION_NO;
#else
  if (!my_use_symdir)
  {
    my_disable_symlinks=1;
    have_symlink=SHOW_OPTION_DISABLED;
  }
#endif
  if (opt_debugging)
  {
    /* Allow break with SIGINT, no core or stack trace */
    test_flags|= TEST_SIGINT | TEST_NO_STACKTRACE;
    test_flags&= ~TEST_CORE_ON_SIGNAL;
  }
  /* Set global MyISAM variables from delay_key_write_options */
  fix_delay_key_write((THD*) 0, OPT_GLOBAL);

#ifndef EMBEDDED_LIBRARY
  if (mysqld_chroot)
    set_root(mysqld_chroot);
#else
  max_allowed_packet= global_system_variables.max_allowed_packet;
  net_buffer_length= global_system_variables.net_buffer_length;
#endif
  fix_paths();

  /*
    Set some global variables from the global_system_variables
    In most cases the global variables will not be used
  */
  my_disable_locking= myisam_single_user= test(opt_external_locking == 0);
  my_default_record_cache_size=global_system_variables.read_buff_size;
  myisam_max_temp_length=
    (my_off_t) global_system_variables.myisam_max_sort_file_size;

  /* Set global variables based on startup options */
  myisam_block_size=(uint) 1 << my_bit_log2(opt_myisam_block_size);

  if (opt_short_log_format)
    opt_specialflag|= SPECIAL_SHORT_LOG_FORMAT;
  if (opt_log_queries_not_using_indexes)
    opt_specialflag|= SPECIAL_LOG_QUERIES_NOT_USING_INDEXES;

  if (init_global_datetime_format(MYSQL_TIMESTAMP_DATE,
				  &global_system_variables.date_format) ||
      init_global_datetime_format(MYSQL_TIMESTAMP_TIME,
				  &global_system_variables.time_format) ||
      init_global_datetime_format(MYSQL_TIMESTAMP_DATETIME,
				  &global_system_variables.datetime_format))
    exit(1);
}


/*
  Create version name for running mysqld version
  We automaticly add suffixes -debug, -embedded and -log to the version
  name to make the version more descriptive.
  (MYSQL_SERVER_SUFFIX is set by the compilation environment)
*/

static void set_server_version(void)
{
  char *end= strxmov(server_version, MYSQL_SERVER_VERSION,
                     MYSQL_SERVER_SUFFIX_STR, NullS);
#ifdef EMBEDDED_LIBRARY
  end= strmov(end, "-embedded");
#endif
#ifndef DBUG_OFF
  if (!strstr(MYSQL_SERVER_SUFFIX_STR, "-debug"))
    end= strmov(end, "-debug");
#endif
  if (opt_log || opt_update_log || opt_slow_log || opt_bin_log)
    strmov(end, "-log");                        // This may slow down system
}


static char *get_relative_path(const char *path)
{
  if (test_if_hard_path(path) &&
      is_prefix(path,DEFAULT_MYSQL_HOME) &&
      strcmp(DEFAULT_MYSQL_HOME,FN_ROOTDIR))
  {
    path+=(uint) strlen(DEFAULT_MYSQL_HOME);
    while (*path == FN_LIBCHAR)
      path++;
  }
  return (char*) path;
}


/*
  Fix filename and replace extension where 'dir' is relative to
  mysql_real_data_home.
  Return 1 if len(path) > FN_REFLEN
*/

bool
fn_format_relative_to_data_home(my_string to, const char *name,
				const char *dir, const char *extension)
{
  char tmp_path[FN_REFLEN];
  if (!test_if_hard_path(dir))
  {
    strxnmov(tmp_path,sizeof(tmp_path)-1, mysql_real_data_home,
	     dir, NullS);
    dir=tmp_path;
  }
  return !fn_format(to, name, dir, extension,
		    MY_REPLACE_EXT | MY_UNPACK_FILENAME | MY_SAFE_PATH);
}


static void fix_paths(void)
{
  char buff[FN_REFLEN],*pos;
  convert_dirname(mysql_home,mysql_home,NullS);
  /* Resolve symlinks to allow 'mysql_home' to be a relative symlink */
  my_realpath(mysql_home,mysql_home,MYF(0));
  /* Ensure that mysql_home ends in FN_LIBCHAR */
  pos=strend(mysql_home);
  if (pos[-1] != FN_LIBCHAR)
  {
    pos[0]= FN_LIBCHAR;
    pos[1]= 0;
  }
  convert_dirname(mysql_real_data_home,mysql_real_data_home,NullS);
  convert_dirname(language,language,NullS);
  (void) my_load_path(mysql_home,mysql_home,""); // Resolve current dir
  (void) my_load_path(mysql_real_data_home,mysql_real_data_home,mysql_home);
  (void) my_load_path(pidfile_name,pidfile_name,mysql_real_data_home);

  char *sharedir=get_relative_path(SHAREDIR);
  if (test_if_hard_path(sharedir))
    strmake(buff,sharedir,sizeof(buff)-1);		/* purecov: tested */
  else
    strxnmov(buff,sizeof(buff)-1,mysql_home,sharedir,NullS);
  convert_dirname(buff,buff,NullS);
  (void) my_load_path(language,language,buff);

  /* If --character-sets-dir isn't given, use shared library dir */
  if (charsets_dir != mysql_charsets_dir)
  {
    strxnmov(mysql_charsets_dir, sizeof(mysql_charsets_dir)-1, buff,
	     CHARSET_DIR, NullS);
  }
  (void) my_load_path(mysql_charsets_dir, mysql_charsets_dir, buff);
  charsets_dir=mysql_charsets_dir;

  if (init_tmpdir(&mysql_tmpdir_list, opt_mysql_tmpdir))
    exit(1);
#ifdef HAVE_REPLICATION
  if (!slave_load_tmpdir)
  {
    if (!(slave_load_tmpdir = (char*) my_strdup(mysql_tmpdir, MYF(MY_FAE))))
      exit(1);
  }
#endif /* HAVE_REPLICATION */
}


/*
  Return a bitfield from a string of substrings separated by ','
  returns ~(ulong) 0 on error.
*/

static ulong find_bit_type(const char *x, TYPELIB *bit_lib)
{
  bool found_end;
  int  found_count;
  const char *end,*i,*j;
  const char **array, *pos;
  ulong found,found_int,bit;
  DBUG_ENTER("find_bit_type");
  DBUG_PRINT("enter",("x: '%s'",x));

  found=0;
  found_end= 0;
  pos=(my_string) x;
  while (*pos == ' ') pos++;
  found_end= *pos == 0;
  while (!found_end)
  {
    if (!*(end=strcend(pos,',')))		/* Let end point at fieldend */
    {
      while (end > pos && end[-1] == ' ')
	end--;					/* Skip end-space */
      found_end=1;
    }
    found_int=0; found_count=0;
    for (array=bit_lib->type_names, bit=1 ; (i= *array++) ; bit<<=1)
    {
      j=pos;
      while (j != end)
      {
	if (my_toupper(mysqld_charset,*i++) !=
            my_toupper(mysqld_charset,*j++))
	  goto skip;
      }
      found_int=bit;
      if (! *i)
      {
	found_count=1;
	break;
      }
      else if (j != pos)			// Half field found
      {
	found_count++;				// Could be one of two values
      }
skip: ;
    }
    if (found_count != 1)
      DBUG_RETURN(~(ulong) 0);				// No unique value
    found|=found_int;
    pos=end+1;
  }

  DBUG_PRINT("exit",("bit-field: %ld",(ulong) found));
  DBUG_RETURN(found);
} /* find_bit_type */


/*
  Check if file system used for databases is case insensitive

  SYNOPSIS
    test_if_case_sensitive()
    dir_name			Directory to test

  RETURN
    -1  Don't know (Test failed)
    0   File system is case sensitive
    1   File system is case insensitive
*/

static int test_if_case_insensitive(const char *dir_name)
{
  int result= 0;
  File file;
  char buff[FN_REFLEN], buff2[FN_REFLEN];
  MY_STAT stat_info;
  DBUG_ENTER("test_if_case_insensitive");

  fn_format(buff, glob_hostname, dir_name, ".lower-test",
	    MY_UNPACK_FILENAME | MY_REPLACE_EXT | MY_REPLACE_DIR);
  fn_format(buff2, glob_hostname, dir_name, ".LOWER-TEST",
	    MY_UNPACK_FILENAME | MY_REPLACE_EXT | MY_REPLACE_DIR);
  (void) my_delete(buff2, MYF(0));
  if ((file= my_create(buff, 0666, O_RDWR, MYF(0))) < 0)
  {
    sql_print_warning("Can't create test file %s", buff);
    DBUG_RETURN(-1);
  }
  my_close(file, MYF(0));
  if (my_stat(buff2, &stat_info, MYF(0)))
    result= 1;					// Can access file
  (void) my_delete(buff, MYF(MY_WME));
  DBUG_PRINT("exit", ("result: %d", result));
  DBUG_RETURN(result);
}


/* Create file to store pid number */

static void create_pid_file()
{
  File file;
  if ((file = my_create(pidfile_name,0664,
			O_WRONLY | O_TRUNC, MYF(MY_WME))) >= 0)
  {
    char buff[21], *end;
    end= int10_to_str((long) getpid(), buff, 10);
    *end++= '\n';
    if (!my_write(file, (byte*) buff, (uint) (end-buff), MYF(MY_WME | MY_NABP)))
    {
      (void) my_close(file, MYF(0));
      return;
    }
    (void) my_close(file, MYF(0));
  }
  sql_perror("Can't start server: can't create PID file");
  exit(1);  
}


/*****************************************************************************
  Instantiate templates
*****************************************************************************/

#ifdef HAVE_EXPLICIT_TEMPLATE_INSTANTIATION
/* Used templates */
template class I_List<THD>;
template class I_List_iterator<THD>;
template class I_List<i_string>;
template class I_List<i_string_pair>;
template class I_List<NAMED_LIST>;
#endif<|MERGE_RESOLUTION|>--- conflicted
+++ resolved
@@ -685,9 +685,6 @@
   {
     DBUG_PRINT("quit",("Informing thread %ld that it's time to die",
 		       tmp->thread_id));
-<<<<<<< HEAD
-    tmp->killed= THD::KILL_CONNECTION;
-=======
     /* 
      Re: bug 7403 - close_connection will be called mulitple times
      bug a wholesale clean up of our network code is a very large 
@@ -695,7 +692,6 @@
      printing of the error message that we are force closing a connection.
     */
     close_connection(tmp, 0, 1);  
->>>>>>> f9adcc3c
     if (tmp->mysys_var)
     {
       tmp->mysys_var->abort=1;
