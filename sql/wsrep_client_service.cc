--- conflicted
+++ resolved
@@ -376,13 +376,7 @@
       m_thd->global_read_lock.unlock_global_read_lock(m_thd);
     }
     m_thd->release_transactional_locks();
-    mysql_ull_cleanup(m_thd);
-    m_thd->mdl_context.release_explicit_locks();
-  }
-<<<<<<< HEAD
-=======
-  m_thd->release_transactional_locks();
->>>>>>> d3e394b3
+  }
 
   DBUG_RETURN(ret);
 }