/* Copyright (c) 2002, 2016, Oracle and/or its affiliates.
   Copyright (c) 2010, 2022, MariaDB

   This program is free software; you can redistribute it and/or modify
   it under the terms of the GNU General Public License as published by
   the Free Software Foundation; version 2 of the License.

   This program is distributed in the hope that it will be useful,
   but WITHOUT ANY WARRANTY; without even the implied warranty of
   MERCHANTABILITY or FITNESS FOR A PARTICULAR PURPOSE.  See the
   GNU General Public License for more details.

   You should have received a copy of the GNU General Public License
   along with this program; if not, write to the Free Software
   Foundation, Inc., 51 Franklin St, Fifth Floor, Boston, MA 02110-1335  USA */

/**
  @file

  @brief
  subselect Item

  @todo
    - add function from mysql_select that use JOIN* as parameter to JOIN
    methods (sql_select.h/sql_select.cc)
*/

#ifdef USE_PRAGMA_IMPLEMENTATION
#pragma implementation				// gcc: Class implementation
#endif

#include "mariadb.h"
#include "sql_priv.h"
/*
  It is necessary to include set_var.h instead of item.h because there
  are dependencies on include order for set_var.h and item.h. This
  will be resolved later.
*/
#include "sql_class.h"                          // set_var.h: THD
#include "set_var.h"
#include "sql_select.h"
#include "sql_parse.h"                          // check_stack_overrun
#include "sql_cte.h"
#include "sql_test.h"
<<<<<<< HEAD
#include "opt_trace.h"
=======
#include "my_json_writer.h"
>>>>>>> 0e8fb977

double get_post_group_estimate(JOIN* join, double join_op_rows);

LEX_CSTRING exists_outer_expr_name= { STRING_WITH_LEN("<exists outer expr>") };

LEX_CSTRING no_matter_name= {STRING_WITH_LEN("<no matter>") };

int check_and_do_in_subquery_rewrites(JOIN *join);

Item_subselect::Item_subselect(THD *thd_arg):
  Item_result_field(thd_arg), Used_tables_and_const_cache(),
  value_assigned(0), own_engine(0), thd(0), old_engine(0),
  have_to_be_excluded(0),
  inside_first_fix_fields(0), done_first_fix_fields(FALSE), 
  expr_cache(0), forced_const(FALSE), expensive_fl(FALSE),
  substitution(0), engine(0), eliminated(FALSE),
  changed(0), is_correlated(FALSE), with_recursive_reference(0)
{
  DBUG_ENTER("Item_subselect::Item_subselect");
  DBUG_PRINT("enter", ("this: %p", this));
  sortbuffer.str= 0;

#ifndef DBUG_OFF
  exec_counter= 0;
#endif
  with_flags|= item_with_t::SUBQUERY;
  reset();
  /*
    Item value is NULL if select_result_interceptor didn't change this value
    (i.e. some rows will be found returned)
  */
  null_value= TRUE;
  DBUG_VOID_RETURN;
}


void Item_subselect::init(st_select_lex *select_lex,
			  select_result_interceptor *result)
{
  /*
    Please see Item_singlerow_subselect::invalidate_and_restore_select_lex(),
    which depends on alterations to the parse tree implemented here.
  */

  DBUG_ENTER("Item_subselect::init");
  DBUG_PRINT("enter", ("select_lex: %p  this: %p",
                       select_lex, this));

  select_lex->parent_lex->relink_hack(select_lex);

  unit= select_lex->master_unit();

  if (unit->item)
  {
    engine= unit->item->engine;
    parsing_place= unit->item->parsing_place;
    if (unit->item->substype() == EXISTS_SUBS &&
        ((Item_exists_subselect *)unit->item)->exists_transformed)
    {
      /* it is permanent transformation of EXISTS to IN */
      unit->item= this;
      engine->change_result(this, result, FALSE);
    }
    else
    {
      /*
        Item can be changed in JOIN::prepare while engine in JOIN::optimize
        => we do not copy old_engine here
      */
      unit->thd->change_item_tree((Item**)&unit->item, this);
      engine->change_result(this, result, TRUE);
    }
  }
  else
  {
    SELECT_LEX *outer_select= unit->outer_select();
    THD *thd= unit->thd;
    /*
      do not take into account expression inside aggregate functions because
      they can access original table fields
    */
    parsing_place= (outer_select->in_sum_expr ?
                    NO_MATTER :
                    outer_select->parsing_place);
    if (unit->is_unit_op() &&
        (unit->first_select()->next_select() || unit->fake_select_lex))
      engine= new (thd->mem_root)
        subselect_union_engine(unit, result, this);
    else
      engine= new (thd->mem_root)
        subselect_single_select_engine(select_lex, result, this);
  }
  DBUG_PRINT("info", ("engine: %p", engine));
  DBUG_VOID_RETURN;
}

st_select_lex *
Item_subselect::get_select_lex()
{
  return unit->first_select();
}

void Item_subselect::cleanup()
{
  DBUG_ENTER("Item_subselect::cleanup");
  Item_result_field::cleanup();
  if (old_engine)
  {
    if (engine)
      engine->cleanup();
    engine= old_engine;
    old_engine= 0;
  }
  if (engine)
    engine->cleanup();
  reset();
  filesort_buffer.free_sort_buffer();
  my_free(sortbuffer.str);
  sortbuffer.str= 0;

  value_assigned= 0;
  expr_cache= 0;
  forced_const= FALSE;
  DBUG_PRINT("info", ("exec_counter: %d", exec_counter));
#ifndef DBUG_OFF
  exec_counter= 0;
#endif
  DBUG_VOID_RETURN;
}


void Item_singlerow_subselect::cleanup()
{
  DBUG_ENTER("Item_singlerow_subselect::cleanup");
  value= 0; row= 0;
  Item_subselect::cleanup();
  DBUG_VOID_RETURN;
}


void Item_in_subselect::cleanup()
{
  DBUG_ENTER("Item_in_subselect::cleanup");
  if (left_expr_cache)
  {
    left_expr_cache->delete_elements();
    delete left_expr_cache;
    left_expr_cache= NULL;
  }
  /*
    TODO: This breaks the commented assert in add_strategy().
    in_strategy&= ~SUBS_STRATEGY_CHOSEN;
  */
  first_execution= TRUE;
  materialization_tracker= NULL;
  pushed_cond_guards= NULL;
  Item_subselect::cleanup();
  DBUG_VOID_RETURN;
}


void Item_allany_subselect::cleanup()
{
  /*
    The MAX/MIN transformation through injection is reverted through the
    change_item_tree() mechanism. Revert the select_lex object of the
    query to its initial state.
  */
  for (SELECT_LEX *sl= unit->first_select();
       sl; sl= sl->next_select())
    if (test_set_strategy(SUBS_MAXMIN_INJECTED))
      sl->with_sum_func= false;
  Item_in_subselect::cleanup();
}


Item_subselect::~Item_subselect()
{
  DBUG_ENTER("Item_subselect::~Item_subselect");
  DBUG_PRINT("enter", ("this: %p", this));
  if (own_engine)
    delete engine;
  else
    if (engine)  // can be empty in case of EOM
      engine->cleanup();
  engine= NULL;
  DBUG_VOID_RETURN;
}

bool
Item_subselect::select_transformer(JOIN *join)
{
  DBUG_ENTER("Item_subselect::select_transformer");
  DBUG_ASSERT(thd == join->thd);
  DBUG_RETURN(false);
}


bool Item_subselect::fix_fields(THD *thd_param, Item **ref)
{
  THD_WHERE save_where= thd_param->where;
  uint8 uncacheable;
  bool res;

  thd= thd_param;

  DBUG_ASSERT(unit->thd == thd);

  {
    SELECT_LEX *upper= unit->outer_select();
    if (upper->parsing_place == IN_HAVING)
      upper->subquery_in_having= 1;
    /* The subquery is an expression cache candidate */
    upper->expr_cache_may_be_used[upper->parsing_place]= TRUE;
  }

  status_var_increment(thd_param->status_var.feature_subquery);

  DBUG_ASSERT(fixed() == 0);
  engine->set_thd((thd= thd_param));
  if (!done_first_fix_fields)
  {
    done_first_fix_fields= TRUE;
    inside_first_fix_fields= TRUE;
    upper_refs.empty();
    /*
      psergey-todo: remove _first_fix_fields calls, we need changes on every
      execution
    */
  }

  eliminated= FALSE;
  parent_select= thd_param->lex->current_select;

  if (check_stack_overrun(thd, STACK_MIN_SIZE, (uchar*)&res))
    return TRUE;
  
  for (SELECT_LEX *sl= unit->first_select(); sl; sl= sl->next_select())
  {
    if (sl->tvc)
    {
      if (!(sl= wrap_tvc_into_select(thd, sl)))
      {
        res= TRUE;
        goto end;
      }
      if (sl ==  unit->first_select() && !sl->next_select())
        unit->fake_select_lex= 0;
    }
  }
  
  if (!(res= engine->prepare(thd)))
  {
    // all transformation is done (used by prepared statements)
    changed= 1;
    inside_first_fix_fields= FALSE;

    /*
      Substitute the current item with an Item_in_optimizer that was
      created by Item_in_subselect::select_in_like_transformer and
      call fix_fields for the substituted item which in turn calls
      engine->prepare for the subquery predicate.
    */
    if (substitution)
    {
      /*
        If the top item of the WHERE/HAVING condition changed,
        set correct WHERE/HAVING for PS.
      */
      if (unit->outer_select()->where == (*ref))
        unit->outer_select()->where= substitution;
      else if (unit->outer_select()->having == (*ref))
        unit->outer_select()->having= substitution;

      (*ref)= substitution;
      substitution->name= name;
      if (have_to_be_excluded)
	engine->exclude();
      substitution= 0;
      thd->where= THD_WHERE::CHECKING_TRANSFORMED_SUBQUERY;
      res= (*ref)->fix_fields_if_needed(thd, ref);
      goto end;

    }
    // Is it one field subselect?
    if (engine->cols() > max_columns)
    {
      my_error(ER_OPERAND_COLUMNS, MYF(0), 1);
      res= TRUE;
      goto end;
    }
    if (fix_length_and_dec())
    {
      res= TRUE;
      goto end;
    }
  }
  else
    goto end;
  
  if ((uncacheable= engine->uncacheable() & ~UNCACHEABLE_EXPLAIN) ||
      with_recursive_reference)
  {
    const_item_cache= 0;
    if (uncacheable & UNCACHEABLE_RAND)
      used_tables_cache|= RAND_TABLE_BIT;
  }
  base_flags|= item_base_t::FIXED;

end:
  done_first_fix_fields= FALSE;
  inside_first_fix_fields= FALSE;
  thd->where= save_where;
  return res;
}


bool Item_subselect::enumerate_field_refs_processor(void *arg)
{
  List_iterator<Ref_to_outside> it(upper_refs);
  Ref_to_outside *upper;
  
  while ((upper= it++))
  {
    if (upper->item &&
        upper->item->walk(&Item::enumerate_field_refs_processor, FALSE, arg))
      return TRUE;
  }
  return FALSE;
}

bool Item_subselect::mark_as_eliminated_processor(void *arg)
{
  eliminated= TRUE;
  return FALSE;
}


/**
  Remove a subselect item from its unit so that the unit no longer
  represents a subquery.

  @param arg  unused parameter

  @return
    FALSE to force the evaluation of the processor for the subsequent items.
*/

bool Item_subselect::eliminate_subselect_processor(void *arg)
{
  unit->item= NULL;
  if (!unit->is_excluded())
    unit->exclude();
  eliminated= TRUE;
  return FALSE;
}


bool Item_subselect::mark_as_dependent(THD *thd, st_select_lex *select, 
                                       Item *item)
{
  if (inside_first_fix_fields)
  {
    is_correlated= TRUE;
    Ref_to_outside *upper;
    if (!(upper= new (thd->mem_root) Ref_to_outside()))
      return TRUE;
    upper->select= select;
    upper->item= item;
    if (upper_refs.push_back(upper, thd->mem_root))
      return TRUE;
  }
  return FALSE;
}


/*
  @brief
    Update the table bitmaps for the outer references used within a subquery
*/

bool Item_subselect::update_table_bitmaps_processor(void *arg)
{
  List_iterator<Ref_to_outside> it(upper_refs);
  Ref_to_outside *upper;

  while ((upper= it++))
  {
    if (upper->item &&
        upper->item->walk(&Item::update_table_bitmaps_processor, FALSE, arg))
      return TRUE;
  }
  return FALSE;
}


/*
  Adjust attributes after our parent select has been merged into grandparent

  DESCRIPTION
    Subquery is a composite object which may be correlated, that is, it may
    have
    1. references to tables of the parent select (i.e. one that has the clause
      with the subquery predicate)
    2. references to tables of the grandparent select
    3. references to tables of further ancestors.
    
    Before the pullout, this item indicates:
    - #1 with table bits in used_tables()
    - #2 and #3 with OUTER_REF_TABLE_BIT.

    After parent has been merged with grandparent:
    - references to parent and grandparent tables should be indicated with 
      table bits.
    - references to greatgrandparent and further ancestors - with
      OUTER_REF_TABLE_BIT.
*/

void Item_subselect::fix_after_pullout(st_select_lex *new_parent,
                                       Item **ref, bool merge)
{
  recalc_used_tables(new_parent, TRUE);
  parent_select= new_parent;
}


class Field_fixer: public Field_enumerator
{
public:
  table_map used_tables; /* Collect used_tables here */
  st_select_lex *new_parent; /* Select we're in */
  void visit_field(Item_field *item) override
  {
    //for (TABLE_LIST *tbl= new_parent->leaf_tables; tbl; tbl= tbl->next_local)
    //{
    //  if (tbl->table == field->table)
    //  {
        used_tables|= item->field->table->map;
    //    return;
    //  }
    //}
    //used_tables |= OUTER_REF_TABLE_BIT;
  }
};


/*
  Recalculate used_tables_cache 
*/

void Item_subselect::recalc_used_tables(st_select_lex *new_parent, 
                                        bool after_pullout)
{
  List_iterator_fast<Ref_to_outside> it(upper_refs);
  Ref_to_outside *upper;
  DBUG_ENTER("recalc_used_tables");
  
  used_tables_cache= 0;
  while ((upper= it++))
  {
    bool found= FALSE;
    /*
      Check if
        1. the upper reference refers to the new immediate parent select, or
        2. one of the further ancestors.

      We rely on the fact that the tree of selects is modified by some kind of
      'flattening', i.e. a process where child selects are merged into their
      parents.
      The merged selects are removed from the select tree but keep pointers to
      their parents.
    */
    for (st_select_lex *sel= upper->select; sel; sel= sel->outer_select())
    {
      /* 
        If we've reached the new parent select by walking upwards from
        reference's original select, this means that the reference is now 
        referring to the direct parent:
      */
      if (sel == new_parent)
      {
        found= TRUE;
        /* 
          upper->item may be NULL when we've referred to a grouping function,
          in which case we don't care about what it's table_map really is,
          because item->with_sum_func==1 will ensure correct placement of the
          item.
        */
        if (upper->item)
        {
          // Now, iterate over fields and collect used_tables() attribute:
          Field_fixer fixer;
          fixer.used_tables= 0;
          fixer.new_parent= new_parent;
          upper->item->walk(&Item::enumerate_field_refs_processor, 0, &fixer);
          used_tables_cache |= fixer.used_tables;
          upper->item->walk(&Item::update_table_bitmaps_processor, FALSE, NULL);
/*
          if (after_pullout)
            upper->item->fix_after_pullout(new_parent, &(upper->item));
          upper->item->update_used_tables();
*/          
        }
      }
    }
    if (!found)
      used_tables_cache|= OUTER_REF_TABLE_BIT;
  }
  /* 
    Don't update const_tables_cache yet as we don't yet know which of the
    parent's tables are constant. Parent will call update_used_tables() after
    he has done const table detection, and that will be our chance to update
    const_tables_cache.
  */
  DBUG_PRINT("exit", ("used_tables_cache: %llx", used_tables_cache));
  DBUG_VOID_RETURN;
}


/**
  Determine if a subquery is expensive to execute during query optimization.

  @details The cost of execution of a subquery is estimated based on an
  estimate of the number of rows the subquery will access during execution.
  This measure is used instead of JOIN::read_time, because it is considered
  to be much more reliable than the cost estimate.

  Note: the logic in this function must agree with
  JOIN::init_join_cache_and_keyread().

  @return true if the subquery is expensive
  @return false otherwise
*/
bool Item_subselect::is_expensive()
{
  double examined_rows= 0;
  bool all_are_simple= true;

  if (!expensive_fl && is_evaluated())
    return false;

  /* check extremely simple select */
  if (!unit->first_select()->next_select()) // no union
  {
    /*
      such single selects works even without optimization because
      can not makes loops
    */
    SELECT_LEX *sl= unit->first_select();
    JOIN *join = sl->join;
    if (join && !join->tables_list && !sl->first_inner_unit())
      return (expensive_fl= false);
  }


  for (SELECT_LEX *sl= unit->first_select(); sl; sl= sl->next_select())
  {
    JOIN *cur_join= sl->join;

    /* not optimized subquery */
    if (!cur_join)
      return (expensive_fl= true);

    /*
      If the subquery is not optimised or in the process of optimization
      it supposed to be expensive
    */
    if (cur_join->optimization_state != JOIN::OPTIMIZATION_DONE)
      return (expensive_fl= true);

    if (!cur_join->tables_list && !sl->first_inner_unit())
      continue;

    /*
      Subqueries whose result is known after optimization are not expensive.
      Such subqueries have all tables optimized away, thus have no join plan.
    */
    if ((cur_join->zero_result_cause || !cur_join->tables_list))
      continue;

    /*
      This is not simple SELECT in union so we can not go by simple condition
    */
    all_are_simple= false;

    /*
      If a subquery is not optimized we cannot estimate its cost. A subquery is
      considered optimized if it has a join plan.
    */
    if (!cur_join->join_tab)
      return (expensive_fl= true);

    if (sl->first_inner_unit())
    {
      /*
        Subqueries that contain subqueries are considered expensive.
        @todo: accumulate the cost of subqueries.
      */
      return (expensive_fl= true);
    }

    examined_rows+= cur_join->get_examined_rows();
  }

  // here we are sure that subquery is optimized so thd is set
  return (expensive_fl= !all_are_simple &&
	   (examined_rows > thd->variables.expensive_subquery_limit));
}


/*
  @brief
    Apply item processor for all scalar (i.e. Item*) expressions that
    occur in the nested join.
*/

static
int walk_items_for_table_list(Item_processor processor,
                              bool walk_subquery, void *argument,
                              List<TABLE_LIST>& join_list)
{
  List_iterator<TABLE_LIST> li(join_list);
  int res;
  while (TABLE_LIST *table= li++)
  {
    if (table->on_expr)
    {
      if ((res= table->on_expr->walk(processor, walk_subquery, argument)))
        return res;
    }
    if (Table_function_json_table *tf= table->table_function)
    {
      if ((res= tf->walk_items(processor, walk_subquery, argument)))
      {
        return res;
      }
    }

    if (table->nested_join)
    {
      if ((res= walk_items_for_table_list(processor, walk_subquery, argument,
                                          table->nested_join->join_list)))
        return res;
    }
  }
  return 0;
}


bool Item_subselect::unknown_splocal_processor(void *argument)
{
  SELECT_LEX *sl= unit->first_select();
  if (sl->top_join_list.elements)
    return 0;
  if (sl->tvc && sl->tvc->walk_values(&Item::unknown_splocal_processor,
                                      false, argument))
    return true;
  for (SELECT_LEX *lex= unit->first_select(); lex; lex= lex->next_select())
  {
    /*
      TODO: walk through GROUP BY and ORDER yet eventually.
      This will require checking aliases in SELECT list:
        SELECT 1 AS a GROUP BY a;
        SELECT 1 AS a ORDER BY a;
    */
    List_iterator<Item> li(lex->item_list);
    Item *item;
    if (lex->where && (lex->where)->walk(&Item::unknown_splocal_processor,
                                         false, argument))
      return true;
    if (lex->having && (lex->having)->walk(&Item::unknown_splocal_processor,
                                           false, argument))
      return true;
    while ((item=li++))
    {
      if (item->walk(&Item::unknown_splocal_processor, false, argument))
        return true;
    }
  }
  return false;
}


bool Item_subselect::walk(Item_processor processor, bool walk_subquery,
                          void *argument)
{
  if (!(unit->uncacheable & ~UNCACHEABLE_DEPENDENT) && engine->is_executed() &&
      !unit->describe)
  {
    /*
      The subquery has already been executed (for real, it wasn't EXPLAIN's
      fake execution) so it should not matter what it has inside.
      
      The actual reason for not walking inside is that parts of the subquery
      (e.g. JTBM join nests and their IN-equality conditions may have been 
       invalidated by irreversible cleanups (those happen after an uncorrelated 
       subquery has been executed).
    */
    return (this->*processor)(argument);
  }

  if (walk_subquery)
  {
    for (SELECT_LEX *lex= unit->first_select(); lex; lex= lex->next_select())
    {
      List_iterator<Item> li(lex->item_list);
      ORDER *order;

      if (lex->where && (lex->where)->walk(processor, walk_subquery, argument))
        return 1;
      if (lex->having && (lex->having)->walk(processor, walk_subquery,
                                             argument))
        return 1;

      if (walk_items_for_table_list(processor, walk_subquery, argument,
                                    *lex->join_list))
        return 1;

      while (Item *item= li++)
      {
        if (item->walk(processor, walk_subquery, argument))
          return 1;
      }
      for (order= lex->order_list.first ; order; order= order->next)
      {
        if ((*order->item)->walk(processor, walk_subquery, argument))
          return 1;
      }
      for (order= lex->group_list.first ; order; order= order->next)
      {
        if ((*order->item)->walk(processor, walk_subquery, argument))
          return 1;
      }
    }
  }
  return (this->*processor)(argument);
}


bool Item_subselect::exec()
{
  subselect_engine *org_engine= engine;
  DBUG_ENTER("Item_subselect::exec");
  DBUG_ASSERT(fixed());
  DBUG_ASSERT(thd);
  DBUG_ASSERT(!eliminated);

  DBUG_EXECUTE_IF("Item_subselect",
    Item::Print print(this,
      enum_query_type(QT_TO_SYSTEM_CHARSET |
        QT_WITHOUT_INTRODUCERS));

    push_warning_printf(thd, Sql_condition::WARN_LEVEL_NOTE,
                        ER_UNKNOWN_ERROR, "DBUG: Item_subselect::exec %.*b",
                        print.length(),print.ptr());
  );
  /*
    Do not execute subselect in case of a fatal error
    or if the query has been killed.
  */
  if (unlikely(thd->is_error() || thd->killed))
    DBUG_RETURN(true);

  DBUG_ASSERT(!thd->lex->context_analysis_only);
  /*
    Simulate a failure in sub-query execution. Used to test e.g.
    out of memory or query being killed conditions.
  */
  DBUG_EXECUTE_IF("subselect_exec_fail", DBUG_RETURN(true););

  bool res= engine->exec();

#ifndef DBUG_OFF
  ++exec_counter;
#endif
  if (engine != org_engine)
  {
    /*
      If the subquery engine changed during execution due to lazy subquery
      optimization, or because the original engine found a more efficient other
      engine, re-execute the subquery with the new engine.
    */
    DBUG_RETURN(exec());
  }
  DBUG_RETURN(res);
}


void Item_subselect::get_cache_parameters(List<Item> &parameters)
{
  Collect_deps_prm prm= {&parameters,      // parameters
    unit->first_select()->nest_level_base, // nest_level_base
    0,                                     // count
    unit->first_select()->nest_level,      // nest_level
    TRUE                                   // collect
  };
  walk(&Item::collect_outer_ref_processor, TRUE, &prm);
}

int Item_in_subselect::optimize(double *out_rows, double *cost)
{
  int res;
  DBUG_ENTER("Item_in_subselect::optimize");
  DBUG_ASSERT(fixed());
  SELECT_LEX *save_select= thd->lex->current_select;
  JOIN *join= unit->first_select()->join;

  thd->lex->current_select= join->select_lex;
  if ((res= join->optimize()))
    DBUG_RETURN(res);

  /* Calculate #rows and cost of join execution */
  join->get_partial_cost_and_fanout(join->table_count - join->const_tables, 
                                    table_map(-1),
                                    cost, out_rows);

  /*
    Adjust join output cardinality. There can be these cases:
    - Have no GROUP BY and no aggregate funcs: we won't get into this 
      function because such join will be processed as a merged semi-join 
      (TODO: does it really mean we don't need to handle such cases here at 
       all? put ASSERT)
    - Have no GROUP BY but have aggregate funcs: output is 1 record.
    - Have GROUP BY and have (or not) aggregate funcs:  need to adjust output 
      cardinality.
  */
  thd->lex->current_select= save_select;
  if (!join->group_list && !join->group_optimized_away &&
      join->tmp_table_param.sum_func_count)
  {
    DBUG_PRINT("info",("Materialized join will have only 1 row (it has "
                       "aggregates but no GROUP BY"));
    *out_rows= 1;
  }
  
  /* Now with grouping */
  if (join->group_list_for_estimates)
  {
    DBUG_PRINT("info",("Materialized join has grouping, trying to estimate it"));
    double output_rows= get_post_group_estimate(join, *out_rows);
    DBUG_PRINT("info",("Got value of %g", output_rows));
    *out_rows= output_rows;
  }

  DBUG_RETURN(res);

}


/**
  Check if an expression cache is needed for this subquery

  @param thd             Thread handle

  @details
  The function checks whether a cache is needed for a subquery and whether
  the result of the subquery can be put in cache.

  @retval TRUE  cache is needed
  @retval FALSE otherwise
*/

bool Item_subselect::expr_cache_is_needed(THD *thd)
{
  return ((engine->uncacheable() & UNCACHEABLE_DEPENDENT) &&
          engine->cols() == 1 &&
          optimizer_flag(thd, OPTIMIZER_SWITCH_SUBQUERY_CACHE) &&
          !(engine->uncacheable() & (UNCACHEABLE_RAND |
                                     UNCACHEABLE_SIDEEFFECT)) &&
          !with_recursive_reference);
}


/**
  Check if the left IN argument contains NULL values.

  @retval TRUE  there are NULLs
  @retval FALSE otherwise
*/

inline bool Item_in_subselect::left_expr_has_null()
{
  return (*(optimizer->get_cache()))->null_value_inside;
}


/**
  Check if an expression cache is needed for this subquery

  @param thd             Thread handle

  @details
  The function checks whether a cache is needed for a subquery and whether
  the result of the subquery can be put in cache.

  @note
  This method allows many columns in the subquery because it is supported by
  Item_in_optimizer and result of the IN subquery will be scalar in this
  case.

  @retval TRUE  cache is needed
  @retval FALSE otherwise
*/

bool Item_in_subselect::expr_cache_is_needed(THD *thd)
{
  return (optimizer_flag(thd, OPTIMIZER_SWITCH_SUBQUERY_CACHE) &&
          !(engine->uncacheable() & (UNCACHEABLE_RAND |
                                     UNCACHEABLE_SIDEEFFECT)) &&
          !with_recursive_reference);
}


/*
  Compute the IN predicate if the left operand's cache changed.
*/

bool Item_in_subselect::exec()
{
  DBUG_ENTER("Item_in_subselect::exec");
  DBUG_ASSERT(fixed());
  DBUG_ASSERT(thd);

  /*
    Initialize the cache of the left predicate operand. This has to be done as
    late as now, because Cached_item directly contains a resolved field (not
    an item, and in some cases (when temp tables are created), these fields
    end up pointing to the wrong field. One solution is to change Cached_item
    to not resolve its field upon creation, but to resolve it dynamically
    from a given Item_ref object.
    TODO: the cache should be applied conditionally based on:
    - rules - e.g. only if the left operand is known to be ordered, and/or
    - on a cost-based basis, that takes into account the cost of a cache
      lookup, the cache hit rate, and the savings per cache hit.
  */
  if (!left_expr_cache && (test_strategy(SUBS_MATERIALIZATION)))
    init_left_expr_cache();

  /*
    If the new left operand is already in the cache, reuse the old result.
    Use the cached result only if this is not the first execution of IN
    because the cache is not valid for the first execution.
  */
  if (!first_execution && left_expr_cache &&
      test_if_item_cache_changed(*left_expr_cache) < 0)
    DBUG_RETURN(FALSE);

  /*
    The exec() method below updates item::value, and item::null_value, thus if
    we don't call it, the next call to item::val_int() will return whatever
    result was computed by its previous call.
  */
  DBUG_RETURN(Item_subselect::exec());
}


Item::Type Item_subselect::type() const
{
  return SUBSELECT_ITEM;
}


bool Item_subselect::fix_length_and_dec()
{
  if (engine->fix_length_and_dec(0))
    return TRUE;
  return FALSE;
}


table_map Item_subselect::used_tables() const
{
  return (table_map) ((engine->uncacheable() & ~UNCACHEABLE_EXPLAIN)? 
                      used_tables_cache : 0L);
}


bool Item_subselect::const_item() const
{
  DBUG_ASSERT(thd);
  return (thd->lex->context_analysis_only || with_recursive_reference ?
          FALSE :
          forced_const || const_item_cache);
}

Item *Item_subselect::get_tmp_table_item(THD *thd_arg)
{
  if (!with_sum_func() && !const_item())
  {
    auto item_field=
        new (thd->mem_root) Item_field(thd_arg, result_field);
    if (item_field)
      item_field->set_refers_to_temp_table();
    return item_field;
  }
  return copy_or_same(thd_arg);
}

void Item_subselect::update_used_tables()
{
  if (!forced_const)
  {
    recalc_used_tables(parent_select, FALSE);
    if (!(engine->uncacheable() & ~UNCACHEABLE_EXPLAIN))
    {
      // did all used tables become static?
      if (!(used_tables_cache & ~engine->upper_select_const_tables()) &&
          ! with_recursive_reference)
        const_item_cache= 1;
    }
  }
}


void Item_subselect::print(String *str, enum_query_type query_type)
{
  if (query_type & QT_ITEM_SUBSELECT_ID_ONLY)
  {
    str->append(STRING_WITH_LEN("(subquery#"));
    if (unit && unit->first_select())
    {
      char buf[64];
      size_t length= (size_t)
        (longlong10_to_str(unit->first_select()->select_number, buf, 10) -
         buf);
      str->append(buf, length);
    }
    else
    {
      // TODO: Explain what exactly does this mean?
      str->append(NULL_clex_str);
    }

    str->append(')');
    return;
  }
  if (engine)
  {
    str->append('(');
    engine->print(str, query_type);
    str->append(')');
  }
  else
    str->append(STRING_WITH_LEN("(...)"));
}


Item_singlerow_subselect::Item_singlerow_subselect(THD *thd, st_select_lex *select_lex):
  Item_subselect(thd), value(0)
{
  DBUG_ENTER("Item_singlerow_subselect::Item_singlerow_subselect");
  init(select_lex, new (thd->mem_root) select_singlerow_subselect(thd, this));
  set_maybe_null();
  max_columns= UINT_MAX;
  DBUG_VOID_RETURN;
}

st_select_lex *
Item_singlerow_subselect::invalidate_and_restore_select_lex()
{
  DBUG_ENTER("Item_singlerow_subselect::invalidate_and_restore_select_lex");
  st_select_lex *result= get_select_lex();

  DBUG_ASSERT(result);

  /*
    This code restore the parse tree in it's state before the execution of
    Item_singlerow_subselect::Item_singlerow_subselect(),
    and in particular decouples this object from the SELECT_LEX,
    so that the SELECT_LEX can be used with a different flavor
    or Item_subselect instead, as part of query rewriting.
  */
  unit->item= NULL;

  DBUG_RETURN(result);
}

Item_maxmin_subselect::Item_maxmin_subselect(THD *thd,
                                             Item_subselect *parent,
					     st_select_lex *select_lex,
					     bool max_arg):
  Item_singlerow_subselect(thd), was_values(TRUE)
{
  DBUG_ENTER("Item_maxmin_subselect::Item_maxmin_subselect");
  max= max_arg;
  init(select_lex,
       new (thd->mem_root) select_max_min_finder_subselect(thd,
             this, max_arg, parent->substype() == Item_subselect::ALL_SUBS));
  max_columns= 1;
  set_maybe_null();
  max_columns= 1;

  /*
    Following information was collected during performing fix_fields()
    of Items belonged to subquery, which will be not repeated
  */
  used_tables_cache= parent->get_used_tables_cache();
  const_item_cache= parent->const_item();

  DBUG_VOID_RETURN;
}

void Item_maxmin_subselect::cleanup()
{
  DBUG_ENTER("Item_maxmin_subselect::cleanup");
  Item_singlerow_subselect::cleanup();

  /*
    By default it is TRUE to avoid TRUE reporting by
    Item_func_not_all/Item_func_nop_all if this item was never called.

    Engine exec() set it to FALSE by reset_value_registration() call.
    select_max_min_finder_subselect::send_data() set it back to TRUE if some
    value will be found.
  */
  was_values= TRUE;
  DBUG_VOID_RETURN;
}


void Item_maxmin_subselect::print(String *str, enum_query_type query_type)
{
  str->append(max?"<max>":"<min>", 5);
  Item_singlerow_subselect::print(str, query_type);
}


void Item_maxmin_subselect::no_rows_in_result()
{
  /*
    Subquery predicates outside of the SELECT list must be evaluated in order
    to possibly filter the special result row generated for implicit grouping
    if the subquery is in the HAVING clause.
    If the predicate is constant, we need its actual value in the only result
    row for queries with implicit grouping.
  */
  if (parsing_place != SELECT_LIST || const_item())
    return;
  value= get_cache(thd);
  null_value= 0;
  was_values= 0;
  make_const();
}


void Item_singlerow_subselect::no_rows_in_result()
{
  /*
    Subquery predicates outside of the SELECT list must be evaluated in order
    to possibly filter the special result row generated for implicit grouping
    if the subquery is in the HAVING clause.
    If the predicate is constant, we need its actual value in the only result
    row for queries with implicit grouping.
  */
  if (parsing_place != SELECT_LIST || const_item())
    return;
  value= get_cache(thd);
  reset();
  make_const();
}


void Item_singlerow_subselect::reset()
{
  Item_subselect::reset();
  if (value)
  {
    for(uint i= 0; i < engine->cols(); i++)
      row[i]->set_null();
  }
}


/**
  @todo
  - We can't change name of Item_field or Item_ref, because it will
  prevent its correct resolving, but we should save name of
  removed item => we do not make optimization if top item of
  list is field or reference.
  - switch off this optimization for prepare statement,
  because we do not rollback these changes.
  Make rollback for it, or special name resolving mode in 5.0.

  @param join  Join object of the subquery (i.e. 'child' join).

  @retval false  The subquery was transformed
*/
bool
Item_singlerow_subselect::select_transformer(JOIN *join)
{
  DBUG_ENTER("Item_singlerow_subselect::select_transformer");
  if (changed)
    DBUG_RETURN(false);
  DBUG_ASSERT(join->thd == thd);

  SELECT_LEX *select_lex= join->select_lex;
  Query_arena *arena, backup;
  arena= thd->activate_stmt_arena_if_needed(&backup);

  auto need_to_pull_out_item = [](enum_parsing_place context_analysis_place,
                                  Item *item) {
    return
      !item->with_sum_func() &&
      /*
        We can't change name of Item_field or Item_ref, because it will
        prevent its correct resolving, but we should save name of
        removed item => we do not make optimization if top item of
        list is field or reference.
        TODO: solve above problem
      */
      item->type() != FIELD_ITEM && item->type() != REF_ITEM &&
      /*
        The item can be pulled out to upper level in case it doesn't represent
        the constant in the clause 'ORDER/GROUP BY (constant)'.
      */
      !((item->is_order_clause_position() ||
         item->is_stored_routine_parameter()) &&
        (context_analysis_place == IN_ORDER_BY ||
         context_analysis_place == IN_GROUP_BY)
       );
  };

  if (!select_lex->master_unit()->is_unit_op() &&
      !select_lex->table_list.elements &&
      select_lex->item_list.elements == 1 &&
      !join->conds && !join->having &&
      need_to_pull_out_item(
        join->select_lex->outer_select()->context_analysis_place,
        select_lex->item_list.head()) &&
      thd->stmt_arena->state != Query_arena::STMT_INITIALIZED_FOR_SP)
  {
    have_to_be_excluded= 1;
    if (thd->lex->describe)
    {
      char warn_buff[MYSQL_ERRMSG_SIZE];
      sprintf(warn_buff, ER_THD(thd, ER_SELECT_REDUCED),
              select_lex->select_number);
      push_warning(thd, Sql_condition::WARN_LEVEL_NOTE,
		   ER_SELECT_REDUCED, warn_buff);
    }
    substitution= select_lex->item_list.head();
    /*
      as far as we moved content to upper level we have to fix dependences & Co
    */
    substitution->fix_after_pullout(select_lex->outer_select(),
                                    &substitution, TRUE);
  }
  if (arena)
    thd->restore_active_arena(arena, &backup);
  DBUG_RETURN(false);
}


void Item_singlerow_subselect::store(uint i, Item *item)
{
  row[i]->store(item);
  row[i]->cache_value();
}

const Type_handler *Item_singlerow_subselect::type_handler() const
{
  return engine->type_handler();
}

bool Item_singlerow_subselect::fix_length_and_dec()
{
  if ((max_columns= engine->cols()) == 1)
  {
    if (engine->fix_length_and_dec(row= &value))
      return TRUE;
  }
  else
  {
    if (!(row= (Item_cache**) current_thd->alloc(sizeof(Item_cache*) *
                                                 max_columns)) ||
        engine->fix_length_and_dec(row))
      return TRUE;
    value= *row;
  }
  unsigned_flag= value->unsigned_flag;
  /*
    If the subquery always returns a row, like "(SELECT subq_value)"
    then its NULLability is the same as subq_value's NULLability.
  */
  if (engine->always_returns_one_row())
    set_maybe_null(engine->may_be_null());
  else
  {
    for (uint i= 0; i < max_columns; i++)
      row[i]->set_maybe_null();
  }
  return FALSE;
}



/*
  @brief
     Check if we can guarantee that this engine will always produce exactly one
     row.

  @detail
    Check if the subquery is just

      (SELECT value)

    Then we can guarantee we always return one row.
    Selecting from tables may produce more than one row.
    HAVING, WHERE or ORDER BY/LIMIT clauses may cause no rows to be produced.
*/

bool subselect_single_select_engine::always_returns_one_row() const
{
  st_select_lex *params= select_lex->master_unit()->global_parameters();
  return no_tables() &&
         !params->limit_params.select_limit &&
         !params->limit_params.offset_limit &&
         !select_lex->where &&
         !select_lex->having;
}

/**
  Add an expression cache for this subquery if it is needed

  @param thd_arg         Thread handle

  @details
  The function checks whether an expression cache is needed for this item
  and if if so wraps the item into an item of the class
  Item_cache_wrapper with an appropriate expression cache set up there.

  @note
  used from Item::transform()

  @return
  new wrapper item if an expression cache is needed,
  this item - otherwise
*/

Item* Item_singlerow_subselect::expr_cache_insert_transformer(THD *tmp_thd,
                                                              uchar *unused)
{
  DBUG_ENTER("Item_singlerow_subselect::expr_cache_insert_transformer");

  DBUG_ASSERT(thd == tmp_thd);

  /*
    Do not create subquery cache if the subquery was eliminated.
    The optimizer may eliminate subquery items (see
    eliminate_subselect_processor). However it does not update
    all query's data structures, so the eliminated item may be
    still reachable.
  */
  if (eliminated)
    DBUG_RETURN(this);

  if (expr_cache)
    DBUG_RETURN(expr_cache);

  if (expr_cache_is_needed(tmp_thd) &&
      (expr_cache= set_expr_cache(tmp_thd)))
  {
    init_expr_cache_tracker(tmp_thd);
    DBUG_RETURN(expr_cache);
  }
  DBUG_RETURN(this);
}


uint Item_singlerow_subselect::cols() const
{
  return engine->cols();
}

bool Item_singlerow_subselect::check_cols(uint c)
{
  if (c != engine->cols())
  {
    my_error(ER_OPERAND_COLUMNS, MYF(0), c);
    return 1;
  }
  return 0;
}

bool Item_singlerow_subselect::null_inside()
{
  for (uint i= 0; i < max_columns ; i++)
  {
    if (row[i]->null_value)
      return 1;
  }
  return 0;
}

void Item_singlerow_subselect::bring_value()
{
  if (!exec() && assigned())
  {
    null_value= true;
    for (uint i= 0; i < max_columns ; i++)
    {
      if (!row[i]->null_value)
      {
        null_value= false;
        return;
      }
    }
  }
  else
    reset();
}

double Item_singlerow_subselect::val_real()
{
  DBUG_ASSERT(fixed());
  if (forced_const)
    return value->val_real();
  if (!exec() && !value->null_value)
  {
    null_value= FALSE;
    return value->val_real();
  }
  else
  {
    reset();
    return 0;
  }
}

longlong Item_singlerow_subselect::val_int()
{
  DBUG_ASSERT(fixed());
  if (forced_const)
  {
    longlong val= value->val_int();
    null_value= value->null_value;
    return val;
  }
  if (!exec() && !value->null_value)
  {
    null_value= FALSE;
    return value->val_int();
  }
  else
  {
    reset();
    DBUG_ASSERT(null_value);
    return 0;
  }
}

String *Item_singlerow_subselect::val_str(String *str)
{
  DBUG_ASSERT(fixed());
  if (forced_const)
  {
    String *res= value->val_str(str);
    null_value= value->null_value;
    return res;
  }
  if (!exec() && !value->null_value)
  {
    null_value= FALSE;
    return value->val_str(str);
  }
  else
  {
    reset();
    DBUG_ASSERT(null_value);
    return 0;
  }
}


bool Item_singlerow_subselect::val_native(THD *thd, Native *to)
{
  DBUG_ASSERT(fixed());
  if (forced_const)
    return value->val_native(thd, to);
  if (!exec() && !value->null_value)
  {
    null_value= false;
    return value->val_native(thd, to);
  }
  else
  {
    reset();
    return true;
  }
}


my_decimal *Item_singlerow_subselect::val_decimal(my_decimal *decimal_value)
{
  DBUG_ASSERT(fixed());
  if (forced_const)
  {
    my_decimal *val= value->val_decimal(decimal_value);
    null_value= value->null_value;
    return val;
  }
  if (!exec() && !value->null_value)
  {
    null_value= FALSE;
    return value->val_decimal(decimal_value);
  }
  else
  {
    reset();
    DBUG_ASSERT(null_value);
    return 0;
  }
}


bool Item_singlerow_subselect::val_bool()
{
  DBUG_ASSERT(fixed());
  if (forced_const)
  {
    bool val= value->val_bool();
    null_value= value->null_value;
    return val;
  }
  if (!exec() && !value->null_value)
  {
    null_value= FALSE;
    return value->val_bool();
  }
  else
  {
    reset();
    DBUG_ASSERT(null_value);
    return 0;
  }
}


bool Item_singlerow_subselect::get_date(THD *thd, MYSQL_TIME *ltime, date_mode_t fuzzydate)
{
  DBUG_ASSERT(fixed());
  if (forced_const)
  {
    bool val= value->get_date(thd, ltime, fuzzydate);
    null_value= value->null_value;
    return val;
  }
  if (!exec() && !value->null_value)
  {
    null_value= FALSE;
    return value->get_date(thd, ltime, fuzzydate);
  }
  else
  {
    reset();
    DBUG_ASSERT(null_value);
    return 1;
  }
}


Item_exists_subselect::Item_exists_subselect(THD *thd,
                                             st_select_lex *select_lex):
  Item_subselect(thd), upper_not(NULL),
  emb_on_expr_nest(NULL), optimizer(0), exists_transformed(0)
{
  DBUG_ENTER("Item_exists_subselect::Item_exists_subselect");

  init(select_lex, new (thd->mem_root) select_exists_subselect(thd, this));
  select_lex->distinct= 1;
  select_lex->master_unit()->distinct= 1;
  max_columns= UINT_MAX;
  null_value= FALSE; //can't be NULL
  base_flags&= ~item_base_t::MAYBE_NULL; //can't be NULL
  value= 0;
  DBUG_VOID_RETURN;
}


void Item_exists_subselect::print(String *str, enum_query_type query_type)
{
  str->append(STRING_WITH_LEN("exists"));
  Item_subselect::print(str, query_type);
}


bool Item_in_subselect::test_limit(st_select_lex_unit *unit_arg)
{
  if (unlikely(unit_arg->fake_select_lex &&
               unit_arg->fake_select_lex->test_limit()))
    return(1);

  SELECT_LEX *sl= unit_arg->first_select();
  for (; sl; sl= sl->next_select())
  {
    if (unlikely(sl->test_limit()))
      return(1);
  }
  return(0);
}

Item_in_subselect::Item_in_subselect(THD *thd, Item * left_exp,
				     st_select_lex *select_lex):
  Item_exists_subselect(thd), left_expr_cache(0), first_execution(TRUE),
  in_strategy(SUBS_NOT_TRANSFORMED),
  materialization_tracker(NULL),
  pushed_cond_guards(NULL), do_not_convert_to_sj(FALSE), is_jtbm_merged(FALSE),
  is_jtbm_const_tab(FALSE), is_flattenable_semijoin(FALSE),
  is_registered_semijoin(FALSE),
  upper_item(0),
  converted_from_in_predicate(FALSE)
{
  DBUG_ENTER("Item_in_subselect::Item_in_subselect");
  DBUG_PRINT("info", ("in_strategy: %u", (uint)in_strategy));

  left_expr_orig= left_expr= left_exp;
  /* prepare to possible disassembling the item in convert_subq_to_sj() */
  if (left_exp->type() == Item::ROW_ITEM)
    left_expr_orig= new (thd->mem_root)
      Item_row(thd, static_cast<Item_row*>(left_exp));
  func= &eq_creator;
  init(select_lex, new (thd->mem_root) select_exists_subselect(thd, this));
  select_lex->distinct= 1;

  /*
    If the IN subquery (xxx IN (SELECT ...) is a join without grouping,
    we don't need duplicates from the tables it is joining. These
    tables can be derived tables, like shown in the following
    example. In this case, it's useful to indicate that we don't need
    duplicates from them either.

    Example:
     col IN (SELECT ...   -- this is the select_lex
              FROM
                (SELECT ... FROM t1) AS t1, -- child1, first_inner_init().
                (SELECT ... FROM t2) AS t2, -- child2
              WHERE
                ...
            )

     We don't need duplicates from either child1 or child2.
     We only indicate this to child1 (select_lex->first_inner_unit()), as that
     catches most of practically important use cases.

     (The check for item==NULL is to make sure the subquery is a derived table
     and not any other kind of subquery like another IN (SELECT ...) or a scalar-
     context (SELECT 'foo'))
  */

  select_lex->master_unit()->distinct= 1;
  if (!select_lex->with_sum_func &&
      select_lex->first_inner_unit() &&
      select_lex->first_inner_unit()->item == NULL)
    select_lex->first_inner_unit()->distinct= 1;

  max_columns= UINT_MAX;
  set_maybe_null();
  reset();
  //if test_limit will fail then error will be reported to client
  test_limit(select_lex->master_unit());
  DBUG_VOID_RETURN;
}

int Item_in_subselect::get_identifier()
{
  return engine->get_identifier();
}

Item_allany_subselect::Item_allany_subselect(THD *thd, Item * left_exp,
                                             chooser_compare_func_creator fc,
					     st_select_lex *select_lex,
					     bool all_arg):
  Item_in_subselect(thd), func_creator(fc), all(all_arg)
{
  DBUG_ENTER("Item_allany_subselect::Item_allany_subselect");
  left_expr_orig= left_expr= left_exp;
  /* prepare to possible disassembling the item in convert_subq_to_sj() */
  if (left_exp->type() == Item::ROW_ITEM)
    left_expr_orig= new (thd->mem_root)
      Item_row(thd, static_cast<Item_row*>(left_exp));
  func= func_creator(all_arg);
  init(select_lex, new (thd->mem_root) select_exists_subselect(thd, this));
  select_lex->distinct= 1;
  /*
    If this is is 'xxx IN (SELECT ...) mark that the we are only interested in
    unique values for the select
  */
  select_lex->master_unit()->distinct= 1;
  if (!select_lex->with_sum_func &&
      select_lex->first_inner_unit() &&
      select_lex->first_inner_unit()->item == NULL)
    select_lex->first_inner_unit()->distinct= 1;
  max_columns= 1;
  reset();
  //if test_limit will fail then error will be reported to client
  test_limit(select_lex->master_unit());
  DBUG_VOID_RETURN;
}


/**
  Initialize length and decimals for EXISTS  and inherited (IN/ALL/ANY)
  subqueries
*/

void Item_exists_subselect::init_length_and_dec()
{
  decimals= 0;
  max_length= 1;
  max_columns= engine->cols();
}


bool Item_exists_subselect::fix_length_and_dec()
{
  DBUG_ENTER("Item_exists_subselect::fix_length_and_dec");
  init_length_and_dec();
  // If limit is not set or it is constant more than 1
  if (!unit->global_parameters()->limit_params.select_limit ||
      (unit->global_parameters()->limit_params.select_limit->basic_const_item() &&
       unit->global_parameters()->limit_params.select_limit->val_int() > 1))
  {
    /*
       We need only 1 row to determine existence (i.e. any EXISTS that is not
       an IN always requires LIMIT 1)
     */
    Item *item= new (thd->mem_root) Item_int(thd, (int32) 1);
    if (!item)
      DBUG_RETURN(TRUE);
    thd->change_item_tree(&unit->global_parameters()->limit_params.select_limit,
                          item);
    unit->global_parameters()->limit_params.explicit_limit= 1; // we set the limit
    DBUG_PRINT("info", ("Set limit to 1"));
  }
  DBUG_RETURN(FALSE);
}


bool Item_in_subselect::fix_length_and_dec()
{
  DBUG_ENTER("Item_in_subselect::fix_length_and_dec");
  init_length_and_dec();
  /*
    Unlike Item_exists_subselect, LIMIT 1 is set later for
    Item_in_subselect, depending on the chosen strategy.
  */
  DBUG_RETURN(FALSE);
}


/**
  Add an expression cache for this subquery if it is needed

  @param thd_arg         Thread handle

  @details
  The function checks whether an expression cache is needed for this item
  and if if so wraps the item into an item of the class
  Item_cache_wrapper with an appropriate expression cache set up there.

  @note
  used from Item::transform()

  @return
  new wrapper item if an expression cache is needed,
  this item - otherwise
*/

Item* Item_exists_subselect::expr_cache_insert_transformer(THD *tmp_thd,
                                                           uchar *unused)
{
  DBUG_ENTER("Item_exists_subselect::expr_cache_insert_transformer");
  DBUG_ASSERT(thd == tmp_thd);

  if (expr_cache)
    DBUG_RETURN(expr_cache);

  if (substype() == EXISTS_SUBS && expr_cache_is_needed(tmp_thd) &&
      (expr_cache= set_expr_cache(tmp_thd)))
  {
    init_expr_cache_tracker(tmp_thd);
    DBUG_RETURN(expr_cache);
  }
  DBUG_RETURN(this);
}


void Item_exists_subselect::no_rows_in_result()
{
  /*
    Subquery predicates outside of the SELECT list must be evaluated in order
    to possibly filter the special result row generated for implicit grouping
    if the subquery is in the HAVING clause.
    If the predicate is constant, we need its actual value in the only result
    row for queries with implicit grouping.
  */
  if (parsing_place != SELECT_LIST || const_item())
    return;
  value= 0;
  null_value= 0;
  make_const();
}

double Item_exists_subselect::val_real()
{
  DBUG_ASSERT(fixed());
  if (!forced_const && exec())
  {
    reset();
    return 0;
  }
  return (double) value;
}

longlong Item_exists_subselect::val_int()
{
  DBUG_ASSERT(fixed());
  if (!forced_const && exec())
  {
    reset();
    return 0;
  }
  return value;
}


/**
  Return the result of EXISTS as a string value

  Converts the true/false result into a string value.
  Note that currently this cannot be NULL, so if the query execution fails
  it will return 0.

  @param decimal_value[out]    buffer to hold the resulting string value
  @retval                      Pointer to the converted string.
                               Can't be a NULL pointer, as currently
                               EXISTS cannot return NULL.
*/

String *Item_exists_subselect::val_str(String *str)
{
  DBUG_ASSERT(fixed());
  if (!forced_const && exec())
    reset();
  str->set((ulonglong)value,&my_charset_bin);
  return str;
}


/**
  Return the result of EXISTS as a decimal value

  Converts the true/false result into a decimal value.
  Note that currently this cannot be NULL, so if the query execution fails
  it will return 0.

  @param decimal_value[out]    Buffer to hold the resulting decimal value
  @retval                      Pointer to the converted decimal.
                               Can't be a NULL pointer, as currently
                               EXISTS cannot return NULL.
*/

my_decimal *Item_exists_subselect::val_decimal(my_decimal *decimal_value)
{
  DBUG_ASSERT(fixed());
  if (!forced_const && exec())
    reset();
  int2my_decimal(E_DEC_FATAL_ERROR, value, 0, decimal_value);
  return decimal_value;
}


bool Item_exists_subselect::val_bool()
{
  DBUG_ASSERT(fixed());
  if (!forced_const && exec())
  {
    reset();
    return 0;
  }
  return value != 0;
}


double Item_in_subselect::val_real()
{
  /*
    As far as Item_in_subselect called only from Item_in_optimizer this
    method should not be used
  */
  DBUG_ASSERT(fixed());
  if (forced_const)
    return value;
  DBUG_ASSERT((engine->uncacheable() & ~UNCACHEABLE_EXPLAIN) ||
              ! engine->is_executed());
  null_value= was_null= FALSE;
  if (exec())
  {
    reset();
    return 0;
  }
  if (was_null && !value)
    null_value= TRUE;
  return (double) value;
}


longlong Item_in_subselect::val_int()
{
  /*
    As far as Item_in_subselect called only from Item_in_optimizer this
    method should not be used
  */
  DBUG_ASSERT(0);
  DBUG_ASSERT(fixed());
  if (forced_const)
    return value;
  DBUG_ASSERT((engine->uncacheable() & ~UNCACHEABLE_EXPLAIN) ||
              ! engine->is_executed());
  null_value= was_null= FALSE;
  if (exec())
  {
    reset();
    return 0;
  }
  if (was_null && !value)
    null_value= TRUE;
  return value;
}


String *Item_in_subselect::val_str(String *str)
{
  /*
    As far as Item_in_subselect called only from Item_in_optimizer this
    method should not be used
  */
  DBUG_ASSERT(0);
  DBUG_ASSERT(fixed());
  if (forced_const)
    goto value_is_ready;
  DBUG_ASSERT((engine->uncacheable() & ~UNCACHEABLE_EXPLAIN) ||
              ! engine->is_executed());
  null_value= was_null= FALSE;
  if (exec())
  {
    reset();
    return 0;
  }
  if (was_null && !value)
  {
    null_value= TRUE;
    return 0;
  }
value_is_ready:
  str->set((ulonglong)value, &my_charset_bin);
  return str;
}


bool Item_in_subselect::val_bool()
{
  DBUG_ASSERT(fixed());
  if (forced_const)
    return value;
  DBUG_ASSERT((engine->uncacheable() & ~UNCACHEABLE_EXPLAIN) ||
              ! engine->is_executed() || with_recursive_reference);
  null_value= was_null= FALSE;
  if (exec())
  {
    reset();
    return 0;
  }
  if (was_null && !value)
    null_value= TRUE;
  return value;
}

my_decimal *Item_in_subselect::val_decimal(my_decimal *decimal_value)
{
  /*
    As far as Item_in_subselect called only from Item_in_optimizer this
    method should not be used
  */
  DBUG_ASSERT(0);
  if (forced_const)
    goto value_is_ready;
  DBUG_ASSERT((engine->uncacheable() & ~UNCACHEABLE_EXPLAIN) ||
              ! engine->is_executed());
  null_value= was_null= FALSE;
  DBUG_ASSERT(fixed());
  if (exec())
  {
    reset();
    return 0;
  }
  if (was_null && !value)
    null_value= TRUE;
value_is_ready:
  int2my_decimal(E_DEC_FATAL_ERROR, value, 0, decimal_value);
  return decimal_value;
}


/**
  Prepare a single-column IN/ALL/ANY subselect for rewriting.

  @param join  Join object of the subquery (i.e. 'child' join).

  @details

  Prepare a single-column subquery to be rewritten. Given the subquery.

  If the subquery has no tables it will be turned to an expression between
  left part and SELECT list.

  In other cases the subquery will be wrapped with  Item_in_optimizer which
  allow later to turn it to EXISTS or MAX/MIN.

  @retval false  The subquery was transformed
  @retval true   Error
*/

bool
Item_in_subselect::single_value_transformer(JOIN *join)
{
  SELECT_LEX *select_lex= join->select_lex;
  DBUG_ENTER("Item_in_subselect::single_value_transformer");
  DBUG_ASSERT(thd == join->thd);

  /*
    Check that the right part of the subselect contains no more than one
    column. E.g. in SELECT 1 IN (SELECT * ..) the right part is (SELECT * ...)
  */
  // psergey: duplicated_subselect_card_check
  if (select_lex->item_list.elements > 1)
  {
    my_error(ER_OPERAND_COLUMNS, MYF(0), 1);
    DBUG_RETURN(true);
  }

  Item* join_having= join->having ? join->having : join->tmp_having;
  if (!(join_having || select_lex->with_sum_func ||
        select_lex->group_list.elements) &&
      select_lex->table_list.elements == 0 && !join->conds &&
      !select_lex->master_unit()->is_unit_op())
  {
    Item *where_item= (Item*) select_lex->item_list.head();
    /*
      it is single select without tables => possible optimization
      remove the dependence mark since the item is moved to upper
      select and is not outer anymore.
    */
    where_item->walk(&Item::remove_dependence_processor, 0,
                     select_lex->outer_select());
    /*
      fix_field of substitution item will be done in time of
      substituting.
      Note that real_item() should be used instead of
      original left expression because left_expr can be
      runtime created Ref item which is deleted at the end
      of the statement. Thus one of 'substitution' arguments
      can be broken in case of PS.
    */ 
    substitution= func->create(thd, left_expr, where_item);
    have_to_be_excluded= 1;
    if (thd->lex->describe)
    {
      char warn_buff[MYSQL_ERRMSG_SIZE];
      sprintf(warn_buff, ER_THD(thd, ER_SELECT_REDUCED),
              select_lex->select_number);
      push_warning(thd, Sql_condition::WARN_LEVEL_NOTE,
                   ER_SELECT_REDUCED, warn_buff);
    }
    DBUG_RETURN(false);
  }

  /*
    Wrap the current IN predicate in an Item_in_optimizer. The actual
    substitution in the Item tree takes place in Item_subselect::fix_fields.
  */
  if (!substitution)
  {
    /* We're invoked for the 1st (or the only) SELECT in the subquery UNION */
    substitution= optimizer;

    SELECT_LEX *current= thd->lex->current_select;

    thd->lex->current_select= current->return_after_parsing();
    if (!optimizer || optimizer->fix_left(thd))
    {
      thd->lex->current_select= current;
      DBUG_RETURN(true);
    }
    thd->lex->current_select= current;

    /* We will refer to upper level cache array => we have to save it for SP */
    DBUG_ASSERT(optimizer->get_cache()[0]->is_array_kept());

    /*
      As far as  Item_in_optimizer does not substitute itself on fix_fields
      we can use same item for all selects.
    */
    expr= new (thd->mem_root) Item_direct_ref(thd, &select_lex->context,
                              (Item**)optimizer->get_cache(),
                              no_matter_name,
			      in_left_expr_name);
  }

  DBUG_RETURN(false);
}


/**
  Apply transformation max/min  transwormation to ALL/ANY subquery if it is
  possible.

  @param join  Join object of the subquery (i.e. 'child' join).

  @details

  If this is an ALL/ANY single-value subselect, try to rewrite it with
  a MIN/MAX subselect. We can do that if a possible NULL result of the
  subselect can be ignored.
  E.g. SELECT * FROM t1 WHERE b > ANY (SELECT a FROM t2) can be rewritten
  with SELECT * FROM t1 WHERE b > (SELECT MAX(a) FROM t2).
  We can't check that this optimization is safe if it's not a top-level
  item of the WHERE clause (e.g. because the WHERE clause can contain IS
  NULL/IS NOT NULL functions). If so, we rewrite ALL/ANY with NOT EXISTS
  later in this method.

  @retval false  The subquery was transformed
  @retval true   Error
*/

bool Item_allany_subselect::transform_into_max_min(JOIN *join)
{
  DBUG_ENTER("Item_allany_subselect::transform_into_max_min");
  if (!test_strategy(SUBS_MAXMIN_INJECTED | SUBS_MAXMIN_ENGINE))
    DBUG_RETURN(false);
  Item **place= optimizer->arguments() + 1;
  SELECT_LEX *select_lex= join->select_lex;
  Item *subs;
  DBUG_ASSERT(thd == join->thd);

  /*
  */
  DBUG_ASSERT(!substitution);

  /*
    Check if optimization with aggregate min/max possible
    1 There is no aggregate in the subquery
    2 It is not UNION
    3 There is tables
    4 It is not ALL subquery with possible NULLs in the SELECT list
  */
  if (!select_lex->group_list.elements &&                 /*1*/
      !select_lex->having &&                              /*1*/
      !select_lex->with_sum_func &&                       /*1*/
      !(select_lex->next_select()) &&                     /*2*/
      select_lex->table_list.elements &&                  /*3*/
      (!select_lex->ref_pointer_array[0]->maybe_null() || /*4*/
       substype() != Item_subselect::ALL_SUBS))           /*4*/
  {
    Item_sum_min_max *item;
    nesting_map save_allow_sum_func;
    if (func->l_op())
    {
      /*
        (ALL && (> || =>)) || (ANY && (< || =<))
        for ALL condition is inverted
      */
      item= new (thd->mem_root) Item_sum_max(thd,
                                             select_lex->ref_pointer_array[0]);
    }
    else
    {
      /*
        (ALL && (< || =<)) || (ANY && (> || =>))
        for ALL condition is inverted
      */
      item= new (thd->mem_root) Item_sum_min(thd,
                                             select_lex->ref_pointer_array[0]);
    }
    if (upper_item)
      upper_item->set_sum_test(item);
    thd->change_item_tree(&select_lex->ref_pointer_array[0], item);
    {
      List_iterator<Item> it(select_lex->item_list);
      it++;
      thd->change_item_tree(it.ref(), item);
    }

    DBUG_EXECUTE("where",
                 print_where(item, "rewrite with MIN/MAX", QT_ORDINARY););

    save_allow_sum_func= thd->lex->allow_sum_func;
    thd->lex->allow_sum_func.set_bit(thd->lex->current_select->nest_level);
    /*
      Item_sum_(max|min) can't substitute other item => we can use 0 as
      reference, also Item_sum_(max|min) can't be fixed after creation, so
      we do not check item->fixed
    */
    if (item->fix_fields(thd, 0))
      DBUG_RETURN(true);
    thd->lex->allow_sum_func= save_allow_sum_func; 
    /* we added aggregate function => we have to change statistic */
    count_field_types(select_lex, &join->tmp_table_param, join->all_fields, 
                      0);
    if (join->prepare_stage2())
      DBUG_RETURN(true);
    subs= new (thd->mem_root) Item_singlerow_subselect(thd, select_lex);

    /*
      Remove other strategies if any (we already changed the query and
      can't apply other strategy).
    */
    set_strategy(SUBS_MAXMIN_INJECTED);
  }
  else
  {
    Item_maxmin_subselect *item;
    subs= item= new (thd->mem_root) Item_maxmin_subselect(thd, this, select_lex, func->l_op());
    if (upper_item)
      upper_item->set_sub_test(item);
    /*
      Remove other strategies if any (we already changed the query and
      can't apply other strategy).
    */
    set_strategy(SUBS_MAXMIN_ENGINE);
  }
  /*
    The swap is needed for expressions of type 'f1 < ALL ( SELECT ....)'
    where we want to evaluate the sub query even if f1 would be null.
  */
  subs= func->create_swap(thd, expr, subs);
  thd->change_item_tree(place, subs);
  if (subs->fix_fields(thd, &subs))
    DBUG_RETURN(true);
  DBUG_ASSERT(subs == (*place)); // There was no substitutions

  select_lex->master_unit()->uncacheable&= ~UNCACHEABLE_DEPENDENT_INJECTED;
  select_lex->uncacheable&= ~UNCACHEABLE_DEPENDENT_INJECTED;

  DBUG_RETURN(false);
}


bool Item_in_subselect::fix_having(Item *having, SELECT_LEX *select_lex)
{
  bool fix_res= 0;
  DBUG_ASSERT(thd);
  if (!having->fixed())
  {
    select_lex->having_fix_field= 1;
    fix_res= having->fix_fields(thd, 0);
    select_lex->having_fix_field= 0;
  }
  return fix_res;
}

bool Item_allany_subselect::is_maxmin_applicable(JOIN *join)
{
  /*
    Check if max/min optimization applicable: It is top item of
    WHERE condition.
  */
  return ((is_top_level_item() ||
           (upper_item && upper_item->is_top_level_item())) &&
          !(join->select_lex->master_unit()->uncacheable &
            ~UNCACHEABLE_EXPLAIN) &&
          !func->eqne_op());
}


/**
  Create the predicates needed to transform a single-column IN/ALL/ANY
  subselect into a correlated EXISTS via predicate injection.

  @param join[in]  Join object of the subquery (i.e. 'child' join).
  @param where_item[out]   the in-to-exists addition to the where clause
  @param having_item[out]  the in-to-exists addition to the having clause

  @details
  The correlated predicates are created as follows:

  - If the subquery has aggregates, GROUP BY, or HAVING, convert to

    SELECT ie FROM ...  HAVING subq_having AND 
                               trigcond(oe $cmp$ ref_or_null_helper<ie>)
                                   
    the addition is wrapped into trigger only when we want to distinguish
    between NULL and FALSE results.

  - Otherwise (no aggregates/GROUP BY/HAVING) convert it to one of the
    following:

    = If we don't need to distinguish between NULL and FALSE subquery:
        
      SELECT ie FROM ... WHERE subq_where AND (oe $cmp$ ie)

    = If we need to distinguish between those:

      SELECT ie FROM ...
        WHERE  subq_where AND trigcond((oe $cmp$ ie) OR (ie IS NULL))
        HAVING trigcond(<is_not_null_test>(ie))

  @retval false If the new conditions were created successfully
  @retval true  Error
*/

bool
Item_in_subselect::create_single_in_to_exists_cond(JOIN *join,
                                                   Item **where_item,
                                                   Item **having_item)
{
  SELECT_LEX *select_lex= join->select_lex;
  DBUG_ASSERT(thd == join->thd);
  /*
    The non-transformed HAVING clause of 'join' may be stored in two ways
    during JOIN::optimize: this->tmp_having= this->having; this->having= 0;
  */
  Item* join_having= join->having ? join->having : join->tmp_having;
  DBUG_ENTER("Item_in_subselect::create_single_in_to_exists_cond");

  *where_item= NULL;
  *having_item= NULL;

  if (join_having || select_lex->with_sum_func ||
      select_lex->group_list.elements)
  {
    LEX_CSTRING field_name= this->full_name_cstring();
    Item *item= func->create(thd, expr,
                             new (thd->mem_root) Item_ref_null_helper(
                                                      thd,
                                                      &select_lex->context,
                                                      this,
                                                      &select_lex->
                                                      ref_pointer_array[0],  
                                                      {STRING_WITH_LEN("<ref>")},
                                                      field_name));
    if (!is_top_level_item() && left_expr->maybe_null())
    {
      /* 
        We can encounter "NULL IN (SELECT ...)". Wrap the added condition
        within a trig_cond.
      */
      disable_cond_guard_for_const_null_left_expr(0);
      item= new (thd->mem_root) Item_func_trig_cond(thd, item, get_cond_guard(0));
    }

    if (!join_having)
      item->name= in_having_cond;
    if (fix_having(item, select_lex))
      DBUG_RETURN(true);
    *having_item= item;
  }
  else
  {
    /*
      No need to use real_item for the item, as the ref items that are possible
      in the subquery either belong to views or to the parent select.
      For such case we need to refer to the reference and not to the original
      item.
    */
    Item *item= (Item*) select_lex->item_list.head();

    if (select_lex->table_list.elements ||
        !(select_lex->master_unit()->is_unit_op()))
    {
      Item *having= item;
      Item *orig_item= item;

      item= func->create(thd, expr, item);
      if (!is_top_level_item() && orig_item->maybe_null())
      {
	having= new (thd->mem_root) Item_is_not_null_test(thd, this, having);
        if (left_expr->maybe_null())
        {
          disable_cond_guard_for_const_null_left_expr(0);
          if (!(having= new (thd->mem_root) Item_func_trig_cond(thd, having,
                                                            get_cond_guard(0))))
            DBUG_RETURN(true);
        }
        having->name= in_having_cond;
        if (fix_having(having, select_lex))
          DBUG_RETURN(true);
        *having_item= having;

	item= new (thd->mem_root) Item_cond_or(thd, item,
                               new (thd->mem_root) Item_func_isnull(thd, orig_item));
      }
      /* 
        If we may encounter NULL IN (SELECT ...) and care whether subquery
        result is NULL or FALSE, wrap condition in a trig_cond.
      */
      if (!is_top_level_item() && left_expr->maybe_null())
      {
        disable_cond_guard_for_const_null_left_expr(0);
        if (!(item= new (thd->mem_root) Item_func_trig_cond(thd, item,
                                                            get_cond_guard(0))))
          DBUG_RETURN(true);
      }

      /*
        TODO: figure out why the following is done here in 
        single_value_transformer but there is no corresponding action in
        row_value_transformer?
      */
      item->name= in_additional_cond;
      if (item->fix_fields_if_needed(thd, 0))
        DBUG_RETURN(true);
      *where_item= item;
    }
    else
    {
      DBUG_ASSERT(select_lex->master_unit()->is_unit_op());
      LEX_CSTRING field_name= {STRING_WITH_LEN("<result>") };
      Item *new_having=
        func->create(thd, expr,
                     new (thd->mem_root) Item_ref_null_helper(thd,
                                                  &select_lex->context,
                                                  this,
                                                  &select_lex->ref_pointer_array[0],
                                                  no_matter_name,
                                                  field_name));
      if (!is_top_level_item() && left_expr->maybe_null())
      {
        disable_cond_guard_for_const_null_left_expr(0);
        if (!(new_having= new (thd->mem_root)
              Item_func_trig_cond(thd, new_having, get_cond_guard(0))))
          DBUG_RETURN(true);
      }

      new_having->name= in_having_cond;
      if (fix_having(new_having, select_lex))
        DBUG_RETURN(true);

      *having_item= new_having;
    }
  }

  DBUG_RETURN(false);
}


/**
  Wrap a multi-column IN/ALL/ANY subselect into an Item_in_optimizer.

  @param join  Join object of the subquery (i.e. 'child' join).

  @details
  The subquery predicate is wrapped into an Item_in_optimizer. Later the query
  optimization phase chooses whether the subquery under the Item_in_optimizer
  will be further transformed into an equivalent correlated EXISTS by injecting
  additional predicates, or will be executed via subquery materialization in its
  unmodified form.

  @retval false  The subquery was transformed
  @retval true   Error
*/

bool
Item_in_subselect::row_value_transformer(JOIN *join)
{
  SELECT_LEX *select_lex= join->select_lex;
  uint cols_num= left_expr->cols();

  DBUG_ENTER("Item_in_subselect::row_value_transformer");
  DBUG_ASSERT(thd == join->thd);

  // psergey: duplicated_subselect_card_check
  if (select_lex->item_list.elements != cols_num)
  {
    my_error(ER_OPERAND_COLUMNS, MYF(0), cols_num);
    DBUG_RETURN(true);
  }

  /*
    Wrap the current IN predicate in an Item_in_optimizer. The actual
    substitution in the Item tree takes place in Item_subselect::fix_fields.
  */
  if (!substitution)
  {
    //first call for this unit
    SELECT_LEX_UNIT *master_unit= select_lex->master_unit();
    substitution= optimizer;

    SELECT_LEX *current= thd->lex->current_select;
    thd->lex->current_select= current->return_after_parsing();
    if (!optimizer || optimizer->fix_left(thd))
    {
      thd->lex->current_select= current;
      DBUG_RETURN(true);
    }

    // we will refer to upper level cache array => we have to save it in PS
    DBUG_ASSERT(optimizer->get_cache()[0]->is_array_kept());

    thd->lex->current_select= current;
    /*
      The uncacheable property controls a number of actions, e.g. whether to
      save/restore (via init_save_join_tab/restore_tmp) the original JOIN for
      plans with a temp table where the original JOIN was overridden by
      make_simple_join. The UNCACHEABLE_EXPLAIN is ignored by EXPLAIN, thus
      non-correlated subqueries will not appear as such to EXPLAIN.
    */
    master_unit->uncacheable|= UNCACHEABLE_EXPLAIN;
    select_lex->uncacheable|= UNCACHEABLE_EXPLAIN;
  }

  DBUG_RETURN(false);
}


/**
  Create the predicates needed to transform a multi-column IN/ALL/ANY
  subselect into a correlated EXISTS via predicate injection.

  @details
  The correlated predicates are created as follows:

  - If the subquery has aggregates, GROUP BY, or HAVING, convert to

    (l1, l2, l3) IN (SELECT v1, v2, v3 ... HAVING having)
    =>
    EXISTS (SELECT ... HAVING having and
                              (l1 = v1 or is null v1) and
                              (l2 = v2 or is null v2) and
                              (l3 = v3 or is null v3) and
                              is_not_null_test(v1) and
                              is_not_null_test(v2) and
                              is_not_null_test(v3))

    where is_not_null_test used to register nulls in case if we have
    not found matching to return correct NULL value.

  - Otherwise (no aggregates/GROUP BY/HAVING) convert the subquery as follows:

    (l1, l2, l3) IN (SELECT v1, v2, v3 ... WHERE where)
    =>
    EXISTS (SELECT ... WHERE where and
                             (l1 = v1 or is null v1) and
                             (l2 = v2 or is null v2) and
                             (l3 = v3 or is null v3)
                       HAVING is_not_null_test(v1) and
                              is_not_null_test(v2) and
                              is_not_null_test(v3))
    where is_not_null_test registers NULLs values but reject rows.

    in case when we do not need correct NULL, we have simpler construction:
    EXISTS (SELECT ... WHERE where and
                             (l1 = v1) and
                             (l2 = v2) and
                             (l3 = v3)

  @param join[in]  Join object of the subquery (i.e. 'child' join).
  @param where_item[out]   the in-to-exists addition to the where clause
  @param having_item[out]  the in-to-exists addition to the having clause

  @retval false  If the new conditions were created successfully
  @retval true   Error
*/

bool
Item_in_subselect::create_row_in_to_exists_cond(JOIN * join,
                                                Item **where_item,
                                                Item **having_item)
{
  SELECT_LEX *select_lex= join->select_lex;
  uint cols_num= left_expr->cols();
  /*
    The non-transformed HAVING clause of 'join' may be stored in two ways
    during JOIN::optimize: this->tmp_having= this->having; this->having= 0;
  */
  Item* join_having= join->having ? join->having : join->tmp_having;
  bool is_having_used= (join_having || select_lex->with_sum_func ||
                        select_lex->group_list.first ||
                        !select_lex->table_list.elements);
  LEX_CSTRING list_ref= { STRING_WITH_LEN("<list ref>")};
  DBUG_ENTER("Item_in_subselect::create_row_in_to_exists_cond");
  DBUG_ASSERT(thd == join->thd);

  *where_item= NULL;
  *having_item= NULL;

  if (is_having_used)
  {
    /* TODO: say here explicitly if the order of AND parts matters or not. */
    Item *item_having_part2= 0;
    for (uint i= 0; i < cols_num; i++)
    {
      DBUG_ASSERT((left_expr->fixed() &&

                  select_lex->ref_pointer_array[i]->fixed()) ||
                  (select_lex->ref_pointer_array[i]->type() == REF_ITEM &&
                   ((Item_ref*)(select_lex->ref_pointer_array[i]))->ref_type() ==
                    Item_ref::OUTER_REF));
      Item *item_eq=
        new (thd->mem_root)
        Item_func_eq(thd, new (thd->mem_root)
                     Item_direct_ref(thd, &select_lex->context,
                                     (*optimizer->get_cache())->
                                     addr(i),
                                     no_matter_name,
                                     in_left_expr_name),
                     new (thd->mem_root)
                     Item_ref(thd, &select_lex->context,
                              &select_lex->ref_pointer_array[i],
                              no_matter_name,
                              list_ref));
      Item *item_isnull=
        new (thd->mem_root)
        Item_func_isnull(thd,
                         new (thd->mem_root)
                         Item_ref(thd, &select_lex->context,
                                  &select_lex->ref_pointer_array[i],
                                  no_matter_name,
                                  list_ref));
      Item *col_item= new (thd->mem_root)
        Item_cond_or(thd, item_eq, item_isnull);
      if (!is_top_level_item() && left_expr->element_index(i)->maybe_null() &&
          get_cond_guard(i))
      {
        disable_cond_guard_for_const_null_left_expr(i);
        if (!(col_item= new (thd->mem_root)
              Item_func_trig_cond(thd, col_item, get_cond_guard(i))))
          DBUG_RETURN(true);
      }
      *having_item= and_items(thd, *having_item, col_item);

      Item *item_nnull_test= 
         new (thd->mem_root)
        Item_is_not_null_test(thd, this,
                              new (thd->mem_root)
                              Item_ref(thd, &select_lex->context,
                                       &select_lex->
                                       ref_pointer_array[i],
                                       no_matter_name,
                                       list_ref));
      if (!is_top_level_item() && left_expr->element_index(i)->maybe_null() &&
          get_cond_guard(i) )
      {
        disable_cond_guard_for_const_null_left_expr(i);
        if (!(item_nnull_test= 
              new (thd->mem_root)
              Item_func_trig_cond(thd, item_nnull_test, get_cond_guard(i))))
          DBUG_RETURN(true);
      }
      item_having_part2= and_items(thd, item_having_part2, item_nnull_test);
      item_having_part2->top_level_item();
    }
    *having_item= and_items(thd, *having_item, item_having_part2);
  }
  else
  {
    for (uint i= 0; i < cols_num; i++)
    {
      Item *item, *item_isnull;
      DBUG_ASSERT((left_expr->fixed() &&
                  select_lex->ref_pointer_array[i]->fixed()) ||
                  (select_lex->ref_pointer_array[i]->type() == REF_ITEM &&
                   ((Item_ref*)(select_lex->ref_pointer_array[i]))->ref_type() ==
                    Item_ref::OUTER_REF));
      item= new (thd->mem_root)
        Item_func_eq(thd,
                     new (thd->mem_root)
                     Item_direct_ref(thd, &select_lex->context,
                                     (*optimizer->get_cache())->
                                     addr(i),
                                     no_matter_name,
                                     in_left_expr_name),
                     new (thd->mem_root)
                     Item_direct_ref(thd, &select_lex->context,
                                     &select_lex->
                                     ref_pointer_array[i],
                                     no_matter_name,
                                     list_ref));
      if (!is_top_level_item() && select_lex->ref_pointer_array[i]->maybe_null())
      {
        Item *having_col_item=
          new (thd->mem_root)
          Item_is_not_null_test(thd, this,
                                new (thd->mem_root)
                                Item_ref(thd, &select_lex->context, 
                                         &select_lex->ref_pointer_array[i],
                                         no_matter_name,
                                         list_ref));
        
        item_isnull= new (thd->mem_root)
          Item_func_isnull(thd,
                           new (thd->mem_root)
                           Item_direct_ref(thd, &select_lex->context,
                                           &select_lex->
                                           ref_pointer_array[i],
                                           no_matter_name,
                                           list_ref));
        item= new (thd->mem_root) Item_cond_or(thd, item, item_isnull);
        if (left_expr->element_index(i)->maybe_null() && get_cond_guard(i))
        {
          disable_cond_guard_for_const_null_left_expr(i);
          if (!(item= new (thd->mem_root)
                Item_func_trig_cond(thd, item, get_cond_guard(i))))
            DBUG_RETURN(true);
          if (!(having_col_item= new (thd->mem_root)
                Item_func_trig_cond(thd, having_col_item, get_cond_guard(i))))
            DBUG_RETURN(true);
        }
        *having_item= and_items(thd, *having_item, having_col_item);
      }
      if (!is_top_level_item() && left_expr->element_index(i)->maybe_null() &&
          get_cond_guard(i))
      {
        if (!(item= new (thd->mem_root)
              Item_func_trig_cond(thd, item, get_cond_guard(i))))
          DBUG_RETURN(true);
      }
      *where_item= and_items(thd, *where_item, item);
    }
  }

  if (*where_item)
  {
    if ((*where_item)->fix_fields_if_needed(thd, 0))
      DBUG_RETURN(true);
    (*where_item)->top_level_item();
  }

  if (*having_item)
  {
    if (!join_having)
      (*having_item)->name= in_having_cond;
    if (fix_having(*having_item, select_lex))
      DBUG_RETURN(true);
    (*having_item)->top_level_item();
  }

  DBUG_RETURN(false);
}


bool
Item_in_subselect::select_transformer(JOIN *join)
{
  return select_in_like_transformer(join);
}

bool
Item_exists_subselect::select_transformer(JOIN *join)
{
  return select_prepare_to_be_in();
}


/**
  Create the predicates needed to transform an IN/ALL/ANY subselect into a
  correlated EXISTS via predicate injection.

  @param join_arg  Join object of the subquery.

  @retval FALSE  ok
  @retval TRUE   error
*/

bool Item_in_subselect::create_in_to_exists_cond(JOIN *join_arg)
{
  bool res;

  DBUG_ASSERT(engine->engine_type() == subselect_engine::SINGLE_SELECT_ENGINE ||
              engine->engine_type() == subselect_engine::UNION_ENGINE);
  /*
    TODO: the call to init_cond_guards allocates and initializes an
    array of booleans that may not be used later because we may choose
    materialization.
    The two calls below to create_XYZ_cond depend on this boolean array.
    If the dependency is removed, the call can be moved to a later phase.
  */
  init_cond_guards();
  if (left_expr->cols() == 1)
    res= create_single_in_to_exists_cond(join_arg,
                                         &(join_arg->in_to_exists_where),
                                         &(join_arg->in_to_exists_having));
  else
    res= create_row_in_to_exists_cond(join_arg,
                                      &(join_arg->in_to_exists_where),
                                      &(join_arg->in_to_exists_having));

  /*
    The IN=>EXISTS transformation makes non-correlated subqueries correlated.
  */
  if (!left_expr->can_eval_in_optimize())
  {
    join_arg->select_lex->uncacheable|= UNCACHEABLE_DEPENDENT_INJECTED;
    join_arg->select_lex->master_unit()->uncacheable|= 
                                         UNCACHEABLE_DEPENDENT_INJECTED;
  }
  /*
    The uncacheable property controls a number of actions, e.g. whether to
    save/restore (via init_save_join_tab/restore_tmp) the original JOIN for
    plans with a temp table where the original JOIN was overridden by
    make_simple_join. The UNCACHEABLE_EXPLAIN is ignored by EXPLAIN, thus
    non-correlated subqueries will not appear as such to EXPLAIN.
  */
  join_arg->select_lex->master_unit()->uncacheable|= UNCACHEABLE_EXPLAIN;
  join_arg->select_lex->uncacheable|= UNCACHEABLE_EXPLAIN;
  return (res);
}


/**
  Transform an IN/ALL/ANY subselect into a correlated EXISTS via injecting
  correlated in-to-exists predicates.

  @param join_arg  Join object of the subquery.

  @retval FALSE  ok
  @retval TRUE   error
*/

bool Item_in_subselect::inject_in_to_exists_cond(JOIN *join_arg)
{
  SELECT_LEX *select_lex= join_arg->select_lex;
  Item *where_item= join_arg->in_to_exists_where;
  Item *having_item= join_arg->in_to_exists_having;

  DBUG_ENTER("Item_in_subselect::inject_in_to_exists_cond");
  DBUG_ASSERT(thd == join_arg->thd);

  if (select_lex->min_max_opt_list.elements)
  {
    /*
      MIN/MAX optimizations have been applied to Item_sum objects
      of the subquery this subquery predicate in opt_sum_query().
      Injection of new condition invalidates this optimizations.
      Thus those optimizations must be rolled back.
    */
    List_iterator_fast<Item_sum> it(select_lex->min_max_opt_list);
    Item_sum *item;
    while ((item= it++))
    {
      item->clear();
      item->reset_forced_const();
    }
    if (where_item)
      where_item->update_used_tables();
    if (having_item)
      having_item->update_used_tables();
  }

  if (where_item)
  {
    List<Item> *and_args= NULL;
    /*
      If the top-level Item of the WHERE clause is an AND, detach the multiple
      equality list that was attached to the end of the AND argument list by
      build_equal_items_for_cond(). The multiple equalities must be detached
      because fix_fields merges lower level AND arguments into the upper AND.
      As a result, the arguments from lower-level ANDs are concatenated after
      the multiple equalities. When the multiple equality list is treated as
      such, it turns out that it contains non-Item_equal object which is wrong.
    */
    if (join_arg->conds && join_arg->conds->type() == Item::COND_ITEM &&
        ((Item_cond*) join_arg->conds)->functype() == Item_func::COND_AND_FUNC)
    {
      and_args= ((Item_cond*) join_arg->conds)->argument_list();
      if (join_arg->cond_equal)
        and_args->disjoin((List<Item> *) &join_arg->cond_equal->current_level);
    }

    where_item= and_items(thd, join_arg->conds, where_item);

    /* This is the fix_fields() call mentioned in the comment above */
    if (where_item->fix_fields_if_needed(thd, 0))
      DBUG_RETURN(true);
    // TIMOUR TODO: call optimize_cond() for the new where clause
    thd->change_item_tree(&select_lex->where, where_item);
    select_lex->where->top_level_item();
    join_arg->conds= select_lex->where;

    /* Attach back the list of multiple equalities to the new top-level AND. */
    if (and_args && join_arg->cond_equal)
    {
      /*
        The fix_fields() call above may have changed the argument list, so
        fetch it again:
      */
      and_args= ((Item_cond*) join_arg->conds)->argument_list();
      ((Item_cond_and *) (join_arg->conds))->m_cond_equal=
                                             *join_arg->cond_equal;
      and_args->append((List<Item> *)&join_arg->cond_equal->current_level);
    }
  }

  if (having_item)
  {
    Item* join_having= join_arg->having ? join_arg->having:join_arg->tmp_having;
    having_item= and_items(thd, join_having, having_item);
    if (fix_having(having_item, select_lex))
      DBUG_RETURN(true);
    // TIMOUR TODO: call optimize_cond() for the new having clause
    thd->change_item_tree(&select_lex->having, having_item);
    select_lex->having->top_level_item();
    join_arg->having= select_lex->having;
  }
  SELECT_LEX *global_parameters= unit->global_parameters();
  join_arg->thd->change_item_tree(&global_parameters->limit_params.select_limit,
                                  new (thd->mem_root) Item_int(thd, (int32) 1));
  unit->lim.set_single_row();

  DBUG_RETURN(false);
}


/*
  If this select can potentially be converted by EXISTS->IN conversion, wrap it
  in an Item_in_optimizer object. Final decision whether to do the conversion
  is done at a later phase.
*/

bool Item_exists_subselect::select_prepare_to_be_in()
{
  bool trans_res= FALSE;
  DBUG_ENTER("Item_exists_subselect::select_prepare_to_be_in");
  if (!optimizer &&
      (thd->lex->sql_command == SQLCOM_SELECT ||
       thd->lex->sql_command == SQLCOM_UPDATE_MULTI ||
       thd->lex->sql_command == SQLCOM_DELETE_MULTI ||
       thd->lex->sql_command == SQLCOM_UPDATE ||
       thd->lex->sql_command == SQLCOM_DELETE) &&
      !unit->first_select()->is_part_of_union() &&
      optimizer_flag(thd, OPTIMIZER_SWITCH_EXISTS_TO_IN) &&
      (is_top_level_item() ||
       (upper_not && upper_not->is_top_level_item())))
  {
    Query_arena *arena, backup;
    bool result;
    arena= thd->activate_stmt_arena_if_needed(&backup);
    result= (!(optimizer= new (thd->mem_root) Item_in_optimizer(thd, new (thd->mem_root) Item_int(thd, 1), this)));
    if (arena)
      thd->restore_active_arena(arena, &backup);
    if (result)
      trans_res= TRUE;
    else
      substitution= optimizer;
  }
  DBUG_RETURN(trans_res);
}

/**
  Check if 'func' is an equality in form "inner_table.column = outer_expr"

  @param func              Expression to check
  @param allow_subselect   If true, the outer_expr part can have a subquery
                           If false, it cannot.
  @param local_field  OUT  Return "inner_table.column" here
  @param outer_expr   OUT  Return outer_expr here

  @return true - 'func' is an Equality.
*/

static bool check_equality_for_exist2in(Item_func *func,
                                        bool allow_subselect,
                                        Item_ident **local_field,
                                        Item **outer_exp)
{
  Item **args;
  if (func->functype() != Item_func::EQ_FUNC)
    return FALSE;
  DBUG_ASSERT(func->argument_count() == 2);
  args= func->arguments();
  if (args[0]->real_type() == Item::FIELD_ITEM &&
      args[0]->all_used_tables() != OUTER_REF_TABLE_BIT &&
      args[1]->all_used_tables() == OUTER_REF_TABLE_BIT &&
      (allow_subselect || !args[1]->with_subquery()))
  {
    /* It is Item_field or Item_direct_view_ref) */
    DBUG_ASSERT(args[0]->type() == Item::FIELD_ITEM ||
                args[0]->type() == Item::REF_ITEM);
    *local_field= (Item_ident *)args[0];
    *outer_exp= args[1];
    return TRUE;
  }
  else if (args[1]->real_type() == Item::FIELD_ITEM &&
           args[1]->all_used_tables() != OUTER_REF_TABLE_BIT &&
           args[0]->all_used_tables() == OUTER_REF_TABLE_BIT &&
           (allow_subselect || !args[0]->with_subquery()))
  {
    /* It is Item_field or Item_direct_view_ref) */
    DBUG_ASSERT(args[1]->type() == Item::FIELD_ITEM ||
                args[1]->type() == Item::REF_ITEM);
    *local_field= (Item_ident *)args[1];
    *outer_exp= args[0];
    return TRUE;
  }

  return FALSE;
}

typedef struct st_eq_field_outer
{
  Item **eq_ref;
  Item_ident *local_field;
  Item *outer_exp;
} EQ_FIELD_OUTER;


/**
  Check if 'conds' is a set of AND-ed outer_expr=inner_table.col equalities

  @detail
    Check if 'conds' has form

    outer1=inner_tbl1.col1 AND ... AND outer2=inner_tbl1.col2 AND remainder_cond

    if there is just one outer_expr=inner_expr pair, then outer_expr can have a
    subselect in it.  If there are many such pairs, then none of outer_expr can
    have a subselect in it. If we allow this, the query will fail with an error:

      This version of MariaDB doesn't yet support 'SUBQUERY in ROW in left
      expression of IN/ALL/ANY'

  @param  conds    Condition to be checked
  @parm   result   Array to collect EQ_FIELD_OUTER elements describing
                   inner-vs-outer equalities the function has found.
  @return
    false - some inner-vs-outer equalities were found
    true  - otherwise.
*/

static bool find_inner_outer_equalities(Item **conds,
                                        Dynamic_array<EQ_FIELD_OUTER> &result)
{
  bool found=  FALSE;
  EQ_FIELD_OUTER element;
  if (is_cond_and(*conds))
  {
    List_iterator<Item> li(*((Item_cond*)*conds)->argument_list());
    Item *item;
    bool allow_subselect= true;
    while ((item= li++))
    {
      if (item->type() == Item::FUNC_ITEM &&
          check_equality_for_exist2in((Item_func *)item,
                                      allow_subselect,
                                      &element.local_field,
                                      &element.outer_exp))
      {
        found= TRUE;
        allow_subselect= false;
        element.eq_ref= li.ref();
        if (result.append(element))
          goto alloc_err;
      }
    }
  }
  else if ((*conds)->type() == Item::FUNC_ITEM &&
           check_equality_for_exist2in((Item_func *)*conds,
                                       true,
                                       &element.local_field,
                                       &element.outer_exp))
  {
    found= TRUE;
    element.eq_ref= conds;
    if (result.append(element))
      goto alloc_err;
  }

  return !found;
alloc_err:
  return TRUE;
}

/**
  Converts EXISTS subquery to IN subquery if it is possible and has sense

  @param opt_arg         Pointer on THD

  @return TRUE in case of error and FALSE otherwise.
*/

bool Item_exists_subselect::exists2in_processor(void *opt_arg)
{
  THD *thd= (THD *)opt_arg;
  SELECT_LEX *first_select=unit->first_select(), *save_select;
  JOIN *join= first_select->join;
  Item **eq_ref= NULL;
  Item_ident *local_field= NULL;
  Item *outer_exp= NULL;
  Item *left_exp= NULL; Item_in_subselect *in_subs;
  Query_arena *arena= NULL, backup;
  int res= FALSE;
  List<Item> outer;
  Dynamic_array<EQ_FIELD_OUTER> eqs(PSI_INSTRUMENT_MEM, 5, 5);
  bool will_be_correlated;
  DBUG_ENTER("Item_exists_subselect::exists2in_processor");

  if (!optimizer ||
      !optimizer_flag(thd, OPTIMIZER_SWITCH_EXISTS_TO_IN) ||
      (!is_top_level_item() && (!upper_not ||
                                !upper_not->is_top_level_item())) ||
      first_select->is_part_of_union() ||
      first_select->group_list.elements ||
      join->having ||
      first_select->with_sum_func ||
      !first_select->leaf_tables.elements||
      !join->conds ||
      with_recursive_reference)
    DBUG_RETURN(FALSE);

  /*
    EXISTS-to-IN coversion and ORDER BY ... LIMIT clause:

    - "[ORDER BY ...] LIMIT n" clause with a non-zero n does not affect
      the result of the EXISTS(...) predicate, and so we can discard
      it during the conversion.
    - "[ORDER BY ...] LIMIT m, n" can turn a non-empty resultset into empty
      one, so it affects tthe EXISTS(...) result and cannot be discarded.

    Disallow exists-to-in conversion if
    (1). three is a LIMIT which is not a basic constant
    (1a)  or is a "LIMIT 0" (see MDEV-19429)
    (2).  there is an OFFSET clause
  */
  if ((first_select->limit_params.select_limit &&                        // (1)
       (!first_select->limit_params.select_limit->basic_const_item() ||  // (1)
        first_select->limit_params.select_limit->val_uint() == 0)) ||    // (1a)
      first_select->limit_params.offset_limit)                           // (2)
  {
    DBUG_RETURN(FALSE);
  }

  /* Disallow the conversion if offset + limit exists */

  DBUG_ASSERT(first_select->group_list.elements == 0 &&
              first_select->having == NULL);

  if (find_inner_outer_equalities(&join->conds, eqs))
    DBUG_RETURN(FALSE);

  DBUG_ASSERT(eqs.elements() != 0);

  save_select= thd->lex->current_select;
  thd->lex->current_select= first_select;

  /* check that the subquery has only dependencies we are going pull out */
  {
    List<Item> unused;
    Collect_deps_prm prm= {&unused,          // parameters
      unit->first_select()->nest_level_base, // nest_level_base
      0,                                     // count
      unit->first_select()->nest_level,      // nest_level
      FALSE                                  // collect
    };
    walk(&Item::collect_outer_ref_processor, TRUE, &prm);
    DBUG_ASSERT(prm.count > 0);
    DBUG_ASSERT(prm.count >= (uint)eqs.elements());
    will_be_correlated= prm.count > (uint)eqs.elements();
    if (upper_not && will_be_correlated)
      goto out;
  }

  if ((uint)eqs.elements() > (first_select->item_list.elements +
                              first_select->select_n_reserved))
    goto out;

  arena= thd->activate_stmt_arena_if_needed(&backup);

  while (first_select->item_list.elements > (uint)eqs.elements())
  {
    first_select->item_list.pop();
    first_select->join->all_fields.elements--;
  }
  {
    List_iterator<Item> it(first_select->item_list);

    for (uint i= 0; i < (uint)eqs.elements(); i++)
    {
      Item *item= it++;
      eq_ref= eqs.at(i).eq_ref;
      local_field= eqs.at(i).local_field;
      outer_exp= eqs.at(i).outer_exp;
      /* Add the field to the SELECT_LIST */
      if (item)
        it.replace(local_field);
      else
      {
        first_select->item_list.push_back(local_field, thd->mem_root);
        first_select->join->all_fields.elements++;
      }
      first_select->ref_pointer_array[i]= (Item *)local_field;

      /* remove the parts from condition */
      if (!upper_not || !local_field->maybe_null())
        *eq_ref= new (thd->mem_root) Item_int(thd, 1);
      else
      {
        *eq_ref= new (thd->mem_root)
          Item_func_isnotnull(thd,
                              new (thd->mem_root)
                              Item_field(thd,
                                         ((Item_field*)(local_field->
                                                        real_item()))->context,
                                         ((Item_field*)(local_field->
                                                        real_item()))->field));
        if((*eq_ref)->fix_fields(thd, (Item **)eq_ref))
        {
          res= TRUE;
          goto out;
        }
      }
      outer_exp->fix_after_pullout(unit->outer_select(), &outer_exp, FALSE);
      outer_exp->update_used_tables();
      outer.push_back(outer_exp, thd->mem_root);
    }
  }

  join->conds->update_used_tables();

  /* make IN SUBQUERY and put outer_exp as left part */
  if (eqs.elements() == 1)
    left_exp= outer_exp;
  else
  {
    if (!(left_exp= new (thd->mem_root) Item_row(thd, outer)))
    {
      res= TRUE;
      goto out;
    }
  }

  /* make EXISTS->IN permanet (see Item_subselect::init()) */
  set_exists_transformed();

  first_select->limit_params.select_limit= NULL;
  first_select->limit_params.explicit_limit= FALSE;
  if (!(in_subs= new (thd->mem_root) Item_in_subselect(thd, left_exp,
                                                         first_select)))
  {
    res= TRUE;
    goto out;
  }
  in_subs->set_exists_transformed();
  optimizer->arguments()[0]= left_exp;
  optimizer->arguments()[1]= in_subs;
  in_subs->optimizer= optimizer;
  DBUG_ASSERT(is_top_level_item() ||
              (upper_not && upper_not->is_top_level_item()));
  in_subs->top_level_item();
  {
    SELECT_LEX *current= thd->lex->current_select;
    optimizer->reset_cache(); // renew cache, and we will not keep it
    thd->lex->current_select= unit->outer_select();
    DBUG_ASSERT(optimizer);
    if (optimizer->fix_left(thd))
    {
      res= TRUE;
      /*
        We should not restore thd->lex->current_select because it will be
        reset on exit from this procedure
      */
      goto out;
    }
    /*
      As far as  Item_ref_in_optimizer do not substitute itself on fix_fields
      we can use same item for all selects.
    */
    in_subs->expr= new (thd->mem_root)
      Item_direct_ref(thd, &first_select->context,
                      (Item**)optimizer->get_cache(),
                      no_matter_name,
                      in_left_expr_name);
    if (in_subs->fix_fields(thd, optimizer->arguments() + 1))
    {
      res= TRUE;
      /*
        We should not restore thd->lex->current_select because it will be
        reset on exit from this procedure
      */
      goto out;
    }
    {
      /* Move dependence list */
      List_iterator_fast<Ref_to_outside> it(upper_refs);
      Ref_to_outside *upper;
      while ((upper= it++))
      {
        uint i;
        for (i= 0; i < (uint)eqs.elements(); i++)
          if (eqs.at(i).outer_exp->
              walk(&Item::find_item_processor, TRUE, upper->item))
            break;
        DBUG_ASSERT(thd->stmt_arena->is_stmt_prepare_or_first_stmt_execute() ||
                    thd->stmt_arena->is_conventional());
        DBUG_ASSERT(thd->stmt_arena->mem_root == thd->mem_root);
        if (i == (uint)eqs.elements() &&
            (in_subs->upper_refs.push_back(
               upper, thd->mem_root)))
          goto out;
      }
    }
    in_subs->update_used_tables();
    /*
      The engine of the subquery is fixed so above fix_fields() is not
      complete and should be fixed
    */
    in_subs->upper_refs= upper_refs;
    upper_refs.empty();
    thd->lex->current_select= current;
  }

  DBUG_ASSERT(unit->item == in_subs);
  DBUG_ASSERT(join == first_select->join);
  /*
    Fix dependency info
  */
  in_subs->is_correlated= will_be_correlated;
  if (!will_be_correlated)
  {
    first_select->uncacheable&= ~UNCACHEABLE_DEPENDENT_GENERATED;
    unit->uncacheable&= ~UNCACHEABLE_DEPENDENT_GENERATED;
  }
  /*
    set possible optimization strategies
  */
  in_subs->emb_on_expr_nest= emb_on_expr_nest;

  {
    OPT_TRACE_TRANSFORM(thd, trace_wrapper, trace_transform,
  		        in_subs->get_select_lex()->select_number,
  			"EXISTS (SELECT)", "IN (SELECT)");
    trace_transform.add( "upper_not", ( upper_not?true:false ) );
  }

  res= check_and_do_in_subquery_rewrites(join);
  first_select->join->prepare_stage2();

  first_select->fix_prepare_information(thd, &join->conds, &join->having);

  if (upper_not)
  {
    Item *exp;
    if (eqs.elements() == 1)
    {
      exp= (optimizer->arguments()[0]->maybe_null() ?
            (Item*) new (thd->mem_root)
            Item_cond_and(thd,
                          new (thd->mem_root)
                          Item_func_isnotnull(thd,
                                              new (thd->mem_root)
                                              Item_direct_ref(thd,
                                                              &unit->outer_select()->context,
                                                              optimizer->arguments(),
                                                              no_matter_name,
                                                              exists_outer_expr_name)),
                          optimizer) :
            (Item *)optimizer);
    }
    else
    {
      List<Item> *and_list= new (thd->mem_root) List<Item>;
      if (!and_list)
      {
        res= TRUE;
        goto out;
      }
      for (size_t i= 0; i < eqs.elements(); i++)
      {
        if (optimizer->arguments()[0]->maybe_null())
        {
          and_list->
            push_front(new (thd->mem_root)
                       Item_func_isnotnull(thd,
                                           new (thd->mem_root)
                                           Item_direct_ref(thd,
                                                           &unit->outer_select()->context,
                                                           optimizer->arguments()[0]->addr((int)i),
                                                           no_matter_name,
                                                           exists_outer_expr_name)),
                       thd->mem_root);
        }
      }
      if (and_list->elements > 0)
      {
        and_list->push_front(optimizer, thd->mem_root);
        exp= new (thd->mem_root) Item_cond_and(thd, *and_list);
      }
      else
        exp= optimizer;
    }
    upper_not->arguments()[0]= exp;
    if (exp->fix_fields_if_needed(thd, upper_not->arguments()))
    {
      res= TRUE;
      goto out;
    }
  }

out:
  thd->lex->current_select= save_select;
  if (arena)
    thd->restore_active_arena(arena, &backup);
  DBUG_RETURN(res);
}


/**
  Prepare IN/ALL/ANY/SOME subquery transformation and call the appropriate
  transformation function.

  @param join    JOIN object of transforming subquery

  @notes
  To decide which transformation procedure (scalar or row) applicable here
  we have to call fix_fields() for the left expression to be able to call
  cols() method on it. Also this method makes arena management for
  underlying transformation methods.

  @retval  false  OK
  @retval  true   Error
*/

bool
Item_in_subselect::select_in_like_transformer(JOIN *join)
{
  Query_arena *arena= 0, backup;
  SELECT_LEX *current= thd->lex->current_select;
  THD_WHERE save_where= thd->where;
  bool trans_res= true;
  bool result;

  DBUG_ENTER("Item_in_subselect::select_in_like_transformer");
  DBUG_ASSERT(thd == join->thd);
  thd->where= THD_WHERE::IN_ALL_ANY_SUBQUERY;

  /*
    In some optimisation cases we will not need this Item_in_optimizer
    object, but we can't know it here, but here we need address correct
    reference on left expression.

    note: we won't need Item_in_optimizer when handling degenerate cases
    like "... IN (SELECT 1)"
  */
  arena= thd->activate_stmt_arena_if_needed(&backup);
  if (!optimizer)
  {
    optimizer= new (thd->mem_root) Item_in_optimizer(thd, left_expr_orig, this);
    if ((result= !optimizer))
      goto out;
  }

  thd->lex->current_select= current->return_after_parsing();
  result= optimizer->fix_left(thd);
  thd->lex->current_select= current;

  if (changed)
  {
    trans_res= false;
    goto out;
  }


  if (result)
    goto out;

  /*
    Both transformers call fix_fields() only for Items created inside them,
    and all that items do not make permanent changes in current item arena
    which allow to us call them with changed arena (if we do not know nature
    of Item, we have to call fix_fields() for it only with original arena to
    avoid memory leak)
  */
  if (left_expr->cols() == 1)
    trans_res= single_value_transformer(join);
  else
  {
    /* we do not support row operation for ALL/ANY/SOME */
    if (func != &eq_creator)
    {
      if (arena)
        thd->restore_active_arena(arena, &backup);
      my_error(ER_OPERAND_COLUMNS, MYF(0), 1);
      DBUG_RETURN(true);
    }
    trans_res= row_value_transformer(join);
  }
out:
  if (arena)
    thd->restore_active_arena(arena, &backup);
  thd->where= save_where;
  DBUG_RETURN(trans_res);
}


void Item_in_subselect::print(String *str, enum_query_type query_type)
{
  if (test_strategy(SUBS_IN_TO_EXISTS) &&
      !(query_type & QT_PARSABLE))
    str->append(STRING_WITH_LEN("<exists>"));
  else
  {
    left_expr->print_parenthesised(str, query_type, precedence());
    str->append(STRING_WITH_LEN(" in "));
  }
  Item_subselect::print(str, query_type);
}

bool Item_exists_subselect::fix_fields(THD *thd, Item **ref)
{
  DBUG_ENTER("Item_exists_subselect::fix_fields");
  if (exists_transformed)
    DBUG_RETURN( !( (*ref)= new (thd->mem_root) Item_int(thd, 1)));
  DBUG_RETURN(Item_subselect::fix_fields(thd, ref));
}


bool Item_in_subselect::fix_fields(THD *thd_arg, Item **ref)
{
  uint outer_cols_num;
  List<Item> *inner_cols;
  THD_WHERE save_where= thd_arg->where;
  DBUG_ENTER("Item_in_subselect::fix_fields");

  thd= thd_arg;
  DBUG_ASSERT(unit->thd == thd);

  if (test_strategy(SUBS_SEMI_JOIN))
    DBUG_RETURN( !( (*ref)= new (thd->mem_root) Item_int(thd, 1)) );

  thd->where= THD_WHERE::IN_ALL_ANY_SUBQUERY;
  /*
    Check if the outer and inner IN operands match in those cases when we
    will not perform IN=>EXISTS transformation. Currently this is when we
    use subquery materialization.

    The condition below is true when this method was called recursively from
    inside JOIN::prepare for the JOIN object created by the call chain
    Item_subselect::fix_fields -> subselect_single_select_engine::prepare,
    which creates a JOIN object for the subquery and calls JOIN::prepare for
    the JOIN of the subquery.
    Notice that in some cases, this doesn't happen, and the check_cols()
    test for each Item happens later in
    Item_in_subselect::row_value_in_to_exists_transformer.
    The reason for this mess is that our JOIN::prepare phase works top-down
    instead of bottom-up, so we first do name resoluton and semantic checks
    for the outer selects, then for the inner.
  */
  if (engine &&
      engine->engine_type() == subselect_engine::SINGLE_SELECT_ENGINE &&
      ((subselect_single_select_engine*)engine)->join)
  {
    outer_cols_num= left_expr->cols();

    if (unit->is_unit_op())
      inner_cols= &(unit->types);
    else
      inner_cols= &(unit->first_select()->item_list);
    if (outer_cols_num != inner_cols->elements)
    {
      my_error(ER_OPERAND_COLUMNS, MYF(0), outer_cols_num);
      goto err;
    }
    if (outer_cols_num > 1)
    {
      List_iterator<Item> inner_col_it(*inner_cols);
      Item *inner_col;
      for (uint i= 0; i < outer_cols_num; i++)
      {
        inner_col= inner_col_it++;
        if (inner_col->check_cols(left_expr->element_index(i)->cols()))
          goto err;
      }
    }
  }

  if (left_expr && left_expr->fix_fields_if_needed(thd_arg, &left_expr))
    goto err;
  else
  if (Item_subselect::fix_fields(thd_arg, ref))
    goto err;
  base_flags|= item_base_t::FIXED;
  thd->where= save_where;
  DBUG_RETURN(FALSE);

err:
  thd->where= save_where;
  DBUG_RETURN(TRUE);
}


void Item_in_subselect::fix_after_pullout(st_select_lex *new_parent,
                                          Item **ref, bool merge)
{
  left_expr->fix_after_pullout(new_parent, &left_expr, merge);
  Item_subselect::fix_after_pullout(new_parent, ref, merge);
  used_tables_cache |= left_expr->used_tables();
}

void Item_in_subselect::update_used_tables()
{
  Item_subselect::update_used_tables();
  left_expr->update_used_tables();
  //used_tables_cache |= left_expr->used_tables();
  used_tables_cache= Item_subselect::used_tables() | left_expr->used_tables();
}


/**
  Try to create and initialize an engine to compute a subselect via
  materialization.

  @details
  The method creates a new engine for materialized execution, and initializes
  the engine. The initialization may fail
  - either because it wasn't possible to create the needed temporary table
    and its index,
  - or because of a memory allocation error,

  @returns
    @retval TRUE  memory allocation error occurred
    @retval FALSE an execution method was chosen successfully
*/

bool Item_in_subselect::setup_mat_engine()
{
  subselect_hash_sj_engine       *mat_engine= NULL;
  subselect_single_select_engine *select_engine;

  DBUG_ENTER("Item_in_subselect::setup_mat_engine");
  DBUG_ASSERT(thd);

  /*
    The select_engine (that executes transformed IN=>EXISTS subselects) is
    pre-created at parse time, and is stored in statement memory (preserved
    across PS executions).
  */
  DBUG_ASSERT(engine->engine_type() == subselect_engine::SINGLE_SELECT_ENGINE);
  select_engine= (subselect_single_select_engine*) engine;

  /* Create/initialize execution objects. */
  if (!(mat_engine= new (thd->mem_root)
        subselect_hash_sj_engine(thd, this, select_engine)))
    DBUG_RETURN(TRUE);

  if (mat_engine->prepare(thd) ||
      mat_engine->init(&select_engine->join->fields_list,
                       engine->get_identifier()))
    DBUG_RETURN(TRUE);

  engine= mat_engine;
  DBUG_RETURN(FALSE);
}


/**
  Initialize the cache of the left operand of the IN predicate.

  @note This method has the same purpose as alloc_group_fields(),
  but it takes a different kind of collection of items, and the
  list we push to is dynamically allocated.

  @retval TRUE  if a memory allocation error occurred or the cache is
                not applicable to the current query
  @retval FALSE if success
*/

bool Item_in_subselect::init_left_expr_cache()
{
  JOIN *outer_join;
  DBUG_ASSERT(thd);

  outer_join= unit->outer_select()->join;
  /*
    An IN predicate might be evaluated in a query for which all tables have
    been optimzied away.
  */ 
  if (!outer_join || !outer_join->table_count || !outer_join->tables_list)
    return TRUE;

  if (!(left_expr_cache= new (thd->mem_root) List<Cached_item>))
    return TRUE;

  for (uint i= 0; i < left_expr->cols(); i++)
  {
    Cached_item *cur_item_cache= new_Cached_item(thd,
                                                 left_expr->element_index(i),
                                                 FALSE);
    if (!cur_item_cache || left_expr_cache->push_front(cur_item_cache,
                                                       thd->mem_root))
      return TRUE;
  }
  return FALSE;
}


bool Item_in_subselect::init_cond_guards()
{
  DBUG_ASSERT(thd);
  uint cols_num= left_expr->cols();
  if (!is_top_level_item() && !pushed_cond_guards &&
      (left_expr->maybe_null() || cols_num > 1))
  {
    if (!(pushed_cond_guards= (bool*)thd->alloc(sizeof(bool) * cols_num)))
        return TRUE;
    for (uint i= 0; i < cols_num; i++)
      pushed_cond_guards[i]= TRUE;
  }
  return FALSE;
}

/**
  Initialize the tracker which will be used to provide information for
  the output of EXPLAIN and ANALYZE
*/
void Item_in_subselect::init_subq_materialization_tracker(THD *thd)
{
  if (test_strategy(SUBS_MATERIALIZATION | SUBS_PARTIAL_MATCH_ROWID_MERGE |
                    SUBS_PARTIAL_MATCH_TABLE_SCAN))
  {
    Explain_query *qw= thd->lex->explain;
    DBUG_ASSERT(qw);
    Explain_node *node= qw->get_node(unit->first_select()->select_number);
    if (!node)
      return;
    node->subq_materialization= new(qw->mem_root)
        Explain_subq_materialization(qw->mem_root);
    materialization_tracker= node->subq_materialization->get_tracker();
  }
}


bool
Item_allany_subselect::select_transformer(JOIN *join)
{
  DBUG_ENTER("Item_allany_subselect::select_transformer");
  DBUG_ASSERT((in_strategy & ~(SUBS_MAXMIN_INJECTED | SUBS_MAXMIN_ENGINE |
                               SUBS_IN_TO_EXISTS | SUBS_STRATEGY_CHOSEN)) == 0);
  if (upper_item)
    upper_item->show= 1;
  DBUG_RETURN(select_in_like_transformer(join));
}


void Item_allany_subselect::print(String *str, enum_query_type query_type)
{
  if (test_strategy(SUBS_IN_TO_EXISTS) &&
      !(query_type & QT_PARSABLE))
    str->append(STRING_WITH_LEN("<exists>"));
  else
  {
    left_expr->print(str, query_type);
    str->append(' ');
    const char *name= func->symbol(all);
    str->append(name, strlen(name));
    str->append(all ? " all " : " any ", 5);
  }
  Item_subselect::print(str, query_type);
}


void Item_allany_subselect::no_rows_in_result()
{
  /*
    Subquery predicates outside of the SELECT list must be evaluated in order
    to possibly filter the special result row generated for implicit grouping
    if the subquery is in the HAVING clause.
    If the predicate is constant, we need its actual value in the only result
    row for queries with implicit grouping.
  */
  if (parsing_place != SELECT_LIST || const_item())
    return;
  value= 0;
  null_value= 0;
  was_null= 0;
  make_const();
}


void subselect_engine::set_thd(THD *thd_arg)
{
  thd= thd_arg;
  if (result)
    result->set_thd(thd_arg);
}


subselect_single_select_engine::
subselect_single_select_engine(st_select_lex *select,
			       select_result_interceptor *result_arg,
			       Item_subselect *item_arg)
  :subselect_engine(item_arg, result_arg),
   prepared(0), executed(0),
   select_lex(select), join(0)
{
  select_lex->master_unit()->item= item_arg;
}

int subselect_single_select_engine::get_identifier()
{
  return select_lex->select_number; 
}

void subselect_single_select_engine::force_reexecution()
{ 
  executed= false;
}

void subselect_single_select_engine::cleanup()
{
  DBUG_ENTER("subselect_single_select_engine::cleanup");
  prepared= executed= 0;
  join= 0;
  result->cleanup();
  select_lex->uncacheable&= ~UNCACHEABLE_DEPENDENT_INJECTED;
  DBUG_VOID_RETURN;
}


void subselect_union_engine::cleanup()
{
  DBUG_ENTER("subselect_union_engine::cleanup");
  unit->reinit_exec_mechanism();
  result->cleanup();
  unit->uncacheable&= ~UNCACHEABLE_DEPENDENT_INJECTED;
  for (SELECT_LEX *sl= unit->first_select(); sl; sl= sl->next_select())
    sl->uncacheable&= ~UNCACHEABLE_DEPENDENT_INJECTED;
  DBUG_VOID_RETURN;
}


bool subselect_union_engine::is_executed() const
{
  return unit->executed;
}

void subselect_union_engine::force_reexecution()
{ 
  unit->executed= false;
}


/*
  Check if last execution of the subquery engine produced any rows

  SYNOPSIS
    subselect_union_engine::no_rows()

  DESCRIPTION
    Check if last execution of the subquery engine produced any rows. The
    return value is undefined if last execution ended in an error.

  RETURN
    TRUE  - Last subselect execution has produced no rows
    FALSE - Otherwise
*/

bool subselect_union_engine::no_rows()
{
  /* Check if we got any rows when reading UNION result from temp. table: */
  if (unit->fake_select_lex)
  {
    JOIN *join= unit->fake_select_lex->join;
    if (join)
      return MY_TEST(!join->send_records);
    return false;
  }
  return MY_TEST(!(((select_union_direct *)(unit->get_union_result()))
                                                            ->send_records));
}


void subselect_uniquesubquery_engine::cleanup()
{
  DBUG_ENTER("subselect_uniquesubquery_engine::cleanup");
  /* 
    Note for mergers: we don't have to, and actually must not de-initialize
    tab->table->file here.
    - We don't have to, because free_tmp_table() will call ha_index_or_rnd_end
    - We must not do it, because tab->table may be a derived table which 
      has been already dropped by close_thread_tables(), while we here are
      called from cleanup_items()
  */
  DBUG_VOID_RETURN;
}


subselect_union_engine::subselect_union_engine(st_select_lex_unit *u,
					       select_result_interceptor *result_arg,
					       Item_subselect *item_arg)
  :subselect_engine(item_arg, result_arg)
{
  unit= u;
  unit->item= item_arg;
}


/**
  Create and prepare the JOIN object that represents the query execution
  plan for the subquery.

  @details
  This method is called from Item_subselect::fix_fields. For prepared
  statements it is called both during the PREPARE and EXECUTE phases in the
  following ways:
  - During PREPARE the optimizer needs some properties
    (join->fields_list.elements) of the JOIN to proceed with preparation of
    the remaining query (namely to complete ::fix_fields for the subselect
    related classes. In the end of PREPARE the JOIN is deleted.
  - When we EXECUTE the query, Item_subselect::fix_fields is called again, and
    the JOIN object is re-created again, prepared and executed. In the end of
    execution it is deleted.
  In all cases the JOIN is created in runtime memory (not in the permanent
  memory root).

  @todo
  Re-check what properties of 'join' are needed during prepare, and see if
  we can avoid creating a JOIN during JOIN::prepare of the outer join.

  @retval 0  if success
  @retval 1  if error
*/

int subselect_single_select_engine::prepare(THD *thd)
{
  if (prepared)
    return 0;
  set_thd(thd);
  if (select_lex->join)
  {
    select_lex->cleanup();
  }
  join= (new (thd->mem_root)
         JOIN(thd, select_lex->item_list,
              select_lex->options | SELECT_NO_UNLOCK, result));
  if (!join || !result)
    return 1; /* Fatal error is set already. */
  prepared= 1;
  SELECT_LEX *save_select= thd->lex->current_select;
  thd->lex->current_select= select_lex;
  if (join->prepare(select_lex->table_list.first,
		    select_lex->where,
		    select_lex->order_list.elements +
		    select_lex->group_list.elements,
		    select_lex->order_list.first,
                    false,
		    select_lex->group_list.first,
		    select_lex->having,
		    NULL, select_lex,
		    select_lex->master_unit()))
    return 1;
  thd->lex->current_select= save_select;
  return 0;
}

int subselect_union_engine::prepare(THD *thd_arg)
{
  set_thd(thd_arg);
  return unit->prepare(unit->derived, result, SELECT_NO_UNLOCK);
}

int subselect_uniquesubquery_engine::prepare(THD *)
{
  /* Should never be called. */
  DBUG_ASSERT(FALSE);
  return 1;
}


/*
  Check if last execution of the subquery engine produced any rows

  SYNOPSIS
    subselect_single_select_engine::no_rows()

  DESCRIPTION
    Check if last execution of the subquery engine produced any rows. The
    return value is undefined if last execution ended in an error.

  RETURN
    TRUE  - Last subselect execution has produced no rows
    FALSE - Otherwise
*/

bool subselect_single_select_engine::no_rows()
{ 
  return !item->assigned();
}


/**
 Makes storage for the output values for the subquery and calcuates
 their data and column types and their nullability.
*/
bool subselect_engine::set_row(List<Item> &item_list, Item_cache **row)
{
  Item *sel_item;
  List_iterator_fast<Item> li(item_list);
  set_handler(&type_handler_varchar);
  for (uint i= 0; (sel_item= li++); i++)
  {
    item->max_length= sel_item->max_length;
    set_handler(sel_item->type_handler());
    item->decimals= sel_item->decimals;
    item->unsigned_flag= sel_item->unsigned_flag;
    maybe_null= sel_item->maybe_null();
    if (!(row[i]= sel_item->get_cache(thd)))
      return TRUE;
    row[i]->setup(thd, sel_item);
 //psergey-backport-timours:   row[i]->store(sel_item);
  }
  if (item_list.elements > 1)
    set_handler(&type_handler_row);
  return FALSE;
}

bool subselect_single_select_engine::fix_length_and_dec(Item_cache **row)
{
  DBUG_ASSERT(row || select_lex->item_list.elements==1);
  if (set_row(select_lex->item_list, row))
    return TRUE;
  item->collation.set(row[0]->collation);
  if (cols() != 1)
    maybe_null= 0;
  return FALSE;
}

bool subselect_union_engine::fix_length_and_dec(Item_cache **row)
{
  DBUG_ASSERT(row || unit->first_select()->item_list.elements==1);

  if (unit->first_select()->item_list.elements == 1)
  {
    if (set_row(unit->item_list, row))
      return TRUE;
    item->collation.set(row[0]->collation);
  }
  else
  {
    bool maybe_null_saved= maybe_null;
    if (set_row(unit->item_list, row))
      return TRUE;
    maybe_null= maybe_null_saved;
  }
  return FALSE;
}

bool subselect_uniquesubquery_engine::fix_length_and_dec(Item_cache **row)
{
  //this never should be called
  DBUG_ASSERT(0);
  return FALSE;
}

int  read_first_record_seq(JOIN_TAB *tab);
int rr_sequential(READ_RECORD *info);
int join_read_always_key_or_null(JOIN_TAB *tab);
int join_read_next_same_or_null(READ_RECORD *info);

int subselect_single_select_engine::exec()
{
  THD_WHERE save_where= thd->where;
  SELECT_LEX *save_select= thd->lex->current_select;
  thd->lex->current_select= select_lex;
  bool exec_error= 0;
  DBUG_ENTER("subselect_single_select_engine::exec");

  if (join->optimization_state == JOIN::NOT_OPTIMIZED)
  {
    SELECT_LEX_UNIT *unit= select_lex->master_unit();

    unit->set_limit(unit->global_parameters());
    if (join->optimize())
    {
      thd->where= save_where;
      executed= 1;
      thd->lex->current_select= save_select;
      DBUG_RETURN(join->error ? join->error : 1);
    }
    if (!select_lex->uncacheable && thd->lex->describe && 
        !(join->select_options & SELECT_DESCRIBE))
    {
      item->update_used_tables();
      if (item->const_item())
      {
        /*
          It's necessary to keep original JOIN table because
          create_sort_index() function may overwrite original
          JOIN_TAB::type and wrong optimization method can be
          selected on re-execution.
        */
        select_lex->uncacheable|= UNCACHEABLE_EXPLAIN;
        select_lex->master_unit()->uncacheable|= UNCACHEABLE_EXPLAIN;
      }
    }
    if (item->engine_changed(this))
    {
      thd->lex->current_select= save_select;
      DBUG_RETURN(1);
    }
  }
  if (select_lex->uncacheable &&
      select_lex->uncacheable != UNCACHEABLE_EXPLAIN
      && executed)
  {
    if (join->reinit())
    {
      thd->where= save_where;
      thd->lex->current_select= save_select;
      DBUG_RETURN(1);
    }
    item->reset();
    item->assigned((executed= 0));
  }
  if (!executed)
  {
    item->reset_value_registration();
    JOIN_TAB *changed_tabs[MAX_TABLES];
    JOIN_TAB **last_changed_tab= changed_tabs;
    if (item->have_guarded_conds())
    {
      /*
        For at least one of the pushed predicates the following is true:
        We should not apply optimizations based on the condition that was
        pushed down into the subquery. Those optimizations are ref[_or_null]
        accesses. Change them to be full table scans.
      */
      JOIN_TAB *tab;
      for (tab= first_linear_tab(join, WITH_BUSH_ROOTS, WITHOUT_CONST_TABLES);
           tab; tab= next_linear_tab(join, tab, WITH_BUSH_ROOTS))
      {
        if (tab && tab->keyuse)
        {
          for (uint i= 0; i < tab->ref.key_parts; i++)
          {
            bool *cond_guard= tab->ref.cond_guards[i];
            if (cond_guard && !*cond_guard)
            {
              /* Change the access method to full table scan */
              tab->save_read_first_record= tab->read_first_record;
              tab->save_read_record= tab->read_record.read_record_func;
              tab->read_record.read_record_func= rr_sequential;
              tab->read_first_record= read_first_record_seq;
              if (tab->rowid_filter)
                tab->table->file->disable_pushed_rowid_filter();
              tab->read_record.thd= join->thd;
              tab->read_record.ref_length= tab->table->file->ref_length;
              tab->read_record.unlock_row= rr_unlock_row;
              *(last_changed_tab++)= tab;
              break;
            }
          }
        }
      }
    }
    
    exec_error= join->exec();

    /* Enable the optimizations back */
    for (JOIN_TAB **ptab= changed_tabs; ptab != last_changed_tab; ptab++)
    {
      JOIN_TAB *tab= *ptab;
      tab->read_record.ref_length= 0;
      tab->read_first_record= tab->save_read_first_record;
      tab->read_record.read_record_func= tab->save_read_record;
      if (tab->rowid_filter)
        tab->table->file->enable_pushed_rowid_filter();
    }
    executed= 1;
    if (!(uncacheable() & ~UNCACHEABLE_EXPLAIN) &&
        !item->with_recursive_reference)
      item->make_const();
    thd->where= save_where;
    thd->lex->current_select= save_select;
    DBUG_RETURN(exec_error || thd->is_error());
  }
  thd->where= save_where;
  thd->lex->current_select= save_select;
  DBUG_RETURN(0);
}

int subselect_union_engine::exec()
{
  THD_WHERE save_where= thd->where;
  int res= unit->exec();
  thd->where= save_where;
  return res;
}


/*
  Search for at least one row satisfying select condition
 
  SYNOPSIS
    subselect_uniquesubquery_engine::scan_table()

  DESCRIPTION
    Scan the table using sequential access until we find at least one row
    satisfying select condition.
    
    The caller must set this->empty_result_set=FALSE before calling this
    function. This function will set it to TRUE if it finds a matching row.

  RETURN
    FALSE - OK
    TRUE  - Error
*/

int subselect_uniquesubquery_engine::scan_table()
{
  int error;
  TABLE *table= tab->table;
  DBUG_ENTER("subselect_uniquesubquery_engine::scan_table");

  if ((table->file->inited &&
       (error= table->file->ha_index_end())) ||
      (error= table->file->ha_rnd_init(1)))
  {
    (void) report_error(table, error);
    DBUG_RETURN(true);
  }

  table->file->extra_opt(HA_EXTRA_CACHE,
                         get_thd()->variables.read_buff_size);
  table->null_row= 0;
  for (;;)
  {
    error=table->file->ha_rnd_next(table->record[0]);
    if (unlikely(error))
    {
      if (error == HA_ERR_END_OF_FILE)
      {
        error= 0;
        break;
      }
      else
      {
        error= report_error(table, error);
        break;
      }
    }

    if (!cond || cond->val_int())
    {
      empty_result_set= FALSE;
      break;
    }
  }

  table->file->ha_rnd_end();
  DBUG_RETURN(error != 0);
}


/**
  Copy ref key for index access into the only subquery table.

  @details
    Copy ref key and check for conversion problems.
    If there is an error converting the left IN operand to the column type of
    the right IN operand count it as no match. In this case IN has the value of
    FALSE. We mark the subquery table cursor as having no more rows (to ensure
    that the processing that follows will not find a match) and return FALSE,
    so IN is not treated as returning NULL.

  @returns
    @retval FALSE The outer ref was copied into an index lookup key.
    @retval TRUE  The outer ref cannot possibly match any row, IN is FALSE.
*/

bool subselect_uniquesubquery_engine::copy_ref_key(bool skip_constants)
{
  DBUG_ENTER("subselect_uniquesubquery_engine::copy_ref_key");

  for (store_key **copy= tab->ref.key_copy ; *copy ; copy++)
  {
    enum store_key::store_key_result store_res;
    if (skip_constants && (*copy)->store_key_is_const())
      continue;
    store_res= (*copy)->copy(thd);
    tab->ref.key_err= store_res;

    if (store_res == store_key::STORE_KEY_FATAL)
    {
      /*
       Error converting the left IN operand to the column type of the right
       IN operand. 
      */
      DBUG_RETURN(true);
    }
  }
  DBUG_RETURN(false);
}


/**
  Execute subselect via unique index lookup

  @details
    Find rows corresponding to the ref key using index access.
    If some part of the lookup key is NULL, then we're evaluating
      NULL IN (SELECT ... )
    This is a special case, we don't need to search for NULL in the table,
    instead, the result value is 
      - NULL  if select produces empty row set
      - FALSE otherwise.

    In some cases (IN subselect is a top level item, i.e.
    is_top_level_item() == TRUE, the caller doesn't distinguish between NULL and
    FALSE result and we just return FALSE.
    Otherwise we make a full table scan to see if there is at least one 
    matching row.
    
    The result of this function (info about whether a row was found) is
    stored in this->empty_result_set.
    
  @returns
    @retval 0  OK
    @retval 1  notify caller to call Item_subselect::reset(),
               in most cases reset() sets the result to NULL
*/

int subselect_uniquesubquery_engine::exec()
{
  DBUG_ENTER("subselect_uniquesubquery_engine::exec");
  int error;
  TABLE *table= tab->table;
  empty_result_set= TRUE;
  table->status= 0;
  Item_in_subselect *in_subs= item->get_IN_subquery();
  Subq_materialization_tracker *tracker= in_subs->get_materialization_tracker();
  DBUG_ASSERT(in_subs);
  DBUG_ASSERT(thd);

  if (!tab->preread_init_done && tab->preread_init())
    DBUG_RETURN(1);
  if (tracker)
    tracker->increment_loops_count();
  if (in_subs->left_expr_has_null())
  {
    /*
      The case when all values in left_expr are NULL is handled by
      Item_in_optimizer::val_int().
    */
    if (in_subs->is_top_level_item())
      DBUG_RETURN(1); /* notify caller to call reset() and set NULL value. */
    else
      DBUG_RETURN(scan_table());
  }

  if (copy_ref_key(true))
  {
    /* We know that there will be no rows even if we scan. */
    in_subs->value= 0;
    DBUG_RETURN(0);
  }

  if (!table->file->inited &&
      (error= table->file->ha_index_init(tab->ref.key, 0)))
  {
    (void) report_error(table, error);
    DBUG_RETURN(true);
  }

  error= table->file->ha_index_read_map(table->record[0],
                                        tab->ref.key_buff,
                                        make_prev_keypart_map(tab->
                                                              ref.key_parts),
                                        HA_READ_KEY_EXACT);
  if (unlikely(error &&
               error != HA_ERR_KEY_NOT_FOUND && error != HA_ERR_END_OF_FILE))
    error= report_error(table, error);
  else
  {
    error= 0;
    table->null_row= 0;
    if (!table->status && (!cond || cond->val_int()))
    {
      in_subs->value= 1;
      empty_result_set= FALSE;
    }
    else
      in_subs->value= 0;
  }

  DBUG_RETURN(error != 0);
}


/*
  TIMOUR: write comment
*/

int subselect_uniquesubquery_engine::index_lookup()
{
  DBUG_ENTER("subselect_uniquesubquery_engine::index_lookup");
  int error;
  TABLE *table= tab->table;
 
  if (!table->file->inited)
    table->file->ha_index_init(tab->ref.key, 0);
  error= table->file->ha_index_read_map(table->record[0],
                                        tab->ref.key_buff,
                                        make_prev_keypart_map(tab->
                                                              ref.key_parts),
                                        HA_READ_KEY_EXACT);
  DBUG_PRINT("info", ("lookup result: %i", error));

  if (unlikely(error && error != HA_ERR_KEY_NOT_FOUND &&
               error != HA_ERR_END_OF_FILE))
  {
    /*
      TIMOUR: I don't understand at all when do we need to call report_error.
      In most places where we access an index, we don't do this. Why here?
    */
    error= report_error(table, error);
    DBUG_RETURN(error);
  }

  table->null_row= 0;
  if (!error && (!cond || cond->val_int()))
    item->get_IN_subquery()->value= 1;
  else
    item->get_IN_subquery()->value= 0;

  DBUG_RETURN(0);
}



subselect_uniquesubquery_engine::~subselect_uniquesubquery_engine()
{
  /* Tell handler we don't need the index anymore */
  //psergey-merge-todo: the following was gone in 6.0:
 //psergey-merge: don't need this after all: tab->table->file->ha_index_end();
}


/**
  Execute subselect via unique index lookup

  @details
    The engine is used to resolve subqueries in form

      oe IN (SELECT key FROM tbl WHERE subq_where) 

    The value of the predicate is calculated as follows: 
    1. If oe IS NULL, this is a special case, do a full table scan on
       table tbl and search for row that satisfies subq_where. If such 
       row is found, return NULL, otherwise return FALSE.
    2. Make an index lookup via key=oe, search for a row that satisfies
       subq_where. If found, return TRUE.
    3. If check_null==TRUE, make another lookup via key=NULL, search for a 
       row that satisfies subq_where. If found, return NULL, otherwise
       return FALSE.

  @todo
    The step #1 can be optimized further when the index has several key
    parts. Consider a subquery:
    
      (oe1, oe2) IN (SELECT keypart1, keypart2 FROM tbl WHERE subq_where)

    and suppose we need to evaluate it for {oe1, oe2}=={const1, NULL}.
    Current code will do a full table scan and obtain correct result. There
    is a better option: instead of evaluating

      SELECT keypart1, keypart2 FROM tbl WHERE subq_where            (1)

    and checking if it has produced any matching rows, evaluate
    
      SELECT keypart2 FROM tbl WHERE subq_where AND keypart1=const1  (2)

    If this query produces a row, the result is NULL (as we're evaluating 
    "(const1, NULL) IN { (const1, X), ... }", which has a value of UNKNOWN,
    i.e. NULL).  If the query produces no rows, the result is FALSE.

    We currently evaluate (1) by doing a full table scan. (2) can be
    evaluated by doing a "ref" scan on "keypart1=const1", which can be much
    cheaper. We can use index statistics to quickly check whether "ref" scan
    will be cheaper than full table scan.

  @returns
    @retval 0  OK
    @retval 1  notify caller to call Item_subselect::reset(),
               in most cases reset() sets the result to NULL
*/

int subselect_indexsubquery_engine::exec()
{
  DBUG_ENTER("subselect_indexsubquery_engine");
  int error;
  bool null_finding= 0;
  TABLE *table= tab->table;
  Item_in_subselect *in_subs= item->get_IN_subquery();
  DBUG_ASSERT(thd);

  in_subs->value= 0;
  empty_result_set= TRUE;
  table->status= 0;

  if (check_null)
  {
    /* We need to check for NULL if there wasn't a matching value */
    *tab->ref.null_ref_key= 0;			// Search first for not null
    in_subs->was_null= 0;
  }

  if (!tab->preread_init_done && tab->preread_init())
    DBUG_RETURN(1);

  if (in_subs->left_expr_has_null())
  {
    /*
      The case when all values in left_expr are NULL is handled by
      Item_in_optimizer::val_int().
    */
    if (in_subs->is_top_level_item())
      DBUG_RETURN(1); /* notify caller to call reset() and set NULL value. */
    else
      DBUG_RETURN(scan_table());
  }

  if (copy_ref_key(true))
  {
    /* We know that there will be no rows even if we scan. */
    in_subs->value= 0;
    DBUG_RETURN(0);
  }

  if (!table->file->inited &&
      (error= table->file->ha_index_init(tab->ref.key, 1)))
  {
    (void) report_error(table, error);
    DBUG_RETURN(true);
  }

  error= table->file->ha_index_read_map(table->record[0],
                                        tab->ref.key_buff,
                                        make_prev_keypart_map(tab->
                                                              ref.key_parts),
                                        HA_READ_KEY_EXACT);
  if (unlikely(error &&
               error != HA_ERR_KEY_NOT_FOUND && error != HA_ERR_END_OF_FILE))
    error= report_error(table, error);
  else
  {
    for (;;)
    {
      error= 0;
      table->null_row= 0;
      if (!table->status)
      {
        if ((!cond || cond->val_int()) && (!having || having->val_int()))
        {
          empty_result_set= FALSE;
          if (null_finding)
            in_subs->was_null= 1;
          else
            in_subs->value= 1;
          break;
        }
        error= table->file->ha_index_next_same(table->record[0],
                                               tab->ref.key_buff,
                                               tab->ref.key_length);
        if (unlikely(error && error != HA_ERR_END_OF_FILE))
        {
          error= report_error(table, error);
          break;
        }
      }
      else
      {
        if (!check_null || null_finding)
          break;			/* We don't need to check nulls */
        *tab->ref.null_ref_key= 1;
        null_finding= 1;
        /* Check if there exists a row with a null value in the index */
        if (unlikely((error= (safe_index_read(tab) == 1))))
          break;
      }
    }
  }
  DBUG_RETURN(error != 0);
}


uint subselect_single_select_engine::cols() const
{
  //psergey-sj-backport: the following assert was gone in 6.0:
  //DBUG_ASSERT(select_lex->join != 0); // should be called after fix_fields()
  //return select_lex->join->fields_list.elements;
  return select_lex->item_list.elements;
}


uint subselect_union_engine::cols() const
{
  DBUG_ASSERT(unit->is_prepared());  // should be called after fix_fields()
  return unit->types.elements;
}


uint8 subselect_single_select_engine::uncacheable()
{
  return select_lex->uncacheable;
}


uint8 subselect_union_engine::uncacheable()
{
  return unit->uncacheable;
}


void subselect_single_select_engine::exclude()
{
  select_lex->master_unit()->exclude_level();
}

void subselect_union_engine::exclude()
{
  unit->exclude_level();
}


void subselect_uniquesubquery_engine::exclude()
{
  //this never should be called
  DBUG_ASSERT(0);
}


table_map subselect_engine::calc_const_tables(List<TABLE_LIST> &list)
{
  table_map map= 0;
  List_iterator<TABLE_LIST> ti(list);
  TABLE_LIST *table;
  //for (; table; table= table->next_leaf)
  while ((table= ti++))
  {
    TABLE *tbl= table->table;
    if (tbl && tbl->const_table)
      map|= tbl->map;
  }
  return map;
}


table_map subselect_single_select_engine::upper_select_const_tables()
{
  return calc_const_tables(select_lex->outer_select()->leaf_tables);
}


table_map subselect_union_engine::upper_select_const_tables()
{
  return calc_const_tables(unit->outer_select()->leaf_tables);
}


void subselect_single_select_engine::print(String *str,
                                           enum_query_type query_type)
{
  With_clause* with_clause= select_lex->get_with_clause();
  THD *thd= get_thd();
  if (with_clause)
    with_clause->print(thd, str, query_type);
  select_lex->print(thd, str, query_type);
}


void subselect_union_engine::print(String *str, enum_query_type query_type)
{
  unit->print(str, query_type);
}


void subselect_uniquesubquery_engine::print(String *str,
                                            enum_query_type query_type)
{
  TABLE *table= tab->tab_list ? tab->tab_list->table : tab->table;
  str->append(STRING_WITH_LEN("<primary_index_lookup>("));
  tab->ref.items[0]->print(str, query_type);
  str->append(STRING_WITH_LEN(" in "));
  if (table->s->table_category == TABLE_CATEGORY_TEMPORARY)
  {
    /*
      Temporary tables' names change across runs, so they can't be used for
      EXPLAIN EXTENDED.
    */
    str->append(STRING_WITH_LEN("<temporary table>"));
  }
  else
    str->append(&table->s->table_name);
  KEY *key_info= table->key_info+ tab->ref.key;
  str->append(STRING_WITH_LEN(" on "));
  str->append(&key_info->name);
  if (cond)
  {
    str->append(STRING_WITH_LEN(" where "));
    cond->print(str, query_type);
  }
  str->append(')');
}

/*
TODO:
The above ::print method should be changed as below. Do it after
all other tests pass.

void subselect_uniquesubquery_engine::print(String *str)
{
  TABLE *table= tab->tab_list ? tab->tab_list->table : tab->table;
  KEY *key_info= table->key_info + tab->ref.key;
  str->append(STRING_WITH_LEN("<primary_index_lookup>("));
  for (uint i= 0; i < key_info->user_defined_key_parts; i++)
    tab->ref.items[i]->print(str);
  str->append(STRING_WITH_LEN(" in "));
  str->append(&table->s->table_name);
  str->append(STRING_WITH_LEN(" on "));
  str->append(&key_info->name);
  if (cond)
  {
    str->append(STRING_WITH_LEN(" where "));
    cond->print(str);
  }
  str->append(')');
}
*/

void subselect_indexsubquery_engine::print(String *str,
                                           enum_query_type query_type)
{
  TABLE *table= tab->tab_list ? tab->tab_list->table : tab->table;
  str->append(STRING_WITH_LEN("<index_lookup>("));
  tab->ref.items[0]->print(str, query_type);
  str->append(STRING_WITH_LEN(" in "));
  str->append(&table->s->table_name);
  KEY *key_info= table->key_info+ tab->ref.key;
  str->append(STRING_WITH_LEN(" on "));
  str->append(&key_info->name);
  if (check_null)
    str->append(STRING_WITH_LEN(" checking NULL"));
  if (cond)
  {
    str->append(STRING_WITH_LEN(" where "));
    cond->print(str, query_type);
  }
  if (having)
  {
    str->append(STRING_WITH_LEN(" having "));
    having->print(str, query_type);
  }
  str->append(')');
}

/**
  change select_result object of engine.

  @param si		new subselect Item
  @param res		new select_result object
  @param temp           temporary assignment

  @retval
    FALSE OK
  @retval
    TRUE  error
*/

bool
subselect_single_select_engine::change_result(Item_subselect *si,
                                              select_result_interceptor *res,
                                              bool temp)
{
  DBUG_ENTER("subselect_single_select_engine::change_result");
  item= si;
  if (temp)
  {
    /*
      Here we reuse change_item_tree to roll back assignment.  It has
      nothing special about Item* pointer so it is safe conversion. We do
      not change the interface to be compatible with MySQL.
    */
    thd->change_item_tree((Item**) &result, (Item*)res);
  }
  else
    result= res;

  /*
    We can't use 'result' below as gcc 4.2.4's alias optimization
    assumes that result was not changed by thd->change_item_tree().
    I tried to find a solution to make gcc happy, but could not find anything
    that would not require a lot of extra code that would be harder to manage
    than the current code.
  */
  DBUG_RETURN(select_lex->join->change_result(res, NULL));
}


/**
  change select_result object of engine.

  @param si		new subselect Item
  @param res		new select_result object

  @retval
    FALSE OK
  @retval
    TRUE  error
*/

bool subselect_union_engine::change_result(Item_subselect *si,
                                           select_result_interceptor *res,
                                           bool temp)
{
  item= si;
  int rc= unit->change_result(res, result);
  if (temp)
    thd->change_item_tree((Item**) &result, (Item*)res);
  else
    result= res;
  return rc;
}


/**
  change select_result emulation, never should be called.

  @param si		new subselect Item
  @param res		new select_result object

  @retval
    FALSE OK
  @retval
    TRUE  error
*/

bool
subselect_uniquesubquery_engine::change_result(Item_subselect *si,
                                               select_result_interceptor *res,
                                               bool temp
                                               __attribute__((unused)))
{
  DBUG_ASSERT(0);
  return TRUE;
}


/**
  Report about presence of tables in subquery.

  @retval
    TRUE  there are not tables used in subquery
  @retval
    FALSE there are some tables in subquery
*/
bool subselect_single_select_engine::no_tables() const
{
  return(select_lex->table_list.elements == 0);
}


/*
  Check statically whether the subquery can return NULL

  SINOPSYS
    subselect_single_select_engine::may_be_null()

  RETURN
    FALSE  can guarantee that the subquery never return NULL
    TRUE   otherwise
*/
bool subselect_single_select_engine::may_be_null()
{
  return ((no_tables() && !join->conds && !join->having) ? maybe_null : 1);
}


/**
  Report about presence of tables in subquery.

  @retval
    TRUE  there are not tables used in subquery
  @retval
    FALSE there are some tables in subquery
*/
bool subselect_union_engine::no_tables() const
{
  for (SELECT_LEX *sl= unit->first_select(); sl; sl= sl->next_select())
  {
    if (sl->table_list.elements)
      return FALSE;
  }
  return TRUE;
}


/**
  Report about presence of tables in subquery.

  @retval
    TRUE  there are not tables used in subquery
  @retval
    FALSE there are some tables in subquery
*/

bool subselect_uniquesubquery_engine::no_tables() const
{
  /* returning value is correct, but this method should never be called */
  DBUG_ASSERT(FALSE);
  return 0;
}


/******************************************************************************
  WL#1110 - Implementation of class subselect_hash_sj_engine
******************************************************************************/


/**
  Check if an IN predicate should be executed via partial matching using
  only schema information.

  @details
  This test essentially has three results:
  - partial matching is applicable, but cannot be executed due to a
    limitation in the total number of indexes, as a result we can't
    use subquery materialization at all.
  - partial matching is either applicable or not, and this can be
    determined by looking at 'this->max_keys'.
  If max_keys > 1, then we need partial matching because there are
  more indexes than just the one we use during materialization to
  remove duplicates.

  @note
  TIMOUR: The schema-based analysis for partial matching can be done once for
  prepared statement and remembered. It is done here to remove the need to
  save/restore all related variables between each re-execution, thus making
  the code simpler.

  @retval PARTIAL_MATCH  if a partial match should be used
  @retval COMPLETE_MATCH if a complete match (index lookup) should be used
*/

subselect_hash_sj_engine::exec_strategy
subselect_hash_sj_engine::get_strategy_using_schema()
{
  Item_in_subselect *item_in= item->get_IN_subquery();

  if (item_in->is_top_level_item())
    return COMPLETE_MATCH;
  else
  {
    List_iterator<Item> inner_col_it(*item_in->unit->get_column_types(false));
    Item *outer_col, *inner_col;

    for (uint i= 0; i < item_in->left_expr->cols(); i++)
    {
      outer_col= item_in->left_expr->element_index(i);
      inner_col= inner_col_it++;

      if (!inner_col->maybe_null() && !outer_col->maybe_null())
        bitmap_set_bit(&non_null_key_parts, i);
      else
      {
        bitmap_set_bit(&partial_match_key_parts, i);
        ++count_partial_match_columns;
      }
    }
  }

  /* If no column contains NULLs use regular hash index lookups. */
  if (count_partial_match_columns)
    return PARTIAL_MATCH;
  return COMPLETE_MATCH;
}


/**
  Test whether an IN predicate must be computed via partial matching
  based on the NULL statistics for each column of a materialized subquery.

  @details The procedure analyzes column NULL statistics, updates the
  matching type of columns that cannot be NULL or that contain only NULLs.
  Based on this, the procedure determines the final execution strategy for
  the [NOT] IN predicate.

  @retval PARTIAL_MATCH  if a partial match should be used
  @retval COMPLETE_MATCH if a complete match (index lookup) should be used
*/

subselect_hash_sj_engine::exec_strategy
subselect_hash_sj_engine::get_strategy_using_data()
{
  Item_in_subselect *item_in= item->get_IN_subquery();
  select_materialize_with_stats *result_sink=
    (select_materialize_with_stats *) result;
  Item *outer_col;

  /*
    If we already determined that a complete match is enough based on schema
    information, nothing can be better.
  */
  if (strategy == COMPLETE_MATCH)
    return COMPLETE_MATCH;

  for (uint i= 0; i < item_in->left_expr->cols(); i++)
  {
    if (!bitmap_is_set(&partial_match_key_parts, i))
      continue;
    outer_col= item_in->left_expr->element_index(i);
    /*
      If column 'i' doesn't contain NULLs, and the corresponding outer reference
      cannot have a NULL value, then 'i' is a non-nullable column.
    */
    if (result_sink->get_null_count_of_col(i) == 0 && !outer_col->maybe_null())
    {
      bitmap_clear_bit(&partial_match_key_parts, i);
      bitmap_set_bit(&non_null_key_parts, i);
      --count_partial_match_columns;
    }
    if (result_sink->get_null_count_of_col(i) == tmp_table->file->stats.records)
      ++count_null_only_columns;
    if (result_sink->get_null_count_of_col(i))
      ++count_columns_with_nulls;
  }

  /* If no column contains NULLs use regular hash index lookups. */
  if (!count_partial_match_columns)
    return COMPLETE_MATCH;
  return PARTIAL_MATCH;
}


void
subselect_hash_sj_engine::choose_partial_match_strategy(
  bool has_non_null_key, bool has_covering_null_row,
  MY_BITMAP *partial_match_key_parts_arg)
{
  ulonglong pm_buff_size;

  DBUG_ASSERT(strategy == PARTIAL_MATCH);
  /*
    Choose according to global optimizer switch. If only one of the switches is
    'ON', then the remaining strategy is the only possible one. The only cases
    when this will be overridden is when the total size of all buffers for the
    merge strategy is bigger than the 'rowid_merge_buff_size' system variable,
    or if there isn't enough physical memory to allocate the buffers.
  */
  if (!optimizer_flag(thd, OPTIMIZER_SWITCH_PARTIAL_MATCH_ROWID_MERGE) &&
       optimizer_flag(thd, OPTIMIZER_SWITCH_PARTIAL_MATCH_TABLE_SCAN))
    strategy= PARTIAL_MATCH_SCAN;
  else if
     ( optimizer_flag(thd, OPTIMIZER_SWITCH_PARTIAL_MATCH_ROWID_MERGE) &&
      !optimizer_flag(thd, OPTIMIZER_SWITCH_PARTIAL_MATCH_TABLE_SCAN))
    strategy= PARTIAL_MATCH_MERGE;

  /*
    If both switches are ON, or both are OFF, we interpret that as "let the
    optimizer decide". Perform a cost based choice between the two partial
    matching strategies.
  */
  /*
    TIMOUR: the above interpretation of the switch values could be changed to:
    - if both are ON - let the optimizer decide,
    - if both are OFF - do not use partial matching, therefore do not use
      materialization in non-top-level predicates.
    The problem with this is that we know for sure if we need partial matching
    only after the subquery is materialized, and this is too late to revert to
    the IN=>EXISTS strategy.
  */
  if (strategy == PARTIAL_MATCH)
  {
    /*
      TIMOUR: Currently we use a super simplistic measure. This will be
      addressed in a separate task.
    */
    if (tmp_table->file->stats.records < 100)
      strategy= PARTIAL_MATCH_SCAN;
    else
      strategy= PARTIAL_MATCH_MERGE;
  }

  /* Check if there is enough memory for the rowid merge strategy. */
  if (strategy == PARTIAL_MATCH_MERGE)
  {
    pm_buff_size= rowid_merge_buff_size(has_non_null_key,
                                        has_covering_null_row,
                                        partial_match_key_parts_arg);
    if (pm_buff_size > thd->variables.rowid_merge_buff_size)
      strategy= PARTIAL_MATCH_SCAN;
    else
      item->get_IN_subquery()->get_materialization_tracker()->
          report_partial_match_buffer_size(pm_buff_size);
  }
}


/*
  Compute the memory size of all buffers proportional to the number of rows
  in tmp_table.

  @details
  If the result is bigger than thd->variables.rowid_merge_buff_size, partial
  matching via merging is not applicable.
*/

ulonglong subselect_hash_sj_engine::rowid_merge_buff_size(
  bool has_non_null_key, bool has_covering_null_row,
  MY_BITMAP *partial_match_key_parts)
{
  /* Total size of all buffers used by partial matching. */
  ulonglong buff_size;
  ha_rows row_count= tmp_table->file->stats.records;
  uint rowid_length= tmp_table->file->ref_length;
  select_materialize_with_stats *result_sink=
    (select_materialize_with_stats *) result;
  ha_rows max_null_row;

  /* Size of the subselect_rowid_merge_engine::row_num_to_rowid buffer. */
  buff_size= row_count * rowid_length * sizeof(uchar);

  if (has_non_null_key)
  {
    /* Add the size of Ordered_key::key_buff of the only non-NULL key. */
    buff_size+= row_count * sizeof(rownum_t);
  }

  if (!has_covering_null_row)
  {
    for (uint i= 0; i < partial_match_key_parts->n_bits; i++)
    {
      if (!bitmap_is_set(partial_match_key_parts, i) ||
          result_sink->get_null_count_of_col(i) == row_count)
        continue; /* In these cases we wouldn't construct Ordered keys. */

      /* Add the size of Ordered_key::key_buff */
      buff_size+= (row_count - result_sink->get_null_count_of_col(i)) *
                         sizeof(rownum_t);
      /* Add the size of Ordered_key::null_key */
      max_null_row= result_sink->get_max_null_of_col(i);
      if (max_null_row >= UINT_MAX)
      {
        /*
          There can be at most UINT_MAX bits in a MY_BITMAP that is used to
          store NULLs in an Ordered_key. Return a number of bytes bigger than
          the maximum allowed memory buffer for partial matching to disable
          the rowid merge strategy.
        */
        return ULONGLONG_MAX;
      }
      buff_size+= bitmap_buffer_size(max_null_row);
    }
  }

  return buff_size;
}


/*
  Initialize a MY_BITMAP with a buffer allocated on the current
  memory root.
  TIMOUR: move to bitmap C file?
*/

static my_bool
my_bitmap_init_memroot(MY_BITMAP *map, uint n_bits, MEM_ROOT *mem_root)
{
  my_bitmap_map *bitmap_buf;

  if (!(bitmap_buf= (my_bitmap_map*) alloc_root(mem_root,
                                                bitmap_buffer_size(n_bits))) ||
      my_bitmap_init(map, bitmap_buf, n_bits))
    return TRUE;
  bitmap_clear_all(map);
  return FALSE;
}


/**
  Create all structures needed for IN execution that can live between PS
  reexecution.

  @param tmp_columns the items that produce the data for the temp table
  @param subquery_id subquery's identifier (to make "<subquery%d>" name for
                                            EXPLAIN)

  @details
  - Create a temporary table to store the result of the IN subquery. The
    temporary table has one hash index on all its columns.
  - Create a new result sink that sends the result stream of the subquery to
    the temporary table,

  @notice:
    Currently Item_subselect::init() already chooses and creates at parse
    time an engine with a corresponding JOIN to execute the subquery.

  @retval TRUE  if error
  @retval FALSE otherwise
*/

bool subselect_hash_sj_engine::init(List<Item> *tmp_columns, uint subquery_id)
{
  THD *thd= get_thd();
  select_unit *result_sink;
  /* Options to create_tmp_table. */
  ulonglong tmp_create_options= thd->variables.option_bits | TMP_TABLE_ALL_COLUMNS;
                             /* | TMP_TABLE_FORCE_MYISAM; TIMOUR: force MYISAM */

  DBUG_ENTER("subselect_hash_sj_engine::init");

  if (my_bitmap_init_memroot(&non_null_key_parts, tmp_columns->elements,
                            thd->mem_root) ||
      my_bitmap_init_memroot(&partial_match_key_parts, tmp_columns->elements,
                            thd->mem_root))
    DBUG_RETURN(TRUE);

  /*
    Create and initialize a select result interceptor that stores the
    result stream in a temporary table. The temporary table itself is
    managed (created/filled/etc) internally by the interceptor.
  */
/*
  TIMOUR:
  Select a more efficient result sink when we know there is no need to collect
  data statistics.

  if (strategy == COMPLETE_MATCH)
  {
    if (!(result= new select_union))
      DBUG_RETURN(TRUE);
  }
  else if (strategy == PARTIAL_MATCH)
  {
  if (!(result= new select_materialize_with_stats))
    DBUG_RETURN(TRUE);
  }
*/
  if (!(result_sink= new (thd->mem_root) select_materialize_with_stats(thd)))
    DBUG_RETURN(TRUE);
    
  char buf[32];
  LEX_CSTRING name;
  name.length= my_snprintf(buf, sizeof(buf), "<subquery%u>", subquery_id);
  if (!(name.str= (char*) thd->memdup(buf, name.length + 1)))
    DBUG_RETURN(TRUE);

  result_sink->get_tmp_table_param()->materialized_subquery= true;

  if (item->substype() == Item_subselect::IN_SUBS &&
      (item->get_IN_subquery()->is_jtbm_merged))
  {
    result_sink->get_tmp_table_param()->force_not_null_cols= true;
  }
  if (result_sink->create_result_table(thd, tmp_columns, TRUE,
                                       tmp_create_options,
				       &name, TRUE, TRUE, FALSE, 0))
    DBUG_RETURN(TRUE);

  tmp_table= result_sink->table;
  result= result_sink;

  /*
    If the subquery has blobs, or the total key length is bigger than
    some length, or the total number of key parts is more than the
    allowed maximum (currently MAX_REF_PARTS == 32), then the created
    index cannot be used for lookups and we can't use hash semi
    join. If this is the case, delete the temporary table since it
    will not be used, and tell the caller we failed to initialize the
    engine.
  */
  if (tmp_table->s->keys == 0)
  {
    //fprintf(stderr, "Q: %s\n", current_thd->query());
    DBUG_ASSERT(0);
    DBUG_ASSERT(
      (tmp_table->key_info->flags & HA_UNIQUE_HASH) ||
      tmp_table->key_info->key_length >= tmp_table->file->max_key_length() ||
      tmp_table->key_info->user_defined_key_parts >
      tmp_table->file->max_key_parts());
    free_tmp_table(thd, tmp_table);
    tmp_table= NULL;
    delete result;
    result= NULL;
    DBUG_RETURN(TRUE);
  }

  /*
    Make sure there is only one index on the temp table, and it doesn't have
    the extra key part created when s->uniques > 0.

    NOTE: item have to be Item_in_subselect, because class constructor
    accept Item_in_subselect as the parmeter.
  */
  DBUG_ASSERT(tmp_table->s->keys == 1 &&
              item->get_IN_subquery()->left_expr->cols() ==
              tmp_table->key_info->user_defined_key_parts);

  if (make_semi_join_conds() ||
      /* A unique_engine is used both for complete and partial matching. */
      !(lookup_engine= make_unique_engine()))
    DBUG_RETURN(TRUE);

  /*
    Repeat name resolution for 'cond' since cond is not part of any
    clause of the query, and it is not 'fixed' during JOIN::prepare.
  */
  if (semi_join_conds &&
      semi_join_conds->fix_fields_if_needed(thd, (Item**)&semi_join_conds))
    DBUG_RETURN(TRUE);
  /* Let our engine reuse this query plan for materialization. */
  materialize_join= materialize_engine->join;
  materialize_join->change_result(result, NULL);

  DBUG_RETURN(FALSE);
}


/*
  Create an artificial condition to post-filter those rows matched by index
  lookups that cannot be distinguished by the index lookup procedure.

  @notes
  The need for post-filtering may occur e.g. because of
  truncation. Prepared statements execution requires that fix_fields is
  called for every execution. In order to call fix_fields we need to
  create a Name_resolution_context and a corresponding TABLE_LIST for
  the temporary table for the subquery, so that all column references
  to the materialized subquery table can be resolved correctly.

  @returns
    @retval TRUE  memory allocation error occurred
    @retval FALSE the conditions were created and resolved (fixed)
*/

bool subselect_hash_sj_engine::make_semi_join_conds()
{
  /*
    Table reference for tmp_table that is used to resolve column references
    (Item_fields) to columns in tmp_table.
  */
  TABLE_LIST *tmp_table_ref;
  /* Name resolution context for all tmp_table columns created below. */
  Name_resolution_context *context;
  Item_in_subselect *item_in= item->get_IN_subquery();
  LEX_CSTRING table_name;
  DBUG_ENTER("subselect_hash_sj_engine::make_semi_join_conds");
  DBUG_ASSERT(semi_join_conds == NULL);

  if (!(semi_join_conds= new (thd->mem_root) Item_cond_and(thd)))
    DBUG_RETURN(TRUE);

  if (!(tmp_table_ref= (TABLE_LIST*) thd->alloc(sizeof(TABLE_LIST))))
    DBUG_RETURN(TRUE);

  table_name.str=    tmp_table->alias.c_ptr();
  table_name.length= tmp_table->alias.length(),
  tmp_table_ref->init_one_table(&empty_clex_str, &table_name, NULL, TL_READ);
  tmp_table_ref->table= tmp_table;

  context= new Name_resolution_context(tmp_table_ref);
  semi_join_conds_context= context;

  for (uint i= 0; i < item_in->left_expr->cols(); i++)
  {
    /* New equi-join condition for the current column. */
    Item_func_eq *eq_cond;
    /* Item for the corresponding field from the materialized temp table. */
    Item_field *right_col_item= new (thd->mem_root)
        Item_field(thd, context, tmp_table->field[i]);
    if (right_col_item)
      right_col_item->set_refers_to_temp_table();

    if (!right_col_item ||
        !(eq_cond= new (thd->mem_root)
          Item_func_eq(thd, item_in->left_expr->element_index(i),
                       right_col_item)) ||
        (((Item_cond_and*)semi_join_conds)->add(eq_cond, thd->mem_root)))
    {
      delete semi_join_conds;
      semi_join_conds= NULL;
      DBUG_RETURN(TRUE);
    }
  }
  if (semi_join_conds->fix_fields(thd, (Item**)&semi_join_conds))
    DBUG_RETURN(TRUE);

  DBUG_RETURN(FALSE);
}


/**
  Create a new uniquesubquery engine for the execution of an IN predicate.

  @details
  Create and initialize a new JOIN_TAB, and Table_ref objects to perform
  lookups into the indexed temporary table.

  @retval A new subselect_hash_sj_engine object
  @retval NULL if a memory allocation error occurs
*/

subselect_uniquesubquery_engine*
subselect_hash_sj_engine::make_unique_engine()
{
  Item_in_subselect *item_in= item->get_IN_subquery();
  Item_iterator_row it(item_in->left_expr);
  /* The only index on the temporary table. */
  KEY *tmp_key= tmp_table->key_info;
  JOIN_TAB *tab;

  DBUG_ENTER("subselect_hash_sj_engine::make_unique_engine");

  /*
    Create and initialize the JOIN_TAB that represents an index lookup
    plan operator into the materialized subquery result. Notice that:
    - this JOIN_TAB has no corresponding JOIN (and doesn't need one), and
    - here we initialize only those members that are used by
      subselect_uniquesubquery_engine, so these objects are incomplete.
  */
  if (!(tab= (JOIN_TAB*) thd->alloc(sizeof(JOIN_TAB))))
    DBUG_RETURN(NULL);

  tab->table= tmp_table;
  tab->tab_list= 0;
  tab->preread_init_done= FALSE;
  tab->ref.tmp_table_index_lookup_init(thd, tmp_key, it, FALSE);

  DBUG_RETURN(new (thd->mem_root)
              subselect_uniquesubquery_engine(thd, tab, item_in,
                                              semi_join_conds));
}


subselect_hash_sj_engine::~subselect_hash_sj_engine()
{
  delete lookup_engine;
  delete result;
  if (tmp_table)
    free_tmp_table(thd, tmp_table);
}


int subselect_hash_sj_engine::prepare(THD *thd_arg)
{
  /*
    Create and optimize the JOIN that will be used to materialize
    the subquery if not yet created.
  */
  set_thd(thd_arg);
  return materialize_engine->prepare(thd);
}


/**
  Cleanup performed after each PS execution.

  @details
  Called in the end of JOIN::prepare for PS from Item_subselect::cleanup.
*/

void subselect_hash_sj_engine::cleanup()
{
  enum_engine_type lookup_engine_type= lookup_engine->engine_type();
  is_materialized= FALSE;
  bitmap_clear_all(&non_null_key_parts);
  bitmap_clear_all(&partial_match_key_parts);
  count_partial_match_columns= 0;
  count_null_only_columns= 0;
  strategy= UNDEFINED;
  materialize_engine->cleanup();
  /*
    Restore the original Item_in_subselect engine. This engine is created once
    at parse time and stored across executions, while all other materialization
    related engines are created and chosen for each execution.
  */
  item->get_IN_subquery()->engine= materialize_engine;
  if (lookup_engine_type == TABLE_SCAN_ENGINE ||
      lookup_engine_type == ROWID_MERGE_ENGINE)
  {
    subselect_engine *inner_lookup_engine;
    inner_lookup_engine=
      ((subselect_partial_match_engine*) lookup_engine)->lookup_engine;
    /*
      Partial match engines are recreated for each PS execution inside
      subselect_hash_sj_engine::exec().
    */
    delete lookup_engine;
    lookup_engine= inner_lookup_engine;
  }
  DBUG_ASSERT(lookup_engine->engine_type() == UNIQUESUBQUERY_ENGINE);
  lookup_engine->cleanup();
  result->cleanup(); /* Resets the temp table as well. */
  DBUG_ASSERT(tmp_table);
  free_tmp_table(thd, tmp_table);
  tmp_table= NULL;
}


/*
  Get fanout produced by tables specified in the table_map
*/

double get_fanout_with_deps(JOIN *join, table_map tset)
{
  /* Handle the case of "Impossible WHERE" */
  if (join->table_count == 0)
    return 0.0;

  /* First, recursively get all tables we depend on */
  table_map deps_to_check= tset;
  table_map checked_deps= 0;
  table_map further_deps;
  do
  {
    further_deps= 0;
    Table_map_iterator tm_it(deps_to_check);
    int tableno;
    while ((tableno = tm_it.next_bit()) != Table_map_iterator::BITMAP_END)
    {
      /* get tableno's dependency tables that are not in needed_set */
      further_deps |= join->map2table[tableno]->ref.depend_map & ~checked_deps;
    }

    checked_deps |= deps_to_check;
    deps_to_check= further_deps;
  } while (further_deps != 0);

  
  /* Now, walk the join order and calculate the fanout */
  double fanout= 1;
  for (JOIN_TAB *tab= first_top_level_tab(join, WITHOUT_CONST_TABLES); tab;
       tab= next_top_level_tab(join, tab))
  {
    /* 
      Ignore SJM nests. They have tab->table==NULL. There is no point to walk
      inside them, because GROUP BY clause cannot refer to tables from within
      subquery.
    */
    if (!tab->is_sjm_nest() && (tab->table->map & checked_deps) && 
        !tab->emb_sj_nest && 
        tab->records_read != 0)
    {
      fanout *= tab->records_read;
    }
  } 
  return fanout;
}


#if 0
void check_out_index_stats(JOIN *join)
{
  ORDER *order;
  uint n_order_items;

  /*
    First, collect the keys that we can use in each table.
    We can use a key if 
    - all tables refer to it.
  */
  key_map key_start_use[MAX_TABLES];
  key_map key_infix_use[MAX_TABLES];
  table_map key_used=0;
  table_map non_key_used= 0;
  
  bzero(&key_start_use, sizeof(key_start_use)); //psergey-todo: safe initialization!
  bzero(&key_infix_use, sizeof(key_infix_use));
  
  for (order= join->group_list; order; order= order->next)
  {
    Item *item= order->item[0];

    if (item->real_type() == Item::FIELD_ITEM)
    {
      if (item->used_tables() & OUTER_REF_TABLE_BIT)
        continue; /* outside references are like constants for us */

      Field *field= ((Item_field*)item->real_item())->field;
      uint table_no= field->table->tablenr;
      if (!(non_key_used && table_map(1) << table_no) && 
          !field->part_of_key.is_clear_all())
      {
        key_map infix_map= field->part_of_key;
        infix_map.subtract(field->key_start);
        key_start_use[table_no].merge(field->key_start);
        key_infix_use[table_no].merge(infix_map);
        key_used |= table_no;
      }
      continue;
    }
    /* 
      Note: the below will cause clauses like GROUP BY YEAR(date) not to be
      handled. 
    */
    non_key_used |= item->used_tables();
  }
  
  Table_map_iterator tm_it(key_used & ~non_key_used);
  int tableno;
  while ((tableno = tm_it.next_bit()) != Table_map_iterator::BITMAP_END)
  {
    key_map::iterator key_it(key_start_use);
    int keyno;
    while ((keyno = tm_it.next_bit()) != key_map::iterator::BITMAP_END)
    {
      for (order= join->group_list; order; order= order->next)
      {
        Item *item= order->item[0];
        if (item->used_tables() & (table_map(1) << tableno))
        {
          DBUG_ASSERT(item->real_type() == Item::FIELD_ITEM);
        }
      }
      /*
      if (continuation)
      {
        walk through list and find which key parts are occupied;
        // note that the above can't be made any faster.
      }
      else
        use rec_per_key[0];
      
      find out the cardinality.
      check if cardinality decreases if we use it;
      */
    }
  }
}
#endif


/*
  Get an estimate of how many records will be produced after the GROUP BY
  operation.

  @param join           Join we're operating on 
  @param join_op_rows   How many records will be produced by the join
                        operations (this is what join optimizer produces)
  
  @seealso
     See also optimize_semijoin_nests(), grep for "Adjust output cardinality 
     estimates".  Very similar code there that is not joined with this one
     because we operate on different data structs and too much effort is
     needed to abstract them out.

  @return
     Number of records we expect to get after the GROUP BY operation
*/

double get_post_group_estimate(JOIN* join, double join_op_rows)
{
  table_map tables_in_group_list= table_map(0);

  /* Find out which tables are used in GROUP BY list */
  for (ORDER *order= join->group_list_for_estimates; order; order= order->next)
  {
    Item *item= order->item[0];
    table_map item_used_tables= item->used_tables();
    if (item_used_tables & RAND_TABLE_BIT)
    {
      /* Each join output record will be in its own group */
      return join_op_rows;
    }
    tables_in_group_list|= item_used_tables;
  }
  tables_in_group_list &= ~PSEUDO_TABLE_BITS;

  /*
    Use join fanouts to calculate the max. number of records in the group-list
  */
  double fanout_rows[MAX_KEY];
  bzero(&fanout_rows, sizeof(fanout_rows));
  double out_rows;
  
  out_rows= get_fanout_with_deps(join, tables_in_group_list);

#if 0
  /* The following will be needed when making use of index stats: */
  /* 
    Also generate max. number of records for each of the tables mentioned 
    in the group-list. We'll use that a baseline number that we'll try to 
    reduce by using
     - #table-records 
     - index statistics.
  */
  Table_map_iterator tm_it(tables_in_group_list);
  int tableno;
  while ((tableno = tm_it.next_bit()) != Table_map_iterator::BITMAP_END)
  {
    fanout_rows[tableno]= get_fanout_with_deps(join, table_map(1) << tableno);
  }
  
  /*
    Try to bring down estimates using index statistics.
  */
  //check_out_index_stats(join);
#endif

  return out_rows;
}


/**
  Execute a subquery IN predicate via materialization.

  @details
  If needed materialize the subquery into a temporary table, then
  copmpute the predicate via a lookup into this table.

  @retval TRUE  if error
  @retval FALSE otherwise
*/

int subselect_hash_sj_engine::exec()
{
  Item_in_subselect *item_in= item->get_IN_subquery();
  SELECT_LEX *save_select= thd->lex->current_select;
  subselect_partial_match_engine *pm_engine= NULL;
  int res= 0;
  DBUG_ENTER("subselect_hash_sj_engine::exec");

  /*
    Optimize and materialize the subquery during the first execution of
    the subquery predicate.
  */
  thd->lex->current_select= materialize_engine->select_lex;
  /* The subquery should be optimized, and materialized only once. */
  DBUG_ASSERT(materialize_join->optimization_state == JOIN::OPTIMIZATION_DONE &&
              !is_materialized);
  res= materialize_join->exec();
  if (unlikely((res= (res || thd->is_error()))))
    goto err;

  /*
    TODO:
    - Unlock all subquery tables as we don't need them. To implement this
      we need to add new functionality to JOIN::join_free that can unlock
      all tables in a subquery (and all its subqueries).
    - The temp table used for grouping in the subquery can be freed
      immediately after materialization (yet it's done together with
      unlocking).
  */
  is_materialized= TRUE;
  /*
    If the subquery returned no rows, the temporary table is empty, so we know
    directly that the result of IN is FALSE. We first update the table
    statistics, then we test if the temporary table for the query result is
    empty.
  */
  tmp_table->file->info(HA_STATUS_VARIABLE);
  if (!tmp_table->file->stats.records)
  {
    /* The value of IN will not change during this execution. */
    item_in->reset();
    item_in->make_const();
    item_in->set_first_execution();
    thd->lex->current_select= save_select;
    DBUG_RETURN(FALSE);
  }

  /*
    TIMOUR: The schema-based analysis for partial matching can be done once for
    prepared statement and remembered. It is done here to remove the need to
    save/restore all related variables between each re-execution, thus making
    the code simpler.
  */
  strategy= get_strategy_using_schema();
  /* This call may discover that we don't need partial matching at all. */
  strategy= get_strategy_using_data();
  if (strategy == PARTIAL_MATCH)
  {
    uint count_pm_keys; /* Total number of keys needed for partial matching. */
    MY_BITMAP *nn_key_parts= NULL; /* Key parts of the only non-NULL index. */
    uint count_non_null_columns= 0; /* Number of columns in nn_key_parts. */
    bool has_covering_null_row;
    bool has_covering_null_columns;
    select_materialize_with_stats *result_sink=
      (select_materialize_with_stats *) result;
    uint field_count= tmp_table->s->fields;

    if (count_partial_match_columns < field_count)
    {
      nn_key_parts= &non_null_key_parts;
      count_non_null_columns= bitmap_bits_set(nn_key_parts);
    }
    has_covering_null_row= (result_sink->get_max_nulls_in_row() == field_count);
    has_covering_null_columns= (count_non_null_columns +
                                count_null_only_columns == field_count);

    if (has_covering_null_row && has_covering_null_columns)
    {
      /*
        The whole table consist of only NULL values. The result of IN is
        a constant UNKNOWN.
      */
      DBUG_ASSERT(tmp_table->file->stats.records == 1);
      item_in->value= 0;
      item_in->null_value= 1;
      item_in->make_const();
      item_in->set_first_execution();
      thd->lex->current_select= save_select;
      DBUG_RETURN(FALSE);
    }

    if (has_covering_null_row)
    {
      DBUG_ASSERT(count_partial_match_columns == field_count);
      count_pm_keys= 0;
    }
    else if (has_covering_null_columns)
      count_pm_keys= 1;
    else
      count_pm_keys= count_partial_match_columns - count_null_only_columns +
                     (nn_key_parts ? 1 : 0);

    choose_partial_match_strategy(MY_TEST(nn_key_parts),
                                  has_covering_null_row,
                                  &partial_match_key_parts);
    DBUG_ASSERT(strategy == PARTIAL_MATCH_MERGE ||
                strategy == PARTIAL_MATCH_SCAN);
    if (strategy == PARTIAL_MATCH_MERGE)
    {
      pm_engine=
        (new (thd->mem_root)
         subselect_rowid_merge_engine(thd,
                                      (subselect_uniquesubquery_engine*)
                                      lookup_engine, tmp_table,
                                      count_pm_keys,
                                      has_covering_null_row,
                                      has_covering_null_columns,
                                      count_columns_with_nulls,
                                      item, result,
                                      semi_join_conds->argument_list()));
      if (!pm_engine ||
          pm_engine->prepare(thd) ||
          ((subselect_rowid_merge_engine*) pm_engine)->
            init(nn_key_parts, &partial_match_key_parts))
      {
        /*
          The call to init() would fail if there was not enough memory
          to allocate all buffers for the rowid merge strategy. In
          this case revert to table scanning which doesn't need any
          big buffers.
        */
        delete pm_engine;
        pm_engine= NULL;
        strategy= PARTIAL_MATCH_SCAN;
      }
    }

    if (strategy == PARTIAL_MATCH_SCAN)
    {
      if (!(pm_engine=
            (new (thd->mem_root)
             subselect_table_scan_engine(thd,
                                         (subselect_uniquesubquery_engine*)
                                         lookup_engine, tmp_table,
                                         item, result,
                                         semi_join_conds->argument_list(),
                                         has_covering_null_row,
                                         has_covering_null_columns,
                                         count_columns_with_nulls))) ||
          pm_engine->prepare(thd))
      {
        /* This is an irrecoverable error. */
        res= 1;
        goto err;
      }
    }
  }

  item_in->get_materialization_tracker()->report_exec_strategy(strategy);
  if (pm_engine)
    lookup_engine= pm_engine;
  item_in->change_engine(lookup_engine);

err:
  thd->lex->current_select= save_select;
  DBUG_RETURN(res);
}


/**
  Print the state of this engine into a string for debugging and views.
*/

void subselect_hash_sj_engine::print(String *str, enum_query_type query_type)
{
  str->append(STRING_WITH_LEN(" <materialize> ("));
  materialize_engine->print(str, query_type);
  str->append(STRING_WITH_LEN(" ), "));

  if (lookup_engine)
    lookup_engine->print(str, query_type);
  else
    str->append(STRING_WITH_LEN(
           "<engine selected at execution time>"
         ));
}

bool subselect_hash_sj_engine::fix_length_and_dec(Item_cache** row)
{
  DBUG_ASSERT(FALSE);
  return FALSE;
}

void subselect_hash_sj_engine::exclude()
{
  DBUG_ASSERT(FALSE);
}

bool subselect_hash_sj_engine::no_tables() const
{
  DBUG_ASSERT(FALSE);
  return FALSE;
}

bool subselect_hash_sj_engine::change_result(Item_subselect *si,
                                             select_result_interceptor *res,
                                             bool temp __attribute__((unused)))
{
  DBUG_ASSERT(FALSE);
  return TRUE;
}


Ordered_key::Ordered_key(uint keyid_arg, TABLE *tbl_arg, Item *search_key_arg,
                         ha_rows null_count_arg, ha_rows min_null_row_arg,
                         ha_rows max_null_row_arg, uchar *row_num_to_rowid_arg)
  : keyid(keyid_arg), tbl(tbl_arg), search_key(search_key_arg),
    row_num_to_rowid(row_num_to_rowid_arg), null_count(null_count_arg)
{
  DBUG_ASSERT(tbl->file->stats.records > null_count);
  key_buff_elements= tbl->file->stats.records - null_count;
  cur_key_idx= HA_POS_ERROR;

  DBUG_ASSERT((null_count && min_null_row_arg && max_null_row_arg) ||
              (!null_count && !min_null_row_arg && !max_null_row_arg));
  if (null_count)
  {
    /* The counters are 1-based, for key access we need 0-based indexes. */
    min_null_row= min_null_row_arg - 1;
    max_null_row= max_null_row_arg - 1;
  }
  else
    min_null_row= max_null_row= 0;
}


Ordered_key::~Ordered_key()
{
  my_free(key_buff);
  my_bitmap_free(&null_key);
}


/*
  Cleanup that needs to be done for each PS (re)execution.
*/

void Ordered_key::cleanup()
{
  /*
    Currently these keys are recreated for each PS re-execution, thus
    there is nothing to cleanup, the whole object goes away after execution
    is over. All handler related initialization/deinitialization is done by
    the parent subselect_rowid_merge_engine object.
  */
}


/*
  Initialize a multi-column index.
*/

bool Ordered_key::init(MY_BITMAP *columns_to_index)
{
  THD *thd= tbl->in_use;
  uint cur_key_col= 0;
  Item_field *cur_tmp_field;
  Item_func_lt *fn_less_than;

  key_column_count= bitmap_bits_set(columns_to_index);
  key_columns= (Item_field**) thd->alloc(key_column_count *
                                         sizeof(Item_field*));
  compare_pred= (Item_func_lt**) thd->alloc(key_column_count *
                                            sizeof(Item_func_lt*));

  if (!key_columns || !compare_pred)
    return TRUE; /* Revert to table scan partial match. */

  for (uint i= 0; i < columns_to_index->n_bits; i++)
  {
    if (!bitmap_is_set(columns_to_index, i))
      continue;
    cur_tmp_field= new (thd->mem_root) Item_field(thd, tbl->field[i]);
    /* Create the predicate (tmp_column[i] < outer_ref[i]). */
    fn_less_than= new (thd->mem_root) Item_func_lt(thd, cur_tmp_field,
                                   search_key->element_index(i));
    fn_less_than->fix_fields(thd, (Item**) &fn_less_than);
    key_columns[cur_key_col]= cur_tmp_field;
    compare_pred[cur_key_col]= fn_less_than;
    ++cur_key_col;
  }

  if (alloc_keys_buffers())
  {
    /* TIMOUR revert to partial match via table scan. */
    return TRUE;
  }
  return FALSE;
}


/*
  Initialize a single-column index.
*/

bool Ordered_key::init(int col_idx)
{
  THD *thd= tbl->in_use;

  key_column_count= 1;

  // TIMOUR: check for mem allocation err, revert to scan

  key_columns= (Item_field**) thd->alloc(sizeof(Item_field*));
  compare_pred= (Item_func_lt**) thd->alloc(sizeof(Item_func_lt*));

  key_columns[0]= new (thd->mem_root) Item_field(thd, tbl->field[col_idx]);
  /* Create the predicate (tmp_column[i] < outer_ref[i]). */
  compare_pred[0]= new (thd->mem_root) Item_func_lt(thd, key_columns[0],
                                    search_key->element_index(col_idx));
  compare_pred[0]->fix_fields(thd, (Item**)&compare_pred[0]);

  if (alloc_keys_buffers())
  {
    /* TIMOUR revert to partial match via table scan. */
    return TRUE;
  }
  return FALSE;
}


/*
  Allocate the buffers for both the row number, and the NULL-bitmap indexes.
*/

bool Ordered_key::alloc_keys_buffers()
{
  DBUG_ASSERT(key_buff_elements > 0);

  if (!(key_buff= (rownum_t*) my_malloc(PSI_INSTRUMENT_ME,
         static_cast<size_t>(key_buff_elements * sizeof(rownum_t)),
         MYF(MY_WME | MY_THREAD_SPECIFIC))))
    return TRUE;

  /*
    TIMOUR: it is enough to create bitmaps with size
    (max_null_row - min_null_row), and then use min_null_row as
    lookup offset.
  */
  /* Notice that max_null_row is max array index, we need count, so +1. */
  if (my_bitmap_init(&null_key, NULL, (uint)(max_null_row + 1)))
    return TRUE;

  cur_key_idx= HA_POS_ERROR;

  return FALSE;
}


/*
  Quick sort comparison function that compares two rows of the same table
  indentfied with their row numbers.

  @retval -1
  @retval  0
  @retval +1
*/

int
Ordered_key::cmp_keys_by_row_data(ha_rows a, ha_rows b)
{
  uchar *rowid_a, *rowid_b;
  int error;
  int cmp_res;
  /* The length in bytes of the rowids (positions) of tmp_table. */
  uint rowid_length= tbl->file->ref_length;

  if (a == b)
    return 0;
  /* Get the corresponding rowids. */
  rowid_a= row_num_to_rowid + a * rowid_length;
  rowid_b= row_num_to_rowid + b * rowid_length;
  /* Fetch the rows for comparison. */
  if (unlikely((error= tbl->file->ha_rnd_pos(tbl->record[0], rowid_a))))
  {
    /* purecov: begin inspected */
    tbl->file->print_error(error, MYF(ME_FATAL));  // Sets fatal_error
    return 0;
    /* purecov: end */
  }
  if (unlikely((error= tbl->file->ha_rnd_pos(tbl->record[1], rowid_b))))
  {
    /* purecov: begin inspected */
    tbl->file->print_error(error, MYF(ME_FATAL));  // Sets fatal_error
    return 0;
    /* purecov: end */
  }    
  /*
    Compare the two rows by the corresponding values of the indexed
    columns.
  */
  for (uint i= 0; i < key_column_count; i++)
  {
    Field *cur_field= key_columns[i]->field;
    if ((cmp_res= cur_field->cmp_offset(tbl->s->rec_buff_length)))
      return (cmp_res > 0 ? 1 : -1);
  }
  return 0;
}


int
Ordered_key::cmp_keys_by_row_data_and_rownum(Ordered_key *key,
                                             rownum_t* a, rownum_t* b)
{
  /* The result of comparing the two keys according to their row data. */
  int cmp_row_res= key->cmp_keys_by_row_data(*a, *b);
  if (cmp_row_res)
    return cmp_row_res;
  return (*a < *b) ? -1 : (*a > *b) ? 1 : 0;
}


bool Ordered_key::sort_keys()
{
  if (tbl->file->ha_rnd_init_with_error(0))
    return TRUE;
  my_qsort2(key_buff, (size_t) key_buff_elements, sizeof(rownum_t),
            (qsort2_cmp) &cmp_keys_by_row_data_and_rownum, (void*) this);
  /* Invalidate the current row position. */
  cur_key_idx= HA_POS_ERROR;
  tbl->file->ha_rnd_end();
  return FALSE;
}


/*
  The fraction of rows that do not contain NULL in the columns indexed by
  this key.

  @retval  1  if there are no NULLs
  @retval  0  if only NULLs
*/

double Ordered_key::null_selectivity()
{
  /* We should not be processing empty tables. */
  DBUG_ASSERT(tbl->file->stats.records);
  return (1 - (double) null_count / (double) tbl->file->stats.records);
}


/*
  Compare the value(s) of the current key in 'search_key' with the
  data of the current table record.

  @notes The comparison result follows from the way compare_pred
  is created in Ordered_key::init. Currently compare_pred compares
  a field in of the current row with the corresponding Item that
  contains the search key.

  @param row_num  Number of the row (not index in the key_buff array)

  @retval -1  if (current row  < search_key)
  @retval  0  if (current row == search_key)
  @retval +1  if (current row  > search_key)
*/

int Ordered_key::cmp_key_with_search_key(rownum_t row_num)
{
  /* The length in bytes of the rowids (positions) of tmp_table. */
  uint rowid_length= tbl->file->ref_length;
  uchar *cur_rowid= row_num_to_rowid + row_num * rowid_length;
  int error;
  int cmp_res;

  if (unlikely((error= tbl->file->ha_rnd_pos(tbl->record[0], cur_rowid))))
  {
    /* purecov: begin inspected */
    tbl->file->print_error(error, MYF(ME_FATAL));  // Sets fatal_error
    return 0;
    /* purecov: end */
  }

  for (uint i= 0; i < key_column_count; i++)
  {
    cmp_res= compare_pred[i]->get_comparator()->compare();
    /* Unlike Arg_comparator::compare_row() here there should be no NULLs. */
    DBUG_ASSERT(!compare_pred[i]->null_value);
    if (cmp_res)
      return (cmp_res > 0 ? 1 : -1);
  }
  return 0;
}


/*
  Find a key in a sorted array of keys via binary search.

  see create_subq_in_equalities()
*/

bool Ordered_key::lookup()
{
  DBUG_ASSERT(key_buff_elements);

  ha_rows lo= 0;
  ha_rows hi= key_buff_elements - 1;
  ha_rows mid;
  int cmp_res;

  while (lo <= hi)
  {
    mid= lo + (hi - lo) / 2;
    cmp_res= cmp_key_with_search_key(key_buff[mid]);
    /*
      In order to find the minimum match, check if the pevious element is
      equal or smaller than the found one. If equal, we need to search further
      to the left.
    */
    if (!cmp_res && mid > 0)
      cmp_res= !cmp_key_with_search_key(key_buff[mid - 1]) ? 1 : 0;

    if (cmp_res == -1)
    {
      /* row[mid] < search_key */
      lo= mid + 1;
    }
    else if (cmp_res == 1)
    {
      /* row[mid] > search_key */
      if (!mid)
        goto not_found;
      hi= mid - 1;
    }
    else
    {
      /* row[mid] == search_key */
      cur_key_idx= mid;
      return TRUE;
    }
  }
not_found:
  cur_key_idx= HA_POS_ERROR;
  return FALSE;
}


/*
  Move the current index pointer to the next key with the same column
  values as the current key. Since the index is sorted, all such keys
  are contiguous.
*/

bool Ordered_key::next_same()
{
  DBUG_ASSERT(key_buff_elements);

  if (cur_key_idx < key_buff_elements - 1)
  {
    /*
      TIMOUR:
      The below is quite inefficient, since as a result we will fetch every
      row (except the last one) twice. There must be a more efficient way,
      e.g. swapping record[0] and record[1], and reading only the new record.
    */
    if (!cmp_keys_by_row_data(key_buff[cur_key_idx], key_buff[cur_key_idx + 1]))
    {
      ++cur_key_idx;
      return TRUE;
    }
  }
  return FALSE;
}


void Ordered_key::print(String *str)
{
  uint i;

  /* We have to pre-allocate string as we are using qs_append() */
  if (str->alloc(str->length() +
                 5+10+4+ (NAME_LEN+2)*key_column_count+
                 20+11+21+10+FLOATING_POINT_BUFFER*3+50
                 ))
      return;
  str->append(STRING_WITH_LEN("{idx="));
  str->qs_append(keyid);
  str->append(STRING_WITH_LEN(", ("));
  for (i= 0; i < key_column_count ; i++)
  {
    str->append(&key_columns[i]->field->field_name);
    str->append(STRING_WITH_LEN(", "));
  }
  if (key_column_count)
    str->length(str->length() - 2);
  str->append(STRING_WITH_LEN("), "));

  str->append(STRING_WITH_LEN("null_bitmap: (bits="));
  str->qs_append(null_key.n_bits);
  str->append(STRING_WITH_LEN(", nulls= "));
  str->qs_append((double)null_count);
  str->append(STRING_WITH_LEN(", min_null= "));
  str->qs_append((double)min_null_row);
  str->append(STRING_WITH_LEN(", max_null= "));
  str->qs_append((double)max_null_row);
  str->append(STRING_WITH_LEN("), "));

  str->append('}');
}


subselect_partial_match_engine::subselect_partial_match_engine(
  THD *thd_arg,
  subselect_uniquesubquery_engine *engine_arg,
  TABLE *tmp_table_arg, Item_subselect *item_arg,
  select_result_interceptor *result_arg,
  List<Item> *equi_join_conds_arg,
  bool has_covering_null_row_arg,
  bool has_covering_null_columns_arg,
  uint count_columns_with_nulls_arg)
  :subselect_engine(item_arg, result_arg),
   tmp_table(tmp_table_arg), lookup_engine(engine_arg),
   equi_join_conds(equi_join_conds_arg),
   has_covering_null_row(has_covering_null_row_arg),
   has_covering_null_columns(has_covering_null_columns_arg),
   count_columns_with_nulls(count_columns_with_nulls_arg)
{
  thd= thd_arg;
}


int subselect_partial_match_engine::exec()
{
  Item_in_subselect *item_in= item->get_IN_subquery();
  int lookup_res;
  DBUG_ASSERT(thd);

  DBUG_ASSERT(!(item_in->left_expr_has_null() &&
                item_in->is_top_level_item()));

  Subq_materialization_tracker *tracker= item_in->get_materialization_tracker();
  tracker->increment_loops_count();

  if (!item_in->left_expr_has_null())
  {
    /* Try to find a matching row by index lookup. */
    if (lookup_engine->copy_ref_key(false))
    {
      /* The result is FALSE based on the outer reference. */
      item_in->value= 0;
      item_in->null_value= 0;
      return 0;
    }
    else
    {
      /* Search for a complete match. */
      tracker->increment_index_lookups();
      if ((lookup_res= lookup_engine->index_lookup()))
      {
        /* An error occurred during lookup(). */
        item_in->value= 0;
        item_in->null_value= 0;
        return lookup_res;
      }
      else if (item_in->value || !count_columns_with_nulls)
      {
        /*
          A complete match was found, the result of IN is TRUE.
          If no match was found, and there are no NULLs in the materialized
          subquery, then the result is guaranteed to be false because this
          branch is executed when the outer reference has no NULLs as well.
          Notice: (this->item == lookup_engine->item)
        */
        return 0;
      }
    }
  }

  if (has_covering_null_row)
  {
    /*
      If there is a NULL-only row that covers all columns the result of IN
      is UNKNOWN. 
    */
    item_in->value= 0;
    /*
      TIMOUR: which one is the right way to propagate an UNKNOWN result?
      Should we also set empty_result_set= FALSE; ???
    */
    //item_in->was_null= 1;
    item_in->null_value= 1;
    return 0;
  }

  /*
    There is no complete match. Look for a partial match (UNKNOWN result), or
    no match (FALSE).
  */
  if (tmp_table->file->inited)
    tmp_table->file->ha_index_end();

  tracker->increment_partial_matches();
  if (partial_match())
  {
    /* The result of IN is UNKNOWN. */
    item_in->value= 0;
    /*
      TIMOUR: which one is the right way to propagate an UNKNOWN result?
      Should we also set empty_result_set= FALSE; ???
    */
    //item_in->was_null= 1;
    item_in->null_value= 1;
  }
  else
  {
    /* The result of IN is FALSE. */
    item_in->value= 0;
    /*
      TIMOUR: which one is the right way to propagate an UNKNOWN result?
      Should we also set empty_result_set= FALSE; ???
    */
    //item_in->was_null= 0;
    item_in->null_value= 0;
  }

  return 0;
}


void subselect_partial_match_engine::print(String *str,
                                           enum_query_type query_type)
{
  /*
    Should never be called as the actual engine cannot be known at query
    optimization time.
    DBUG_ASSERT(FALSE);
  */
}


/*
  @param non_null_key_parts  
  @param partial_match_key_parts  A union of all single-column NULL key parts.

  @retval FALSE  the engine was initialized successfully
  @retval TRUE   there was some (memory allocation) error during initialization,
                 such errors should be interpreted as revert to other strategy
*/

bool
subselect_rowid_merge_engine::init(MY_BITMAP *non_null_key_parts,
                                   MY_BITMAP *partial_match_key_parts)
{
  THD *thd= get_thd();
  /* The length in bytes of the rowids (positions) of tmp_table. */
  uint rowid_length= tmp_table->file->ref_length;
  ha_rows row_count= tmp_table->file->stats.records;
  rownum_t cur_rownum= 0;
  select_materialize_with_stats *result_sink=
    (select_materialize_with_stats *) result;
  uint cur_keyid= 0;
  Item *left= item->get_IN_subquery()->left_exp();
  int error;

  if (merge_keys_count == 0)
  {
    DBUG_ASSERT(bitmap_bits_set(partial_match_key_parts) == 0 ||
                has_covering_null_row);
    /* There is nothing to initialize, we will only do regular lookups. */
    return FALSE;
  }

  /*
    If all nullable columns contain only NULLs, there must be one index
    over all non-null columns.
  */
  DBUG_ASSERT(!has_covering_null_columns ||
              (has_covering_null_columns &&
               merge_keys_count == 1 && non_null_key_parts));
  /*
    Allocate buffers to hold the merged keys and the mapping between rowids and
    row numbers. All small buffers are allocated in the runtime memroot. Big
    buffers are allocated from the OS via malloc.
  */
  if (!(merge_keys= (Ordered_key**) thd->alloc(merge_keys_count *
                                               sizeof(Ordered_key*))) ||
      !(null_bitmaps= (MY_BITMAP**) thd->alloc(merge_keys_count *
                                               sizeof(MY_BITMAP*))) ||
      !(row_num_to_rowid= (uchar*) my_malloc(PSI_INSTRUMENT_ME,
                              static_cast<size_t>(row_count * rowid_length),
                              MYF(MY_WME | MY_THREAD_SPECIFIC))))
    return TRUE;

  /* Create the only non-NULL key if there is any. */
  if (non_null_key_parts)
  {
    non_null_key= (new (thd->mem_root)
                   Ordered_key(cur_keyid, tmp_table, left,
                               0, 0, 0, row_num_to_rowid));
    if (non_null_key->init(non_null_key_parts))
      return TRUE;
    merge_keys[cur_keyid]= non_null_key;
    merge_keys[cur_keyid]->first();
    ++cur_keyid;
  }

  /*
    If all nullable columns contain NULLs, the only key that is needed is the
    only non-NULL key that is already created above.
  */
  if (!has_covering_null_columns)
  {
    if (my_bitmap_init_memroot(&matching_keys, merge_keys_count, thd->mem_root) ||
        my_bitmap_init_memroot(&matching_outer_cols, merge_keys_count, thd->mem_root))
      return TRUE;

    /*
      Create one single-column NULL-key for each column in
      partial_match_key_parts.
    */
    for (uint i= 0; i < partial_match_key_parts->n_bits; i++)
    {
      /* Skip columns that have no NULLs, or contain only NULLs. */
      if (!bitmap_is_set(partial_match_key_parts, i) ||
          result_sink->get_null_count_of_col(i) == row_count)
        continue;

      merge_keys[cur_keyid]= new (thd->mem_root)
          Ordered_key(cur_keyid, tmp_table,
                      left->element_index(i),
                      result_sink->get_null_count_of_col(i),
                      result_sink->get_min_null_of_col(i),
                      result_sink->get_max_null_of_col(i),
                      row_num_to_rowid);
      if (merge_keys[cur_keyid]->init(i))
        return TRUE;
      merge_keys[cur_keyid]->first();
      ++cur_keyid;
    }
  }
  DBUG_ASSERT(cur_keyid == merge_keys_count);

  /* Populate the indexes with data from the temporary table. */
  if (unlikely(tmp_table->file->ha_rnd_init_with_error(1)))
    return TRUE;
  tmp_table->file->extra_opt(HA_EXTRA_CACHE,
                             current_thd->variables.read_buff_size);
  tmp_table->null_row= 0;
  while (TRUE)
  {
    error= tmp_table->file->ha_rnd_next(tmp_table->record[0]);

    if (error == HA_ERR_ABORTED_BY_USER)
      break;
    /*
      This is a temp table that we fully own, there should be no other
      cause to stop the iteration than EOF.
    */
    DBUG_ASSERT(!error || error == HA_ERR_END_OF_FILE);
    if (unlikely(error == HA_ERR_END_OF_FILE))
    {
      DBUG_ASSERT(cur_rownum == tmp_table->file->stats.records);
      break;
    }

    /*
      Save the position of this record in the row_num -> rowid mapping.
    */
    tmp_table->file->position(tmp_table->record[0]);
    memcpy(row_num_to_rowid + cur_rownum * rowid_length,
           tmp_table->file->ref, rowid_length);

    /* Add the current row number to the corresponding keys. */
    if (non_null_key)
    {
      /* By definition there are no NULLs in the non-NULL key. */
      non_null_key->add_key(cur_rownum);
    }

    for (uint i= (non_null_key ? 1 : 0); i < merge_keys_count; i++)
    {
      /*
        Check if the first and only indexed column contains NULL in the current
        row, and add the row number to the corresponding key.
      */
      if (merge_keys[i]->get_field(0)->is_null())
        merge_keys[i]->set_null(cur_rownum);
      else
        merge_keys[i]->add_key(cur_rownum);
    }
    ++cur_rownum;
  }

  tmp_table->file->ha_rnd_end();

  /* Sort all the keys by their NULL selectivity. */
  my_qsort(merge_keys, merge_keys_count, sizeof(Ordered_key*),
           (qsort_cmp) cmp_keys_by_null_selectivity);

  /* Sort the keys in each of the indexes. */
  for (uint i= 0; i < merge_keys_count; i++)
    if (merge_keys[i]->sort_keys())
      return TRUE;

  if (init_queue(&pq, merge_keys_count, 0, FALSE,
                 subselect_rowid_merge_engine::cmp_keys_by_cur_rownum, NULL,
                 0, 0))
    return TRUE;

  item->get_IN_subquery()->get_materialization_tracker()->
      report_partial_merge_keys(merge_keys, merge_keys_count);
  return FALSE;
}


subselect_rowid_merge_engine::~subselect_rowid_merge_engine()
{
  /* None of the resources below is allocated if there are no ordered keys. */
  if (merge_keys_count)
  {
    my_free(row_num_to_rowid);
    for (uint i= 0; i < merge_keys_count; i++)
      delete merge_keys[i];
    delete_queue(&pq);
    if (tmp_table->file->inited == handler::RND)
      tmp_table->file->ha_rnd_end();
  }
}


void subselect_rowid_merge_engine::cleanup()
{
}


/*
  Quick sort comparison function to compare keys in order of decreasing bitmap
  selectivity, so that the most selective keys come first.

  @param  k1 first key to compare
  @param  k2 second key to compare

  @retval  1  if k1 is less selective than k2
  @retval  0  if k1 is equally selective as k2
  @retval -1  if k1 is more selective than k2
*/

int
subselect_rowid_merge_engine::cmp_keys_by_null_selectivity(Ordered_key **k1,
                                                           Ordered_key **k2)
{
  double k1_sel= (*k1)->null_selectivity();
  double k2_sel= (*k2)->null_selectivity();
  if (k1_sel < k2_sel)
    return 1;
  if (k1_sel > k2_sel)
    return -1;
  return 0;
}


/*
*/

int
subselect_rowid_merge_engine::cmp_keys_by_cur_rownum(void *arg,
                                                     uchar *k1, uchar *k2)
{
  rownum_t r1= ((Ordered_key*) k1)->current();
  rownum_t r2= ((Ordered_key*) k2)->current();

  return (r1 < r2) ? -1 : (r1 > r2) ? 1 : 0;
}


/*
  Check if certain table row contains a NULL in all columns for which there is
  no match in the corresponding value index.

  @note
  There is no need to check the columns that contain only NULLs, because
  those are guaranteed to match.

  @retval TRUE if a NULL row exists
  @retval FALSE otherwise
*/

bool subselect_rowid_merge_engine::test_null_row(rownum_t row_num)
{
  Ordered_key *cur_key;
  for (uint i = 0; i < merge_keys_count; i++)
  {
    cur_key= merge_keys[i];
    if (bitmap_is_set(&matching_keys, cur_key->get_keyid()))
    {
      /*
        The key 'i' (with id 'cur_keyid') already matches a value in row
        'row_num', thus we skip it as it can't possibly match a NULL.
      */
      continue;
    }
    if (!cur_key->is_null(row_num))
      return FALSE;
  }
  return TRUE;
}


/**
  Test if a subset of NULL-able columns contains a row of NULLs.
  @retval TRUE  if such a row exists
  @retval FALSE no complementing null row
*/

bool subselect_rowid_merge_engine::
exists_complementing_null_row(MY_BITMAP *keys_to_complement)
{
  rownum_t highest_min_row= 0;
  rownum_t lowest_max_row= UINT_MAX;
  uint count_null_keys, i;
  Ordered_key *cur_key;

  if (!count_columns_with_nulls)
  {
    /*
      If there are both NULLs and non-NUll values in the outer reference, and
      the subquery contains no NULLs, a complementing NULL row cannot exist.
    */
    return FALSE;
  }

  for (i= (non_null_key ? 1 : 0), count_null_keys= 0; i < merge_keys_count; i++)
  {
    cur_key= merge_keys[i];
    if (bitmap_is_set(keys_to_complement, cur_key->get_keyid()))
      continue;
    if (!cur_key->get_null_count())
    {
      /* If there is column without NULLs, there cannot be a partial match. */
      return FALSE;
    }
    if (cur_key->get_min_null_row() > highest_min_row)
      highest_min_row= cur_key->get_min_null_row();
    if (cur_key->get_max_null_row() < lowest_max_row)
      lowest_max_row= cur_key->get_max_null_row();
    null_bitmaps[count_null_keys++]= cur_key->get_null_key();
  }

  if (lowest_max_row < highest_min_row)
  {
    /* The intersection of NULL rows is empty. */
    return FALSE;
  }

  return bitmap_exists_intersection(null_bitmaps,
                                    count_null_keys,
                                    (uint)highest_min_row,
                                    (uint)lowest_max_row);
}


/*
  @retval TRUE  there is a partial match (UNKNOWN)
  @retval FALSE  there is no match at all (FALSE)
*/

bool subselect_rowid_merge_engine::partial_match()
{
  Ordered_key *min_key; /* Key that contains the current minimum position. */
  rownum_t min_row_num; /* Current row number of min_key. */
  Ordered_key *cur_key;
  rownum_t cur_row_num;
  uint count_nulls_in_search_key= 0;
  uint max_null_in_any_row=
    ((select_materialize_with_stats *) result)->get_max_nulls_in_row();
  bool res= FALSE;

  /* If there is a non-NULL key, it must be the first key in the keys array. */
  DBUG_ASSERT(!non_null_key || (non_null_key && merge_keys[0] == non_null_key));
  /* The prioryty queue for keys must be empty. */
  DBUG_ASSERT(!pq.elements);

  /* All data accesses during execution are via handler::ha_rnd_pos() */
  if (unlikely(tmp_table->file->ha_rnd_init_with_error(0)))
  {
    res= FALSE;
    goto end;
  }

  /* Check if there is a match for the columns of the only non-NULL key. */
  if (non_null_key && !non_null_key->lookup())
  {
    res= FALSE;
    goto end;
  }

  /*
    If all nullable columns contain only NULLs, then there is a guaranteed
    partial match, and we don't need to search for a matching row.
  */
  if (has_covering_null_columns)
  {
    res= TRUE;
    goto end;
  }

  if (non_null_key)
    queue_insert(&pq, (uchar *) non_null_key);
  /*
    Do not add the non_null_key, since it was already processed above.
  */
  bitmap_clear_all(&matching_outer_cols);
  for (uint i= MY_TEST(non_null_key); i < merge_keys_count; i++)
  {
    DBUG_ASSERT(merge_keys[i]->get_column_count() == 1);
    if (merge_keys[i]->get_search_key(0)->null_value)
    {
      ++count_nulls_in_search_key;
      bitmap_set_bit(&matching_outer_cols, merge_keys[i]->get_keyid());
    }
    else if (merge_keys[i]->lookup())
      queue_insert(&pq, (uchar *) merge_keys[i]);
  }

  /*
    If the outer reference consists of only NULLs, or if it has NULLs in all
    nullable columns (above we guarantee there is a match for the non-null
    coumns), the result is UNKNOWN.
  */
  if (count_nulls_in_search_key == merge_keys_count - MY_TEST(non_null_key))
  {
    res= TRUE;
    goto end;
  }

  /*
    If the outer row has NULLs in some columns, and
    there is no match for any of the remaining columns, and
    there is a subquery row with NULLs in all unmatched columns,
    then there is a partial match, otherwise the result is FALSE.
  */
  if (count_nulls_in_search_key && !pq.elements)
  {
    DBUG_ASSERT(!non_null_key);
    /*
      Check if the intersection of all NULL bitmaps of all keys that
      are not in matching_outer_cols is non-empty.
    */
    res= exists_complementing_null_row(&matching_outer_cols);
    goto end;
  }

  /*
    If there is no NULL (sub)row that covers all NULL columns, and there is no
    match for any of the NULL columns, the result is FALSE. Notice that if there
    is a non-null key, and there is only one matching key, the non-null key is
    the matching key. This is so, because this method returns FALSE if the
    non-null key doesn't have a match.
  */
  if (!count_nulls_in_search_key &&
      (!pq.elements ||
       (pq.elements == 1 && non_null_key &&
        max_null_in_any_row < merge_keys_count-1)))
  {
    if (!pq.elements)
    {
      DBUG_ASSERT(!non_null_key);
      /*
        The case of a covering null row is handled by
        subselect_partial_match_engine::exec()
      */
      DBUG_ASSERT(max_null_in_any_row != tmp_table->s->fields);
    }
    res= FALSE;
    goto end;
  }

  DBUG_ASSERT(pq.elements);

  min_key= (Ordered_key*) queue_remove_top(&pq);
  min_row_num= min_key->current();
  bitmap_set_bit(&matching_keys, min_key->get_keyid());
  bitmap_union(&matching_keys, &matching_outer_cols);
  if (min_key->next_same())
    queue_insert(&pq, (uchar *) min_key);

  if (pq.elements == 0)
  {
    /*
      Check the only matching row of the only key min_key for NULL matches
      in the other columns.
    */
    res= test_null_row(min_row_num);
    goto end;
  }

  while (TRUE)
  {
    cur_key= (Ordered_key*) queue_remove_top(&pq);
    cur_row_num= cur_key->current();

    if (cur_row_num == min_row_num)
      bitmap_set_bit(&matching_keys, cur_key->get_keyid());
    else
    {
      /* Follows from the correct use of priority queue. */
      DBUG_ASSERT(cur_row_num > min_row_num);
      if (test_null_row(min_row_num))
      {
        res= TRUE;
        goto end;
      }
      else
      {
        min_key= cur_key;
        min_row_num= cur_row_num;
        bitmap_clear_all(&matching_keys);
        bitmap_set_bit(&matching_keys, min_key->get_keyid());
        bitmap_union(&matching_keys, &matching_outer_cols);
      }
    }

    if (cur_key->next_same())
      queue_insert(&pq, (uchar *) cur_key);

    if (pq.elements == 0)
    {
      /* Check the last row of the last column in PQ for NULL matches. */
      res= test_null_row(min_row_num);
      goto end;
    }
  }

  /* We should never get here - all branches must be handled explicitly above. */
  DBUG_ASSERT(FALSE);

end:
  if (!has_covering_null_columns)
    bitmap_clear_all(&matching_keys);
  queue_remove_all(&pq);
  tmp_table->file->ha_rnd_end();
  return res;
}


subselect_table_scan_engine::subselect_table_scan_engine(
  THD *thd,
  subselect_uniquesubquery_engine *engine_arg,
  TABLE *tmp_table_arg,
  Item_subselect *item_arg,
  select_result_interceptor *result_arg,
  List<Item> *equi_join_conds_arg,
  bool has_covering_null_row_arg,
  bool has_covering_null_columns_arg,
  uint count_columns_with_nulls_arg)
  :subselect_partial_match_engine(thd, engine_arg, tmp_table_arg, item_arg,
                                  result_arg, equi_join_conds_arg,
                                  has_covering_null_row_arg,
                                  has_covering_null_columns_arg,
                                  count_columns_with_nulls_arg)
{}


/*
  TIMOUR:
  This method is based on subselect_uniquesubquery_engine::scan_table().
  Consider refactoring somehow, 80% of the code is the same.

  for each row_i in tmp_table
  {
    count_matches= 0;
    for each row element row_i[j]
    {
      if (outer_ref[j] is NULL || row_i[j] is NULL || outer_ref[j] == row_i[j])
        ++count_matches;
    }
    if (count_matches == outer_ref.elements)
      return TRUE
  }
  return FALSE
*/

bool subselect_table_scan_engine::partial_match()
{
  List_iterator_fast<Item> equality_it(*equi_join_conds);
  Item *cur_eq;
  uint count_matches;
  int error;
  bool res;

  if (unlikely(tmp_table->file->ha_rnd_init_with_error(1)))
  {
    res= FALSE;
    goto end;
  }

  tmp_table->file->extra_opt(HA_EXTRA_CACHE,
                             get_thd()->variables.read_buff_size);
  for (;;)
  {
    error= tmp_table->file->ha_rnd_next(tmp_table->record[0]);
    if (unlikely(error))
    {
      if (error == HA_ERR_END_OF_FILE)
      {
        error= 0;
        break;
      }
      else
      {
        error= report_error(tmp_table, error);
        break;
      }
    }

    equality_it.rewind();
    count_matches= 0;
    while ((cur_eq= equality_it++))
    {
      DBUG_ASSERT(cur_eq->type() == Item::FUNC_ITEM &&
                  ((Item_func*)cur_eq)->functype() == Item_func::EQ_FUNC);
      if (!cur_eq->val_int() && !cur_eq->null_value)
        break;
      ++count_matches;
    }
    if (count_matches == tmp_table->s->fields)
    {
      res= TRUE; /* Found a matching row. */
      goto end;
    }
  }

  res= FALSE;
end:
  tmp_table->file->ha_rnd_end();
  return res;
}


void subselect_table_scan_engine::cleanup()
{
}


void Item_subselect::register_as_with_rec_ref(With_element *with_elem)
{
  with_elem->sq_with_rec_ref.link_in_list(this, &this->next_with_rec_ref);
  with_recursive_reference= true;
}


/*
  Create an execution tracker for the expression cache we're using for this
  subselect; add the tracker to the query plan.
*/

void Item_subselect::init_expr_cache_tracker(THD *thd)
{
  if(!expr_cache)
    return;

  Explain_query *qw= thd->lex->explain;
  DBUG_ASSERT(qw);
  Explain_node *node= qw->get_node(unit->first_select()->select_number);
  if (!node)
    return;
  DBUG_ASSERT(expr_cache->type() == Item::EXPR_CACHE_ITEM);
  node->cache_tracker= ((Item_cache_wrapper *)expr_cache)->init_tracker(qw->mem_root);
}


void Subq_materialization_tracker::report_partial_merge_keys(
    Ordered_key **merge_keys, uint merge_keys_count)
{
  partial_match_array_sizes.resize(merge_keys_count, 0);
  for (uint i= 0; i < merge_keys_count; i++)
    partial_match_array_sizes[i]= merge_keys[i]->get_key_buff_elements();
}<|MERGE_RESOLUTION|>--- conflicted
+++ resolved
@@ -42,11 +42,8 @@
 #include "sql_parse.h"                          // check_stack_overrun
 #include "sql_cte.h"
 #include "sql_test.h"
-<<<<<<< HEAD
 #include "opt_trace.h"
-=======
 #include "my_json_writer.h"
->>>>>>> 0e8fb977
 
 double get_post_group_estimate(JOIN* join, double join_op_rows);
 
