--- conflicted
+++ resolved
@@ -154,15 +154,11 @@
 mysql_mutex_t LOCK_wsrep_SR_store;
 
 int wsrep_replaying= 0;
-<<<<<<< HEAD
-ulong  wsrep_running_threads= 0; // # of currently running wsrep threads
-=======
 ulong  wsrep_running_threads = 0; // # of currently running wsrep
 				  // # threads
 ulong  wsrep_running_applier_threads = 0; // # of running applier threads
 ulong  wsrep_running_rollbacker_threads = 0; // # of running
 					     // # rollbacker threads
->>>>>>> f3eb82f0
 ulong  my_bind_addr;
 
 #ifdef HAVE_PSI_INTERFACE
@@ -2176,21 +2172,431 @@
   }
 }
 
-<<<<<<< HEAD
-=======
-
-pthread_handler_t start_wsrep_THD(void *arg)
+/**/
+static bool abort_replicated(THD *thd)
+{
+  bool ret_code= false;
+  if (thd->wsrep_trx().state() == wsrep::transaction::s_committing)
+  {
+    WSREP_DEBUG("aborting replicated trx: %llu", (ulonglong)(thd->real_id));
+
+    (void)wsrep_abort_thd(thd, thd, TRUE);
+    ret_code= true;
+  }
+  return ret_code;
+}
+
+/**/
+static inline bool is_client_connection(THD *thd)
+{
+  return (thd->wsrep_client_thread && thd->variables.wsrep_on);
+}
+
+static inline bool is_replaying_connection(THD *thd)
+{
+  bool ret;
+
+  mysql_mutex_lock(&thd->LOCK_thd_data);
+  ret=  (thd->wsrep_trx().state() == wsrep::transaction::s_replaying) ? true : false;
+  mysql_mutex_unlock(&thd->LOCK_thd_data);
+
+  return ret;
+}
+
+static inline bool is_committing_connection(THD *thd)
+{
+  bool ret;
+
+  mysql_mutex_lock(&thd->LOCK_thd_data);
+  ret=  (thd->wsrep_trx().state() == wsrep::transaction::s_committing) ? true : false;
+  mysql_mutex_unlock(&thd->LOCK_thd_data);
+
+  return ret;
+}
+
+static my_bool have_client_connections(THD *thd, void*)
+{
+  DBUG_PRINT("quit",("Informing thread %lld that it's time to die",
+                     (longlong) thd->thread_id));
+  if (is_client_connection(thd) && thd->killed == KILL_CONNECTION)
+  {
+    (void)abort_replicated(thd);
+    return 1;
+  }
+  return 0;
+}
+
+static void wsrep_close_thread(THD *thd)
+{
+  thd->set_killed(KILL_CONNECTION);
+  MYSQL_CALLBACK(thread_scheduler, post_kill_notification, (thd));
+  if (thd->mysys_var)
+  {
+    thd->mysys_var->abort=1;
+    mysql_mutex_lock(&thd->mysys_var->mutex);
+    if (thd->mysys_var->current_cond)
+    {
+      mysql_mutex_lock(thd->mysys_var->current_mutex);
+      mysql_cond_broadcast(thd->mysys_var->current_cond);
+      mysql_mutex_unlock(thd->mysys_var->current_mutex);
+    }
+    mysql_mutex_unlock(&thd->mysys_var->mutex);
+  }
+}
+
+static my_bool have_committing_connections(THD *thd, void *)
+{
+  return is_client_connection(thd) && is_committing_connection(thd) ? 1 : 0;
+}
+
+int wsrep_wait_committing_connections_close(int wait_time)
+{
+  int sleep_time= 100;
+
+  while (server_threads.iterate(have_committing_connections) && wait_time > 0)
+  {
+    WSREP_DEBUG("wait for committing transaction to close: %d", wait_time);
+    my_sleep(sleep_time);
+    wait_time -= sleep_time;
+  }
+  return server_threads.iterate(have_committing_connections);
+}
+
+static my_bool kill_all_threads(THD *thd, THD *caller_thd)
+{
+  DBUG_PRINT("quit", ("Informing thread %lld that it's time to die",
+                      (longlong) thd->thread_id));
+  /* We skip slave threads & scheduler on this first loop through. */
+  if (is_client_connection(thd) && thd != caller_thd)
+  {
+    if (is_replaying_connection(thd))
+      thd->set_killed(KILL_CONNECTION);
+    else if (!abort_replicated(thd))
+    {
+      /* replicated transactions must be skipped */
+      WSREP_DEBUG("closing connection %lld", (longlong) thd->thread_id);
+      /* instead of wsrep_close_thread() we do now  soft kill by THD::awake */
+      thd->awake(KILL_CONNECTION);
+    }
+  }
+  return 0;
+}
+
+static my_bool kill_remaining_threads(THD *thd, THD *caller_thd)
+{
+#ifndef __bsdi__				// Bug in BSDI kernel
+  if (is_client_connection(thd) &&
+      !abort_replicated(thd)    &&
+      !is_replaying_connection(thd) &&
+      thd != caller_thd)
+  {
+    WSREP_INFO("killing local connection: %lld", (longlong) thd->thread_id);
+    close_connection(thd, 0);
+  }
+#endif
+  return 0;
+}
+
+void wsrep_close_client_connections(my_bool wait_to_end, THD* except_caller_thd)
+{
+  /* Clear thread cache */
+  kill_cached_threads++;
+  flush_thread_cache();
+  
+  /*
+    First signal all threads that it's time to die
+  */
+  server_threads.iterate(kill_all_threads, except_caller_thd);
+
+  /*
+    Force remaining threads to die by closing the connection to the client
+  */
+  server_threads.iterate(kill_remaining_threads, except_caller_thd);
+
+  DBUG_PRINT("quit", ("Waiting for threads to die (count=%u)",
+             uint32_t(thread_count)));
+  WSREP_DEBUG("waiting for client connections to close: %u",
+              uint32_t(thread_count));
+
+  while (wait_to_end && server_threads.iterate(have_client_connections))
+  {
+    sleep(1);
+    DBUG_PRINT("quit",("One thread died (count=%u)", uint32_t(thread_count)));
+  }
+
+  /* All client connection threads have now been aborted */
+}
+
+
+void wsrep_close_applier(THD *thd)
+{
+  WSREP_DEBUG("closing applier %lld", (longlong) thd->thread_id);
+  wsrep_close_thread(thd);
+}
+
+static my_bool wsrep_close_threads_callback(THD *thd, THD *caller_thd)
+{
+  DBUG_PRINT("quit",("Informing thread %lld that it's time to die",
+                     (longlong) thd->thread_id));
+  /* We skip slave threads & scheduler on this first loop through. */
+  if (thd->wsrep_applier && thd != caller_thd)
+  {
+    WSREP_DEBUG("closing wsrep thread %lld", (longlong) thd->thread_id);
+    wsrep_close_thread(thd);
+  }
+  return 0;
+}
+
+void wsrep_close_threads(THD *thd)
+{
+  server_threads.iterate(wsrep_close_threads_callback, thd);
+}
+
+void wsrep_wait_appliers_close(THD *thd)
+{
+  /* Wait for wsrep appliers to gracefully exit */
+  mysql_mutex_lock(&LOCK_wsrep_slave_threads);
+  while (wsrep_running_threads > 2)
+    /*
+      2 is for rollbacker thread which needs to be killed explicitly.
+      This gotta be fixed in a more elegant manner if we gonna have arbitrary
+      number of non-applier wsrep threads.
+    */
+  {
+    mysql_cond_wait(&COND_wsrep_slave_threads, &LOCK_wsrep_slave_threads);
+  }
+  mysql_mutex_unlock(&LOCK_wsrep_slave_threads);
+  DBUG_PRINT("quit",("applier threads have died (count=%u)",
+                     uint32_t(wsrep_running_threads)));
+
+  /* Now kill remaining wsrep threads: rollbacker */
+  wsrep_close_threads (thd);
+  /* and wait for them to die */
+  mysql_mutex_lock(&LOCK_wsrep_slave_threads);
+  while (wsrep_running_threads > 0)
+  {
+    mysql_cond_wait(&COND_wsrep_slave_threads, &LOCK_wsrep_slave_threads);
+  }
+  mysql_mutex_unlock(&LOCK_wsrep_slave_threads);
+  DBUG_PRINT("quit",("all wsrep system threads have died"));
+
+  /* All wsrep applier threads have now been aborted. However, if this thread
+     is also applier, we are still running...
+  */
+}
+
+void
+wsrep_last_committed_id(wsrep_gtid_t* gtid)
+{
+  wsrep::gtid ret= Wsrep_server_state::instance().last_committed_gtid();
+  memcpy(gtid->uuid.data, ret.id().data(), sizeof(gtid->uuid.data));
+  gtid->seqno= ret.seqno().get();
+}
+
+void
+wsrep_node_uuid(wsrep_uuid_t& uuid)
+{
+  uuid= node_uuid;
+}
+
+int wsrep_must_ignore_error(THD* thd)
+{
+  const int error= thd->get_stmt_da()->sql_errno();
+  const uint flags= sql_command_flags[thd->lex->sql_command];
+
+  DBUG_ASSERT(error);
+  DBUG_ASSERT(wsrep_thd_is_toi(thd) || wsrep_thd_is_applying(thd));
+
+  if ((wsrep_ignore_apply_errors & WSREP_IGNORE_ERRORS_ON_DDL))
+    goto ignore_error;
+
+  if ((flags & CF_WSREP_MAY_IGNORE_ERRORS) &&
+      (wsrep_ignore_apply_errors & WSREP_IGNORE_ERRORS_ON_RECONCILING_DDL))
+  {
+    switch (error)
+    {
+    case ER_DB_DROP_EXISTS:
+    case ER_BAD_TABLE_ERROR:
+    case ER_CANT_DROP_FIELD_OR_KEY:
+      goto ignore_error;
+    }
+  }
+
+  return 0;
+
+ignore_error:
+  WSREP_WARN("Ignoring error '%s' on query. "
+             "Default database: '%s'. Query: '%s', Error_code: %d",
+             thd->get_stmt_da()->message(),
+             print_slave_db_safe(thd->db.str),
+             thd->query(),
+             error);
+  return 1;
+}
+
+int wsrep_ignored_error_code(Log_event* ev, int error)
+{
+  const THD* thd= ev->thd;
+
+  DBUG_ASSERT(error);
+  DBUG_ASSERT(wsrep_thd_is_applying(thd) &&
+              !wsrep_thd_is_local_toi(thd));
+
+  if ((wsrep_ignore_apply_errors & WSREP_IGNORE_ERRORS_ON_RECONCILING_DML))
+  {
+    const int ev_type= ev->get_type_code();
+    if ((ev_type == DELETE_ROWS_EVENT || ev_type == DELETE_ROWS_EVENT_V1)
+        && error == ER_KEY_NOT_FOUND)
+      goto ignore_error;
+  }
+
+  return 0;
+
+ignore_error:
+  WSREP_WARN("Ignoring error '%s' on %s event. Error_code: %d",
+             thd->get_stmt_da()->message(),
+             ev->get_type_str(),
+             error);
+  return 1;
+}
+
+bool wsrep_provider_is_SR_capable()
+{
+  return Wsrep_server_state::has_capability(wsrep::provider::capability::streaming);
+}
+
+int wsrep_thd_retry_counter(const THD *thd)
+{
+  return thd->wsrep_retry_counter;
+}
+
+extern  bool wsrep_thd_ignore_table(THD *thd)
+{
+  return thd->wsrep_ignore_table;
+}
+
+bool wsrep_is_show_query(enum enum_sql_command command)
+{
+  DBUG_ASSERT(command >= 0 && command <= SQLCOM_END);
+  return (sql_command_flags[command] & CF_STATUS_COMMAND) != 0;
+}
+bool wsrep_create_like_table(THD* thd, TABLE_LIST* table,
+                             TABLE_LIST* src_table,
+                             HA_CREATE_INFO *create_info)
+{
+  if (create_info->tmp_table())
+  {
+    /* CREATE TEMPORARY TABLE LIKE must be skipped from replication */
+    WSREP_DEBUG("CREATE TEMPORARY TABLE LIKE... skipped replication\n %s", 
+                thd->query());
+  }
+  else if (!(thd->find_temporary_table(src_table)))
+  {
+    /* this is straight CREATE TABLE LIKE... with no tmp tables */
+    WSREP_TO_ISOLATION_BEGIN(table->db.str, table->table_name.str, NULL);
+  }
+  else
+  {
+    /* here we have CREATE TABLE LIKE <temporary table> 
+       the temporary table definition will be needed in slaves to
+       enable the create to succeed
+     */
+    TABLE_LIST tbl;
+    bzero((void*) &tbl, sizeof(tbl));
+    tbl.db= src_table->db;
+    tbl.table_name= tbl.alias= src_table->table_name;
+    tbl.table= src_table->table;
+    char buf[2048];
+    String query(buf, sizeof(buf), system_charset_info);
+    query.length(0);  // Have to zero it since constructor doesn't
+
+    (void)  show_create_table(thd, &tbl, &query, NULL, WITH_DB_NAME);
+    WSREP_DEBUG("TMP TABLE: %s", query.ptr());
+
+    thd->wsrep_TOI_pre_query=     query.ptr();
+    thd->wsrep_TOI_pre_query_len= query.length();
+
+    WSREP_TO_ISOLATION_BEGIN(table->db.str, table->table_name.str, NULL);
+
+    thd->wsrep_TOI_pre_query=      NULL;
+    thd->wsrep_TOI_pre_query_len= 0;
+  }
+
+  return(false);
+#ifdef WITH_WSREP
+wsrep_error_label:
+  thd->wsrep_TOI_pre_query= NULL;
+  return (true);
+#endif
+}
+
+int wsrep_create_trigger_query(THD *thd, uchar** buf, size_t* buf_len)
+{
+  LEX *lex= thd->lex;
+  String stmt_query;
+
+  LEX_CSTRING definer_user;
+  LEX_CSTRING definer_host;
+
+  if (!lex->definer)
+  {
+    if (!thd->slave_thread)
+    {
+      if (!(lex->definer= create_default_definer(thd, false)))
+        return 1;
+    }
+  }
+
+  if (lex->definer)
+  {
+    /* SUID trigger. */
+    LEX_USER *d= get_current_user(thd, lex->definer);
+
+    if (!d)
+      return 1;
+
+    definer_user= d->user;
+    definer_host= d->host;
+  }
+  else
+  {
+    /* non-SUID trigger. */
+
+    definer_user.str= 0;
+    definer_user.length= 0;
+
+    definer_host.str= 0;
+    definer_host.length= 0;
+  }
+
+  stmt_query.append(STRING_WITH_LEN("CREATE "));
+
+  append_definer(thd, &stmt_query, &definer_user, &definer_host);
+
+  LEX_CSTRING stmt_definition;
+  stmt_definition.str= (char*) thd->lex->stmt_definition_begin;
+  stmt_definition.length= thd->lex->stmt_definition_end
+    - thd->lex->stmt_definition_begin;
+  trim_whitespace(thd->charset(), &stmt_definition);
+
+  stmt_query.append(stmt_definition.str, stmt_definition.length);
+
+  return wsrep_to_buf_helper(thd, stmt_query.c_ptr(), stmt_query.length(),
+                             buf, buf_len);
+}
+
+void* start_wsrep_THD(void *arg)
 {
   THD *thd;
-  wsrep_thread_args* args= (wsrep_thread_args*)arg;
-  wsrep_thd_processor_fun processor= args->processor;
+
+  Wsrep_thd_args* thd_args= (Wsrep_thd_args*) arg;
 
   if (my_thread_init() || (!(thd= new THD(next_thread_id(), true))))
   {
     goto error;
   }
 
-  mysql_mutex_lock(&LOCK_thread_count);
+  statistic_increment(thread_created, &LOCK_status);
 
   if (wsrep_gtid_mode)
   {
@@ -2199,14 +2605,13 @@
   }
 
   thd->real_id=pthread_self(); // Keep purify happy
-  thread_created++;
-  threads.append(thd);
 
   my_net_init(&thd->net,(st_vio*) 0, thd, MYF(0));
 
   DBUG_PRINT("wsrep",(("creating thread %lld"), (long long)thd->thread_id));
   thd->prior_thr_create_utime= thd->start_utime= microsecond_interval_timer();
-  (void) mysql_mutex_unlock(&LOCK_thread_count);
+
+  server_threads.insert(thd);
 
   /* from bootstrap()... */
   thd->bootstrap=1;
@@ -2245,6 +2650,8 @@
     close_connection(thd, ER_OUT_OF_RESOURCES);
     statistic_increment(aborted_connects,&LOCK_status);
     MYSQL_CALLBACK(thread_scheduler, end_thread, (thd, 0));
+    delete thd;
+    delete thd_args;
     goto error;
   }
 
@@ -2252,15 +2659,14 @@
   thd->security_ctx->skip_grants();
 
   /* handle_one_connection() again... */
-  //thd->version= refresh_version;
   thd->proc_info= 0;
   thd->set_command(COM_SLEEP);
   thd->init_for_queries();
-
-  mysql_mutex_lock(&LOCK_thread_count);
+  mysql_mutex_lock(&LOCK_wsrep_slave_threads);
+
   wsrep_running_threads++;
 
-  switch (args->thread_type) {
+  switch (thd_args->thread_type()) {
     case WSREP_APPLIER_THREAD:
       wsrep_running_applier_threads++;
       break;
@@ -2268,22 +2674,33 @@
       wsrep_running_rollbacker_threads++;
       break;
     default:
-      WSREP_ERROR("Incorrect wsrep thread type: %d", args->thread_type);
+      WSREP_ERROR("Incorrect wsrep thread type: %d", thd_args->thread_type());
       break;
   }
 
-  mysql_cond_broadcast(&COND_thread_count);
-  mysql_mutex_unlock(&LOCK_thread_count);
-
-  processor(thd);
+  mysql_cond_broadcast(&COND_wsrep_slave_threads);
+  mysql_mutex_unlock(&LOCK_wsrep_slave_threads);
+
+  WSREP_DEBUG("wsrep system thread %llu, %p starting",
+              thd->thread_id, thd);
+  thd_args->fun()(thd, thd_args->args());
+
+  WSREP_DEBUG("wsrep system thread: %llu, %p closing",
+              thd->thread_id, thd);
+
+  /* Wsrep may reset globals during thread context switches, store globals
+     before cleanup. */
+  thd->store_globals();
 
   close_connection(thd, 0);
 
-  mysql_mutex_lock(&LOCK_thread_count);
+  delete thd_args;
+
+  mysql_mutex_lock(&LOCK_wsrep_slave_threads);
   DBUG_ASSERT(wsrep_running_threads > 0);
   wsrep_running_threads--;
 
-  switch (args->thread_type) {
+  switch (thd_args->thread_type()) {
     case WSREP_APPLIER_THREAD:
       DBUG_ASSERT(wsrep_running_applier_threads > 0);
       wsrep_running_applier_threads--;
@@ -2293,563 +2710,10 @@
       wsrep_running_rollbacker_threads--;
       break;
     default:
-      WSREP_ERROR("Incorrect wsrep thread type: %d", args->thread_type);
+      WSREP_ERROR("Incorrect wsrep thread type: %d", thd_args->thread_type());
       break;
   }
 
-  my_free(args);
-
-  WSREP_DEBUG("wsrep running threads now: %lu", wsrep_running_threads);
-  mysql_cond_broadcast(&COND_thread_count);
-  mysql_mutex_unlock(&LOCK_thread_count);
-
-  // Note: We can't call THD destructor without crashing
-  // if plugins have not been initialized. However, in most of the
-  // cases this means that pre SE initialization SST failed and
-  // we are going to exit anyway.
-  if (plugins_are_initialized)
-  {
-    net_end(&thd->net);
-    MYSQL_CALLBACK(thread_scheduler, end_thread, (thd, 1));
-  }
-  else
-  {
-    // TODO: lightweight cleanup to get rid of:
-    // 'Error in my_thread_global_end(): 2 threads didn't exit'
-    // at server shutdown
-  }
-
-  unlink_not_visible_thd(thd);
-  delete thd;
-  my_thread_end();
-  return(NULL);
-
-error:
-  WSREP_ERROR("Failed to create/initialize system thread");
-
-  my_free(args);
-
-  /* Abort if its the first applier/rollbacker thread. */
-  if (!mysqld_server_initialized)
-    unireg_abort(1);
-  else
-    return NULL;
-}
-
-
->>>>>>> f3eb82f0
-/**/
-static bool abort_replicated(THD *thd)
-{
-  bool ret_code= false;
-  if (thd->wsrep_trx().state() == wsrep::transaction::s_committing)
-  {
-    WSREP_DEBUG("aborting replicated trx: %llu", (ulonglong)(thd->real_id));
-
-    (void)wsrep_abort_thd(thd, thd, TRUE);
-    ret_code= true;
-  }
-  return ret_code;
-}
-
-/**/
-static inline bool is_client_connection(THD *thd)
-{
-  return (thd->wsrep_client_thread && thd->variables.wsrep_on);
-}
-
-static inline bool is_replaying_connection(THD *thd)
-{
-  bool ret;
-
-  mysql_mutex_lock(&thd->LOCK_thd_data);
-  ret=  (thd->wsrep_trx().state() == wsrep::transaction::s_replaying) ? true : false;
-  mysql_mutex_unlock(&thd->LOCK_thd_data);
-
-  return ret;
-}
-
-static inline bool is_committing_connection(THD *thd)
-{
-  bool ret;
-
-  mysql_mutex_lock(&thd->LOCK_thd_data);
-  ret=  (thd->wsrep_trx().state() == wsrep::transaction::s_committing) ? true : false;
-  mysql_mutex_unlock(&thd->LOCK_thd_data);
-
-  return ret;
-}
-
-static my_bool have_client_connections(THD *thd, void*)
-{
-  DBUG_PRINT("quit",("Informing thread %lld that it's time to die",
-                     (longlong) thd->thread_id));
-  if (is_client_connection(thd) && thd->killed == KILL_CONNECTION)
-  {
-    (void)abort_replicated(thd);
-    return 1;
-  }
-  return 0;
-}
-
-static void wsrep_close_thread(THD *thd)
-{
-  thd->set_killed(KILL_CONNECTION);
-  MYSQL_CALLBACK(thread_scheduler, post_kill_notification, (thd));
-  if (thd->mysys_var)
-  {
-    thd->mysys_var->abort=1;
-    mysql_mutex_lock(&thd->mysys_var->mutex);
-    if (thd->mysys_var->current_cond)
-    {
-      mysql_mutex_lock(thd->mysys_var->current_mutex);
-      mysql_cond_broadcast(thd->mysys_var->current_cond);
-      mysql_mutex_unlock(thd->mysys_var->current_mutex);
-    }
-    mysql_mutex_unlock(&thd->mysys_var->mutex);
-  }
-}
-
-static my_bool have_committing_connections(THD *thd, void *)
-{
-  return is_client_connection(thd) && is_committing_connection(thd) ? 1 : 0;
-}
-
-int wsrep_wait_committing_connections_close(int wait_time)
-{
-  int sleep_time= 100;
-
-  while (server_threads.iterate(have_committing_connections) && wait_time > 0)
-  {
-    WSREP_DEBUG("wait for committing transaction to close: %d", wait_time);
-    my_sleep(sleep_time);
-    wait_time -= sleep_time;
-  }
-  return server_threads.iterate(have_committing_connections);
-}
-
-static my_bool kill_all_threads(THD *thd, THD *caller_thd)
-{
-  DBUG_PRINT("quit", ("Informing thread %lld that it's time to die",
-                      (longlong) thd->thread_id));
-  /* We skip slave threads & scheduler on this first loop through. */
-  if (is_client_connection(thd) && thd != caller_thd)
-  {
-    if (is_replaying_connection(thd))
-      thd->set_killed(KILL_CONNECTION);
-    else if (!abort_replicated(thd))
-    {
-      /* replicated transactions must be skipped */
-      WSREP_DEBUG("closing connection %lld", (longlong) thd->thread_id);
-      /* instead of wsrep_close_thread() we do now  soft kill by THD::awake */
-      thd->awake(KILL_CONNECTION);
-    }
-  }
-  return 0;
-}
-
-static my_bool kill_remaining_threads(THD *thd, THD *caller_thd)
-{
-#ifndef __bsdi__				// Bug in BSDI kernel
-  if (is_client_connection(thd) &&
-      !abort_replicated(thd)    &&
-      !is_replaying_connection(thd) &&
-      thd != caller_thd)
-  {
-    WSREP_INFO("killing local connection: %lld", (longlong) thd->thread_id);
-    close_connection(thd, 0);
-  }
-#endif
-  return 0;
-}
-
-void wsrep_close_client_connections(my_bool wait_to_end, THD* except_caller_thd)
-{
-  /* Clear thread cache */
-  kill_cached_threads++;
-  flush_thread_cache();
-  
-  /*
-    First signal all threads that it's time to die
-  */
-  server_threads.iterate(kill_all_threads, except_caller_thd);
-
-  /*
-    Force remaining threads to die by closing the connection to the client
-  */
-  server_threads.iterate(kill_remaining_threads, except_caller_thd);
-
-  DBUG_PRINT("quit", ("Waiting for threads to die (count=%u)",
-             uint32_t(thread_count)));
-  WSREP_DEBUG("waiting for client connections to close: %u",
-              uint32_t(thread_count));
-
-  while (wait_to_end && server_threads.iterate(have_client_connections))
-  {
-    sleep(1);
-    DBUG_PRINT("quit",("One thread died (count=%u)", uint32_t(thread_count)));
-  }
-
-  /* All client connection threads have now been aborted */
-}
-
-
-void wsrep_close_applier(THD *thd)
-{
-  WSREP_DEBUG("closing applier %lld", (longlong) thd->thread_id);
-  wsrep_close_thread(thd);
-}
-
-static my_bool wsrep_close_threads_callback(THD *thd, THD *caller_thd)
-{
-  DBUG_PRINT("quit",("Informing thread %lld that it's time to die",
-                     (longlong) thd->thread_id));
-  /* We skip slave threads & scheduler on this first loop through. */
-  if (thd->wsrep_applier && thd != caller_thd)
-  {
-    WSREP_DEBUG("closing wsrep thread %lld", (longlong) thd->thread_id);
-    wsrep_close_thread(thd);
-  }
-  return 0;
-}
-
-void wsrep_close_threads(THD *thd)
-{
-  server_threads.iterate(wsrep_close_threads_callback, thd);
-}
-
-void wsrep_wait_appliers_close(THD *thd)
-{
-  /* Wait for wsrep appliers to gracefully exit */
-  mysql_mutex_lock(&LOCK_wsrep_slave_threads);
-  while (wsrep_running_threads > 2)
-    /*
-      2 is for rollbacker thread which needs to be killed explicitly.
-      This gotta be fixed in a more elegant manner if we gonna have arbitrary
-      number of non-applier wsrep threads.
-    */
-  {
-    mysql_cond_wait(&COND_wsrep_slave_threads, &LOCK_wsrep_slave_threads);
-  }
-  mysql_mutex_unlock(&LOCK_wsrep_slave_threads);
-  DBUG_PRINT("quit",("applier threads have died (count=%u)",
-                     uint32_t(wsrep_running_threads)));
-
-  /* Now kill remaining wsrep threads: rollbacker */
-  wsrep_close_threads (thd);
-  /* and wait for them to die */
-  mysql_mutex_lock(&LOCK_wsrep_slave_threads);
-  while (wsrep_running_threads > 0)
-  {
-    mysql_cond_wait(&COND_wsrep_slave_threads, &LOCK_wsrep_slave_threads);
-  }
-  mysql_mutex_unlock(&LOCK_wsrep_slave_threads);
-  DBUG_PRINT("quit",("all wsrep system threads have died"));
-
-  /* All wsrep applier threads have now been aborted. However, if this thread
-     is also applier, we are still running...
-  */
-}
-
-void
-wsrep_last_committed_id(wsrep_gtid_t* gtid)
-{
-  wsrep::gtid ret= Wsrep_server_state::instance().last_committed_gtid();
-  memcpy(gtid->uuid.data, ret.id().data(), sizeof(gtid->uuid.data));
-  gtid->seqno= ret.seqno().get();
-}
-
-void
-wsrep_node_uuid(wsrep_uuid_t& uuid)
-{
-  uuid= node_uuid;
-}
-
-int wsrep_must_ignore_error(THD* thd)
-{
-  const int error= thd->get_stmt_da()->sql_errno();
-  const uint flags= sql_command_flags[thd->lex->sql_command];
-
-  DBUG_ASSERT(error);
-  DBUG_ASSERT(wsrep_thd_is_toi(thd) || wsrep_thd_is_applying(thd));
-
-  if ((wsrep_ignore_apply_errors & WSREP_IGNORE_ERRORS_ON_DDL))
-    goto ignore_error;
-
-  if ((flags & CF_WSREP_MAY_IGNORE_ERRORS) &&
-      (wsrep_ignore_apply_errors & WSREP_IGNORE_ERRORS_ON_RECONCILING_DDL))
-  {
-    switch (error)
-    {
-    case ER_DB_DROP_EXISTS:
-    case ER_BAD_TABLE_ERROR:
-    case ER_CANT_DROP_FIELD_OR_KEY:
-      goto ignore_error;
-    }
-  }
-
-  return 0;
-
-ignore_error:
-  WSREP_WARN("Ignoring error '%s' on query. "
-             "Default database: '%s'. Query: '%s', Error_code: %d",
-             thd->get_stmt_da()->message(),
-             print_slave_db_safe(thd->db.str),
-             thd->query(),
-             error);
-  return 1;
-}
-
-int wsrep_ignored_error_code(Log_event* ev, int error)
-{
-  const THD* thd= ev->thd;
-
-  DBUG_ASSERT(error);
-  DBUG_ASSERT(wsrep_thd_is_applying(thd) &&
-              !wsrep_thd_is_local_toi(thd));
-
-  if ((wsrep_ignore_apply_errors & WSREP_IGNORE_ERRORS_ON_RECONCILING_DML))
-  {
-    const int ev_type= ev->get_type_code();
-    if ((ev_type == DELETE_ROWS_EVENT || ev_type == DELETE_ROWS_EVENT_V1)
-        && error == ER_KEY_NOT_FOUND)
-      goto ignore_error;
-  }
-
-  return 0;
-
-ignore_error:
-  WSREP_WARN("Ignoring error '%s' on %s event. Error_code: %d",
-             thd->get_stmt_da()->message(),
-             ev->get_type_str(),
-             error);
-  return 1;
-}
-
-bool wsrep_provider_is_SR_capable()
-{
-  return Wsrep_server_state::has_capability(wsrep::provider::capability::streaming);
-}
-
-int wsrep_thd_retry_counter(const THD *thd)
-{
-  return thd->wsrep_retry_counter;
-}
-
-extern  bool wsrep_thd_ignore_table(THD *thd)
-{
-  return thd->wsrep_ignore_table;
-}
-
-bool wsrep_is_show_query(enum enum_sql_command command)
-{
-  DBUG_ASSERT(command >= 0 && command <= SQLCOM_END);
-  return (sql_command_flags[command] & CF_STATUS_COMMAND) != 0;
-}
-bool wsrep_create_like_table(THD* thd, TABLE_LIST* table,
-                             TABLE_LIST* src_table,
-                             HA_CREATE_INFO *create_info)
-{
-  if (create_info->tmp_table())
-  {
-    /* CREATE TEMPORARY TABLE LIKE must be skipped from replication */
-    WSREP_DEBUG("CREATE TEMPORARY TABLE LIKE... skipped replication\n %s", 
-                thd->query());
-  }
-  else if (!(thd->find_temporary_table(src_table)))
-  {
-    /* this is straight CREATE TABLE LIKE... with no tmp tables */
-    WSREP_TO_ISOLATION_BEGIN(table->db.str, table->table_name.str, NULL);
-  }
-  else
-  {
-    /* here we have CREATE TABLE LIKE <temporary table> 
-       the temporary table definition will be needed in slaves to
-       enable the create to succeed
-     */
-    TABLE_LIST tbl;
-    bzero((void*) &tbl, sizeof(tbl));
-    tbl.db= src_table->db;
-    tbl.table_name= tbl.alias= src_table->table_name;
-    tbl.table= src_table->table;
-    char buf[2048];
-    String query(buf, sizeof(buf), system_charset_info);
-    query.length(0);  // Have to zero it since constructor doesn't
-
-    (void)  show_create_table(thd, &tbl, &query, NULL, WITH_DB_NAME);
-    WSREP_DEBUG("TMP TABLE: %s", query.ptr());
-
-    thd->wsrep_TOI_pre_query=     query.ptr();
-    thd->wsrep_TOI_pre_query_len= query.length();
-
-    WSREP_TO_ISOLATION_BEGIN(table->db.str, table->table_name.str, NULL);
-
-    thd->wsrep_TOI_pre_query=      NULL;
-    thd->wsrep_TOI_pre_query_len= 0;
-  }
-
-  return(false);
-#ifdef WITH_WSREP
-wsrep_error_label:
-  thd->wsrep_TOI_pre_query= NULL;
-  return (true);
-#endif
-}
-
-int wsrep_create_trigger_query(THD *thd, uchar** buf, size_t* buf_len)
-{
-  LEX *lex= thd->lex;
-  String stmt_query;
-
-  LEX_CSTRING definer_user;
-  LEX_CSTRING definer_host;
-
-  if (!lex->definer)
-  {
-    if (!thd->slave_thread)
-    {
-      if (!(lex->definer= create_default_definer(thd, false)))
-        return 1;
-    }
-  }
-
-  if (lex->definer)
-  {
-    /* SUID trigger. */
-    LEX_USER *d= get_current_user(thd, lex->definer);
-
-    if (!d)
-      return 1;
-
-    definer_user= d->user;
-    definer_host= d->host;
-  }
-  else
-  {
-    /* non-SUID trigger. */
-
-    definer_user.str= 0;
-    definer_user.length= 0;
-
-    definer_host.str= 0;
-    definer_host.length= 0;
-  }
-
-  stmt_query.append(STRING_WITH_LEN("CREATE "));
-
-  append_definer(thd, &stmt_query, &definer_user, &definer_host);
-
-  LEX_CSTRING stmt_definition;
-  stmt_definition.str= (char*) thd->lex->stmt_definition_begin;
-  stmt_definition.length= thd->lex->stmt_definition_end
-    - thd->lex->stmt_definition_begin;
-  trim_whitespace(thd->charset(), &stmt_definition);
-
-  stmt_query.append(stmt_definition.str, stmt_definition.length);
-
-  return wsrep_to_buf_helper(thd, stmt_query.c_ptr(), stmt_query.length(),
-                             buf, buf_len);
-}
-
-void* start_wsrep_THD(void *arg)
-{
-  THD *thd;
-
-  Wsrep_thd_args* thd_args= (Wsrep_thd_args*) arg;
-
-  if (my_thread_init() || (!(thd= new THD(next_thread_id(), true))))
-  {
-    goto error;
-  }
-
-  statistic_increment(thread_created, &LOCK_status);
-
-  if (wsrep_gtid_mode)
-  {
-    /* Adjust domain_id. */
-    thd->variables.gtid_domain_id= wsrep_gtid_domain_id;
-  }
-
-  thd->real_id=pthread_self(); // Keep purify happy
-
-  my_net_init(&thd->net,(st_vio*) 0, thd, MYF(0));
-
-  DBUG_PRINT("wsrep",(("creating thread %lld"), (long long)thd->thread_id));
-  thd->prior_thr_create_utime= thd->start_utime= microsecond_interval_timer();
-
-  server_threads.insert(thd);
-
-  /* from bootstrap()... */
-  thd->bootstrap=1;
-  thd->max_client_packet_length= thd->net.max_packet;
-  thd->security_ctx->master_access= ~(ulong)0;
-
-  /* from handle_one_connection... */
-  pthread_detach_this_thread();
-
-  mysql_thread_set_psi_id(thd->thread_id);
-  thd->thr_create_utime=  microsecond_interval_timer();
-  if (MYSQL_CALLBACK_ELSE(thread_scheduler, init_new_connection_thread, (), 0))
-  {
-    close_connection(thd, ER_OUT_OF_RESOURCES);
-    statistic_increment(aborted_connects,&LOCK_status);
-    MYSQL_CALLBACK(thread_scheduler, end_thread, (thd, 0));
-    goto error;
-  }
-
-// </5.1.17>
-  /*
-    handle_one_connection() is normally the only way a thread would
-    start and would always be on the very high end of the stack ,
-    therefore, the thread stack always starts at the address of the
-    first local variable of handle_one_connection, which is thd. We
-    need to know the start of the stack so that we could check for
-    stack overruns.
-  */
-  DBUG_PRINT("wsrep", ("handle_one_connection called by thread %lld\n",
-                       (long long)thd->thread_id));
-  /* now that we've called my_thread_init(), it is safe to call DBUG_* */
-
-  thd->thread_stack= (char*) &thd;
-  if (thd->store_globals())
-  {
-    close_connection(thd, ER_OUT_OF_RESOURCES);
-    statistic_increment(aborted_connects,&LOCK_status);
-    MYSQL_CALLBACK(thread_scheduler, end_thread, (thd, 0));
-    delete thd;
-    delete thd_args;
-    goto error;
-  }
-
-  thd->system_thread= SYSTEM_THREAD_SLAVE_SQL;
-  thd->security_ctx->skip_grants();
-
-  /* handle_one_connection() again... */
-  thd->proc_info= 0;
-  thd->set_command(COM_SLEEP);
-  thd->init_for_queries();
-  mysql_mutex_lock(&LOCK_wsrep_slave_threads);
-  wsrep_running_threads++;
-  mysql_cond_broadcast(&COND_wsrep_slave_threads);
-  mysql_mutex_unlock(&LOCK_wsrep_slave_threads);
-
-  WSREP_DEBUG("wsrep system thread %llu, %p starting",
-              thd->thread_id, thd);
-  thd_args->fun()(thd, thd_args->args());
-
-  WSREP_DEBUG("wsrep system thread: %llu, %p closing",
-              thd->thread_id, thd);
-
-  /* Wsrep may reset globals during thread context switches, store globals
-     before cleanup. */
-  thd->store_globals();
-
-  close_connection(thd, 0);
-
-  delete thd_args;
-
-  mysql_mutex_lock(&LOCK_wsrep_slave_threads);
-  wsrep_running_threads--;
   WSREP_DEBUG("wsrep running threads now: %lu", wsrep_running_threads);
   mysql_cond_broadcast(&COND_wsrep_slave_threads);
   mysql_mutex_unlock(&LOCK_wsrep_slave_threads);
