/* Copyright 2008-2015 Codership Oy <http://www.codership.com>

   This program is free software; you can redistribute it and/or modify
   it under the terms of the GNU General Public License as published by
   the Free Software Foundation; version 2 of the License.x1

   This program is distributed in the hope that it will be useful,
   but WITHOUT ANY WARRANTY; without even the implied warranty of
   MERCHANTABILITY or FITNESS FOR A PARTICULAR PURPOSE.  See the
   GNU General Public License for more details.

   You should have received a copy of the GNU General Public License
   along with this program; if not, write to the Free Software
   Foundation, Inc., 51 Franklin Street, Fifth Floor, Boston, MA 02111-1301 USA */

#include <sql_plugin.h> // SHOW_MY_BOOL
#include "mariadb.h"
#include <mysqld.h>
#include <transaction.h>
#include <sql_class.h>
#include <sql_parse.h>
#include <sql_base.h> /* find_temporary_table() */
#include "slave.h"
#include "rpl_mi.h"
#include "sql_repl.h"
#include "rpl_filter.h"
#include "sql_callback.h"
#include "sp_head.h"
#include "sql_show.h"
#include "sp.h"
#include "wsrep_priv.h"
#include "wsrep_thd.h"
#include "wsrep_sst.h"
#include "wsrep_utils.h"
#include "wsrep_var.h"
#include "wsrep_binlog.h"
#include "wsrep_applier.h"
#include "wsrep_sr.h"
#include "wsrep_sr_file.h"
#include "wsrep_sr_table.h"
#include "wsrep_schema.h"
#include "wsrep_thd_pool.h"
#include "wsrep_xid.h"
#include "wsrep_trans_observer.h"
#include <cstdio>
#include <cstdlib>
#include <string>
#include "log_event.h"
#include <slave.h>
#include "sql_plugin.h"                         /* wsrep_plugins_pre_init() */

wsrep_t *wsrep                  = NULL;
/*
  wsrep_emulate_bin_log is a flag to tell that binlog has not been configured.
  wsrep needs to get binlog events from transaction cache even when binlog is
  not enabled, wsrep_emulate_bin_log opens needed code paths to make this
  possible
*/
my_bool wsrep_emulate_bin_log   = FALSE; // activating parts of binlog interface
#ifdef GTID_SUPPORT
/* Sidno in global_sid_map corresponding to group uuid */
rpl_sidno wsrep_sidno= -1;
#endif /* GTID_SUPPORT */
my_bool wsrep_preordered_opt= FALSE;

/*
 * Begin configuration options
 */

extern my_bool plugins_are_initialized;
extern uint kill_cached_threads;
extern mysql_cond_t COND_thread_cache;

/* System variables. */
const char *wsrep_provider;
const char *wsrep_provider_options;
const char *wsrep_cluster_address;
const char *wsrep_cluster_name;
const char *wsrep_node_name;
const char *wsrep_node_address;
const char *wsrep_node_incoming_address;
const char *wsrep_start_position;
const char *wsrep_data_home_dir;
const char *wsrep_dbug_option;
const char *wsrep_notify_cmd;
const char *wsrep_sst_method;
const char *wsrep_sst_receive_address;
const char *wsrep_sst_donor;
const char *wsrep_sst_auth;
my_bool wsrep_debug;                            // Enable debug level logging
my_bool wsrep_convert_LOCK_to_trx;              // Convert locking sessions to trx
my_bool wsrep_auto_increment_control;           // Control auto increment variables
my_bool wsrep_drupal_282555_workaround;         // Retry autoinc insert after dupkey
my_bool wsrep_certify_nonPK;                    // Certify, even when no primary key
my_bool wsrep_recovery;                         // Recovery
my_bool wsrep_replicate_myisam;                 // Enable MyISAM replication
my_bool wsrep_log_conflicts;
my_bool wsrep_load_data_splitting= 0;           // Commit load data every 10K intervals
my_bool wsrep_slave_UK_checks;                  // Slave thread does UK checks
my_bool wsrep_slave_FK_checks;                  // Slave thread does FK checks
my_bool wsrep_sst_donor_rejects_queries;
my_bool wsrep_restart_slave;                    // Should mysql slave thread be
                                                // restarted, when node joins back?
my_bool wsrep_desync;                           // De(re)synchronize the node from the
                                                // cluster
long wsrep_slave_threads;                       // No. of slave appliers threads
ulong wsrep_retry_autocommit;                   // Retry aborted autocommit trx
ulong wsrep_max_ws_size;                        // Max allowed ws (RBR buffer) size
ulong wsrep_max_ws_rows;                        // Max number of rows in ws
ulong wsrep_forced_binlog_format;
ulong wsrep_mysql_replication_bundle;
bool wsrep_gtid_mode;                           // Use wsrep_gtid_domain_id
                                                // for galera transactions?
uint32 wsrep_gtid_domain_id;                    // gtid_domain_id for galera
                                                // transactions

/* Other configuration variables and their default values. */
my_bool wsrep_incremental_data_collection= 0;   // Incremental data collection
my_bool wsrep_restart_slave_activated= 0;       // Node has dropped, and slave
                                                // restart will be needed
bool wsrep_new_cluster= false;                  // Bootstrap the cluster?
int wsrep_slave_count_change= 0;                // No. of appliers to stop/start
int wsrep_to_isolation= 0;                      // No. of active TO isolation threads
long wsrep_max_protocol_version= 4;             // Maximum protocol version to use
long int  wsrep_protocol_version= wsrep_max_protocol_version;
ulong wsrep_trx_fragment_size= 0;               // size limit for fragmenting
                                                // 0 = no fragmenting
ulong wsrep_trx_fragment_unit= WSREP_FRAG_BYTES;
                                                // unit for fragment size
ulong wsrep_SR_store_type= WSREP_SR_STORE_TABLE;
uint  wsrep_ignore_apply_errors= 0;


/*
 * End configuration options
 */

/*
 * Other wsrep global variables.
 */

mysql_mutex_t LOCK_wsrep_ready;
mysql_cond_t  COND_wsrep_ready;
mysql_mutex_t LOCK_wsrep_sst;
mysql_cond_t  COND_wsrep_sst;
mysql_mutex_t LOCK_wsrep_sst_init;
mysql_cond_t  COND_wsrep_sst_init;
mysql_mutex_t LOCK_wsrep_replaying;
mysql_cond_t  COND_wsrep_replaying;
mysql_mutex_t LOCK_wsrep_slave_threads;
mysql_mutex_t LOCK_wsrep_desync;
mysql_mutex_t LOCK_wsrep_config_state;
mysql_mutex_t LOCK_wsrep_SR_pool;
mysql_mutex_t LOCK_wsrep_SR_store;
mysql_mutex_t LOCK_wsrep_thd_pool; /* locking policy:
                                      1. LOCK_wsrep_slave_threads
                                      2. LOCK_wsrep_thd_pool
                                   */

int wsrep_replaying= 0;
ulong  wsrep_running_threads = 0; // # of currently running wsrep threads
ulong  my_bind_addr;

#ifdef HAVE_PSI_INTERFACE
<<<<<<< HEAD
PSI_mutex_key key_LOCK_wsrep_rollback,
=======
PSI_mutex_key key_LOCK_wsrep_thd,
>>>>>>> 2b734ca2
  key_LOCK_wsrep_replaying, key_LOCK_wsrep_ready, key_LOCK_wsrep_sst,
  key_LOCK_wsrep_sst_thread, key_LOCK_wsrep_sst_init,
  key_LOCK_wsrep_slave_threads, key_LOCK_wsrep_desync,
  key_LOCK_wsrep_config_state,
  key_LOCK_wsrep_SR_pool,
  key_LOCK_wsrep_SR_store, key_LOCK_wsrep_thd_pool, key_LOCK_wsrep_nbo,
  key_LOCK_wsrep_thd_queue;

PSI_cond_key key_COND_wsrep_thd,
  key_COND_wsrep_replaying, key_COND_wsrep_ready, key_COND_wsrep_sst,
  key_COND_wsrep_sst_init, key_COND_wsrep_sst_thread,
  key_COND_wsrep_nbo, key_COND_wsrep_thd_queue;
  

PSI_file_key key_file_wsrep_gra_log;

static PSI_mutex_info wsrep_mutexes[]=
{
  { &key_LOCK_wsrep_ready, "LOCK_wsrep_ready", PSI_FLAG_GLOBAL},
  { &key_LOCK_wsrep_sst, "LOCK_wsrep_sst", PSI_FLAG_GLOBAL},
  { &key_LOCK_wsrep_sst_thread, "wsrep_sst_thread", 0},
  { &key_LOCK_wsrep_sst_init, "LOCK_wsrep_sst_init", PSI_FLAG_GLOBAL},
  { &key_LOCK_wsrep_sst, "LOCK_wsrep_sst", PSI_FLAG_GLOBAL},
<<<<<<< HEAD
  { &key_LOCK_wsrep_rollback, "LOCK_wsrep_rollback", PSI_FLAG_GLOBAL},
=======
  { &key_LOCK_wsrep_thd, "THD::LOCK_wsrep_thd", 0},
>>>>>>> 2b734ca2
  { &key_LOCK_wsrep_replaying, "LOCK_wsrep_replaying", PSI_FLAG_GLOBAL},
  { &key_LOCK_wsrep_slave_threads, "LOCK_wsrep_slave_threads", PSI_FLAG_GLOBAL},
  { &key_LOCK_wsrep_desync, "LOCK_wsrep_desync", PSI_FLAG_GLOBAL},
  { &key_LOCK_wsrep_config_state, "LOCK_wsrep_config_state", PSI_FLAG_GLOBAL},
  { &key_LOCK_wsrep_SR_pool, "LOCK_wsrep_SR_pool", PSI_FLAG_GLOBAL},
  { &key_LOCK_wsrep_SR_store, "LOCK_wsrep_SR_store", PSI_FLAG_GLOBAL},
  { &key_LOCK_wsrep_thd_pool, "LOCK_wsrep_thd_pool", PSI_FLAG_GLOBAL}
};

static PSI_cond_info wsrep_conds[]=
{
  { &key_COND_wsrep_thd, "COND_wsrep_thd", PSI_FLAG_GLOBAL},
  { &key_COND_wsrep_ready, "COND_wsrep_ready", PSI_FLAG_GLOBAL},
  { &key_COND_wsrep_sst, "COND_wsrep_sst", PSI_FLAG_GLOBAL},
  { &key_COND_wsrep_sst_init, "COND_wsrep_sst_init", PSI_FLAG_GLOBAL},
  { &key_COND_wsrep_sst_thread, "wsrep_sst_thread", 0},
  { &key_COND_wsrep_replaying, "COND_wsrep_replaying", PSI_FLAG_GLOBAL}
};

static PSI_file_info wsrep_files[]=
{
  { &key_file_wsrep_gra_log, "wsrep_gra_log", 0}
};
#endif

my_bool wsrep_inited                   = 0; // initialized ?

static wsrep_uuid_t node_uuid= WSREP_UUID_UNDEFINED;
static wsrep_uuid_t cluster_uuid = WSREP_UUID_UNDEFINED;
static char         cluster_uuid_str[40]= { 0, };
static const char*  cluster_status_str[WSREP_VIEW_MAX] =
{
    "Primary",
    "non-Primary",
    "Disconnected"
};

static char provider_name[256]= { 0, };
static char provider_version[256]= { 0, };
static char provider_vendor[256]= { 0, };

/*
 * wsrep status variables
 */
my_bool     wsrep_connected          = FALSE;
my_bool     wsrep_ready              = FALSE; // node can accept queries
const char* wsrep_cluster_state_uuid = cluster_uuid_str;
long long   wsrep_cluster_conf_id    = WSREP_SEQNO_UNDEFINED;
const char* wsrep_cluster_status = cluster_status_str[WSREP_VIEW_DISCONNECTED];
long        wsrep_cluster_size       = 0;
long        wsrep_local_index        = -1;
long long   wsrep_local_bf_aborts    = 0;
const char* wsrep_provider_name      = provider_name;
const char* wsrep_provider_version   = provider_version;
const char* wsrep_provider_vendor    = provider_vendor;
char* wsrep_provider_capabilities    = NULL;
char* wsrep_cluster_capabilities     = NULL;
/* End wsrep status variables */

wsrep_uuid_t               local_uuid        = WSREP_UUID_UNDEFINED;
wsrep_seqno_t              local_seqno       = WSREP_SEQNO_UNDEFINED;
wsp::node_status           local_status;
static wsrep_view_status_t local_view_status = WSREP_VIEW_NON_PRIMARY;

class SR_storage_file  *wsrep_SR_store_file = NULL;
class SR_storage_table *wsrep_SR_store_table = NULL;
class SR_storage       *wsrep_SR_store = NULL;

/*
 */
#define WSREP_THD_POOL_SIZE 16
Wsrep_thd_pool* wsrep_thd_pool= 0;
Wsrep_schema *wsrep_schema= 0;

wsp::Config_state *wsrep_config_state;

// Boolean denoting if server is in initial startup phase. This is needed
// to make sure that main thread waiting in wsrep_sst_wait() is signaled
// if there was no state gap on receiving first view event.
static my_bool   wsrep_startup = TRUE;


static void wsrep_log_cb(wsrep_log_level_t level, const char *msg) {
  switch (level) {
  case WSREP_LOG_INFO:
    sql_print_information("WSREP: %s", msg);
    break;
  case WSREP_LOG_WARN:
    sql_print_warning("WSREP: %s", msg);
    break;
  case WSREP_LOG_ERROR:
  case WSREP_LOG_FATAL:
    sql_print_error("WSREP: %s", msg);
    break;
  case WSREP_LOG_DEBUG:
    if (wsrep_debug) sql_print_information ("[Debug] WSREP: %s", msg);
  default:
    break;
  }
}

void wsrep_log(void (*fun)(const char *, ...), const char *format, ...)
{
  va_list args;
  char msg[1024];
  va_start(args, format);
  vsnprintf(msg, sizeof(msg) - 1, format, args);
  va_end(args);
  (fun)("WSREP: %s", msg);
}


static void wsrep_log_states (wsrep_log_level_t   const level,
                              const wsrep_uuid_t* const group_uuid,
                              wsrep_seqno_t       const group_seqno,
                              const wsrep_uuid_t* const loc_uuid,
                              wsrep_seqno_t       const loc_seqno)
{
  char uuid_str[37];
  char msg[256];

  wsrep_uuid_print (group_uuid, uuid_str, sizeof(uuid_str));
  snprintf (msg, 255, "WSREP: Group state: %s:%lld",
            uuid_str, (long long)group_seqno);
  wsrep_log_cb (level, msg);

  wsrep_uuid_print (loc_uuid, uuid_str, sizeof(uuid_str));
  snprintf (msg, 255, "WSREP: Local state: %s:%lld",
            uuid_str, (long long)loc_seqno);
  wsrep_log_cb (level, msg);
}

#ifdef GTID_SUPPORT
void wsrep_init_sidno(const wsrep_uuid_t& wsrep_uuid)
{
  /* generate new Sid map entry from inverted uuid */
  rpl_sid sid;
  if (wsrep_protocol_version >= 4)
  {
    sid.copy_from(wsrep_uuid.data);
  }
  else
  {
    wsrep_uuid_t ltid_uuid;
    for (size_t i= 0; i < sizeof(ltid_uuid.data); ++i)
    {
      ltid_uuid.data[i] = ~wsrep_uuid.data[i];
    }
    sid.copy_from(ltid_uuid.data);
  }
  global_sid_lock->wrlock();
  wsrep_sidno= global_sid_map->add_sid(sid);
  WSREP_INFO("Initialized wsrep sidno %d", wsrep_sidno);
  global_sid_lock->unlock();
}
#endif /* GTID_SUPPORT */

void wsrep_init_schema()
{
  DBUG_ASSERT(!wsrep_schema);

  WSREP_INFO("wsrep_init_schema_and_SR %p %p", wsrep_schema, wsrep_SR_store);
  if (!wsrep_schema)
  {
    if (wsrep_before_SE()) {
      delete wsrep_thd_pool;
      wsrep_thd_pool= new Wsrep_thd_pool(WSREP_THD_POOL_SIZE);
    }
    wsrep_schema= new Wsrep_schema(wsrep_thd_pool);
    if (wsrep_schema->init())
    {
      WSREP_ERROR("Failed to init wsrep schema");
      unireg_abort(1);
    }
  }
}

void wsrep_init_SR()
{
  /* initialize SR pools, now that innodb has initialized */
  if (wsrep_SR_store && wsrep_SR_store->init(wsrep_cluster_state_uuid,
                                             wsrep_schema)) {
    WSREP_ERROR("wsrep SR persistency store initialization failed");
    unireg_abort(1);
  }
  else {
    if (wsrep_SR_store && wsrep_SR_store->restore(0)) {
      WSREP_ERROR("wsrep SR persistency restore failed");
      unireg_abort(1);
    }
  }
}

int wsrep_replay_from_SR_store(THD* thd, const wsrep_trx_meta_t& meta)
{
  DBUG_ENTER("wsrep_replay_from_SR_store");
  if (!wsrep_SR_store) {
    WSREP_ERROR("no SR persistency store defined, can't replay");
    DBUG_RETURN(1);
  }

  int ret= wsrep_SR_store->replay_trx(thd, meta);
  DBUG_RETURN(ret);
}

static void wsrep_rollback_SR_connections()
{
  THD *tmp;
  mysql_mutex_lock(&LOCK_thread_count);

  I_List_iterator<THD> it(threads);
  while ((tmp=it++))
  {
    mysql_mutex_lock(&tmp->LOCK_wsrep_thd);
    if (tmp->wsrep_client_thread && tmp->wsrep_is_streaming())
    {
      tmp->set_wsrep_conflict_state(MUST_ABORT);
      if (tmp->wsrep_query_state() == QUERY_IDLE)
      {
        wsrep_fire_rollbacker(tmp);
      }
      /*
        No need to send rollback fragment for this trx: slaves rollback
        all SR transactions whose master goes non-Primary.
      */
      tmp->wsrep_SR_rollback_replicated_for_trx= tmp->wsrep_trx_id();
    }
    mysql_mutex_unlock(&tmp->LOCK_wsrep_thd);
  }

  mysql_mutex_unlock(&LOCK_thread_count);
}

/** Export the WSREP provider's capabilities as a human readable string.
 * The result is saved in a dynamically allocated string of the form:
 * :cap1:cap2:cap3:
 */
static void wsrep_capabilities_export(wsrep_cap_t const cap, char** str)
{
  static const char* names[] =
  {
    /* Keep in sync with wsrep/wsrep_api.h WSREP_CAP_* macros. */
    "MULTI_MASTER",
    "CERTIFICATION",
    "PARALLEL_APPLYING",
    "TRX_REPLAY",
    "ISOLATION",
    "PAUSE",
    "CAUSAL_READS",
    "CAUSAL_TRX",
    "INCREMENTAL_WRITESET",
    "SESSION_LOCKS",
    "DISTRIBUTED_LOCKS",
    "CONSISTENCY_CHECK",
    "UNORDERED",
    "ANNOTATION",
    "PREORDERED",
    "STREAMING",
    "SNAPSHOT",
    "NBO",
  };

  std::string s;
  for (size_t i = 0; i < sizeof(names) / sizeof(names[0]); ++i)
  {
    if (cap & (1ULL << i))
    {
      if (s.empty())
      {
        s = ":";
      }
      s += names[i];
      s += ":";
    }
  }

  /* A read from the string pointed to by *str may be started at any time,
   * so it must never point to free(3)d memory or non '\0' terminated string. */

  char* const previous = *str;

  *str = strdup(s.c_str());

  if (previous != NULL)
  {
    free(previous);
  }
}

wsrep_cb_status_t
wsrep_connected_handler_cb(void* app_ctx,
                           const wsrep_view_info_t* initial_view)
{
  if (initial_view->my_idx < 0) {
    WSREP_ERROR("Invalid index %d in initial view", initial_view->my_idx);
    return WSREP_CB_FAILURE;
  }

  node_uuid= initial_view->members[initial_view->my_idx].id;
  cluster_uuid= initial_view->state_id.uuid;
  wsrep_cluster_status= cluster_status_str[initial_view->status];

  char node_uuid_str[WSREP_UUID_STR_LEN + 1];
  (void)wsrep_uuid_print(&node_uuid, node_uuid_str, sizeof(node_uuid_str));
  (void)wsrep_uuid_print(&cluster_uuid, cluster_uuid_str,
                         sizeof(cluster_uuid_str));

  WSREP_INFO("Connected to cluster %s with id: %s",
             cluster_uuid_str, node_uuid_str);
  return WSREP_CB_SUCCESS;
}

static wsrep_cb_status_t
wsrep_view_handler_cb(void*                    app_ctx,
                      void*                    recv_ctx,
                      const wsrep_view_info_t* view,
                      /* TODO: These are unused, should be removed?*/
                      const char*              state,
                      size_t                   state_len)
{
  /* Allow calling view handler from non-applier threads */
  struct st_my_thread_var* tmp_thread_var= 0;
  if (!my_thread_var) {
    my_thread_init();
    tmp_thread_var= my_thread_var;
  }
 
  wsrep_cb_status_t ret= WSREP_CB_SUCCESS;
  wsrep_member_status_t new_status= local_status.get();

  if (memcmp(&cluster_uuid, &view->state_id.uuid, sizeof(wsrep_uuid_t)))
  {
    memcpy((wsrep_uuid_t*)&cluster_uuid, &view->state_id.uuid,
           sizeof(cluster_uuid));

    wsrep_uuid_print (&cluster_uuid, cluster_uuid_str,
                      sizeof(cluster_uuid_str));
  }

  wsrep_cluster_conf_id= view->view;
  wsrep_cluster_status= cluster_status_str[view->status];
  wsrep_cluster_size= view->memb_num;
  wsrep_local_index= view->my_idx;

  if (wsrep_cluster_size > 0) {
    WSREP_INFO("New cluster view: global state: %s:%lld, view# %lld: %s, "
               "number of nodes: %ld, my index: %ld, protocol version %d",
               wsrep_cluster_state_uuid, (long long)view->state_id.seqno,
               (long long)wsrep_cluster_conf_id, wsrep_cluster_status,
               wsrep_cluster_size, wsrep_local_index, view->proto_ver);
  }
  else {
    WSREP_INFO("Provider closed.");
  }

  /* Proceed further only if view is PRIMARY */
  if (WSREP_VIEW_PRIMARY != view->status)
  {
#ifdef HAVE_QUERY_CACHE
    // query cache must be initialised by now
    query_cache.flush();
#endif /* HAVE_QUERY_CACHE */

    wsrep_ready_set(FALSE);
    new_status= WSREP_MEMBER_UNDEFINED;
    /* Always record local_uuid and local_seqno in non-prim since this
     * may lead to re-initializing provider and start position is
     * determined according to these variables */
    // WRONG! local_uuid should be the last primary configuration uuid we were
    // a member of. local_seqno should be updated in commit calls.
    // local_uuid= cluster_uuid;
    // local_seqno= view->first - 1;
    goto out;
  }

  switch (view->proto_ver)
  {
  case 0:
  case 1:
  case 2:
  case 3:
  case 4: // SR and view callback change
      // version change
      if (view->proto_ver != wsrep_protocol_version)
      {
          my_bool wsrep_ready_saved= wsrep_ready_get();
          wsrep_ready_set(FALSE);
          WSREP_INFO("closing client connections for "
                     "protocol change %ld -> %d",
                     wsrep_protocol_version, view->proto_ver);
          wsrep_close_client_connections(TRUE);
          wsrep_protocol_version= view->proto_ver;
          wsrep_ready_set(wsrep_ready_saved);
      }
      break;
  default:
      WSREP_ERROR("Unsupported application protocol version: %d",
                  view->proto_ver);
      unireg_abort(1);
  }

  if (memcmp(&cluster_uuid, &view->state_id.uuid, sizeof(wsrep_uuid_t)))
  {
      memcpy((wsrep_uuid_t*)&cluster_uuid, &view->state_id.uuid,
             sizeof(cluster_uuid));

      wsrep_uuid_print (&cluster_uuid, cluster_uuid_str,
                        sizeof(cluster_uuid_str));
  }

  /*
   *  NOTE: Initialize wsrep_group_uuid here only if it wasn't initialized
   *  before - OR - it was reinitilized on startup (lp:992840)
   */
  if (wsrep_startup)
  {
      if (wsrep_before_SE())
      {
        wsrep_SE_init_grab();
        // Signal mysqld init thread to continue
        wsrep_sst_complete (&cluster_uuid, view->state_id.seqno, false);
        // and wait for SE initialization
        if (wsrep_SE_init_wait())
        {
          ret= WSREP_CB_FAILURE;
          goto out;
        }
      }

      wsrep_seqno_t seqno;

      /* Init storage engine XIDs from first view */
      if (view->memb_num == 1)
      {
        seqno= view->state_id.seqno;
        wsrep_set_SE_checkpoint(WSREP_UUID_UNDEFINED, WSREP_SEQNO_UNDEFINED);
        wsrep_set_SE_checkpoint(cluster_uuid, seqno);
      }
      else
      {
        // must get from state transfer
        wsrep_uuid_t unused;
        wsrep_get_SE_checkpoint(unused, seqno);
      }

      wsrep_verify_SE_checkpoint(cluster_uuid, seqno);
      new_status= WSREP_MEMBER_JOINED;
#ifdef GTID_SUPPORT
      wsrep_init_sidno(local_uuid);
#endif /* GTID_SUPPORT */
  }
  else
  {
      wsrep_get_SE_checkpoint(local_uuid, local_seqno);

      // just a sanity check
      if (wsrep_uuid_compare(&local_uuid, &cluster_uuid) != 0)
      {
          WSREP_ERROR("Undetected state gap. Can't continue.");
          wsrep_log_states(WSREP_LOG_FATAL, &cluster_uuid, view->state_id.seqno,
                           &local_uuid, local_seqno);
          unireg_abort(1);
      }
  }

  if (wsrep_auto_increment_control && view->my_idx >= 0)
  {
      global_system_variables.auto_increment_offset= view->my_idx + 1;
      global_system_variables.auto_increment_increment= view->memb_num;
  }

  { /* capabilities may be updated on new configuration */
      wsrep_cap_t const caps(view->capabilities);

      my_bool const idc((caps & WSREP_CAP_INCREMENTAL_WRITESET) != 0);
      if (TRUE == wsrep_incremental_data_collection && FALSE == idc)
      {
        WSREP_WARN("Unsupported protocol downgrade: "
                   "incremental data collection disabled. Expect abort.");
      }
      wsrep_incremental_data_collection = idc;

      wsrep_capabilities_export(caps, &wsrep_cluster_capabilities);
  }

  /*
    Initialize wsrep schema and SR
  */
  if (!wsrep_schema) {
    wsrep_init_schema();
  }

  if (wsrep_schema->store_view(view)) {
    WSREP_ERROR("Storing view failed");
    unireg_abort(1);
  }

  /*
    If the recv_ctx is a pointer to thd object we need to store globals
    here as wsrep_schema->store_view() uses temporary thd object and
    writes over thread locals.
   */
  if (recv_ctx) ((THD*) recv_ctx)->store_globals();

  if (wsrep_startup == TRUE) {
    wsrep_init_SR();
  }

  trim_SR_pool((THD*)recv_ctx, view->members, view->memb_num);

  /*
    Transitioning from non-primary to primary view
   */
  if (local_view_status != WSREP_VIEW_PRIMARY) {
    wsrep_rollback_SR_connections();
  }

out:
  if (view->status == WSREP_VIEW_PRIMARY) wsrep_startup= FALSE;
  local_status.set(new_status, view);
  local_view_status = view->status;

  if (tmp_thread_var) {
    my_thread_end();
  }

  return ret;
}

/* Verifies that SE position is consistent with the group position
 * and initializes other variables */
void wsrep_verify_SE_checkpoint(const wsrep_uuid_t& uuid,
                                wsrep_seqno_t const seqno)
{
  wsrep_get_SE_checkpoint(local_uuid, local_seqno);

  if (memcmp(&local_uuid, &uuid, sizeof (wsrep_uuid_t)) ||
             local_seqno > seqno)
  {
    WSREP_ERROR("Failed to update SE checkpoint. Can't continue.");
    wsrep_log_states(WSREP_LOG_FATAL, &uuid, seqno,
                     &local_uuid, local_seqno);
    assert(0);
    unireg_abort(1);
  }

#ifdef GTID_SUPPORT
  wsrep_init_sidno(local_uuid);
#endif
}

static wsrep_cb_status_t
wsrep_sst_request_cb (void**                   sst_req,
                      size_t*                  sst_req_len)
{
  *sst_req     = NULL;
  *sst_req_len = 0;

  wsrep_member_status_t new_status= local_status.get();

  WSREP_INFO("Preparing to receive SST.");

  /* After that wsrep will call wsrep_sst_prepare. */
  /* keep ready flag 0 until we receive the snapshot */
  wsrep_ready_set(FALSE);

  /* Close client connections to ensure that they don't interfere
   * with SST. Necessary only if storage engines are initialized
   * before SST.
   * TODO: Just killing all ongoing transactions should be enough
   * since wsrep_ready is OFF and no new transactions can start.
   */
  if (!wsrep_before_SE())
  {
    WSREP_DEBUG("[debug]: closing client connections for SST");
    wsrep_close_client_connections(TRUE);
  }

  ssize_t const req_len = wsrep_sst_prepare (sst_req);

  if (req_len < 0)
  {
    WSREP_ERROR("SST preparation failed: %zd (%s)", -req_len,
                strerror(-req_len));
    new_status= WSREP_MEMBER_UNDEFINED;
  }
  else
  {
    assert(*sst_req != NULL || 0 == req_len);
    *sst_req_len= req_len;
    new_status= WSREP_MEMBER_JOINER;
  }

  local_status.set(new_status);

  return WSREP_CB_SUCCESS;
}

my_bool wsrep_ready_set (my_bool x)
{
  WSREP_DEBUG("Setting wsrep_ready to %d", x);
  if (mysql_mutex_lock (&LOCK_wsrep_ready)) abort();
  my_bool ret= (wsrep_ready != x);
  if (ret)
  {
    wsrep_ready= x;
    mysql_cond_signal (&COND_wsrep_ready);
  }
  mysql_mutex_unlock (&LOCK_wsrep_ready);
  return ret;
}

my_bool wsrep_ready_get (void)
{
  if (mysql_mutex_lock (&LOCK_wsrep_ready)) abort();
  my_bool ret= wsrep_ready;
  mysql_mutex_unlock (&LOCK_wsrep_ready);
  return ret;
}

int wsrep_show_ready(THD *thd, SHOW_VAR *var, char *buff)
{
  var->type= SHOW_MY_BOOL;
  var->value= buff;
  *((my_bool *)buff)= wsrep_ready_get();
  return 0;
}

// Wait until wsrep has reached ready state
void wsrep_ready_wait ()
{
  if (mysql_mutex_lock (&LOCK_wsrep_ready)) abort();
  while (!wsrep_ready)
  {
    WSREP_INFO("Waiting to reach ready state");
    mysql_cond_wait (&COND_wsrep_ready, &LOCK_wsrep_ready);
  }
  WSREP_INFO("ready state reached");
  mysql_mutex_unlock (&LOCK_wsrep_ready);
}

static wsrep_cb_status_t wsrep_synced_cb(void* app_ctx)
{
  WSREP_INFO("Synchronized with group, ready for connections");
  wsrep_config_state->set(WSREP_MEMBER_SYNCED);
  my_bool signal_main= wsrep_ready_set(TRUE);
  local_status.set(WSREP_MEMBER_SYNCED);

  if (signal_main)
  {
      wsrep_SE_init_grab();
      // Signal mysqld init thread to continue
      wsrep_sst_complete (&local_uuid, local_seqno, false);
      // and wait for SE initialization
      if (wsrep_SE_init_wait())
      {
        return WSREP_CB_FAILURE;
      }
  }
  if (wsrep_restart_slave_activated)
  {
    int rcode;
    WSREP_INFO("MariaDB slave restart");
    wsrep_restart_slave_activated= FALSE;

    mysql_mutex_lock(&LOCK_active_mi);
    if ((rcode = start_slave_threads(0,
                                     1 /* need mutex */,
                                     0 /* no wait for start*/,
                                     active_mi,
                                     master_info_file,
                                     relay_log_info_file,
                                     SLAVE_SQL)))
    {
      WSREP_WARN("Failed to create slave threads: %d", rcode);
    }
    mysql_mutex_unlock(&LOCK_active_mi);

  }
  return WSREP_CB_SUCCESS;
}

static void wsrep_init_position()
{
  /* read XIDs from storage engines */
  wsrep_uuid_t uuid;
  wsrep_seqno_t seqno;
  wsrep_get_SE_checkpoint(uuid, seqno);

  if (wsrep_uuid_compare(&uuid, &WSREP_UUID_UNDEFINED) == 0)
  {
    WSREP_INFO("Read nil XID from storage engines, skipping position init");
    return;
  }

  char uuid_str[40] = {0, };
  wsrep_uuid_print(&uuid, uuid_str, sizeof(uuid_str));
  WSREP_INFO("Storage engines initial position: %s:%lld",
             uuid_str, (long long)seqno);

  if (wsrep_uuid_compare(&local_uuid, &WSREP_UUID_UNDEFINED) == 0 &&
      local_seqno == WSREP_SEQNO_UNDEFINED)
  {
    // Initial state
    local_uuid= uuid;
    local_seqno= seqno;
  }
  else if (memcmp(&local_uuid, &uuid, sizeof(local_uuid)) ||
           local_seqno != seqno)
  {
    WSREP_WARN("Initial position was provided by configuration or SST, "
               "avoiding override");
  }
}

extern char* my_bind_addr_str;

int wsrep_init()
{
  int rcode= -1;
  DBUG_ASSERT(wsrep_inited == 0);

  if (strcmp(wsrep_start_position, WSREP_START_POSITION_ZERO) &&
      wsrep_start_position_init(wsrep_start_position))
  {
    assert(0);
    return 1;
  }

  wsrep_sst_auth_init();

  wsrep_ready_set(FALSE);
  assert(wsrep_provider);

  wsrep_init_position();

  if ((rcode= wsrep_load(wsrep_provider, &wsrep, wsrep_log_cb)) != WSREP_OK)
  {
    if (strcasecmp(wsrep_provider, WSREP_NONE))
    {
      WSREP_ERROR("wsrep_load(%s) failed: %s (%d). Reverting to no provider.",
                  wsrep_provider, strerror(rcode), rcode);
      strcpy((char*)wsrep_provider, WSREP_NONE); // damn it's a dirty hack
      return wsrep_init();
    }
    else /* this is for recursive call above */
    {
      WSREP_ERROR("Could not revert to no provider: %s (%d). Need to abort.",
                  strerror(rcode), rcode);
      unireg_abort(1);
    }
  }

  if (!WSREP_PROVIDER_EXISTS)
  {
    // enable normal operation in case no provider is specified
    wsrep_ready_set(TRUE);
    wsrep_inited= 1;
    global_system_variables.wsrep_on = 0;
    wsrep_init_args args;
    args.logger_cb = wsrep_log_cb;
    args.options = (wsrep_provider_options) ?
            wsrep_provider_options : "";
    rcode = wsrep->init(wsrep, &args);
    if (rcode)
    {
      DBUG_PRINT("wsrep",("wsrep::init() failed: %d", rcode));
      WSREP_ERROR("wsrep::init() failed: %d, must shutdown", rcode);
      wsrep->free(wsrep);
      free(wsrep);
      wsrep = NULL;
    }
    return rcode;
  }
  else
  {
    global_system_variables.wsrep_on = 1;
    strncpy(provider_name,
            wsrep->provider_name,    sizeof(provider_name) - 1);
    strncpy(provider_version,
            wsrep->provider_version, sizeof(provider_version) - 1);
    strncpy(provider_vendor,
            wsrep->provider_vendor,  sizeof(provider_vendor) - 1);
  }

  if (wsrep_gtid_mode && opt_bin_log && !opt_log_slave_updates)
  {
    WSREP_ERROR("Option --log-slave-updates is required if "
                "binlog is enabled, GTID mode is on and wsrep provider "
                "is specified");
    return -1;
  }

  if (!wsrep_data_home_dir || strlen(wsrep_data_home_dir) == 0)
    wsrep_data_home_dir = mysql_real_data_home;

  /* Initialize node address */
  char node_addr[512]= { 0, };
  size_t const node_addr_max= sizeof(node_addr) - 1;
  if (!wsrep_node_address || !strcmp(wsrep_node_address, ""))
  {
    size_t const ret= wsrep_guess_ip(node_addr, node_addr_max);
    if (!(ret > 0 && ret < node_addr_max))
    {
      WSREP_WARN("Failed to guess base node address. Set it explicitly via "
                 "wsrep_node_address.");
      node_addr[0]= '\0';
    }
  }
  else
  {
    strncpy(node_addr, wsrep_node_address, node_addr_max);
  }

  /* Initialize node's incoming address */
  char inc_addr[512]= { 0, };
  size_t const inc_addr_max= sizeof (inc_addr);

  /*
    In case wsrep_node_incoming_address is either not set or set to AUTO,
    we need to use mysqld's my_bind_addr_str:mysqld_port, lastly fallback
    to wsrep_node_address' value if mysqld's bind-address is not set either.
  */
  if ((!wsrep_node_incoming_address ||
       !strcmp (wsrep_node_incoming_address, WSREP_NODE_INCOMING_AUTO)))
  {
    bool is_ipv6= false;
    unsigned int my_bind_ip= INADDR_ANY; // default if not set

    if (my_bind_addr_str && strlen(my_bind_addr_str))
    {
      my_bind_ip= wsrep_check_ip(my_bind_addr_str, &is_ipv6);
    }

    if (INADDR_ANY != my_bind_ip)
    {
      /*
        If its a not a valid address, leave inc_addr as empty string. mysqld
        is not listening for client connections on network interfaces.
      */
      if (INADDR_NONE != my_bind_ip && INADDR_LOOPBACK != my_bind_ip)
      {
        const char *fmt= (is_ipv6) ? "[%s]:%u" : "%s:%u";
        snprintf(inc_addr, inc_addr_max, fmt, my_bind_addr_str, mysqld_port);
      }
    }
    else /* mysqld binds to 0.0.0.0, try taking IP from wsrep_node_address. */
    {
      size_t const node_addr_len= strlen(node_addr);
      if (node_addr_len > 0)
      {
        wsp::Address addr(node_addr);

        if (!addr.is_valid())
        {
          WSREP_DEBUG("Could not parse node address : %s", node_addr);
          WSREP_WARN("Guessing address for incoming client connections failed. "
                     "Try setting wsrep_node_incoming_address explicitly.");
          goto done;
        }

        const char *fmt= (addr.is_ipv6()) ? "[%s]:%u" : "%s:%u";
        snprintf(inc_addr, inc_addr_max, fmt, addr.get_address(),
                 (int) mysqld_port);
      }
    }
  }
  else
  {
    wsp::Address addr(wsrep_node_incoming_address);

    if (!addr.is_valid())
    {
      WSREP_WARN("Could not parse wsrep_node_incoming_address : %s",
                 wsrep_node_incoming_address);
      goto done;
    }

    /*
      In case port is not specified in wsrep_node_incoming_address, we use
      mysqld_port.
    */
    int port= (addr.get_port() > 0) ? addr.get_port() : (int) mysqld_port;
    const char *fmt= (addr.is_ipv6()) ? "[%s]:%u" : "%s:%u";

    snprintf(inc_addr, inc_addr_max, fmt, addr.get_address(), port);
  }

done:
  struct wsrep_init_args wsrep_args;
  memset(&wsrep_args, 0, sizeof(wsrep_args));

  struct wsrep_gtid const state_id = { local_uuid, local_seqno };

  wsrep_args.app_ctx         = 0;
  wsrep_args.data_dir        = wsrep_data_home_dir;
  wsrep_args.node_name       = (wsrep_node_name) ? wsrep_node_name : "";
  wsrep_args.node_address    = node_addr;
  wsrep_args.node_incoming   = inc_addr;
  wsrep_args.options         = (wsrep_provider_options) ?
                                wsrep_provider_options : "";
  wsrep_args.proto_ver       = wsrep_max_protocol_version;

  wsrep_args.state_id        = &state_id;

  wsrep_args.logger_cb       = wsrep_log_cb;
  wsrep_args.connected_cb    = wsrep_connected_handler_cb;
  wsrep_args.view_cb         = wsrep_view_handler_cb;
  wsrep_args.sst_request_cb  = wsrep_sst_request_cb;
  wsrep_args.apply_cb        = wsrep_apply_cb;
  wsrep_args.unordered_cb    = wsrep_unordered_cb;
  wsrep_args.sst_donate_cb   = wsrep_sst_donate_cb;
  wsrep_args.synced_cb       = wsrep_synced_cb;

  rcode = wsrep->init(wsrep, &wsrep_args);

  if (rcode)
  {
    DBUG_PRINT("wsrep",("wsrep::init() failed: %d", rcode));
    WSREP_ERROR("wsrep::init() failed: %d, must shutdown", rcode);
    wsrep->free(wsrep);
    free(wsrep);
    wsrep = NULL;
    return rcode;
  }

  if (!wsrep_provider_is_SR_capable() &&
      global_system_variables.wsrep_trx_fragment_size > 0)
  {
    WSREP_ERROR("The WSREP provider (%s) does not support streaming "
                "replication but wsrep_trx_fragment_size is set to a "
                "value other than 0 (%lu). Cannot continue. Either set "
                "wsrep_trx_fragment_size to 0 or use wsrep_provider that "
                "supports streaming replication.",
                wsrep_provider, global_system_variables.wsrep_trx_fragment_size);
    wsrep->free(wsrep);
    free(wsrep);
    wsrep = NULL;
    return -1;
  }
  wsrep_inited= 1;

  wsrep_capabilities_export(wsrep->capabilities(wsrep),
                            &wsrep_provider_capabilities);

  WSREP_DEBUG("SR storage init for: %s",
              (wsrep_SR_store_type == WSREP_SR_STORE_TABLE) ? "table" :
              (wsrep_SR_store_type == WSREP_SR_STORE_FILE) ? "file" : "void");

  switch (wsrep_SR_store_type)
  {
  case WSREP_SR_STORE_FILE:
    wsrep_SR_store = wsrep_SR_store_file =
      new SR_storage_file(mysql_real_data_home_ptr,
                          1024,
                          wsrep_cluster_state_uuid);
    break;
  case WSREP_SR_STORE_TABLE:
    wsrep_SR_store = wsrep_SR_store_table = new SR_storage_table();
    break;
  case WSREP_SR_STORE_NONE: break;
  }

  return rcode;
}


/* Initialize wsrep thread LOCKs and CONDs */
void wsrep_thr_init()
{
  DBUG_ENTER("wsrep_thr_init");
  wsrep_config_state = new wsp::Config_state;
#ifdef HAVE_PSI_INTERFACE
  mysql_mutex_register("sql", wsrep_mutexes, array_elements(wsrep_mutexes));
  mysql_cond_register("sql", wsrep_conds, array_elements(wsrep_conds));
  mysql_file_register("sql", wsrep_files, array_elements(wsrep_files));
#endif

  mysql_mutex_init(key_LOCK_wsrep_ready, &LOCK_wsrep_ready, MY_MUTEX_INIT_FAST);
  mysql_cond_init(key_COND_wsrep_ready, &COND_wsrep_ready, NULL);
  mysql_mutex_init(key_LOCK_wsrep_sst, &LOCK_wsrep_sst, MY_MUTEX_INIT_FAST);
  mysql_cond_init(key_COND_wsrep_sst, &COND_wsrep_sst, NULL);
  mysql_mutex_init(key_LOCK_wsrep_sst_init, &LOCK_wsrep_sst_init, MY_MUTEX_INIT_FAST);
  mysql_cond_init(key_COND_wsrep_sst_init, &COND_wsrep_sst_init, NULL);
  mysql_mutex_init(key_LOCK_wsrep_replaying, &LOCK_wsrep_replaying, MY_MUTEX_INIT_FAST);
  mysql_cond_init(key_COND_wsrep_replaying, &COND_wsrep_replaying, NULL);
  mysql_mutex_init(key_LOCK_wsrep_slave_threads, &LOCK_wsrep_slave_threads, MY_MUTEX_INIT_FAST);
  mysql_mutex_init(key_LOCK_wsrep_desync, &LOCK_wsrep_desync, MY_MUTEX_INIT_FAST);
  mysql_mutex_init(key_LOCK_wsrep_config_state, &LOCK_wsrep_config_state, MY_MUTEX_INIT_FAST);
  mysql_mutex_init(key_LOCK_wsrep_SR_pool,
                   &LOCK_wsrep_SR_pool, MY_MUTEX_INIT_FAST);
  mysql_mutex_init(key_LOCK_wsrep_SR_store,
                   &LOCK_wsrep_SR_store, MY_MUTEX_INIT_FAST);
  mysql_mutex_init(key_LOCK_wsrep_thd_pool,
                   &LOCK_wsrep_thd_pool, MY_MUTEX_INIT_FAST);
  DBUG_VOID_RETURN;
}

extern int wsrep_on(void *);

void wsrep_init_startup (bool first)
{
  if (wsrep_init()) unireg_abort(1);

#ifdef OLD_MARIADB
  wsrep_thr_lock_init(
     (wsrep_thd_is_brute_force_fun)wsrep_thd_is_BF,
     (wsrep_abort_thd_fun)wsrep_abort_thd,
     wsrep_debug, wsrep_convert_LOCK_to_trx,
     (wsrep_on_fun)wsrep_on);
#endif
  wsrep_thr_lock_init(wsrep_thd_is_BF, wsrep_abort_thd,
                      wsrep_debug, wsrep_convert_LOCK_to_trx, wsrep_on);

  /*
    Pre-initialize global_system_variables.table_plugin with a dummy engine
    (placeholder) required during the initialization of wsrep threads (THDs).
    (see: plugin_thdvar_init())
    Note: This only needs to be done for rsync & xtrabackup based SST methods.
    In case of mysqldump SST method, the wsrep threads are created after the
    server plugins & global system variables are initialized.
  */
  if (wsrep_before_SE())
    wsrep_plugins_pre_init();

  /* Skip replication start if dummy wsrep provider is loaded */
  if (!strcmp(wsrep_provider, WSREP_NONE)) return;

  /* Skip replication start if no cluster address */
  if (!wsrep_cluster_address || wsrep_cluster_address[0] == 0) return;

  if (first) wsrep_sst_grab(); // do it so we can wait for SST below

  if (!wsrep_start_replication()) unireg_abort(1);

  wsrep_create_rollbacker();
  wsrep_create_appliers(1);

  if (first && !wsrep_sst_wait()) unireg_abort(1);// wait until SST is completed
}


void wsrep_deinit(bool free_options)
{
  DBUG_ASSERT(wsrep_inited == 1);
  delete wsrep_schema;
  wsrep_schema= 0;
  WSREP_DEBUG("wsrep_deinit, free %d", free_options);
  delete wsrep_thd_pool;
  wsrep_thd_pool= 0;

  wsrep_unload(wsrep);
  wsrep= 0;
  provider_name[0]=    '\0';
  provider_version[0]= '\0';
  provider_vendor[0]=  '\0';

  wsrep_inited= 0;

  if (wsrep_provider_capabilities != NULL)
  {
    char* p = wsrep_provider_capabilities;
    wsrep_provider_capabilities = NULL;
    free(p);
    
    if (free_options)
    {
      wsrep_sst_auth_free();
    }
  }
}

/* Destroy wsrep thread LOCKs and CONDs */
void wsrep_thr_deinit()
{
  if (!wsrep_config_state)
    return;                                     // Never initialized
  WSREP_DEBUG("wsrep_thr_deinit");
  mysql_mutex_destroy(&LOCK_wsrep_ready);
  mysql_cond_destroy(&COND_wsrep_ready);
  mysql_mutex_destroy(&LOCK_wsrep_sst);
  mysql_cond_destroy(&COND_wsrep_sst);
  mysql_mutex_destroy(&LOCK_wsrep_sst_init);
  mysql_cond_destroy(&COND_wsrep_sst_init);
  mysql_mutex_destroy(&LOCK_wsrep_replaying);
  mysql_cond_destroy(&COND_wsrep_replaying);
  mysql_mutex_destroy(&LOCK_wsrep_slave_threads);
  mysql_mutex_destroy(&LOCK_wsrep_desync);
  mysql_mutex_destroy(&LOCK_wsrep_config_state);
  mysql_mutex_destroy(&LOCK_wsrep_SR_pool);
  mysql_mutex_destroy(&LOCK_wsrep_SR_store);
  mysql_mutex_destroy(&LOCK_wsrep_thd_pool);

  delete wsrep_config_state;
  wsrep_config_state= 0;                        // Safety

  if (wsrep_cluster_capabilities != NULL)
  {
    char* p = wsrep_cluster_capabilities;
    wsrep_cluster_capabilities = NULL;
    free(p);
  }
}

void wsrep_recover()
{
  wsrep_uuid_t uuid;
  wsrep_seqno_t seqno;
  wsrep_get_SE_checkpoint(uuid, seqno);
  char uuid_str[40] = {0, };;
  wsrep_uuid_print(&uuid, uuid_str, sizeof(uuid_str));

  if (wsrep_uuid_compare(&local_uuid, &WSREP_UUID_UNDEFINED) == 0 &&
      local_seqno == -2)
  {
    wsrep_uuid_print(&local_uuid, uuid_str, sizeof(uuid_str));
    WSREP_INFO("Position %s:%lld given at startup, skipping position recovery",
               uuid_str, (long long)local_seqno);
    return;
  }
  WSREP_INFO("Recovered position: %s:%lld", uuid_str, (long long)seqno);
}


void wsrep_stop_replication(THD *thd)
{
  WSREP_INFO("Stop replication");
  if (!wsrep)
  {
    WSREP_INFO("Provider was not loaded, in stop replication");
    return;
  }

  /* disconnect from group first to get wsrep_ready == FALSE */
  WSREP_DEBUG("Provider disconnect");
  wsrep->disconnect(wsrep);

  wsrep_connected= FALSE;

  /* my connection, should not terminate with wsrep_close_client_connection(),
     make transaction to rollback
   */
  if (thd && !thd->wsrep_applier) trans_rollback(thd);
  wsrep_close_client_connections(TRUE, thd);
 
  /* wait until appliers have stopped */
  wsrep_wait_appliers_close(thd);

  node_uuid= WSREP_UUID_UNDEFINED;

  delete wsrep_schema;
  wsrep_schema= 0;

  return;
}

void wsrep_shutdown_replication()
{
  WSREP_INFO("Shutdown replication");
  if (!wsrep)
  {
    WSREP_INFO("Provider was not loaded, in shutdown replication");
    return;
  }

  /* disconnect from group first to get wsrep_ready == FALSE */
  WSREP_DEBUG("Provider disconnect");
  wsrep->disconnect(wsrep);
  wsrep_connected= FALSE;

  wsrep_close_client_connections(TRUE);
  wsrep_close_SR_transactions(NULL);

  /* wait until appliers have stopped */
  wsrep_wait_appliers_close(NULL);
  node_uuid= WSREP_UUID_UNDEFINED;

  if (current_thd)
  {
    /* Undocking the thread specific data. */
    my_pthread_setspecific_ptr(THR_THD, NULL);
    //my_pthread_setspecific_ptr(THR_MALLOC, NULL);
  }
}

bool wsrep_start_replication()
{
  wsrep_status_t rcode;
  WSREP_DEBUG("wsrep_start_replication");

  /* wsrep provider must be loaded. */
  DBUG_ASSERT(wsrep);

  /*
    if provider is trivial, don't even try to connect,
    but resume local node operation
  */
  if (!WSREP_PROVIDER_EXISTS)
  {
    // enable normal operation in case no provider is specified
    wsrep_ready_set(TRUE);
    return true;
  }

  if (!wsrep_cluster_address || wsrep_cluster_address[0]== 0)
  {
    // if provider is non-trivial, but no address is specified, wait for address
    wsrep_ready_set(FALSE);
    return true;
  }

  /*
    With mysqldump etc SST THD pool must be initialized before starting
    replication in order to avoid deadlock between THD pool initialization
    and possible causal read of status variables.

    On the other hand, with SST methods that require starting wsrep first
    plugins are not necessarily initialized at this point, so THD pool
    initialization must be postponed until plugin init has been done and
    before wsrep schema is initialized.
   */
  if (!wsrep_before_SE())
  {
    WSREP_DEBUG("thd pool init for mysqldump SST");
    if (wsrep_thd_pool) delete wsrep_thd_pool;
    wsrep_thd_pool= new Wsrep_thd_pool(WSREP_THD_POOL_SIZE);
  }
  wsrep_init_SR_pool();
  wsrep_startup= TRUE;

  bool const bootstrap(TRUE == wsrep_new_cluster);
  wsrep_new_cluster= FALSE;

  WSREP_INFO("Start replication");

  if (wsrep_new_cluster)
  {
    WSREP_INFO("'wsrep-new-cluster' option used, bootstrapping the cluster");
    wsrep_new_cluster= false;
  }

  if ((rcode = wsrep->connect(wsrep,
                              wsrep_cluster_name,
                              wsrep_cluster_address,
                              wsrep_sst_donor,
                              bootstrap)))
  {
    DBUG_PRINT("wsrep",("wsrep->connect(%s) failed: %d",
                        wsrep_cluster_address, rcode));
    WSREP_ERROR("wsrep::connect(%s) failed: %d",
                wsrep_cluster_address, rcode);
    return false;
  }
  else
  {
    wsrep_connected= TRUE;

    char* opts= wsrep->options_get(wsrep);
    if (opts)
    {
      wsrep_provider_options_init(opts);
      free(opts);
    }
    else
    {
      WSREP_WARN("Failed to get wsrep options");
    }
  }

  return true;
}

bool wsrep_must_sync_wait (THD* thd, uint mask)
{
  bool ret;
  mysql_mutex_lock(&thd->LOCK_wsrep_thd);
  ret= (thd->variables.wsrep_sync_wait & mask) &&
    thd->variables.wsrep_on &&
    !thd->in_active_multi_stmt_transaction() &&
    thd->wsrep_conflict_state() != REPLAYING &&
    thd->wsrep_sync_wait_gtid.seqno == WSREP_SEQNO_UNDEFINED;
  mysql_mutex_unlock(&thd->LOCK_wsrep_thd);
  return ret;
}

bool wsrep_sync_wait (THD* thd, uint mask)
{
  if (wsrep_must_sync_wait(thd, mask))
  {
    WSREP_DEBUG("wsrep_sync_wait: thd->variables.wsrep_sync_wait = %u, mask = %u",
                thd->variables.wsrep_sync_wait, mask);
    // This allows autocommit SELECTs and a first SELECT after SET AUTOCOMMIT=0
    // TODO: modify to check if thd has locked any rows.
    wsrep_status_t ret = wsrep_sync_wait_upto(thd, NULL, -1);

    if (unlikely(WSREP_OK != ret))
    {
      const char* msg;
      int err;

      // Possibly relevant error codes:
      // ER_CHECKREAD, ER_ERROR_ON_READ, ER_INVALID_DEFAULT, ER_EMPTY_QUERY,
      // ER_FUNCTION_NOT_DEFINED, ER_NOT_ALLOWED_COMMAND, ER_NOT_SUPPORTED_YET,
      // ER_FEATURE_DISABLED, ER_QUERY_INTERRUPTED

      switch (ret)
      {
      case WSREP_NOT_IMPLEMENTED:
        msg= "synchronous reads by wsrep backend. "
             "Please unset wsrep_causal_reads variable.";
        err= ER_NOT_SUPPORTED_YET;
        break;
      default:
        msg= "Synchronous wait failed.";
        err= ER_LOCK_WAIT_TIMEOUT; // NOTE: the above msg won't be displayed
                                   //       with ER_LOCK_WAIT_TIMEOUT
      }

      my_error(err, MYF(0), msg);

      return true;
    }
  }

  return false;
}

wsrep_status_t wsrep_sync_wait_upto (THD*          thd,
                                     wsrep_gtid_t* upto,
                                     int           timeout)
{
  return wsrep->sync_wait(wsrep,
                          upto,
                          timeout,
                          &thd->wsrep_sync_wait_gtid);
}

void wsrep_keys_free(wsrep_key_arr_t* key_arr)
{
    for (size_t i= 0; i < key_arr->keys_len; ++i)
    {
        my_free((void*)key_arr->keys[i].key_parts);
    }
    my_free(key_arr->keys);
    key_arr->keys= 0;
    key_arr->keys_len= 0;
}


/*!
 * @param db      Database string
 * @param table   Table string
 * @param key     Array of wsrep_key_t
 * @param key_len In: number of elements in key array, Out: number of
 *                elements populated
 *
 * @return true if preparation was successful, otherwise false.
 */

static bool wsrep_prepare_key_for_isolation(const char* db,
                                           const char* table,
                                           wsrep_buf_t* key,
                                           size_t* key_len)
{
    if (*key_len < 2) return false;

    switch (wsrep_protocol_version)
    {
    case 0:
        *key_len= 0;
        break;
    case 1:
    case 2:
    case 3:
    case 4:
    {
        *key_len= 0;
        if (db)
        {
            // sql_print_information("%s.%s", db, table);
            if (db)
            {
                key[*key_len].ptr= db;
                key[*key_len].len= strlen(db);
                ++(*key_len);
                if (table)
                {
                    key[*key_len].ptr= table;
                    key[*key_len].len= strlen(table);
                    ++(*key_len);
                }
            }
        }
        break;
    }
    default:
        assert(0);
        WSREP_ERROR("Unsupported protocol version: %ld", wsrep_protocol_version);
        unireg_abort(1);
        return false;
    }

    return true;
}

/*
 * Prepare key list from db/table and table_list
 *
 * Return zero in case of success, 1 in case of failure.
 */
bool wsrep_prepare_keys_for_isolation(THD*              thd,
                                      const char*       db,
                                      const char*       table,
                                      const TABLE_LIST* table_list,
                                      wsrep_key_arr_t*  ka)
{
  ka->keys= 0;
  ka->keys_len= 0;

  if (db || table)
  {
    if (!(ka->keys= (wsrep_key_t*)my_malloc(sizeof(wsrep_key_t), MYF(0))))
    {
      WSREP_ERROR("Can't allocate memory for key_array");
      goto err;
    }
    ka->keys_len= 1;
    if (!(ka->keys[0].key_parts= (wsrep_buf_t*)
          my_malloc(sizeof(wsrep_buf_t)*2, MYF(0))))
    {
      WSREP_ERROR("Can't allocate memory for key_parts");
      goto err;
    }
    ka->keys[0].key_parts_num= 2;
    if (!wsrep_prepare_key_for_isolation(
                                         db, table,
                                         (wsrep_buf_t*)ka->keys[0].key_parts,
                                         &ka->keys[0].key_parts_num))
    {
      WSREP_ERROR("Preparing keys for isolation failed (1)");
      goto err;
    }
  }

  for (const TABLE_LIST* table= table_list; table; table= table->next_global)
  {
    wsrep_key_t* tmp;
    tmp= (wsrep_key_t*)my_realloc(ka->keys,
                                  (ka->keys_len + 1) * sizeof(wsrep_key_t),
                                  MY_ALLOW_ZERO_PTR);
    if (!tmp)
    {
      WSREP_ERROR("Can't allocate memory for key_array");
      goto err;
    }
    ka->keys= tmp;
    if (!(ka->keys[ka->keys_len].key_parts= (wsrep_buf_t*)
          my_malloc(sizeof(wsrep_buf_t)*2, MYF(0))))
    {
      WSREP_ERROR("Can't allocate memory for key_parts");
      goto err;
    }
    ka->keys[ka->keys_len].key_parts_num= 2;
    ++ka->keys_len;
    if (!wsrep_prepare_key_for_isolation(table->db.str, table->table_name.str,
                                         (wsrep_buf_t*)ka->keys[ka->keys_len - 1].key_parts,
                                         &ka->keys[ka->keys_len - 1].key_parts_num))
    {
      WSREP_ERROR("Preparing keys for isolation failed (2)");
      goto err;
    }
  }
  return false;
err:
    wsrep_keys_free(ka);
    return true;
}

#ifdef OUT
bool wsrep_prepare_key(const uchar* cache_key, size_t cache_key_len,
                       const uchar* row_id, size_t row_id_len,
                       wsrep_buf_t* key, size_t* key_len)
{
    if (*key_len < 3) return false;

    *key_len= 0;
    switch (wsrep_protocol_version)
    {
    case 0:
    {
        key[0].ptr = cache_key;
        key[0].len = cache_key_len;

        *key_len = 1;
        break;
    }
    case 1:
    case 2:
    case 3:
    case 4:
    {
        key[0].ptr = cache_key;
        key[0].len = strlen( (char*)cache_key );

        key[1].ptr = cache_key + strlen( (char*)cache_key ) + 1;
        key[1].len = strlen( (char*)(key[1].ptr) );

        *key_len = 2;
        break;
    }
    default:
        return false;
    }

    key[*key_len].ptr = row_id;
    key[*key_len].len = row_id_len;
    ++(*key_len);

    return true;
}
#endif

bool wsrep_prepare_key_for_innodb(THD* thd,
                                  const uchar* cache_key,
                                  size_t cache_key_len,
                                  const uchar* row_id,
                                  size_t row_id_len,
                                  wsrep_buf_t* key,
                                  size_t* key_len)
{

  if (*key_len < 3) return false;

    *key_len= 0;
    switch (wsrep_protocol_version)
    {
    case 0:
    {
        key[0].ptr = cache_key;
        key[0].len = cache_key_len;

        *key_len = 1;
        break;
    }
    case 1:
    case 2:
    case 3:
    case 4:
    {
        key[0].ptr = cache_key;
        key[0].len = strlen( (char*)cache_key );

        key[1].ptr = cache_key + strlen( (char*)cache_key ) + 1;
        key[1].len = strlen( (char*)(key[1].ptr) );

        *key_len = 2;
        break;
    }
    default:
        assert(0);
        WSREP_ERROR("Unsupported protocol version: %ld", wsrep_protocol_version);
        unireg_abort(1);
        return false;
    }

    key[*key_len].ptr = row_id;
    key[*key_len].len = row_id_len;
    ++(*key_len);

    return true;
}

bool wsrep_append_SR_keys(THD* thd)
{
  wsrep_key_set::iterator db_it;
  for (db_it = thd->wsrep_SR_keys.begin();
       db_it != thd->wsrep_SR_keys.end();
       ++db_it)
  {
    const std::string& db(db_it->first);
    wsrep_key_set::mapped_type& table_names(db_it->second);
    wsrep_key_set::mapped_type::iterator table_it;
    for (table_it = table_names.begin();
         table_it != table_names.end();
         ++table_it)
    {
      size_t parts_len(2);
      wsrep_buf_t parts[2];
      if (!wsrep_prepare_key_for_isolation(db.c_str(),
                                           (*table_it).c_str(),
                                           parts,
                                           &parts_len))
      {
        WSREP_ERROR("Failed to prepare key for streaming transaction, %s",
                    thd->query());
        return false;
      }

      wsrep_key_t key = {parts, parts_len};
      if (wsrep->append_key(wsrep,
                            &thd->wsrep_ws_handle,
                            &key,
                            1,
                            WSREP_KEY_SHARED,
                            true))
      {
        WSREP_ERROR("Failed to append key for streaming transaction, %s",
                    thd->query());
        return false;
      }
    }
  }

  return true;
}

/*
 * Construct Query_log_Event from thd query and serialize it
 * into buffer.
 *
 * Return 0 in case of success, 1 in case of error.
 */
int wsrep_to_buf_helper(
    THD* thd, const char *query, uint query_len, uchar** buf, size_t* buf_len)
{
  IO_CACHE tmp_io_cache;
  Log_event_writer writer(&tmp_io_cache, 0);
  if (open_cached_file(&tmp_io_cache, mysql_tmpdir, TEMP_PREFIX,
                       65536, MYF(MY_WME)))
    return 1;
  int ret(0);
  enum enum_binlog_checksum_alg current_binlog_check_alg=
    (enum_binlog_checksum_alg) binlog_checksum_options;

  Format_description_log_event *tmp_fd= new Format_description_log_event(4);
  tmp_fd->checksum_alg= current_binlog_check_alg;
  writer.write(tmp_fd);
  delete tmp_fd;

#ifdef GTID_SUPPORT
  if (thd->variables.gtid_next.type == GTID_GROUP)
  {
      Gtid_log_event gtid_ev(thd, FALSE, &thd->variables.gtid_next);
      if (!gtid_ev.is_valid()) ret= 0;
      if (!ret && writer.write(&gtid_ev)) ret= 1;
  }
#endif /* GTID_SUPPORT */
  if (wsrep_gtid_mode && thd->variables.gtid_seq_no)
  {
    Gtid_log_event gtid_event(thd, thd->variables.gtid_seq_no,
                          thd->variables.gtid_domain_id,
                          true, LOG_EVENT_SUPPRESS_USE_F,
                          true, 0);
    gtid_event.server_id= thd->variables.server_id;
    if (!gtid_event.is_valid()) ret= 0;
    ret= writer.write(&gtid_event);
  }

  /* if there is prepare query, add event for it */
  if (!ret && thd->wsrep_TOI_pre_query)
  {
    Query_log_event ev(thd, thd->wsrep_TOI_pre_query,
		       thd->wsrep_TOI_pre_query_len,
		       FALSE, FALSE, FALSE, 0);
    ev.checksum_alg= current_binlog_check_alg;
    if (writer.write(&ev)) ret= 1;
  }

  /* continue to append the actual query */
  Query_log_event ev(thd, query, query_len, FALSE, FALSE, FALSE, 0);
  ev.checksum_alg= current_binlog_check_alg;
  if (!ret && writer.write(&ev)) ret= 1;
  if (!ret && wsrep_write_cache_buf(&tmp_io_cache, buf, buf_len)) ret= 1;
  close_cached_file(&tmp_io_cache);
  return ret;
}

static int
wsrep_alter_query_string(THD *thd, String *buf)
{
  /* Append the "ALTER" part of the query */
  if (buf->append(STRING_WITH_LEN("ALTER ")))
    return 1;
  /* Append definer */
  append_definer(thd, buf, &(thd->lex->definer->user), &(thd->lex->definer->host));
  /* Append the left part of thd->query after event name part */
  if (buf->append(thd->lex->stmt_definition_begin,
                  thd->lex->stmt_definition_end -
                  thd->lex->stmt_definition_begin))
    return 1;

  return 0;
}

static int wsrep_alter_event_query(THD *thd, uchar** buf, size_t* buf_len)
{
  String log_query;

  if (wsrep_alter_query_string(thd, &log_query))
  {
    WSREP_WARN("events alter string failed: schema: %s, query: %s",
               thd->get_db(), thd->query());
    return 1;
  }
  return wsrep_to_buf_helper(thd, log_query.ptr(), log_query.length(), buf, buf_len);
}

#include "sql_show.h"
static int
create_view_query(THD *thd, uchar** buf, size_t* buf_len)
{
    LEX *lex= thd->lex;
    SELECT_LEX *select_lex= &lex->select_lex;
    TABLE_LIST *first_table= select_lex->table_list.first;
    TABLE_LIST *views = first_table;
    LEX_USER *definer;
    String buff;
    const LEX_CSTRING command[3]=
      {{ STRING_WITH_LEN("CREATE ") },
       { STRING_WITH_LEN("ALTER ") },
       { STRING_WITH_LEN("CREATE OR REPLACE ") }};

    buff.append(&command[thd->lex->create_view->mode]);

    if (lex->definer)
      definer= get_current_user(thd, lex->definer);
    else
    {
      /*
        DEFINER-clause is missing; we have to create default definer in
        persistent arena to be PS/SP friendly.
        If this is an ALTER VIEW then the current user should be set as
        the definer.
      */
      definer= create_default_definer(thd, false);
    }

    if (definer)
    {
      views->definer.user = definer->user;
      views->definer.host = definer->host;
    } else {
      WSREP_ERROR("Failed to get DEFINER for VIEW.");
      return 1;
    }

    views->algorithm    = lex->create_view->algorithm;
    views->view_suid    = lex->create_view->suid;
    views->with_check   = lex->create_view->check;

    view_store_options(thd, views, &buff);
    buff.append(STRING_WITH_LEN("VIEW "));
    /* Test if user supplied a db (ie: we did not use thd->db) */
    if (views->db.str && views->db.str[0] &&
        (thd->db.str == NULL || cmp(&views->db, &thd->db)))
    {
      append_identifier(thd, &buff, &views->db);
      buff.append('.');
    }
    append_identifier(thd, &buff, &views->table_name);
    if (lex->view_list.elements)
    {
      List_iterator_fast<LEX_CSTRING> names(lex->view_list);
      LEX_CSTRING *name;
      int i;

      for (i= 0; (name= names++); i++)
      {
        buff.append(i ? ", " : "(");
        append_identifier(thd, &buff, name);
      }
      buff.append(')');
    }
    buff.append(STRING_WITH_LEN(" AS "));
    //buff.append(views->source.str, views->source.length);
    buff.append(thd->lex->create_view->select.str,
                thd->lex->create_view->select.length);
    //int errcode= query_error_code(thd, TRUE);
    //if (thd->binlog_query(THD::STMT_QUERY_TYPE,
    //                      buff.ptr(), buff.length(), FALSE, FALSE, FALSE, errcod
    return wsrep_to_buf_helper(thd, buff.ptr(), buff.length(), buf, buf_len);
}

/* Forward declarations. */
int wsrep_create_sp(THD *thd, uchar** buf, size_t* buf_len);
int wsrep_create_trigger_query(THD *thd, uchar** buf, size_t* buf_len);
/*
  Rewrite DROP TABLE for TOI. Temporary tables are eliminated from
  the query as they are visible only to client connection.

  TODO: See comments for sql_base.cc:drop_temporary_table() and refine
  the function to deal with transactional locked tables.
 */
static int wsrep_drop_table_query(THD* thd, uchar** buf, size_t* buf_len)
{

  LEX* lex= thd->lex;
  SELECT_LEX* select_lex= &lex->select_lex;
  TABLE_LIST* first_table= select_lex->table_list.first;
  String buff;

  bool found_temp_table= false;
  for (TABLE_LIST* table= first_table; table; table= table->next_global)
  {
    if (thd->find_temporary_table(table->db.str, table->table_name.str))
    {
      found_temp_table= true;
      break;
    }
  }

  if (found_temp_table)
  {
    buff.append("DROP TABLE ");
    if (lex->create_info.if_exists())
      buff.append("IF EXISTS ");

    for (TABLE_LIST* table= first_table; table; table= table->next_global)
    {
      if (!thd->find_temporary_table(table->db.str, table->table_name.str))
      {
        append_identifier(thd, &buff, table->db.str, table->db.length);
        buff.append(".");
        append_identifier(thd, &buff, table->table_name.str, table->table_name.length);
        buff.append(",");
      }
    }

    /* Chop the last comma */
    buff.chop();
    buff.append(" /* generated by wsrep */");

    WSREP_DEBUG("Rewrote '%s' as '%s'", thd->query(), buff.ptr());

    return wsrep_to_buf_helper(thd, buff.ptr(), buff.length(), buf, buf_len);
  }
  else
  {
    return wsrep_to_buf_helper(thd, thd->query(), thd->query_length(),
                               buf, buf_len);
  }
}

static int wsrep_TOI_event_buf(THD* thd, uchar** buf, size_t* buf_len)
{
  int err;
  switch (thd->lex->sql_command)
  {
  case SQLCOM_CREATE_VIEW:
    err= create_view_query(thd, buf, buf_len);
    break;
  case SQLCOM_CREATE_PROCEDURE:
  case SQLCOM_CREATE_SPFUNCTION:
    err= wsrep_create_sp(thd, buf, buf_len);
    break;
  case SQLCOM_CREATE_TRIGGER:
    err= wsrep_create_trigger_query(thd, buf, buf_len);
    break;
  case SQLCOM_CREATE_EVENT:
    err= wsrep_create_event_query(thd, buf, buf_len);
    break;
  case SQLCOM_ALTER_EVENT:
    err= wsrep_alter_event_query(thd, buf, buf_len);
    break;
  case SQLCOM_DROP_TABLE:
    err= wsrep_drop_table_query(thd, buf, buf_len);
    break;
  default:
    err= wsrep_to_buf_helper(thd, thd->query(), thd->query_length(), buf,
                             buf_len);
    break;
  }

  return err;
}

/*
  Decide if statement should run in TOI.

  Look if table or table_list contain temporary tables. If the
  statement affects only temporary tables,   statement should not run
  in TOI. If the table list contains mix of regular and temporary tables
  (DROP TABLE, OPTIMIZE, ANALYZE), statement should be run in TOI but
  should be rewritten at later time for replication to contain only
  non-temporary tables.
 */
static bool wsrep_can_run_in_toi(THD *thd, const char *db, const char *table,
                                 const TABLE_LIST *table_list)
{
  DBUG_ASSERT(!table || db);
  DBUG_ASSERT(table_list || db);

  LEX* lex= thd->lex;
  SELECT_LEX* select_lex= &lex->select_lex;
  TABLE_LIST* first_table= select_lex->table_list.first;

  switch (lex->sql_command)
  {
  case SQLCOM_CREATE_TABLE:
    DBUG_ASSERT(!table_list);
    if (thd->lex->create_info.options & HA_LEX_CREATE_TMP_TABLE)
    {
      return false;
    }
    return true;

  case SQLCOM_CREATE_VIEW:

    DBUG_ASSERT(!table_list);
    DBUG_ASSERT(first_table); /* First table is view name */
    /*
      If any of the remaining tables refer to temporary table error
      is returned to client, so TOI can be skipped
    */
    for (TABLE_LIST* it= first_table->next_global; it; it= it->next_global)
    {
      if (thd->find_temporary_table(it))
      {
        return false;
      }
    }
    return true;

  case SQLCOM_CREATE_TRIGGER:

    DBUG_ASSERT(!table_list);
    DBUG_ASSERT(first_table);

    if (thd->find_temporary_table(first_table))
    {
      return false;
    }
    return true;

  default:
    if (table && !thd->find_temporary_table(db, table))
    {
      return true;
    }

    if (table_list)
    {
      for (TABLE_LIST* table= first_table; table; table= table->next_global)
      {
        if (!thd->find_temporary_table(table->db.str, table->table_name.str))
        {
          return true;
        }
      }
    }
    return !(table || table_list);
  }
}

static bool wsrep_can_run_in_nbo(THD *thd)
{
    switch (thd->lex->sql_command)
    {
    case SQLCOM_ALTER_TABLE:
      /*
        CREATE INDEX and DROP INDEX are mapped to ALTER TABLE internally
      */
    case SQLCOM_CREATE_INDEX:
    case SQLCOM_DROP_INDEX:
      switch (thd->lex->alter_info.requested_lock)
      {
      case Alter_info::ALTER_TABLE_LOCK_SHARED:
      case Alter_info::ALTER_TABLE_LOCK_EXCLUSIVE:
        return true;
      default:
        return false;
      }
    case SQLCOM_OPTIMIZE:
        return true;
    default:
        break; /* Keep compiler happy */
    }
    return false;
}

static void wsrep_TOI_begin_failed(THD* thd, const wsrep_buf_t* const err)
{
  if (wsrep_thd_trx_seqno(thd) > 0)
  {
    /* GTID was granted and TO acquired - need to log event and release TO */
    if (wsrep_emulate_bin_log) wsrep_thd_binlog_trx_reset(thd);
    if (wsrep_write_dummy_event(thd, "TOI begin failed")) { goto fail; }
    wsrep_xid_init(&thd->wsrep_xid,
                   thd->wsrep_trx_meta.gtid.uuid,
                   thd->wsrep_trx_meta.gtid.seqno);
    //if (tc_log) tc_log->commit(thd, true);
    if (tc_log)
    {
      tc_log->log_and_order(thd, thd->transaction.xid_state.xid.get_my_xid(),
                            true, false, false);
    }
    wsrep_status_t const rcode=
      wsrep->to_execute_end(wsrep, thd->thread_id, err);
    if (WSREP_OK != rcode)
    {
      WSREP_ERROR("Leaving critical section for failed TOI failed: thd: %llu, "
                  "schema: %s, SQL: %s, rcode: %d",
                  (long long)thd->real_id, (thd->db.str ? thd->db.str : "(null)"),
                  thd->query(), rcode);
      goto fail;
    }
  }
  mysql_mutex_lock(&thd->LOCK_wsrep_thd);
  wsrep_cleanup_transaction(thd);
  mysql_mutex_unlock(&thd->LOCK_wsrep_thd);
  return;
fail:
  WSREP_ERROR("Failed to release TOI resources. Need to abort.");
  unireg_abort(1);
}

/*
  returns:
   0: statement was replicated as TOI
   1: TOI replication was skipped
  -1: TOI replication failed
  -2: NBO begin failed
 */
static int wsrep_TOI_begin(THD *thd, const char *db_, const char *table_,
                           const TABLE_LIST* table_list)
{
  DBUG_ASSERT(thd->variables.wsrep_OSU_method == WSREP_OSU_TOI ||
              thd->variables.wsrep_OSU_method == WSREP_OSU_NBO);

  if (wsrep_can_run_in_toi(thd, db_, table_, table_list) == false)
  {
    WSREP_DEBUG("No TOI for %s", WSREP_QUERY(thd));
    return 1;
  }

  if (thd->variables.wsrep_OSU_method == WSREP_OSU_NBO &&
      (wsrep->capabilities(wsrep) & WSREP_CAP_NBO) == 0)
  {
    const char* const msg=
      "wsrep_OSU_method NBO is not supported by wsrep provider";
    WSREP_DEBUG("%s", msg);
    my_message(ER_NOT_SUPPORTED_YET, msg, MYF(0));
    return -1;
  }

  bool can_run_in_nbo(wsrep_can_run_in_nbo(thd));
  if (can_run_in_nbo                  == false &&
      thd->variables.wsrep_OSU_method == WSREP_OSU_NBO)
  {
    WSREP_DEBUG("wsrep_OSU_method NBO not supported for %s",
                WSREP_QUERY(thd));
    my_message(ER_NOT_SUPPORTED_YET,
               "wsrep_OSU_method NBO not supported for query",
               MYF(0));
    return -1;
  }

  bool run_in_nbo= (thd->variables.wsrep_OSU_method == WSREP_OSU_NBO &&
                    can_run_in_nbo);

  uint32_t flags= (run_in_nbo ? WSREP_FLAG_TRX_START :
                   WSREP_FLAG_TRX_START | WSREP_FLAG_TRX_END);
  wsrep_status_t ret;
  uchar* buf= 0;
  size_t buf_len(0);
  int buf_err;
  int rc;
  time_t wait_start;

  buf_err= wsrep_TOI_event_buf(thd, &buf, &buf_len);
  if (buf_err) {
    WSREP_ERROR("Failed to create TOI event buf: %d", buf_err);
    my_message(ER_UNKNOWN_ERROR,
               "WSREP replication failed to prepare TOI event buffer. "
               "Check your query.",
               MYF(0));
    return -1;
  }
  struct wsrep_buf buff= { buf, buf_len };

  wsrep_key_arr_t key_arr= {0, 0};
  if (wsrep_prepare_keys_for_isolation(thd, db_, table_, table_list, &key_arr)) {
    WSREP_ERROR("Failed to prepare keys for isolation");
    my_message(ER_UNKNOWN_ERROR,
               "WSREP replication failed to prepare keys. Check your query.",
               MYF(0));
    rc= -1;
    goto out;
  }

  /* wsrep_can_run_in_toi() should take care of checking that
     DDLs with only temp tables should not be TOId at all */
  DBUG_ASSERT(key_arr.keys_len > 0);
  if (key_arr.keys_len == 0)
  {
    /* non replicated DDL, affecting temporary tables only */
    WSREP_DEBUG("TO isolation skipped, sql: %s."
                "Only temporary tables affected.", WSREP_QUERY(thd));
    rc= 1;
    goto out;
  }

  thd_proc_info(thd, "acquiring total order isolation");
  wait_start= time(NULL);
  do
  {
    ret= wsrep->to_execute_start(wsrep,
                                 thd->thread_id,
                                 key_arr.keys,
                                 key_arr.keys_len,
                                 &buff,
                                 1,
                                 flags,
                                 &thd->wsrep_trx_meta);

    if (thd->killed != NOT_KILLED) break;

    if (ret == WSREP_TRX_FAIL)
    {
      WSREP_DEBUG("to_execute_start() failed for %lld: %s, NBO: %s, seqno: %lld",
                  thd->thread_id, WSREP_QUERY(thd), run_in_nbo ? "yes" : "no",
                  (long long)wsrep_thd_trx_seqno(thd));
      if (ulong(time(NULL) - wait_start) < thd->variables.lock_wait_timeout)
      {
        usleep(100000);
      }
      else
      {
        my_error(ER_LOCK_WAIT_TIMEOUT, MYF(0));
        break;
      }
      if (run_in_nbo) /* will loop */
      {
         wsrep_TOI_begin_failed(thd, NULL /* failed repl/certification doesn't mean error in execution */);
      }
    }
  } while (ret == WSREP_TRX_FAIL && run_in_nbo);

  if (ret != WSREP_OK) {
    /* jump to error handler in mysql_execute_command() */
    switch (ret)
    {
    case WSREP_SIZE_EXCEEDED:
      WSREP_WARN("TO isolation failed for: %d, schema: %s, sql: %s. "
                 "Maximum size exceeded.",
                 ret,
                 (thd->db.str ? thd->db.str : "(null)"),
                 WSREP_QUERY(thd));
      my_error(ER_ERROR_DURING_COMMIT, MYF(0), WSREP_SIZE_EXCEEDED);
      break;
    default:
      WSREP_WARN("TO isolation failed for: %d, schema: %s, sql: %s. "
                 "Check wsrep connection state and retry the query.",
                 ret,
                 (thd->db.str ? thd->db.str : "(null)"),
                 WSREP_QUERY(thd));
      if (!thd->is_error())
      {
        my_error(ER_LOCK_DEADLOCK, MYF(0), "WSREP replication failed. Check "
                 "your wsrep connection state and retry the query.");
      }
    }
    rc= -1;
  }
  else {

    try {
      /*
        Allocate dummy thd->wsrep_nbo_ctx to track execution state
        in mysql_execute_command().
      */
      if (run_in_nbo) {
        thd->wsrep_nbo_ctx= new Wsrep_nbo_ctx(0, 0, 0, wsrep_trx_meta_t());
      }
      thd->wsrep_exec_mode= TOTAL_ORDER;
      ++wsrep_to_isolation;
      WSREP_DEBUG("TO BEGIN(%lld): %lld, %d, %s",
                  thd->thread_id,
                  (long long)wsrep_thd_trx_seqno(thd),
                  thd->wsrep_exec_mode, WSREP_QUERY(thd));
      rc= 0;

    }
    catch (std::bad_alloc& e) {
      rc= -2;
    }
  }

 out:
  if (buf) my_free(buf);
  if (key_arr.keys_len) wsrep_keys_free(&key_arr);

  switch(rc)
  {
  case 0:
    break;
  case -2:
  {
    const char* const err_str= "Failed to allocate NBO context object.";
    wsrep_buf_t const err= { err_str, strlen(err_str) };
    wsrep_TOI_begin_failed(thd, &err);
    break;
  }
  default:
    wsrep_TOI_begin_failed(thd, NULL);
  }

  return rc;
}

static void wsrep_TOI_end(THD *thd) {
  wsrep_status_t ret;
  wsrep_to_isolation--;

  WSREP_DEBUG("TO END: %lld, %d : %s", (long long)wsrep_thd_trx_seqno(thd),
              thd->wsrep_exec_mode, WSREP_QUERY(thd));

  if (wsrep_thd_trx_seqno(thd) != WSREP_SEQNO_UNDEFINED)
  {
    wsrep_set_SE_checkpoint(thd->wsrep_trx_meta.gtid.uuid,
                            thd->wsrep_trx_meta.gtid.seqno);
    WSREP_DEBUG("TO END: %lld, update seqno",
                (long long)wsrep_thd_trx_seqno(thd));

    if (thd->is_error() && !wsrep_must_ignore_error(thd))
    {
      wsrep_apply_error err;
      err.store(thd);

      wsrep_buf_t const tmp= err.get_buf();
      ret= wsrep->to_execute_end(wsrep, thd->thread_id, &tmp);
    }
    else
    {
      ret= wsrep->to_execute_end(wsrep, thd->thread_id, NULL);
    }

    if (WSREP_OK == ret)
    {
      WSREP_DEBUG("TO END: %lld", (long long)wsrep_thd_trx_seqno(thd));
    }
    else
    {
      WSREP_WARN("TO isolation end failed for: %d, schema: %s, sql: %s",
                 ret, (thd->db.str ? thd->db.str : "(null)"), WSREP_QUERY(thd));
    }
  }

  if (thd->wsrep_nbo_ctx)
  {
    delete thd->wsrep_nbo_ctx;
    thd->wsrep_nbo_ctx= NULL;
  }
}

static int wsrep_RSU_begin(THD *thd, const char *db_, const char *table_)
{
  wsrep_status_t ret(WSREP_WARNING);
  WSREP_DEBUG("RSU BEGIN: %lld, %d : %s", (long long)wsrep_thd_trx_seqno(thd),
              thd->wsrep_exec_mode, WSREP_QUERY(thd));

  ret = wsrep->desync(wsrep);
  if (ret != WSREP_OK)
  {
    WSREP_WARN("RSU desync failed %d for schema: %s, query: %s",
               ret, thd->get_db(), thd->query());
    my_error(ER_LOCK_DEADLOCK, MYF(0));
    return(ret);
  }

  mysql_mutex_lock(&LOCK_wsrep_replaying);
  wsrep_replaying++;
  mysql_mutex_unlock(&LOCK_wsrep_replaying);

  if (wsrep_wait_committing_connections_close(5000))
  {
    /* no can do, bail out from DDL */
    WSREP_WARN("RSU failed due to pending transactions, schema: %s, query %s",
               thd->get_db(), thd->query());
    mysql_mutex_lock(&LOCK_wsrep_replaying);
    wsrep_replaying--;
    mysql_mutex_unlock(&LOCK_wsrep_replaying);

    ret = wsrep->resync(wsrep);
    if (ret != WSREP_OK)
    {
      WSREP_WARN("resync failed %d for schema: %s, query: %s",
                 ret, thd->get_db(), thd->query());
    }

    my_error(ER_LOCK_DEADLOCK, MYF(0));
    return(1);
  }

  wsrep_seqno_t seqno = wsrep->pause(wsrep);
  if (seqno == WSREP_SEQNO_UNDEFINED)
  {
    WSREP_WARN("pause failed %lld for schema: %s, query: %s", (long long)seqno,
               thd->get_db(), thd->query());
    return(1);
  }
  WSREP_DEBUG("paused at %lld", (long long)seqno);
  thd->variables.wsrep_on = 0;
  return 0;
}

static void wsrep_RSU_end(THD *thd)
{
  wsrep_status_t ret(WSREP_WARNING);
  WSREP_DEBUG("RSU END: %lld, %d : %s", (long long)wsrep_thd_trx_seqno(thd),
               thd->wsrep_exec_mode, thd->query() );


  mysql_mutex_lock(&LOCK_wsrep_replaying);
  wsrep_replaying--;
  mysql_mutex_unlock(&LOCK_wsrep_replaying);

  ret = wsrep->resume(wsrep);
  if (ret != WSREP_OK)
  {
    WSREP_WARN("resume failed %d for schema: %s, query: %s", ret,
               thd->get_db(), thd->query());
  }

  ret = wsrep->resync(wsrep);
  if (ret != WSREP_OK)
  {
    WSREP_WARN("resync failed %d for schema: %s, query: %s", ret,
               thd->get_db(), thd->query());
    return;
  }

  thd->variables.wsrep_on = 1;
}

int wsrep_to_isolation_begin(THD *thd, const char *db_, const char *table_,
                             const TABLE_LIST* table_list)
{
  /*
    No isolation for applier or replaying threads.
   */
  if (thd->wsrep_exec_mode == REPL_RECV) return 0;

<<<<<<< HEAD
  mysql_mutex_lock(&thd->LOCK_thd_data);
=======
  int ret= 0;
  mysql_mutex_lock(&thd->LOCK_wsrep_thd);
>>>>>>> 2b734ca2

  if (thd->wsrep_conflict_state() == MUST_ABORT)
  {
    WSREP_INFO("thread: %lld  schema: %s  query: %s has been aborted due to multi-master conflict",
               (longlong) thd->thread_id, thd->get_db(), thd->query());
    mysql_mutex_unlock(&thd->LOCK_thd_data);
    return WSREP_TRX_FAIL;
  }
  mysql_mutex_unlock(&thd->LOCK_thd_data);

  DBUG_ASSERT(thd->wsrep_exec_mode == LOCAL_STATE);
  DBUG_ASSERT(thd->wsrep_trx_meta.gtid.seqno == WSREP_SEQNO_UNDEFINED);

  if (thd->global_read_lock.can_acquire_protection())
  {
    WSREP_DEBUG("Aborting TOI: Global Read-Lock (FTWRL) in place: %s %lld",
                WSREP_QUERY(thd), thd->thread_id);
    return -1;
  }

  if (wsrep_debug && thd->mdl_context.has_locks())
  {
    WSREP_DEBUG("thread holds MDL locks at TI begin: %s %lld",
                WSREP_QUERY(thd), thd->thread_id);
  }

  /*
    It makes sense to set auto_increment_* to defaults in TOI operations.
    Must be done before wsrep_TOI_begin() since Query_log_event encapsulating
    TOI statement and auto inc variables for wsrep replication is constructed
    there. Variables are reset back in THD::reset_for_next_command() before
    processing of next command.
   */
  if (wsrep_auto_increment_control)
  {
    thd->variables.auto_increment_offset = 1;
    thd->variables.auto_increment_increment = 1;
  }

  if (thd->variables.wsrep_on && thd->wsrep_exec_mode==LOCAL_STATE)
  {
    switch (thd->variables.wsrep_OSU_method) {
    case WSREP_OSU_TOI:
    case WSREP_OSU_NBO:
      ret=  wsrep_TOI_begin(thd, db_, table_, table_list);
      break;
    case WSREP_OSU_RSU:
      ret=  wsrep_RSU_begin(thd, db_, table_);
      break;
    default:
      WSREP_ERROR("Unsupported OSU method: %lu",
                  thd->variables.wsrep_OSU_method);
      ret= -1;
      break;
    }
    switch (ret) {
    case 0:  thd->wsrep_exec_mode= TOTAL_ORDER; break;
    case 1:
      /* TOI replication skipped, treat as success */
      ret = 0;
      break;
    case -1:
      /* TOI replication failed, treat as error */
      break;
    }
  }
  return ret;
}

void wsrep_to_isolation_end(THD *thd)
{
  if (thd->wsrep_exec_mode == TOTAL_ORDER)
  {
    switch(thd->variables.wsrep_OSU_method)
    {
    case WSREP_OSU_TOI:
    case WSREP_OSU_NBO:
      wsrep_TOI_end(thd);
      break;
    case WSREP_OSU_RSU:
      wsrep_RSU_end(thd);
      break;
    default:
      WSREP_WARN("Unsupported wsrep OSU method at isolation end: %lu",
                 thd->variables.wsrep_OSU_method);
      break;
    }
    mysql_mutex_lock(&thd->LOCK_wsrep_thd);
    wsrep_cleanup_transaction(thd);
    mysql_mutex_unlock(&thd->LOCK_wsrep_thd);
  }
}

void wsrep_begin_nbo_unlock(THD* thd)
{
  DBUG_ASSERT(thd->wsrep_nbo_ctx);
  if (thd->wsrep_exec_mode == TOTAL_ORDER)
  {
    if (wsrep->to_execute_end(wsrep, thd->thread_id, NULL) != WSREP_OK) {
      WSREP_ERROR("Non-blocking operation failed to release provider "
                  "resources, cannot continue");
      unireg_abort(1);
    }
  }
  else if (thd->wsrep_exec_mode == REPL_RECV) {
    thd->wsrep_nbo_ctx->signal();
  }
  thd->wsrep_nbo_ctx->set_toi_released(true);
}

void wsrep_end_nbo_lock(THD* thd, const TABLE_LIST *table_list)
{
  DBUG_ASSERT(thd->wsrep_nbo_ctx);

  // Release TOI critical section if not released yet. This
  // may happen if operation fails in early phase.
  if (thd->wsrep_nbo_ctx->toi_released() == false) {
    wsrep_begin_nbo_unlock(thd);
  }

  DBUG_ASSERT(thd->wsrep_exec_mode == TOTAL_ORDER ||
              thd->wsrep_exec_mode == REPL_RECV);
  wsrep_status_t ret;
  uint32_t flags= WSREP_FLAG_TRX_END;

  wsrep_key_arr_t key_arr= {0, 0};

  if (wsrep_prepare_keys_for_isolation(thd, NULL, NULL, table_list, &key_arr))
  {
    WSREP_ERROR("Failed to prepare keys for NBO end. This is fatal, must abort");
    unireg_abort(1);

  }
  thd_proc_info(thd, "acquiring total order isolation for NBO end");

  DBUG_ASSERT(key_arr.keys_len > 0);

  time_t wait_start= time(NULL);
  while ((ret= wsrep->to_execute_start(wsrep, thd->thread_id,
                                       key_arr.keys, key_arr.keys_len, 0, 0,
                                       flags,
                                       &thd->wsrep_trx_meta))
         == WSREP_CONN_FAIL) {
    if (thd->killed != NOT_KILLED) {
      WSREP_ERROR("Non-blocking operation end failed to sync with group, "
                  "thd killed %d", thd->killed);
      /* Error handling happens outside of while() */
      break;
    }
    usleep(100000);
    if (ulong(time(NULL) - wait_start) >= thd->variables.lock_wait_timeout)
    {
      WSREP_ERROR("Lock wait timeout while waiting NBO end to replicate.");
      break;
    }
  }

  if (ret != WSREP_OK)
  {
    WSREP_ERROR("Failed to acquire total order isolation for non-blocking DDL "
                "end event, provider returned error code %d: "
                "(schema: %s, query: %s)",
                ret, (thd->db.str ? thd->db.str : "(null)"),
                WSREP_QUERY(thd));
    thd->get_stmt_da()->set_overwrite_status(true);
    my_error(ER_ERROR_DURING_COMMIT, MYF(0), ret);
    thd->get_stmt_da()->set_overwrite_status(false);
    WSREP_ERROR("This will leave database in inconsistent state since DDL "
                "execution cannot be terminated in order. Node must rejoin "
                "the cluster via SST");
    wsrep->free_connection(wsrep, thd->thread_id);
    wsrep->disconnect(wsrep);
    // We let the operation to finish out of order in order to release
    // all resources properly. However GTID is cleared so that the
    // event won't be binlogged with incorrect GTID.
    thd->wsrep_trx_meta.gtid= WSREP_GTID_UNDEFINED;
  }

  thd->wsrep_nbo_ctx->set_toi_released(false);
}

#define WSREP_MDL_LOG(severity, msg, schema, schema_len, req, gra)             \
    WSREP_##severity(                                                          \
      "%s\n"                                                                   \
      "schema:  %.*s\n"                                                        \
      "request: (%lld \tseqno %lld \twsrep (%d, %d, %d) cmd %d %d \t%s)\n"     \
      "granted: (%lld \tseqno %lld \twsrep (%d, %d, %d) cmd %d %d \t%s)",      \
      msg, schema_len, schema,                                                 \
      (longlong) req->thread_id, (long long)wsrep_thd_trx_seqno(req),          \
      req->wsrep_exec_mode, req->wsrep_query_state_unsafe(),                   \
      req->wsrep_conflict_state_unsafe(),                                      \
      req->get_command(), req->lex->sql_command, req->query(),                 \
      (longlong) gra->thread_id, (long long)wsrep_thd_trx_seqno(gra),          \
      gra->wsrep_exec_mode, gra->wsrep_query_state_unsafe(),                   \
      gra->wsrep_conflict_state_unsafe(),                                      \
      gra->get_command(), gra->lex->sql_command, gra->query());

/**
  Check if request for the metadata lock should be granted to the requester.

  @param  requestor_ctx        The MDL context of the requestor
  @param  ticket               MDL ticket for the requested lock

  @retval TRUE   Lock request can be granted
  @retval FALSE  Lock request cannot be granted
*/

bool wsrep_grant_mdl_exception(MDL_context *requestor_ctx,
                               MDL_ticket *ticket,
                               const MDL_key *key)
{
  /* Fallback to the non-wsrep behaviour */
  if (!WSREP_ON) return FALSE;

  THD *request_thd= requestor_ctx->get_thd();
  THD *granted_thd= ticket->get_ctx()->get_thd();
  bool ret= false;

  const char* schema= key->db_name();
  int schema_len= key->db_name_length();

<<<<<<< HEAD
  mysql_mutex_lock(&request_thd->LOCK_thd_data);

=======
>>>>>>> 2b734ca2
  /*
    We consider granting MDL exceptions only for appliers (BF THD) and ones
    executing under TOI mode.

    Rules:
    1. If granted/owner THD is also an applier (BF THD) or one executing
       under TOI mode, then we grant the requested lock to the requester
       THD.
       @return true

    2. If granted/owner THD is executing a FLUSH command or already has an
       explicit lock, then do not grant the requested lock to the requester
       THD and it has to wait.
       @return false

    3. In all other cases the granted/owner THD is aborted and the requested
       lock is not granted to the requester THD, thus it has to wait.
       @return false
  */
  mysql_mutex_lock(&request_thd->LOCK_wsrep_thd);
  if (request_thd->wsrep_exec_mode == TOTAL_ORDER ||
<<<<<<< HEAD
      request_thd->wsrep_exec_mode == REPL_RECV)
  {
    mysql_mutex_unlock(&request_thd->LOCK_thd_data);
=======
      request_thd->wsrep_exec_mode == REPL_RECV) {

    mysql_mutex_unlock(&request_thd->LOCK_wsrep_thd);
>>>>>>> 2b734ca2
    WSREP_MDL_LOG(DEBUG, "MDL conflict ", schema, schema_len,
                  request_thd, granted_thd);
    ticket->wsrep_report(wsrep_debug);

    mysql_mutex_lock(&granted_thd->LOCK_thd_data);
    if (granted_thd->wsrep_exec_mode == TOTAL_ORDER ||
        granted_thd->wsrep_exec_mode == REPL_RECV)
    {
<<<<<<< HEAD
      WSREP_MDL_LOG(INFO, "MDL BF-BF conflict", schema, schema_len,
                    request_thd, granted_thd);
      ticket->wsrep_report(true);
      mysql_mutex_unlock(&granted_thd->LOCK_thd_data);
      ret= true;
=======
      if (wsrep_thd_is_SR((void*)granted_thd) &&
          !wsrep_thd_is_SR((void*)request_thd))
      {
        WSREP_MDL_LOG(INFO, "MDL conflict, DDL vs SR", 
                      schema, schema_len, request_thd, granted_thd);
        mysql_mutex_unlock(&granted_thd->LOCK_wsrep_thd);
        wsrep_abort_thd((void*)request_thd, (void*)granted_thd, 1);
        ret = FALSE;
      }
      else
      {
        WSREP_MDL_LOG(INFO, "MDL BF-BF conflict", schema, schema_len,
                      request_thd, granted_thd);
        ticket->wsrep_report(true);
        mysql_mutex_unlock(&granted_thd->LOCK_wsrep_thd);
        ret = TRUE;
      }
>>>>>>> 2b734ca2
    }
    else if (granted_thd->lex->sql_command == SQLCOM_FLUSH ||
             granted_thd->mdl_context.has_explicit_locks())
    {
      WSREP_DEBUG("BF thread waiting for FLUSH");
      ticket->wsrep_report(wsrep_debug);
<<<<<<< HEAD
      mysql_mutex_unlock(&granted_thd->LOCK_thd_data);
      ret= false;
=======
      mysql_mutex_unlock(&granted_thd->LOCK_wsrep_thd);
      ret = FALSE;
    }
    else if (request_thd->lex->sql_command == SQLCOM_DROP_TABLE)
    {
      WSREP_DEBUG("DROP caused BF abort");
      ticket->wsrep_report(wsrep_debug);
      mysql_mutex_unlock(&granted_thd->LOCK_wsrep_thd);
      wsrep_abort_thd((void*)request_thd, (void*)granted_thd, 1);
      ret = FALSE;
    }
    else if (granted_thd->wsrep_query_state() == QUERY_COMMITTING)
    {
      WSREP_DEBUG("mdl granted, but commiting thd abort scheduled");
      ticket->wsrep_report(wsrep_debug);
      mysql_mutex_unlock(&granted_thd->LOCK_wsrep_thd);
      wsrep_abort_thd((void*)request_thd, (void*)granted_thd, 1);
      ret = FALSE;
>>>>>>> 2b734ca2
    }
    else
    {
      WSREP_MDL_LOG(DEBUG, "MDL conflict-> BF abort", schema, schema_len,
                    request_thd, granted_thd);
      ticket->wsrep_report(wsrep_debug);
      //if (granted_thd->wsrep_conflict_state == CERT_FAILURE)
      switch (granted_thd->wsrep_conflict_state())
      {
      case CERT_FAILURE:
      {
        WSREP_DEBUG("MDL granted is aborting because of cert failure");
        sleep(20);
        mysql_mutex_unlock(&granted_thd->LOCK_wsrep_thd);
        ret = TRUE;
        break;
      }
      case ABORTING:
      {
        WSREP_DEBUG("MDL granted is aborting %d",
                    granted_thd->wsrep_conflict_state());
        mysql_mutex_unlock(&granted_thd->LOCK_wsrep_thd);
        ret = TRUE;
        break;
      }
      case MUST_ABORT:
      case ABORTED:
      case MUST_REPLAY:
      case REPLAYING:
      case RETRY_AUTOCOMMIT:
        WSREP_DEBUG("MDL granted is in %d state",
                    granted_thd->wsrep_conflict_state());
        // fall through
      case NO_CONFLICT:
      {
        mysql_mutex_unlock(&granted_thd->LOCK_wsrep_thd);
        wsrep_abort_thd((void*)request_thd, (void*)granted_thd, 1);
        ret = FALSE;
        break;
      }
      }
<<<<<<< HEAD

      mysql_mutex_unlock(&granted_thd->LOCK_thd_data);
      wsrep_abort_thd((void *) request_thd, (void *) granted_thd, 1);
      ret= false;
=======
>>>>>>> 2b734ca2
    }
  }
  else
  {
    mysql_mutex_unlock(&request_thd->LOCK_thd_data);
  }
  return ret;
}

void
wsrep_last_committed_id(wsrep_gtid_t* gtid)
{
  wsrep->last_committed_id(wsrep, gtid);
}

void
wsrep_node_uuid(wsrep_uuid_t& uuid)
{
  uuid = node_uuid;
}

bool wsrep_node_is_donor()
{
  return (WSREP_ON) ? (local_status.get() == 2) : false;
}

bool wsrep_node_is_synced()
{
  return (WSREP_ON) ? (local_status.get() == 4) : false;
}

int wsrep_must_ignore_error(THD* thd)
{
  const int error= thd->get_stmt_da()->sql_errno();
  const uint flags= sql_command_flags[thd->lex->sql_command];

  DBUG_ASSERT(error);
  DBUG_ASSERT((thd->wsrep_exec_mode == TOTAL_ORDER) ||
              (thd->wsrep_exec_mode == REPL_RECV && thd->wsrep_apply_toi));

  if ((wsrep_ignore_apply_errors & WSREP_IGNORE_ERRORS_ON_DDL))
    goto ignore_error;

  if ((flags & CF_WSREP_MAY_IGNORE_ERRORS) &&
      (wsrep_ignore_apply_errors & WSREP_IGNORE_ERRORS_ON_RECONCILING_DDL))
  {
    switch (error)
    {
    case ER_DB_DROP_EXISTS:
    case ER_BAD_TABLE_ERROR:
    case ER_CANT_DROP_FIELD_OR_KEY:
      goto ignore_error;
    }
  }

  return 0;

ignore_error:
  WSREP_WARN("Ignoring error '%s' on query. "
             "Default database: '%s'. Query: '%s', Error_code: %d",
             thd->get_stmt_da()->message(),
             print_slave_db_safe(thd->db.str),
             thd->query(),
             error);
  return 1;
}

int wsrep_ignored_error_code(Log_event* ev, int error)
{
  const THD* thd= ev->thd;

  DBUG_ASSERT(error);
  DBUG_ASSERT(thd->wsrep_exec_mode == REPL_RECV && !thd->wsrep_apply_toi);

  if ((wsrep_ignore_apply_errors & WSREP_IGNORE_ERRORS_ON_RECONCILING_DML))
  {
    const int ev_type= ev->get_type_code();
    if (ev_type == DELETE_ROWS_EVENT && error == ER_KEY_NOT_FOUND)
      goto ignore_error;
  }

  return 0;

ignore_error:
  WSREP_WARN("Ignoring error '%s' on %s event. Error_code: %d",
             thd->get_stmt_da()->message(),
             ev->get_type_str(),
             error);
  return 1;
}

void *start_wsrep_THD(void *arg)
{
  THD *thd;
  //  wsrep_thd_processor_fun processor= (wsrep_thd_processor_fun)arg;

  Wsrep_thd_args* thd_args= (Wsrep_thd_args*) arg;
  
  if (my_thread_init())
  {
    WSREP_ERROR("Could not initialize thread");
    delete thd_args;
    return(NULL);
  }

  if (!(thd= new THD(next_thread_id(), true)))
  {
    delete thd_args;
    return(NULL);
  }

  mysql_mutex_lock(&LOCK_thread_count);

  if (wsrep_gtid_mode)
  {
    /* Adjust domain_id. */
    thd->variables.gtid_domain_id= wsrep_gtid_domain_id;
  }

  thd->real_id=pthread_self(); // Keep purify happy
  thread_created++;
  threads.append(thd);

  my_net_init(&thd->net,(st_vio*) 0, thd, MYF(0));

  DBUG_PRINT("wsrep",(("creating thread %lld"), (long long)thd->thread_id));
  WSREP_DEBUG("Creating wsrep system thread: %lld", thd->thread_id);
  thd->prior_thr_create_utime= thd->start_utime= microsecond_interval_timer();
  (void) mysql_mutex_unlock(&LOCK_thread_count);

  /* from bootstrap()... */
  thd->bootstrap=1;
  thd->max_client_packet_length= thd->net.max_packet;
  thd->security_ctx->master_access= ~(ulong)0;

  /* from handle_one_connection... */
  pthread_detach_this_thread();

  mysql_thread_set_psi_id(thd->thread_id);
  thd->thr_create_utime=  microsecond_interval_timer();
  if (MYSQL_CALLBACK_ELSE(thread_scheduler, init_new_connection_thread, (), 0))
  {
    close_connection(thd, ER_OUT_OF_RESOURCES);
    statistic_increment(aborted_connects,&LOCK_status);
    MYSQL_CALLBACK(thread_scheduler, end_thread, (thd, 0));
    delete thd_args;
    goto error;
  }

// </5.1.17>
  /*
    handle_one_connection() is normally the only way a thread would
    start and would always be on the very high end of the stack ,
    therefore, the thread stack always starts at the address of the
    first local variable of handle_one_connection, which is thd. We
    need to know the start of the stack so that we could check for
    stack overruns.
  */
  DBUG_PRINT("wsrep", ("handle_one_connection called by thread %lld\n",
                       (long long)thd->thread_id));
  /* now that we've called my_thread_init(), it is safe to call DBUG_* */

  thd->thread_stack= (char*) &thd;
  if (thd->store_globals())
  {
    close_connection(thd, ER_OUT_OF_RESOURCES);
    statistic_increment(aborted_connects,&LOCK_status);
    MYSQL_CALLBACK(thread_scheduler, end_thread, (thd, 0));
    delete thd;
    delete thd_args;
    goto error;
  }

  thd->system_thread= SYSTEM_THREAD_SLAVE_SQL;
  thd->security_ctx->skip_grants();

  /* handle_one_connection() again... */
  //thd->version= refresh_version;
  thd->proc_info= 0;
  thd->set_command(COM_SLEEP);
  thd->init_for_queries();

  mysql_mutex_lock(&LOCK_thread_count);
  wsrep_running_threads++;
  mysql_cond_broadcast(&COND_thread_count);
  mysql_mutex_unlock(&LOCK_thread_count);

  thd_args->fun()(thd, thd_args->args());

  thd->store_globals();
  
  WSREP_DEBUG("wsrep system thread: %lld closing", thd->thread_id);
  close_connection(thd, 0);
  delete thd_args;
  
  mysql_mutex_lock(&LOCK_thread_count);
  wsrep_running_threads--;
  WSREP_DEBUG("wsrep running threads now: %lu", wsrep_running_threads);
  mysql_cond_broadcast(&COND_thread_count);
  mysql_mutex_unlock(&LOCK_thread_count);

  // Note: We can't call THD destructor without crashing
  // if plugins have not been initialized. However, in most of the
  // cases this means that pre SE initialization SST failed and
  // we are going to exit anyway.
  if (plugins_are_initialized)
  {
    net_end(&thd->net);
    MYSQL_CALLBACK(thread_scheduler, end_thread, (thd, 1));
  }
  else
  {
    // TODO: lightweight cleanup to get rid of:
    // 'Error in my_thread_global_end(): 2 threads didn't exit'
    // at server shutdown
  }

  unlink_not_visible_thd(thd);
  delete thd;
  my_thread_end();
  return(NULL);

error:
  WSREP_ERROR("Failed to create/initialize system thread");

  /* Abort if its the first applier/rollbacker thread. */
  if (!mysqld_server_initialized)
    unireg_abort(1);
  else
    return NULL;
}


/**/
static bool abort_replicated(THD *thd)
{
  bool ret_code= false;
  mysql_mutex_lock(&thd->LOCK_wsrep_thd);
  if (thd->wsrep_query_state()== QUERY_COMMITTING)
  {
    WSREP_DEBUG("aborting replicated trx: %llu", (ulonglong)(thd->real_id));

    mysql_mutex_unlock(&thd->LOCK_wsrep_thd);
    (void)wsrep_abort_thd(thd, thd, TRUE);
    ret_code= true;
  }
  else
  {
    mysql_mutex_unlock(&thd->LOCK_wsrep_thd);
  }
  return ret_code;
}


/**/
static inline bool is_client_connection(THD *thd)
{
  return (thd->wsrep_client_thread && thd->variables.wsrep_on);
}


static inline bool is_replaying_connection(THD *thd)
{
  bool ret;

<<<<<<< HEAD
  mysql_mutex_lock(&thd->LOCK_thd_data);
  ret=  (thd->wsrep_conflict_state == REPLAYING) ? true : false;
  mysql_mutex_unlock(&thd->LOCK_thd_data);
=======
  mysql_mutex_lock(&thd->LOCK_wsrep_thd);
  ret=  (thd->wsrep_conflict_state() == REPLAYING) ? true : false;
  mysql_mutex_unlock(&thd->LOCK_wsrep_thd);
>>>>>>> 2b734ca2

  return ret;
}


static inline bool is_committing_connection(THD *thd)
{
  bool ret;

<<<<<<< HEAD
  mysql_mutex_lock(&thd->LOCK_thd_data);
  ret=  (thd->wsrep_query_state == QUERY_COMMITTING) ? true : false;
  mysql_mutex_unlock(&thd->LOCK_thd_data);
=======
  mysql_mutex_lock(&thd->LOCK_wsrep_thd);
  ret=  (thd->wsrep_query_state() == QUERY_COMMITTING) ? true : false;
  mysql_mutex_unlock(&thd->LOCK_wsrep_thd);
>>>>>>> 2b734ca2

  return ret;
}


static bool have_client_connections(THD *except_thd)
{
  THD *tmp;

  I_List_iterator<THD> it(threads);
  while ((tmp=it++))
  {
    if (tmp == except_thd)
        continue;

    DBUG_PRINT("quit",("Informing thread %lld that it's time to die",
                       (longlong) tmp->thread_id));
    if (is_client_connection(tmp) && tmp->killed == KILL_CONNECTION)
    {
      (void)abort_replicated(tmp);
      return true;
    }
  }
  return false;
}

static void wsrep_close_thread(THD *thd)
{
  thd->set_killed(KILL_CONNECTION);
  MYSQL_CALLBACK(thread_scheduler, post_kill_notification, (thd));
  mysql_mutex_lock(&thd->LOCK_thd_kill);
  if (thd->mysys_var)
  {
    thd->mysys_var->abort=1;
    mysql_mutex_lock(&thd->mysys_var->mutex);
    if (thd->mysys_var->current_cond)
    {
      uint i;
      for (i=0; i < 2; i++)
      {
        int ret= mysql_mutex_trylock(thd->mysys_var->current_mutex);
        mysql_cond_broadcast(thd->mysys_var->current_cond);
        if (!ret)
        {
          /* Thread has surely got the signal, unlock and abort */
          mysql_mutex_unlock(thd->mysys_var->current_mutex);
          break;
        }
        sleep(1);
      }
    }
    mysql_mutex_unlock(&thd->mysys_var->mutex);
  }
  mysql_mutex_unlock(&thd->LOCK_thd_kill);
}


static my_bool have_committing_connections()
{
  THD *tmp;
  mysql_mutex_lock(&LOCK_thread_count); // For unlink from list

  I_List_iterator<THD> it(threads);
  while ((tmp=it++))
  {
    if (!is_client_connection(tmp))
      continue;

    if (is_committing_connection(tmp))
    {
      return TRUE;
    }
  }
  mysql_mutex_unlock(&LOCK_thread_count);
  return FALSE;
}


int wsrep_wait_committing_connections_close(int wait_time)
{
  int sleep_time= 100;

  while (have_committing_connections() && wait_time > 0)
  {
    WSREP_DEBUG("wait for committing transaction to close: %d", wait_time);
    my_sleep(sleep_time);
    wait_time -= sleep_time;
  }
  if (have_committing_connections())
  {
    return 1;
  }
  return 0;
}

void wsrep_close_client_connections(my_bool wait_to_end, THD* except_caller_thd)
{

  kill_cached_threads++;
  flush_thread_cache();

  /* OLD ... */
  THD *tmp;
  mysql_mutex_lock(&LOCK_thread_count); // For unlink from list
  /*
    First signal all threads that it's time to die
  */

  I_List_iterator<THD> it(threads);
  while ((tmp=it++))
  {
    DBUG_PRINT("quit",("Informing thread %lld that it's time to die",
                       (longlong) tmp->thread_id));
    /* We skip slave threads, scheduler & caller on this first loop through. */
    if (!is_client_connection(tmp))
      continue;

    if (tmp == except_caller_thd)
    {
      DBUG_ASSERT(is_client_connection(tmp));
      /* Even though we don't kill the caller we must release resources
       * it might have allocated with the provider */
      wsrep_status_t rcode= wsrep->free_connection(wsrep, tmp->thread_id);
      if (rcode) {
        WSREP_WARN("wsrep failed to free connection context: %lld, code: %d",
                   tmp->thread_id, rcode);
      }
      continue;
    }

    if (is_replaying_connection(tmp))
    {
      WSREP_DEBUG("killed client was replaying");
      tmp->set_killed(KILL_CONNECTION);
      continue;
    }

    /* replicated transactions must be skipped */
    if (abort_replicated(tmp))
    {
      WSREP_DEBUG("killed client has replicated");
      continue;
    }
    WSREP_DEBUG("closing connection %lld", (longlong) tmp->thread_id);
    wsrep_close_thread(tmp);
  }
  mysql_mutex_unlock(&LOCK_thread_count);

  /*
    Sleep for couple of seconds to give threads time to die.
   */
  for (int i= 0; *(volatile int32*) &thread_count && i < 1000; i++)
    my_sleep(20000);

  mysql_mutex_lock(&LOCK_thread_count);
  /*
    Force remaining threads to die by closing the connection to the client
  */

  I_List_iterator<THD> it2(threads);
  while ((tmp=it2++))
  {
#ifndef __bsdi__				// Bug in BSDI kernel
    if (is_client_connection(tmp) &&
        !abort_replicated(tmp)    &&
        !is_replaying_connection(tmp) &&
        tmp != except_caller_thd)
    {
      WSREP_INFO("killing local connection: %lld", (longlong) tmp->thread_id);
      close_connection(tmp,0);
    }
#endif
  }

  DBUG_PRINT("quit",("Waiting for threads to die (count=%u)",thread_count));
  WSREP_DEBUG("waiting for client connections to close: %u", thread_count);

  while (wait_to_end && have_client_connections(except_caller_thd))
  {
    struct timespec abstime;
    set_timespec(abstime, 5);
    mysql_cond_timedwait(&COND_thread_count, &LOCK_thread_count, &abstime);
    DBUG_PRINT("quit",("One thread died (count=%u)", thread_count));
  }

  mysql_mutex_unlock(&LOCK_thread_count);

  /* All client connection threads have now been aborted */
}


void wsrep_close_applier(THD *thd)
{
  WSREP_DEBUG("closing applier %lld", (longlong) thd->thread_id);
  wsrep_close_thread(thd);
}


void wsrep_close_threads(THD *thd)
{
  THD *tmp;
  mysql_mutex_lock(&LOCK_thread_count); // For unlink from list

  I_List_iterator<THD> it(threads);
  while ((tmp=it++))
  {
    DBUG_PRINT("quit",("Informing thread %lld that it's time to die",
                       (longlong) tmp->thread_id));
    /* We skip slave threads & scheduler on this first loop through. */
    if (tmp->wsrep_applier && tmp != thd)
    {
      WSREP_DEBUG("closing wsrep thread %lld", (longlong) tmp->thread_id);
      wsrep_close_thread (tmp);
    }
  }

  mysql_mutex_unlock(&LOCK_thread_count);
}

void wsrep_wait_appliers_close(THD *thd)
{
  /* Wait for wsrep appliers to gracefully exit */
  mysql_mutex_lock(&LOCK_thread_count);
  while (wsrep_running_threads > 2)
  // Rollbacker and post rollbacker threads need to be killed explicitly.
    
  // 1 is for rollbacker thread which needs to be killed explicitly.
  // This gotta be fixed in a more elegant manner if we gonna have arbitrary
  // number of non-applier wsrep threads.
  {
    if (thread_handling > SCHEDULER_ONE_THREAD_PER_CONNECTION)
    {
      mysql_mutex_unlock(&LOCK_thread_count);
      my_sleep(100);
      mysql_mutex_lock(&LOCK_thread_count);
    }
    else
      mysql_cond_wait(&COND_thread_count,&LOCK_thread_count);
    DBUG_PRINT("quit",("One applier died (count=%u)",thread_count));
  }
  mysql_mutex_unlock(&LOCK_thread_count);
  /* Now kill remaining wsrep threads: rollbacker */
  wsrep_close_threads (thd);
  /* and wait for them to die */
  mysql_mutex_lock(&LOCK_thread_count);
  while (wsrep_running_threads > 0)
  {
   if (thread_handling > SCHEDULER_ONE_THREAD_PER_CONNECTION)
    {
      mysql_mutex_unlock(&LOCK_thread_count);
      my_sleep(100);
      mysql_mutex_lock(&LOCK_thread_count);
    }
    else
      mysql_cond_wait(&COND_thread_count,&LOCK_thread_count);
    DBUG_PRINT("quit",("One thread died (count=%u)",thread_count));
  }
  mysql_mutex_unlock(&LOCK_thread_count);

  /* All wsrep applier threads have now been aborted. However, if this thread
     is also applier, we are still running...
  */
}


void wsrep_kill_mysql(THD *thd)
{
  if (mysqld_server_started)
  {
    if (!shutdown_in_progress)
    {
      WSREP_INFO("starting shutdown");
      kill_mysql();
    }
  }
  else
  {
    unireg_abort(1);
  }
}


int wsrep_create_sp(THD *thd, uchar** buf, size_t* buf_len)
{
  String log_query;
  sp_head *sp = thd->lex->sphead;
  sql_mode_t saved_mode= thd->variables.sql_mode;
  String retstr(64);
  LEX_CSTRING returns= empty_clex_str;
  retstr.set_charset(system_charset_info);

  log_query.set_charset(system_charset_info);

  if (sp->m_handler->type() == TYPE_ENUM_FUNCTION)
  {
    sp_returns_type(thd, retstr, sp);
    returns= retstr.lex_cstring();
  }
  if (sp->m_handler->
      show_create_sp(thd, &log_query,
                     sp->m_explicit_name ? sp->m_db : null_clex_str,
                     sp->m_name, sp->m_params, returns,
                     sp->m_body, sp->chistics(),
                     thd->lex->definer[0],
                     thd->lex->create_info,
                     saved_mode))
  {
    WSREP_WARN("SP create string failed: schema: %s, query: %s",
               thd->get_db(), thd->query());
    return 1;
  }

  return wsrep_to_buf_helper(thd, log_query.ptr(), log_query.length(), buf, buf_len);
}


//extern int wsrep_on(THD *thd)
extern int wsrep_on(void *thd_ptr)
{
  THD* thd = (THD*)thd_ptr;
  return (int)(WSREP(thd));
}


bool wsrep_thd_is_wsrep_on(THD *thd)
{
  return thd->variables.wsrep_on;
}


bool wsrep_consistency_check(THD *thd)
{
  return thd->wsrep_consistency_check == CONSISTENCY_CHECK_RUNNING;
}


void wsrep_thd_set_exec_mode(THD *thd, enum wsrep_exec_mode mode)
{
  thd->wsrep_exec_mode= mode;
}


void wsrep_thd_set_conflict_state(THD *thd, enum wsrep_conflict_state state)
{
    if (WSREP(thd)) thd->set_wsrep_conflict_state(state);
}


enum wsrep_exec_mode wsrep_thd_exec_mode(THD *thd)
{
  return thd->wsrep_exec_mode;
}


const char *wsrep_thd_exec_mode_str(THD *thd)
{
  switch (thd->wsrep_exec_mode)
  {
  case LOCAL_STATE:    return "local";
  case REPL_RECV:      return "applier";
  case TOTAL_ORDER:    return "total order";
  case LOCAL_COMMIT:   return "local commit";
  case LOCAL_ROLLBACK: return "local rollback";
  }
  return "void";

}


enum wsrep_query_state wsrep_thd_query_state(THD *thd)
{
  return thd->wsrep_query_state();
}


const char *wsrep_thd_query_state_str(THD *thd)
{
  switch (thd->wsrep_query_state_unsafe())
  {
  case QUERY_IDLE:           return "idle";
  case QUERY_EXEC:           return "executing";
  case QUERY_COMMITTING:     return "committing";
  case QUERY_ORDERED_COMMIT: return "ordered_commit";
  case QUERY_EXITING:        return "exiting";

  }
  return "void";
}

enum wsrep_conflict_state wsrep_thd_get_conflict_state(THD *thd)
{
  return thd->wsrep_conflict_state();
}


const char *wsrep_thd_conflict_state_str(THD *thd)
{
  switch (thd->wsrep_conflict_state_unsafe())
  {
  case NO_CONFLICT:      return "no conflict";
  case MUST_ABORT:       return "must abort";
  case ABORTING:         return "aborting";
  case ABORTED:          return "aborted";
  case MUST_REPLAY:      return "must replay";
  case REPLAYING:        return "replaying";
  case RETRY_AUTOCOMMIT: return "retrying";
  case CERT_FAILURE:     return "cert failure";
  }
  return "void";
}


wsrep_ws_handle_t* wsrep_thd_ws_handle(THD *thd)
{
  return &thd->wsrep_ws_handle;
}


void wsrep_thd_LOCK(THD *thd)
{
  mysql_mutex_lock(&thd->LOCK_thd_data);
}


void wsrep_thd_UNLOCK(THD *thd)
{
  mysql_mutex_unlock(&thd->LOCK_thd_data);
}


time_t wsrep_thd_query_start(THD *thd) 
{
  return thd->query_start();
}


uint32 wsrep_thd_wsrep_rand(THD *thd) 
{
  return thd->wsrep_rand;
}

my_thread_id wsrep_thd_thread_id(THD *thd)
{
  return thd->thread_id;
}

int64_t wsrep_thd_trx_seqno(const THD *thd)
{
  return (thd) ? thd->wsrep_trx_meta.gtid.seqno : WSREP_SEQNO_UNDEFINED;
}


query_id_t wsrep_thd_query_id(THD *thd) 
{
  return thd->query_id;
}

wsrep_trx_id_t wsrep_thd_next_trx_id(THD *thd)
{
  return thd->wsrep_next_trx_id();
}
wsrep_trx_id_t wsrep_thd_trx_id(THD *thd)
{
  return thd->wsrep_trx_id();
}

char *wsrep_thd_query(THD *thd)
{
  return (thd) ? thd->query() : NULL;
}


query_id_t wsrep_thd_wsrep_last_query_id(THD *thd) 
{
  return thd->wsrep_last_query_id;
}


void wsrep_thd_set_wsrep_last_query_id(THD *thd, query_id_t id) 
{
  thd->wsrep_last_query_id= id;
}


void wsrep_thd_awake(THD *thd, my_bool signal)
{
  WSREP_DEBUG("wsrep_thd_awake %lu %d", thd->thread_id, signal);
  if (signal)
  {
    thd->awake(KILL_QUERY);
  }
  else
  {
    mysql_mutex_lock(&LOCK_wsrep_replaying);
    mysql_cond_broadcast(&COND_wsrep_replaying);
    mysql_mutex_unlock(&LOCK_wsrep_replaying);
  }
}


int wsrep_thd_retry_counter(THD *thd)
{
  return(thd->wsrep_retry_counter);
}


bool wsrep_thd_ignore_table(THD *thd)
{
  return thd->wsrep_ignore_table;
}


extern int
//wsrep_trx_order_before(void *thd1, void *thd2)
wsrep_trx_order_before(THD *thd1, THD *thd2)
{
    if (wsrep_thd_trx_seqno((THD*)thd1) < wsrep_thd_trx_seqno((THD*)thd2)) {
        WSREP_DEBUG("BF conflict, order: %lld %lld\n",
                    (long long)wsrep_thd_trx_seqno((THD*)thd1),
                    (long long)wsrep_thd_trx_seqno((THD*)thd2));
        return 1;
    }
    WSREP_DEBUG("waiting for BF, trx order: %lld %lld\n",
                (long long)wsrep_thd_trx_seqno((THD*)thd1),
                (long long)wsrep_thd_trx_seqno((THD*)thd2));
    return 0;
}

int
wsrep_trx_is_aborting(THD *thd_ptr)
{
  if (thd_ptr) {
    if ((((THD *)thd_ptr)->wsrep_conflict_state() == MUST_ABORT) ||
        (((THD *)thd_ptr)->wsrep_conflict_state() == ABORTING)) {
      return 1;
    }
  }
  return 0;
}

void
wsrep_thd_last_written_gtid(THD *thd, wsrep_gtid_t* gtid)
{
  *gtid = WSREP_GTID_UNDEFINED;
  if (thd)
  {
    *gtid = thd->wsrep_last_written_gtid;
  }
}

ulong
wsrep_thd_trx_fragment_size(THD *thd)
{
  if (thd)
    return thd->variables.wsrep_trx_fragment_size;
  return 0;
}

bool
wsrep_thd_is_streaming(THD* thd)
{
  return thd && thd->wsrep_is_streaming();
}

#if 0
my_bool wsrep_thd_no_gaps(const void *thd_ptr)
{
  return ((THD*)thd_ptr)->wsrep_no_gaps;
}
#endif // 0

void wsrep_copy_query(THD *thd)
{
  thd->wsrep_retry_command   = thd->get_command();
  thd->wsrep_retry_query_len = thd->query_length();
  if (thd->wsrep_retry_query) {
	  my_free(thd->wsrep_retry_query);
  }
  thd->wsrep_retry_query     = (char *)my_malloc(
                                 thd->wsrep_retry_query_len + 1, MYF(0));
  strncpy(thd->wsrep_retry_query, thd->query(), thd->wsrep_retry_query_len);
  thd->wsrep_retry_query[thd->wsrep_retry_query_len] = '\0';
}


bool wsrep_is_show_query(enum enum_sql_command command)
{
  DBUG_ASSERT(command >= 0 && command <= SQLCOM_END);
  return (sql_command_flags[command] & CF_STATUS_COMMAND) != 0;
}

bool wsrep_create_like_table(THD* thd, TABLE_LIST* table,
                             TABLE_LIST* src_table,
                             HA_CREATE_INFO *create_info)
{
  if (create_info->tmp_table())
  {
    /* CREATE TEMPORARY TABLE LIKE must be skipped from replication */
    WSREP_DEBUG("CREATE TEMPORARY TABLE LIKE... skipped replication\n %s", 
                thd->query());
  }
  else if (!(thd->find_temporary_table(src_table)))
  {
    /* this is straight CREATE TABLE LIKE... with no tmp tables */
    WSREP_TO_ISOLATION_BEGIN(table->db.str, table->table_name.str, NULL);
  }
  else
  {
    /* here we have CREATE TABLE LIKE <temporary table> 
       the temporary table definition will be needed in slaves to
       enable the create to succeed
     */
    TABLE_LIST tbl;
    bzero((void*) &tbl, sizeof(tbl));
    tbl.db= src_table->db;
    tbl.table_name= tbl.alias= src_table->table_name;
    tbl.table= src_table->table;
    char buf[2048];
    String query(buf, sizeof(buf), system_charset_info);
    query.length(0);  // Have to zero it since constructor doesn't

    (void)  show_create_table(thd, &tbl, &query, NULL, WITH_DB_NAME);
    WSREP_DEBUG("TMP TABLE: %s", query.ptr());

    thd->wsrep_TOI_pre_query=     query.ptr();
    thd->wsrep_TOI_pre_query_len= query.length();

    WSREP_TO_ISOLATION_BEGIN(table->db.str, table->table_name.str, NULL);

    thd->wsrep_TOI_pre_query=      NULL;
    thd->wsrep_TOI_pre_query_len= 0;
  }

  return(false);

error:
  thd->wsrep_TOI_pre_query= NULL;
  return (true);
}


int wsrep_create_trigger_query(THD *thd, uchar** buf, size_t* buf_len)
{
  LEX *lex= thd->lex;
  String stmt_query;

  LEX_CSTRING definer_user;
  LEX_CSTRING definer_host;

  if (!lex->definer)
  {
    if (!thd->slave_thread)
    {
      if (!(lex->definer= create_default_definer(thd, false)))
        return 1;
    }
  }

  if (lex->definer)
  {
    /* SUID trigger. */
    LEX_USER *d= get_current_user(thd, lex->definer);

    if (!d)
      return 1;

    definer_user= d->user;
    definer_host= d->host;
  }
  else
  {
    /* non-SUID trigger. */

    definer_user.str= 0;
    definer_user.length= 0;

    definer_host.str= 0;
    definer_host.length= 0;
  }

  stmt_query.append(STRING_WITH_LEN("CREATE "));

  append_definer(thd, &stmt_query, &definer_user, &definer_host);

  LEX_CSTRING stmt_definition;
  stmt_definition.str= (char*) thd->lex->stmt_definition_begin;
  stmt_definition.length= thd->lex->stmt_definition_end
    - thd->lex->stmt_definition_begin;
  trim_whitespace(thd->charset(), &stmt_definition);

  stmt_query.append(stmt_definition.str, stmt_definition.length);

  return wsrep_to_buf_helper(thd, stmt_query.c_ptr(), stmt_query.length(),
                             buf, buf_len);
}

/***** callbacks for wsrep service ************/

my_bool get_wsrep_debug()
{
  return wsrep_debug;
}

my_bool get_wsrep_load_data_splitting()
{
  return wsrep_load_data_splitting;
}

long get_wsrep_protocol_version()
{
  return wsrep_protocol_version;
}

my_bool get_wsrep_drupal_282555_workaround()
{
  return wsrep_drupal_282555_workaround;
}

my_bool get_wsrep_recovery()
{
  return wsrep_recovery;
}

my_bool get_wsrep_log_conflicts()
{
  return wsrep_log_conflicts;
}

wsrep_t *get_wsrep()
{
  return wsrep;
}

my_bool get_wsrep_certify_nonPK()
{
  return wsrep_certify_nonPK;
}

bool wsrep_provider_is_SR_capable()
{
  return wsrep->capabilities(wsrep) & WSREP_CAP_STREAMING;
}


int wsrep_ordered_commit_if_no_binlog(THD* thd)
{
  return 0;
  if (!(wsrep_emulate_bin_log && thd->wsrep_trx_must_order_commit()))
  {
    return 0;
  }
  int ret= 0;
  switch (thd->wsrep_exec_mode)
  {
  case LOCAL_STATE:
  case TOTAL_ORDER:
    /* Statement commit may get us here */
    break;
  case LOCAL_COMMIT:
    ret= wsrep_ordered_commit(thd, true, wsrep_apply_error());
    break;
  case REPL_RECV:
  {
    wsrep_buf_t const err= { NULL, 0 };
    wsrep_status_t rcode=
      wsrep->commit_order_leave(wsrep, &thd->wsrep_ws_handle, &err);
    if (rcode != WSREP_OK)
    {
      DBUG_ASSERT(rcode == WSREP_NODE_FAIL);
      WSREP_ERROR("Failed to leave commit order critical section (WOKINB), "
                  "rcode: %d", rcode);
      ret= 1;
    }
    if (!ret)
    {
      mysql_mutex_lock(&thd->LOCK_wsrep_thd);
      thd->set_wsrep_query_state(QUERY_ORDERED_COMMIT);
      mysql_mutex_unlock(&thd->LOCK_wsrep_thd);
    }
    break;
  }
  default:
    DBUG_ASSERT(0);
    WSREP_WARN("Call to wsrep_commit_order_leave_if_no_binlog called in %s",
               wsrep_thd_exec_mode_str(thd));
    break;
  }
  return ret;
}

wsrep_status_t wsrep_tc_log_commit(THD* thd)
{
  if (wsrep_before_commit(thd, true))
  {
    return WSREP_TRX_FAIL;
  }
  if (binlog_hton->commit(binlog_hton, thd, true))
  {
    WSREP_ERROR("Binlog hton commit fail");
    return WSREP_TRX_FAIL;
  }

  if (wsrep_after_commit(thd, true))
  {
    return WSREP_TRX_FAIL;
  }

  /* Set wsrep transaction id if not set. */
  if (thd->wsrep_trx_id() == WSREP_UNDEFINED_TRX_ID)
  {
    if (thd->wsrep_next_trx_id() == WSREP_UNDEFINED_TRX_ID)
    {
      thd->set_wsrep_next_trx_id(thd->query_id);
    }
    DBUG_ASSERT(thd->wsrep_next_trx_id() != WSREP_UNDEFINED_TRX_ID);

    wsrep_ws_handle_for_trx(&thd->wsrep_ws_handle, thd->wsrep_next_trx_id());
  }
  DBUG_ASSERT(thd->wsrep_trx_id() != WSREP_UNDEFINED_TRX_ID);

  return WSREP_OK;
}<|MERGE_RESOLUTION|>--- conflicted
+++ resolved
@@ -162,11 +162,7 @@
 ulong  my_bind_addr;
 
 #ifdef HAVE_PSI_INTERFACE
-<<<<<<< HEAD
-PSI_mutex_key key_LOCK_wsrep_rollback,
-=======
 PSI_mutex_key key_LOCK_wsrep_thd,
->>>>>>> 2b734ca2
   key_LOCK_wsrep_replaying, key_LOCK_wsrep_ready, key_LOCK_wsrep_sst,
   key_LOCK_wsrep_sst_thread, key_LOCK_wsrep_sst_init,
   key_LOCK_wsrep_slave_threads, key_LOCK_wsrep_desync,
@@ -190,11 +186,7 @@
   { &key_LOCK_wsrep_sst_thread, "wsrep_sst_thread", 0},
   { &key_LOCK_wsrep_sst_init, "LOCK_wsrep_sst_init", PSI_FLAG_GLOBAL},
   { &key_LOCK_wsrep_sst, "LOCK_wsrep_sst", PSI_FLAG_GLOBAL},
-<<<<<<< HEAD
-  { &key_LOCK_wsrep_rollback, "LOCK_wsrep_rollback", PSI_FLAG_GLOBAL},
-=======
   { &key_LOCK_wsrep_thd, "THD::LOCK_wsrep_thd", 0},
->>>>>>> 2b734ca2
   { &key_LOCK_wsrep_replaying, "LOCK_wsrep_replaying", PSI_FLAG_GLOBAL},
   { &key_LOCK_wsrep_slave_threads, "LOCK_wsrep_slave_threads", PSI_FLAG_GLOBAL},
   { &key_LOCK_wsrep_desync, "LOCK_wsrep_desync", PSI_FLAG_GLOBAL},
@@ -747,7 +739,8 @@
 }
 
 static wsrep_cb_status_t
-wsrep_sst_request_cb (void**                   sst_req,
+wsrep_sst_request_cb (void*                    app_ctx,
+		      void**                   sst_req,
                       size_t*                  sst_req_len)
 {
   *sst_req     = NULL;
@@ -2538,21 +2531,17 @@
    */
   if (thd->wsrep_exec_mode == REPL_RECV) return 0;
 
-<<<<<<< HEAD
-  mysql_mutex_lock(&thd->LOCK_thd_data);
-=======
   int ret= 0;
   mysql_mutex_lock(&thd->LOCK_wsrep_thd);
->>>>>>> 2b734ca2
 
   if (thd->wsrep_conflict_state() == MUST_ABORT)
   {
     WSREP_INFO("thread: %lld  schema: %s  query: %s has been aborted due to multi-master conflict",
                (longlong) thd->thread_id, thd->get_db(), thd->query());
-    mysql_mutex_unlock(&thd->LOCK_thd_data);
+    mysql_mutex_unlock(&thd->LOCK_wsrep_thd);
     return WSREP_TRX_FAIL;
   }
-  mysql_mutex_unlock(&thd->LOCK_thd_data);
+  mysql_mutex_unlock(&thd->LOCK_wsrep_thd);
 
   DBUG_ASSERT(thd->wsrep_exec_mode == LOCAL_STATE);
   DBUG_ASSERT(thd->wsrep_trx_meta.gtid.seqno == WSREP_SEQNO_UNDEFINED);
@@ -2765,11 +2754,6 @@
   const char* schema= key->db_name();
   int schema_len= key->db_name_length();
 
-<<<<<<< HEAD
-  mysql_mutex_lock(&request_thd->LOCK_thd_data);
-
-=======
->>>>>>> 2b734ca2
   /*
     We consider granting MDL exceptions only for appliers (BF THD) and ones
     executing under TOI mode.
@@ -2791,30 +2775,18 @@
   */
   mysql_mutex_lock(&request_thd->LOCK_wsrep_thd);
   if (request_thd->wsrep_exec_mode == TOTAL_ORDER ||
-<<<<<<< HEAD
       request_thd->wsrep_exec_mode == REPL_RECV)
   {
-    mysql_mutex_unlock(&request_thd->LOCK_thd_data);
-=======
-      request_thd->wsrep_exec_mode == REPL_RECV) {
 
     mysql_mutex_unlock(&request_thd->LOCK_wsrep_thd);
->>>>>>> 2b734ca2
     WSREP_MDL_LOG(DEBUG, "MDL conflict ", schema, schema_len,
                   request_thd, granted_thd);
     ticket->wsrep_report(wsrep_debug);
 
-    mysql_mutex_lock(&granted_thd->LOCK_thd_data);
+    mysql_mutex_lock(&granted_thd->LOCK_wsrep_thd);
     if (granted_thd->wsrep_exec_mode == TOTAL_ORDER ||
         granted_thd->wsrep_exec_mode == REPL_RECV)
     {
-<<<<<<< HEAD
-      WSREP_MDL_LOG(INFO, "MDL BF-BF conflict", schema, schema_len,
-                    request_thd, granted_thd);
-      ticket->wsrep_report(true);
-      mysql_mutex_unlock(&granted_thd->LOCK_thd_data);
-      ret= true;
-=======
       if (wsrep_thd_is_SR((void*)granted_thd) &&
           !wsrep_thd_is_SR((void*)request_thd))
       {
@@ -2832,17 +2804,12 @@
         mysql_mutex_unlock(&granted_thd->LOCK_wsrep_thd);
         ret = TRUE;
       }
->>>>>>> 2b734ca2
     }
     else if (granted_thd->lex->sql_command == SQLCOM_FLUSH ||
              granted_thd->mdl_context.has_explicit_locks())
     {
       WSREP_DEBUG("BF thread waiting for FLUSH");
       ticket->wsrep_report(wsrep_debug);
-<<<<<<< HEAD
-      mysql_mutex_unlock(&granted_thd->LOCK_thd_data);
-      ret= false;
-=======
       mysql_mutex_unlock(&granted_thd->LOCK_wsrep_thd);
       ret = FALSE;
     }
@@ -2861,7 +2828,6 @@
       mysql_mutex_unlock(&granted_thd->LOCK_wsrep_thd);
       wsrep_abort_thd((void*)request_thd, (void*)granted_thd, 1);
       ret = FALSE;
->>>>>>> 2b734ca2
     }
     else
     {
@@ -2903,18 +2869,11 @@
         break;
       }
       }
-<<<<<<< HEAD
-
-      mysql_mutex_unlock(&granted_thd->LOCK_thd_data);
-      wsrep_abort_thd((void *) request_thd, (void *) granted_thd, 1);
-      ret= false;
-=======
->>>>>>> 2b734ca2
     }
   }
   else
   {
-    mysql_mutex_unlock(&request_thd->LOCK_thd_data);
+    mysql_mutex_unlock(&request_thd->LOCK_wsrep_thd);
   }
   return ret;
 }
@@ -3175,15 +3134,9 @@
 {
   bool ret;
 
-<<<<<<< HEAD
-  mysql_mutex_lock(&thd->LOCK_thd_data);
-  ret=  (thd->wsrep_conflict_state == REPLAYING) ? true : false;
-  mysql_mutex_unlock(&thd->LOCK_thd_data);
-=======
   mysql_mutex_lock(&thd->LOCK_wsrep_thd);
   ret=  (thd->wsrep_conflict_state() == REPLAYING) ? true : false;
   mysql_mutex_unlock(&thd->LOCK_wsrep_thd);
->>>>>>> 2b734ca2
 
   return ret;
 }
@@ -3193,15 +3146,9 @@
 {
   bool ret;
 
-<<<<<<< HEAD
-  mysql_mutex_lock(&thd->LOCK_thd_data);
-  ret=  (thd->wsrep_query_state == QUERY_COMMITTING) ? true : false;
-  mysql_mutex_unlock(&thd->LOCK_thd_data);
-=======
   mysql_mutex_lock(&thd->LOCK_wsrep_thd);
   ret=  (thd->wsrep_query_state() == QUERY_COMMITTING) ? true : false;
   mysql_mutex_unlock(&thd->LOCK_wsrep_thd);
->>>>>>> 2b734ca2
 
   return ret;
 }
@@ -3622,13 +3569,15 @@
 
 void wsrep_thd_LOCK(THD *thd)
 {
-  mysql_mutex_lock(&thd->LOCK_thd_data);
+  //mysql_mutex_lock(&thd->LOCK_thd_data);
+  mysql_mutex_lock(&thd->LOCK_wsrep_thd);
 }
 
 
 void wsrep_thd_UNLOCK(THD *thd)
 {
-  mysql_mutex_unlock(&thd->LOCK_thd_data);
+  //mysql_mutex_unlock(&thd->LOCK_thd_data);
+  mysql_mutex_unlock(&thd->LOCK_wsrep_thd);
 }
 
 
@@ -3967,7 +3916,8 @@
   {
     wsrep_buf_t const err= { NULL, 0 };
     wsrep_status_t rcode=
-      wsrep->commit_order_leave(wsrep, &thd->wsrep_ws_handle, &err);
+      wsrep->commit_order_leave(wsrep, &thd->wsrep_ws_handle,
+                                &thd->wsrep_trx_meta, &err);
     if (rcode != WSREP_OK)
     {
       DBUG_ASSERT(rcode == WSREP_NODE_FAIL);
