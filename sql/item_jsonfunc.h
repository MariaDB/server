#ifndef ITEM_JSONFUNC_INCLUDED
#define ITEM_JSONFUNC_INCLUDED

/* Copyright (c) 2016, 2021, MariaDB

   This program is free software; you can redistribute it and/or modify
   it under the terms of the GNU General Public License as published by
   the Free Software Foundation; version 2 of the License.

   This program is distributed in the hope that it will be useful,
   but WITHOUT ANY WARRANTY; without even the implied warranty of
   MERCHANTABILITY or FITNESS FOR A PARTICULAR PURPOSE.  See the
   GNU General Public License for more details.

   You should have received a copy of the GNU General Public License
   along with this program; if not, write to the Free Software
   Foundation, Inc., 51 Franklin St, Fifth Floor, Boston, MA 02110-1301  USA */


/* This file defines all JSON functions */


#include <json_lib.h>
#include "item_cmpfunc.h"      // Item_bool_func
#include "item_strfunc.h"      // Item_str_func
#include "item_sum.h"
#include "sql_type_json.h"

class json_path_with_flags
{
public:
  json_path_t p;
  bool constant;
  bool parsed;
  json_path_step_t *cur_step;
  void set_constant_flag(bool s_constant)
  {
    constant= s_constant;
    parsed= FALSE;
  }
};


void report_path_error_ex(const char *ps, json_path_t *p,
                          const char *fname, int n_param,
                          Sql_condition::enum_warning_level lv);
void report_json_error_ex(const char *js, json_engine_t *je,
                          const char *fname, int n_param,
                          Sql_condition::enum_warning_level lv);
int check_overlaps(json_engine_t *js, json_engine_t *value, bool compare_whole);
int json_find_overlap_with_object(json_engine_t *js,
                                              json_engine_t *value,
                                              bool compare_whole);
void json_skip_current_level(json_engine_t *js, json_engine_t *value);
bool json_find_overlap_with_scalar(json_engine_t *js, json_engine_t *value);
bool json_compare_arrays_in_order_in_order(json_engine_t *js, json_engine_t *value);
bool json_compare_arr_and_obj(json_engine_t *js, json_engine_t* value);
int json_find_overlap_with_array(json_engine_t *js,
                                             json_engine_t *value,
                                             bool compare_whole);



class Json_engine_scan: public json_engine_t
{
public:
  Json_engine_scan(CHARSET_INFO *i_cs, const uchar *str, const uchar *end)
  {
    json_scan_start(this, i_cs, str, end);
  }
  Json_engine_scan(const String &str)
   :Json_engine_scan(str.charset(), (const uchar *) str.ptr(),
                                    (const uchar *) str.end())
  { }
  bool check_and_get_value_scalar(String *res, int *error);
  bool check_and_get_value_complex(String *res, int *error);
};


class Json_path_extractor: public json_path_with_flags
{
protected:
  String tmp_js, tmp_path;
  virtual ~Json_path_extractor() { }
  virtual bool check_and_get_value(Json_engine_scan *je,
                                   String *to, int *error)=0;
  bool extract(String *to, Item *js, Item *jp, CHARSET_INFO *cs);
};


class Item_func_json_valid: public Item_bool_func
{
protected:
  String tmp_value;

public:
  Item_func_json_valid(THD *thd, Item *json) : Item_bool_func(thd, json) {}
  longlong val_int() override;
  LEX_CSTRING func_name_cstring() const override
  {
    static LEX_CSTRING name= {STRING_WITH_LEN("json_valid") };
    return name;
  }
  bool fix_length_and_dec(THD *thd) override
  {
    if (Item_bool_func::fix_length_and_dec(thd))
      return TRUE;
    set_maybe_null();
    return FALSE;
  }
  bool set_format_by_check_constraint(Send_field_extended_metadata *to) const
    override
  {
    static const Lex_cstring fmt(STRING_WITH_LEN("json"));
    return to->set_format_name(fmt);
  }
  Item *do_get_copy(THD *thd) const override
  { return get_item_copy<Item_func_json_valid>(thd, this); }
  enum Functype functype() const override { return JSON_VALID_FUNC; }
};


class Item_func_json_equals: public Item_bool_func
{
public:
  Item_func_json_equals(THD *thd, Item *a, Item *b):
    Item_bool_func(thd, a, b) {}
  LEX_CSTRING func_name_cstring() const override
  {
    static LEX_CSTRING name= {STRING_WITH_LEN("json_equals") };
    return name;
  }
  bool fix_length_and_dec(THD *thd) override;
  Item *get_copy(THD *thd) override
  { return get_item_copy<Item_func_json_equals>(thd, this); }
  longlong val_int() override;
};


class Item_func_json_exists: public Item_bool_func
{
protected:
  json_path_with_flags path;
  String tmp_js, tmp_path;

public:
  Item_func_json_exists(THD *thd, Item *js, Item *i_path):
    Item_bool_func(thd, js, i_path) {}
  LEX_CSTRING func_name_cstring() const override
  {
    static LEX_CSTRING name= {STRING_WITH_LEN("json_exists") };
    return name;
  }
<<<<<<< HEAD
  bool fix_length_and_dec(THD *thd) override;
  Item *get_copy(THD *thd) override
=======
  bool fix_length_and_dec() override;
  Item *do_get_copy(THD *thd) const override
>>>>>>> f071b762
  { return get_item_copy<Item_func_json_exists>(thd, this); }
  longlong val_int() override;
};


class Item_json_func: public Item_str_func
{
public:
  Item_json_func(THD *thd)
   :Item_str_func(thd) { }
  Item_json_func(THD *thd, Item *a)
   :Item_str_func(thd, a) { }
  Item_json_func(THD *thd, Item *a, Item *b)
   :Item_str_func(thd, a, b) { }
  Item_json_func(THD *thd, List<Item> &list)
   :Item_str_func(thd, list) { }
  const Type_handler *type_handler() const override
  {
    return Type_handler_json_common::json_type_handler(max_length);
  }
};


class Item_func_json_value: public Item_str_func,
                            public Json_path_extractor
{

public:
  Item_func_json_value(THD *thd, Item *js, Item *i_path):
    Item_str_func(thd, js, i_path) {}
  LEX_CSTRING func_name_cstring() const override
  {
    static LEX_CSTRING name= {STRING_WITH_LEN("json_value") };
    return name;
  }
  bool fix_length_and_dec(THD *thd) override ;
  String *val_str(String *to) override
  {
    null_value= Json_path_extractor::extract(to, args[0], args[1],
                                             collation.collation);
    return null_value ? NULL : to;
  }
  bool check_and_get_value(Json_engine_scan *je,
                           String *res, int *error) override
  {
    return je->check_and_get_value_scalar(res, error);
  }
  Item *do_get_copy(THD *thd) const override
  { return get_item_copy<Item_func_json_value>(thd, this); }
};


class Item_func_json_query: public Item_json_func,
                            public Json_path_extractor
{
public:
  Item_func_json_query(THD *thd, Item *js, Item *i_path):
    Item_json_func(thd, js, i_path) {}
  LEX_CSTRING func_name_cstring() const override
  {
    static LEX_CSTRING name= {STRING_WITH_LEN("json_query") };
    return name;
  }
  bool fix_length_and_dec(THD *thd) override;
  String *val_str(String *to) override
  {
    null_value= Json_path_extractor::extract(to, args[0], args[1],
                                             collation.collation);
    return null_value ? NULL : to;
  }
  bool check_and_get_value(Json_engine_scan *je,
                           String *res, int *error) override
  {
    return je->check_and_get_value_complex(res, error);
  }
  Item *do_get_copy(THD *thd) const override
  { return get_item_copy<Item_func_json_query>(thd, this); }
};


class Item_func_json_quote: public Item_str_func
{
protected:
  String tmp_s;

public:
  Item_func_json_quote(THD *thd, Item *s): Item_str_func(thd, s) {}
  LEX_CSTRING func_name_cstring() const override
  {
    static LEX_CSTRING name= {STRING_WITH_LEN("json_quote") };
    return name;
  }
  bool fix_length_and_dec(THD *thd) override;
  String *val_str(String *) override;
  Item *do_get_copy(THD *thd) const override
  { return get_item_copy<Item_func_json_quote>(thd, this); }
};


class Item_func_json_unquote: public Item_str_func
{
protected:
  String tmp_s;
  String *read_json(json_engine_t *je);
public:
  Item_func_json_unquote(THD *thd, Item *s): Item_str_func(thd, s) {}
  LEX_CSTRING func_name_cstring() const override
  {
    static LEX_CSTRING name= {STRING_WITH_LEN("json_unquote") };
    return name;
  }
  bool fix_length_and_dec(THD *thd) override;
  String *val_str(String *) override;
  Item *do_get_copy(THD *thd) const override
  { return get_item_copy<Item_func_json_unquote>(thd, this); }
};


class Item_json_str_multipath: public Item_json_func
{
protected:
  json_path_with_flags *paths;
  String *tmp_paths;
private:
  /**
    Number of paths returned by calling virtual method get_n_paths() and
    remembered inside fix_fields(). It is used by the virtual destructor
    ~Item_json_str_multipath() to iterate along allocated memory chunks stored
    in the array tmp_paths and free every of them. The virtual method
    get_n_paths() can't be used for this goal from within virtual destructor.
    We could get rid of the virtual method get_n_paths() and store the number
    of paths directly in the constructor of classes derived from the class
    Item_json_str_multipath but presence of the method get_n_paths() allows
    to check invariant that the number of arguments not changed between
    sequential runs of the same prepared statement that seems to be useful.
  */
  uint n_paths;
public:
  Item_json_str_multipath(THD *thd, List<Item> &list):
    Item_json_func(thd, list), paths(NULL), tmp_paths(0), n_paths(0) {}
  virtual ~Item_json_str_multipath();

  bool fix_fields(THD *thd, Item **ref) override;
  virtual uint get_n_paths() const = 0;
};


class Item_func_json_extract: public Item_json_str_multipath
{
protected:
  String tmp_js;
public:
  String *read_json(String *str, json_value_types *type,
                    char **out_val, int *value_len);
  Item_func_json_extract(THD *thd, List<Item> &list):
    Item_json_str_multipath(thd, list) {}
  LEX_CSTRING func_name_cstring() const override
  {
    static LEX_CSTRING name= {STRING_WITH_LEN("json_extract") };
    return name;
  }
  enum Functype functype() const override { return JSON_EXTRACT_FUNC; }
  bool fix_length_and_dec(THD *thd) override;
  String *val_str(String *) override;
  longlong val_int() override;
  double val_real() override;
  my_decimal *val_decimal(my_decimal *) override;
  uint get_n_paths() const override { return arg_count - 1; }
  Item *do_get_copy(THD *thd) const override
  { return get_item_copy<Item_func_json_extract>(thd, this); }
};


class Item_func_json_contains: public Item_bool_func
{
protected:
  String tmp_js;
  json_path_with_flags path;
  String tmp_path;
  bool a2_constant, a2_parsed;
  String tmp_val, *val;
public:
  Item_func_json_contains(THD *thd, List<Item> &list):
    Item_bool_func(thd, list) {}
  LEX_CSTRING func_name_cstring() const override
  {
    static LEX_CSTRING name= {STRING_WITH_LEN("json_contains") };
    return name;
  }
  bool fix_length_and_dec(THD *thd) override;
  longlong val_int() override;
  Item *do_get_copy(THD *thd) const override
  { return get_item_copy<Item_func_json_contains>(thd, this); }
};


class Item_func_json_contains_path: public Item_bool_func
{
protected:
  String tmp_js;
  json_path_with_flags *paths;
  String *tmp_paths;
  bool mode_one;
  bool ooa_constant, ooa_parsed;
  bool *p_found;

public:
  Item_func_json_contains_path(THD *thd, List<Item> &list):
    Item_bool_func(thd, list), tmp_paths(0) {}
  virtual ~Item_func_json_contains_path();
  LEX_CSTRING func_name_cstring() const override
  {
    static LEX_CSTRING name= {STRING_WITH_LEN("json_contains_path") };
    return name;
  }
  bool fix_fields(THD *thd, Item **ref) override;
  bool fix_length_and_dec(THD *thd) override;
  longlong val_int() override;
  Item *do_get_copy(THD *thd) const override
  { return get_item_copy<Item_func_json_contains_path>(thd, this); }
};


class Item_func_json_array: public Item_json_func
{
protected:
  String tmp_val;
  ulong result_limit;
public:
  Item_func_json_array(THD *thd):
    Item_json_func(thd) {}
  Item_func_json_array(THD *thd, List<Item> &list):
    Item_json_func(thd, list) {}
  String *val_str(String *) override;
  bool fix_length_and_dec(THD *thd) override;
  LEX_CSTRING func_name_cstring() const override
  {
    static LEX_CSTRING name= {STRING_WITH_LEN("json_array") };
    return name;
  }
  Item *do_get_copy(THD *thd) const override
  { return get_item_copy<Item_func_json_array>(thd, this); }
};


class Item_func_json_array_append: public Item_json_str_multipath
{
protected:
  String tmp_js;
  String tmp_val;
public:
  Item_func_json_array_append(THD *thd, List<Item> &list):
    Item_json_str_multipath(thd, list) {}
  bool fix_length_and_dec(THD *thd) override;
  String *val_str(String *) override;
  uint get_n_paths() const override { return arg_count/2; }
  LEX_CSTRING func_name_cstring() const override
  {
    static LEX_CSTRING name= {STRING_WITH_LEN("json_array_append") };
    return name;
  }
  Item *do_get_copy(THD *thd) const override
  { return get_item_copy<Item_func_json_array_append>(thd, this); }
};


class Item_func_json_array_insert: public Item_func_json_array_append
{
public:
  Item_func_json_array_insert(THD *thd, List<Item> &list):
    Item_func_json_array_append(thd, list) {}
  String *val_str(String *) override;
  LEX_CSTRING func_name_cstring() const override
  {
    static LEX_CSTRING name= {STRING_WITH_LEN("json_array_insert") };
    return name;
  }
  Item *do_get_copy(THD *thd) const override
  { return get_item_copy<Item_func_json_array_insert>(thd, this); }
};


class Item_func_json_object: public Item_func_json_array
{
public:
  Item_func_json_object(THD *thd):
    Item_func_json_array(thd) {}
  Item_func_json_object(THD *thd, List<Item> &list):
    Item_func_json_array(thd, list) {}
  String *val_str(String *) override;
  LEX_CSTRING func_name_cstring() const override
  {
    static LEX_CSTRING name= {STRING_WITH_LEN("json_object") };
    return name;
  }
  Item *do_get_copy(THD *thd) const override
  { return get_item_copy<Item_func_json_object>(thd, this); }
};


class Item_func_json_merge: public Item_func_json_array
{
protected:
  String tmp_js1, tmp_js2;
public:
  Item_func_json_merge(THD *thd, List<Item> &list):
    Item_func_json_array(thd, list) {}
  String *val_str(String *) override;
  LEX_CSTRING func_name_cstring() const override
  {
    static LEX_CSTRING name= {STRING_WITH_LEN("json_merge_preserve") };
    return name;
  }
  Item *do_get_copy(THD *thd) const override
  { return get_item_copy<Item_func_json_merge>(thd, this); }
};

class Item_func_json_merge_patch: public Item_func_json_merge
{
public:
  Item_func_json_merge_patch(THD *thd, List<Item> &list):
    Item_func_json_merge(thd, list) {}
  LEX_CSTRING func_name_cstring() const override
  {
    static LEX_CSTRING name= {STRING_WITH_LEN("json_merge_patch") };
    return name;
  }
  String *val_str(String *) override;
  Item *do_get_copy(THD *thd) const override
  { return get_item_copy<Item_func_json_merge_patch>(thd, this); }
};


class Item_func_json_normalize: public Item_json_func
{
public:
  Item_func_json_normalize(THD *thd, Item *a):
    Item_json_func(thd, a) {}
  String *val_str(String *) override;
  LEX_CSTRING func_name_cstring() const override
  {
    static LEX_CSTRING name= {STRING_WITH_LEN("json_normalize") };
    return name;
  }
  bool fix_length_and_dec(THD *thd) override;
  Item *get_copy(THD *thd) override
  { return get_item_copy<Item_func_json_normalize>(thd, this); }
};


class Item_func_json_length: public Item_long_func
{
  bool check_arguments() const override
  {
    const LEX_CSTRING name= func_name_cstring();
    if (arg_count == 0 || arg_count > 2)
    {
      my_error(ER_WRONG_PARAMCOUNT_TO_NATIVE_FCT, MYF(0), name.str);
      return true;
    }
    return args[0]->check_type_can_return_text(name) ||
      (arg_count > 1 && args[1]->check_type_general_purpose_string(name));
  }
protected:
  json_path_with_flags path;
  String tmp_js;
  String tmp_path;
public:
  Item_func_json_length(THD *thd, List<Item> &list):
    Item_long_func(thd, list) {}
  LEX_CSTRING func_name_cstring() const override
  {
    static LEX_CSTRING name= {STRING_WITH_LEN("json_length") };
    return name;
  }
  bool fix_length_and_dec(THD *thd) override;
  longlong val_int() override;
  Item *do_get_copy(THD *thd) const override
  { return get_item_copy<Item_func_json_length>(thd, this); }
};


class Item_func_json_depth: public Item_long_func
{
  bool check_arguments() const override
  { return args[0]->check_type_can_return_text(func_name_cstring()); }
protected:
  String tmp_js;
public:
  Item_func_json_depth(THD *thd, Item *js): Item_long_func(thd, js) {}
  LEX_CSTRING func_name_cstring() const override
  {
    static LEX_CSTRING name= {STRING_WITH_LEN("json_depth") };
    return name;
  }
  bool fix_length_and_dec(THD *thd) override { max_length= 10; return FALSE; }
  longlong val_int() override;
  Item *do_get_copy(THD *thd) const override
  { return get_item_copy<Item_func_json_depth>(thd, this); }
};


class Item_func_json_type: public Item_str_func
{
protected:
  String tmp_js;
public:
  Item_func_json_type(THD *thd, Item *js): Item_str_func(thd, js) {}
  LEX_CSTRING func_name_cstring() const override
  {
    static LEX_CSTRING name= {STRING_WITH_LEN("json_type") };
    return name;
  }
  bool fix_length_and_dec(THD *thd) override;
  String *val_str(String *) override;
  Item *do_get_copy(THD *thd) const override
  { return get_item_copy<Item_func_json_type>(thd, this); }
};


class Item_func_json_insert: public Item_json_str_multipath
{
protected:
  String tmp_js;
  String tmp_val;
  bool mode_insert, mode_replace;
public:
  Item_func_json_insert(bool i_mode, bool r_mode, THD *thd, List<Item> &list):
    Item_json_str_multipath(thd, list),
      mode_insert(i_mode), mode_replace(r_mode) {}
  bool fix_length_and_dec(THD *thd) override;
  String *val_str(String *) override;
  uint get_n_paths() const override { return arg_count/2; }
  LEX_CSTRING func_name_cstring() const override
  {
    static LEX_CSTRING json_set=    {STRING_WITH_LEN("json_set") };
    static LEX_CSTRING json_insert= {STRING_WITH_LEN("json_insert") };
    static LEX_CSTRING json_replace= {STRING_WITH_LEN("json_replace") };
    return (mode_insert ?
            (mode_replace ? json_set : json_insert) : json_replace);
  }
  Item *do_get_copy(THD *thd) const override
  { return get_item_copy<Item_func_json_insert>(thd, this); }
};


class Item_func_json_remove: public Item_json_str_multipath
{
protected:
  String tmp_js;
public:
  Item_func_json_remove(THD *thd, List<Item> &list):
    Item_json_str_multipath(thd, list) {}
  bool fix_length_and_dec(THD *thd) override;
  String *val_str(String *) override;
  uint get_n_paths() const override { return arg_count - 1; }
  LEX_CSTRING func_name_cstring() const override
  {
    static LEX_CSTRING name= {STRING_WITH_LEN("json_remove") };
    return name;
  }
  Item *do_get_copy(THD *thd) const override
  { return get_item_copy<Item_func_json_remove>(thd, this); }
};


class Item_func_json_keys: public Item_str_func
{
protected:
  json_path_with_flags path;
  String tmp_js, tmp_path;

public:
  Item_func_json_keys(THD *thd, List<Item> &list):
    Item_str_func(thd, list) {}
  LEX_CSTRING func_name_cstring() const override
  {
    static LEX_CSTRING name= {STRING_WITH_LEN("json_keys") };
    return name;
  }
  bool fix_length_and_dec(THD *thd) override;
  String *val_str(String *) override;
  Item *do_get_copy(THD *thd) const override
  { return get_item_copy<Item_func_json_keys>(thd, this); }
};


class Item_func_json_search: public Item_json_str_multipath
{
protected:
  String tmp_js, tmp_path, esc_value;
  bool mode_one;
  bool ooa_constant, ooa_parsed;
  int escape;
  int n_path_found;
  json_path_t sav_path;

  int compare_json_value_wild(json_engine_t *je, const String *cmp_str);

public:
  Item_func_json_search(THD *thd, List<Item> &list):
    Item_json_str_multipath(thd, list) {}
  LEX_CSTRING func_name_cstring() const override
  {
    static LEX_CSTRING name= {STRING_WITH_LEN("json_search") };
    return name;
  }
  bool fix_fields(THD *thd, Item **ref) override;
  bool fix_length_and_dec(THD *thd) override;
  String *val_str(String *) override;
  uint get_n_paths() const override { return arg_count > 4 ? arg_count - 4 : 0; }
  Item *do_get_copy(THD *thd) const override
  { return get_item_copy<Item_func_json_search>(thd, this); }
};


class Item_func_json_format: public Item_json_func
{
public:
  enum formats
  {
    NONE,
    COMPACT,
    LOOSE,
    DETAILED
  };
protected:
  formats fmt;
  String tmp_js;
public:
  Item_func_json_format(THD *thd, Item *js, formats format):
    Item_json_func(thd, js), fmt(format) {}
  Item_func_json_format(THD *thd, List<Item> &list):
    Item_json_func(thd, list), fmt(DETAILED) {}

  LEX_CSTRING func_name_cstring() const override;
  bool fix_length_and_dec(THD *thd) override;
  String *val_str(String *str) override;
  String *val_json(String *str) override;
  Item *do_get_copy(THD *thd) const override
  { return get_item_copy<Item_func_json_format>(thd, this); }
};


class Item_func_json_arrayagg : public Item_func_group_concat
{
protected:
  /*
    Overrides Item_func_group_concat::skip_nulls()
    NULL-s should be added to the result as JSON null value.
  */
  bool skip_nulls() const override { return false; }
  String *get_str_from_item(Item *i, String *tmp) override;
  String *get_str_from_field(Item *i, Field *f, String *tmp,
                             const uchar *key, size_t offset) override;
  void cut_max_length(String *result,
                      uint old_length, uint max_length) const override;
public:
  String m_tmp_json; /* Used in get_str_from_*.. */
  Item_func_json_arrayagg(THD *thd, Name_resolution_context *context_arg,
                          bool is_distinct, List<Item> *is_select,
                          const SQL_I_List<ORDER> &is_order, String *is_separator,
                          bool limit_clause, Item *row_limit, Item *offset_limit):
      Item_func_group_concat(thd, context_arg, is_distinct, is_select, is_order,
                             is_separator, limit_clause, row_limit, offset_limit)
  {
  }
  Item_func_json_arrayagg(THD *thd, Item_func_json_arrayagg *item) :
    Item_func_group_concat(thd, item) {}
  const Type_handler *type_handler() const override
  {
    return Type_handler_json_common::json_type_handler_sum(this);
  }

  LEX_CSTRING func_name_cstring() const override
  {
    static LEX_CSTRING name= {STRING_WITH_LEN("json_arrayagg(") };
    return name;
  }
  bool fix_fields(THD *thd, Item **ref) override;
  enum Sumfunctype sum_func() const override { return JSON_ARRAYAGG_FUNC; }

  String* val_str(String *str) override;

  Item *copy_or_same(THD* thd) override;
  Item *do_get_copy(THD *thd) const override
  { return get_item_copy<Item_func_json_arrayagg>(thd, this); }
};


class Item_func_json_objectagg : public Item_sum
{
  String result;
public:
  Item_func_json_objectagg(THD *thd, Item *key, Item *value) :
    Item_sum(thd, key, value)
  {
    quick_group= FALSE;
    result.append('{');
  }

  Item_func_json_objectagg(THD *thd, Item_func_json_objectagg *item);
  void cleanup() override;

  enum Sumfunctype sum_func () const override { return JSON_OBJECTAGG_FUNC;}
  LEX_CSTRING func_name_cstring() const override
  {
    static LEX_CSTRING name= {STRING_WITH_LEN("json_objectagg") };
    return name;
  }
  const Type_handler *type_handler() const override
  {
    return Type_handler_json_common::json_type_handler_sum(this);
  }
  void clear() override;
  bool add() override;
  void reset_field() override { DBUG_ASSERT(0); }        // not used
  void update_field() override { DBUG_ASSERT(0); }       // not used
  bool fix_fields(THD *,Item **) override;

  double val_real() override { return 0.0; }
  longlong val_int() override { return 0; }
  my_decimal *val_decimal(my_decimal *decimal_value) override
  {
    my_decimal_set_zero(decimal_value);
    return decimal_value;
  }
  bool get_date(THD *thd, MYSQL_TIME *ltime, date_mode_t fuzzydate) override
  {
    return get_date_from_string(thd, ltime, fuzzydate);
  }
  String* val_str(String* str) override;
  Item *copy_or_same(THD* thd) override;
  void no_rows_in_result() override {}
  Item *do_get_copy(THD *thd) const override
  { return get_item_copy<Item_func_json_objectagg>(thd, this); }
};

extern bool is_json_type(const Item *item);

class Item_func_json_overlaps: public Item_bool_func
{
  String tmp_js;
  bool a2_constant, a2_parsed;
  String tmp_val, *val;
public:
  Item_func_json_overlaps(THD *thd, Item *a, Item *b):
    Item_bool_func(thd, a, b) {}
  LEX_CSTRING func_name_cstring() const override
  {
    static LEX_CSTRING name= {STRING_WITH_LEN("json_overlaps") };
    return name;
  }
  bool fix_length_and_dec(THD *thd) override;
  longlong val_int() override;
  Item *get_copy(THD *thd) override
  { return get_item_copy<Item_func_json_overlaps>(thd, this); }
};

#endif /* ITEM_JSONFUNC_INCLUDED */<|MERGE_RESOLUTION|>--- conflicted
+++ resolved
@@ -131,7 +131,7 @@
     return name;
   }
   bool fix_length_and_dec(THD *thd) override;
-  Item *get_copy(THD *thd) override
+  Item *do_get_copy(THD *thd) const override
   { return get_item_copy<Item_func_json_equals>(thd, this); }
   longlong val_int() override;
 };
@@ -151,13 +151,8 @@
     static LEX_CSTRING name= {STRING_WITH_LEN("json_exists") };
     return name;
   }
-<<<<<<< HEAD
-  bool fix_length_and_dec(THD *thd) override;
-  Item *get_copy(THD *thd) override
-=======
-  bool fix_length_and_dec() override;
-  Item *do_get_copy(THD *thd) const override
->>>>>>> f071b762
+  bool fix_length_and_dec(THD *thd) override;
+  Item *do_get_copy(THD *thd) const override
   { return get_item_copy<Item_func_json_exists>(thd, this); }
   longlong val_int() override;
 };
@@ -503,7 +498,7 @@
     return name;
   }
   bool fix_length_and_dec(THD *thd) override;
-  Item *get_copy(THD *thd) override
+  Item *do_get_copy(THD *thd) const override
   { return get_item_copy<Item_func_json_normalize>(thd, this); }
 };
 
@@ -813,7 +808,7 @@
   }
   bool fix_length_and_dec(THD *thd) override;
   longlong val_int() override;
-  Item *get_copy(THD *thd) override
+  Item *do_get_copy(THD *thd) const override
   { return get_item_copy<Item_func_json_overlaps>(thd, this); }
 };
 
