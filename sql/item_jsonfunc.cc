/* Copyright (c) 2016, 2022, MariaDB Corporation.

   This program is free software; you can redistribute it and/or modify
   it under the terms of the GNU General Public License as published by
   the Free Software Foundation; version 2 of the License.

   This program is distributed in the hope that it will be useful,
   but WITHOUT ANY WARRANTY; without even the implied warranty of
   MERCHANTABILITY or FITNESS FOR A PARTICULAR PURPOSE.  See the
   GNU General Public License for more details.

   You should have received a copy of the GNU General Public License
   along with this program; if not, write to the Free Software
   Foundation, Inc., 51 Franklin St, Fifth Floor, Boston, MA  02110-1301  USA */


#include "mariadb.h"
#include "sql_priv.h"
#include "sql_class.h"
#include "item.h"
#include "sql_parse.h" // For check_stack_overrun
#include "json_schema_helper.h"

<<<<<<< HEAD
static bool get_current_value(json_engine_t *, const uchar *&, size_t &);
static int check_overlaps(json_engine_t *, json_engine_t *, bool);
static int json_find_overlap_with_object(json_engine_t *, json_engine_t *, bool);
=======
#ifndef DBUG_OFF
static int dbug_json_check_min_stack_requirement()
{
  my_error(ER_STACK_OVERRUN_NEED_MORE, MYF(ME_FATAL),
           my_thread_stack_size, my_thread_stack_size, STACK_MIN_SIZE);
  return 1;
}
#endif
>>>>>>> 683fbced

/*
  Compare ASCII string against the string with the specified
  character set.
  Only compares the equality, case insensitive.
*/
static bool eq_ascii_string(const CHARSET_INFO *cs,
                            const char *ascii,
                            const char *s,  uint32 s_len)
{
  const char *s_end= s + s_len;

  while (*ascii && s < s_end)
  {
    my_wc_t wc;
    int wc_len;

    wc_len= cs->mb_wc(&wc, (uchar *) s, (uchar *) s_end);
    if (wc_len <= 0 || (wc | 0x20) != (my_wc_t) *ascii)
      return 0;

    ascii++;
    s+= wc_len;
  }

  return *ascii == 0 && s >= s_end;
}


static bool append_simple(String *s, const char *a, size_t a_len)
{
  if (!s->realloc_with_extra_if_needed(s->length() + a_len))
  {
    s->q_append(a, a_len);
    return FALSE;
  }

  return TRUE;
}


static inline bool append_simple(String *s, const uchar *a, size_t a_len)
{
  return append_simple(s, (const char *) a, a_len);
}


/*
  Appends JSON string to the String object taking charsets in
  consideration.
*/
static int st_append_json(String *s,
             CHARSET_INFO *json_cs, const uchar *js, uint js_len)
{
  int str_len= js_len * s->charset()->mbmaxlen;

  if (!s->reserve(str_len, 1024) &&
      (str_len= json_unescape(json_cs, js, js + js_len,
         s->charset(), (uchar *) s->end(), (uchar *) s->end() + str_len)) > 0)
  {
    s->length(s->length() + str_len);
    return 0;
  }

  return str_len;
}


/*
  Appends arbitrary String to the JSON string taking charsets in
  consideration.
*/
static int st_append_escaped(String *s, const String *a)
{
  /*
    In the worst case one character from the 'a' string
    turns into '\uXXXX\uXXXX' which is 12.
  */
  int str_len= a->length() * 12 * s->charset()->mbmaxlen /
               a->charset()->mbminlen;
  if (!s->reserve(str_len, 1024) &&
      (str_len=
         json_escape(a->charset(), (uchar *) a->ptr(), (uchar *)a->end(),
                     s->charset(),
                     (uchar *) s->end(), (uchar *)s->end() + str_len)) > 0)
  {
    s->length(s->length() + str_len);
    return 0;
  }

  return a->length();
}


static const int TAB_SIZE_LIMIT= 8;
static const char tab_arr[TAB_SIZE_LIMIT+1]= "        ";

static int append_tab(String *js, int depth, int tab_size)
{
  if (js->append('\n'))
    return 1;
  for (int i=0; i<depth; i++)
  {
    if (js->append(tab_arr, tab_size))
      return 1;
  }
  return 0;
}

int json_path_parts_compare(
    const json_path_step_t *a, const json_path_step_t *a_end,
    const json_path_step_t *b, const json_path_step_t *b_end,
    enum json_value_types vt, const int *array_sizes)
{
  int res, res2;
  const json_path_step_t *temp_b= b;

  DBUG_EXECUTE_IF("json_check_min_stack_requirement",
                  return dbug_json_check_min_stack_requirement(););

  if (check_stack_overrun(current_thd, STACK_MIN_SIZE , NULL))
    return 1;

  while (a <= a_end)
  {
    if (b > b_end)
    {
      while (vt != JSON_VALUE_ARRAY &&
             (a->type & JSON_PATH_ARRAY_WILD) == JSON_PATH_ARRAY &&
             a->n_item == 0)
      {
        if (++a > a_end)
          return 0;
      }
      return -2;
    }

    DBUG_ASSERT((b->type & (JSON_PATH_WILD | JSON_PATH_DOUBLE_WILD)) == 0);

    if (a->type & JSON_PATH_ARRAY)
    {
      if (b->type & JSON_PATH_ARRAY)
      {
        int res= 0, corrected_n_item_a= 0;
        if (array_sizes)
          corrected_n_item_a= a->n_item < 0 ?
                                array_sizes[b-temp_b] + a->n_item : a->n_item;
        if (a->type & JSON_PATH_ARRAY_RANGE)
        {
          int corrected_n_item_end_a= 0;
          if (array_sizes)
            corrected_n_item_end_a= a->n_item_end < 0 ?
                                    array_sizes[b-temp_b] + a->n_item_end :
                                    a->n_item_end;
          res= b->n_item >= corrected_n_item_a &&
                b->n_item <= corrected_n_item_end_a;
        }
        else
         res= corrected_n_item_a == b->n_item;

        if ((a->type & JSON_PATH_WILD) || res)
          goto step_fits;
        goto step_failed;
      }
      if ((a->type & JSON_PATH_WILD) == 0 && a->n_item == 0)
        goto step_fits_autowrap;
      goto step_failed;
    }
    else /* JSON_PATH_KEY */
    {
      if (!(b->type & JSON_PATH_KEY))
        goto step_failed;

      if (!(a->type & JSON_PATH_WILD) &&
          (a->key_end - a->key != b->key_end - b->key ||
           memcmp(a->key, b->key, a->key_end - a->key) != 0))
        goto step_failed;

      goto step_fits;
    }
step_failed:
    if (!(a->type & JSON_PATH_DOUBLE_WILD))
      return -1;
    b++;
    continue;

step_fits:
    b++;
    if (!(a->type & JSON_PATH_DOUBLE_WILD))
    {
      a++;
      continue;
    }

    /* Double wild handling needs recursions. */
    res= json_path_parts_compare(a+1, a_end, b, b_end, vt,
                                 array_sizes ? array_sizes + (b - temp_b) :
                                               NULL);
    if (res == 0)
      return 0;

    res2= json_path_parts_compare(a, a_end, b, b_end, vt,
                                  array_sizes ? array_sizes + (b - temp_b) :
                                                NULL);

    return (res2 >= 0) ? res2 : res;

step_fits_autowrap:
    if (!(a->type & JSON_PATH_DOUBLE_WILD))
    {
      a++;
      continue;
    }

    /* Double wild handling needs recursions. */
    res= json_path_parts_compare(a+1, a_end, b+1, b_end, vt,
                                 array_sizes ? array_sizes + (b - temp_b) :
                                               NULL);
    if (res == 0)
      return 0;

    res2= json_path_parts_compare(a, a_end, b+1, b_end, vt,
                                  array_sizes ? array_sizes + (b - temp_b) :
                                                NULL);

    return (res2 >= 0) ? res2 : res;

  }

  return b <= b_end;
}


int json_path_compare(const json_path_t *a, const json_path_t *b,
                      enum json_value_types vt, const int *array_size)
{
  return json_path_parts_compare(a->steps+1, a->last_step,
                                 b->steps+1, b->last_step, vt, array_size);
}


static int json_nice(json_engine_t *je, String *nice_js,
                     Item_func_json_format::formats mode, int tab_size=4)
{
  int depth= 0;
  static const char *comma= ", ", *colon= "\": ";
  uint comma_len, colon_len;
  int first_value= 1;
  int value_size = 0;
  int curr_state= -1;
  int64_t value_len= 0;
  String curr_str{};

  nice_js->length(0);
  nice_js->set_charset(je->s.cs);
  nice_js->alloc(je->s.str_end - je->s.c_str + 32);

  DBUG_ASSERT(mode != Item_func_json_format::DETAILED ||
              (tab_size >= 0 && tab_size <= TAB_SIZE_LIMIT));

  if (mode == Item_func_json_format::LOOSE)
  {
    comma_len= 2;
    colon_len= 3;
  }
  else if (mode == Item_func_json_format::DETAILED)
  {
    comma_len= 1;
    colon_len= 3;
  }
  else
  {
    comma_len= 1;
    colon_len= 2;
  }

  do
  {
    curr_state= je->state;
    switch (je->state)
    {
    case JST_KEY:
      {
        const uchar *key_start= je->s.c_str;
        const uchar *key_end;

        do
        {
          key_end= je->s.c_str;
        } while (json_read_keyname_chr(je) == 0);
        
        if (unlikely(je->s.error))
          goto error;

        if (!first_value)
          nice_js->append(comma, comma_len);

        if (mode == Item_func_json_format::DETAILED &&
            append_tab(nice_js, depth, tab_size))
          goto error;

        nice_js->append('"');
        append_simple(nice_js, key_start, key_end - key_start);
        nice_js->append(colon, colon_len);
      }
      /* now we have key value to handle, so no 'break'. */
      DBUG_ASSERT(je->state == JST_VALUE);
      goto handle_value;

    case JST_VALUE:
      if (!first_value)
        nice_js->append(comma, comma_len);

      if (mode == Item_func_json_format::DETAILED &&
          depth > 0 &&
          append_tab(nice_js, depth, tab_size))
        goto error;

handle_value:
      if (json_read_value(je))
        goto error;
      if (json_value_scalar(je))
      {
        if (append_simple(nice_js, je->value_begin,
                          je->value_end - je->value_begin))
          goto error;
        
        curr_str.copy((const char *)je->value_begin,
                      je->value_end - je->value_begin, je->s.cs);
        value_len= je->value_end - je->value_begin;
        first_value= 0;
        if (value_size != -1)
          value_size++;
      }
      else
      {
        if (mode == Item_func_json_format::DETAILED &&
            depth > 0 && !(curr_state != JST_KEY) &&
            append_tab(nice_js, depth, tab_size))
          goto error;
        nice_js->append((je->value_type == JSON_VALUE_OBJECT) ? "{" : "[", 1);
        first_value= 1;
        value_size= (je->value_type == JSON_VALUE_OBJECT) ? -1: 0;
        depth++;
      }

      break;

    case JST_OBJ_END:
    case JST_ARRAY_END:
      depth--;
      if (mode == Item_func_json_format::DETAILED && (value_size > 1 || value_size == -1) &&
          append_tab(nice_js, depth, tab_size))
        goto error;
        
      if (mode == Item_func_json_format::DETAILED && 
          value_size == 1 && je->state != JST_OBJ_END)
      {
        for (auto i = 0; i < value_len; i++)
        {
          nice_js->chop();
        }
        for (auto i = 0; i < (depth + 1) * tab_size + 1; i++)
        {
          nice_js->chop();
        }
        nice_js->append(curr_str);
      }
      
      nice_js->append((je->state == JST_OBJ_END) ? "}": "]", 1);
      first_value= 0;
      value_size= -1;
      break;

    default:
      break;
    };
  } while (json_scan_next(je) == 0);

  return je->s.error || *je->killed_ptr;

error:
  return 1;
}


#define report_json_error(js, je, n_param) \
  report_json_error_ex(js->ptr(), je, func_name(), n_param, \
      Sql_condition::WARN_LEVEL_WARN)

void report_json_error_ex(const char *js, json_engine_t *je,
                          const char *fname, int n_param,
                          Sql_condition::enum_warning_level lv)
{
  THD *thd= current_thd;
  int position= (int)((const char *) je->s.c_str - js);
  uint code;

  n_param++;

  switch (je->s.error)
  {
  case JE_BAD_CHR:
    code= ER_JSON_BAD_CHR;
    break;

  case JE_NOT_JSON_CHR:
    code= ER_JSON_NOT_JSON_CHR;
    break;

  case JE_EOS:
    code= ER_JSON_EOS;
    break;

  case JE_SYN:
  case JE_STRING_CONST:
    code= ER_JSON_SYNTAX;
    break;

  case JE_ESCAPING:
    code= ER_JSON_ESCAPING;
    break;

  case JE_DEPTH:
    code= ER_JSON_DEPTH;
    if (lv == Sql_condition::WARN_LEVEL_ERROR)
      my_error(code, MYF(0), JSON_DEPTH_LIMIT, n_param, fname, position);
    else
      push_warning_printf(thd, lv, code, ER_THD(thd, code), JSON_DEPTH_LIMIT,
                          n_param, fname, position);
    return;

  default:
    return;
  }

  if (lv == Sql_condition::WARN_LEVEL_ERROR)
    my_error(code, MYF(0), n_param, fname, position);
  else
    push_warning_printf(thd, lv, code, ER_THD(thd, code),
                        n_param, fname, position);
}



#define NO_WILDCARD_ALLOWED 1
#define SHOULD_END_WITH_ARRAY 2
#define TRIVIAL_PATH_NOT_ALLOWED 3

#define report_path_error(js, je, n_param) \
  report_path_error_ex(js->ptr(), je, func_name(), n_param,\
      Sql_condition::WARN_LEVEL_WARN)

void report_path_error_ex(const char *ps, json_path_t *p,
                          const char *fname, int n_param,
                          Sql_condition::enum_warning_level lv)
{
  THD *thd= current_thd;
  int position= (int)((const char *) p->s.c_str - ps + 1);
  uint code;

  n_param++;

  switch (p->s.error)
  {
  case JE_BAD_CHR:
  case JE_NOT_JSON_CHR:
  case JE_SYN:
    code= ER_JSON_PATH_SYNTAX;
    break;

  case JE_EOS:
    code= ER_JSON_PATH_EOS;
    break;

  case JE_DEPTH:
    code= ER_JSON_PATH_DEPTH;
    if (lv == Sql_condition::WARN_LEVEL_ERROR)
      my_error(code, MYF(0), JSON_DEPTH_LIMIT, n_param, fname, position);
    else
      push_warning_printf(thd, lv, code, ER_THD(thd, code),
                          JSON_DEPTH_LIMIT, n_param, fname, position);
    return;

  case NO_WILDCARD_ALLOWED:
    code= ER_JSON_PATH_NO_WILDCARD;
    break;

  case TRIVIAL_PATH_NOT_ALLOWED:
    code= ER_JSON_PATH_EMPTY;
    break;


  default:
    return;
  }
  if (lv == Sql_condition::WARN_LEVEL_ERROR)
    my_error(code, MYF(0), n_param, fname, position);
  else
    push_warning_printf(thd, lv, code, ER_THD(thd, code),
                        n_param, fname, position);
}


/*
  Checks if the path has '.*' '[*]' or '**' constructions
  and sets the NO_WILDCARD_ALLOWED error if the case.
*/
static int path_setup_nwc(json_path_t *p, CHARSET_INFO *i_cs,
                          const uchar *str, const uchar *end)
{
  if (!json_path_setup(p, i_cs, str, end))
  {
    if ((p->types_used & (JSON_PATH_WILD | JSON_PATH_DOUBLE_WILD |
                          JSON_PATH_ARRAY_RANGE)) == 0)
      return 0;
    p->s.error= NO_WILDCARD_ALLOWED;
  }

  return 1;
}


longlong Item_func_json_valid::val_int()
{
  String *js= args[0]->val_json(&tmp_value);

  if ((null_value= args[0]->null_value))
    return 0;

  return json_valid(js->ptr(), js->length(), js->charset());
}


bool Item_func_json_equals::fix_length_and_dec(THD *thd)
{
  if (Item_bool_func::fix_length_and_dec(thd))
    return TRUE;
  set_maybe_null();
  return FALSE;
}


longlong Item_func_json_equals::val_int()
{
  longlong result= 0;

  String a_tmp, b_tmp;

  String *a= args[0]->val_json(&a_tmp);
  String *b= args[1]->val_json(&b_tmp);

  DYNAMIC_STRING a_res;
  if (init_dynamic_string(&a_res, NULL, 0, 0))
  {
    null_value= 1;
    return 1;
  }

  DYNAMIC_STRING b_res;
  if (init_dynamic_string(&b_res, NULL, 0, 0))
  {
    dynstr_free(&a_res);
    null_value= 1;
    return 1;
  }

  if ((null_value= args[0]->null_value || args[1]->null_value))
  {
    null_value= 1;
    goto end;
  }

  if (json_normalize(&a_res, a->ptr(), a->length(), a->charset()))
  {
    null_value= 1;
    goto end;
  }

  if (json_normalize(&b_res, b->ptr(), b->length(), b->charset()))
  {
    null_value= 1;
    goto end;
  }

  result= strcmp(a_res.str, b_res.str) ? 0 : 1;

end:
  dynstr_free(&b_res);
  dynstr_free(&a_res);
  return result;
}


bool Item_func_json_exists::fix_length_and_dec(THD *thd)
{
  if (Item_bool_func::fix_length_and_dec(thd))
    return TRUE;
  set_maybe_null();
  path.set_constant_flag(args[1]->const_item());
  return FALSE;
}


longlong Item_func_json_exists::val_int()
{
  json_engine_t je;
  int array_counters[JSON_DEPTH_LIMIT];

  String *js= args[0]->val_json(&tmp_js);

  if (!path.parsed)
  {
    String *s_p= args[1]->val_str(&tmp_path);
    if (s_p &&
        json_path_setup(&path.p, s_p->charset(), (const uchar *) s_p->ptr(),
                        (const uchar *) s_p->ptr() + s_p->length()))
      goto err_return;
    path.parsed= path.constant;
  }

  if ((null_value= args[0]->null_value || args[1]->null_value))
  {
    null_value= 1;
    return 0;
  }

  null_value= 0;
  json_scan_start(&je, js->charset(),(const uchar *) js->ptr(),
                  (const uchar *) js->ptr() + js->length());

  path.cur_step= path.p.steps;
  if (json_find_path(&je, &path.p, &path.cur_step, array_counters))
  {
    if (je.s.error)
      goto err_return;
    return 0;
  }

  return 1;

err_return:
  null_value= 1;
  return 0;
}


bool Item_func_json_value::fix_length_and_dec(THD *thd)
{
  collation.set(args[0]->collation);
  max_length= args[0]->max_length;
  set_constant_flag(args[1]->const_item());
  set_maybe_null();
  return FALSE;
}


bool Item_func_json_query::fix_length_and_dec(THD *thd)
{
  collation.set(args[0]->collation);
  max_length= args[0]->max_length;
  set_constant_flag(args[1]->const_item());
  set_maybe_null();
  return FALSE;
}


bool Json_path_extractor::extract(String *str, Item *item_js, Item *item_jp,
                                  CHARSET_INFO *cs)
{
  String *js= item_js->val_json(&tmp_js);
  int error= 0;
  int array_counters[JSON_DEPTH_LIMIT];

  if (!parsed)
  {
    String *s_p= item_jp->val_str(&tmp_path);
    if (s_p &&
        json_path_setup(&p, s_p->charset(), (const uchar *) s_p->ptr(),
                        (const uchar *) s_p->ptr() + s_p->length()))
      return true;
    parsed= constant;
  }

  if (item_js->null_value || item_jp->null_value)
    return true;

  Json_engine_scan je(*js);
  str->length(0);
  str->set_charset(cs);

  cur_step= p.steps;
continue_search:
  if (json_find_path(&je, &p, &cur_step, array_counters))
    return true;

  if (json_read_value(&je))
    return true;

  if (je.value_type == JSON_VALUE_NULL)
    return true;

  if (unlikely(check_and_get_value(&je, str, &error)))
  {
    if (error)
      return true;
    goto continue_search;
  }

  return false;
}


bool Json_engine_scan::check_and_get_value_scalar(String *res, int *error)
{
  CHARSET_INFO *json_cs;
  const uchar *js;
  uint js_len;

  if (!json_value_scalar(this))
  {
    /* We only look for scalar values! */
    if (json_skip_level(this) || json_scan_next(this))
      *error= 1;
    return true;
  }

  if (value_type == JSON_VALUE_TRUE ||
      value_type == JSON_VALUE_FALSE)
  {
    json_cs= &my_charset_utf8mb4_bin;
    js= (const uchar *) ((value_type == JSON_VALUE_TRUE) ? "1" : "0");
    js_len= 1;
  }
  else
  {
    json_cs= s.cs;
    js= value;
    js_len= value_len;
  }

  return st_append_json(res, json_cs, js, js_len);
}


bool Json_engine_scan::check_and_get_value_complex(String *res, int *error,
                                                   json_value_types
                                                          cur_value_type)
{
  if (json_value_scalar(this))
  {
    /* We skip scalar values. */
    if (json_scan_next(this))
      *error= 1;
    return true;
  }

  const uchar *tmp_value= value;
  if (json_skip_level(this))
  {
    *error= 1;
    return true;
  }

  if (cur_value_type != JSON_VALUE_UNINITIALIZED &&
      value_type != cur_value_type)
  {
    *error= 1;
    return true;
  }

  res->set((const char *) value, (uint32)(s.c_str - tmp_value), s.cs);
  return false;
}


bool Item_func_json_quote::fix_length_and_dec(THD *thd)
{
  collation.set(&my_charset_utf8mb4_bin);
  /*
    Odd but realistic worst case is when all characters
    of the argument turn into '\uXXXX\uXXXX', which is 12.
  */
  fix_char_length_ulonglong((ulonglong) args[0]->max_char_length() * 12 + 2);
  return FALSE;
}


String *Item_func_json_quote::val_str(String *str)
{
  String *s= args[0]->val_str(&tmp_s);

  if ((null_value= (args[0]->null_value ||
                    args[0]->result_type() != STRING_RESULT)))
    return NULL;

  str->length(0);
  str->set_charset(&my_charset_utf8mb4_bin);

  if (str->append('"') ||
      st_append_escaped(str, s) ||
      str->append('"'))
  {
    /* Report an error. */
    null_value= 1;
    return 0;
  }

  return str;
}


bool Item_func_json_unquote::fix_length_and_dec(THD *thd)
{
  collation.set(&my_charset_utf8mb3_general_ci,
                DERIVATION_COERCIBLE, MY_REPERTOIRE_ASCII);
  max_length= args[0]->max_char_length() * collation.collation->mbmaxlen;
  set_maybe_null();
  return FALSE;
}


String *Item_func_json_unquote::read_json(json_engine_t *je)
{
  String *js= args[0]->val_json(&tmp_s);

  if ((null_value= args[0]->null_value))
    return 0;

  json_scan_start(je, js->charset(),(const uchar *) js->ptr(),
                  (const uchar *) js->ptr() + js->length());

  if (json_read_value(je))
    goto error;

  return js;

error:
  if (je->value_type == JSON_VALUE_STRING)
    report_json_error(js, je, 0);
  return js;
}


String *Item_func_json_unquote::val_str(String *str)
{
  json_engine_t je;
  int c_len;
  String *js;

  if (!(js= read_json(&je)))
    return NULL;

  if (unlikely(je.s.error) || je.value_type != JSON_VALUE_STRING)
    return js;

  str->length(0);
  str->set_charset(&my_charset_utf8mb3_general_ci);

  if (str->realloc_with_extra_if_needed(je.value_len) ||
      (c_len= json_unescape(js->charset(),
        je.value, je.value + je.value_len,
        &my_charset_utf8mb3_general_ci,
        (uchar *) str->ptr(), (uchar *) (str->ptr() + je.value_len))) < 0)
    goto error;

  str->length(c_len);
  return str;

error:
  report_json_error(js, &je, 0);
  return js;
}


static int alloc_tmp_paths(THD *thd, uint n_paths,
                           json_path_with_flags **paths, String **tmp_paths)
{
  if (n_paths > 0)
  {
    if (*tmp_paths == 0)
    {
      MEM_ROOT *root= thd->active_stmt_arena_to_use()->mem_root;

      *paths= (json_path_with_flags *) alloc_root(root,
          sizeof(json_path_with_flags) * n_paths);

      *tmp_paths= new (root) String[n_paths];
      if (*paths == 0 || *tmp_paths == 0)
        return 1;

      for (uint c_path=0; c_path < n_paths; c_path++)
        (*tmp_paths)[c_path].set_charset(&my_charset_utf8mb3_general_ci);
    }

    return 0;
  }

  /* n_paths == 0 */
  *paths= 0;
  *tmp_paths= 0;
  return 0;
}


static void mark_constant_paths(json_path_with_flags *p,
                                Item** args, uint n_args)
{
  uint n;
  for (n= 0; n < n_args; n++)
    p[n].set_constant_flag(args[n]->const_item());
}


Item_json_str_multipath::~Item_json_str_multipath()
{
  if (tmp_paths)
  {
    for (uint i= n_paths; i>0; i--)
      tmp_paths[i-1].free();
  }
}


bool Item_json_str_multipath::fix_fields(THD *thd, Item **ref)
{
  if (!tmp_paths)
  {
    /*
      Remember the number of paths and allocate required memory on first time
      the method fix_fields() is invoked. For prepared statements the method
      fix_fields can be called several times for the same item because its
      clean up is performed every item a prepared statement finishing its
      execution. In result, the data member fixed is reset and the method
      fix_field() is invoked on next time the same prepared statement be
      executed. On the other side, any memory allocations on behalf of
      the prepared statement must be performed only once on its first execution.
      The data member tmp_path is kind a guard to do these activities only once
      on first time the method fix_field() is called.
    */
    n_paths= get_n_paths();

    if (alloc_tmp_paths(thd, n_paths, &paths, &tmp_paths))
      return true;
  }

#ifdef PROTECT_STATEMENT_MEMROOT
  /*
   Check that the number of paths remembered on first run of a statement
   never changed later.
  */
  DBUG_ASSERT(n_paths == get_n_paths());
#endif

  return Item_str_func::fix_fields(thd, ref);
}


bool Item_func_json_extract::fix_length_and_dec(THD *thd)
{
  collation.set(args[0]->collation);
  max_length= args[0]->max_length * (arg_count - 1);

  mark_constant_paths(paths, args+1, arg_count-1);
  set_maybe_null();
  return FALSE;
}


static bool path_exact(const json_path_with_flags *paths_list, int n_paths,
                       const json_path_t *p, json_value_types vt,
                       const int *array_size_counter)
{
  for (; n_paths > 0; n_paths--, paths_list++)
  {
    if (json_path_compare(&paths_list->p, p, vt, array_size_counter) == 0)
      return TRUE;
  }
  return FALSE;
}


static bool path_ok(const json_path_with_flags *paths_list, int n_paths,
                    const json_path_t *p, json_value_types vt,
                    const int *array_size_counter)
{
  for (; n_paths > 0; n_paths--, paths_list++)
  {
    if (json_path_compare(&paths_list->p, p, vt, array_size_counter) >= 0)
      return TRUE;
  }
  return FALSE;
}


String *Item_func_json_extract::read_json(String *str,
                                          json_value_types *type,
                                          char **out_val, int *value_len)
{
  String *js= args[0]->val_json(&tmp_js);
  json_engine_t je, sav_je;
  json_path_t p;
  const uchar *value;
  int not_first_value= 0;
  uint n_arg;
  size_t v_len;
  int possible_multiple_values;
  int array_size_counter[JSON_DEPTH_LIMIT];
  uint has_negative_path= 0;

  if ((null_value= args[0]->null_value))
    return 0;

  for (n_arg=1; n_arg < arg_count; n_arg++)
  {
    json_path_with_flags *c_path= paths + n_arg - 1;
    if (!c_path->parsed)
    {
      c_path->p.types_used= JSON_PATH_KEY_NULL;
      String *s_p= args[n_arg]->val_str(tmp_paths + (n_arg-1));
      if (s_p)
      {
       if (json_path_setup(&c_path->p,s_p->charset(),(const uchar *) s_p->ptr(),
                          (const uchar *) s_p->ptr() + s_p->length()))
       {
         report_path_error(s_p, &c_path->p, n_arg);
         goto return_null;
       }
       c_path->parsed= c_path->constant;
       has_negative_path|= c_path->p.types_used & JSON_PATH_NEGATIVE_INDEX;
      }
    }

    if (args[n_arg]->null_value)
      goto return_null;
  }

  possible_multiple_values= arg_count > 2 ||
    (paths[0].p.types_used & (JSON_PATH_WILD | JSON_PATH_DOUBLE_WILD |
                              JSON_PATH_ARRAY_RANGE));

  *type= possible_multiple_values ? JSON_VALUE_ARRAY : JSON_VALUE_NULL;

  if (str)
  {
    str->set_charset(js->charset());
    str->length(0);

    if (possible_multiple_values && str->append('['))
      goto error;
  }

  json_get_path_start(&je, js->charset(),(const uchar *) js->ptr(),
                      (const uchar *) js->ptr() + js->length(), &p);

  while (json_get_path_next(&je, &p) == 0)
  {
    if (has_negative_path && je.value_type == JSON_VALUE_ARRAY &&
        json_skip_array_and_count(&je,
                                  array_size_counter + (p.last_step - p.steps)))
      goto error;

    if (!path_exact(paths, arg_count-1, &p, je.value_type, array_size_counter))
      continue;

    value= je.value_begin;

    if (*type == JSON_VALUE_NULL)
    {
      *type= je.value_type;
      *out_val= (char *) je.value;
      *value_len= je.value_len;
    }
    if (!str)
    {
      /* If str is NULL, we only care about the first found value. */
      goto return_ok;
    }

    if (json_value_scalar(&je))
      v_len= je.value_end - value;
    else
    {
      if (possible_multiple_values)
        sav_je= je;
      if (json_skip_level(&je))
        goto error;
      v_len= je.s.c_str - value;
      if (possible_multiple_values)
        je= sav_je;
    }

    if ((not_first_value && str->append(", ", 2)) ||
        str->append((const char *) value, v_len))
      goto error; /* Out of memory. */

    not_first_value= 1;

    if (!possible_multiple_values)
    {
      /* Loop to the end of the JSON just to make sure it's valid. */
      while (json_scan_next(&je) == 0) {}
      break;
    }
  }

  if (unlikely(je.s.error))
    goto error;

  if (!not_first_value)
  {
    /* Nothing was found. */
    goto return_null;
  }

  if (possible_multiple_values && str->append(']'))
    goto error; /* Out of memory. */

  js= str;
  json_scan_start(&je, js->charset(),(const uchar *) js->ptr(),
                  (const uchar *) js->ptr() + js->length());
  if (json_nice(&je, &tmp_js, Item_func_json_format::LOOSE))
    goto error;

return_ok:
  return &tmp_js;

error:
  report_json_error(js, &je, 0);
return_null:
  null_value= 1;
  return 0;
}


String *Item_func_json_extract::val_str(String *str)
{
  json_value_types type;
  char *value;
  int value_len;
  return read_json(str, &type, &value, &value_len);
}


longlong Item_func_json_extract::val_int()
{
  json_value_types type;
  char *value;
  int value_len;
  longlong i= 0;

  if (read_json(NULL, &type, &value, &value_len) != NULL)
  {
    switch (type)
    {
      case JSON_VALUE_NUMBER:
      case JSON_VALUE_STRING:
      {
        char *end;
        int err;
        i= collation.collation->strntoll(value, value_len, 10, &end, &err);
        break;
      }
      case JSON_VALUE_TRUE:
        i= 1;
        break;
      default:
        i= 0;
        break;
    };
  }
  return i;
}


double Item_func_json_extract::val_real()
{
  json_value_types type;
  char *value;
  int value_len;
  double d= 0.0;

  if (read_json(NULL, &type, &value, &value_len) != NULL)
  {
    switch (type)
    {
      case JSON_VALUE_STRING:
      case JSON_VALUE_NUMBER:
      {
        char *end;
        int err;
        d= collation.collation->strntod(value, value_len, &end, &err);
        break;
      }
      case JSON_VALUE_TRUE:
        d= 1.0;
        break;
      default:
        break;
    };
  }

  return d;
}


my_decimal *Item_func_json_extract::val_decimal(my_decimal *to)
{
  json_value_types type;
  char *value;
  int value_len;

  if (read_json(NULL, &type, &value, &value_len) != NULL)
  {
    switch (type)
    {
      case JSON_VALUE_STRING:
      case JSON_VALUE_NUMBER:
      {
        my_decimal *res= decimal_from_string_with_check(to, collation.collation,
                                                        value,
                                                        value + value_len);
        null_value= res == NULL;
        return res;
      }
      case JSON_VALUE_TRUE:
        int2my_decimal(E_DEC_FATAL_ERROR, 1, false/*unsigned_flag*/, to);
        return to;
      case JSON_VALUE_OBJECT:
      case JSON_VALUE_ARRAY:
      case JSON_VALUE_FALSE:
      case JSON_VALUE_UNINITIALIZED:
      case JSON_VALUE_NULL:
        int2my_decimal(E_DEC_FATAL_ERROR, 0, false/*unsigned_flag*/, to);
        return to;
    };
  }
  DBUG_ASSERT(null_value);
  return 0;
}



bool Item_func_json_contains::fix_length_and_dec(THD *thd)
{
  a2_constant= args[1]->const_item();
  a2_parsed= FALSE;
  set_maybe_null();
  if (arg_count > 2)
    path.set_constant_flag(args[2]->const_item());
  return Item_bool_func::fix_length_and_dec(thd);
}


static int find_key_in_object(json_engine_t *j, json_string_t *key)
{
  const uchar *c_str= key->c_str;

  while (json_scan_next(j) == 0 && j->state != JST_OBJ_END)
  {
    DBUG_ASSERT(j->state == JST_KEY);
    if (json_key_matches(j, key))
      return TRUE;
    if (json_skip_key(j))
      return FALSE;
    key->c_str= c_str;
  }

  return FALSE;
}


static int check_contains(json_engine_t *js, json_engine_t *value)
{
  json_engine_t loc_js;
  bool set_js;
  DBUG_EXECUTE_IF("json_check_min_stack_requirement",
                  return dbug_json_check_min_stack_requirement(););
  if (check_stack_overrun(current_thd, STACK_MIN_SIZE , NULL))
    return 1;

  switch (js->value_type)
  {
  case JSON_VALUE_OBJECT:
  {
    json_string_t key_name;

    if (value->value_type != JSON_VALUE_OBJECT)
      return FALSE;

    loc_js= *js;
    set_js= FALSE;
    json_string_set_cs(&key_name, value->s.cs);
    while (json_scan_next(value) == 0 && value->state != JST_OBJ_END)
    {
      const uchar *k_start, *k_end;

      DBUG_ASSERT(value->state == JST_KEY);
      k_start= value->s.c_str;
      do
      {
        k_end= value->s.c_str;
      } while (json_read_keyname_chr(value) == 0);

      if (unlikely(value->s.error) || json_read_value(value))
        return FALSE;

      if (set_js)
        *js= loc_js;
      else
        set_js= TRUE;

      json_string_set_str(&key_name, k_start, k_end);
      if (!find_key_in_object(js, &key_name) ||
          json_read_value(js) ||
          !check_contains(js, value))
        return FALSE;
    }

    return value->state == JST_OBJ_END && !json_skip_level(js);
  }
  case JSON_VALUE_ARRAY:
    if (value->value_type != JSON_VALUE_ARRAY)
    {
      loc_js= *value;
      set_js= FALSE;
      while (json_scan_next(js) == 0 && js->state != JST_ARRAY_END)
      {
        int c_level, v_scalar;
        DBUG_ASSERT(js->state == JST_VALUE);
        if (json_read_value(js))
          return FALSE;

        if (!(v_scalar= json_value_scalar(js)))
          c_level= json_get_level(js);

        if (set_js)
          *value= loc_js;
        else
          set_js= TRUE;

        if (check_contains(js, value))
        {
          if (json_skip_level(js))
            return FALSE;
          return TRUE;
        }
        if (unlikely(value->s.error) || unlikely(js->s.error) ||
            (!v_scalar && json_skip_to_level(js, c_level)))
          return FALSE;
      }
      return FALSE;
    }
    /* else */
    loc_js= *js;
    set_js= FALSE;
    while (json_scan_next(value) == 0 && value->state != JST_ARRAY_END)
    {
      DBUG_ASSERT(value->state == JST_VALUE);
      if (json_read_value(value))
        return FALSE;

      if (set_js)
        *js= loc_js;
      else
        set_js= TRUE;
      if (!check_contains(js, value))
        return FALSE;
    }

    return value->state == JST_ARRAY_END;

  case JSON_VALUE_STRING:
    if (value->value_type != JSON_VALUE_STRING)
      return FALSE;
    /*
       TODO: make proper json-json comparison here that takes excipient
             into account.
     */
    return value->value_len == js->value_len &&
           memcmp(value->value, js->value, value->value_len) == 0;
  case JSON_VALUE_NUMBER:
    if (value->value_type == JSON_VALUE_NUMBER)
    {
      double d_j, d_v;
      char *end;
      int err;

      d_j= js->s.cs->strntod((char *) js->value, js->value_len, &end, &err);;
      d_v= value->s.cs->strntod((char *) value->value, value->value_len, &end, &err);;

      return (fabs(d_j - d_v) < 1e-12);
    }
    else
      return FALSE;

  default:
    break;
  }

  /*
    We have these not mentioned in the 'switch' above:

    case JSON_VALUE_TRUE:
    case JSON_VALUE_FALSE:
    case JSON_VALUE_NULL:
  */
  return value->value_type == js->value_type;
}


longlong Item_func_json_contains::val_int()
{
  String *js= args[0]->val_json(&tmp_js);
  json_engine_t je, ve;
  int result;

  if ((null_value= args[0]->null_value))
    return 0;

  if (!a2_parsed)
  {
    val= args[1]->val_json(&tmp_val);
    a2_parsed= a2_constant;
  }

  if (val == 0)
  {
    null_value= 1;
    return 0;
  }

  json_scan_start(&je, js->charset(),(const uchar *) js->ptr(),
                  (const uchar *) js->ptr() + js->length());

  if (arg_count>2) /* Path specified. */
  {
    int array_counters[JSON_DEPTH_LIMIT];
    if (!path.parsed)
    {
      String *s_p= args[2]->val_str(&tmp_path);
      if (s_p &&
          path_setup_nwc(&path.p,s_p->charset(),(const uchar *) s_p->ptr(),
                         (const uchar *) s_p->end()))
      {
        report_path_error(s_p, &path.p, 2);
        goto return_null;
      }
      path.parsed= path.constant;
    }
    if (args[2]->null_value)
      goto return_null;

    path.cur_step= path.p.steps;
    if (json_find_path(&je, &path.p, &path.cur_step, array_counters))
    {
      if (je.s.error)
      {
        ve.s.error= 0;
        goto error;
      }

      return FALSE;
    }
  }

  json_scan_start(&ve, val->charset(),(const uchar *) val->ptr(),
                  (const uchar *) val->end());

  if (json_read_value(&je) || json_read_value(&ve))
    goto error;

  result= check_contains(&je, &ve);
  if (unlikely(je.s.error || ve.s.error))
    goto error;

  return result;

error:
  if (je.s.error)
    report_json_error(js, &je, 0);
  if (ve.s.error)
    report_json_error(val, &ve, 1);
return_null:
  null_value= 1;
  return 0;
}


bool Item_func_json_contains_path::fix_fields(THD *thd, Item **ref)
{
  /*
    See comments on Item_json_str_multipath::fix_fields regarding
    the aim of the condition 'if (!tmp_paths)'.
  */
  if (!tmp_paths)
  {
    if (alloc_tmp_paths(thd, arg_count-2, &paths, &tmp_paths) ||
        (p_found= (bool *) alloc_root(thd->active_stmt_arena_to_use()->mem_root,
                                       (arg_count-2)*sizeof(bool))) == NULL)
      return true;
  }

  return Item_int_func::fix_fields(thd, ref);
}


bool Item_func_json_contains_path::fix_length_and_dec(THD *thd)
{
  ooa_constant= args[1]->const_item();
  ooa_parsed= FALSE;
  set_maybe_null();
  mark_constant_paths(paths, args+2, arg_count-2);
  return Item_bool_func::fix_length_and_dec(thd);
}

Item_func_json_contains_path::~Item_func_json_contains_path()
{
  if (tmp_paths)
  {
    for (uint i= arg_count-2; i>0; i--)
      tmp_paths[i-1].free();
    tmp_paths= 0;
  }
}


static int parse_one_or_all(const Item_func *f, Item *ooa_arg,
                            bool *ooa_parsed, bool ooa_constant, bool *mode_one)
{
  if (!*ooa_parsed)
  {
    char buff[20];
    String *res, tmp(buff, sizeof(buff), &my_charset_bin);
    if ((res= ooa_arg->val_str(&tmp)) == NULL)
      return TRUE;

    *mode_one=eq_ascii_string(res->charset(), "one",
                             res->ptr(), res->length());
    if (!*mode_one)
    {
      if (!eq_ascii_string(res->charset(), "all", res->ptr(), res->length()))
      {
        THD *thd= current_thd;
        push_warning_printf(thd, Sql_condition::WARN_LEVEL_WARN,
                            ER_JSON_ONE_OR_ALL, ER_THD(thd, ER_JSON_ONE_OR_ALL),
                            f->func_name());
        *mode_one= TRUE;
        return TRUE;
      }
    }
    *ooa_parsed= ooa_constant;
  }
  return FALSE;
}


#ifdef DUMMY
longlong Item_func_json_contains_path::val_int()
{
  String *js= args[0]->val_json(&tmp_js);
  json_engine_t je;
  uint n_arg;
  longlong result;

  if ((null_value= args[0]->null_value))
    return 0;

  if (parse_one_or_all(this, args[1], &ooa_parsed, ooa_constant, &mode_one))
    goto return_null;

  result= !mode_one;
  for (n_arg=2; n_arg < arg_count; n_arg++)
  {
    int array_counters[JSON_DEPTH_LIMIT];
    json_path_with_flags *c_path= paths + n_arg - 2;
    if (!c_path->parsed)
    {
      String *s_p= args[n_arg]->val_str(tmp_paths + (n_arg-2));
      if (s_p)
      {
       if (json_path_setup(&c_path->p,s_p->charset(),(const uchar *) s_p->ptr(),
                          (const uchar *) s_p->ptr() + s_p->length()))
       {
         report_path_error(s_p, &c_path->p, n_arg);
         goto null_return;
       }
       c_path->parsed= c_path->constant;
       has_negative_path|= c_path->p.types_used & JSON_PATH_NEGATIVE_INDEX;
      }
    }

    if (args[n_arg]->null_value)
      goto return_null;

    json_scan_start(&je, js->charset(),(const uchar *) js->ptr(),
                    (const uchar *) js->ptr() + js->length());

    c_path->cur_step= c_path->p.steps;
    if (json_find_path(&je, &c_path->p, &c_path->cur_step, array_counters))
    {
      /* Path wasn't found. */
      if (je.s.error)
        goto js_error;

      if (!mode_one)
      {
        result= 0;
        break;
      }
    }
    else if (mode_one)
    {
      result= 1;
      break;
    }
  }


  return result;

js_error:
  report_json_error(js, &je, 0);
return_null:
  null_value= 1;
  return 0;
}
#endif /*DUMMY*/

longlong Item_func_json_contains_path::val_int()
{
  String *js= args[0]->val_json(&tmp_js);
  json_engine_t je;
  uint n_arg;
  longlong result;
  json_path_t p;
  int n_found;
  LINT_INIT(n_found);
  int array_sizes[JSON_DEPTH_LIMIT];
  uint has_negative_path= 0;

  if ((null_value= args[0]->null_value))
    return 0;

  if (parse_one_or_all(this, args[1], &ooa_parsed, ooa_constant, &mode_one))
    goto null_return;;

  for (n_arg=2; n_arg < arg_count; n_arg++)
  {
    json_path_with_flags *c_path= paths + n_arg - 2;
    c_path->p.types_used= JSON_PATH_KEY_NULL;
    if (!c_path->parsed)
    {
      String *s_p= args[n_arg]->val_str(tmp_paths + (n_arg-2));
      if (s_p)
      {
       if (json_path_setup(&c_path->p,s_p->charset(),(const uchar *) s_p->ptr(),
                          (const uchar *) s_p->ptr() + s_p->length()))
       {
         report_path_error(s_p, &c_path->p, n_arg);
         goto null_return;
       }
       c_path->parsed= c_path->constant;
       has_negative_path|= c_path->p.types_used & JSON_PATH_NEGATIVE_INDEX;
      }
    }
    if (args[n_arg]->null_value)
      goto null_return;
  }

  json_get_path_start(&je, js->charset(),(const uchar *) js->ptr(),
                      (const uchar *) js->ptr() + js->length(), &p);


  if (!mode_one)
  {
    bzero(p_found, (arg_count-2) * sizeof(bool));
    n_found= arg_count - 2;
  }
  else
    n_found= 0; /* Just to prevent 'uninitialized value' warnings */

  result= 0;
  while (json_get_path_next(&je, &p) == 0)
  {
    int n_path= arg_count - 2;
    if (has_negative_path && je.value_type == JSON_VALUE_ARRAY &&
        json_skip_array_and_count(&je, array_sizes + (p.last_step - p.steps)))
    {
      result= 1;
      break;
    }

    json_path_with_flags *c_path= paths;
    for (; n_path > 0; n_path--, c_path++)
    {
      if (json_path_compare(&c_path->p, &p, je.value_type, array_sizes) >= 0)
      {
        if (mode_one)
        {
          result= 1;
          break;
        }
        /* mode_all */
        if (p_found[n_path-1])
          continue; /* already found */
        if (--n_found == 0)
        {
          result= 1;
          break;
        }
        p_found[n_path-1]= TRUE;
      }
    }
  }

  if (likely(je.s.error == 0))
    return result;

  report_json_error(js, &je, 0);
null_return:
  null_value= 1;
  return 0;
}


/*
  This reproduces behavior according to the former
  Item_func_conv_charset::is_json_type() which returned args[0]->is_json_type().
  JSON functions with multiple string input with different character sets
  wrap some arguments into Item_func_conv_charset. So the former
  Item_func_conv_charset::is_json_type() took the JSON propery from args[0],
  i.e. from the original argument before the conversion.
  This is probably not always correct because an *explicit*
  `CONVERT(arg USING charset)` is actually a general purpose string
  expression, not a JSON expression.
*/
bool is_json_type(const Item *item)
{
  for ( ; ; )
  {
    if (Type_handler_json_common::is_json_type_handler(item->type_handler()))
      return true;
    const Item_func_conv_charset *func;
    if (!(func= dynamic_cast<const Item_func_conv_charset*>(item->real_item())))
      return false;
    item= func->arguments()[0];
  }
  return false;
}


static int append_json_value(String *str, Item *item, String *tmp_val)
{
  if (item->type_handler()->is_bool_type())
  {
    longlong v_int= item->val_int();
    const char *t_f;
    int t_f_len;

    if (item->null_value)
      goto append_null;

    if (v_int)
    {
      t_f= "true";
      t_f_len= 4;
    }
    else
    {
      t_f= "false";
      t_f_len= 5;
    }

    return str->append(t_f, t_f_len);
  }
  {
    String *sv= item->val_json(tmp_val);
    if (item->null_value)
      goto append_null;
    if (is_json_type(item))
      return str->append(sv->ptr(), sv->length());

    if (item->result_type() == STRING_RESULT)
    {
      return str->append('"') ||
             st_append_escaped(str, sv) ||
             str->append('"');
    }
    return st_append_escaped(str, sv);
  }

append_null:
  return str->append(STRING_WITH_LEN("null"));
}


static int append_json_value_from_field(String *str,
  Item *i, Field *f, const uchar *key, size_t offset, String *tmp_val)
{
  if (i->type_handler()->is_bool_type())
  {
    longlong v_int= f->val_int(key + offset);
    const char *t_f;
    int t_f_len;

    if (f->is_null_in_record(key))
      goto append_null;

    if (v_int)
    {
      t_f= "true";
      t_f_len= 4;
    }
    else
    {
      t_f= "false";
      t_f_len= 5;
    }

    return str->append(t_f, t_f_len);
  }
  {
    String *sv= f->val_str(tmp_val, key + offset);
    if (f->is_null_in_record(key))
      goto append_null;
    if (is_json_type(i))
      return str->append(sv->ptr(), sv->length());

    if (i->result_type() == STRING_RESULT)
    {
      return str->append('"') ||
             st_append_escaped(str, sv) ||
             str->append('"');
    }
    return st_append_escaped(str, sv);
  }

append_null:
  return str->append(STRING_WITH_LEN("null"));
}


static int append_json_keyname(String *str, Item *item, String *tmp_val)
{
  String *sv= item->val_str(tmp_val);
  if (item->null_value)
    goto append_null;

  return str->append('"') ||
         st_append_escaped(str, sv) ||
         str->append("\": ", 3);

append_null:
  return str->append("\"\": ", 4);
}


bool Item_func_json_array::fix_length_and_dec(THD *thd)
{
  ulonglong char_length= 2;
  uint n_arg;

  result_limit= 0;

  if (arg_count == 0)
  {
    THD* thd= current_thd;
    collation.set(thd->variables.collation_connection,
                  DERIVATION_COERCIBLE, MY_REPERTOIRE_ASCII);
    tmp_val.set_charset(thd->variables.collation_connection);
    max_length= 2;
    return FALSE;
  }

  if (agg_arg_charsets_for_string_result(collation, args, arg_count))
    return TRUE;

  for (n_arg=0 ; n_arg < arg_count ; n_arg++)
  {
    ulonglong arg_length;
    Item *arg= args[n_arg];

    if (arg->result_type() == STRING_RESULT &&
        !Type_handler_json_common::is_json_type_handler(arg->type_handler()))
      arg_length= arg->max_char_length() * 2; /*escaping possible */
    else if (arg->type_handler()->is_bool_type())
      arg_length= 5;
    else
      arg_length= arg->max_char_length();

    if (arg_length < 4)
      arg_length= 4; /* can be 'null' */

    char_length+= arg_length + 4;
  }

  fix_char_length_ulonglong(char_length);
  tmp_val.set_charset(collation.collation);
  return FALSE;
}


String *Item_func_json_array::val_str(String *str)
{
  DBUG_ASSERT(fixed());
  uint n_arg;

  str->length(0);
  str->set_charset(collation.collation);

  if (str->append('[') ||
      ((arg_count > 0) && append_json_value(str, args[0], &tmp_val)))
    goto err_return;

  for (n_arg=1; n_arg < arg_count; n_arg++)
  {
    if (str->append(", ", 2) ||
        append_json_value(str, args[n_arg], &tmp_val))
      goto err_return;
  }

  if (str->append(']'))
    goto err_return;

  if (result_limit == 0)
    result_limit= current_thd->variables.max_allowed_packet;

  if (str->length() <= result_limit)
    return str;

  push_warning_printf(current_thd, Sql_condition::WARN_LEVEL_WARN,
      ER_WARN_ALLOWED_PACKET_OVERFLOWED,
      ER_THD(current_thd, ER_WARN_ALLOWED_PACKET_OVERFLOWED),
      func_name(), result_limit);

err_return:
  /*TODO: Launch out of memory error. */
  null_value= 1;
  return NULL;
}


bool Item_func_json_array_append::fix_length_and_dec(THD *thd)
{
  uint n_arg;
  ulonglong char_length;

  collation.set(args[0]->collation);
  char_length= args[0]->max_char_length();

  for (n_arg= 1; n_arg < arg_count; n_arg+= 2)
  {
    paths[n_arg/2].set_constant_flag(args[n_arg]->const_item());
    char_length+=
        static_cast<ulonglong>(args[n_arg+1]->max_char_length()) + 4;
  }

  fix_char_length_ulonglong(char_length);
  set_maybe_null();
  return FALSE;
}


String *Item_func_json_array_append::val_str(String *str)
{
  json_engine_t je;
  String *js= args[0]->val_json(&tmp_js);
  uint n_arg, n_path;
  size_t str_rest_len;
  const uchar *ar_end;
  THD *thd= current_thd;

  DBUG_ASSERT(fixed());

  if ((null_value= args[0]->null_value))
    return 0;

  for (n_arg=1, n_path=0; n_arg < arg_count; n_arg+=2, n_path++)
  {
    int array_counters[JSON_DEPTH_LIMIT];
    json_path_with_flags *c_path= paths + n_path;
    if (!c_path->parsed)
    {
      String *s_p= args[n_arg]->val_str(tmp_paths+n_path);
      if (s_p &&
          path_setup_nwc(&c_path->p,s_p->charset(),(const uchar *) s_p->ptr(),
                         (const uchar *) s_p->ptr() + s_p->length()))
      {
        report_path_error(s_p, &c_path->p, n_arg);
        goto return_null;
      }
      c_path->parsed= c_path->constant;
    }
    if (args[n_arg]->null_value)
      goto return_null;

    json_scan_start(&je, js->charset(),(const uchar *) js->ptr(),
                    (const uchar *) js->ptr() + js->length());
    je.killed_ptr= (uchar*)&thd->killed;

    c_path->cur_step= c_path->p.steps;

    if (json_find_path(&je, &c_path->p, &c_path->cur_step, array_counters))
    {
      if (je.s.error)
        goto js_error;

      goto return_null;
    }

    if (json_read_value(&je))
      goto js_error;

    str->length(0);
    str->set_charset(js->charset());
    if (str->reserve(js->length() + 8, 1024))
      goto return_null; /* Out of memory. */

    if (je.value_type == JSON_VALUE_ARRAY)
    {
      int n_items;
      if (json_skip_level_and_count(&je, &n_items))
        goto js_error;

      ar_end= je.s.c_str - je.sav_c_len;
      str_rest_len= js->length() - (ar_end - (const uchar *) js->ptr());
      str->q_append(js->ptr(), ar_end-(const uchar *) js->ptr());
      if (n_items)
        str->append(", ", 2);
      if (append_json_value(str, args[n_arg+1], &tmp_val))
        goto return_null; /* Out of memory. */

      if (str->reserve(str_rest_len, 1024))
        goto return_null; /* Out of memory. */
      str->q_append((const char *) ar_end, str_rest_len);
    }
    else
    {
      const uchar *c_from, *c_to;

      /* Wrap as an array. */
      str->q_append(js->ptr(), (const char *) je.value_begin - js->ptr());
      c_from= je.value_begin;

      if (je.value_type == JSON_VALUE_OBJECT)
      {
        if (json_skip_level(&je))
          goto js_error;
        c_to= je.s.c_str;
      }
      else
        c_to= je.value_end;

      if (str->append('[') ||
          str->append((const char *) c_from, c_to - c_from) ||
          str->append(", ", 2) ||
          append_json_value(str, args[n_arg+1], &tmp_val) ||
          str->append(']') ||
          str->append((const char *) je.s.c_str,
                      js->end() - (const char *) je.s.c_str))
        goto return_null; /* Out of memory. */
    }
    {
      /* Swap str and js. */
      if (str == &tmp_js)
      {
        str= js;
        js= &tmp_js;
      }
      else
      {
        js= str;
        str= &tmp_js;
      }
    }
  }

  json_scan_start(&je, js->charset(),(const uchar *) js->ptr(),
                  (const uchar *) js->ptr() + js->length());
  je.killed_ptr= (uchar*)&thd->killed;
  if (json_nice(&je, str, Item_func_json_format::LOOSE))
    goto js_error;

  return str;

js_error:
  report_json_error(js, &je, 0);

return_null:
  thd->check_killed(); // to get the error message right
  null_value= 1;
  return 0;
}


String *Item_func_json_array_insert::val_str(String *str)
{
  json_engine_t je;
  String *js= args[0]->val_str(&tmp_js);
  uint n_arg, n_path;
  THD *thd= current_thd;

  DBUG_ASSERT(fixed());

  if ((null_value= args[0]->null_value))
    return 0;

  for (n_arg=1, n_path=0; n_arg < arg_count; n_arg+=2, n_path++)
  {
    int array_counters[JSON_DEPTH_LIMIT];
    json_path_with_flags *c_path= paths + n_path;
    const char *item_pos;
    int n_item, corrected_n_item;

    if (!c_path->parsed)
    {
      String *s_p= args[n_arg]->val_str(tmp_paths+n_path);
      if (s_p &&
          (path_setup_nwc(&c_path->p,s_p->charset(),(const uchar *) s_p->ptr(),
                          (const uchar *) s_p->ptr() + s_p->length()) ||
           c_path->p.last_step - 1 < c_path->p.steps ||
           c_path->p.last_step->type != JSON_PATH_ARRAY))
      {
        if (c_path->p.s.error == 0)
          c_path->p.s.error= SHOULD_END_WITH_ARRAY;
        
        report_path_error(s_p, &c_path->p, n_arg);

        goto return_null;
      }
      c_path->parsed= c_path->constant;
      c_path->p.last_step--;
    }
    if (args[n_arg]->null_value)
      goto return_null;

    json_scan_start(&je, js->charset(),(const uchar *) js->ptr(),
                    (const uchar *) js->ptr() + js->length());
    je.killed_ptr= (uchar*)&thd->killed;

    c_path->cur_step= c_path->p.steps;

    if (json_find_path(&je, &c_path->p, &c_path->cur_step, array_counters))
    {
      if (je.s.error)
        goto js_error;

      /* Can't find the array to insert. */
      continue;
    }

    if (json_read_value(&je))
      goto js_error;

    if (je.value_type != JSON_VALUE_ARRAY)
    {
      /* Must be an array. */
      continue;
    }

    item_pos= 0;
    n_item= 0;
    corrected_n_item= c_path->p.last_step[1].n_item;
    if (corrected_n_item < 0)
    {
      int array_size;
      if (json_skip_array_and_count(&je, &array_size))
        goto js_error;
      corrected_n_item+= array_size + 1;
    }

    while (json_scan_next(&je) == 0 && je.state != JST_ARRAY_END)
    {
      DBUG_ASSERT(je.state == JST_VALUE);

      if (n_item == corrected_n_item)
      {
        item_pos= (const char *) je.s.c_str;
        break;
      }
      n_item++;

      if (json_read_value(&je) ||
          (!json_value_scalar(&je) && json_skip_level(&je)))
        goto js_error;
    }

    if (unlikely(je.s.error || *je.killed_ptr))
      goto js_error;

    str->length(0);
    str->set_charset(js->charset());
    if (item_pos)
    {
      if (append_simple(str, js->ptr(), item_pos - js->ptr()) ||
          (n_item > 0  && str->append(" ", 1)) ||
          append_json_value(str, args[n_arg+1], &tmp_val) ||
          str->append(",", 1) ||
          (n_item == 0  && str->append(" ", 1)) ||
          append_simple(str, item_pos, js->end() - item_pos))
        goto return_null; /* Out of memory. */
    }
    else
    {
      /* Insert position wasn't found - append to the array. */
      DBUG_ASSERT(je.state == JST_ARRAY_END);
      item_pos= (const char *) (je.s.c_str - je.sav_c_len);
      if (append_simple(str, js->ptr(), item_pos - js->ptr()) ||
          (n_item > 0  && str->append(", ", 2)) ||
          append_json_value(str, args[n_arg+1], &tmp_val) ||
          append_simple(str, item_pos, js->end() - item_pos))
        goto return_null; /* Out of memory. */
    }

    {
      /* Swap str and js. */
      if (str == &tmp_js)
      {
        str= js;
        js= &tmp_js;
      }
      else
      {
        js= str;
        str= &tmp_js;
      }
    }
  }

  json_scan_start(&je, js->charset(),(const uchar *) js->ptr(),
                  (const uchar *) js->ptr() + js->length());
  je.killed_ptr= (uchar*)&thd->killed;
  if (json_nice(&je, str, Item_func_json_format::LOOSE))
    goto js_error;

  return str;

js_error:
  report_json_error(js, &je, 0);
return_null:
  thd->check_killed(); // to get the error message right
  null_value= 1;
  return 0;
}


String *Item_func_json_object::val_str(String *str)
{
  DBUG_ASSERT(fixed());
  uint n_arg;

  str->length(0);
  str->set_charset(collation.collation);

  if (str->append('{') ||
      (arg_count > 0 &&
       (append_json_keyname(str, args[0], &tmp_val) ||
        append_json_value(str, args[1], &tmp_val))))
    goto err_return;

  for (n_arg=2; n_arg < arg_count; n_arg+=2)
  {
    if (str->append(", ", 2) ||
        append_json_keyname(str, args[n_arg], &tmp_val) ||
        append_json_value(str, args[n_arg+1], &tmp_val))
      goto err_return;
  }

  if (str->append('}'))
    goto err_return;

  if (result_limit == 0)
    result_limit= current_thd->variables.max_allowed_packet;

  if (str->length() <= result_limit)
    return str;

  push_warning_printf(current_thd, Sql_condition::WARN_LEVEL_WARN,
      ER_WARN_ALLOWED_PACKET_OVERFLOWED,
      ER_THD(current_thd, ER_WARN_ALLOWED_PACKET_OVERFLOWED),
      func_name(), result_limit);

err_return:
  /*TODO: Launch out of memory error. */
  null_value= 1;
  return NULL;
}


static int do_merge(String *str, json_engine_t *je1, json_engine_t *je2)
{
  DBUG_EXECUTE_IF("json_check_min_stack_requirement",
                  return dbug_json_check_min_stack_requirement(););
  if (check_stack_overrun(current_thd, STACK_MIN_SIZE , NULL))
    return 1;

  if (json_read_value(je1) || json_read_value(je2))
    return 1;

  if (je1->value_type == JSON_VALUE_OBJECT &&
      je2->value_type == JSON_VALUE_OBJECT)
  {
    json_engine_t sav_je1= *je1;
    json_engine_t sav_je2= *je2;

    int first_key= 1;
    json_string_t key_name;
  
    json_string_set_cs(&key_name, je1->s.cs);

    if (str->append('{'))
      return 3;
    while (json_scan_next(je1) == 0 &&
           je1->state != JST_OBJ_END)
    {
      const uchar *key_start, *key_end;
      /* Loop through the Json_1 keys and compare with the Json_2 keys. */
      DBUG_ASSERT(je1->state == JST_KEY);
      key_start= je1->s.c_str;
      do
      {
        key_end= je1->s.c_str;
      } while (json_read_keyname_chr(je1) == 0);

      if (unlikely(je1->s.error))
        return 1;

      if (first_key)
        first_key= 0;
      else
      {
        if (str->append(", ", 2))
          return 3;
        *je2= sav_je2;
      }

      if (str->append('"') ||
          append_simple(str, key_start, key_end - key_start) ||
          str->append("\":", 2))
        return 3;

      while (json_scan_next(je2) == 0 &&
          je2->state != JST_OBJ_END)
      {
        int ires;
        DBUG_ASSERT(je2->state == JST_KEY);
        json_string_set_str(&key_name, key_start, key_end);
        if (!json_key_matches(je2, &key_name))
        {
          if (je2->s.error || json_skip_key(je2))
            return 2;
          continue;
        }

        /* Json_2 has same key as Json_1. Merge them. */
        if ((ires= do_merge(str, je1, je2)))
          return ires;
        goto merged_j1;
      }
      if (unlikely(je2->s.error))
        return 2;

      key_start= je1->s.c_str;
      /* Just append the Json_1 key value. */
      if (json_skip_key(je1))
        return 1;
      if (append_simple(str, key_start, je1->s.c_str - key_start))
        return 3;

merged_j1:
      continue;
    }

    *je2= sav_je2;
    /*
      Now loop through the Json_2 keys.
      Skip if there is same key in Json_1
    */
    while (json_scan_next(je2) == 0 &&
           je2->state != JST_OBJ_END)
    {
      const uchar *key_start, *key_end;
      DBUG_ASSERT(je2->state == JST_KEY);
      key_start= je2->s.c_str;
      do
      {
        key_end= je2->s.c_str;
      } while (json_read_keyname_chr(je2) == 0);

      if (unlikely(je2->s.error))
        return 1;

      *je1= sav_je1;
      while (json_scan_next(je1) == 0 &&
             je1->state != JST_OBJ_END)
      {
        DBUG_ASSERT(je1->state == JST_KEY);
        json_string_set_str(&key_name, key_start, key_end);
        if (!json_key_matches(je1, &key_name))
        {
          if (unlikely(je1->s.error || json_skip_key(je1)))
            return 2;
          continue;
        }
        if (json_skip_key(je2) || json_skip_level(je1))
          return 1;
        goto continue_j2;
      }

      if (unlikely(je1->s.error))
        return 2;

      if (first_key)
        first_key= 0;
      else if (str->append(", ", 2))
        return 3;

      if (json_skip_key(je2))
        return 1;

      if (str->append('"') ||
          append_simple(str, key_start, je2->s.c_str - key_start))
        return 3;

continue_j2:
      continue;
    }

    if (str->append('}'))
      return 3;
  }
  else
  {
    const uchar *end1, *beg1, *end2, *beg2;
    int n_items1=1, n_items2= 1;

    beg1= je1->value_begin;

    /* Merge as a single array. */
    if (je1->value_type == JSON_VALUE_ARRAY)
    {
      if (json_skip_level_and_count(je1, &n_items1))
        return 1;

      end1= je1->s.c_str - je1->sav_c_len;
    }
    else
    {
      if (str->append('['))
        return 3;
      if (je1->value_type == JSON_VALUE_OBJECT)
      {
        if (json_skip_level(je1))
          return 1;
        end1= je1->s.c_str;
      }
      else
        end1= je1->value_end;
    }

    if (str->append((const char*) beg1, end1 - beg1))
      return 3;

    if (json_value_scalar(je2))
    {
      beg2= je2->value_begin;
      end2= je2->value_end;
    }
    else
    {
      if (je2->value_type == JSON_VALUE_OBJECT)
      {
        beg2= je2->value_begin;
        if (json_skip_level(je2))
          return 2;
      }
      else
      {
        beg2= je2->s.c_str;
        if (json_skip_level_and_count(je2, &n_items2))
          return 2;
      }
      end2= je2->s.c_str;
    }

    if ((n_items1 && n_items2 && str->append(", ", 2)) ||
        str->append((const char*) beg2, end2 - beg2))
      return 3;

    if (je2->value_type != JSON_VALUE_ARRAY &&
        str->append(']'))
      return 3;
  }

  return 0;
}


String *Item_func_json_merge::val_str(String *str)
{
  DBUG_ASSERT(fixed());
  json_engine_t je1, je2;
  String *js1= args[0]->val_json(&tmp_js1), *js2=NULL;
  uint n_arg;
  THD *thd= current_thd;
  LINT_INIT(js2);

  if (args[0]->null_value)
    goto null_return;

  for (n_arg=1; n_arg < arg_count; n_arg++)
  {
    str->set_charset(js1->charset());
    str->length(0);

    js2= args[n_arg]->val_json(&tmp_js2);
    if (args[n_arg]->null_value)
      goto null_return;

    json_scan_start(&je1, js1->charset(),(const uchar *) js1->ptr(),
                    (const uchar *) js1->ptr() + js1->length());
    je1.killed_ptr= (uchar*)&thd->killed;

    json_scan_start(&je2, js2->charset(),(const uchar *) js2->ptr(),
                    (const uchar *) js2->ptr() + js2->length());
    je2.killed_ptr= (uchar*)&thd->killed;

    if (do_merge(str, &je1, &je2))
      goto error_return;

    {
      /* Swap str and js1. */
      if (str == &tmp_js1)
      {
        str= js1;
        js1= &tmp_js1;
      }
      else
      {
        js1= str;
        str= &tmp_js1;
      }
    }
  }

  json_scan_start(&je1, js1->charset(),(const uchar *) js1->ptr(),
                  (const uchar *) js1->ptr() + js1->length());
  je1.killed_ptr= (uchar*)&thd->killed;
  if (json_nice(&je1, str, Item_func_json_format::LOOSE))
    goto error_return;

  null_value= 0;
  return str;

error_return:
  if (je1.s.error)
    report_json_error(js1, &je1, 0);
  if (je2.s.error)
    report_json_error(js2, &je2, n_arg);
  thd->check_killed(); // to get the error message right
null_return:
  null_value= 1;
  return NULL;
}


static int copy_value_patch(String *str, json_engine_t *je)
{
  int first_key= 1;

  if (je->value_type != JSON_VALUE_OBJECT)
  {
    const uchar *beg, *end;

    beg= je->value_begin;

    if (!json_value_scalar(je))
    {
      if (json_skip_level(je))
        return 1;
      end= je->s.c_str;
    }
    else
      end= je->value_end;

    if (append_simple(str, beg, end-beg))
      return 1;

    return 0;
  }
  /* JSON_VALUE_OBJECT */

  if (str->append('{'))
    return 1;
  while (json_scan_next(je) == 0 && je->state != JST_OBJ_END)
  {
    const uchar *key_start;
    /* Loop through the Json_1 keys and compare with the Json_2 keys. */
    DBUG_ASSERT(je->state == JST_KEY);
    key_start= je->s.c_str;

    if (json_read_value(je))
      return 1;

    if (je->value_type == JSON_VALUE_NULL)
      continue;

    if (!first_key)
    {
      if (str->append(", ", 2))
        return 3;
    }
    else
      first_key= 0;

    if (str->append('"') ||
        append_simple(str, key_start, je->value_begin - key_start) ||
        copy_value_patch(str, je))
      return 1;
  }
  if (str->append('}'))
    return 1;

  return 0;
}


static int do_merge_patch(String *str, json_engine_t *je1, json_engine_t *je2,
                          bool *empty_result)
{
  DBUG_EXECUTE_IF("json_check_min_stack_requirement",
                  return dbug_json_check_min_stack_requirement(););
  if (check_stack_overrun(current_thd, STACK_MIN_SIZE , NULL))
    return 1;

  if (json_read_value(je1) || json_read_value(je2))
    return 1;

  if (je1->value_type == JSON_VALUE_OBJECT &&
      je2->value_type == JSON_VALUE_OBJECT)
  {
    json_engine_t sav_je1= *je1;
    json_engine_t sav_je2= *je2;

    int first_key= 1;
    json_string_t key_name;
    size_t sav_len;
    bool mrg_empty;

    *empty_result= FALSE;
    json_string_set_cs(&key_name, je1->s.cs);

    if (str->append('{'))
      return 3;
    while (json_scan_next(je1) == 0 &&
           je1->state != JST_OBJ_END)
    {
      const uchar *key_start, *key_end;
      /* Loop through the Json_1 keys and compare with the Json_2 keys. */
      DBUG_ASSERT(je1->state == JST_KEY);
      key_start= je1->s.c_str;
      do
      {
        key_end= je1->s.c_str;
      } while (json_read_keyname_chr(je1) == 0);

      if (je1->s.error)
        return 1;

      sav_len= str->length();

      if (!first_key)
      {
        if (str->append(", ", 2))
          return 3;
        *je2= sav_je2;
      }

      if (str->append('"') ||
          append_simple(str, key_start, key_end - key_start) ||
          str->append("\":", 2))
        return 3;

      while (json_scan_next(je2) == 0 &&
          je2->state != JST_OBJ_END)
      {
        int ires;
        DBUG_ASSERT(je2->state == JST_KEY);
        json_string_set_str(&key_name, key_start, key_end);
        if (!json_key_matches(je2, &key_name))
        {
          if (je2->s.error || json_skip_key(je2))
            return 2;
          continue;
        }

        /* Json_2 has same key as Json_1. Merge them. */
        if ((ires= do_merge_patch(str, je1, je2, &mrg_empty)))
          return ires;

        if (mrg_empty)
          str->length(sav_len);
        else
          first_key= 0;

        goto merged_j1;
      }

      if (je2->s.error)
        return 2;

      key_start= je1->s.c_str;
      /* Just append the Json_1 key value. */
      if (json_skip_key(je1))
        return 1;
      if (append_simple(str, key_start, je1->s.c_str - key_start))
        return 3;
      first_key= 0;

merged_j1:
      continue;
    }

    *je2= sav_je2;
    /*
      Now loop through the Json_2 keys.
      Skip if there is same key in Json_1
    */
    while (json_scan_next(je2) == 0 &&
           je2->state != JST_OBJ_END)
    {
      const uchar *key_start, *key_end;
      DBUG_ASSERT(je2->state == JST_KEY);
      key_start= je2->s.c_str;
      do
      {
        key_end= je2->s.c_str;
      } while (json_read_keyname_chr(je2) == 0);

      if (je2->s.error)
        return 1;

      *je1= sav_je1;
      while (json_scan_next(je1) == 0 &&
             je1->state != JST_OBJ_END)
      {
        DBUG_ASSERT(je1->state == JST_KEY);
        json_string_set_str(&key_name, key_start, key_end);
        if (!json_key_matches(je1, &key_name))
        {
          if (je1->s.error || json_skip_key(je1))
            return 2;
          continue;
        }
        if (json_skip_key(je2) ||
            json_skip_level(je1))
          return 1;
        goto continue_j2;
      }

      if (je1->s.error)
        return 2;


      sav_len= str->length();

      if (!first_key && str->append(", ", 2))
        return 3;

      if (str->append('"') ||
          append_simple(str, key_start, key_end - key_start) ||
          str->append("\":", 2))
        return 3;

      if (json_read_value(je2))
        return 1;

      if (je2->value_type == JSON_VALUE_NULL)
        str->length(sav_len);
      else
      {
        if (copy_value_patch(str, je2))
          return 1;
        first_key= 0;
      }

continue_j2:
      continue;
    }

    if (str->append('}'))
      return 3;
  }
  else
  {
    if (!json_value_scalar(je1) && json_skip_level(je1))
      return 1;

    *empty_result= je2->value_type == JSON_VALUE_NULL;
    if (!(*empty_result) && copy_value_patch(str, je2))
      return 1;
  }

  return 0;
}


String *Item_func_json_merge_patch::val_str(String *str)
{
  DBUG_ASSERT(fixed());
  json_engine_t je1, je2;
  String *js1= args[0]->val_json(&tmp_js1), *js2=NULL;
  uint n_arg;
  bool empty_result, merge_to_null;
  THD *thd= current_thd;

  /* To report errors properly if some JSON is invalid. */
  je1.s.error= je2.s.error= 0;
  merge_to_null= args[0]->null_value;

  for (n_arg=1; n_arg < arg_count; n_arg++)
  {
    js2= args[n_arg]->val_json(&tmp_js2);
    if (args[n_arg]->null_value)
    {
      merge_to_null= true;
      goto cont_point;
    }

    json_scan_start(&je2, js2->charset(),(const uchar *) js2->ptr(),
                    (const uchar *) js2->ptr() + js2->length());
    je2.killed_ptr= (uchar*)&thd->killed;

    if (merge_to_null)
    {
      if (json_read_value(&je2))
        goto error_return;
      if (je2.value_type == JSON_VALUE_OBJECT)
        goto cont_point;

      merge_to_null= false;
      str->set(js2->ptr(), js2->length(), js2->charset());
      goto cont_point;
    }

    str->set_charset(js1->charset());
    str->length(0);


    json_scan_start(&je1, js1->charset(),(const uchar *) js1->ptr(),
                    (const uchar *) js1->ptr() + js1->length());
    je1.killed_ptr= (uchar*)&thd->killed;

    if (do_merge_patch(str, &je1, &je2, &empty_result))
      goto error_return;

    if (empty_result)
      str->append(STRING_WITH_LEN("null"));

cont_point:
    {
      /* Swap str and js1. */
      if (str == &tmp_js1)
      {
        str= js1;
        js1= &tmp_js1;
      }
      else
      {
        js1= str;
        str= &tmp_js1;
      }
    }
  }

  if (merge_to_null)
    goto null_return;

  json_scan_start(&je1, js1->charset(),(const uchar *) js1->ptr(),
                  (const uchar *) js1->ptr() + js1->length());
  je1.killed_ptr= (uchar*)&thd->killed;
  if (json_nice(&je1, str, Item_func_json_format::LOOSE))
    goto error_return;

  null_value= 0;
  return str;

error_return:
  if (je1.s.error)
    report_json_error(js1, &je1, 0);
  if (je2.s.error)
    report_json_error(js2, &je2, n_arg);
  thd->check_killed(); // to get the error message right
null_return:
  null_value= 1;
  return NULL;
}


bool Item_func_json_length::fix_length_and_dec(THD *thd)
{
  if (arg_count > 1)
    path.set_constant_flag(args[1]->const_item());
  set_maybe_null();
  max_length= 10;
  return FALSE;
}


longlong Item_func_json_length::val_int()
{
  String *js= args[0]->val_json(&tmp_js);
  json_engine_t je;
  uint length= 0;
  int array_counters[JSON_DEPTH_LIMIT];
  int err;

  if ((null_value= args[0]->null_value))
    return 0;

  json_scan_start(&je, js->charset(),(const uchar *) js->ptr(),
                  (const uchar *) js->ptr() + js->length());

  if (arg_count > 1)
  {
    /* Path specified - let's apply it. */
    if (!path.parsed)
    {
      String *s_p= args[1]->val_str(&tmp_path);
      if (s_p &&
          path_setup_nwc(&path.p, s_p->charset(), (const uchar *) s_p->ptr(),
                         (const uchar *) s_p->ptr() + s_p->length()))
      {
        report_path_error(s_p, &path.p, 1);
        goto null_return;
      }
      path.parsed= path.constant;
    }
    if (args[1]->null_value)
      goto null_return;

    path.cur_step= path.p.steps;
    if (json_find_path(&je, &path.p, &path.cur_step, array_counters))
    {
      if (je.s.error)
        goto err_return;
      goto null_return;
    }
  }
  

  if (json_read_value(&je))
    goto err_return;

  if (json_value_scalar(&je))
    return 1;

  while (!(err= json_scan_next(&je)) &&
         je.state != JST_OBJ_END && je.state != JST_ARRAY_END)
  {
    switch (je.state)
    {
    case JST_VALUE:
    case JST_KEY:
      length++;
      break;
    case JST_OBJ_START:
    case JST_ARRAY_START:
      if (json_skip_level(&je))
        goto err_return;
      break;
    default:
      break;
    };
  }

  if (!err)
  {
    /* Parse to the end of the JSON just to check it's valid. */
    while (json_scan_next(&je) == 0) {}
  }

  if (likely(!je.s.error))
    return length;

err_return:
  report_json_error(js, &je, 0);
null_return:
  null_value= 1;
  return 0;
}


longlong Item_func_json_depth::val_int()
{
  String *js= args[0]->val_json(&tmp_js);
  json_engine_t je;
  uint depth= 0, c_depth= 0;
  bool inc_depth= TRUE;

  if ((null_value= args[0]->null_value))
    return 0;


  json_scan_start(&je, js->charset(),(const uchar *) js->ptr(),
                  (const uchar *) js->ptr() + js->length());

  do
  {
    switch (je.state)
    {
    case JST_VALUE:
    case JST_KEY:
      if (inc_depth)
      {
        c_depth++;
        inc_depth= FALSE;
        if (c_depth > depth)
          depth= c_depth;
      }
      break;
    case JST_OBJ_START:
    case JST_ARRAY_START:
      inc_depth= TRUE;
      break;
    case JST_OBJ_END:
    case JST_ARRAY_END:
      if (!inc_depth)
        c_depth--;
      inc_depth= FALSE;
      break;
    default:
      break;
    }
  } while (json_scan_next(&je) == 0);

  if (likely(!je.s.error))
    return depth;

  report_json_error(js, &je, 0);
  null_value= 1;
  return 0;
}


bool Item_func_json_type::fix_length_and_dec(THD *thd)
{
  collation.set(&my_charset_utf8mb3_general_ci);
  max_length= 12 * collation.collation->mbmaxlen;
  set_maybe_null();
  return FALSE;
}


String *Item_func_json_type::val_str(String *str)
{
  String *js= args[0]->val_json(&tmp_js);
  json_engine_t je;
  const char *type;

  if ((null_value= args[0]->null_value))
    return 0;


  json_scan_start(&je, js->charset(),(const uchar *) js->ptr(),
                  (const uchar *) js->ptr() + js->length());

  if (json_read_value(&je))
    goto error;

  switch (je.value_type)
  {
  case JSON_VALUE_OBJECT:
    type= "OBJECT";
    break;
  case JSON_VALUE_ARRAY:
    type= "ARRAY";
    break;
  case JSON_VALUE_STRING:
    type= "STRING";
    break;
  case JSON_VALUE_NUMBER:
    type= (je.num_flags & JSON_NUM_FRAC_PART) ?  "DOUBLE" : "INTEGER";
    break;
  case JSON_VALUE_TRUE:
  case JSON_VALUE_FALSE:
    type= "BOOLEAN";
    break;
  default:
    type= "NULL";
    break;
  }

  str->set(type, strlen(type), &my_charset_utf8mb3_general_ci);
  return str;

error:
  report_json_error(js, &je, 0);
  null_value= 1;
  return 0;
}


bool Item_func_json_insert::fix_length_and_dec(THD *thd)
{
  uint n_arg;
  ulonglong char_length;

  collation.set(args[0]->collation);
  char_length= args[0]->max_char_length();

  for (n_arg= 1; n_arg < arg_count; n_arg+= 2)
  {
    paths[n_arg/2].set_constant_flag(args[n_arg]->const_item());
    /*
      In the resulting JSON we can insert the property
      name from the path, and the value itself.
    */
    char_length+= args[n_arg/2]->max_char_length() + 6;
    char_length+= args[n_arg/2+1]->max_char_length() + 4;
  }

  fix_char_length_ulonglong(char_length);
  set_maybe_null();
  return FALSE;
}


String *Item_func_json_insert::val_str(String *str)
{
  json_engine_t je;
  String *js= args[0]->val_json(&tmp_js);
  uint n_arg, n_path;
  json_string_t key_name;
  THD *thd= current_thd;

  DBUG_ASSERT(fixed());

  if ((null_value= args[0]->null_value))
    return 0;

  str->set_charset(collation.collation);
  tmp_js.set_charset(collation.collation);
  json_string_set_cs(&key_name, collation.collation);

  for (n_arg=1, n_path=0; n_arg < arg_count; n_arg+=2, n_path++)
  {
    int array_counters[JSON_DEPTH_LIMIT];
    json_path_with_flags *c_path= paths + n_path;
    const char *v_to;
    json_path_step_t *lp;
    int corrected_n_item;

    if (!c_path->parsed)
    {
      String *s_p= args[n_arg]->val_str(tmp_paths+n_path);
      if (s_p)
      {
        if (path_setup_nwc(&c_path->p,s_p->charset(),
                           (const uchar *) s_p->ptr(),
                           (const uchar *) s_p->ptr() + s_p->length()))
        {
          report_path_error(s_p, &c_path->p, n_arg);
          goto return_null;
        }

        /* We search to the last step. */
        c_path->p.last_step--;
      }
      c_path->parsed= c_path->constant;
    }
    if (args[n_arg]->null_value)
      goto return_null;

    json_scan_start(&je, js->charset(),(const uchar *) js->ptr(),
                    (const uchar *) js->ptr() + js->length());
    je.killed_ptr= (uchar*)&thd->killed;

    if (c_path->p.last_step < c_path->p.steps)
      goto v_found;

    c_path->cur_step= c_path->p.steps;

    if (c_path->p.last_step >= c_path->p.steps &&
        json_find_path(&je, &c_path->p, &c_path->cur_step, array_counters))
    {
      if (je.s.error)
        goto js_error;
      continue;
    }

    if (json_read_value(&je))
      goto js_error;

    lp= c_path->p.last_step+1;
    if (lp->type & JSON_PATH_ARRAY)
    {
      int n_item= 0;

      if (je.value_type != JSON_VALUE_ARRAY)
      {
        const uchar *v_from= je.value_begin;
        int do_array_autowrap;

        if (mode_insert)
        {
          if (mode_replace)
            do_array_autowrap= lp->n_item > 0;
          else
          {
            if (lp->n_item == 0)
              continue;
            do_array_autowrap= 1;
          }
        }
        else
        {
          if (lp->n_item)
            continue;
          do_array_autowrap= 0;
        }


        str->length(0);
        /* Wrap the value as an array. */
        if (append_simple(str, js->ptr(), (const char *) v_from - js->ptr()) ||
            (do_array_autowrap && str->append('[')))
          goto js_error; /* Out of memory. */

        if (je.value_type == JSON_VALUE_OBJECT)
        {
          if (json_skip_level(&je))
            goto js_error;
        }

        if ((do_array_autowrap &&
             (append_simple(str, v_from, je.s.c_str - v_from) ||
              str->append(", ", 2))) ||
            append_json_value(str, args[n_arg+1], &tmp_val) ||
            (do_array_autowrap && str->append(']')) ||
            append_simple(str, je.s.c_str, js->end()-(const char *) je.s.c_str))
          goto js_error; /* Out of memory. */

        goto continue_point;
      }
      corrected_n_item= lp->n_item;
      if (corrected_n_item < 0)
      {
        int array_size;
        if (json_skip_array_and_count(&je, &array_size))
          goto js_error;
        corrected_n_item+= array_size;
      }

      while (json_scan_next(&je) == 0 && je.state != JST_ARRAY_END)
      {
        switch (je.state)
        {
        case JST_VALUE:
          if (n_item == corrected_n_item)
            goto v_found;
          n_item++;
          if (json_skip_array_item(&je))
            goto js_error;
          break;
        default:
          break;
        }
      }

      if (unlikely(je.s.error))
        goto js_error;

      if (!mode_insert)
        continue;

      v_to= (const char *) (je.s.c_str - je.sav_c_len);
      str->length(0);
      if (append_simple(str, js->ptr(), v_to - js->ptr()) ||
          (n_item > 0 && str->append(", ", 2)) ||
          append_json_value(str, args[n_arg+1], &tmp_val) ||
          append_simple(str, v_to, js->end() - v_to))
        goto js_error; /* Out of memory. */
    }
    else /*JSON_PATH_KEY*/
    {
      uint n_key= 0;

      if (je.value_type != JSON_VALUE_OBJECT)
        continue;

      while (json_scan_next(&je) == 0 && je.state != JST_OBJ_END)
      {
        switch (je.state)
        {
        case JST_KEY:
          json_string_set_str(&key_name, lp->key, lp->key_end);
          if (json_key_matches(&je, &key_name))
            goto v_found;
          n_key++;
          if (json_skip_key(&je))
            goto js_error;
          break;
        default:
          break;
        }
      }

      if (unlikely(je.s.error))
        goto js_error;

      if (!mode_insert)
        continue;

      v_to= (const char *) (je.s.c_str - je.sav_c_len);
      str->length(0);
      if (append_simple(str, js->ptr(), v_to - js->ptr()) ||
          (n_key > 0 && str->append(", ", 2)) ||
          str->append('"') ||
          append_simple(str, lp->key, lp->key_end - lp->key) ||
          str->append("\":", 2) ||
          append_json_value(str, args[n_arg+1], &tmp_val) ||
          append_simple(str, v_to, js->end() - v_to))
        goto js_error; /* Out of memory. */
    }

    goto continue_point;

v_found:

    if (!mode_replace)
      continue;

    if (json_read_value(&je))
      goto js_error;

    v_to= (const char *) je.value_begin;
    str->length(0);
    if (!json_value_scalar(&je))
    {
      if (json_skip_level(&je))
        goto js_error;
    }

    if (append_simple(str, js->ptr(), v_to - js->ptr()) ||
        append_json_value(str, args[n_arg+1], &tmp_val) ||
        append_simple(str, je.s.c_str, js->end()-(const char *) je.s.c_str))
      goto js_error; /* Out of memory. */
continue_point:
    {
      /* Swap str and js. */
      if (str == &tmp_js)
      {
        str= js;
        js= &tmp_js;
      }
      else
      {
        js= str;
        str= &tmp_js;
      }
    }
  }

  json_scan_start(&je, js->charset(),(const uchar *) js->ptr(),
                  (const uchar *) js->ptr() + js->length());
  je.killed_ptr= (uchar*)&thd->killed;
  if (json_nice(&je, str, Item_func_json_format::LOOSE))
    goto js_error;

  return str;

js_error:
  report_json_error(js, &je, 0);
  thd->check_killed(); // to get the error message right
return_null:
  null_value= 1;
  return 0;
}


bool Item_func_json_remove::fix_length_and_dec(THD *thd)
{
  collation.set(args[0]->collation);
  max_length= args[0]->max_length;

  mark_constant_paths(paths, args+1, arg_count-1);
  set_maybe_null();
  return FALSE;
}


String *Item_func_json_remove::val_str(String *str)
{
  json_engine_t je;
  String *js= args[0]->val_json(&tmp_js);
  uint n_arg, n_path;
  json_string_t key_name;
  THD *thd= current_thd;

  DBUG_ASSERT(fixed());

  if (args[0]->null_value)
    goto null_return;

  str->set_charset(js->charset());
  json_string_set_cs(&key_name, js->charset());

  for (n_arg=1, n_path=0; n_arg < arg_count; n_arg++, n_path++)
  {
    int array_counters[JSON_DEPTH_LIMIT];
    json_path_with_flags *c_path= paths + n_path;
    const char *rem_start= 0, *rem_end;
    json_path_step_t *lp;
    int n_item= 0;

    if (!c_path->parsed)
    {
      String *s_p= args[n_arg]->val_str(tmp_paths+n_path);
      if (s_p)
      {
        if (path_setup_nwc(&c_path->p,s_p->charset(),
                           (const uchar *) s_p->ptr(),
                           (const uchar *) s_p->ptr() + s_p->length()))
        {
          report_path_error(s_p, &c_path->p, n_arg);
          goto null_return;
        }

        /* We search to the last step. */
        c_path->p.last_step--;
        if (c_path->p.last_step < c_path->p.steps)
        {
          c_path->p.s.error= TRIVIAL_PATH_NOT_ALLOWED;
          report_path_error(s_p, &c_path->p, n_arg);
          goto null_return;
        }
      }
      c_path->parsed= c_path->constant;
    }
    if (args[n_arg]->null_value)
      goto null_return;

    json_scan_start(&je, js->charset(),(const uchar *) js->ptr(),
                    (const uchar *) js->ptr() + js->length());
    je.killed_ptr= (uchar*)&thd->killed;

    c_path->cur_step= c_path->p.steps;

    if (json_find_path(&je, &c_path->p, &c_path->cur_step, array_counters))
    {
      if (je.s.error)
        goto js_error;
    }

    if (json_read_value(&je))
      goto js_error;

    lp= c_path->p.last_step+1;

    if (lp->type & JSON_PATH_ARRAY)
    {
      int corrected_n_item;
      if (je.value_type != JSON_VALUE_ARRAY)
        continue;

      corrected_n_item= lp->n_item;
      if (corrected_n_item < 0)
      {
        int array_size;
        if (json_skip_array_and_count(&je, &array_size))
          goto js_error;
        corrected_n_item+= array_size;
      }

      while (json_scan_next(&je) == 0 && je.state != JST_ARRAY_END)
      {
        switch (je.state)
        {
        case JST_VALUE:
          if (n_item == corrected_n_item)
          {
            rem_start= (const char *) (je.s.c_str -
                         (n_item ? je.sav_c_len : 0));
            goto v_found;
          }
          n_item++;
          if (json_skip_array_item(&je))
            goto js_error;
          break;
        default:
          break;
        }
      }

      if (unlikely(je.s.error))
        goto js_error;

      continue;
    }
    else /*JSON_PATH_KEY*/
    {
      if (je.value_type != JSON_VALUE_OBJECT)
        continue;

      while (json_scan_next(&je) == 0 && je.state != JST_OBJ_END)
      {
        switch (je.state)
        {
        case JST_KEY:
          if (n_item == 0)
            rem_start= (const char *) (je.s.c_str - je.sav_c_len);
          json_string_set_str(&key_name, lp->key, lp->key_end);
          if (json_key_matches(&je, &key_name))
            goto v_found;

          if (json_skip_key(&je))
            goto js_error;

          rem_start= (const char *) je.s.c_str;
          n_item++;
          break;
        default:
          break;
        }
      }

      if (unlikely(je.s.error))
        goto js_error;

      continue;
    }

v_found:

    if (json_skip_key(&je) || json_scan_next(&je))
      goto js_error;

    rem_end= (je.state == JST_VALUE && n_item == 0) ? 
      (const char *) je.s.c_str : (const char *) (je.s.c_str - je.sav_c_len);

    str->length(0);

    if (append_simple(str, js->ptr(), rem_start - js->ptr()) ||
        (je.state == JST_KEY && n_item > 0 && str->append(",", 1)) ||
        append_simple(str, rem_end, js->end() - rem_end))
          goto js_error; /* Out of memory. */

    {
      /* Swap str and js. */
      if (str == &tmp_js)
      {
        str= js;
        js= &tmp_js;
      }
      else
      {
        js= str;
        str= &tmp_js;
      }
    }
  }

  json_scan_start(&je, js->charset(),(const uchar *) js->ptr(),
                  (const uchar *) js->ptr() + js->length());
  je.killed_ptr= (uchar*)&thd->killed;
  if (json_nice(&je, str, Item_func_json_format::LOOSE))
    goto js_error;

  null_value= 0;
  return str;

js_error:
  thd->check_killed(); // to get the error message right
  report_json_error(js, &je, 0);
null_return:
  null_value= 1;
  return 0;
}


bool Item_func_json_keys::fix_length_and_dec(THD *thd)
{
  collation.set(args[0]->collation);
  max_length= args[0]->max_length;
  set_maybe_null();
  if (arg_count > 1)
    path.set_constant_flag(args[1]->const_item());
  return FALSE;
}


/*
  That function is for Item_func_json_keys::val_str exclusively.
  It utilizes the fact the resulting string is in specific format:
        ["key1", "key2"...]
*/
static int check_key_in_list(String *res,
                             const uchar *key, int key_len)
{
  const uchar *c= (const uchar *) res->ptr() + 2; /* beginning '["' */
  const uchar *end= (const uchar *) res->end() - 1; /* ending '"' */

  while (c < end)
  {
    int n_char;
    for (n_char=0; c[n_char] != '"' && n_char < key_len; n_char++)
    {
      if (c[n_char] != key[n_char])
        break;
    }
    if (c[n_char] == '"')
    {
      if (n_char == key_len)
        return 1;
    }
    else
    {
      while (c[n_char] != '"')
        n_char++;
    }
    c+= n_char + 4; /* skip ', "' */
  }
  return 0;
}


String *Item_func_json_keys::val_str(String *str)
{
  json_engine_t je;
  String *js= args[0]->val_json(&tmp_js);
  uint n_keys= 0;
  int array_counters[JSON_DEPTH_LIMIT];

  if ((args[0]->null_value))
    goto null_return;

  json_scan_start(&je, js->charset(),(const uchar *) js->ptr(),
                  (const uchar *) js->ptr() + js->length());

  if (arg_count < 2)
    goto skip_search;

  if (!path.parsed)
  {
    String *s_p= args[1]->val_str(&tmp_path);
    if (s_p &&
        path_setup_nwc(&path.p, s_p->charset(), (const uchar *) s_p->ptr(),
                       (const uchar *) s_p->ptr() + s_p->length()))
      {
        report_path_error(s_p, &path.p, 1);
        goto null_return;
      }
    path.parsed= path.constant;
  }

  if (args[1]->null_value)
    goto null_return;

  path.cur_step= path.p.steps;

  if (json_find_path(&je, &path.p, &path.cur_step, array_counters))
  {
    if (je.s.error)
      goto err_return;

    goto null_return;
  }

skip_search:
  if (json_read_value(&je))
    goto err_return;

  if (je.value_type != JSON_VALUE_OBJECT)
    goto null_return;
  
  str->length(0);
  if (str->append('['))
    goto err_return; /* Out of memory. */
  /* Parse the OBJECT collecting the keys. */
  while (json_scan_next(&je) == 0 && je.state != JST_OBJ_END)
  {
    const uchar *key_start, *key_end;
    int key_len;

    switch (je.state)
    {
    case JST_KEY:
      key_start= je.s.c_str;
      do
      {
        key_end= je.s.c_str;
      } while (json_read_keyname_chr(&je) == 0);
      if (unlikely(je.s.error))
        goto err_return;
      key_len= (int)(key_end - key_start);

      if (!check_key_in_list(str, key_start, key_len))
      { 
        if ((n_keys > 0 && str->append(", ", 2)) ||
          str->append('"') ||
          append_simple(str, key_start, key_len) ||
          str->append('"'))
        goto err_return;
        n_keys++;
      }
      break;
    case JST_OBJ_START:
    case JST_ARRAY_START:
      if (json_skip_level(&je))
        break;
      break;
    default:
      break;
    }
  }

  if (unlikely(je.s.error || str->append(']')))
    goto err_return;

  null_value= 0;
  return str;

err_return:
  report_json_error(js, &je, 0);
null_return:
  null_value= 1;
  return 0;
}


bool Item_func_json_search::fix_fields(THD *thd, Item **ref)
{
  if (Item_json_str_multipath::fix_fields(thd, ref))
    return TRUE;

  if (arg_count < 4)
  {
    escape= '\\';
    return FALSE;
  }

  return fix_escape_item(thd, args[3], &tmp_js, true,
                         args[0]->collation.collation, &escape);
}


static const uint SQR_MAX_BLOB_WIDTH= (uint) sqrt(MAX_BLOB_WIDTH);

bool Item_func_json_search::fix_length_and_dec(THD *thd)
{
  collation.set(args[0]->collation);

  /*
    It's rather difficult to estimate the length of the result.
    I believe arglen^2 is the reasonable upper limit.
  */
  if (args[0]->max_length > SQR_MAX_BLOB_WIDTH)
    max_length= MAX_BLOB_WIDTH;
  else
  {
    max_length= args[0]->max_length;
    max_length*= max_length;
  }

  ooa_constant= args[1]->const_item();
  ooa_parsed= FALSE;

  if (arg_count > 4)
    mark_constant_paths(paths, args+4, arg_count-4);
  set_maybe_null();
  return FALSE;
}


int Item_func_json_search::compare_json_value_wild(json_engine_t *je,
                                                   const String *cmp_str)
{
  if (je->value_type != JSON_VALUE_STRING || !je->value_escaped)
    return collation.collation->wildcmp(
        (const char *) je->value, (const char *) (je->value + je->value_len),
        cmp_str->ptr(), cmp_str->end(), escape, wild_one, wild_many) ? 0 : 1;

  {
    int esc_len;
    if (esc_value.alloced_length() < (uint) je->value_len &&
        esc_value.alloc((je->value_len / 1024 + 1) * 1024))
      return 0;

    esc_len= json_unescape(je->s.cs, je->value, je->value + je->value_len,
                           je->s.cs, (uchar *) esc_value.ptr(),
                           (uchar *) (esc_value.ptr() + 
                                      esc_value.alloced_length()));
    if (esc_len <= 0)
      return 0;

    return collation.collation->wildcmp(
        esc_value.ptr(), esc_value.ptr() + esc_len,
        cmp_str->ptr(), cmp_str->end(), escape, wild_one, wild_many) ? 0 : 1;
  }
}


static int append_json_path(String *str, const json_path_t *p)
{
  const json_path_step_t *c;

  if (str->append("\"$", 2))
    return TRUE;

  for (c= p->steps+1; c <= p->last_step; c++)
  {
    if (c->type & JSON_PATH_KEY)
    {
      if (str->append(".", 1) ||
          append_simple(str, c->key, c->key_end-c->key))
        return TRUE;
    }
    else /*JSON_PATH_ARRAY*/
    {

      if (str->append('[') ||
          str->append_ulonglong(c->n_item) ||
          str->append(']'))
        return TRUE;
    }
  }

  return str->append('"');
}


String *Item_func_json_search::val_str(String *str)
{
  String *js= args[0]->val_json(&tmp_js);
  String *s_str= args[2]->val_str(&tmp_path);
  json_engine_t je;
  json_path_t p, sav_path;
  uint n_arg;
  int array_sizes[JSON_DEPTH_LIMIT];
  uint has_negative_path= 0;

  if (args[0]->null_value || args[2]->null_value)
    goto null_return;

  if (parse_one_or_all(this, args[1], &ooa_parsed, ooa_constant, &mode_one))
    goto null_return;

  n_path_found= 0;
  str->set_charset(js->charset());
  str->length(0);

  for (n_arg=4; n_arg < arg_count; n_arg++)
  {
    json_path_with_flags *c_path= paths + n_arg - 4;
    c_path->p.types_used= JSON_PATH_KEY_NULL;
    if (!c_path->parsed)
    {
      String *s_p= args[n_arg]->val_str(tmp_paths + (n_arg-4));
      if (s_p)
      {
       if (json_path_setup(&c_path->p,s_p->charset(),(const uchar *) s_p->ptr(),
                          (const uchar *) s_p->ptr() + s_p->length()))
       {
         report_path_error(s_p, &c_path->p, n_arg);
         goto null_return;
       }
       c_path->parsed= c_path->constant;
       has_negative_path|= c_path->p.types_used & JSON_PATH_NEGATIVE_INDEX;
      }
    }
    if (args[n_arg]->null_value)
      goto null_return;
  }

  json_get_path_start(&je, js->charset(),(const uchar *) js->ptr(),
                      (const uchar *) js->ptr() + js->length(), &p);

  while (json_get_path_next(&je, &p) == 0)
  {
    if (has_negative_path && je.value_type == JSON_VALUE_ARRAY &&
        json_skip_array_and_count(&je, array_sizes + (p.last_step - p.steps)))
      goto js_error;

    if (json_value_scalar(&je))
    {
      if ((arg_count < 5 ||
           path_ok(paths, arg_count - 4, &p, je.value_type, array_sizes)) &&
          compare_json_value_wild(&je, s_str) != 0)
      {
        ++n_path_found;
        if (n_path_found == 1)
        {
          sav_path= p;
          sav_path.last_step= sav_path.steps + (p.last_step - p.steps);
        }
        else
        {
          if (n_path_found == 2)
          {
            if (str->append('[') ||
                append_json_path(str, &sav_path))
                goto js_error;
          }
          if (str->append(", ", 2) || append_json_path(str, &p))
            goto js_error;
        }
        if (mode_one)
          goto end;
      }
    }
  }

  if (unlikely(je.s.error))
    goto js_error;

end:
  if (n_path_found == 0)
    goto null_return;
  if (n_path_found == 1)
  {
    if (append_json_path(str, &sav_path))
      goto js_error;
  }
  else
  {
    if (str->append(']'))
      goto js_error;
  }

  null_value= 0;
  return str;


js_error:
  report_json_error(js, &je, 0);
null_return:
  null_value= 1;
  return 0;
}


LEX_CSTRING Item_func_json_format::func_name_cstring() const
{
  switch (fmt)
  {
  case COMPACT:
    return { STRING_WITH_LEN("json_compact") };
  case LOOSE:
    return { STRING_WITH_LEN("json_loose") };
  case DETAILED:
    return { STRING_WITH_LEN("json_detailed") };
  default:
    DBUG_ASSERT(0);
  };

  return NULL_clex_str;
}


bool Item_func_json_format::fix_length_and_dec(THD *thd)
{
  decimals= 0;
  collation.set(args[0]->collation);
  switch (fmt)
  {
  case COMPACT:
    max_length= args[0]->max_length;
    break;
  case LOOSE:
    max_length= args[0]->max_length * 2;
    break;
  case DETAILED:
    max_length= MAX_BLOB_WIDTH;
    break;
  default:
    DBUG_ASSERT(0);
  };
  set_maybe_null();
  return FALSE;
}


String *Item_func_json_format::val_str(String *str)
{
  String *js= args[0]->val_json(&tmp_js);
  json_engine_t je;
  int tab_size= 4;
  THD *thd= current_thd;

  if ((null_value= args[0]->null_value))
    return 0;

  if (fmt == DETAILED)
  {
    if (arg_count > 1)
    {
      tab_size= (int)args[1]->val_int();
      if (args[1]->null_value)
      {
        null_value= 1;
        return 0;
      }
    }
    if (tab_size < 0)
      tab_size= 0;
    else if (tab_size > TAB_SIZE_LIMIT)
      tab_size= TAB_SIZE_LIMIT;
  }

  json_scan_start(&je, js->charset(), (const uchar *) js->ptr(),
                  (const uchar *) js->ptr()+js->length());
  je.killed_ptr= (uchar*)&thd->killed;

  if (json_nice(&je, str, fmt, tab_size))
  {
    null_value= 1;
    report_json_error(js, &je, 0);
    thd->check_killed(); // to get the error message right
    return 0;
  }

  return str;
}


String *Item_func_json_format::val_json(String *str)
{
  String *js= args[0]->val_json(&tmp_js);
  if ((null_value= args[0]->null_value))
    return 0;
  return js;
}

int Arg_comparator::compare_json_str_basic(Item *j, Item *s)
{
  String *js,*str;
  int c_len;
  json_engine_t je;

  if ((js= j->val_str(&value1)))
  {
    json_scan_start(&je, js->charset(), (const uchar *) js->ptr(),
                    (const uchar *) js->ptr()+js->length());
     if (json_read_value(&je))
       goto error;
     if (je.value_type == JSON_VALUE_STRING)
     {
       if (value2.realloc_with_extra_if_needed(je.value_len) ||
         (c_len= json_unescape(js->charset(), je.value,
                               je.value + je.value_len,
                               &my_charset_utf8mb3_general_ci,
                               (uchar *) value2.ptr(),
                               (uchar *) (value2.ptr() + je.value_len))) < 0)
         goto error;

       value2.length(c_len);
       js= &value2;
       str= &value1;
     }
     else
     {
       str= &value2;
     }


     if ((str= s->val_str(str)))
     {
       if (set_null)
         owner->null_value= 0;
       return sortcmp(js, str, compare_collation());
     }
  }

error:
  if (set_null)
    owner->null_value= 1;
  return -1;
}


int Arg_comparator::compare_e_json_str_basic(Item *j, Item *s)
{
  String *res1,*res2;
  json_value_types type;
  char *value;
  int value_len, c_len;
  Item_func_json_extract *e= (Item_func_json_extract *) j;

  res1= e->read_json(&value1, &type, &value, &value_len);
  res2= s->val_str(&value2);

  if (!res1 || !res2)
    return MY_TEST(res1 == res2);

  if (type == JSON_VALUE_STRING)
  {
    if (value1.realloc_with_extra_if_needed(value_len) ||
        (c_len= json_unescape(value1.charset(), (uchar *) value,
                              (uchar *) value+value_len,
                              &my_charset_utf8mb3_general_ci,
                              (uchar *) value1.ptr(),
                              (uchar *) (value1.ptr() + value_len))) < 0)
      return 1;
    value1.length(c_len);
    res1= &value1;
  }

  return MY_TEST(sortcmp(res1, res2, compare_collation()) == 0);
}

bool Item_func_json_arrayagg::fix_fields(THD *thd, Item **ref)
{
  bool res= Item_func_group_concat::fix_fields(thd, ref);
  m_tmp_json.set_charset(collation.collation);
  return res;
}


String *Item_func_json_arrayagg::get_str_from_item(Item *i, String *tmp)
{
  m_tmp_json.length(0);
  if (append_json_value(&m_tmp_json, i, tmp))
    return NULL;
  return &m_tmp_json;
}


String *Item_func_json_arrayagg::get_str_from_field(Item *i,Field *f,
    String *tmp, const uchar *key, size_t offset)
{
  m_tmp_json.length(0);

  if (append_json_value_from_field(&m_tmp_json, i, f, key, offset, tmp))
    return NULL;

  return &m_tmp_json;

}


void Item_func_json_arrayagg::cut_max_length(String *result,
       uint old_length, uint max_length) const
{
  if (result->length() == 0)
    return;

  if (result->ptr()[result->length() - 1] != '"' ||
      max_length == 0)
  {
    Item_func_group_concat::cut_max_length(result, old_length, max_length);
    return;
  }

  Item_func_group_concat::cut_max_length(result, old_length, max_length-1);
  result->append('"');
}


Item *Item_func_json_arrayagg::copy_or_same(THD* thd)
{
   return new (thd->mem_root) Item_func_json_arrayagg(thd, this);
}


String* Item_func_json_arrayagg::val_str(String *str)
{
  if ((str= Item_func_group_concat::val_str(str)))
  {
    String s;
    s.append('[');
    s.swap(*str);
    str->append(s);
    str->append(']');
  }
  return str;
}


Item_func_json_objectagg::
Item_func_json_objectagg(THD *thd, Item_func_json_objectagg *item)
  :Item_sum(thd, item)
{
  quick_group= FALSE;
  result.set_charset(collation.collation);
  result.append('{');
}


bool
Item_func_json_objectagg::fix_fields(THD *thd, Item **ref)
{
  uint i;                       /* for loop variable */
  DBUG_ASSERT(fixed() == 0);

  memcpy(orig_args, args, sizeof(Item*) * arg_count);

  if (init_sum_func_check(thd))
    return TRUE;

  set_maybe_null();

  /*
    Fix fields for select list and ORDER clause
  */

  for (i=0 ; i < arg_count ; i++)
  {
    if (args[i]->fix_fields_if_needed_for_scalar(thd, &args[i]))
      return TRUE;
    with_flags|= args[i]->with_flags;
  }

  /* skip charset aggregation for order columns */
  if (agg_arg_charsets_for_string_result(collation, args, arg_count))
    return 1;

  result.set_charset(collation.collation);
  result_field= 0;
  null_value= 1;
  max_length= (uint32)(thd->variables.group_concat_max_len
              / collation.collation->mbminlen
              * collation.collation->mbmaxlen);

  if (check_sum_func(thd, ref))
    return TRUE;

  base_flags|= item_base_t::FIXED;
  return FALSE;
}


void Item_func_json_objectagg::cleanup()
{
  DBUG_ENTER("Item_func_json_objectagg::cleanup");
  Item_sum::cleanup();

  result.length(1);
  DBUG_VOID_RETURN;
}


Item *Item_func_json_objectagg::copy_or_same(THD* thd)
{
  return new (thd->mem_root) Item_func_json_objectagg(thd, this);
}


void Item_func_json_objectagg::clear()
{
  result.length(1);
  null_value= 1;
}


bool Item_func_json_objectagg::add()
{
  StringBuffer<MAX_FIELD_WIDTH> buf;
  String *key;

  key= args[0]->val_str(&buf);
  if (args[0]->is_null())
    return 0;

  null_value= 0;
  if (result.length() > 1)
    result.append(STRING_WITH_LEN(", "));

  result.append('"');
  st_append_escaped(&result,key);
  result.append(STRING_WITH_LEN("\":"));

  buf.length(0);
  append_json_value(&result, args[1], &buf);

  return 0;
}


String* Item_func_json_objectagg::val_str(String* str)
{
  DBUG_ASSERT(fixed());
  if (null_value)
    return 0;

  result.append('}');
  return &result;
}


String *Item_func_json_normalize::val_str(String *buf)
{
  String tmp;
  String *raw_json= args[0]->val_str(&tmp);

  DYNAMIC_STRING normalized_json;
  if (init_dynamic_string(&normalized_json, NULL, 0, 0))
  {
    null_value= 1;
    return NULL;
  }

  null_value= args[0]->null_value;
  if (null_value)
    goto end;

  if (json_normalize(&normalized_json,
                     raw_json->ptr(), raw_json->length(),
                     raw_json->charset()))
  {
    null_value= 1;
    goto end;
  }

  buf->length(0);
  if (buf->append(normalized_json.str, normalized_json.length))
  {
    null_value= 1;
    goto end;
  }

end:
  dynstr_free(&normalized_json);
  return null_value ? NULL : buf;
}


bool Item_func_json_normalize::fix_length_and_dec(THD *thd)
{
  collation.set(&my_charset_utf8mb4_bin);
  /* 0 becomes 0.0E0, thus one character becomes 5 chars */
  fix_char_length_ulonglong((ulonglong) args[0]->max_char_length() * 5);
  set_maybe_null();
  return FALSE;
}


/*
  When the two values match or don't match we need to return true or false.
  But we can have some more elements in the array left or some more keys
  left in the object that we no longer want to compare. In this case,
  we want to skip the current item.
*/
static void json_skip_current_level(json_engine_t *js, json_engine_t *value)
{
  json_skip_level(js);
  json_skip_level(value);
}


/* At least one of the two arguments is a scalar. */
static bool json_find_overlap_with_scalar(json_engine_t *js, json_engine_t *value)
{
  if (json_value_scalar(value))
  {
    if (js->value_type == value->value_type)
    {
      if (js->value_type == JSON_VALUE_NUMBER)
      {
        double d_j, d_v;
        char *end;
        int err;

        d_j= js->s.cs->strntod((char *) js->value, js->value_len, &end, &err);
        d_v= value->s.cs->strntod((char *) value->value, value->value_len,
                                   &end, &err);

        return (fabs(d_j - d_v) < 1e-12);
      }
      else if (js->value_type == JSON_VALUE_STRING)
      {
        return value->value_len == js->value_len &&
               memcmp(value->value, js->value, value->value_len) == 0;
      }
    }
    return value->value_type == js->value_type;
  }
  else if (value->value_type == JSON_VALUE_ARRAY)
  {
    while (json_scan_next(value) == 0 && value->state == JST_VALUE)
    {
      if (json_read_value(value))
        return FALSE;
      if (js->value_type == value->value_type)
      {
        int res1= json_find_overlap_with_scalar(js, value);
        if (res1)
          return TRUE;
      }
      if (!json_value_scalar(value))
        json_skip_level(value);
    }
  }
  return FALSE;
}


/*
  Compare when one is object and other is array. This means we are looking
  for the object in the array. Hence, when value type of an element of the
  array is object, then compare the two objects entirely. If they are
  equal return true else return false.
*/
static bool json_compare_arr_and_obj(json_engine_t *js, json_engine_t *value)
{
  st_json_engine_t loc_val= *value;
  while (json_scan_next(js) == 0 && js->state == JST_VALUE)
  {
    if (json_read_value(js))
      return FALSE;
    if (js->value_type == JSON_VALUE_OBJECT)
    {
      int res1= json_find_overlap_with_object(js, value, true);
      if (res1)
        return TRUE;
      *value= loc_val;
    }
    if (js->value_type == JSON_VALUE_ARRAY)
      json_skip_level(js);
  }
  return FALSE;
}


bool json_compare_arrays_in_order(json_engine_t *js, json_engine_t *value)
{
  bool res= false;
  while (json_scan_next(js) == 0 && json_scan_next(value) == 0 &&
         js->state == JST_VALUE && value->state == JST_VALUE)
  {
    if (json_read_value(js) || json_read_value(value))
      return FALSE;
    if (js->value_type != value->value_type)
    {
      json_skip_current_level(js, value);
      return FALSE;
    }
    res= check_overlaps(js, value, true);
    if (!res)
    {
      json_skip_current_level(js, value);
      return FALSE;
    }
  }
  res= (value->state == JST_ARRAY_END || value->state == JST_OBJ_END ?
        TRUE : FALSE);
  json_skip_current_level(js, value);
  return res;
}


static int json_find_overlap_with_array(json_engine_t *js, json_engine_t *value,
                                 bool compare_whole)
{
  if (value->value_type == JSON_VALUE_ARRAY)
  {
    if (compare_whole)
      return json_compare_arrays_in_order(js, value);

    json_engine_t loc_value= *value, current_js= *js;

    while (json_scan_next(js) == 0 && js->state == JST_VALUE)
    {
      if (json_read_value(js))
        return FALSE;
      current_js= *js;
      while (json_scan_next(value) == 0 && value->state == JST_VALUE)
      {
        if (json_read_value(value))
          return FALSE;
        if (js->value_type == value->value_type)
        {
          int res1= check_overlaps(js, value, true);
          if (res1)
            return TRUE;
        }
        else
        {
          if (!json_value_scalar(value))
            json_skip_level(value);
        }
        *js= current_js;
      }
      *value= loc_value;
      if (!json_value_scalar(js))
        json_skip_level(js);
    }
    return FALSE;
  }
  else if (value->value_type == JSON_VALUE_OBJECT)
  {
    if (compare_whole)
    {
      json_skip_current_level(js, value);
      return FALSE;
    }
    return json_compare_arr_and_obj(js, value);
  }
  else
    return json_find_overlap_with_scalar(value, js);
}


int compare_nested_object(json_engine_t *js, json_engine_t *value)
{
  int result= 0;
  const char *value_begin= (const char*)value->s.c_str-1;
  const char *js_begin= (const char*)js->s.c_str-1;
  json_skip_level(value);
  json_skip_level(js);
  const char *value_end= (const char*)value->s.c_str;
  const char *js_end= (const char*)js->s.c_str;

  String a(value_begin, value_end-value_begin,value->s.cs);
  String b(js_begin, js_end-js_begin, js->s.cs);

  DYNAMIC_STRING a_res, b_res;
  if (init_dynamic_string(&a_res, NULL, 4096, 1024) ||
      init_dynamic_string(&b_res, NULL, 4096, 1024))
  { 
    goto error;
  }
  if (json_normalize(&a_res, a.ptr(), a.length(), value->s.cs) ||
      json_normalize(&b_res, b.ptr(), b.length(), value->s.cs))
  {
    goto error;
  }

  result= strcmp(a_res.str, b_res.str) ? 0 : 1;

  error:
  dynstr_free(&a_res);
  dynstr_free(&b_res);

  return MY_TEST(result);
}


static int json_find_overlap_with_object(json_engine_t *js, json_engine_t *value,
                                  bool compare_whole)
{
  if (value->value_type == JSON_VALUE_OBJECT)
  {
    if (compare_whole)
    {
      return compare_nested_object(js, value);
    }
    else
    {
      /* Find at least one common key-value pair */
      json_string_t key_name;
      bool found_key= false, found_value= false;
      json_engine_t loc_js= *js;
      const uchar *k_start, *k_end;

      json_string_set_cs(&key_name, value->s.cs);

      while (json_scan_next(value) == 0 && value->state == JST_KEY)
      {
        k_start= value->s.c_str;
        do
        {
          k_end= value->s.c_str;
        } while (json_read_keyname_chr(value) == 0);

        if (unlikely(value->s.error))
          return FALSE;

        json_string_set_str(&key_name, k_start, k_end);
        found_key= find_key_in_object(js, &key_name);
        found_value= 0;

        if (found_key)
        {
          if (json_read_value(js) || json_read_value(value))
            return FALSE;

          /*
            The value of key-value pair can be an be anything. If it is an object
            then we need to compare the whole value and if it is an array then
            we need to compare the elements in that order. So set compare_whole
            to true.
          */
          if (js->value_type == value->value_type)
            found_value= check_overlaps(js, value, true);
          if (found_value)
          {
            /*
             We have found at least one common key-value pair now.
             No need to check for more key-value pairs. So skip remaining
             jsons and return TRUE.
            */
            json_skip_current_level(js, value);
            return TRUE;
          }
          else
          {
            /*
              Key is found but value is not found. We have already
              exhausted both values for current key. Hence "reset"
              only js (first argument i.e json document) and
              continue.
            */
            *js= loc_js;
            continue;
          }
        }
        else
        {
          /*
            key is not found. So no need to check for value for that key.
            Read the value anyway so we get the "type" of json value.
            If is is non-scalar then skip the entire value
            (scalar values get exhausted while reading so no need to skip them).
            Then reset the json doc again.
          */
          if (json_read_value(value))
            return FALSE;
          if (!json_value_scalar(value))
            json_skip_level(value);
          *js= loc_js;
        }
      }
      /*
        At this point we have already returned true if any intersection exists.
        So skip jsons if not exhausted and return false.
      */
      json_skip_current_level(js, value);
      return FALSE;
    }
  }
  else if (value->value_type == JSON_VALUE_ARRAY)
  {
    if (compare_whole)
    {
      json_skip_current_level(js, value);
      return FALSE;
    }
    return json_compare_arr_and_obj(value, js);
  }
  return FALSE;
}


/*
  Find if two json documents overlap

  SYNOPSIS
    check_overlaps()
    js     - json document
    value  - value
    compare_whole - If true then find full overlap with the document in case of
                    object and comparing in-order in case of array.
                    Else find at least one match between two objects or array.

  IMPLEMENTATION
  We can compare two json datatypes if they are of same type to check if
  they are equal. When comparing between a json document and json value,
  there can be following cases:
  1) When at least one of the two json documents is of scalar type:
     1.a) If value and json document both are scalar, then return true
          if they have same type and value.
     1.b) If json document is scalar but other is array (or vice versa),
          then return true if array has at least one element of same type
          and value as scalar.
     1.c) If one is scalar and other is object, then return false because
          it can't be compared.

  2) When both arguments are of non-scalar type:
      2.a) If both arguments are arrays:
           Iterate over the value and json document. If there exists at least
           one element in other array of same type and value as that of
           element in value, then return true else return false.
      2.b) If both arguments are objects:
           Iterate over value and json document and if there exists at least
           one key-value pair common between two objects, then return true,
           else return false.
      2.c) If either of json document or value is array and other is object:
           Iterate over the array, if an element of type object is found,
           then compare it with the object (which is the other arguemnt).
           If the entire object matches i.e all they key value pairs match,
           then return true else return false.

  When we are comparing an object which is nested in other object or nested
  in an array, we need to compare all the key-value pairs, irrespective of
  what order they are in as opposed to non-nested where we return true if
  at least one match is found. However, if we have an array nested in another
  array, then we compare two arrays in that order i.e we compare
  i-th element of array 1 with i-th element of array 2.

  RETURN
    FALSE - If two json documents do not overlap
    TRUE  - if two json documents overlap
*/
static int check_overlaps(json_engine_t *js, json_engine_t *value, bool compare_whole)
{
  DBUG_EXECUTE_IF("json_check_min_stack_requirement",
                  return dbug_json_check_min_stack_requirement(););
  if (check_stack_overrun(current_thd, STACK_MIN_SIZE , NULL))
    return 1;

  switch (js->value_type)
  {
  case JSON_VALUE_OBJECT:
    return json_find_overlap_with_object(js, value, compare_whole);
  case JSON_VALUE_ARRAY:
    return json_find_overlap_with_array(js, value, compare_whole);
  default:
    return json_find_overlap_with_scalar(js, value);
  }
}

longlong Item_func_json_overlaps::val_int()
{
  String *js= args[0]->val_json(&tmp_js);
  json_engine_t je, ve;
  int result;

  if ((null_value= args[0]->null_value))
    return 0;

  if (!a2_parsed)
  {
    val= args[1]->val_json(&tmp_val);
    a2_parsed= a2_constant;
  }

  if (val == 0)
  {
    null_value= 1;
    return 0;
  }

  json_scan_start(&je, js->charset(), (const uchar *) js->ptr(),
                  (const uchar *) js->ptr() + js->length());

  json_scan_start(&ve, val->charset(), (const uchar *) val->ptr(),
                  (const uchar *) val->end());

  if (json_read_value(&je) || json_read_value(&ve))
    goto error;

  result= check_overlaps(&je, &ve, false);
  if (unlikely(je.s.error || ve.s.error))
    goto error;

  return result;

error:
  if (je.s.error)
    report_json_error(js, &je, 0);
  if (ve.s.error)
    report_json_error(val, &ve, 1);
  return 0;
}

bool Item_func_json_overlaps::fix_length_and_dec(THD *thd)
{
  a2_constant= args[1]->const_item();
  a2_parsed= FALSE;
  set_maybe_null();

  return Item_bool_func::fix_length_and_dec(thd);
}

longlong Item_func_json_schema_valid::val_int()
{
  json_engine_t ve;
  int is_valid= 1;

  if (!schema_parsed)
  {
    null_value= 1;
     return 0;
  }

   val= args[1]->val_json(&tmp_val);

   if (!val)
  {
    null_value= 1;
    return 0;
  }
  null_value= 0;

  if (!val->length())
    return 1;

  json_scan_start(&ve, val->charset(), (const uchar *) val->ptr(),
                  (const uchar *) val->end());

  if (json_read_value(&ve))
    goto end;

  if (!keyword_list.is_empty())
  {
    List_iterator <Json_schema_keyword> it(keyword_list);;
    Json_schema_keyword* curr_keyword= NULL;
    while ((curr_keyword=it++))
    {
      if (curr_keyword->validate(&ve, NULL, NULL))
      {
        is_valid= 0;
        break;
      }
    } 
  }

  if (is_valid && !ve.s.error && !json_scan_ended(&ve))
  {
    while (json_scan_next(&ve) == 0) /* no-op */;
  }

end:
  if (unlikely(ve.s.error))
  {
    is_valid= 0;
    report_json_error(val, &ve, 1);
  }

  return is_valid;
}

/*
Idea behind implementation:
JSON schema basically has same structure as that of json object, consisting of
key-value pairs. So it can be parsed in the same manner as any json object.

However, none of the keywords are mandatory, so making guess about the json value
type based only on the keywords would be incorrect. Hence we need separate objects
denoting each keyword.

So during create_object_and_handle_keyword() we create appropriate objects
based on the keywords and validate each of them individually on the json
document by calling respective validate() function if the type matches.
If any of them fails, return false, else return true.
*/
bool Item_func_json_schema_valid::fix_length_and_dec(THD *thd)
{
  json_engine_t je;
  bool res= 0, is_schema_constant= args[0]->const_item();

  String *js= NULL;

  if (!is_schema_constant)
  {

    my_error(ER_JSON_NO_VARIABLE_SCHEMA, MYF(0));
    null_value= 1;
    return 0;
  }
  null_value= args[0]->null_value;
  js= args[0]->val_json(&tmp_js);

  if (!js)
  {
    null_value= 1;
    return 0;
  }
  json_scan_start(&je, js->charset(), (const uchar *) js->ptr(),
                  (const uchar *) js->ptr() + js->length());
  if (!create_object_and_handle_keyword(thd, &je, &keyword_list,
                                          &all_keywords))
    schema_parsed= true;
  else
    schema_parsed= false;

  /*
    create_object_and_handle_keyword fails when either the json value for
    keyword is invalid or when there is syntax error. Return NULL in both
    these cases.
  */
  if (!schema_parsed)
  {
    if (je.s.error)
     report_json_error(js, &je, 0);
    set_maybe_null();
  }

  return res || Item_bool_func::fix_length_and_dec(thd);
}

void Item_func_json_schema_valid::cleanup()
{
  DBUG_ENTER("Item_func_json_schema_valid::cleanup");
  Item_bool_func::cleanup();

  List_iterator<Json_schema_keyword> it2(all_keywords);
  Json_schema_keyword *curr_schema;
  while ((curr_schema= it2++))
  {
    delete curr_schema;
    curr_schema= nullptr;
  }
  all_keywords.empty();
  keyword_list.empty();

  DBUG_VOID_RETURN;
}


bool Item_func_json_key_value::get_key_value(json_engine_t *je, String *str)
{
  int level= je->stack_p;

  if (str->append('['))
    goto error_return;

  while (json_scan_next(je) == 0 && je->stack_p >= level)
  {
    const uchar *key_start, *key_end, *value_begin;
    size_t v_len;

    switch (je->state)
    {
      case JST_KEY:

        key_start= je->s.c_str;
        do
        {
          key_end= je->s.c_str;
        } while (json_read_keyname_chr(je) == 0);

        if (unlikely(je->s.error))
          goto error_return;

        if (json_read_value(je))
          goto error_return;

        value_begin= je->value_begin;
        if (json_value_scalar(je))
          v_len= je->value_end - value_begin;
        else
        {
          if (json_skip_level(je))
           goto error_return;
          v_len= je->s.c_str - value_begin;
        }

        size_t key_len= (size_t)(key_end-key_start);

        if (str->append('{') ||
            str->append('"') || str->append("key", 3) || str->append('"') ||
            str->append(": ", 2) ||
            str->append('"') || str->append((const char*)key_start, key_len) || str->append('"') ||
            str->append(", ",2) ||
            str->append('"') || str->append("value", 5) || str->append('"') ||
            str->append(": ", 2) ||
            str->append((const char*)value_begin, v_len) ||
            str->append('}') ||
            str->append(", ", 2))
          goto error_return;
    }
  }

  if (je->s.error)
    goto error_return;

  if (str->length() > 1)
  {
    /* remove the last comma and space. */
    str->chop();
    str->chop();
  }

  /* close the array */
  if (str->append(']'))
   goto error_return;

  return false;

error_return:
  str->length(0);
  return true;
}

String* Item_func_json_key_value::val_str(String *str)
{
  json_engine_t je;

  if ((null_value= args[0]->null_value) ||
      (null_value= args[1]->null_value))
  {
    goto return_null;
  }

  null_value= Json_path_extractor::extract(&tmp_str, args[0], args[1],
                                             collation.collation);
  if (null_value)
    return NULL;

  json_scan_start(&je, tmp_str.charset(), (const uchar *) tmp_str.ptr(),
                  (const uchar *) tmp_str.ptr() + tmp_str.length());
  if (json_read_value(&je))
  {
    report_json_error(str, &je, 0);
    goto return_null;
  }

  str->length(0);
  if (get_key_value(&je, str))
  {
    report_json_error(str, &je, 0);
    goto return_null;
  }

  return str;

return_null:
  null_value= 1;
  return NULL;
}


bool Item_func_json_key_value::fix_length_and_dec(THD *thd)
{
  collation.set(args[0]->collation);

  tmp_str.set("", 0, collation.collation);

  max_length= args[0]->max_length*2;
  set_constant_flag(args[1]->const_item());
  set_maybe_null();

  return FALSE;
}


static bool create_hash(json_engine_t *value, HASH *items, bool &hash_inited,
                        MEM_ROOT *hash_root)
{
  int level= value->stack_p;
  if (my_hash_init(PSI_INSTRUMENT_ME, items, value->s.cs, 0, 0, 0,
                   (my_hash_get_key) get_key_name, NULL, 0))
    return true;
  hash_inited= true;

  while (json_scan_next(value) == 0 && value->stack_p >= level)
  {
    const uchar *value_start= NULL;
    size_t value_len= 0;
    DYNAMIC_STRING norm_val;

    if (json_read_value(value) ||
        get_current_value(value, value_start, value_len) ||
        init_dynamic_string(&norm_val, NULL, 0, 0))
      return true;

    if (json_normalize(&norm_val, (const char*) value_start,
                       value_len, value->s.cs))
    {
      dynstr_free(&norm_val);
      return true;
    }

    char *new_entry= (char*)alloc_root(hash_root,
                                       norm_val.length+1);
    if (!new_entry)
    {
      dynstr_free(&norm_val);
      return true;
    }
    else
    {
      strncpy(new_entry, norm_val.str, norm_val.length);
      new_entry[norm_val.length]='\0';

      dynstr_free(&norm_val);

      if (my_hash_insert(items, (const uchar *) new_entry))
      {
        my_free(new_entry);
        return true;
      }
    }
  }
  return false;
}


/*
  Get the starting pointer and length of the value of the current layer.
  RETURN
    FALSE - The function was successfully completed without errors.
    TRUE  - An error occurred while running.
*/
static bool get_current_value(json_engine_t *js, const uchar *&value_start,
                              size_t &value_len)
{
  value_start= js->value_begin;

  if (json_value_scalar(js))
  {
    value_len= js->value_end - value_start;
  }
  else
  {
    if (json_skip_level(js))
      return true;
    value_len= js->s.c_str - value_start;
  }
  return false;
}


/*
  If the outermost layer of JSON is an array,
  the intersection of arrays is independent of order.
  Create a hash containing all elements in the array,
  itterate over another array and add the common elements
  to the result.

  RETURN
    FALSE  - if two array documents have intersection
    TRUE   - If two array documents do not have intersection
*/
static bool get_intersect_between_arrays(String *str, json_engine_t *value,
                                         HASH items)
{
  bool res= true, has_value= false;
  int level= value->stack_p;
  String temp_str(0);

  temp_str.append('[');
  while (json_scan_next(value) == 0 && value->stack_p >= level)
  {
    const uchar *value_start= NULL;
    size_t value_len= 0;
    DYNAMIC_STRING norm_val;

    if (json_read_value(value) ||
        get_current_value(value, value_start, value_len) ||
        init_dynamic_string(&norm_val, NULL, 0, 0))
      goto error;

    if (json_normalize(&norm_val, (const char*) value_start,
                         value_len, value->s.cs))
    {
      dynstr_free(&norm_val);
      goto error;
    }

    char *new_entry= (char*)malloc(norm_val.length+1);
    if (!new_entry)
    {
      dynstr_free(&norm_val);
      goto error;
    }
    strncpy(new_entry, norm_val.str, norm_val.length);
    new_entry[norm_val.length]='\0';

    dynstr_free(&norm_val);

    /*
      If the same value is found in the hash table, add
      that value to str. At the same time, update the number
      of times the value appears in the hash table.
    */
    uchar * found= NULL;
    if ((found= my_hash_search(&items,
                                (const uchar *) new_entry,
                                strlen(new_entry))))
    {
      has_value= true;
      temp_str.append( (const char*) value_start, value_len);
      temp_str.append(',');
      if (my_hash_delete(&items, found))
      {
        free(new_entry);
        goto error;
      }
    }
    free(new_entry);
  }

  res= false;

  if (has_value)
  {
    temp_str.chop(); /* remove last comma because there are no values after that. */
    temp_str.append(']');
    str->append(temp_str.ptr(), temp_str.length());
  }

error:
  return res;
}


String* Item_func_json_array_intersect::val_str(String *str)
{
  DBUG_ASSERT(fixed());

  json_engine_t je2, res_je, je1;
  String *js2= args[1]->val_json(&tmp_js2), *js1= args[0]->val_json(&tmp_js1);

  if (parse_for_each_row)
  {
    if (args[0]->null_value)
      goto null_return;
    if (hash_inited)
      my_hash_free(&items);
    if (root_inited)
      free_root(&hash_root, MYF(0));
    root_inited= false;
    hash_inited= false;
    prepare_json_and_create_hash(&je1, js1);
  }

  if (null_value || args[1]->null_value)
    goto null_return;

  str->set_charset(js2->charset());
  str->length(0);

  json_scan_start(&je2, js2->charset(), (const uchar *) js2->ptr(),
                  (const uchar *) js2->ptr() + js2->length());

  if (json_read_value(&je2) || je2.value_type != JSON_VALUE_ARRAY)
    goto error_return;

  if (get_intersect_between_arrays(str, &je2, items))
    goto error_return;

  if (str->length())
  {
    json_scan_start(&res_je, str->charset(), (const uchar *) str->ptr(),
                  (const uchar *) str->ptr() + str->length());
    str= &tmp_js1;
    if (json_nice(&res_je, str, Item_func_json_format::LOOSE))
      goto error_return;

    null_value= 0;
    return str;
  }
  else
  {
    goto null_return;
  }

error_return:
  if (je2.s.error)
    report_json_error(js2, &je2, 1);
null_return:
  null_value= 1;
  return NULL;
}

void Item_func_json_array_intersect::prepare_json_and_create_hash(json_engine_t *je1, String *js)
{
  json_scan_start(je1, js->charset(), (const uchar *) js->ptr(),
                  (const uchar *) js->ptr() + js->length());
  /*
    Scan value uses the hash table to get the intersection of two arrays.
  */

  if (!root_inited)
    init_alloc_root(PSI_NOT_INSTRUMENTED, &hash_root, 1024, 0, MYF(0));
  root_inited= true;

  if (json_read_value(je1) || je1->value_type != JSON_VALUE_ARRAY ||
      create_hash(je1, &items, hash_inited, &hash_root))
    {
      if (je1->s.error)
        report_json_error(js, je1, 0);
      null_value= 1;
    }

    max_length= (args[0]->max_length < args[1]->max_length) ?
                 args[0]->max_length : args[1]->max_length;
}

bool Item_func_json_array_intersect::fix_length_and_dec(THD *thd)
{
  json_engine_t je1;
  String *js1;

  if (!args[0]->const_item())
  {
    if (args[1]->const_item())
    {
      std::swap(args[0], args[1]);
    }
    else
    {
      parse_for_each_row= true;
      goto end;
    }
  }

  js1= args[0]->val_json(&tmp_js1);
  prepare_json_and_create_hash(&je1, js1);

end:
  set_maybe_null();
  return FALSE;
}


static bool filter_keys(json_engine_t *je1, String *str, HASH items)
{
  int level= je1->stack_p;
  String temp_str(0);
  bool res= true, has_value= false;

  temp_str.append('{');
  while (json_scan_next(je1)==0 && level <= je1->stack_p)
  {
    switch(je1->state)
    {
      case JST_KEY:
      {
        const uchar *key_start= je1->s.c_str;
        const uchar *key_end;
        String str("", 0, je1->s.cs);
        str.append('"');

        do
        {
          key_end= je1->s.c_str;
        } while (json_read_keyname_chr(je1) == 0);

        if (unlikely(je1->s.error))
          goto error;
        if (json_read_value(je1))
          goto error;

        const uchar* value_start= NULL;
        size_t value_len= 0;
        if (get_current_value(je1, value_start, value_len))
          goto error;

        str.append((const char*)key_start, (size_t)(key_end-key_start));
        str.append('"');
        str.append('\0');

        char *curr_key= (char*)malloc((size_t)(key_end-key_start+3));
        strncpy(curr_key, str.ptr(), str.length());

        if (my_hash_search(&items, (const uchar*)curr_key, strlen(curr_key)))
        {
          has_value= true;

          temp_str.append('"');
          temp_str.append((const char*)key_start, (size_t)(key_end-key_start));
          temp_str.append('"');

          temp_str.append(':');

          temp_str.append((const char*)value_start, value_len);

          temp_str.append(',');
        }
        free(curr_key);
      }
    }
  }

  res= false;

  if (has_value)
  {
    temp_str.chop();
    temp_str.append('}');
    str->append(temp_str.ptr(), temp_str.length());
  }

error:
  return res;
}

String* Item_func_json_object_filter_keys::val_str(String *str)
{
  DBUG_ASSERT(fixed());

  json_engine_t je1, res_je;
  String *js1= args[0]->val_json(&tmp_js1);

  if (null_value || args[0]->null_value)
    goto null_return;

  str->set_charset(js1->charset());
  str->length(0);

  json_scan_start(&je1, js1->charset(),(const uchar *) js1->ptr(),
                  (const uchar *) js1->ptr() + js1->length());

  if (json_read_value(&je1) || je1.value_type != JSON_VALUE_OBJECT)
    goto error_return;

  if(filter_keys(&je1, str, items))
    goto null_return;

   if (str->length())
   {
    json_scan_start(&res_je, str->charset(), (const uchar *) str->ptr(),
                  (const uchar *) str->ptr() + str->length());
    str= &tmp_js1;
    if (json_nice(&res_je, str, Item_func_json_format::LOOSE))
      goto error_return;

    null_value= 0;
    return str;
  }
  else
  {
    goto null_return;
  }


error_return:
  if (je1.s.error)
    report_json_error(js1, &je1, 0);
null_return:
  null_value= 1;
  return NULL;
}


bool Item_func_json_object_filter_keys::fix_length_and_dec(THD *thd)
{
  String *js2= args[1]->val_json(&tmp_js2);
  json_engine_t je2;

  if (args[1]->null_value)
  {
    null_value= 1;
    return FALSE;
  }

  json_scan_start(&je2, js2->charset(),(const uchar *) js2->ptr(),
                  (const uchar *) js2->ptr() + js2->length());
  if (!root_inited)
    init_alloc_root(PSI_NOT_INSTRUMENTED, &hash_root, 1024, 0, MYF(0));
  root_inited= true;

  if (json_read_value(&je2) || je2.value_type != JSON_VALUE_ARRAY ||
      create_hash(&je2, &items, hash_inited, &hash_root))
  {
    if (je2.s.error)
      report_json_error(js2, &je2, 0);
    null_value= 1;
    return FALSE;
  }

  max_length= args[0]->max_length;
  set_maybe_null();

  return FALSE;
}

static bool convert_to_array(json_engine_t *je, String *str)
{
  int level= je->stack_p;
  String temp_str(0);
  temp_str.append('[');

  while (json_scan_next(je)==0 && level <= je->stack_p)
  {
    switch(je->state)
    {
      case JST_KEY:
      {
        temp_str.append('[');

        const uchar *key_start= je->s.c_str;
        const uchar *key_end;

        do
        {
          key_end= je->s.c_str;
        } while (json_read_keyname_chr(je) == 0);

        if (unlikely(je->s.error))
          return true;

        temp_str.append('"');
        temp_str.append((const char*)key_start, (size_t)(key_end-key_start));
        temp_str.append('"');

        temp_str.append(',');

        int v_len= 0;
        const uchar *value= NULL;

        if (json_read_value(je))
          return true;
        value= je->value_begin;
        if (json_value_scalar(je))
          v_len= (int)(je->value_end - value);
        else
        {
          if (json_skip_level(je))
            return true;
          v_len= (int)(je->s.c_str - value);
        }
        temp_str.append((const char *) value, v_len);

        temp_str.append(']');
        temp_str.append(',');
      }
    }
  }
  if (je->s.error)
    return true;

  temp_str.chop(); /* remove the last comma. */
  temp_str.append(']');
  str->append(temp_str.ptr(), temp_str.length());
  return false;
}

String* Item_func_json_object_to_array::val_str(String *str)
{
  DBUG_ASSERT(fixed());

  json_engine_t je;
  String *js1= args[0]->val_str(&tmp);

  if (args[0]->null_value)
    goto null_return;

  str->set_charset(js1->charset());
  str->length(0);

  json_scan_start(&je, js1->charset(),(const uchar *) js1->ptr(),
                  (const uchar *) js1->ptr() + js1->length());

  if (json_read_value(&je))
    goto error_return;
  if (je.value_type != JSON_VALUE_OBJECT)
    goto null_return;

  if (convert_to_array(&je, str))
    goto error_return;

  if (str->length())
  {
    json_scan_start(&je, str->charset(), (const uchar *) str->ptr(),
                  (const uchar *) str->ptr() + str->length());
    str= &tmp;
    if (json_nice(&je, str, Item_func_json_format::LOOSE))
      goto error_return;

    null_value= 0;
    return str;
  }
  else
  {
    goto null_return;
  }

error_return:
  if (je.s.error)
    report_json_error(js1, &je, 0);
null_return:
  null_value= 1;
  return NULL;
}


bool Item_func_json_object_to_array::fix_length_and_dec(THD *thd)
{
  max_length= args[0]->max_length + (args[0]->max_length/2);
  set_maybe_null();
  return FALSE;
}<|MERGE_RESOLUTION|>--- conflicted
+++ resolved
@@ -21,11 +21,10 @@
 #include "sql_parse.h" // For check_stack_overrun
 #include "json_schema_helper.h"
 
-<<<<<<< HEAD
 static bool get_current_value(json_engine_t *, const uchar *&, size_t &);
 static int check_overlaps(json_engine_t *, json_engine_t *, bool);
 static int json_find_overlap_with_object(json_engine_t *, json_engine_t *, bool);
-=======
+
 #ifndef DBUG_OFF
 static int dbug_json_check_min_stack_requirement()
 {
@@ -34,7 +33,6 @@
   return 1;
 }
 #endif
->>>>>>> 683fbced
 
 /*
   Compare ASCII string against the string with the specified
