/* Copyright (c) 2000, 2012, Oracle and/or its affiliates.
   Copyright (c) 2010, 2011 Monty Program Ab
   Copyright (C) 2013 Sergey Vojtovich and MariaDB Foundation

   This program is free software; you can redistribute it and/or modify
   it under the terms of the GNU General Public License as published by
   the Free Software Foundation; version 2 of the License.

   This program is distributed in the hope that it will be useful,
   but WITHOUT ANY WARRANTY; without even the implied warranty of
   MERCHANTABILITY or FITNESS FOR A PARTICULAR PURPOSE.  See the
   GNU General Public License for more details.

   You should have received a copy of the GNU General Public License
   along with this program; if not, write to the Free Software
   Foundation, Inc., 51 Franklin St, Fifth Floor, Boston, MA 02110-1301  USA */

/**
  @file
  Table definition cache and table cache implementation.

  Table definition cache actions:
  - add new TABLE_SHARE object to cache (tdc_acquire_share())
  - acquire TABLE_SHARE object from cache (tdc_acquire_share())
  - release TABLE_SHARE object to cache (tdc_release_share())
  - purge unused TABLE_SHARE objects from cache (tdc_purge())
  - remove TABLE_SHARE object from cache (tdc_remove_table())
  - get number of TABLE_SHARE objects in cache (tdc_records())

  Table cache actions:
  - add new TABLE object to cache (tc_add_table())
  - acquire TABLE object from cache (tc_acquire_table())
  - release TABLE object to cache (tc_release_table())
  - purge unused TABLE objects from cache (tc_purge())
  - purge unused TABLE objects of a table from cache (tdc_remove_table())
  - get number of TABLE objects in cache (tc_records())

  Dependencies:
  - close_cached_tables(): flush tables on shutdown
  - alloc_table_share()
  - free_table_share()

  Table cache invariants:
  - TABLE_SHARE::free_tables shall not contain objects with TABLE::in_use != 0
  - TABLE_SHARE::free_tables shall not receive new objects if
    TABLE_SHARE::tdc.flushed is true
*/

#include "mariadb.h"
#include "lf.h"
#include "table.h"
#include "sql_base.h"


/** Configuration. */
ulong tdc_size; /**< Table definition cache threshold for LRU eviction. */
ulong tc_size; /**< Table cache threshold for LRU eviction. */
uint32 tc_instances;
uint32 tc_active_instances= 1;
static uint32 tc_contention_warning_reported;

/** Data collections. */
static LF_HASH tdc_hash; /**< Collection of TABLE_SHARE objects. */
/** Collection of unused TABLE_SHARE objects. */
static
I_P_List <TDC_element,
          I_P_List_adapter<TDC_element, &TDC_element::next, &TDC_element::prev>,
          I_P_List_null_counter,
          I_P_List_fast_push_back<TDC_element> > unused_shares;

static tdc_version_t tdc_version;  /* Increments on each reload */
static bool tdc_inited;


/**
  Protects unused shares list.

  TDC_element::prev
  TDC_element::next
  unused_shares
*/

static mysql_mutex_t LOCK_unused_shares;

#ifdef HAVE_PSI_INTERFACE
static PSI_mutex_key key_LOCK_unused_shares, key_TABLE_SHARE_LOCK_table_share,
                     key_LOCK_table_cache;
static PSI_mutex_info all_tc_mutexes[]=
{
  { &key_LOCK_unused_shares, "LOCK_unused_shares", PSI_FLAG_GLOBAL },
  { &key_TABLE_SHARE_LOCK_table_share, "TABLE_SHARE::tdc.LOCK_table_share", 0 },
  { &key_LOCK_table_cache, "LOCK_table_cache", 0 }
};

static PSI_cond_key key_TABLE_SHARE_COND_release;
static PSI_cond_info all_tc_conds[]=
{
  { &key_TABLE_SHARE_COND_release, "TABLE_SHARE::tdc.COND_release", 0 }
};
#endif


static int fix_thd_pins(THD *thd)
{
  return thd->tdc_hash_pins ? 0 :
         (thd->tdc_hash_pins= lf_hash_get_pins(&tdc_hash)) == 0;
}


/*
  Auxiliary routines for manipulating with per-share all/unused lists
  and tc_count counter.
  Responsible for preserving invariants between those lists, counter
  and TABLE::in_use member.
  In fact those routines implement sort of implicit table cache as
  part of table definition cache.
*/

struct Table_cache_instance
{
  /**
    Protects free_tables (TABLE::global_free_next and TABLE::global_free_prev),
    records, Share_free_tables::List (TABLE::prev and TABLE::next),
    TABLE::in_use.
  */
  mysql_mutex_t LOCK_table_cache;
  I_P_List <TABLE, I_P_List_adapter<TABLE, &TABLE::global_free_next,
                                    &TABLE::global_free_prev>,
            I_P_List_null_counter, I_P_List_fast_push_back<TABLE> >
    free_tables;
  ulong records;
  uint mutex_waits;
  uint mutex_nowaits;
  /** Avoid false sharing between instances */
  char pad[CPU_LEVEL1_DCACHE_LINESIZE];

  Table_cache_instance(): records(0), mutex_waits(0), mutex_nowaits(0)
  {
    mysql_mutex_init(key_LOCK_table_cache, &LOCK_table_cache,
                     MY_MUTEX_INIT_FAST);
  }

  ~Table_cache_instance()
  {
    mysql_mutex_destroy(&LOCK_table_cache);
    DBUG_ASSERT(free_tables.is_empty());
    DBUG_ASSERT(records == 0);
  }

  /**
    Lock table cache mutex and check contention.

    Instance is considered contested if more than 20% of mutex acquisiotions
    can't be served immediately. Up to 100 000 probes may be performed to avoid
    instance activation on short sporadic peaks. 100 000 is estimated maximum
    number of queries one instance can serve in one second.

    These numbers work well on a 2 socket / 20 core / 40 threads Intel Broadwell
    system, that is expected number of instances is activated within reasonable
    warmup time. It may have to be adjusted for other systems.

    Only TABLE object acquistion is instrumented. We intentionally avoid this
    overhead on TABLE object release. All other table cache mutex acquistions
    are considered out of hot path and are not instrumented either.
  */
  void lock_and_check_contention(uint32 n_instances, uint32 instance)
  {
    if (mysql_mutex_trylock(&LOCK_table_cache))
    {
      mysql_mutex_lock(&LOCK_table_cache);
      if (++mutex_waits == 20000)
      {
        if (n_instances < tc_instances)
        {
          if (my_atomic_cas32_weak_explicit((int32*) &tc_active_instances,
                                            (int32*) &n_instances,
                                            (int32) n_instances + 1,
                                            MY_MEMORY_ORDER_RELAXED,
                                            MY_MEMORY_ORDER_RELAXED))
          {
            sql_print_information("Detected table cache mutex contention at instance %d: "
                                  "%d%% waits. Additional table cache instance "
                                  "activated. Number of instances after "
                                  "activation: %d.",
                                  instance + 1,
                                  mutex_waits * 100 / (mutex_nowaits + mutex_waits),
                                  n_instances + 1);
          }
        }
        else if (!my_atomic_fas32_explicit((int32*) &tc_contention_warning_reported,
                                           1, MY_MEMORY_ORDER_RELAXED))
        {
          sql_print_warning("Detected table cache mutex contention at instance %d: "
                            "%d%% waits. Additional table cache instance "
                            "cannot be activated: consider raising "
                            "table_open_cache_instances. Number of active "
                            "instances: %d.",
                            instance + 1,
                            mutex_waits * 100 / (mutex_nowaits + mutex_waits),
                            n_instances);
        }
        mutex_waits= 0;
        mutex_nowaits= 0;
      }
    }
    else if (++mutex_nowaits == 80000)
    {
      mutex_waits= 0;
      mutex_nowaits= 0;
    }
  }
};


static Table_cache_instance *tc;


static void intern_close_table(TABLE *table)
{
  delete table->triggers;
  DBUG_ASSERT(table->file);
  closefrm(table);
  tdc_release_share(table->s);
  my_free(table);
}


/**
  Get number of TABLE objects (used and unused) in table cache.
*/

uint tc_records(void)
{
  ulong total= 0;
  for (ulong i= 0; i < tc_instances; i++)
  {
    mysql_mutex_lock(&tc[i].LOCK_table_cache);
    total+= tc[i].records;
    mysql_mutex_unlock(&tc[i].LOCK_table_cache);
  }
  return total;
}


/**
  Remove TABLE object from table cache.
*/

static void tc_remove_table(TABLE *table)
{
  TDC_element *element= table->s->tdc;

  mysql_mutex_lock(&element->LOCK_table_share);
  /* Wait for MDL deadlock detector to complete traversing tdc.all_tables. */
  while (element->all_tables_refs)
    mysql_cond_wait(&element->COND_release, &element->LOCK_table_share);
  element->all_tables.remove(table);
  mysql_mutex_unlock(&element->LOCK_table_share);

  intern_close_table(table);
}


static void tc_remove_all_unused_tables(TDC_element *element,
                                        Share_free_tables::List *purge_tables,
                                        bool mark_flushed)
{
  TABLE *table;

  /*
    Mark share flushed in order to ensure that it gets
    automatically deleted once it is no longer referenced.

    Note that code in TABLE_SHARE::wait_for_old_version() assumes that
    marking share flushed is followed by purge of unused table
    shares.
  */
  if (mark_flushed)
    element->flushed= true;
  for (ulong i= 0; i < tc_instances; i++)
  {
    mysql_mutex_lock(&tc[i].LOCK_table_cache);
    while ((table= element->free_tables[i].list.pop_front()))
    {
      tc[i].records--;
      tc[i].free_tables.remove(table);
      DBUG_ASSERT(element->all_tables_refs == 0);
      element->all_tables.remove(table);
      purge_tables->push_front(table);
    }
    mysql_mutex_unlock(&tc[i].LOCK_table_cache);
  }
}


/**
  Free all unused TABLE objects.

  While locked:
  - remove unused objects from TABLE_SHARE::tdc.free_tables and
    TABLE_SHARE::tdc.all_tables
  - decrement tc_count

  While unlocked:
  - free resources related to unused objects

  @note This is called by 'handle_manager' when one wants to
        periodicly flush all not used tables.
*/

struct tc_purge_arg
{
  Share_free_tables::List purge_tables;
  bool mark_flushed;
};


static my_bool tc_purge_callback(TDC_element *element, tc_purge_arg *arg)
{
  mysql_mutex_lock(&element->LOCK_table_share);
  tc_remove_all_unused_tables(element, &arg->purge_tables, arg->mark_flushed);
  mysql_mutex_unlock(&element->LOCK_table_share);
  return FALSE;
}


void tc_purge(bool mark_flushed)
{
  tc_purge_arg argument;
  TABLE *table;

  argument.mark_flushed= mark_flushed;
  tdc_iterate(0, (my_hash_walk_action) tc_purge_callback, &argument);
  while ((table= argument.purge_tables.pop_front()))
    intern_close_table(table);
}


/**
  Add new TABLE object to table cache.

  @pre TABLE object is used by caller.

  Added object cannot be evicted or acquired.

  While locked:
  - add object to TABLE_SHARE::tdc.all_tables
  - increment tc_count
  - evict LRU object from table cache if we reached threshold

  While unlocked:
  - free evicted object
*/

void tc_add_table(THD *thd, TABLE *table)
{
  uint32 i= thd->thread_id % my_atomic_load32_explicit((int32*) &tc_active_instances,
                                                       MY_MEMORY_ORDER_RELAXED);
  TABLE *LRU_table= 0;
  TDC_element *element= table->s->tdc;

  DBUG_ASSERT(table->in_use == thd);
  table->instance= i;
  mysql_mutex_lock(&element->LOCK_table_share);
  /* Wait for MDL deadlock detector to complete traversing tdc.all_tables. */
  while (element->all_tables_refs)
    mysql_cond_wait(&element->COND_release, &element->LOCK_table_share);
  element->all_tables.push_front(table);
  mysql_mutex_unlock(&element->LOCK_table_share);

  mysql_mutex_lock(&tc[i].LOCK_table_cache);
  if (tc[i].records == tc_size)
  {
    if ((LRU_table= tc[i].free_tables.pop_front()))
    {
      LRU_table->s->tdc->free_tables[i].list.remove(LRU_table);
      /* Needed if MDL deadlock detector chimes in before tc_remove_table() */
      LRU_table->in_use= thd;
      mysql_mutex_unlock(&tc[i].LOCK_table_cache);
      /* Keep out of locked LOCK_table_cache */
      tc_remove_table(LRU_table);
    }
    else
    {
      tc[i].records++;
      mysql_mutex_unlock(&tc[i].LOCK_table_cache);
    }
    /* Keep out of locked LOCK_table_cache */
    status_var_increment(thd->status_var.table_open_cache_overflows);
  }
  else
  {
    tc[i].records++;
    mysql_mutex_unlock(&tc[i].LOCK_table_cache);
  }
}


/**
  Acquire TABLE object from table cache.

  @pre share must be protected against removal.

  Acquired object cannot be evicted or acquired again.

  @return TABLE object, or NULL if no unused objects.
*/

static TABLE *tc_acquire_table(THD *thd, TDC_element *element)
{
  uint32 n_instances=
    my_atomic_load32_explicit((int32*) &tc_active_instances,
                              MY_MEMORY_ORDER_RELAXED);
  uint32 i= thd->thread_id % n_instances;
  TABLE *table;

  tc[i].lock_and_check_contention(n_instances, i);
  table= element->free_tables[i].list.pop_front();
  if (table)
  {
    DBUG_ASSERT(!table->in_use);
    table->in_use= thd;
    /* The ex-unused table must be fully functional. */
    DBUG_ASSERT(table->db_stat && table->file);
    /* The children must be detached from the table. */
    DBUG_ASSERT(!table->file->extra(HA_EXTRA_IS_ATTACHED_CHILDREN));
    tc[i].free_tables.remove(table);
  }
  mysql_mutex_unlock(&tc[i].LOCK_table_cache);
  return table;
}


/**
  Release TABLE object to table cache.

  @pre object is used by caller.

  Released object may be evicted or acquired again.

  While locked:
  - if object is marked for purge, decrement tc_count
  - add object to TABLE_SHARE::tdc.free_tables
  - evict LRU object from table cache if we reached threshold

  While unlocked:
  - mark object not in use by any thread
  - free evicted/purged object

  @note Another thread may mark share for purge any moment (even
  after version check). It means to-be-purged object may go to
  unused lists. This other thread is expected to call tc_purge(),
  which is synchronized with us on TABLE_SHARE::tdc.LOCK_table_share.

  @return
    @retval true  object purged
    @retval false object released
*/

void tc_release_table(TABLE *table)
{
  uint32 i= table->instance;
  DBUG_ENTER("tc_release_table");
  DBUG_ASSERT(table->in_use);
  DBUG_ASSERT(table->file);
  DBUG_ASSERT(!table->pos_in_locked_tables);

  mysql_mutex_lock(&tc[i].LOCK_table_cache);
  if (table->needs_reopen() || table->s->tdc->flushed ||
      tc[i].records > tc_size)
  {
    tc[i].records--;
    mysql_mutex_unlock(&tc[i].LOCK_table_cache);
    tc_remove_table(table);
  }
  else
  {
    table->in_use= 0;
    table->s->tdc->free_tables[i].list.push_front(table);
    tc[i].free_tables.push_back(table);
    mysql_mutex_unlock(&tc[i].LOCK_table_cache);
  }
  DBUG_VOID_RETURN;
}


static void tdc_assert_clean_share(TDC_element *element)
{
  DBUG_ASSERT(element->share == 0);
  DBUG_ASSERT(element->ref_count == 0);
  DBUG_ASSERT(element->m_flush_tickets.is_empty());
  DBUG_ASSERT(element->all_tables.is_empty());
#ifndef DBUG_OFF
  for (ulong i= 0; i < tc_instances; i++)
    DBUG_ASSERT(element->free_tables[i].list.is_empty());
#endif
  DBUG_ASSERT(element->all_tables_refs == 0);
  DBUG_ASSERT(element->next == 0);
  DBUG_ASSERT(element->prev == 0);
}


/**
  Delete share from hash and free share object.
*/

static void tdc_delete_share_from_hash(TDC_element *element)
{
  THD *thd= current_thd;
  LF_PINS *pins;
  TABLE_SHARE *share;
  DBUG_ENTER("tdc_delete_share_from_hash");

  mysql_mutex_assert_owner(&element->LOCK_table_share);
  share= element->share;
  DBUG_ASSERT(share);
  element->share= 0;
  PSI_CALL_release_table_share(share->m_psi);
  share->m_psi= 0;

  if (!element->m_flush_tickets.is_empty())
  {
    Wait_for_flush_list::Iterator it(element->m_flush_tickets);
    Wait_for_flush *ticket;
    while ((ticket= it++))
      (void) ticket->get_ctx()->m_wait.set_status(MDL_wait::GRANTED);

    do
    {
      mysql_cond_wait(&element->COND_release, &element->LOCK_table_share);
    } while (!element->m_flush_tickets.is_empty());
  }

  mysql_mutex_unlock(&element->LOCK_table_share);

  if (thd)
  {
    fix_thd_pins(thd);
    pins= thd->tdc_hash_pins;
  }
  else
    pins= lf_hash_get_pins(&tdc_hash);

  DBUG_ASSERT(pins); // What can we do about it?
  tdc_assert_clean_share(element);
  lf_hash_delete(&tdc_hash, pins, element->m_key, element->m_key_length);
  if (!thd)
    lf_hash_put_pins(pins);
  free_table_share(share);
  DBUG_VOID_RETURN;
}


/**
  Prepeare table share for use with table definition cache.
*/

static void lf_alloc_constructor(uchar *arg)
{
  TDC_element *element= (TDC_element*) (arg + LF_HASH_OVERHEAD);
  DBUG_ENTER("lf_alloc_constructor");
  mysql_mutex_init(key_TABLE_SHARE_LOCK_table_share,
                   &element->LOCK_table_share, MY_MUTEX_INIT_FAST);
  mysql_cond_init(key_TABLE_SHARE_COND_release, &element->COND_release, 0);
  element->m_flush_tickets.empty();
  element->all_tables.empty();
  for (ulong i= 0; i < tc_instances; i++)
    element->free_tables[i].list.empty();
  element->all_tables_refs= 0;
  element->share= 0;
  element->ref_count= 0;
  element->next= 0;
  element->prev= 0;
  DBUG_VOID_RETURN;
}


/**
  Release table definition cache specific resources of table share.
*/

static void lf_alloc_destructor(uchar *arg)
{
  TDC_element *element= (TDC_element*) (arg + LF_HASH_OVERHEAD);
  DBUG_ENTER("lf_alloc_destructor");
  tdc_assert_clean_share(element);
  mysql_cond_destroy(&element->COND_release);
  mysql_mutex_destroy(&element->LOCK_table_share);
  DBUG_VOID_RETURN;
}


static void tdc_hash_initializer(LF_HASH *,
                                 TDC_element *element, LEX_STRING *key)
{
  memcpy(element->m_key, key->str, key->length);
  element->m_key_length= (uint)key->length;
  tdc_assert_clean_share(element);
}


static uchar *tdc_hash_key(const TDC_element *element, size_t *length,
                           my_bool)
{
  *length= element->m_key_length;
  return (uchar*) element->m_key;
}


/**
  Initialize table definition cache.
*/

bool tdc_init(void)
{
  DBUG_ENTER("tdc_init");
#ifdef HAVE_PSI_INTERFACE
  mysql_mutex_register("sql", all_tc_mutexes, array_elements(all_tc_mutexes));
  mysql_cond_register("sql", all_tc_conds, array_elements(all_tc_conds));
#endif
  /* Extra instance is allocated to avoid false sharing */
  if (!(tc= new Table_cache_instance[tc_instances + 1]))
    DBUG_RETURN(true);
  tdc_inited= true;
  mysql_mutex_init(key_LOCK_unused_shares, &LOCK_unused_shares,
                   MY_MUTEX_INIT_FAST);
  tdc_version= 1L;  /* Increments on each reload */
  lf_hash_init(&tdc_hash, sizeof(TDC_element) +
                          sizeof(Share_free_tables) * (tc_instances - 1),
               LF_HASH_UNIQUE, 0, 0,
               (my_hash_get_key) tdc_hash_key,
               &my_charset_bin);
  tdc_hash.alloc.constructor= lf_alloc_constructor;
  tdc_hash.alloc.destructor= lf_alloc_destructor;
  tdc_hash.initializer= (lf_hash_initializer) tdc_hash_initializer;
  DBUG_RETURN(false);
}


/**
  Notify table definition cache that process of shutting down server
  has started so it has to keep number of TABLE and TABLE_SHARE objects
  minimal in order to reduce number of references to pluggable engines.
*/

void tdc_start_shutdown(void)
{
  DBUG_ENTER("tdc_start_shutdown");
  if (tdc_inited)
  {
    /*
      Ensure that TABLE and TABLE_SHARE objects which are created for
      tables that are open during process of plugins' shutdown are
      immediately released. This keeps number of references to engine
      plugins minimal and allows shutdown to proceed smoothly.
    */
    tdc_size= 0;
    tc_size= 0;
    /* Free all cached but unused TABLEs and TABLE_SHAREs. */
    close_cached_tables(NULL, NULL, FALSE, LONG_TIMEOUT);
  }
  DBUG_VOID_RETURN;
}


/**
  Deinitialize table definition cache.
*/

void tdc_deinit(void)
{
  DBUG_ENTER("tdc_deinit");
  if (tdc_inited)
  {
    tdc_inited= false;
    lf_hash_destroy(&tdc_hash);
    mysql_mutex_destroy(&LOCK_unused_shares);
    delete [] tc;
  }
  DBUG_VOID_RETURN;
}


/**
  Get number of cached table definitions.

  @return Number of cached table definitions
*/

ulong tdc_records(void)
{
  return my_atomic_load32_explicit(&tdc_hash.count, MY_MEMORY_ORDER_RELAXED);
}


void tdc_purge(bool all)
{
  DBUG_ENTER("tdc_purge");
  while (all || tdc_records() > tdc_size)
  {
    TDC_element *element;

    mysql_mutex_lock(&LOCK_unused_shares);
    if (!(element= unused_shares.pop_front()))
    {
      mysql_mutex_unlock(&LOCK_unused_shares);
      break;
    }

    /* Concurrent thread may start using share again, reset prev and next. */
    element->prev= 0;
    element->next= 0;
    mysql_mutex_lock(&element->LOCK_table_share);
    if (element->ref_count)
    {
      mysql_mutex_unlock(&element->LOCK_table_share);
      mysql_mutex_unlock(&LOCK_unused_shares);
      continue;
    }
    mysql_mutex_unlock(&LOCK_unused_shares);

    tdc_delete_share_from_hash(element);
  }
  DBUG_VOID_RETURN;
}


/**
  Lock table share.

  Find table share with given db.table_name in table definition cache. Return
  locked table share if found.

  Locked table share means:
  - table share is protected against removal from table definition cache
  - no other thread can acquire/release table share

  Caller is expected to unlock table share with tdc_unlock_share().

  @retval 0 Share not found
  @retval MY_ERRPTR OOM
  @retval ptr Pointer to locked table share
*/

TDC_element *tdc_lock_share(THD *thd, const char *db, const char *table_name)
{
  TDC_element *element;
  char key[MAX_DBKEY_LENGTH];

  DBUG_ENTER("tdc_lock_share");
  if (unlikely(fix_thd_pins(thd)))
    DBUG_RETURN((TDC_element*) MY_ERRPTR);

  element= (TDC_element *) lf_hash_search(&tdc_hash, thd->tdc_hash_pins,
                                          (uchar*) key,
                                          tdc_create_key(key, db, table_name));
  if (element)
  {
    mysql_mutex_lock(&element->LOCK_table_share);
    if (unlikely(!element->share || element->share->error))
    {
      mysql_mutex_unlock(&element->LOCK_table_share);
      element= 0;
    }
    lf_hash_search_unpin(thd->tdc_hash_pins);
  }

  DBUG_RETURN(element);
}


/**
  Unlock share locked by tdc_lock_share().
*/

void tdc_unlock_share(TDC_element *element)
{
  DBUG_ENTER("tdc_unlock_share");
  mysql_mutex_unlock(&element->LOCK_table_share);
  DBUG_VOID_RETURN;
}


/*
  Get TABLE_SHARE for a table.

  tdc_acquire_share()
  thd                   Thread handle
  tl                    Table that should be opened
  flags                 operation: what to open table or view
  out_table             TABLE for the requested table

  IMPLEMENTATION
    Get a table definition from the table definition cache.
    If it doesn't exist, create a new from the table definition file.

  RETURN
   0  Error
   #  Share for table
*/

TABLE_SHARE *tdc_acquire_share(THD *thd, TABLE_LIST *tl, uint flags,
                               TABLE **out_table)
{
  TABLE_SHARE *share;
  TDC_element *element;
  const char *key;
  uint key_length= get_table_def_key(tl, &key);
  my_hash_value_type hash_value= tl->mdl_request.key.tc_hash_value();
  bool was_unused;
  DBUG_ENTER("tdc_acquire_share");

  if (fix_thd_pins(thd))
    DBUG_RETURN(0);

retry:
  while (!(element= (TDC_element*) lf_hash_search_using_hash_value(&tdc_hash,
                    thd->tdc_hash_pins, hash_value, (uchar*) key, key_length)))
  {
    LEX_STRING tmp= { const_cast<char*>(key), key_length };
    int res= lf_hash_insert(&tdc_hash, thd->tdc_hash_pins, (uchar*) &tmp);

    if (res == -1)
      DBUG_RETURN(0);
    else if (res == 1)
      continue;

    element= (TDC_element*) lf_hash_search_using_hash_value(&tdc_hash,
             thd->tdc_hash_pins, hash_value, (uchar*) key, key_length);
    lf_hash_search_unpin(thd->tdc_hash_pins);
    DBUG_ASSERT(element);

    if (!(share= alloc_table_share(tl->db.str, tl->table_name.str, key, key_length)))
    {
      lf_hash_delete(&tdc_hash, thd->tdc_hash_pins, key, key_length);
      DBUG_RETURN(0);
    }

    /* note that tdc_acquire_share() *always* uses discovery */
    open_table_def(thd, share, flags | GTS_USE_DISCOVERY);

    if (checked_unlikely(share->error))
    {
      free_table_share(share);
      lf_hash_delete(&tdc_hash, thd->tdc_hash_pins, key, key_length);
      DBUG_RETURN(0);
    }

    mysql_mutex_lock(&element->LOCK_table_share);
    element->share= share;
    share->tdc= element;
    element->ref_count++;
    element->version= tdc_refresh_version();
    element->flushed= false;
    mysql_mutex_unlock(&element->LOCK_table_share);

    tdc_purge(false);
    if (out_table)
    {
      status_var_increment(thd->status_var.table_open_cache_misses);
      *out_table= 0;
    }
    share->m_psi= PSI_CALL_get_table_share(false, share);
    goto end;
  }

  /* cannot force discovery of a cached share */
  DBUG_ASSERT(!(flags & GTS_FORCE_DISCOVERY));

  if (out_table && (flags & GTS_TABLE))
  {
    if ((*out_table= tc_acquire_table(thd, element)))
    {
      lf_hash_search_unpin(thd->tdc_hash_pins);
      DBUG_ASSERT(!(flags & GTS_NOLOCK));
      DBUG_ASSERT(element->share);
      DBUG_ASSERT(!element->share->error);
      DBUG_ASSERT(!element->share->is_view);
      status_var_increment(thd->status_var.table_open_cache_hits);
      DBUG_RETURN(element->share);
    }
    status_var_increment(thd->status_var.table_open_cache_misses);
  }

  mysql_mutex_lock(&element->LOCK_table_share);
  if (!(share= element->share))
  {
    mysql_mutex_unlock(&element->LOCK_table_share);
    lf_hash_search_unpin(thd->tdc_hash_pins);
    goto retry;
  }
  lf_hash_search_unpin(thd->tdc_hash_pins);

  /*
     We found an existing table definition. Return it if we didn't get
     an error when reading the table definition from file.
  */
  if (unlikely(share->error))
  {
    open_table_error(share, share->error, share->open_errno);
    goto err;
  }

  if (share->is_view && !(flags & GTS_VIEW))
  {
    open_table_error(share, OPEN_FRM_NOT_A_TABLE, ENOENT);
    goto err;
  }
  if (!share->is_view && !(flags & GTS_TABLE))
  {
    open_table_error(share, OPEN_FRM_NOT_A_VIEW, ENOENT);
    goto err;
  }

  was_unused= !element->ref_count;
  element->ref_count++;
  mysql_mutex_unlock(&element->LOCK_table_share);
  if (was_unused)
  {
    mysql_mutex_lock(&LOCK_unused_shares);
    if (element->prev)
    {
      /*
        Share was not used before and it was in the old_unused_share list
        Unlink share from this list
      */
      DBUG_PRINT("info", ("Unlinking from not used list"));
      unused_shares.remove(element);
      element->next= 0;
      element->prev= 0;
    }
    mysql_mutex_unlock(&LOCK_unused_shares);
  }

end:
  DBUG_PRINT("exit", ("share: %p  ref_count: %u",
                      share, share->tdc->ref_count));
  if (flags & GTS_NOLOCK)
  {
    tdc_release_share(share);
    /*
      if GTS_NOLOCK is requested, the returned share pointer cannot be used,
      the share it points to may go away any moment.
      But perhaps the caller is only interested to know whether a share or
      table existed?
      Let's return an invalid pointer here to catch dereferencing attempts.
    */
    share= (TABLE_SHARE*) 1;
  }
  DBUG_RETURN(share);

err:
  mysql_mutex_unlock(&element->LOCK_table_share);
  DBUG_RETURN(0);
}


/**
  Release table share acquired by tdc_acquire_share().
*/

void tdc_release_share(TABLE_SHARE *share)
{
  DBUG_ENTER("tdc_release_share");

  mysql_mutex_lock(&share->tdc->LOCK_table_share);
  DBUG_PRINT("enter",
             ("share: %p  table: %s.%s  ref_count: %u  version: %lld",
              share, share->db.str, share->table_name.str,
              share->tdc->ref_count, share->tdc->version));
  DBUG_ASSERT(share->tdc->ref_count);

  if (share->tdc->ref_count > 1)
  {
    share->tdc->ref_count--;
    if (!share->is_view)
      mysql_cond_broadcast(&share->tdc->COND_release);
    mysql_mutex_unlock(&share->tdc->LOCK_table_share);
    DBUG_VOID_RETURN;
  }
  mysql_mutex_unlock(&share->tdc->LOCK_table_share);

  mysql_mutex_lock(&LOCK_unused_shares);
  mysql_mutex_lock(&share->tdc->LOCK_table_share);
  if (--share->tdc->ref_count)
  {
    if (!share->is_view)
      mysql_cond_broadcast(&share->tdc->COND_release);
    mysql_mutex_unlock(&share->tdc->LOCK_table_share);
    mysql_mutex_unlock(&LOCK_unused_shares);
    DBUG_VOID_RETURN;
  }
  if (share->tdc->flushed || tdc_records() > tdc_size)
  {
    mysql_mutex_unlock(&LOCK_unused_shares);
    tdc_delete_share_from_hash(share->tdc);
    DBUG_VOID_RETURN;
  }
  /* Link share last in used_table_share list */
  DBUG_PRINT("info", ("moving share to unused list"));
  DBUG_ASSERT(share->tdc->next == 0);
  unused_shares.push_back(share->tdc);
  mysql_mutex_unlock(&share->tdc->LOCK_table_share);
  mysql_mutex_unlock(&LOCK_unused_shares);
  DBUG_VOID_RETURN;
}


/**
   Auxiliary function which allows to kill delayed threads for
   particular table identified by its share.

   @param share Table share.

   @pre Caller should have TABLE_SHARE::tdc.LOCK_table_share mutex.
*/

static void kill_delayed_threads_for_table(TDC_element *element)
{
  All_share_tables_list::Iterator it(element->all_tables);
  TABLE *tab;

  mysql_mutex_assert_owner(&element->LOCK_table_share);

  if (!delayed_insert_threads)
    return;

  while ((tab= it++))
  {
    THD *in_use= tab->in_use;

    DBUG_ASSERT(in_use && tab->s->tdc->flushed);
    if ((in_use->system_thread & SYSTEM_THREAD_DELAYED_INSERT) &&
        ! in_use->killed)
    {
      in_use->killed= KILL_SYSTEM_THREAD;
      mysql_mutex_lock(&in_use->mysys_var->mutex);
      if (in_use->mysys_var->current_cond)
      {
        mysql_mutex_lock(in_use->mysys_var->current_mutex);
        mysql_cond_broadcast(in_use->mysys_var->current_cond);
        mysql_mutex_unlock(in_use->mysys_var->current_mutex);
      }
      mysql_mutex_unlock(&in_use->mysys_var->mutex);
    }
  }
}


/**
   Remove all or some (depending on parameter) instances of TABLE and
   TABLE_SHARE from the table definition cache.

   @param  thd          Thread context
   @param  remove_type  Type of removal:
                        TDC_RT_REMOVE_ALL     - remove all TABLE instances and
                                                TABLE_SHARE instance. There
                                                should be no used TABLE objects
                                                and caller should have exclusive
                                                metadata lock on the table.
                        TDC_RT_REMOVE_NOT_OWN - remove all TABLE instances
                                                except those that belong to
                                                this thread. There should be
                                                no TABLE objects used by other
                                                threads and caller should have
                                                exclusive metadata lock on the
                                                table.
                        TDC_RT_REMOVE_UNUSED  - remove all unused TABLE
                                                instances (if there are no
                                                used instances will also
                                                remove TABLE_SHARE).
                        TDC_RT_REMOVE_NOT_OWN_KEEP_SHARE -
                                                remove all TABLE instances
                                                except those that belong to
                                                this thread, but don't mark
                                                TABLE_SHARE as old. There
                                                should be no TABLE objects
                                                used by other threads and
                                                caller should have exclusive
                                                metadata lock on the table.
   @param  db           Name of database
   @param  table_name   Name of table
   @param  kill_delayed_threads     If TRUE, kill INSERT DELAYED threads

   @note It assumes that table instances are already not used by any
   (other) thread (this should be achieved by using meta-data locks).
*/

bool tdc_remove_table(THD *thd, enum_tdc_remove_table_type remove_type,
                      const char *db, const char *table_name,
                      bool kill_delayed_threads)
{
  Share_free_tables::List purge_tables;
  TABLE *table;
  TDC_element *element;
  uint my_refs= 1;
  DBUG_ENTER("tdc_remove_table");
  DBUG_PRINT("enter",("name: %s  remove_type: %d", table_name, remove_type));

  DBUG_ASSERT(remove_type == TDC_RT_REMOVE_UNUSED ||
              thd->mdl_context.is_lock_owner(MDL_key::TABLE, db, table_name,
                                             MDL_EXCLUSIVE));


  mysql_mutex_lock(&LOCK_unused_shares);
  if (!(element= tdc_lock_share(thd, db, table_name)))
  {
    mysql_mutex_unlock(&LOCK_unused_shares);
    DBUG_ASSERT(remove_type != TDC_RT_REMOVE_NOT_OWN_KEEP_SHARE);
    DBUG_RETURN(false);
  }

  DBUG_ASSERT(element != MY_ERRPTR); // What can we do about it?

  if (!element->ref_count)
  {
    if (element->prev)
    {
      unused_shares.remove(element);
      element->prev= 0;
      element->next= 0;
    }
    mysql_mutex_unlock(&LOCK_unused_shares);

    tdc_delete_share_from_hash(element);
    DBUG_RETURN(true);
  }
  mysql_mutex_unlock(&LOCK_unused_shares);

  element->ref_count++;

  tc_remove_all_unused_tables(element, &purge_tables,
                              remove_type != TDC_RT_REMOVE_NOT_OWN_KEEP_SHARE);

  if (kill_delayed_threads)
    kill_delayed_threads_for_table(element);

  if (remove_type == TDC_RT_REMOVE_NOT_OWN ||
      remove_type == TDC_RT_REMOVE_NOT_OWN_KEEP_SHARE)
  {
    All_share_tables_list::Iterator it(element->all_tables);
    while ((table= it++))
    {
#ifdef WITH_WSREP
      if (remove_type == TDC_RT_REMOVE_ALL ||
          remove_type == TDC_RT_REMOVE_NOT_OWN ||
          remove_type == TDC_RT_REMOVE_NOT_OWN_KEEP_SHARE)
      {
        if (table->in_use != thd)
        {
          /*
            We may end up here if we were granted some MDL
            lock even if another thd was already granted.
            In that case we expect their wsrep_conflict_state
            to be either ABORTING or CERT_FAILURE.
            See wsrep_grant_mdl_exception()
          */
          enum wsrep::transaction::state state=
            table->in_use->wsrep_trx().state();
          if (state == wsrep::transaction::s_cert_failed ||
              state == wsrep::transaction::s_aborting)
          {
            WSREP_DEBUG("Table_cache_manager::free_table assert skipped");
          }
          else
          {
            DBUG_ASSERT(0);
	  }
        }
      }
      my_refs++;
#else
<<<<<<< HEAD
        my_refs++;

=======
      if (table->in_use == thd)
        my_refs++;
>>>>>>> ad659b55
#endif /* WITH_WSREP */
    }
  }
  mysql_mutex_unlock(&element->LOCK_table_share);

  while ((table= purge_tables.pop_front()))
    intern_close_table(table);

  if (remove_type != TDC_RT_REMOVE_UNUSED)
  {
    /*
      Even though current thread holds exclusive metadata lock on this share
      (asserted above), concurrent FLUSH TABLES threads may be in process of
      closing unused table instances belonging to this share. E.g.:
      thr1 (FLUSH TABLES): table= share->tdc.free_tables.pop_front();
      thr1 (FLUSH TABLES): share->tdc.all_tables.remove(table);
      thr2 (ALTER TABLE): tdc_remove_table();
      thr1 (FLUSH TABLES): intern_close_table(table);

      Current remove type assumes that all table instances (except for those
      that are owned by current thread) must be closed before
      thd_remove_table() returns. Wait for such tables now.

      intern_close_table() decrements ref_count and signals COND_release. When
      ref_count drops down to number of references owned by current thread
      waiting is completed.

      Unfortunately TABLE_SHARE::wait_for_old_version() cannot be used here
      because it waits for all table instances, whereas we have to wait only
      for those that are not owned by current thread.
    */
    mysql_mutex_lock(&element->LOCK_table_share);
    while (element->ref_count > my_refs)
      mysql_cond_wait(&element->COND_release, &element->LOCK_table_share);
    DBUG_ASSERT(element->all_tables.is_empty() ||
                remove_type != TDC_RT_REMOVE_ALL);
#ifndef DBUG_OFF
    if (remove_type == TDC_RT_REMOVE_NOT_OWN ||
        remove_type == TDC_RT_REMOVE_NOT_OWN_KEEP_SHARE)
    {
      All_share_tables_list::Iterator it(element->all_tables);
      while ((table= it++))
        DBUG_ASSERT(table->in_use == thd);
    }
#endif
    mysql_mutex_unlock(&element->LOCK_table_share);
  }

  tdc_release_share(element->share);

  DBUG_RETURN(true);
}


/**
  Check if table's share is being removed from the table definition
  cache and, if yes, wait until the flush is complete.

  @param thd             Thread context.
  @param table_list      Table which share should be checked.
  @param timeout         Timeout for waiting.
  @param deadlock_weight Weight of this wait for deadlock detector.

  @retval 0       Success. Share is up to date or has been flushed.
  @retval 1       Error (OOM, was killed, the wait resulted
                  in a deadlock or timeout). Reported.
*/

int tdc_wait_for_old_version(THD *thd, const char *db, const char *table_name,
                             ulong wait_timeout, uint deadlock_weight, tdc_version_t refresh_version)
{
  TDC_element *element;

  if (!(element= tdc_lock_share(thd, db, table_name)))
    return FALSE;
  else if (element == MY_ERRPTR)
    return TRUE;
  else if (element->flushed && refresh_version > element->version)
  {
    struct timespec abstime;
    set_timespec(abstime, wait_timeout);
    return element->share->wait_for_old_version(thd, &abstime, deadlock_weight);
  }
  tdc_unlock_share(element);
  return FALSE;
}


tdc_version_t tdc_refresh_version(void)
{
  return (tdc_version_t)my_atomic_load64_explicit(&tdc_version, MY_MEMORY_ORDER_RELAXED);
}


tdc_version_t tdc_increment_refresh_version(void)
{
  tdc_version_t v= (tdc_version_t)my_atomic_add64_explicit(&tdc_version, 1, MY_MEMORY_ORDER_RELAXED);
  DBUG_PRINT("tcache", ("incremented global refresh_version to: %lld", v));
  return v + 1;
}


/**
  Iterate table definition cache.

  Object is protected against removal from table definition cache.

  @note Returned TABLE_SHARE is not guaranteed to be fully initialized:
  tdc_acquire_share() added new share, but didn't open it yet. If caller
  needs fully initializer share, it must lock table share mutex.
*/

struct eliminate_duplicates_arg
{
  HASH hash;
  MEM_ROOT root;
  my_hash_walk_action action;
  void *argument;
};


static uchar *eliminate_duplicates_get_key(const uchar *element, size_t *length,
                                       my_bool not_used __attribute__((unused)))
{
  LEX_STRING *key= (LEX_STRING *) element;
  *length= key->length;
  return (uchar *) key->str;
}


static my_bool eliminate_duplicates(TDC_element *element,
                                    eliminate_duplicates_arg *arg)
{
  LEX_STRING *key= (LEX_STRING *) alloc_root(&arg->root, sizeof(LEX_STRING));

  if (!key || !(key->str= (char*) memdup_root(&arg->root, element->m_key,
                                              element->m_key_length)))
    return TRUE;

  key->length= element->m_key_length;

  if (my_hash_insert(&arg->hash, (uchar *) key))
    return FALSE;

  return arg->action(element, arg->argument);
}


int tdc_iterate(THD *thd, my_hash_walk_action action, void *argument,
                bool no_dups)
{
  eliminate_duplicates_arg no_dups_argument;
  LF_PINS *pins;
  myf alloc_flags= 0;
  uint hash_flags= HASH_UNIQUE;
  int res;

  if (thd)
  {
    fix_thd_pins(thd);
    pins= thd->tdc_hash_pins;
    alloc_flags= MY_THREAD_SPECIFIC;
    hash_flags|= HASH_THREAD_SPECIFIC;
  }
  else
    pins= lf_hash_get_pins(&tdc_hash);

  if (!pins)
    return ER_OUTOFMEMORY;

  if (no_dups)
  {
    init_alloc_root(&no_dups_argument.root, "no_dups", 4096, 4096,
                    MYF(alloc_flags));
    my_hash_init(&no_dups_argument.hash, &my_charset_bin, tdc_records(), 0, 0,
                 eliminate_duplicates_get_key, 0, hash_flags);
    no_dups_argument.action= action;
    no_dups_argument.argument= argument;
    action= (my_hash_walk_action) eliminate_duplicates;
    argument= &no_dups_argument;
  }

  res= lf_hash_iterate(&tdc_hash, pins, action, argument);

  if (!thd)
    lf_hash_put_pins(pins);

  if (no_dups)
  {
    my_hash_free(&no_dups_argument.hash);
    free_root(&no_dups_argument.root, MYF(0));
  }
  return res;
}<|MERGE_RESOLUTION|>--- conflicted
+++ resolved
@@ -1170,13 +1170,8 @@
       }
       my_refs++;
 #else
-<<<<<<< HEAD
-        my_refs++;
-
-=======
       if (table->in_use == thd)
         my_refs++;
->>>>>>> ad659b55
 #endif /* WITH_WSREP */
     }
   }
