/* Copyright (c) 2000, 2012, Oracle and/or its affiliates.
   Copyright (c) 2010, 2022, MariaDB Corporation.
   Copyright (C) 2013 Sergey Vojtovich and MariaDB Foundation

   This program is free software; you can redistribute it and/or modify
   it under the terms of the GNU General Public License as published by
   the Free Software Foundation; version 2 of the License.

   This program is distributed in the hope that it will be useful,
   but WITHOUT ANY WARRANTY; without even the implied warranty of
   MERCHANTABILITY or FITNESS FOR A PARTICULAR PURPOSE.  See the
   GNU General Public License for more details.

   You should have received a copy of the GNU General Public License
   along with this program; if not, write to the Free Software
   Foundation, Inc., 51 Franklin St, Fifth Floor, Boston, MA 02110-1335  USA */

/**
  @file
  Table definition cache and table cache implementation.

  Table definition cache actions:
  - add new TABLE_SHARE object to cache (tdc_acquire_share())
  - acquire TABLE_SHARE object from cache (tdc_acquire_share())
  - release TABLE_SHARE object to cache (tdc_release_share())
  - purge unused TABLE_SHARE objects from cache (tdc_purge())
  - remove TABLE_SHARE object from cache (tdc_remove_table())
  - get number of TABLE_SHARE objects in cache (tdc_records())

  Table cache actions:
  - add new TABLE object to cache (tc_add_table())
  - acquire TABLE object from cache (tc_acquire_table())
  - release TABLE object to cache (tc_release_table())
  - purge unused TABLE objects from cache (tc_purge())
  - purge unused TABLE objects of a table from cache (tdc_remove_table())
  - get number of TABLE objects in cache (tc_records())

  Dependencies:
  - close_cached_tables(): flush tables on shutdown
  - alloc_table_share()
  - free_table_share()

  Table cache invariants:
  - TABLE_SHARE::free_tables shall not contain objects with TABLE::in_use != 0
  - TABLE_SHARE::free_tables shall not receive new objects if
    TABLE_SHARE::tdc.flushed is true
*/

#include "mariadb.h"
#include "lf.h"
#include "table.h"
#include "sql_base.h"
#include "aligned.h"


/** Configuration. */
ulong tdc_size; /**< Table definition cache threshold for LRU eviction. */
ulong tc_size; /**< Table cache threshold for LRU eviction. */
uint32 tc_instances;
static size_t tc_allocated_size;
static std::atomic<uint32_t> tc_active_instances(1);
static std::atomic<bool> tc_contention_warning_reported;

/** Data collections. */
static LF_HASH tdc_hash; /**< Collection of TABLE_SHARE objects. */
/** Collection of unused TABLE_SHARE objects. */
static
I_P_List <TDC_element,
          I_P_List_adapter<TDC_element, &TDC_element::next, &TDC_element::prev>,
          I_P_List_null_counter,
          I_P_List_fast_push_back<TDC_element> > unused_shares;

static bool tdc_inited;


/**
  Protects unused shares list.

  TDC_element::prev
  TDC_element::next
  unused_shares
*/

static mysql_mutex_t LOCK_unused_shares;

#ifdef HAVE_PSI_INTERFACE
static PSI_mutex_key key_LOCK_unused_shares, key_TABLE_SHARE_LOCK_table_share,
                     key_LOCK_table_cache;
static PSI_mutex_info all_tc_mutexes[]=
{
  { &key_LOCK_unused_shares, "LOCK_unused_shares", PSI_FLAG_GLOBAL },
  { &key_TABLE_SHARE_LOCK_table_share, "TABLE_SHARE::tdc.LOCK_table_share", 0 },
  { &key_LOCK_table_cache, "LOCK_table_cache", 0 }
};

static PSI_cond_key key_TABLE_SHARE_COND_release;
static PSI_cond_info all_tc_conds[]=
{
  { &key_TABLE_SHARE_COND_release, "TABLE_SHARE::tdc.COND_release", 0 }
};
#endif


static int fix_thd_pins(THD *thd)
{
  return thd->tdc_hash_pins ? 0 :
         (thd->tdc_hash_pins= lf_hash_get_pins(&tdc_hash)) == 0;
}


/*
  Auxiliary routines for manipulating with per-share all/unused lists
  and tc_count counter.
  Responsible for preserving invariants between those lists, counter
  and TABLE::in_use member.
  In fact those routines implement sort of implicit table cache as
  part of table definition cache.
*/

struct Table_cache_instance
{
  /**
    Protects free_tables (TABLE::global_free_next and TABLE::global_free_prev),
    records, Share_free_tables::List (TABLE::prev and TABLE::next),
    TABLE::in_use.
  */
  alignas(CPU_LEVEL1_DCACHE_LINESIZE)
  mysql_mutex_t LOCK_table_cache;
  I_P_List <TABLE, I_P_List_adapter<TABLE, &TABLE::global_free_next,
                                    &TABLE::global_free_prev>,
            I_P_List_null_counter, I_P_List_fast_push_back<TABLE> >
    free_tables;
  ulong records;
  uint mutex_waits;
  uint mutex_nowaits;

  Table_cache_instance(): records(0), mutex_waits(0), mutex_nowaits(0)
  {
    static_assert(!(sizeof(*this) % CPU_LEVEL1_DCACHE_LINESIZE), "alignment");
    mysql_mutex_init(key_LOCK_table_cache, &LOCK_table_cache,
                     MY_MUTEX_INIT_FAST);
  }

  ~Table_cache_instance()
  {
    mysql_mutex_destroy(&LOCK_table_cache);
    DBUG_ASSERT(free_tables.is_empty());
    DBUG_ASSERT(records == 0);
  }

  static void *operator new[](size_t size)
  { return aligned_malloc(size, CPU_LEVEL1_DCACHE_LINESIZE); }
  static void operator delete[](void *ptr) { aligned_free(ptr); }
  static void mark_memory_freed()
  {
    update_malloc_size(-(longlong) tc_allocated_size, 0);
  }

  /**
    Lock table cache mutex and check contention.

    Instance is considered contested if more than 20% of mutex acquisitions
    can't be served immediately. Up to 100 000 probes may be performed to avoid
    instance activation on short sporadic peaks. 100 000 is estimated maximum
    number of queries one instance can serve in one second.

    These numbers work well on a 2 socket / 20 core / 40 threads Intel Broadwell
    system, that is expected number of instances is activated within reasonable
    warmup time. It may have to be adjusted for other systems.

    Only TABLE object acquisition is instrumented. We intentionally avoid this
    overhead on TABLE object release. All other table cache mutex acquisitions
    are considered out of hot path and are not instrumented either.
  */
  void lock_and_check_contention(uint32_t n_instances, uint32_t instance)
  {
    if (mysql_mutex_trylock(&LOCK_table_cache))
    {
      mysql_mutex_lock(&LOCK_table_cache);
      if (++mutex_waits == 20000)
      {
        if (n_instances < tc_instances)
        {
          if (tc_active_instances.
              compare_exchange_weak(n_instances, n_instances + 1,
                                    std::memory_order_relaxed,
                                    std::memory_order_relaxed))
          {
            sql_print_information("Detected table cache mutex contention at instance %d: "
                                  "%d%% waits. Additional table cache instance "
                                  "activated. Number of instances after "
                                  "activation: %d.",
                                  instance + 1,
                                  mutex_waits * 100 / (mutex_nowaits + mutex_waits),
                                  n_instances + 1);
          }
        }
        else if (!tc_contention_warning_reported.exchange(true,
                                                 std::memory_order_relaxed))
        {
          sql_print_warning("Detected table cache mutex contention at instance %d: "
                            "%d%% waits. Additional table cache instance "
                            "cannot be activated: consider raising "
                            "table_open_cache_instances. Number of active "
                            "instances: %d.",
                            instance + 1,
                            mutex_waits * 100 / (mutex_nowaits + mutex_waits),
                            n_instances);
        }
        mutex_waits= 0;
        mutex_nowaits= 0;
      }
    }
    else if (++mutex_nowaits == 80000)
    {
      mutex_waits= 0;
      mutex_nowaits= 0;
    }
  }
};


static Table_cache_instance *tc;


static void intern_close_table(TABLE *table)
{
  delete table->triggers;
  DBUG_ASSERT(table->file);
  closefrm(table);
  tdc_release_share(table->s);
  my_free(table);
}


/**
  Get number of TABLE objects (used and unused) in table cache.
*/

uint tc_records(void)
{
  ulong total= 0;
  for (uint32 i= 0; i < tc_instances; i++)
  {
    mysql_mutex_lock(&tc[i].LOCK_table_cache);
    total+= tc[i].records;
    mysql_mutex_unlock(&tc[i].LOCK_table_cache);
  }
  return total;
}


/**
  Remove TABLE object from table cache.
*/

static void tc_remove_table(TABLE *table)
{
  TDC_element *element= table->s->tdc;

  mysql_mutex_lock(&element->LOCK_table_share);
  /* Wait for MDL deadlock detector to complete traversing tdc.all_tables. */
  while (element->all_tables_refs)
    mysql_cond_wait(&element->COND_release, &element->LOCK_table_share);
  element->all_tables.remove(table);
  mysql_mutex_unlock(&element->LOCK_table_share);

  intern_close_table(table);
}


static void tc_remove_all_unused_tables(TDC_element *element,
                                        Share_free_tables::List *purge_tables)
{
  for (uint32 i= 0; i < tc_instances; i++)
  {
    mysql_mutex_lock(&tc[i].LOCK_table_cache);
    while (auto table= element->free_tables[i].list.pop_front())
    {
      tc[i].records--;
      tc[i].free_tables.remove(table);
      DBUG_ASSERT(element->all_tables_refs == 0);
      element->all_tables.remove(table);
      purge_tables->push_front(table);
    }
    mysql_mutex_unlock(&tc[i].LOCK_table_cache);
  }
}


/**
  Free all unused TABLE objects.

  While locked:
  - remove unused objects from TABLE_SHARE::tdc.free_tables and
    TABLE_SHARE::tdc.all_tables
  - decrement tc_count

  While unlocked:
  - free resources related to unused objects

  @note This is called by 'handle_manager' when one wants to
        periodically flush all not used tables.
*/

static my_bool tc_purge_callback(void *_element, void *_purge_tables)
{
  TDC_element *element= static_cast<TDC_element *>(_element);
  Share_free_tables::List *purge_tables=
      static_cast<Share_free_tables::List *>(_purge_tables);
  mysql_mutex_lock(&element->LOCK_table_share);
  tc_remove_all_unused_tables(element, purge_tables);
  mysql_mutex_unlock(&element->LOCK_table_share);
  return FALSE;
}


void tc_purge()
{
  Share_free_tables::List purge_tables;

  tdc_iterate(0, tc_purge_callback, &purge_tables);
  while (auto table= purge_tables.pop_front())
    intern_close_table(table);
}


/**
  Add new TABLE object to table cache.

  @pre TABLE object is used by caller.

  Added object cannot be evicted or acquired.

  While locked:
  - add object to TABLE_SHARE::tdc.all_tables
  - increment tc_count
  - evict LRU object from table cache if we reached threshold

  While unlocked:
  - free evicted object
*/

void tc_add_table(THD *thd, TABLE *table)
{
  uint32_t i=
    thd->thread_id % tc_active_instances.load(std::memory_order_relaxed);
  TABLE *LRU_table= 0;
  TDC_element *element= table->s->tdc;

  DBUG_ASSERT(table->in_use == thd);
  table->instance= i;
  mysql_mutex_lock(&element->LOCK_table_share);
  /* Wait for MDL deadlock detector to complete traversing tdc.all_tables. */
  while (element->all_tables_refs)
    mysql_cond_wait(&element->COND_release, &element->LOCK_table_share);
  element->all_tables.push_front(table);
  mysql_mutex_unlock(&element->LOCK_table_share);

  mysql_mutex_lock(&tc[i].LOCK_table_cache);
  if (tc[i].records == tc_size)
  {
    if ((LRU_table= tc[i].free_tables.pop_front()))
    {
      LRU_table->s->tdc->free_tables[i].list.remove(LRU_table);
      /* Needed if MDL deadlock detector chimes in before tc_remove_table() */
      LRU_table->in_use= thd;
      mysql_mutex_unlock(&tc[i].LOCK_table_cache);
      /* Keep out of locked LOCK_table_cache */
      tc_remove_table(LRU_table);
    }
    else
    {
      tc[i].records++;
      mysql_mutex_unlock(&tc[i].LOCK_table_cache);
    }
    /* Keep out of locked LOCK_table_cache */
    status_var_increment(thd->status_var.table_open_cache_overflows);
  }
  else
  {
    tc[i].records++;
    mysql_mutex_unlock(&tc[i].LOCK_table_cache);
  }
}


/**
  Acquire TABLE object from table cache.

  @pre share must be protected against removal.

  Acquired object cannot be evicted or acquired again.

  @return TABLE object, or NULL if no unused objects.
*/

TABLE *tc_acquire_table(THD *thd, TDC_element *element)
{
  uint32_t n_instances= tc_active_instances.load(std::memory_order_relaxed);
  uint32_t i= thd->thread_id % n_instances;
  TABLE *table;

  tc[i].lock_and_check_contention(n_instances, i);
  table= element->free_tables[i].list.pop_front();
  if (table)
  {
    DBUG_ASSERT(!table->in_use);
    table->in_use= thd;
    /* The ex-unused table must be fully functional. */
    DBUG_ASSERT(table->db_stat && table->file);
    /* The children must be detached from the table. */
    DBUG_ASSERT(!table->file->extra(HA_EXTRA_IS_ATTACHED_CHILDREN));
    tc[i].free_tables.remove(table);
  }
  mysql_mutex_unlock(&tc[i].LOCK_table_cache);
  return table;
}


/**
  Release TABLE object to table cache.

  @pre object is used by caller.

  Released object may be evicted or acquired again.

  While locked:
  - if object is marked for purge, decrement tc_count
  - add object to TABLE_SHARE::tdc.free_tables
  - evict LRU object from table cache if we reached threshold

  While unlocked:
  - mark object not in use by any thread
  - free evicted/purged object

  @note Another thread may mark share for purge any moment (even
  after version check). It means to-be-purged object may go to
  unused lists. This other thread is expected to call tc_purge(),
  which is synchronized with us on TABLE_SHARE::tdc.LOCK_table_share.

  @return
    @retval true  object purged
    @retval false object released
*/

void tc_release_table(TABLE *table)
{
  uint32 i= table->instance;
  DBUG_ENTER("tc_release_table");
  DBUG_ASSERT(table->in_use);
  DBUG_ASSERT(table->file);
  DBUG_ASSERT(!table->pos_in_locked_tables);

  mysql_mutex_lock(&tc[i].LOCK_table_cache);
  if (table->needs_reopen() || table->s->tdc->flushed ||
      tc[i].records > tc_size)
  {
    tc[i].records--;
    mysql_mutex_unlock(&tc[i].LOCK_table_cache);
    tc_remove_table(table);
  }
  else
  {
    table->in_use= 0;
    table->s->tdc->free_tables[i].list.push_front(table);
    tc[i].free_tables.push_back(table);
    mysql_mutex_unlock(&tc[i].LOCK_table_cache);
  }
  DBUG_VOID_RETURN;
}


static void tdc_assert_clean_share(TDC_element *element)
{
  DBUG_ASSERT(element->share == 0);
  DBUG_ASSERT(element->ref_count == 0);
  DBUG_ASSERT(element->m_flush_tickets.is_empty());
  DBUG_ASSERT(element->all_tables.is_empty());
#ifndef DBUG_OFF
  for (uint32 i= 0; i < tc_instances; i++)
    DBUG_ASSERT(element->free_tables[i].list.is_empty());
#endif
  DBUG_ASSERT(element->all_tables_refs == 0);
  DBUG_ASSERT(element->next == 0);
  DBUG_ASSERT(element->prev == 0);
}


/**
  Delete share from hash and free share object.
*/

static void tdc_delete_share_from_hash(TDC_element *element)
{
  THD *thd= current_thd;
  LF_PINS *pins;
  TABLE_SHARE *share;
  DBUG_ENTER("tdc_delete_share_from_hash");

  mysql_mutex_assert_owner(&element->LOCK_table_share);
  share= element->share;
  DBUG_ASSERT(share);
  element->share= 0;
  PSI_CALL_release_table_share(share->m_psi);
  share->m_psi= 0;

  if (!element->m_flush_tickets.is_empty())
  {
    Wait_for_flush_list::Iterator it(element->m_flush_tickets);
    Wait_for_flush *ticket;
    while ((ticket= it++))
      (void) ticket->get_ctx()->m_wait.set_status(MDL_wait::GRANTED);

    do
    {
      mysql_cond_wait(&element->COND_release, &element->LOCK_table_share);
    } while (!element->m_flush_tickets.is_empty());
  }

  mysql_mutex_unlock(&element->LOCK_table_share);

  if (thd)
  {
    fix_thd_pins(thd);
    pins= thd->tdc_hash_pins;
  }
  else
    pins= lf_hash_get_pins(&tdc_hash);

  DBUG_ASSERT(pins); // What can we do about it?
  tdc_assert_clean_share(element);
  lf_hash_delete(&tdc_hash, pins, element->m_key, element->m_key_length);
  if (!thd)
    lf_hash_put_pins(pins);
  free_table_share(share);
  DBUG_VOID_RETURN;
}


/**
  Prepare table share for use with table definition cache.
*/

static void lf_alloc_constructor(uchar *arg)
{
  TDC_element *element= (TDC_element*) (arg + LF_HASH_OVERHEAD);
  DBUG_ENTER("lf_alloc_constructor");
  mysql_mutex_init(key_TABLE_SHARE_LOCK_table_share,
                   &element->LOCK_table_share, MY_MUTEX_INIT_FAST);
  mysql_cond_init(key_TABLE_SHARE_COND_release, &element->COND_release, 0);
  element->m_flush_tickets.empty();
  element->all_tables.empty();
  for (uint32 i= 0; i < tc_instances; i++)
    element->free_tables[i].list.empty();
  element->all_tables_refs= 0;
  element->share= 0;
  element->ref_count= 0;
  element->next= 0;
  element->prev= 0;
  DBUG_VOID_RETURN;
}


/**
  Release table definition cache specific resources of table share.
*/

static void lf_alloc_destructor(uchar *arg)
{
  TDC_element *element= (TDC_element*) (arg + LF_HASH_OVERHEAD);
  DBUG_ENTER("lf_alloc_destructor");
  tdc_assert_clean_share(element);
  mysql_cond_destroy(&element->COND_release);
  mysql_mutex_destroy(&element->LOCK_table_share);
  DBUG_VOID_RETURN;
}


static void tdc_hash_initializer(LF_HASH *,
                                 void *_element, const void *_key)
{
  TDC_element *element= static_cast<TDC_element *>(_element);
  const LEX_STRING *key= static_cast<const LEX_STRING *>(_key);
  memcpy(element->m_key, key->str, key->length);
  element->m_key_length= (uint)key->length;
  tdc_assert_clean_share(element);
}


static const uchar *tdc_hash_key(const void *element_, size_t *length, my_bool)
{
  auto element= static_cast<const TDC_element *>(element_);
  *length= element->m_key_length;
  return reinterpret_cast<const uchar *>(element->m_key);
}


/**
  Initialize table definition cache.
*/

bool tdc_init(void)
{
  DBUG_ENTER("tdc_init");
#ifdef HAVE_PSI_INTERFACE
  mysql_mutex_register("sql", all_tc_mutexes, array_elements(all_tc_mutexes));
  mysql_cond_register("sql", all_tc_conds, array_elements(all_tc_conds));
#endif
  /* Extra instance is allocated to avoid false sharing */
  if (!(tc= new Table_cache_instance[tc_instances + 1]))
    DBUG_RETURN(true);
  tc_allocated_size= (tc_instances + 1) * sizeof *tc;
  update_malloc_size(tc_allocated_size, 0);
  tdc_inited= true;
  mysql_mutex_init(key_LOCK_unused_shares, &LOCK_unused_shares,
                   MY_MUTEX_INIT_FAST);
  lf_hash_init(&tdc_hash,
               sizeof(TDC_element) +
                   sizeof(Share_free_tables) * (tc_instances - 1),
               LF_HASH_UNIQUE, 0, 0, tdc_hash_key, &my_charset_bin);
  tdc_hash.alloc.constructor= lf_alloc_constructor;
  tdc_hash.alloc.destructor= lf_alloc_destructor;
  tdc_hash.initializer= tdc_hash_initializer;
  DBUG_RETURN(false);
}


/**
  Notify table definition cache that process of shutting down server
  has started so it has to keep number of TABLE and TABLE_SHARE objects
  minimal in order to reduce number of references to pluggable engines.
*/

void tdc_start_shutdown(void)
{
  DBUG_ENTER("tdc_start_shutdown");
  if (tdc_inited)
  {
    /*
      Ensure that TABLE and TABLE_SHARE objects which are created for
      tables that are open during process of plugins' shutdown are
      immediately released. This keeps number of references to engine
      plugins minimal and allows shutdown to proceed smoothly.
    */
    tdc_size= 0;
    tc_size= 0;
    /* Free all cached but unused TABLEs and TABLE_SHAREs. */
    purge_tables();
  }
  DBUG_VOID_RETURN;
}


/**
  Deinitialize table definition cache.
*/

void tdc_deinit(void)
{
  DBUG_ENTER("tdc_deinit");
  if (tdc_inited)
  {
    tdc_inited= false;
    lf_hash_destroy(&tdc_hash);
    mysql_mutex_destroy(&LOCK_unused_shares);
    if (tc)
    {
      tc->mark_memory_freed();
      delete [] tc;
      tc= 0;
    }
  }
  DBUG_VOID_RETURN;
}


/**
  Get number of cached table definitions.

  @return Number of cached table definitions
*/

ulong tdc_records(void)
{
  return lf_hash_size(&tdc_hash);
}


void tdc_purge(bool all)
{
  DBUG_ENTER("tdc_purge");
  while (all || tdc_records() > tdc_size)
  {
    TDC_element *element;

    mysql_mutex_lock(&LOCK_unused_shares);
    if (!(element= unused_shares.pop_front()))
    {
      mysql_mutex_unlock(&LOCK_unused_shares);
      break;
    }

    /* Concurrent thread may start using share again, reset prev and next. */
    element->prev= 0;
    element->next= 0;
    mysql_mutex_lock(&element->LOCK_table_share);
    if (element->ref_count)
    {
      mysql_mutex_unlock(&element->LOCK_table_share);
      mysql_mutex_unlock(&LOCK_unused_shares);
      continue;
    }
    mysql_mutex_unlock(&LOCK_unused_shares);

    tdc_delete_share_from_hash(element);
  }
  DBUG_VOID_RETURN;
}


/**
  Lock table share.

  Find table share with given db.table_name in table definition cache. Return
  locked table share if found.

  Locked table share means:
  - table share is protected against removal from table definition cache
  - no other thread can acquire/release table share

  Caller is expected to unlock table share with tdc_unlock_share().

  @retval 0 Share not found
  @retval MY_ERRPTR OOM
  @retval ptr Pointer to locked table share
*/

TDC_element *tdc_lock_share(THD *thd, const char *db, const char *table_name)
{
  TDC_element *element;
  char key[MAX_DBKEY_LENGTH];

  DBUG_ENTER("tdc_lock_share");
  if (unlikely(fix_thd_pins(thd)))
    DBUG_RETURN((TDC_element*) MY_ERRPTR);

  element= (TDC_element *) lf_hash_search(&tdc_hash, thd->tdc_hash_pins,
                                          (uchar*) key,
                                          tdc_create_key(key, db, table_name));
  if (element)
  {
    mysql_mutex_lock(&element->LOCK_table_share);
    if (unlikely(!element->share || element->share->error))
    {
      mysql_mutex_unlock(&element->LOCK_table_share);
      element= 0;
    }
    lf_hash_search_unpin(thd->tdc_hash_pins);
  }

  DBUG_RETURN(element);
}


/**
  Unlock share locked by tdc_lock_share().
*/

void tdc_unlock_share(TDC_element *element)
{
  DBUG_ENTER("tdc_unlock_share");
  mysql_mutex_unlock(&element->LOCK_table_share);
  DBUG_VOID_RETURN;
}


int tdc_share_is_cached(THD *thd, const char *db, const char *table_name)
{
  char key[MAX_DBKEY_LENGTH];

  if (unlikely(fix_thd_pins(thd)))
    return -1;

  if (lf_hash_search(&tdc_hash, thd->tdc_hash_pins, (uchar*) key,
                     tdc_create_key(key, db, table_name)))
  {
    lf_hash_search_unpin(thd->tdc_hash_pins);
    return 1;
  }
  return 0;
}


/*
  Get TABLE_SHARE for a table.

  tdc_acquire_share()
  thd                   Thread handle
  tl                    Table that should be opened
  flags                 operation: what to open table or view
  out_table             TABLE for the requested table

  IMPLEMENTATION
    Get a table definition from the table definition cache.
    If it doesn't exist, create a new from the table definition file.

  RETURN
   0  Error
   #  Share for table
*/

TABLE_SHARE *tdc_acquire_share(THD *thd, TABLE_LIST *tl, uint flags,
                               TABLE **out_table)
{
  TABLE_SHARE *share;
  TDC_element *element;
  const char *key;
  uint key_length= get_table_def_key(tl, &key);
  my_hash_value_type hash_value= tl->mdl_request.key.tc_hash_value();
  bool was_unused;
  DBUG_ENTER("tdc_acquire_share");

  if (fix_thd_pins(thd))
    DBUG_RETURN(0);

retry:
  while (!(element= (TDC_element*) lf_hash_search_using_hash_value(&tdc_hash,
                    thd->tdc_hash_pins, hash_value, (uchar*) key, key_length)))
  {
    LEX_STRING tmp= { const_cast<char*>(key), key_length };
    int res= lf_hash_insert(&tdc_hash, thd->tdc_hash_pins, (uchar*) &tmp);

    if (res == -1)
      DBUG_RETURN(0);
    else if (res == 1)
      continue;

    element= (TDC_element*) lf_hash_search_using_hash_value(&tdc_hash,
             thd->tdc_hash_pins, hash_value, (uchar*) key, key_length);
    /* It's safe to unpin the pins here, because an empty element was inserted
    above, "empty" means at least element->share = 0. Some other thread can't
    delete it while element->share == 0. And element->share is also protected
    with element->LOCK_table_share mutex. */
    lf_hash_search_unpin(thd->tdc_hash_pins);
    DBUG_ASSERT(element);

    if (!(share= alloc_table_share(tl->db.str, tl->table_name.str, key, key_length)))
    {
      lf_hash_delete(&tdc_hash, thd->tdc_hash_pins, key, key_length);
      DBUG_RETURN(0);
    }

    /* note that tdc_acquire_share() *always* uses discovery */
    open_table_def(thd, share, flags | GTS_USE_DISCOVERY);

    if (checked_unlikely(share->error))
    {
      free_table_share(share);
      lf_hash_delete(&tdc_hash, thd->tdc_hash_pins, key, key_length);
      DBUG_RETURN(0);
    }

    mysql_mutex_lock(&element->LOCK_table_share);
    element->share= share;
    share->tdc= element;
    element->ref_count++;
    element->flushed= false;
    mysql_mutex_unlock(&element->LOCK_table_share);

    tdc_purge(false);
    if (out_table)
    {
      status_var_increment(thd->status_var.table_open_cache_misses);
      *out_table= 0;
    }
    share->m_psi= PSI_CALL_get_table_share(false, share);
    goto end;
  }

  /* cannot force discovery of a cached share */
  DBUG_ASSERT(!(flags & GTS_FORCE_DISCOVERY));

  if (out_table && (flags & GTS_TABLE))
  {
    if ((*out_table= tc_acquire_table(thd, element)))
    {
      lf_hash_search_unpin(thd->tdc_hash_pins);
      DBUG_ASSERT(!(flags & GTS_NOLOCK));
      DBUG_ASSERT(element->share);
      DBUG_ASSERT(!element->share->error);
      DBUG_ASSERT(!element->share->is_view);
      status_var_increment(thd->status_var.table_open_cache_hits);
      DBUG_RETURN(element->share);
    }
    status_var_increment(thd->status_var.table_open_cache_misses);
  }

  mysql_mutex_lock(&element->LOCK_table_share);
  if (!(share= element->share))
  {
    mysql_mutex_unlock(&element->LOCK_table_share);
    lf_hash_search_unpin(thd->tdc_hash_pins);
<<<<<<< HEAD
    VALGRIND_YIELD;
=======
    std::this_thread::yield();
>>>>>>> a65f7dc7
    goto retry;
  }
  lf_hash_search_unpin(thd->tdc_hash_pins);

  /*
     We found an existing table definition. Return it if we didn't get
     an error when reading the table definition from file.
  */
  if (unlikely(share->error))
  {
    open_table_error(share, share->error, share->open_errno);
    goto err;
  }

  if (share->is_view && !(flags & GTS_VIEW))
  {
    open_table_error(share, OPEN_FRM_NOT_A_TABLE, ENOENT);
    goto err;
  }
  if (!share->is_view && !(flags & GTS_TABLE))
  {
    open_table_error(share, OPEN_FRM_NOT_A_VIEW, ENOENT);
    goto err;
  }

  was_unused= !element->ref_count;
  element->ref_count++;
  mysql_mutex_unlock(&element->LOCK_table_share);
  if (was_unused)
  {
    mysql_mutex_lock(&LOCK_unused_shares);
    if (element->prev)
    {
      /*
        Share was not used before and it was in the old_unused_share list
        Unlink share from this list
      */
      DBUG_PRINT("info", ("Unlinking from not used list"));
      unused_shares.remove(element);
      element->next= 0;
      element->prev= 0;
    }
    mysql_mutex_unlock(&LOCK_unused_shares);
  }

end:
  DBUG_PRINT("exit", ("share: %p  ref_count: %u",
                      share, share->tdc->ref_count));
  if (flags & GTS_NOLOCK)
  {
    tdc_release_share(share);
    /*
      if GTS_NOLOCK is requested, the returned share pointer cannot be used,
      the share it points to may go away any moment.
      But perhaps the caller is only interested to know whether a share or
      table existed?
      Let's return an invalid pointer here to catch dereferencing attempts.
    */
    share= UNUSABLE_TABLE_SHARE;
  }
  DBUG_RETURN(share);

err:
  mysql_mutex_unlock(&element->LOCK_table_share);
  DBUG_RETURN(0);
}


/**
  Release table share acquired by tdc_acquire_share().
*/

void tdc_release_share(TABLE_SHARE *share)
{
  DBUG_ENTER("tdc_release_share");

  mysql_mutex_lock(&share->tdc->LOCK_table_share);
  DBUG_PRINT("enter",
             ("share: %p  table: %s.%s  ref_count: %u",
              share, share->db.str, share->table_name.str,
              share->tdc->ref_count));
  DBUG_ASSERT(share->tdc->ref_count);

  if (share->tdc->ref_count > 1)
  {
    share->tdc->ref_count--;
    if (!share->is_view)
      mysql_cond_broadcast(&share->tdc->COND_release);
    mysql_mutex_unlock(&share->tdc->LOCK_table_share);
    DBUG_VOID_RETURN;
  }
  mysql_mutex_unlock(&share->tdc->LOCK_table_share);

  mysql_mutex_lock(&LOCK_unused_shares);
  mysql_mutex_lock(&share->tdc->LOCK_table_share);
  if (--share->tdc->ref_count)
  {
    if (!share->is_view)
      mysql_cond_broadcast(&share->tdc->COND_release);
    mysql_mutex_unlock(&share->tdc->LOCK_table_share);
    mysql_mutex_unlock(&LOCK_unused_shares);
    DBUG_VOID_RETURN;
  }
  if (share->tdc->flushed || tdc_records() > tdc_size)
  {
    mysql_mutex_unlock(&LOCK_unused_shares);
    tdc_delete_share_from_hash(share->tdc);
    DBUG_VOID_RETURN;
  }
  /* Link share last in used_table_share list */
  DBUG_PRINT("info", ("moving share to unused list"));
  DBUG_ASSERT(share->tdc->next == 0);
  unused_shares.push_back(share->tdc);
  mysql_mutex_unlock(&share->tdc->LOCK_table_share);
  mysql_mutex_unlock(&LOCK_unused_shares);
  DBUG_VOID_RETURN;
}


void tdc_remove_referenced_share(THD *thd, TABLE_SHARE *share)
{
  DBUG_ASSERT(thd->mdl_context.is_lock_owner(MDL_key::TABLE, share->db.str,
                                             share->table_name.str,
                                             MDL_EXCLUSIVE));
  share->tdc->flush_unused(true);
  mysql_mutex_lock(&share->tdc->LOCK_table_share);
  DEBUG_SYNC(thd, "before_wait_for_refs");
  share->tdc->wait_for_refs(1);
  DBUG_ASSERT(share->tdc->all_tables.is_empty());
  share->tdc->ref_count--;
  tdc_delete_share_from_hash(share->tdc);
}


/**
   Removes all TABLE instances and corresponding TABLE_SHARE

   @param  thd          Thread context
   @param  db           Name of database
   @param  table_name   Name of table

   @note It assumes that table instances are already not used by any
   (other) thread (this should be achieved by using meta-data locks).
*/

void tdc_remove_table(THD *thd, const char *db, const char *table_name)
{
  TDC_element *element;
  DBUG_ENTER("tdc_remove_table");
  DBUG_PRINT("enter", ("name: %s", table_name));

  DBUG_ASSERT(thd->mdl_context.is_lock_owner(MDL_key::TABLE, db, table_name,
                                             MDL_EXCLUSIVE));

  mysql_mutex_lock(&LOCK_unused_shares);
  if (!(element= tdc_lock_share(thd, db, table_name)))
  {
    mysql_mutex_unlock(&LOCK_unused_shares);
    DBUG_VOID_RETURN;
  }

  DBUG_ASSERT(element != MY_ERRPTR); // What can we do about it?

  if (!element->ref_count)
  {
    if (element->prev)
    {
      unused_shares.remove(element);
      element->prev= 0;
      element->next= 0;
    }
    mysql_mutex_unlock(&LOCK_unused_shares);

    tdc_delete_share_from_hash(element);
    DBUG_VOID_RETURN;
  }
  mysql_mutex_unlock(&LOCK_unused_shares);

  element->ref_count++;
  mysql_mutex_unlock(&element->LOCK_table_share);

  /* We have to relock the mutex to avoid code duplication. Sigh. */
  tdc_remove_referenced_share(thd, element->share);
  DBUG_VOID_RETURN;
}


/**
  Check if table's share is being removed from the table definition
  cache and, if yes, wait until the flush is complete.

  @param thd             Thread context.
  @param table_list      Table which share should be checked.
  @param timeout         Timeout for waiting.
  @param deadlock_weight Weight of this wait for deadlock detector.

  @retval 0       Success. Share is up to date or has been flushed.
  @retval 1       Error (OOM, was killed, the wait resulted
                  in a deadlock or timeout). Reported.
*/

int tdc_wait_for_old_version(THD *thd, const char *db, const char *table_name,
                             ulong wait_timeout, uint deadlock_weight)
{
  TDC_element *element;

  if (!(element= tdc_lock_share(thd, db, table_name)))
    return FALSE;
  else if (element == MY_ERRPTR)
    return TRUE;
  else if (element->flushed)
  {
    struct timespec abstime;
    set_timespec(abstime, wait_timeout);
    return element->share->wait_for_old_version(thd, &abstime, deadlock_weight);
  }
  tdc_unlock_share(element);
  return FALSE;
}


/**
  Iterate table definition cache.

  Object is protected against removal from table definition cache.

  @note Returned TABLE_SHARE is not guaranteed to be fully initialized:
  tdc_acquire_share() added new share, but didn't open it yet. If caller
  needs fully initializer share, it must lock table share mutex.
*/

struct eliminate_duplicates_arg
{
  HASH hash;
  MEM_ROOT root;
  my_hash_walk_action action;
  void *argument;
};


static const uchar *eliminate_duplicates_get_key(const void *element,
                                                 size_t *length, my_bool)
{
  auto key= static_cast<const LEX_STRING *>(element);
  *length= key->length;
  return reinterpret_cast<const uchar *>(key->str);
}


static my_bool eliminate_duplicates(void *el, void *a)
{
  TDC_element *element= static_cast<TDC_element*>(el);
  eliminate_duplicates_arg *arg= static_cast<eliminate_duplicates_arg*>(a);
  LEX_STRING *key= (LEX_STRING *) alloc_root(&arg->root, sizeof(LEX_STRING));

  if (!key || !(key->str= (char*) memdup_root(&arg->root, element->m_key,
                                              element->m_key_length)))
    return TRUE;

  key->length= element->m_key_length;

  if (my_hash_insert(&arg->hash, (uchar *) key))
    return FALSE;

  return arg->action(element, arg->argument);
}


int tdc_iterate(THD *thd, my_hash_walk_action action, void *argument,
                bool no_dups)
{
  eliminate_duplicates_arg no_dups_argument;
  LF_PINS *pins;
  myf alloc_flags= 0;
  uint hash_flags= HASH_UNIQUE;
  int res;

  if (thd)
  {
    fix_thd_pins(thd);
    pins= thd->tdc_hash_pins;
    alloc_flags= MY_THREAD_SPECIFIC;
    hash_flags|= HASH_THREAD_SPECIFIC;
  }
  else
    pins= lf_hash_get_pins(&tdc_hash);

  if (!pins)
    return ER_OUTOFMEMORY;

  if (no_dups)
  {
    init_alloc_root(PSI_INSTRUMENT_ME, &no_dups_argument.root, 4096, 4096, MYF(alloc_flags));
    my_hash_init(PSI_INSTRUMENT_ME, &no_dups_argument.hash, &my_charset_bin,
                 tdc_records(), 0, 0, eliminate_duplicates_get_key, 0,
                 hash_flags);
    no_dups_argument.action= action;
    no_dups_argument.argument= argument;
    action= eliminate_duplicates;
    argument= &no_dups_argument;
  }

  res= lf_hash_iterate(&tdc_hash, pins, action, argument);

  if (!thd)
    lf_hash_put_pins(pins);

  if (no_dups)
  {
    my_hash_free(&no_dups_argument.hash);
    free_root(&no_dups_argument.root, MYF(0));
  }
  return res;
}


int show_tc_active_instances(THD *thd, SHOW_VAR *var, void *buff,
                             system_status_var *, enum enum_var_type scope)
{
  var->type= SHOW_UINT;
  var->value= buff;
  *(reinterpret_cast<uint32_t*>(buff))=
    tc_active_instances.load(std::memory_order_relaxed);
  return 0;
}


/**
  Waits until ref_count goes down to given number

  @param  my_refs  Number of references owned by the caller

  Caller must own at least one TABLE_SHARE reference.

  Even though current thread holds exclusive metadata lock on this share,
  concurrent FLUSH TABLES threads may be in process of closing unused table
  instances belonging to this share. E.g.:
  thr1 (FLUSH TABLES): table= share->tdc.free_tables.pop_front();
  thr1 (FLUSH TABLES): share->tdc.all_tables.remove(table);
  thr2 (ALTER TABLE): tdc_remove_table();
  thr1 (FLUSH TABLES): intern_close_table(table);

  Current remove type assumes that all table instances (except for those
  that are owned by current thread) must be closed before
  thd_remove_table() returns. Wait for such tables now.

  intern_close_table() decrements ref_count and signals COND_release. When
  ref_count drops down to number of references owned by current thread
  waiting is completed.

  Unfortunately TABLE_SHARE::wait_for_old_version() cannot be used here
  because it waits for all table instances, whereas we have to wait only
  for those that are not owned by current thread.
*/

void TDC_element::wait_for_refs(uint my_refs)
{
  while (ref_count > my_refs)
    mysql_cond_wait(&COND_release, &LOCK_table_share);
}


/**
  Flushes unused TABLE instances

  @param  thd          Thread context
  @param  mark_flushed Whether to destroy TABLE_SHARE when released

  Caller is allowed to own used TABLE instances.
  There must be no TABLE objects used by other threads and caller must own
  exclusive metadata lock on the table.
*/

void TDC_element::flush(THD *thd, bool mark_flushed)
{
  DBUG_ASSERT(thd->mdl_context.is_lock_owner(MDL_key::TABLE, share->db.str,
                                             share->table_name.str,
                                             MDL_EXCLUSIVE));

  flush_unused(mark_flushed);

  mysql_mutex_lock(&LOCK_table_share);
  All_share_tables_list::Iterator it(all_tables);
  uint my_refs= 0;
  while (auto table= it++)
  {
    if (table->in_use == thd)
      my_refs++;
  }
  wait_for_refs(my_refs);
#ifndef DBUG_OFF
  it.rewind();
  while (auto table= it++)
    DBUG_ASSERT(table->in_use == thd);
#endif
  mysql_mutex_unlock(&LOCK_table_share);
}


/**
  Flushes unused TABLE instances
*/

void TDC_element::flush_unused(bool mark_flushed)
{
  Share_free_tables::List purge_tables;

  mysql_mutex_lock(&LOCK_table_share);
  if (mark_flushed)
    flushed= true;
  tc_remove_all_unused_tables(this, &purge_tables);
  mysql_mutex_unlock(&LOCK_table_share);

  while (auto table= purge_tables.pop_front())
    intern_close_table(table);
}<|MERGE_RESOLUTION|>--- conflicted
+++ resolved
@@ -901,11 +901,7 @@
   {
     mysql_mutex_unlock(&element->LOCK_table_share);
     lf_hash_search_unpin(thd->tdc_hash_pins);
-<<<<<<< HEAD
-    VALGRIND_YIELD;
-=======
     std::this_thread::yield();
->>>>>>> a65f7dc7
     goto retry;
   }
   lf_hash_search_unpin(thd->tdc_hash_pins);
