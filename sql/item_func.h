#ifndef ITEM_FUNC_INCLUDED
#define ITEM_FUNC_INCLUDED
/* Copyright (c) 2000, 2016, Oracle and/or its affiliates.
   Copyright (c) 2009, 2021, MariaDB

   This program is free software; you can redistribute it and/or modify
   it under the terms of the GNU General Public License as published by
   the Free Software Foundation; version 2 of the License.

   This program is distributed in the hope that it will be useful,
   but WITHOUT ANY WARRANTY; without even the implied warranty of
   MERCHANTABILITY or FITNESS FOR A PARTICULAR PURPOSE.  See the
   GNU General Public License for more details.

   You should have received a copy of the GNU General Public License
   along with this program; if not, write to the Free Software
   Foundation, Inc., 51 Franklin Street, Fifth Floor, Boston, MA  02110-1335  USA */


/* Function items used by mysql */

#ifdef USE_PRAGMA_INTERFACE
#pragma interface			/* gcc class implementation */
#endif

#ifdef HAVE_IEEEFP_H
extern "C"				/* Bug in BSDI include file */
{
#include <ieeefp.h>
}
#endif

#include "sql_udf.h"    // udf_handler
#include "my_decimal.h" // string2my_decimal
#include <cmath>


extern bool st_append_json(String *s,
              CHARSET_INFO *json_cs, const uchar *js, uint js_len);
class Item_func :public Item_func_or_sum
{
  void sync_with_sum_func_and_with_field(List<Item> &list);
protected:
  virtual bool check_arguments() const
  {
    return check_argument_types_scalar(0, arg_count);
  }
  bool check_argument_types_like_args0() const;
  bool check_argument_types_scalar(uint start, uint end) const;
  bool check_argument_types_traditional_scalar(uint start, uint end) const;
  bool check_argument_types_or_binary(const Type_handler *handler,
                                      uint start, uint end) const;
  bool check_argument_types_can_return_int(uint start, uint end) const;
  bool check_argument_types_can_return_real(uint start, uint end) const;
  bool check_argument_types_can_return_str(uint start, uint end) const;
  bool check_argument_types_can_return_text(uint start, uint end) const;
  bool check_argument_types_can_return_date(uint start, uint end) const;
  bool check_argument_types_can_return_time(uint start, uint end) const;
  void print_cast_temporal(String *str, enum_query_type query_type);

  void print_schema_qualified_name(String *to,
                                   const LEX_CSTRING &schema_name,
                                   const LEX_CSTRING &function_name) const
  {
    // e.g. oracle_schema.func()
    to->append(schema_name);
    to->append('.');
    to->append(function_name);
  }

  void print_sql_mode_qualified_name(String *to,
                                     enum_query_type query_type,
                                     const LEX_CSTRING &function_name) const
  {
    const Schema *func_schema= schema();
    if (!func_schema || func_schema == Schema::find_implied(current_thd))
      to->append(function_name);
    else
      print_schema_qualified_name(to, func_schema->name(), function_name);
  }

  void print_sql_mode_qualified_name(String *to, enum_query_type query_type)
                                                                       const
  {
    return print_sql_mode_qualified_name(to, query_type, func_name_cstring());
  }

<<<<<<< HEAD
  bool aggregate_args2_for_comparison_with_conversion(THD *thd,
                                           Type_handler_hybrid_field_type *th);
=======
  void update_nullability_post_fix_fields();

>>>>>>> 053f9bcb
public:

  // Print an error message for a builtin-schema qualified function call
  static void wrong_param_count_error(const LEX_CSTRING &schema_name,
                                      const LEX_CSTRING &func_name);

  table_map not_null_tables_cache= 0;

  enum Functype { UNKNOWN_FUNC,EQ_FUNC,EQUAL_FUNC,NE_FUNC,LT_FUNC,LE_FUNC,
		  GE_FUNC,GT_FUNC,FT_FUNC,
		  LIKE_FUNC,ISNULL_FUNC,ISNOTNULL_FUNC,
		  COND_AND_FUNC, COND_OR_FUNC, XOR_FUNC,
                  BETWEEN, IN_FUNC, MULT_EQUAL_FUNC,
		  INTERVAL_FUNC, ISNOTNULLTEST_FUNC,
		  SP_EQUALS_FUNC, SP_DISJOINT_FUNC,SP_INTERSECTS_FUNC,
		  SP_TOUCHES_FUNC,SP_CROSSES_FUNC,SP_WITHIN_FUNC,
		  SP_CONTAINS_FUNC,SP_OVERLAPS_FUNC,
		  SP_STARTPOINT,SP_ENDPOINT,SP_EXTERIORRING,
		  SP_POINTN,SP_GEOMETRYN,SP_INTERIORRINGN, SP_RELATE_FUNC,
                  NOT_FUNC, NOT_ALL_FUNC, TEMPTABLE_ROWID,
                  NOW_FUNC, NOW_UTC_FUNC, SYSDATE_FUNC, TRIG_COND_FUNC,
                  SUSERVAR_FUNC, GUSERVAR_FUNC, COLLATE_FUNC,
                  EXTRACT_FUNC, CHAR_TYPECAST_FUNC, FUNC_SP, UDF_FUNC,
                  NEG_FUNC, GSYSVAR_FUNC, IN_OPTIMIZER_FUNC, DYNCOL_FUNC,
                  JSON_EXTRACT_FUNC, JSON_VALID_FUNC, ROWNUM_FUNC,
                  CASE_SEARCHED_FUNC, // Used by ColumnStore/Spider
                  CASE_SIMPLE_FUNC,   // Used by ColumnStore/spider,
                  DATE_FUNC, YEAR_FUNC
                };

  /*
    A function bitmap. Useful when some operation needs to be applied only
    to certain functions. For now we only need to distinguish some
    comparison predicates.
  */
  enum Bitmap : ulonglong
  {
    BITMAP_NONE= 0,
    BITMAP_EQ=         1ULL << EQ_FUNC,
    BITMAP_EQUAL=      1ULL << EQUAL_FUNC,
    BITMAP_NE=         1ULL << NE_FUNC,
    BITMAP_LT=         1ULL << LT_FUNC,
    BITMAP_LE=         1ULL << LE_FUNC,
    BITMAP_GE=         1ULL << GE_FUNC,
    BITMAP_GT=         1ULL << GT_FUNC,
    BITMAP_LIKE=       1ULL << LIKE_FUNC,
    BITMAP_BETWEEN=    1ULL << BETWEEN,
    BITMAP_IN=         1ULL << IN_FUNC,
    BITMAP_MULT_EQUAL= 1ULL << MULT_EQUAL_FUNC,
    BITMAP_OTHER=      1ULL << 63,
    BITMAP_ALL=        0xFFFFFFFFFFFFFFFFULL,
    BITMAP_ANY_EQUALITY= BITMAP_EQ | BITMAP_EQUAL | BITMAP_MULT_EQUAL,
    BITMAP_EXCEPT_ANY_EQUALITY= BITMAP_ALL & ~BITMAP_ANY_EQUALITY,
  };

  ulonglong bitmap_bit() const
  {
    Functype type= functype();
    return 1ULL << (type > 63 ? 63 : type);
  }

  static scalar_comparison_op functype_to_scalar_comparison_op(Functype type)
  {
    switch (type) {
    case EQ_FUNC:    return SCALAR_CMP_EQ;
    case EQUAL_FUNC: return SCALAR_CMP_EQUAL;
    case LT_FUNC:    return SCALAR_CMP_LT;
    case LE_FUNC:    return SCALAR_CMP_LE;
    case GE_FUNC:    return SCALAR_CMP_GE;
    case GT_FUNC:    return SCALAR_CMP_GT;
    default: break;
    }
    DBUG_ASSERT(0);
    return SCALAR_CMP_EQ;
  }
  enum Type type() const override { return FUNC_ITEM; }
  virtual enum Functype functype() const   { return UNKNOWN_FUNC; }
  Item_func(THD *thd): Item_func_or_sum(thd)
  {
    DBUG_ASSERT(with_flags == item_with_t::NONE);
    with_flags= item_with_t::NONE;
  }
  Item_func(THD *thd, Item *a): Item_func_or_sum(thd, a)
  {
    with_flags= a->with_flags;
  }
  Item_func(THD *thd, Item *a, Item *b):
    Item_func_or_sum(thd, a, b)
  {
    with_flags= a->with_flags | b->with_flags;
  }
  Item_func(THD *thd, Item *a, Item *b, Item *c):
    Item_func_or_sum(thd, a, b, c)
  {
    with_flags|= a->with_flags | b->with_flags | c->with_flags;
  }
  Item_func(THD *thd, Item *a, Item *b, Item *c, Item *d):
    Item_func_or_sum(thd, a, b, c, d)
  {
    with_flags= a->with_flags | b->with_flags | c->with_flags | d->with_flags;
  }
  Item_func(THD *thd, Item *a, Item *b, Item *c, Item *d, Item* e):
    Item_func_or_sum(thd, a, b, c, d, e)
  {
    with_flags= (a->with_flags | b->with_flags | c->with_flags | d->with_flags |
                 e->with_flags);
  }
  Item_func(THD *thd, List<Item> &list):
    Item_func_or_sum(thd, list)
  {
    set_arguments(thd, list);
  }
  // Constructor used for Item_cond_and/or (see Item comment)
  Item_func(THD *thd, Item_func *item):
    Item_func_or_sum(thd, item),
    not_null_tables_cache(item->not_null_tables_cache)
  { }
  bool fix_fields(THD *, Item **ref) override;
  void cleanup() override
  {
    Item_func_or_sum::cleanup();
    used_tables_and_const_cache_init();
  }
  void fix_after_pullout(st_select_lex *new_parent, Item **ref, bool merge)
    override;
  void quick_fix_field() override;
  table_map not_null_tables() const override;
  void update_used_tables() override
  {
    used_tables_and_const_cache_init();
    used_tables_and_const_cache_update_and_join(arg_count, args);
  }
  COND *build_equal_items(THD *thd, COND_EQUAL *inherited,
                          bool link_item_fields,
                          COND_EQUAL **cond_equal_ref) override;
  SEL_TREE *get_mm_tree(RANGE_OPT_PARAM *param, Item **cond_ptr) override
  {
    DBUG_ENTER("Item_func::get_mm_tree");
    DBUG_RETURN(const_item() ? get_mm_tree_for_const(param) : NULL);
  }
  bool eq(const Item *item, bool binary_cmp) const override;
  virtual Item *key_item() const { return args[0]; }
  void set_arguments(THD *thd, List<Item> &list)
  {
    Item_args::set_arguments(thd, list);
    sync_with_sum_func_and_with_field(list);
    list.empty();                                     // Fields are used
  }
  void split_sum_func(THD *thd, Ref_ptr_array ref_pointer_array,
                      List<Item> &fields, uint flags) override;
  void print(String *str, enum_query_type query_type) override;
  void print_op(String *str, enum_query_type query_type);
  void print_args(String *str, uint from, enum_query_type query_type) const;
  void print_args_parenthesized(String *str, enum_query_type query_type) const
  {
    str->append('(');
    print_args(str, 0, query_type);
    str->append(')');
  }
  bool is_null() override
  {
    update_null_value();
    return null_value;
  }
  String *val_str_from_val_str_ascii(String *str, String *str2);

  void signal_divide_by_null();
  friend class udf_handler;
  Field *create_field_for_create_select(MEM_ROOT *root, TABLE *table) override
  { return tmp_table_field_from_field_type(root, table); }
  Item *get_tmp_table_item(THD *thd) override;

  void fix_char_length_ulonglong(ulonglong max_char_length_arg)
  {
    ulonglong max_result_length= max_char_length_arg *
                                 collation.collation->mbmaxlen;
    if (max_result_length >= MAX_BLOB_WIDTH)
    {
      max_length= MAX_BLOB_WIDTH;
      set_maybe_null();
    }
    else
      max_length= (uint32) max_result_length;
  }
  Item *transform(THD *thd, Item_transformer transformer, uchar *arg) override;
  Item* compile(THD *thd, Item_analyzer analyzer, uchar **arg_p,
                Item_transformer transformer, uchar *arg_t) override;
  void traverse_cond(Cond_traverser traverser,
                     void * arg, traverse_order order) override;
  bool eval_not_null_tables(void *opt_arg) override;
  bool find_not_null_fields(table_map allowed) override;
 // bool is_expensive_processor(void *arg);
 // virtual bool is_expensive() { return 0; }
  inline void raise_numeric_overflow(const char *type_name)
  {
    char buf[256];
    String str(buf, sizeof(buf), system_charset_info);
    str.length(0);
    print(&str, QT_NO_DATA_EXPANSION);
    my_error(ER_DATA_OUT_OF_RANGE, MYF(0), type_name, str.c_ptr_safe());
  }
  inline double raise_float_overflow()
  {
    raise_numeric_overflow("DOUBLE");
    return 0.0;
  }
  inline longlong raise_integer_overflow()
  {
    raise_numeric_overflow(unsigned_flag ? "BIGINT UNSIGNED": "BIGINT");
    return 0;
  }
  inline int raise_decimal_overflow()
  {
    raise_numeric_overflow("DECIMAL");
    return E_DEC_OVERFLOW;
  }
  /**
     Throw an error if the input double number is not finite, i.e. is either
     +/-INF or NAN.
  */
  inline double check_float_overflow(double value)
  {
    return std::isfinite(value) ? value : raise_float_overflow();
  }
  /**
    Throw an error if the input BIGINT value represented by the
    (longlong value, bool unsigned flag) pair cannot be returned by the
    function, i.e. is not compatible with this Item's unsigned_flag.
  */
  inline longlong check_integer_overflow(longlong value, bool val_unsigned)
  {
    return check_integer_overflow(Longlong_hybrid(value, val_unsigned));
  }

  // Check if the value is compatible with Item::unsigned_flag.
  inline longlong check_integer_overflow(const Longlong_hybrid &sval)
  {
    Longlong_null res= sval.val_int(unsigned_flag);
    return res.is_null() ? raise_integer_overflow() : res.value();
  }

  // Check if the value is compatible with Item::unsigned_flag.
  longlong check_integer_overflow(const ULonglong_hybrid &uval)
  {
    Longlong_null res= uval.val_int(unsigned_flag);
    return res.is_null() ? raise_integer_overflow() : res.value();
  }

  /**
     Throw an error if the error code of a DECIMAL operation is E_DEC_OVERFLOW.
  */
  inline int check_decimal_overflow(int error)
  {
    return (error == E_DEC_OVERFLOW) ? raise_decimal_overflow() : error;
  }

  bool has_timestamp_args()
  {
    DBUG_ASSERT(fixed());
    for (uint i= 0; i < arg_count; i++)
    {
      if (args[i]->type() == Item::FIELD_ITEM &&
          args[i]->field_type() == MYSQL_TYPE_TIMESTAMP)
        return TRUE;
    }
    return FALSE;
  }

  bool has_date_args()
  {
    DBUG_ASSERT(fixed());
    for (uint i= 0; i < arg_count; i++)
    {
      if (args[i]->type() == Item::FIELD_ITEM &&
          (args[i]->field_type() == MYSQL_TYPE_DATE ||
           args[i]->field_type() == MYSQL_TYPE_DATETIME))
        return TRUE;
    }
    return FALSE;
  }

  bool has_time_args()
  {
    DBUG_ASSERT(fixed());
    for (uint i= 0; i < arg_count; i++)
    {
      if (args[i]->type() == Item::FIELD_ITEM &&
          (args[i]->field_type() == MYSQL_TYPE_TIME ||
           args[i]->field_type() == MYSQL_TYPE_DATETIME))
        return TRUE;
    }
    return FALSE;
  }

  bool has_datetime_args()
  {
    DBUG_ASSERT(fixed());
    for (uint i= 0; i < arg_count; i++)
    {
      if (args[i]->type() == Item::FIELD_ITEM &&
          args[i]->field_type() == MYSQL_TYPE_DATETIME)
        return TRUE;
    }
    return FALSE;
  }

  Item* propagate_equal_fields(THD *thd, const Context &ctx, COND_EQUAL *cond)
    override
  {
    /*
      By default only substitution for a field whose two different values
      are never equal is allowed in the arguments of a function.
      This is overruled for the direct arguments of comparison functions.
    */
    Item_args::propagate_equal_fields(thd, Context_identity(), cond);
    return this;
  }

  bool has_rand_bit()
  {
    return used_tables() & RAND_TABLE_BIT;
  }

  bool excl_dep_on_table(table_map tab_map) override
  {
    if (used_tables() & (OUTER_REF_TABLE_BIT | RAND_TABLE_BIT))
      return false; 
    return !(used_tables() & ~tab_map) || 
           Item_args::excl_dep_on_table(tab_map);
  }

  bool excl_dep_on_grouping_fields(st_select_lex *sel) override
  {
    if (has_rand_bit() || with_subquery())
      return false;
    return Item_args::excl_dep_on_grouping_fields(sel);
  }

  bool excl_dep_on_in_subq_left_part(Item_in_subselect *subq_pred) override
  {
    return Item_args::excl_dep_on_in_subq_left_part(subq_pred);
  }

  /*
    We assume the result of any function that has a TIMESTAMP argument to be
    timezone-dependent, since a TIMESTAMP value in both numeric and string
    contexts is interpreted according to the current timezone.
    The only exception is UNIX_TIMESTAMP() which returns the internal
    representation of a TIMESTAMP argument verbatim, and thus does not depend on
    the timezone.
   */
  bool check_valid_arguments_processor(void *bool_arg) override
  {
    return has_timestamp_args();
  }

  bool find_function_processor (void *arg) override
  {
    return functype() == *(Functype *) arg;
  }

  void no_rows_in_result() override
  {
    for (uint i= 0; i < arg_count; i++)
    {
      args[i]->no_rows_in_result();
    }
  }
  void restore_to_before_no_rows_in_result() override
  {
    for (uint i= 0; i < arg_count; i++)
    {
      args[i]->restore_to_before_no_rows_in_result();
    }
  }
  void convert_const_compared_to_int_field(THD *thd);
  Item_func *get_item_func() override { return this; }
  bool is_simplified_cond_processor(void *) override
  { return const_item() && !val_bool(); }
};


class Item_real_func :public Item_func
{
public:
  Item_real_func(THD *thd): Item_func(thd) { collation= DTCollation_numeric(); }
  Item_real_func(THD *thd, Item *a): Item_func(thd, a)
  { collation= DTCollation_numeric(); }
  Item_real_func(THD *thd, Item *a, Item *b): Item_func(thd, a, b)
  { collation= DTCollation_numeric(); }
  Item_real_func(THD *thd, List<Item> &list): Item_func(thd, list)
  { collation= DTCollation_numeric(); }
  String *val_str(String*str) override;
  my_decimal *val_decimal(my_decimal *decimal_value) override;
  longlong val_int() override
  {
    DBUG_ASSERT(fixed());
    return Converter_double_to_longlong(val_real(), unsigned_flag).result();
  }
  bool get_date(THD *thd, MYSQL_TIME *ltime, date_mode_t fuzzydate) override
  { return get_date_from_real(thd, ltime, fuzzydate); }
  const Type_handler *type_handler() const override
  { return &type_handler_double; }
  bool fix_length_and_dec(THD *thd) override
  {
    decimals= NOT_FIXED_DEC;
    max_length= float_length(decimals);
    return FALSE;
  }
};


/**
  Functions whose returned field type is determined at fix_fields() time.
*/
class Item_hybrid_func: public Item_func,
                        public Type_handler_hybrid_field_type
{
protected:
  bool fix_attributes(Item **item, uint nitems);
public:
  Item_hybrid_func(THD *thd): Item_func(thd) { }
  Item_hybrid_func(THD *thd, Item *a):  Item_func(thd, a) { }
  Item_hybrid_func(THD *thd, Item *a, Item *b): Item_func(thd, a, b) { }
  Item_hybrid_func(THD *thd, Item *a, Item *b, Item *c):
    Item_func(thd, a, b, c) { }
  Item_hybrid_func(THD *thd, List<Item> &list): Item_func(thd, list) { }
  Item_hybrid_func(THD *thd, Item_hybrid_func *item)
    :Item_func(thd, item), Type_handler_hybrid_field_type(item) { }
  const Type_handler *type_handler() const override
  { return Type_handler_hybrid_field_type::type_handler(); }
  void fix_length_and_dec_long_or_longlong(uint char_length, bool unsigned_arg)
  {
    collation= DTCollation_numeric();
    unsigned_flag= unsigned_arg;
    max_length= char_length;
    set_handler(Type_handler::type_handler_long_or_longlong(char_length,
                                                            unsigned_arg));
  }
  void fix_length_and_dec_ulong_or_ulonglong_by_nbits(uint nbits)
  {
    uint digits= Type_handler_bit::Bit_decimal_notation_int_digits_by_nbits(nbits);
    collation= DTCollation_numeric();
    unsigned_flag= true;
    max_length= digits;
    if (nbits > 32)
      set_handler(&type_handler_ulonglong);
    else
      set_handler(&type_handler_ulong);
  }
};


class Item_handled_func: public Item_func
{
public:
  class Handler
  {
  public:
    virtual ~Handler() = default;
    virtual String *val_str(Item_handled_func *, String *) const= 0;
    virtual String *val_str_ascii(Item_handled_func *, String *) const= 0;
    virtual double val_real(Item_handled_func *) const= 0;
    virtual longlong val_int(Item_handled_func *) const= 0;
    virtual my_decimal *val_decimal(Item_handled_func *, my_decimal *) const= 0;
    virtual bool get_date(THD *thd, Item_handled_func *, MYSQL_TIME *, date_mode_t fuzzydate) const= 0;
    virtual bool val_native(THD *thd, Item_handled_func *, Native *to) const
    {
      DBUG_ASSERT(0);
      to->length(0);
      return true;
    }
    virtual const Type_handler *
      return_type_handler(const Item_handled_func *item) const= 0;
    virtual const Type_handler *
      type_handler_for_create_select(const Item_handled_func *item) const
    {
      return return_type_handler(item);
    }
    virtual bool fix_length_and_dec(Item_handled_func *) const= 0;
  };

  class Handler_str: public Handler
  {
  public:
    String *val_str_ascii(Item_handled_func *item, String *str) const override
    {
      return item->Item::val_str_ascii(str);
    }
    double val_real(Item_handled_func *item) const override
    {
      DBUG_ASSERT(item->fixed());
      StringBuffer<64> tmp;
      String *res= item->val_str(&tmp);
      return res ? item->double_from_string_with_check(res) : 0.0;
    }
    longlong val_int(Item_handled_func *item) const override
    {
      DBUG_ASSERT(item->fixed());
      StringBuffer<22> tmp;
      String *res= item->val_str(&tmp);
      return res ? item->longlong_from_string_with_check(res) : 0;
    }
    my_decimal *val_decimal(Item_handled_func *item, my_decimal *to) const override
    {
      return item->val_decimal_from_string(to);
    }
    bool get_date(THD *thd, Item_handled_func *item, MYSQL_TIME *to,
                  date_mode_t fuzzydate) const override
    {
      return item->get_date_from_string(thd, to, fuzzydate);
    }
  };

  /**
    Abstract class for functions returning TIME, DATE, DATETIME or string values,
    whose data type depends on parameters and is set at fix_fields time.
  */
  class Handler_temporal: public Handler
  {
  public:
    String *val_str(Item_handled_func *item, String *to) const override
    {
      StringBuffer<MAX_FIELD_WIDTH> ascii_buf;
      return item->val_str_from_val_str_ascii(to, &ascii_buf);
    }
  };

  /**
    Abstract class for functions returning strings,
    which are generated from get_date() results,
    when get_date() can return different MYSQL_TIMESTAMP_XXX per row.
  */
  class Handler_temporal_string: public Handler_temporal
  {
  public:
    const Type_handler *return_type_handler(const Item_handled_func *) const override
    {
      return &type_handler_string;
    }
    const Type_handler *
      type_handler_for_create_select(const Item_handled_func *item) const override
    {
      return return_type_handler(item)->type_handler_for_tmp_table(item);
    }
    double val_real(Item_handled_func *item) const override
    {
      return Temporal_hybrid(item).to_double();
    }
    longlong val_int(Item_handled_func *item) const override
    {
      return Temporal_hybrid(item).to_longlong();
    }
    my_decimal *val_decimal(Item_handled_func *item, my_decimal *to) const override
    {
      return Temporal_hybrid(item).to_decimal(to);
    }
    String *val_str_ascii(Item_handled_func *item, String *to) const override
    {
      return Temporal_hybrid(item).to_string(to, item->decimals);
    }
  };


  class Handler_date: public Handler_temporal
  {
  public:
    const Type_handler *return_type_handler(const Item_handled_func *) const override
    {
      return &type_handler_newdate;
    }
    bool fix_length_and_dec(Item_handled_func *item) const override
    {
      item->fix_attributes_date();
      return false;
    }
    double val_real(Item_handled_func *item) const override
    {
      return Date(item).to_double();
    }
    longlong val_int(Item_handled_func *item) const override
    {
      return Date(item).to_longlong();
    }
    my_decimal *val_decimal(Item_handled_func *item, my_decimal *to) const override
    {
      return Date(item).to_decimal(to);
    }
    String *val_str_ascii(Item_handled_func *item, String *to) const override
    {
      return Date(item).to_string(to);
    }
  };


  class Handler_time: public Handler_temporal
  {
  public:
    const Type_handler *return_type_handler(const Item_handled_func *) const override
    {
      return &type_handler_time2;
    }
    double val_real(Item_handled_func *item) const override
    {
      return Time(item).to_double();
    }
    longlong val_int(Item_handled_func *item) const override
    {
      return Time(item).to_longlong();
    }
    my_decimal *val_decimal(Item_handled_func *item, my_decimal *to) const override
    {
      return Time(item).to_decimal(to);
    }
    String *val_str_ascii(Item_handled_func *item, String *to) const override
    {
      return Time(item).to_string(to, item->decimals);
    }
    bool val_native(THD *thd, Item_handled_func *item, Native *to) const override
    {
      return Time(thd, item).to_native(to, item->decimals);
    }
  };


  class Handler_datetime: public Handler_temporal
  {
  public:
    const Type_handler *return_type_handler(const Item_handled_func *) const override
    {
      return &type_handler_datetime2;
    }
    double val_real(Item_handled_func *item) const override
    {
      return Datetime(item).to_double();
    }
    longlong val_int(Item_handled_func *item) const override
    {
      return Datetime(item).to_longlong();
    }
    my_decimal *val_decimal(Item_handled_func *item, my_decimal *to) const override
    {
      return Datetime(item).to_decimal(to);
    }
    String *val_str_ascii(Item_handled_func *item, String *to) const override
    {
      return Datetime(item).to_string(to, item->decimals);
    }
  };


  class Handler_int: public Handler
  {
  public:
    String *val_str(Item_handled_func *item, String *to) const override
    {
      longlong nr= val_int(item);
      if (item->null_value)
        return 0;
      to->set_int(nr, item->unsigned_flag, item->collation.collation);
      return to;
    }
    String *val_str_ascii(Item_handled_func *item, String *to) const override
    {
      return item->Item::val_str_ascii(to);
    }
    double val_real(Item_handled_func *item) const override
    {
      return item->unsigned_flag ? (double) ((ulonglong) val_int(item)) :
                                   (double) val_int(item);
    }
    my_decimal *val_decimal(Item_handled_func *item, my_decimal *to) const override
    {
      return item->val_decimal_from_int(to);
    }
    bool get_date(THD *thd, Item_handled_func *item,
                  MYSQL_TIME *to, date_mode_t fuzzydate) const override
    {
      return item->get_date_from_int(thd, to, fuzzydate);
    }
    longlong val_int(Item_handled_func *item) const override
    {
      Longlong_null tmp= to_longlong_null(item);
      item->null_value= tmp.is_null();
      return tmp.value();
    }
    virtual Longlong_null to_longlong_null(Item_handled_func *item) const= 0;
  };

  class Handler_slong: public Handler_int
  {
  public:
    const Type_handler *return_type_handler(const Item_handled_func *item) const override
    {
      return &type_handler_slong;
    }
    bool fix_length_and_dec(Item_handled_func *item) const override
    {
      item->unsigned_flag= false;
      item->collation= DTCollation_numeric();
      item->fix_char_length(11);
      return false;
    }
  };

  class Handler_slong2: public Handler_slong
  {
  public:
    bool fix_length_and_dec(Item_handled_func *func) const override
    {
      bool rc= Handler_slong::fix_length_and_dec(func);
      func->max_length= 2;
      return rc;
    }
  };

  class Handler_ulonglong: public Handler_int
  {
  public:
    const Type_handler *return_type_handler(const Item_handled_func *item) const override
    {
      return &type_handler_ulonglong;
    }
    bool fix_length_and_dec(Item_handled_func *item) const override
    {
      item->unsigned_flag= true;
      item->collation= DTCollation_numeric();
      item->fix_char_length(21);
      return false;
    }
  };

protected:
  const Handler *m_func_handler;
public:
  Item_handled_func(THD *thd, Item *a)
   :Item_func(thd, a), m_func_handler(NULL) { }
  Item_handled_func(THD *thd, Item *a, Item *b)
   :Item_func(thd, a, b), m_func_handler(NULL) { }
  void set_func_handler(const Handler *handler)
  {
    m_func_handler= handler;
  }
  const Type_handler *type_handler() const override
  {
    return m_func_handler->return_type_handler(this);
  }
  Field *create_field_for_create_select(MEM_ROOT *root, TABLE *table) override
  {
    DBUG_ASSERT(fixed());
    const Type_handler *h= m_func_handler->type_handler_for_create_select(this);
    return h->make_and_init_table_field(root, &name,
                                        Record_addr(maybe_null()),
                                        *this, table);
  }
  String *val_str(String *to) override
  {
    return m_func_handler->val_str(this, to);
  }
  String *val_str_ascii(String *to) override
  {
    return m_func_handler->val_str_ascii(this, to);
  }
  double val_real() override
  {
    return m_func_handler->val_real(this);
  }
  longlong val_int() override
  {
    return m_func_handler->val_int(this);
  }
  my_decimal *val_decimal(my_decimal *to) override
  {
    return m_func_handler->val_decimal(this, to);
  }
  bool get_date(THD *thd, MYSQL_TIME *to, date_mode_t fuzzydate) override
  {
    return m_func_handler->get_date(thd, this, to, fuzzydate);
  }
  bool val_native(THD *thd, Native *to) override
  {
    return m_func_handler->val_native(thd, this, to);
  }
};


/**
  Functions that at fix_fields() time determine the returned field type,
  trying to preserve the exact data type of the arguments.

  The descendants have to implement "native" value methods,
  i.e. str_op(), date_op(), int_op(), real_op(), decimal_op().
  fix_fields() chooses which of the above value methods will be
  used during execution time, according to the returned field type.

  For example, if fix_fields() determines that the returned value type
  is MYSQL_TYPE_LONG, then:
  - int_op() is chosen as the execution time native method.
  - val_int() returns the result of int_op() as is.
  - all other methods, i.e. val_real(), val_decimal(), val_str(), get_date(),
    call int_op() first, then convert the result to the requested data type.
*/
class Item_func_hybrid_field_type: public Item_hybrid_func
{
  /*
    Helper methods to make sure that the result of
    decimal_op(), str_op() and date_op() is properly synched with null_value.
  */
  bool date_op_with_null_check(THD *thd, MYSQL_TIME *ltime)
  {
     bool rc= date_op(thd, ltime, date_mode_t(0));
     DBUG_ASSERT(!rc ^ null_value);
     return rc;
  }
  bool time_op_with_null_check(THD *thd, MYSQL_TIME *ltime)
  {
     bool rc= time_op(thd, ltime);
     DBUG_ASSERT(!rc ^ null_value);
     DBUG_ASSERT(rc || ltime->time_type == MYSQL_TIMESTAMP_TIME);
     return rc;
  }
  String *str_op_with_null_check(String *str)
  {
    String *res= str_op(str);
    DBUG_ASSERT((res != NULL) ^ null_value);
    return res;
  }

public:
  // Value methods that involve no conversion
  String *val_str_from_str_op(String *str)
  {
    return str_op_with_null_check(&str_value);
  }
  longlong val_int_from_int_op()
  {
    return int_op();
  }
  double val_real_from_real_op()
  {
    return real_op();
  }

  // Value methods that involve conversion
  String *val_str_from_real_op(String *str);
  String *val_str_from_int_op(String *str);
  String *val_str_from_date_op(String *str);
  String *val_str_from_time_op(String *str);

  my_decimal *val_decimal_from_str_op(my_decimal *dec);
  my_decimal *val_decimal_from_real_op(my_decimal *dec);
  my_decimal *val_decimal_from_int_op(my_decimal *dec);
  my_decimal *val_decimal_from_date_op(my_decimal *dec);
  my_decimal *val_decimal_from_time_op(my_decimal *dec);

  longlong val_int_from_str_op();
  longlong val_int_from_real_op();
  longlong val_int_from_date_op();
  longlong val_int_from_time_op();

  double val_real_from_str_op();
  double val_real_from_date_op();
  double val_real_from_time_op();
  double val_real_from_int_op();

public:
  Item_func_hybrid_field_type(THD *thd):
    Item_hybrid_func(thd)
  { collation= DTCollation_numeric(); }
  Item_func_hybrid_field_type(THD *thd, Item *a):
    Item_hybrid_func(thd, a)
  { collation= DTCollation_numeric(); }
  Item_func_hybrid_field_type(THD *thd, Item *a, Item *b):
    Item_hybrid_func(thd, a, b)
  { collation= DTCollation_numeric(); }
  Item_func_hybrid_field_type(THD *thd, Item *a, Item *b, Item *c):
    Item_hybrid_func(thd, a, b, c)
  { collation= DTCollation_numeric(); }
  Item_func_hybrid_field_type(THD *thd, List<Item> &list):
    Item_hybrid_func(thd, list)
  { collation= DTCollation_numeric(); }

  double val_real() override
  {
    DBUG_ASSERT(fixed());
    return Item_func_hybrid_field_type::type_handler()->
           Item_func_hybrid_field_type_val_real(this);
  }
  longlong val_int() override
  {
    DBUG_ASSERT(!is_cond());
    DBUG_ASSERT(fixed());
    return Item_func_hybrid_field_type::type_handler()->
           Item_func_hybrid_field_type_val_int(this);
  }
  my_decimal *val_decimal(my_decimal *dec) override
  {
    DBUG_ASSERT(fixed());
    return Item_func_hybrid_field_type::type_handler()->
           Item_func_hybrid_field_type_val_decimal(this, dec);
  }
  String *val_str(String*str) override
  {
    DBUG_ASSERT(fixed());
    String *res= Item_func_hybrid_field_type::type_handler()->
                 Item_func_hybrid_field_type_val_str(this, str);
    DBUG_ASSERT(null_value == (res == NULL));
    return res;
  }
  bool get_date(THD *thd, MYSQL_TIME *to, date_mode_t mode) override
  {
    DBUG_ASSERT(fixed());
    return Item_func_hybrid_field_type::type_handler()->
           Item_func_hybrid_field_type_get_date_with_warn(thd, this, to, mode);
  }

  bool val_native(THD *thd, Native *to) override
  {
    DBUG_ASSERT(fixed());
    return native_op(thd, to);
  }

  /**
     @brief Performs the operation that this functions implements when the
     result type is INT.

     @return The result of the operation.
  */
  virtual longlong int_op()= 0;
  Longlong_null to_longlong_null_op()
  {
    longlong nr= int_op();
    /*
      C++ does not guarantee the order of parameter evaluation,
      so to make sure "null_value" is passed to the constructor
      after the int_op() call, int_op() is caled on a separate line.
    */
    return Longlong_null(nr, null_value);
  }
  Longlong_hybrid_null to_longlong_hybrid_null_op()
  {
    return Longlong_hybrid_null(to_longlong_null_op(), unsigned_flag);
  }

  /**
     @brief Performs the operation that this functions implements when the
     result type is REAL.

     @return The result of the operation.
  */
  virtual double real_op()= 0;
  Double_null to_double_null_op()
  {
    // val_real() must be caleed on a separate line. See to_longlong_null()
    double nr= real_op();
    return Double_null(nr, null_value);
  }

  /**
     @brief Performs the operation that this functions implements when the
     result type is DECIMAL.

     @param A pointer where the DECIMAL value will be allocated.
     @return 
       - 0 If the result is NULL
       - The same pointer it was given, with the area initialized to the
         result of the operation.
  */
  virtual my_decimal *decimal_op(my_decimal *)= 0;

  /**
     @brief Performs the operation that this functions implements when the
     result type is a string type.

     @return The result of the operation.
  */
  virtual String *str_op(String *)= 0;

  /**
     @brief Performs the operation that this functions implements when
     field type is DATETIME or DATE.
     @return The result of the operation.
  */
  virtual bool date_op(THD *thd, MYSQL_TIME *res, date_mode_t fuzzydate)= 0;

  /**
     @brief Performs the operation that this functions implements when
     field type is TIME.
     @return The result of the operation.
  */
  virtual bool time_op(THD *thd, MYSQL_TIME *res)= 0;

  virtual bool native_op(THD *thd, Native *native)= 0;
};


/*
  This class resembles SQL standard CASE-alike expressions:
  CASE and its abbreviations COALESCE, NULLIF, IFNULL, IF.

  <case expression> ::=   <case abbreviation>
                        | <case specification>
*/
class Item_func_case_expression: public Item_func_hybrid_field_type
{
public:
  Item_func_case_expression(THD *thd)
   :Item_func_hybrid_field_type(thd)
  { }
  Item_func_case_expression(THD *thd, Item *a)
   :Item_func_hybrid_field_type(thd, a)
  { }
  Item_func_case_expression(THD *thd, Item *a, Item *b)
   :Item_func_hybrid_field_type(thd, a, b)
  { }
  Item_func_case_expression(THD *thd, Item *a, Item *b, Item *c)
   :Item_func_hybrid_field_type(thd, a, b, c)
  { }
  Item_func_case_expression(THD *thd, List<Item> &list):
    Item_func_hybrid_field_type(thd, list)
  { }
  bool find_not_null_fields(table_map allowed) override { return false; }
};


class Item_func_numhybrid: public Item_func_hybrid_field_type
{
protected:

  inline void fix_decimals()
  {
    DBUG_ASSERT(result_type() == DECIMAL_RESULT);
    if (decimals == NOT_FIXED_DEC)
      set_if_smaller(decimals, max_length - 1);
  }

public:
  Item_func_numhybrid(THD *thd): Item_func_hybrid_field_type(thd)
  { }
  Item_func_numhybrid(THD *thd, Item *a): Item_func_hybrid_field_type(thd, a)
  { }
  Item_func_numhybrid(THD *thd, Item *a, Item *b):
    Item_func_hybrid_field_type(thd, a, b)
  { }
  Item_func_numhybrid(THD *thd, Item *a, Item *b, Item *c):
    Item_func_hybrid_field_type(thd, a, b, c)
  { }
  Item_func_numhybrid(THD *thd, List<Item> &list):
    Item_func_hybrid_field_type(thd, list)
  { }
  String *str_op(String *str) override { DBUG_ASSERT(0); return 0; }
  bool date_op(THD *thd, MYSQL_TIME *ltime, date_mode_t fuzzydate) override
  {
    DBUG_ASSERT(0);
    return true;
  }
  bool time_op(THD *thd, MYSQL_TIME *ltime) override
  {
    DBUG_ASSERT(0);
    return true;
  }
  bool native_op(THD *thd, Native *to) override
  {
    DBUG_ASSERT(0);
    return true;
  }
};


/* function where type of result detected by first argument */
class Item_func_num1: public Item_func_numhybrid
{
public:
  Item_func_num1(THD *thd, Item *a): Item_func_numhybrid(thd, a) {}
  Item_func_num1(THD *thd, Item *a, Item *b): Item_func_numhybrid(thd, a, b) {}
  bool check_partition_func_processor(void *int_arg) override { return FALSE; }
  bool check_vcol_func_processor(void *arg) override { return FALSE; }
};


/* Base class for operations like '+', '-', '*' */
class Item_num_op :public Item_func_numhybrid
{
protected:
  bool check_arguments() const override
  {
    return false; // Checked by aggregate_for_num_op()
  }
public:
  Item_num_op(THD *thd, Item *a, Item *b): Item_func_numhybrid(thd, a, b) {}
  virtual void result_precision()= 0;

  void print(String *str, enum_query_type query_type) override
  {
    print_op(str, query_type);
  }
  bool fix_type_handler(const Type_aggregator *aggregator);
  void fix_length_and_dec_double()
  {
    aggregate_numeric_attributes_real(args, arg_count);
    max_length= float_length(decimals);
  }
  void fix_length_and_dec_decimal()
  {
    unsigned_flag= args[0]->unsigned_flag & args[1]->unsigned_flag;
    result_precision();
    fix_decimals();
  }
  void fix_length_and_dec_int()
  {
    unsigned_flag= args[0]->unsigned_flag | args[1]->unsigned_flag;
    result_precision();
    decimals= 0;
    set_handler(type_handler_long_or_longlong());
  }
  void fix_length_and_dec_temporal(bool downcast_decimal_to_int)
  {
    set_handler(&type_handler_newdecimal);
    fix_length_and_dec_decimal();
    if (decimals == 0 && downcast_decimal_to_int)
      set_handler(type_handler_long_or_longlong());
  }
  bool need_parentheses_in_default() override { return true; }
};


class Item_int_func :public Item_func
{
public:
  /*
    QQ: shouldn't 20 characters be enough:
    Max unsigned =  18,446,744,073,709,551,615 = 20 digits, 20 characters
    Max signed   =   9,223,372,036,854,775,807 = 19 digits, 19 characters
    Min signed   =  -9,223,372,036,854,775,808 = 19 digits, 20 characters
  */
  Item_int_func(THD *thd): Item_func(thd)
  { collation= DTCollation_numeric(); fix_char_length(21); }
  Item_int_func(THD *thd, Item *a): Item_func(thd, a)
  { collation= DTCollation_numeric(); fix_char_length(21); }
  Item_int_func(THD *thd, Item *a, Item *b): Item_func(thd, a, b)
  { collation= DTCollation_numeric(); fix_char_length(21); }
  Item_int_func(THD *thd, Item *a, Item *b, Item *c): Item_func(thd, a, b, c)
  { collation= DTCollation_numeric(); fix_char_length(21); }
  Item_int_func(THD *thd, Item *a, Item *b, Item *c, Item *d):
    Item_func(thd, a, b, c, d)
  { collation= DTCollation_numeric(); fix_char_length(21); }
  Item_int_func(THD *thd, List<Item> &list): Item_func(thd, list)
  { collation= DTCollation_numeric(); fix_char_length(21); }
  Item_int_func(THD *thd, Item_int_func *item) :Item_func(thd, item)
  { collation= DTCollation_numeric(); }
  double val_real() override;
  String *val_str(String*str) override;
  my_decimal *val_decimal(my_decimal *decimal_value) override
  {
    return val_decimal_from_int(decimal_value);
  }
  bool get_date(THD *thd, MYSQL_TIME *ltime, date_mode_t fuzzydate) override
  { return get_date_from_int(thd, ltime, fuzzydate); }
  const Type_handler *type_handler() const override= 0;
  bool fix_length_and_dec(THD *thd) override { return FALSE; }
};


class Item_long_func: public Item_int_func
{
public:
  Item_long_func(THD *thd): Item_int_func(thd) { }
  Item_long_func(THD *thd, Item *a): Item_int_func(thd, a) {}
  Item_long_func(THD *thd, Item *a, Item *b): Item_int_func(thd, a, b) {}
  Item_long_func(THD *thd, Item *a, Item *b, Item *c): Item_int_func(thd, a, b, c) {}
  Item_long_func(THD *thd, List<Item> &list): Item_int_func(thd, list) { }
  Item_long_func(THD *thd, Item_long_func *item) :Item_int_func(thd, item) {}
  const Type_handler *type_handler() const override
  {
    if (unsigned_flag)
      return &type_handler_ulong;
    return &type_handler_slong;
  }
  bool fix_length_and_dec(THD *thd) override { max_length= 11; return FALSE; }
};


class Item_long_ge0_func: public Item_int_func
{
public:
  Item_long_ge0_func(THD *thd): Item_int_func(thd) { }
  Item_long_ge0_func(THD *thd, Item *a): Item_int_func(thd, a) {}
  Item_long_ge0_func(THD *thd, Item *a, Item *b): Item_int_func(thd, a, b) {}
  Item_long_ge0_func(THD *thd, Item *a, Item *b, Item *c): Item_int_func(thd, a, b, c) {}
  Item_long_ge0_func(THD *thd, List<Item> &list): Item_int_func(thd, list) { }
  Item_long_ge0_func(THD *thd, Item_long_ge0_func *item) :Item_int_func(thd, item) {}
  const Type_handler *type_handler() const override
  {
    DBUG_ASSERT(!unsigned_flag);
    return &type_handler_slong_ge0;
  }
  bool fix_length_and_dec(THD *) override { max_length= 10; return FALSE; }
};


class Item_func_hash: public Item_int_func
{
public:
  Item_func_hash(THD *thd, List<Item> &item): Item_int_func(thd, item)
  {}
  longlong val_int() override;
  bool fix_length_and_dec(THD *thd) override;
  const Type_handler *type_handler() const override
  { return &type_handler_slong; }
  Item *do_get_copy(THD *thd) const override
  { return get_item_copy<Item_func_hash>(thd, this); }
  LEX_CSTRING func_name_cstring() const override
  {
    static LEX_CSTRING name= {STRING_WITH_LEN("<hash>") };
    return name;
  }
};

class Item_func_hash_mariadb_100403: public Item_func_hash
{
public:
  Item_func_hash_mariadb_100403(THD *thd, List<Item> &item)
   :Item_func_hash(thd, item)
  {}
  longlong val_int() override;
  Item *do_get_copy(THD *thd) const override
  { return get_item_copy<Item_func_hash_mariadb_100403>(thd, this); }
  LEX_CSTRING func_name_cstring() const override
  {
    static LEX_CSTRING name= {STRING_WITH_LEN("<hash_mariadb_100403>") };
    return name;
  }
};

class Item_longlong_func: public Item_int_func
{
public:
  Item_longlong_func(THD *thd): Item_int_func(thd) { }
  Item_longlong_func(THD *thd, Item *a): Item_int_func(thd, a) {}
  Item_longlong_func(THD *thd, Item *a, Item *b): Item_int_func(thd, a, b) {}
  Item_longlong_func(THD *thd, Item *a, Item *b, Item *c): Item_int_func(thd, a, b, c) {}
  Item_longlong_func(THD *thd, Item *a, Item *b, Item *c, Item *d):
    Item_int_func(thd, a, b, c, d) {}
  Item_longlong_func(THD *thd, List<Item> &list): Item_int_func(thd, list) { }
  Item_longlong_func(THD *thd, Item_longlong_func *item) :Item_int_func(thd, item) {}
  const Type_handler *type_handler() const override
  {
    if (unsigned_flag)
      return &type_handler_ulonglong;
    return &type_handler_slonglong;
  }
};


class Cursor_ref
{
protected:
  LEX_CSTRING m_cursor_name;
  uint m_cursor_offset;
  class sp_cursor *get_open_cursor_or_error();
  Cursor_ref(const LEX_CSTRING *name, uint offset)
   :m_cursor_name(*name), m_cursor_offset(offset)
  { }
  void print_func(String *str, const LEX_CSTRING &func_name);
};



class Item_func_cursor_rowcount: public Item_longlong_func,
                                 public Cursor_ref
{
public:
  Item_func_cursor_rowcount(THD *thd, const LEX_CSTRING *name, uint offset)
   :Item_longlong_func(thd), Cursor_ref(name, offset)
  {
    set_maybe_null();
  }
  LEX_CSTRING func_name_cstring() const override
  {
    static LEX_CSTRING name= {STRING_WITH_LEN("%ROWCOUNT") };
    return name;
  }
  longlong val_int() override;
  bool check_vcol_func_processor(void *arg) override
  {
    return mark_unsupported_function(func_name(), arg, VCOL_SESSION_FUNC);
  }
  void print(String *str, enum_query_type query_type) override
  {
    return Cursor_ref::print_func(str, func_name_cstring());
  }
  Item *do_get_copy(THD *thd) const override
  { return get_item_copy<Item_func_cursor_rowcount>(thd, this); }
};



class Item_func_connection_id :public Item_long_func
{
  longlong value;

public:
  Item_func_connection_id(THD *thd): Item_long_func(thd) { unsigned_flag=1; }
  LEX_CSTRING func_name_cstring() const override
  {
    static LEX_CSTRING name= {STRING_WITH_LEN("connection_id") };
    return name;
  }
  bool fix_length_and_dec(THD *thd) override;
  bool fix_fields(THD *thd, Item **ref) override;
  longlong val_int() override { DBUG_ASSERT(fixed()); return value; }
  bool check_vcol_func_processor(void *arg) override
  {
    return mark_unsupported_function(func_name(), "()", arg,
                                     VCOL_SESSION_FUNC);
  }
  Item *do_get_copy(THD *thd) const override
  { return get_item_copy<Item_func_connection_id>(thd, this); }
};


class Item_func_signed :public Item_int_func
{
public:
  Item_func_signed(THD *thd, Item *a): Item_int_func(thd, a)
  {
    unsigned_flag= 0;
  }
  LEX_CSTRING func_name_cstring() const override
  {
    static LEX_CSTRING name= {STRING_WITH_LEN("cast_as_signed") };
    return name;
  }
  const Type_handler *type_handler() const override
  {
    return Type_handler::type_handler_long_or_longlong(max_char_length(),
                                                       false);
  }
  longlong val_int() override
  {
    longlong value= args[0]->val_int_signed_typecast();
    null_value= args[0]->null_value;
    return value;
  }
  void fix_length_and_dec_double()
  {
    fix_char_length(MAX_BIGINT_WIDTH);
  }
  void fix_length_and_dec_sint_ge0()
  {
    uint32 digits= args[0]->decimal_precision();
    DBUG_ASSERT(digits > 0);
    DBUG_ASSERT(digits <= MY_INT64_NUM_DECIMAL_DIGITS);
    fix_char_length(digits + (unsigned_flag ? 0 : 1/*sign*/));
  }
  void fix_length_and_dec_generic()
  {
    uint32 char_length= MY_MIN(args[0]->max_char_length(),
                               MY_INT64_NUM_DECIMAL_DIGITS);
    /*
      args[0]->max_char_length() can return 0.
      Reserve max_length to fit at least one character for one digit,
      plus one character for the sign (if signed).
    */
    set_if_bigger(char_length, 1U + (unsigned_flag ? 0 : 1));
    fix_char_length(char_length);
  }
  void fix_length_and_dec_string()
  {
    /*
      For strings, use decimal_int_part() instead of max_char_length().
      This is important for Item_hex_hybrid:
        SELECT CAST(0x1FFFFFFFF AS SIGNED);
      Length is 5, decimal_int_part() is 13.
    */
    uint32 char_length= MY_MIN(args[0]->decimal_int_part(),
                               MY_INT64_NUM_DECIMAL_DIGITS);
    set_if_bigger(char_length, 1U + (unsigned_flag ? 0 : 1));
    fix_char_length(char_length);
  }
  bool fix_length_and_dec(THD *thd) override
  {
    return args[0]->type_handler()->Item_func_signed_fix_length_and_dec(this);
  }
  void print(String *str, enum_query_type query_type) override;
  decimal_digits_t decimal_precision() const override
  { return args[0]->decimal_precision(); }
  bool need_parentheses_in_default() override { return true; }
  Item *do_get_copy(THD *thd) const override
  { return get_item_copy<Item_func_signed>(thd, this); }
};


class Item_func_unsigned :public Item_func_signed
{
public:
  Item_func_unsigned(THD *thd, Item *a): Item_func_signed(thd, a)
  {
    unsigned_flag= 1;
  }
  LEX_CSTRING func_name_cstring() const override
  {
    static LEX_CSTRING name= {STRING_WITH_LEN("cast_as_unsigned") };
    return name;
  }
  const Type_handler *type_handler() const override
  {
    if (max_char_length() <= MY_INT32_NUM_DECIMAL_DIGITS - 1)
      return &type_handler_ulong;
    return &type_handler_ulonglong;
  }
  longlong val_int() override
  {
    longlong value= args[0]->val_int_unsigned_typecast();
    null_value= args[0]->null_value;
    return value;
  }
  bool fix_length_and_dec(THD *thd) override
  {
    return args[0]->type_handler()->Item_func_unsigned_fix_length_and_dec(this);
  }
  decimal_digits_t decimal_precision() const override { return max_length; }
  void print(String *str, enum_query_type query_type) override;
  Item *do_get_copy(THD *thd) const override
  { return get_item_copy<Item_func_unsigned>(thd, this); }
};


class Item_decimal_typecast :public Item_func
{
  my_decimal decimal_value;
public:
  Item_decimal_typecast(THD *thd, Item *a, uint len, decimal_digits_t dec)
   :Item_func(thd, a)
  {
    decimals= dec;
    collation= DTCollation_numeric();
    fix_char_length(my_decimal_precision_to_length_no_truncation(len, dec,
                                                                 unsigned_flag));
  }
  String *val_str(String *str) override { return VDec(this).to_string(str); }
  double val_real() override { return VDec(this).to_double(); }
  longlong val_int() override { return VDec(this).to_longlong(unsigned_flag); }
  my_decimal *val_decimal(my_decimal*) override;
  bool get_date(THD *thd, MYSQL_TIME *to, date_mode_t mode) override
  {
    return decimal_to_datetime_with_warn(thd, VDec(this).ptr(), to, mode,
                                         NULL, NULL);
  }
  const Type_handler *type_handler() const override
  { return &type_handler_newdecimal; }
  void fix_length_and_dec_generic() {}
  bool fix_length_and_dec(THD *thd) override
  {
    return
      args[0]->type_handler()->Item_decimal_typecast_fix_length_and_dec(this);
  }
  LEX_CSTRING func_name_cstring() const override
  {
    static LEX_CSTRING name= {STRING_WITH_LEN("decimal_typecast") };
    return name;
  }
  void print(String *str, enum_query_type query_type) override;
  bool need_parentheses_in_default() override { return true; }
  Item *do_get_copy(THD *thd) const override
  { return get_item_copy<Item_decimal_typecast>(thd, this); }
};


class Item_real_typecast: public Item_real_func
{
protected:
  double val_real_with_truncate(double max_value);
public:
  Item_real_typecast(THD *thd, Item *a, uint len, uint dec)
   :Item_real_func(thd, a)
  {
    decimals=   (uint8)  dec;
    max_length= (uint32) len;
  }
  bool need_parentheses_in_default() override { return true; }
  void print(String *str, enum_query_type query_type) override;
  void fix_length_and_dec_generic()
  {
    set_maybe_null();
  }
};


class Item_float_typecast :public Item_real_typecast
{
public:
  Item_float_typecast(THD *thd, Item *a)
   :Item_real_typecast(thd, a, MAX_FLOAT_STR_LENGTH, NOT_FIXED_DEC)
  { }
  const Type_handler *type_handler() const override
  { return &type_handler_float; }
  bool fix_length_and_dec(THD *thd) override
  {
    return
      args[0]->type_handler()->Item_float_typecast_fix_length_and_dec(this);
  }
  LEX_CSTRING func_name_cstring() const override
  {
    static LEX_CSTRING name= {STRING_WITH_LEN("float_typecast") };
    return name;
  }
  double val_real() override
  {
    return (double) (float) val_real_with_truncate(FLT_MAX);
  }
  String *val_str(String*str) override
  {
    Float nr(Item_float_typecast::val_real());
    if (null_value)
      return 0;
    nr.to_string(str, decimals);
    return str;
  }
  Item *do_get_copy(THD *thd) const override
  { return get_item_copy<Item_float_typecast>(thd, this); }
};


class Item_double_typecast :public Item_real_typecast
{
public:
  Item_double_typecast(THD *thd, Item *a, uint len, uint dec):
    Item_real_typecast(thd, a, len, dec)
  { }
  bool fix_length_and_dec(THD *thd) override
  {
    return
      args[0]->type_handler()->Item_double_typecast_fix_length_and_dec(this);
  }
  LEX_CSTRING func_name_cstring() const override
  {
    static LEX_CSTRING name= {STRING_WITH_LEN("double_typecast") };
    return name;
  }
  double val_real() override { return val_real_with_truncate(DBL_MAX); }
  Item *do_get_copy(THD *thd) const override
  { return get_item_copy<Item_double_typecast>(thd, this); }
};


class Item_func_additive_op :public Item_num_op
{
public:
  Item_func_additive_op(THD *thd, Item *a, Item *b): Item_num_op(thd, a, b) {}
  void result_precision() override;
  bool check_partition_func_processor(void *int_arg) override {return FALSE;}
  bool check_vcol_func_processor(void *arg) override { return FALSE;}
};


class Item_func_plus :public Item_func_additive_op
{
public:
  Item_func_plus(THD *thd, Item *a, Item *b):
    Item_func_additive_op(thd, a, b) {}
  LEX_CSTRING func_name_cstring() const override
  {
    static LEX_CSTRING name= {STRING_WITH_LEN("+") };
    return name;
  }
  enum precedence precedence() const override { return ADD_PRECEDENCE; }
  bool fix_length_and_dec(THD *thd) override;
  longlong int_op() override;
  double real_op() override;
  my_decimal *decimal_op(my_decimal *) override;
  Item *do_get_copy(THD *thd) const override
  { return get_item_copy<Item_func_plus>(thd, this); }
};

class Item_func_minus :public Item_func_additive_op
{
  bool m_depends_on_sql_mode_no_unsigned_subtraction;
public:
  Item_func_minus(THD *thd, Item *a, Item *b):
    Item_func_additive_op(thd, a, b),
    m_depends_on_sql_mode_no_unsigned_subtraction(false)
  { }
  LEX_CSTRING func_name_cstring() const override
  {
    static LEX_CSTRING name= {STRING_WITH_LEN("-") };
    return name;
  }
  enum precedence precedence() const override { return ADD_PRECEDENCE; }
  Sql_mode_dependency value_depends_on_sql_mode() const override;
  longlong int_op() override;
  double real_op() override;
  my_decimal *decimal_op(my_decimal *) override;
  bool fix_length_and_dec(THD *thd) override;
  void fix_unsigned_flag();
  void fix_length_and_dec_double()
  {
    Item_func_additive_op::fix_length_and_dec_double();
    fix_unsigned_flag();
  }
  void fix_length_and_dec_decimal()
  {
    Item_func_additive_op::fix_length_and_dec_decimal();
    fix_unsigned_flag();
  }
  void fix_length_and_dec_int()
  {
    Item_func_additive_op::fix_length_and_dec_int();
    fix_unsigned_flag();
  }
  Item *do_get_copy(THD *thd) const override
  { return get_item_copy<Item_func_minus>(thd, this); }
};


class Item_func_mul :public Item_num_op
{
public:
  Item_func_mul(THD *thd, Item *a, Item *b):
    Item_num_op(thd, a, b) {}
  LEX_CSTRING func_name_cstring() const override
  {
    static LEX_CSTRING name= {STRING_WITH_LEN("*") };
    return name;
  }
  enum precedence precedence() const override { return MUL_PRECEDENCE; }
  longlong int_op() override;
  double real_op() override;
  my_decimal *decimal_op(my_decimal *) override;
  void result_precision() override;
  bool fix_length_and_dec(THD *thd) override;
  bool check_partition_func_processor(void *int_arg) override {return FALSE;}
  bool check_vcol_func_processor(void *arg) override { return FALSE;}
  Item *do_get_copy(THD *thd) const override
  { return get_item_copy<Item_func_mul>(thd, this); }
};


class Item_func_div :public Item_num_op
{
public:
  uint prec_increment;
  Item_func_div(THD *thd, Item *a, Item *b): Item_num_op(thd, a, b) {}
  longlong int_op() override { DBUG_ASSERT(0); return 0; }
  double real_op() override;
  my_decimal *decimal_op(my_decimal *) override;
  LEX_CSTRING func_name_cstring() const override
  {
    static LEX_CSTRING name= {STRING_WITH_LEN("/") };
    return name;
  }
  enum precedence precedence() const override { return MUL_PRECEDENCE; }
  bool fix_length_and_dec(THD *thd) override;
  void fix_length_and_dec_double();
  void fix_length_and_dec_int();
  void result_precision() override;
  Item *do_get_copy(THD *thd) const override
  { return get_item_copy<Item_func_div>(thd, this); }
};


class Item_func_int_div :public Item_int_func
{
public:
  Item_func_int_div(THD *thd, Item *a, Item *b): Item_int_func(thd, a, b)
  {}
  longlong val_int() override;
  LEX_CSTRING func_name_cstring() const override
  {
    static LEX_CSTRING name= {STRING_WITH_LEN("DIV") };
    return name;
  }
  enum precedence precedence() const override { return MUL_PRECEDENCE; }
  const Type_handler *type_handler() const override
  { return type_handler_long_or_longlong(); }
  bool fix_length_and_dec(THD *thd) override;
  void print(String *str, enum_query_type query_type) override
  {
    print_op(str, query_type);
  }

  bool check_partition_func_processor(void *int_arg) override {return FALSE;}
  bool check_vcol_func_processor(void *arg) override { return FALSE;}
  bool need_parentheses_in_default() override { return true; }
  Item *do_get_copy(THD *thd) const override
  { return get_item_copy<Item_func_int_div>(thd, this); }
};


class Item_func_mod :public Item_num_op
{
public:
  Item_func_mod(THD *thd, Item *a, Item *b): Item_num_op(thd, a, b) {}
  longlong int_op() override;
  double real_op() override;
  my_decimal *decimal_op(my_decimal *) override;
  LEX_CSTRING func_name_cstring() const override
  {
    static LEX_CSTRING name= {STRING_WITH_LEN("MOD") };
    return name;
  }
  enum precedence precedence() const override { return MUL_PRECEDENCE; }
  void result_precision() override;
  bool fix_length_and_dec(THD *thd) override;
  void fix_length_and_dec_double()
  {
    Item_num_op::fix_length_and_dec_double();
    unsigned_flag= args[0]->unsigned_flag;
  }
  void fix_length_and_dec_decimal()
  {
    result_precision();
    fix_decimals();
  }
  void fix_length_and_dec_int()
  {
    result_precision();
    DBUG_ASSERT(decimals == 0);
    set_handler(type_handler_long_or_longlong());
  }
  bool check_partition_func_processor(void *int_arg) override {return FALSE;}
  bool check_vcol_func_processor(void *arg) override { return FALSE;}
  Item *do_get_copy(THD *thd) const override
  { return get_item_copy<Item_func_mod>(thd, this); }
};


class Item_func_neg :public Item_func_num1
{
public:
  Item_func_neg(THD *thd, Item *a): Item_func_num1(thd, a) {}
  double real_op() override;
  longlong int_op() override;
  my_decimal *decimal_op(my_decimal *) override;
  LEX_CSTRING func_name_cstring() const override
  {
    static LEX_CSTRING name= {STRING_WITH_LEN("-") };
    return name;
  }
  enum Functype functype() const override { return NEG_FUNC; }
  enum precedence precedence() const override { return NEG_PRECEDENCE; }
  void print(String *str, enum_query_type query_type) override
  {
    str->append(func_name_cstring());
    args[0]->print_parenthesised(str, query_type, precedence());
  }
  void fix_length_and_dec_int();
  void fix_length_and_dec_double();
  void fix_length_and_dec_decimal();
  bool fix_length_and_dec(THD *thd) override;
  decimal_digits_t decimal_precision() const  override
  { return args[0]->decimal_precision(); }
  bool need_parentheses_in_default() override { return true; }
  Item *do_get_copy(THD *thd) const override
  { return get_item_copy<Item_func_neg>(thd, this); }
};


class Item_func_abs :public Item_func_num1
{
public:
  Item_func_abs(THD *thd, Item *a): Item_func_num1(thd, a) {}
  double real_op() override;
  longlong int_op() override;
  my_decimal *decimal_op(my_decimal *) override;
  LEX_CSTRING func_name_cstring() const override
  {
    static LEX_CSTRING name= {STRING_WITH_LEN("abs") };
    return name;
  }
  void fix_length_and_dec_int();
  void fix_length_and_dec_sint_ge0();
  void fix_length_and_dec_double();
  void fix_length_and_dec_decimal();
  bool fix_length_and_dec(THD *thd) override;
  Item *do_get_copy(THD *thd) const override
  { return get_item_copy<Item_func_abs>(thd, this); }
};

// A class to handle logarithmic and trigonometric functions

class Item_dec_func :public Item_real_func
{
  bool check_arguments() const override
  { return check_argument_types_can_return_real(0, arg_count); }
 public:
  Item_dec_func(THD *thd, Item *a): Item_real_func(thd, a) {}
  Item_dec_func(THD *thd, Item *a, Item *b): Item_real_func(thd, a, b) {}
  bool fix_length_and_dec(THD *thd) override
  {
    decimals= NOT_FIXED_DEC;
    max_length= float_length(decimals);
    set_maybe_null();
    return FALSE;
  }
};

class Item_func_exp :public Item_dec_func
{
public:
  Item_func_exp(THD *thd, Item *a): Item_dec_func(thd, a) {}
  double val_real() override;
  LEX_CSTRING func_name_cstring() const override
  {
    static LEX_CSTRING name= {STRING_WITH_LEN("exp") };
    return name;
  }
  Item *do_get_copy(THD *thd) const override
  { return get_item_copy<Item_func_exp>(thd, this); }
};


class Item_func_ln :public Item_dec_func
{
public:
  Item_func_ln(THD *thd, Item *a): Item_dec_func(thd, a) {}
  double val_real() override;
  LEX_CSTRING func_name_cstring() const override
  {
    static LEX_CSTRING name= {STRING_WITH_LEN("ln") };
    return name;
  }
  Item *do_get_copy(THD *thd) const override
  { return get_item_copy<Item_func_ln>(thd, this); }
};


class Item_func_log :public Item_dec_func
{
public:
  Item_func_log(THD *thd, Item *a): Item_dec_func(thd, a) {}
  Item_func_log(THD *thd, Item *a, Item *b): Item_dec_func(thd, a, b) {}
  double val_real() override;
  LEX_CSTRING func_name_cstring() const override
  {
    static LEX_CSTRING name= {STRING_WITH_LEN("log") };
    return name;
  }
  Item *do_get_copy(THD *thd) const override
  { return get_item_copy<Item_func_log>(thd, this); }
};


class Item_func_log2 :public Item_dec_func
{
public:
  Item_func_log2(THD *thd, Item *a): Item_dec_func(thd, a) {}
  double val_real() override;
  LEX_CSTRING func_name_cstring() const override
  {
    static LEX_CSTRING name= {STRING_WITH_LEN("log2") };
    return name;
  }
  Item *do_get_copy(THD *thd) const override
  { return get_item_copy<Item_func_log2>(thd, this); }
};


class Item_func_log10 :public Item_dec_func
{
public:
  Item_func_log10(THD *thd, Item *a): Item_dec_func(thd, a) {}
  double val_real() override;
  LEX_CSTRING func_name_cstring() const override
  {
    static LEX_CSTRING name= {STRING_WITH_LEN("log10") };
    return name;
  }
  Item *do_get_copy(THD *thd) const override
  { return get_item_copy<Item_func_log10>(thd, this); }
};


class Item_func_sqrt :public Item_dec_func
{
public:
  Item_func_sqrt(THD *thd, Item *a): Item_dec_func(thd, a) {}
  double val_real() override;
  LEX_CSTRING func_name_cstring() const override
  {
    static LEX_CSTRING name= {STRING_WITH_LEN("sqrt") };
    return name;
  }
  Item *do_get_copy(THD *thd) const override
  { return get_item_copy<Item_func_sqrt>(thd, this); }
};


class Item_func_pow :public Item_dec_func
{
public:
  Item_func_pow(THD *thd, Item *a, Item *b): Item_dec_func(thd, a, b) {}
  double val_real() override;
  LEX_CSTRING func_name_cstring() const override
  {
    static LEX_CSTRING name= {STRING_WITH_LEN("pow") };
    return name;
  }
  Item *do_get_copy(THD *thd) const override
  { return get_item_copy<Item_func_pow>(thd, this); }
};


class Item_func_acos :public Item_dec_func
{
public:
  Item_func_acos(THD *thd, Item *a): Item_dec_func(thd, a) {}
  double val_real() override;
  LEX_CSTRING func_name_cstring() const override
  {
    static LEX_CSTRING name= {STRING_WITH_LEN("acos") };
    return name;
  }
  Item *do_get_copy(THD *thd) const override
  { return get_item_copy<Item_func_acos>(thd, this); }
};

class Item_func_asin :public Item_dec_func
{
public:
  Item_func_asin(THD *thd, Item *a): Item_dec_func(thd, a) {}
  double val_real() override;
  LEX_CSTRING func_name_cstring() const override
  {
    static LEX_CSTRING name= {STRING_WITH_LEN("asin") };
    return name;
  }
  Item *do_get_copy(THD *thd) const override
  { return get_item_copy<Item_func_asin>(thd, this); }
};

class Item_func_atan :public Item_dec_func
{
public:
  Item_func_atan(THD *thd, Item *a): Item_dec_func(thd, a) {}
  Item_func_atan(THD *thd, Item *a, Item *b): Item_dec_func(thd, a, b) {}
  double val_real() override;
  LEX_CSTRING func_name_cstring() const override
  {
    static LEX_CSTRING name= {STRING_WITH_LEN("atan") };
    return name;
  }
  Item *do_get_copy(THD *thd) const override
  { return get_item_copy<Item_func_atan>(thd, this); }
};

class Item_func_cos :public Item_dec_func
{
public:
  Item_func_cos(THD *thd, Item *a): Item_dec_func(thd, a) {}
  double val_real() override;
  LEX_CSTRING func_name_cstring() const override
  {
    static LEX_CSTRING name= {STRING_WITH_LEN("cos") };
    return name;
  }
  Item *do_get_copy(THD *thd) const override
  { return get_item_copy<Item_func_cos>(thd, this); }
};

class Item_func_sin :public Item_dec_func
{
public:
  Item_func_sin(THD *thd, Item *a): Item_dec_func(thd, a) {}
  double val_real() override;
  LEX_CSTRING func_name_cstring() const override
  {
    static LEX_CSTRING name= {STRING_WITH_LEN("sin") };
    return name;
  }
  Item *do_get_copy(THD *thd) const override
  { return get_item_copy<Item_func_sin>(thd, this); }
};

class Item_func_tan :public Item_dec_func
{
public:
  Item_func_tan(THD *thd, Item *a): Item_dec_func(thd, a) {}
  double val_real() override;
  LEX_CSTRING func_name_cstring() const override
  {
    static LEX_CSTRING name= {STRING_WITH_LEN("tan") };
    return name;
  }
  Item *do_get_copy(THD *thd) const override
  { return get_item_copy<Item_func_tan>(thd, this); }
};

class Item_func_cot :public Item_dec_func
{
public:
  Item_func_cot(THD *thd, Item *a): Item_dec_func(thd, a) {}
  double val_real() override;
  LEX_CSTRING func_name_cstring() const override
  {
    static LEX_CSTRING name= {STRING_WITH_LEN("cot") };
    return name;
  }
  Item *do_get_copy(THD *thd) const override
  { return get_item_copy<Item_func_cot>(thd, this); }
};


class Item_func_int_val :public Item_func_hybrid_field_type
{
public:
  Item_func_int_val(THD *thd, Item *a): Item_func_hybrid_field_type(thd, a) {}
  bool check_partition_func_processor(void *int_arg) override { return FALSE; }
  bool check_vcol_func_processor(void *arg) override { return FALSE; }
  virtual decimal_round_mode round_mode() const= 0;
  void fix_length_and_dec_double();
  void fix_length_and_dec_int_or_decimal();
  void fix_length_and_dec_time()
  {
    fix_attributes_time(0);
    set_handler(&type_handler_time2);
  }
  void fix_length_and_dec_datetime()
  {
    fix_attributes_datetime(0);
    set_handler(&type_handler_datetime2);
    // Thinks like CEILING(TIMESTAMP'0000-01-01 23:59:59.9') returns NULL
    set_maybe_null();
  }
  bool fix_length_and_dec(THD *thd) override;
  String *str_op(String *str) override { DBUG_ASSERT(0); return 0; }
  bool native_op(THD *thd, Native *to) override;
};


class Item_func_ceiling :public Item_func_int_val
{
public:
  Item_func_ceiling(THD *thd, Item *a): Item_func_int_val(thd, a) {}
  LEX_CSTRING func_name_cstring() const override
  {
    static LEX_CSTRING name= {STRING_WITH_LEN("ceiling") };
    return name;
  }
  decimal_round_mode round_mode() const override { return CEILING; }
  longlong int_op() override;
  double real_op() override;
  my_decimal *decimal_op(my_decimal *) override;
  bool date_op(THD *thd, MYSQL_TIME *ltime, date_mode_t fuzzydate) override;
  bool time_op(THD *thd, MYSQL_TIME *ltime) override;
  Item *do_get_copy(THD *thd) const override
  { return get_item_copy<Item_func_ceiling>(thd, this); }
};


class Item_func_floor :public Item_func_int_val
{
public:
  Item_func_floor(THD *thd, Item *a): Item_func_int_val(thd, a) {}
  LEX_CSTRING func_name_cstring() const override
  {
    static LEX_CSTRING name= {STRING_WITH_LEN("floor") };
    return name;
  }
  decimal_round_mode round_mode() const override { return FLOOR; }
  longlong int_op() override;
  double real_op() override;
  my_decimal *decimal_op(my_decimal *) override;
  bool date_op(THD *thd, MYSQL_TIME *ltime, date_mode_t fuzzydate) override;
  bool time_op(THD *thd, MYSQL_TIME *ltime) override;
  Item *do_get_copy(THD *thd) const override
  { return get_item_copy<Item_func_floor>(thd, this); }
};

/* This handles round and truncate */

class Item_func_round :public Item_func_hybrid_field_type
{
  bool truncate;
  void fix_length_and_dec_decimal(uint decimals_to_set);
  void fix_length_and_dec_double(uint decimals_to_set);
  bool test_if_length_can_increase();
public:
  Item_func_round(THD *thd, Item *a, Item *b, bool trunc_arg)
    :Item_func_hybrid_field_type(thd, a, b), truncate(trunc_arg) {}
  LEX_CSTRING func_name_cstring() const override
  {
    static LEX_CSTRING truncate_name= {STRING_WITH_LEN("truncate") };
    static LEX_CSTRING round_name= {STRING_WITH_LEN("round") };
    return truncate ? truncate_name : round_name;
  }
  double real_op() override;
  longlong int_op() override;
  my_decimal *decimal_op(my_decimal *) override;
  bool date_op(THD *thd, MYSQL_TIME *ltime, date_mode_t fuzzydate) override;
  bool time_op(THD *thd, MYSQL_TIME *ltime) override;
  bool native_op(THD *thd, Native *to) override;
  String *str_op(String *str) override
  {
    DBUG_ASSERT(0);
    return NULL;
  }
  void fix_arg_decimal();
  void fix_arg_int(const Type_handler *preferred,
                   const Type_std_attributes *preferred_attributes,
                   bool use_decimal_on_length_increase);
  void fix_arg_slong_ge0();
  void fix_arg_hex_hybrid();
  void fix_arg_double();
  void fix_arg_time();
  void fix_arg_datetime();
  void fix_arg_temporal(const Type_handler *h, uint int_part_length);
  bool fix_length_and_dec(THD *thd) override
  {
    /*
      We don't want to translate ENUM/SET to CHAR here.
      So let's real_type_handler(), not type_handler().
    */
    return args[0]->real_type_handler()->Item_func_round_fix_length_and_dec(this);
  }
  Item *do_get_copy(THD *thd) const override
  { return get_item_copy<Item_func_round>(thd, this); }
};


class Item_func_rand :public Item_real_func
{
  struct my_rnd_struct *rand;
  bool first_eval; // TRUE if val_real() is called 1st time
  bool check_arguments() const override
  { return check_argument_types_can_return_int(0, arg_count); }
  void seed_random (Item * val);
public:
  Item_func_rand(THD *thd, Item *a):
    Item_real_func(thd, a), rand(0), first_eval(TRUE) {}
  Item_func_rand(THD *thd): Item_real_func(thd) {}
  double val_real() override;
  LEX_CSTRING func_name_cstring() const override
  {
    static LEX_CSTRING name= {STRING_WITH_LEN("rand") };
    return name;
  }
  bool const_item() const override { return 0; }
  void update_used_tables() override;
  bool fix_fields(THD *thd, Item **ref) override;
  void cleanup() override { first_eval= TRUE; Item_real_func::cleanup(); }
  bool check_vcol_func_processor(void *arg) override
  {
    return mark_unsupported_function(func_name(), "()", arg, VCOL_SESSION_FUNC);
  }
  Item *do_get_copy(THD *thd) const override
  { return get_item_copy<Item_func_rand>(thd, this); }
};


class Item_func_rownum final :public Item_longlong_func
{
  /*
    This points to a variable that contains the number of rows
    accpted so far in the result set
  */
  ha_rows *accepted_rows;
  SELECT_LEX *select;
public:
  Item_func_rownum(THD *thd);
  longlong val_int() override;
  LEX_CSTRING func_name_cstring() const override
  {
    static LEX_CSTRING name= {STRING_WITH_LEN("rownum") };
    return name;
  }
  enum Functype functype() const override { return ROWNUM_FUNC; }
  void update_used_tables() override {}
  bool const_item() const override { return 0; }
  void fix_after_optimize(THD *thd) override;
  bool fix_length_and_dec(THD *thd) override
  {
    unsigned_flag= 1;
    used_tables_cache= RAND_TABLE_BIT;
    const_item_cache=0;
    set_maybe_null();
    return FALSE;
  }
  void cleanup() override
  {
    Item_longlong_func::cleanup();
    /* Ensure we don't point to freed memory */
    accepted_rows= 0;
  }
  bool check_vcol_func_processor(void *arg) override
  {
    return mark_unsupported_function(func_name(), "()", arg,
                                     VCOL_IMPOSSIBLE);
  }
  bool check_handler_func_processor(void *arg) override
  {
    return mark_unsupported_function(func_name(), "()", arg,
                                     VCOL_IMPOSSIBLE);
  }
  Item *do_get_copy(THD *thd) const override { return 0; }
  /* This function is used in insert, update and delete */
  void store_pointer_to_row_counter(ha_rows *row_counter)
  {
    accepted_rows= row_counter;
  }
};

void fix_rownum_pointers(THD *thd, SELECT_LEX *select_lex, ha_rows *ptr);


class Item_func_sign :public Item_long_func
{
  bool check_arguments() const override
  { return args[0]->check_type_can_return_real(func_name_cstring()); }
public:
  Item_func_sign(THD *thd, Item *a): Item_long_func(thd, a) {}
  LEX_CSTRING func_name_cstring() const override
  {
    static LEX_CSTRING name= {STRING_WITH_LEN("sign") };
    return name;
  }
  decimal_digits_t decimal_precision() const override { return 1; }
  bool fix_length_and_dec(THD *thd) override { fix_char_length(2); return FALSE; }
  longlong val_int() override;
  Item *do_get_copy(THD *thd) const override
  { return get_item_copy<Item_func_sign>(thd, this); }
};


class Item_func_units :public Item_real_func
{
  LEX_CSTRING name;
  double mul,add;
  bool check_arguments() const override
  { return check_argument_types_can_return_real(0, arg_count); }
public:
  Item_func_units(THD *thd, char *name_arg, Item *a, double mul_arg,
                  double add_arg):
    Item_real_func(thd, a), mul(mul_arg), add(add_arg)
  {
    name.str= name_arg;
    name.length= strlen(name_arg);
  }
  double val_real() override;
  LEX_CSTRING func_name_cstring() const override { return name; }
  bool fix_length_and_dec(THD *thd) override
  {
    decimals= NOT_FIXED_DEC;
    max_length= float_length(decimals);
    return FALSE;
  }
  Item *do_get_copy(THD *thd) const override
  { return get_item_copy<Item_func_units>(thd, this); }
};


/**
  Item_func_min_max does not derive from Item_func_hybrid_field_type
  because the way how its methods val_xxx() and get_date() work depend
  not only by its arguments, but also on the context in which
  LEAST() and GREATEST() appear.
  For example, using Item_func_min_max in a CAST like this:
    CAST(LEAST('11','2') AS SIGNED)
  forces Item_func_min_max to compare the arguments as numbers rather
  than strings.
  Perhaps this should be changed eventually (see MDEV-5893).
*/
class Item_func_min_max :public Item_hybrid_func
{
  String tmp_value;
  int cmp_sign;
protected:
  bool check_arguments() const override
  {
    return false; // Checked by aggregate_for_min_max()
  }
  bool fix_attributes(Item **item, uint nitems);
public:
  Item_func_min_max(THD *thd, List<Item> &list, int cmp_sign_arg):
    Item_hybrid_func(thd, list), cmp_sign(cmp_sign_arg)
  {}
  String *val_str_native(String *str);
  double val_real_native();
  longlong val_int_native();
  longlong val_uint_native();
  my_decimal *val_decimal_native(my_decimal *);
  bool get_date_native(THD *thd, MYSQL_TIME *res, date_mode_t fuzzydate);
  bool get_time_native(THD *thd, MYSQL_TIME *res);

  double val_real() override
  {
    DBUG_ASSERT(fixed());
    return Item_func_min_max::type_handler()->
             Item_func_min_max_val_real(this);
  }
  longlong val_int() override
  {
    DBUG_ASSERT(fixed());
    return Item_func_min_max::type_handler()->
             Item_func_min_max_val_int(this);
  }
  String *val_str(String *str) override
  {
    DBUG_ASSERT(fixed());
    return Item_func_min_max::type_handler()->
             Item_func_min_max_val_str(this, str);
  }
  my_decimal *val_decimal(my_decimal *dec) override
  {
    DBUG_ASSERT(fixed());
    return Item_func_min_max::type_handler()->
             Item_func_min_max_val_decimal(this, dec);
  }
  bool get_date(THD *thd, MYSQL_TIME *res, date_mode_t fuzzydate) override
  {
    DBUG_ASSERT(fixed());
    return Item_func_min_max::type_handler()->
             Item_func_min_max_get_date(thd, this, res, fuzzydate);
  }
  bool val_native(THD *thd, Native *to) override;
  void aggregate_attributes_real(Item **items, uint nitems)
  {
    /*
      Aggregating attributes for the double data type for LEAST/GREATEST
      is almost the same with aggregating for CASE-alike hybrid functions,
      (CASE..THEN, COALESCE, IF, etc).
      There is one notable difference though, when a numeric argument is mixed
      with a string argument:
      - CASE-alike functions return a string data type in such cases
        COALESCE(10,'x') -> VARCHAR(2) = '10'
      - LEAST/GREATEST returns double:
        GREATEST(10,'10e4') -> DOUBLE = 100000
      As the string argument can represent a number in the scientific notation,
      like in the example above, max_length of the result can be longer than
      max_length of the arguments. To handle this properly, max_length is
      additionally assigned to the result of float_length(decimals).
    */
    Item_func::aggregate_attributes_real(items, nitems);
    max_length= float_length(decimals);
  }
  bool fix_length_and_dec(THD *thd) override
  {
    if (aggregate_for_min_max(func_name_cstring(), args, arg_count))
      return true;
    fix_attributes(args, arg_count);
    return false;
  }
};

class Item_func_min :public Item_func_min_max
{
public:
  Item_func_min(THD *thd, List<Item> &list): Item_func_min_max(thd, list, 1) {}
  LEX_CSTRING func_name_cstring() const override
  {
    static LEX_CSTRING name= {STRING_WITH_LEN("least") };
    return name;
  }
  Item *do_get_copy(THD *thd) const override
  { return get_item_copy<Item_func_min>(thd, this); }
};

class Item_func_max :public Item_func_min_max
{
public:
  Item_func_max(THD *thd, List<Item> &list): Item_func_min_max(thd, list, -1) {}
  LEX_CSTRING func_name_cstring() const override
  {
    static LEX_CSTRING name= {STRING_WITH_LEN("greatest") };
    return name;
  }
  Item *do_get_copy(THD *thd) const override
  { return get_item_copy<Item_func_max>(thd, this); }
};


/* 
  Objects of this class are used for ROLLUP queries to wrap up 
  each constant item referred to in GROUP BY list. 
*/

class Item_func_rollup_const :public Item_func
{
public:
  Item_func_rollup_const(THD *thd, Item *a): Item_func(thd, a)
  {
    name= a->name;
  }
  double val_real() override { return val_real_from_item(args[0]); }
  longlong val_int() override { return val_int_from_item(args[0]); }
  String *val_str(String *str) override
  { return val_str_from_item(args[0], str); }
  bool val_native(THD *thd, Native *to) override
  { return val_native_from_item(thd, args[0], to); }
  my_decimal *val_decimal(my_decimal *dec) override
    { return val_decimal_from_item(args[0], dec); }
  bool get_date(THD *thd, MYSQL_TIME *ltime, date_mode_t fuzzydate) override
    { return get_date_from_item(thd, args[0], ltime, fuzzydate); }
  LEX_CSTRING func_name_cstring() const override
  {
    static LEX_CSTRING name= {STRING_WITH_LEN("rollup_const") };
    return name;
  }
  bool const_item() const override { return 0; }
  const Type_handler *type_handler() const override
  { return args[0]->type_handler(); }
  bool fix_length_and_dec(THD *thd) override
  {
    Type_std_attributes::set(*args[0]);
    return FALSE;
  }
  Item *do_get_copy(THD *thd) const override
  { return get_item_copy<Item_func_rollup_const>(thd, this); }
};


class Item_long_func_length: public Item_long_func
{
  bool check_arguments() const override
  { return args[0]->check_type_can_return_str(func_name_cstring()); }
public:
  Item_long_func_length(THD *thd, Item *a): Item_long_func(thd, a) {}
  bool fix_length_and_dec(THD *thd) override { max_length=10; return FALSE; }
};


class Item_func_octet_length :public Item_long_func_length
{
  String value;
public:
  Item_func_octet_length(THD *thd, Item *a): Item_long_func_length(thd, a) {}
  longlong val_int() override;
  LEX_CSTRING func_name_cstring() const override
  {
    static LEX_CSTRING name= {STRING_WITH_LEN("octet_length") };
    return name;
  }
  Item *do_get_copy(THD *thd) const override
  { return get_item_copy<Item_func_octet_length>(thd, this); }
};

class Item_func_bit_length :public Item_longlong_func
{
  String value;
public:
  Item_func_bit_length(THD *thd, Item *a): Item_longlong_func(thd, a) {}
  bool fix_length_and_dec(THD *thd) override
  {
    max_length= 11; // 0x100000000*8 = 34,359,738,368
    return FALSE;
  }
  longlong val_int() override;
  LEX_CSTRING func_name_cstring() const override
  {
    static LEX_CSTRING name= {STRING_WITH_LEN("bit_length") };
    return name;
  }
  Item *do_get_copy(THD *thd) const override
  { return get_item_copy<Item_func_bit_length>(thd, this); }
};

class Item_func_char_length :public Item_long_func_length
{
  String value;
public:
  Item_func_char_length(THD *thd, Item *a): Item_long_func_length(thd, a) {}
  longlong val_int() override;
  LEX_CSTRING func_name_cstring() const override
  {
    static LEX_CSTRING name= {STRING_WITH_LEN("char_length") };
    return name;
  }
  Item *do_get_copy(THD *thd) const override
  { return get_item_copy<Item_func_char_length>(thd, this); }
};

class Item_func_coercibility :public Item_long_func
{
  longlong m_cached_collation_derivation;

  bool check_arguments() const override
  { return args[0]->check_type_can_return_str(func_name_cstring()); }
public:
  Item_func_coercibility(THD *thd, Item *a): Item_long_func(thd, a) {}
  longlong val_int() override;
  LEX_CSTRING func_name_cstring() const override
  {
    static LEX_CSTRING name= {STRING_WITH_LEN("coercibility") };
    return name;
  }
  bool fix_length_and_dec(THD *thd) override;
  bool eval_not_null_tables(void *) override
  {
    not_null_tables_cache= 0;
    return false;
  }
  bool find_not_null_fields(table_map allowed) override
  {
    return false;
  }
  Item* propagate_equal_fields(THD *thd, const Context &ctx, COND_EQUAL *cond)
    override
  { return this; }
  bool const_item() const override { return true; }
  Item *do_get_copy(THD *thd) const override
  { return get_item_copy<Item_func_coercibility>(thd, this); }
  table_map used_tables() const override { return 0; }
};


/*
  In the corner case LOCATE could return (4,294,967,296 + 1),
  which would not fit into Item_long_func range.
  But string lengths are limited with max_allowed_packet,
  which cannot be bigger than 1024*1024*1024.
*/
class Item_func_locate :public Item_long_func
{
  bool check_arguments() const override
  {
    return check_argument_types_can_return_str(0, 2) ||
           (arg_count > 2 && args[2]->check_type_can_return_int(func_name_cstring()));
  }
  String value1,value2;
  DTCollation cmp_collation;
public:
  Item_func_locate(THD *thd, Item *a, Item *b)
   :Item_long_func(thd, a, b) {}
  Item_func_locate(THD *thd, Item *a, Item *b, Item *c)
   :Item_long_func(thd, a, b, c) {}
  LEX_CSTRING func_name_cstring() const override
  {
    static LEX_CSTRING name= {STRING_WITH_LEN("locate") };
    return name;
  }
  longlong val_int() override;
  bool fix_length_and_dec(THD *thd) override
  {
    max_length= MY_INT32_NUM_DECIMAL_DIGITS;
    return agg_arg_charsets_for_comparison(cmp_collation, args, 2);
  }
  void print(String *str, enum_query_type query_type) override;
  Item *do_get_copy(THD *thd) const override
  { return get_item_copy<Item_func_locate>(thd, this); }
};


class Item_func_field :public Item_long_func
{
  String value,tmp;
  Item_result cmp_type;
  DTCollation cmp_collation;
public:
  Item_func_field(THD *thd, List<Item> &list): Item_long_func(thd, list) {}
  longlong val_int() override;
  LEX_CSTRING func_name_cstring() const override
  {
    static LEX_CSTRING name= {STRING_WITH_LEN("field") };
    return name;
  }
  bool fix_length_and_dec(THD *thd) override;
  Item *do_get_copy(THD *thd) const override
  { return get_item_copy<Item_func_field>(thd, this); }
};


class Item_func_ascii :public Item_long_func
{
  bool check_arguments() const override
  { return check_argument_types_can_return_str(0, arg_count); }
  String value;
public:
  Item_func_ascii(THD *thd, Item *a): Item_long_func(thd, a) {}
  longlong val_int() override;
  LEX_CSTRING func_name_cstring() const override
  {
    static LEX_CSTRING name= {STRING_WITH_LEN("ascii") };
    return name;
  }
  bool fix_length_and_dec(THD *thd) override { max_length=3; return FALSE; }
  Item *do_get_copy(THD *thd) const override
  { return get_item_copy<Item_func_ascii>(thd, this); }
};

class Item_func_ord :public Item_long_func
{
  bool check_arguments() const override
  { return args[0]->check_type_can_return_str(func_name_cstring()); }
  String value;
public:
  Item_func_ord(THD *thd, Item *a): Item_long_func(thd, a) {}
  bool fix_length_and_dec(THD *thd) override { fix_char_length(7); return FALSE; }
  longlong val_int() override;
  LEX_CSTRING func_name_cstring() const override
  {
    static LEX_CSTRING name= {STRING_WITH_LEN("ord") };
    return name;
  }
  Item *do_get_copy(THD *thd) const override
  { return get_item_copy<Item_func_ord>(thd, this); }
};

class Item_func_find_in_set :public Item_long_func
{
  bool check_arguments() const override
  { return check_argument_types_can_return_str(0, 2); }
  String value,value2;
  uint enum_value;
  ulonglong enum_bit;
  DTCollation cmp_collation;
public:
  Item_func_find_in_set(THD *thd, Item *a, Item *b):
    Item_long_func(thd, a, b), enum_value(0) {}
  longlong val_int() override;
  LEX_CSTRING func_name_cstring() const override
  {
    static LEX_CSTRING name= {STRING_WITH_LEN("find_in_set") };
    return name;
  }
  bool fix_length_and_dec(THD *thd) override;
  Item *do_get_copy(THD *thd) const override
  { return get_item_copy<Item_func_find_in_set>(thd, this); }
};

/* Base class for all bit functions: '~', '|', '^', '&', '>>', '<<' */

class Item_func_bit_operator: public Item_handled_func
{
  bool check_arguments() const override
  { return check_argument_types_can_return_int(0, arg_count); }
protected:
  bool fix_length_and_dec_op1_std(const Handler *ha_int, const Handler *ha_dec)
  {
    set_func_handler(args[0]->cmp_type() == INT_RESULT ? ha_int : ha_dec);
    return m_func_handler->fix_length_and_dec(this);
  }
  bool fix_length_and_dec_op2_std(const Handler *ha_int, const Handler *ha_dec)
  {
    set_func_handler(args[0]->cmp_type() == INT_RESULT &&
                     args[1]->cmp_type() == INT_RESULT ? ha_int : ha_dec);
    return m_func_handler->fix_length_and_dec(this);
  }
public:
  Item_func_bit_operator(THD *thd, Item *a)
   :Item_handled_func(thd, a) {}
  Item_func_bit_operator(THD *thd, Item *a, Item *b)
   :Item_handled_func(thd, a, b) {}
  void print(String *str, enum_query_type query_type) override
  {
    print_op(str, query_type);
  }
  bool need_parentheses_in_default() override { return true; }
};

class Item_func_bit_or :public Item_func_bit_operator
{
public:
  Item_func_bit_or(THD *thd, Item *a, Item *b)
   :Item_func_bit_operator(thd, a, b) {}
  bool fix_length_and_dec(THD *thd) override;
  LEX_CSTRING func_name_cstring() const override
  {
    static LEX_CSTRING name= {STRING_WITH_LEN("|") };
    return name;
  }
  enum precedence precedence() const override { return BITOR_PRECEDENCE; }
  Item *do_get_copy(THD *thd) const override
  { return get_item_copy<Item_func_bit_or>(thd, this); }
};

class Item_func_bit_and :public Item_func_bit_operator
{
public:
  Item_func_bit_and(THD *thd, Item *a, Item *b)
   :Item_func_bit_operator(thd, a, b) {}
  bool fix_length_and_dec(THD *thd) override;
  LEX_CSTRING func_name_cstring() const override
  {
    static LEX_CSTRING name= {STRING_WITH_LEN("&") };
    return name;
  }
  enum precedence precedence() const override { return BITAND_PRECEDENCE; }
  Item *do_get_copy(THD *thd) const override
  { return get_item_copy<Item_func_bit_and>(thd, this); }
};

class Item_func_bit_count :public Item_handled_func
{
  bool check_arguments() const override
  { return args[0]->check_type_can_return_int(func_name_cstring()); }
public:
  Item_func_bit_count(THD *thd, Item *a): Item_handled_func(thd, a) {}
  LEX_CSTRING func_name_cstring() const override
  {
    static LEX_CSTRING name= {STRING_WITH_LEN("bit_count") };
    return name;
  }
  bool fix_length_and_dec(THD *thd) override;
  Item *do_get_copy(THD *thd) const override
  { return get_item_copy<Item_func_bit_count>(thd, this); }
};

class Item_func_shift_left :public Item_func_bit_operator
{
public:
  Item_func_shift_left(THD *thd, Item *a, Item *b)
   :Item_func_bit_operator(thd, a, b) {}
  bool fix_length_and_dec(THD *thd) override;
  LEX_CSTRING func_name_cstring() const override
  {
    static LEX_CSTRING name= {STRING_WITH_LEN("<<") };
    return name;
  }
  enum precedence precedence() const override { return SHIFT_PRECEDENCE; }
  Item *do_get_copy(THD *thd) const override
  { return get_item_copy<Item_func_shift_left>(thd, this); }
};

class Item_func_shift_right :public Item_func_bit_operator
{
public:
  Item_func_shift_right(THD *thd, Item *a, Item *b)
   :Item_func_bit_operator(thd, a, b) {}
  bool fix_length_and_dec(THD *thd) override;
  LEX_CSTRING func_name_cstring() const override
  {
    static LEX_CSTRING name= {STRING_WITH_LEN(">>") };
    return name;
  }
  enum precedence precedence() const override { return SHIFT_PRECEDENCE; }
  Item *do_get_copy(THD *thd) const override
  { return get_item_copy<Item_func_shift_right>(thd, this); }
};

class Item_func_bit_neg :public Item_func_bit_operator
{
public:
  Item_func_bit_neg(THD *thd, Item *a): Item_func_bit_operator(thd, a) {}
  bool fix_length_and_dec(THD *thd) override;
  LEX_CSTRING func_name_cstring() const override
  {
    static LEX_CSTRING name= {STRING_WITH_LEN("~") };
    return name;
  }
  enum precedence precedence() const override { return NEG_PRECEDENCE; }
  void print(String *str, enum_query_type query_type) override
  {
    str->append(func_name_cstring());
    args[0]->print_parenthesised(str, query_type, precedence());
  }
  Item *do_get_copy(THD *thd) const override
  { return get_item_copy<Item_func_bit_neg>(thd, this); }
};


class Item_func_last_insert_id :public Item_longlong_func
{
  bool check_arguments() const override
  { return check_argument_types_can_return_int(0, arg_count); }
public:
  Item_func_last_insert_id(THD *thd): Item_longlong_func(thd) {}
  Item_func_last_insert_id(THD *thd, Item *a): Item_longlong_func(thd, a) {}
  longlong val_int() override;
  LEX_CSTRING func_name_cstring() const override
  {
    static LEX_CSTRING name= {STRING_WITH_LEN("last_insert_id") };
    return name;
  }
  bool fix_length_and_dec(THD *thd) override
  {
    unsigned_flag= true;
    if (arg_count)
      max_length= args[0]->max_length;
    return FALSE;
  }
  bool fix_fields(THD *thd, Item **ref) override;
  bool check_vcol_func_processor(void *arg) override
  {
    return mark_unsupported_function(func_name(), "()", arg, VCOL_IMPOSSIBLE);
  }
  Item *do_get_copy(THD *thd) const override
  { return get_item_copy<Item_func_last_insert_id>(thd, this); }
};


class Item_func_benchmark :public Item_long_func
{
  bool check_arguments() const override
  {
    return args[0]->check_type_can_return_int(func_name_cstring()) ||
           args[1]->check_type_scalar(func_name_cstring());
  }
public:
  Item_func_benchmark(THD *thd, Item *count_expr, Item *expr):
    Item_long_func(thd, count_expr, expr)
  {}
  longlong val_int() override;
  LEX_CSTRING func_name_cstring() const override
  {
    static LEX_CSTRING name= {STRING_WITH_LEN("benchmark") };
    return name;
  }
  bool fix_length_and_dec(THD *thd) override
  {
    max_length=1;
    base_flags&= ~item_base_t::MAYBE_NULL;
    return FALSE;
  }
  void print(String *str, enum_query_type query_type) override;
  bool check_vcol_func_processor(void *arg) override
  {
    return mark_unsupported_function(func_name(), "()", arg, VCOL_IMPOSSIBLE);
  }
  Item *do_get_copy(THD *thd) const override
  { return get_item_copy<Item_func_benchmark>(thd, this); }
};


void item_func_sleep_init(void);
void item_func_sleep_free(void);

class Item_func_sleep :public Item_long_func
{
  bool check_arguments() const override
  { return args[0]->check_type_can_return_real(func_name_cstring()); }
public:
  Item_func_sleep(THD *thd, Item *a): Item_long_func(thd, a) {}
  bool fix_length_and_dec(THD *thd) override { fix_char_length(1); return FALSE; }
  bool const_item() const override { return 0; }
  LEX_CSTRING func_name_cstring() const override
  {
    static LEX_CSTRING name= {STRING_WITH_LEN("sleep") };
    return name;
  }
  table_map used_tables() const override
  {
    return used_tables_cache | RAND_TABLE_BIT;
  }
  bool is_expensive() override { return 1; }
  longlong val_int() override;
  bool check_vcol_func_processor(void *arg) override
  {
    return mark_unsupported_function(func_name(), "()", arg, VCOL_IMPOSSIBLE);
  }
  Item *do_get_copy(THD *thd) const override
  { return get_item_copy<Item_func_sleep>(thd, this); }
};



#ifdef HAVE_DLOPEN

class Item_udf_func :public Item_func
{
  /**
    Mark "this" as non-deterministic if it uses no tables
    and is not a constant at the same time.
  */
  void set_non_deterministic_if_needed()
  {
    if (!const_item_cache && !used_tables_cache)
      used_tables_cache= RAND_TABLE_BIT;
  }
protected:
  udf_handler udf;
  bool is_expensive_processor(void *arg) override { return TRUE; }

  class VDec_udf: public Dec_ptr_and_buffer
  {
  public:
    VDec_udf(Item_udf_func *func, udf_handler *udf)
    {
      my_bool tmp_null_value;
      m_ptr= udf->val_decimal(&tmp_null_value, &m_buffer);
      DBUG_ASSERT(is_null() == (tmp_null_value != 0));
      func->null_value= is_null();
    }
  };

public:
  Item_udf_func(THD *thd, udf_func *udf_arg):
    Item_func(thd), udf(udf_arg) {}
  Item_udf_func(THD *thd, udf_func *udf_arg, List<Item> &list):
    Item_func(thd, list), udf(udf_arg) {}
  LEX_CSTRING func_name_cstring() const override
  {
    const char *tmp= udf.name();
    return { tmp, strlen(tmp) };
  }
  enum Functype functype() const override { return UDF_FUNC; }
  bool fix_fields(THD *thd, Item **ref) override
  {
    DBUG_ASSERT(fixed() == 0);
    bool res= udf.fix_fields(thd, this, arg_count, args);
    set_non_deterministic_if_needed();
    base_flags|= item_base_t::FIXED;
    return res;
  }
  void fix_num_length_and_dec();
  void update_used_tables() override
  {
    /*
      TODO: Make a member in UDF_INIT and return if a UDF is deterministic or
      not.
      Currently UDF_INIT has a member (const_item) that is an in/out 
      parameter to the init() call.
      The code in udf_handler::fix_fields also duplicates the arguments 
      handling code in Item_func::fix_fields().
      
      The lack of information if a UDF is deterministic makes writing
      a correct update_used_tables() for UDFs impossible.
      One solution to this would be :
       - Add a is_deterministic member of UDF_INIT
       - (optionally) deprecate the const_item member of UDF_INIT
       - Take away the duplicate code from udf_handler::fix_fields() and
         make Item_udf_func call Item_func::fix_fields() to process its 
         arguments as for any other function.
       - Store the deterministic flag returned by <udf>_init into the 
       udf_handler. 
       - Don't implement Item_udf_func::fix_fields, implement
       Item_udf_func::fix_length_and_dec() instead (similar to non-UDF
       functions).
       - Override Item_func::update_used_tables to call 
       Item_func::update_used_tables() and add a RAND_TABLE_BIT to the 
       result of Item_func::update_used_tables() if the UDF is 
       non-deterministic.
       - (optionally) rename RAND_TABLE_BIT to NONDETERMINISTIC_BIT to
       better describe its usage.
       
      The above would require a change of the UDF API.
      Until that change is done here's how the current code works:
      We call Item_func::update_used_tables() only when we know that
      the function depends on real non-const tables and is deterministic.
      This can be done only because we know that the optimizer will
      call update_used_tables() only when there's possibly a new const
      table. So update_used_tables() can only make a Item_func more
      constant than it is currently.
      That's why we don't need to do anything if a function is guaranteed
      to return non-constant (it's non-deterministic) or is already a
      const.
    */  
    if ((used_tables_cache & ~PSEUDO_TABLE_BITS) && 
        !(used_tables_cache & RAND_TABLE_BIT))
    {
      Item_func::update_used_tables();
      set_non_deterministic_if_needed();
    }
  }
  void cleanup() override;
  bool eval_not_null_tables(void *opt_arg) override
  {
    not_null_tables_cache= 0;
    return 0;
  }
  bool find_not_null_fields(table_map allowed) override
  {
    return false;
  }
  bool is_expensive() override { return 1; }
  void print(String *str, enum_query_type query_type) override;
  bool check_vcol_func_processor(void *arg) override
  {
    return mark_unsupported_function(func_name(), "()", arg,
                                     VCOL_NON_DETERMINISTIC);
  }
  bool get_date(THD *thd, MYSQL_TIME *ltime, date_mode_t fuzzydate) override
  {
    return type_handler()->Item_get_date_with_warn(thd, this, ltime, fuzzydate);
  }
  bool excl_dep_on_grouping_fields(st_select_lex *sel) override
  { return false; }
};


class Item_func_udf_float :public Item_udf_func
{
 public:
  Item_func_udf_float(THD *thd, udf_func *udf_arg):
    Item_udf_func(thd, udf_arg) {}
  Item_func_udf_float(THD *thd, udf_func *udf_arg,
                      List<Item> &list):
    Item_udf_func(thd, udf_arg, list) {}
  longlong val_int() override
  {
    DBUG_ASSERT(fixed());
    return Converter_double_to_longlong(Item_func_udf_float::val_real(),
                                        unsigned_flag).result();
  }
  my_decimal *val_decimal(my_decimal *dec_buf) override
  {
    double res=val_real();
    if (null_value)
      return NULL;
    double2my_decimal(E_DEC_FATAL_ERROR, res, dec_buf);
    return dec_buf;
  }
  double val_real() override;
  String *val_str(String *str) override;
  const Type_handler *type_handler() const override
  { return &type_handler_double; }
  bool fix_length_and_dec(THD *thd) override { fix_num_length_and_dec(); return FALSE; }
  Item *do_get_copy(THD *thd) const override
  { return get_item_copy<Item_func_udf_float>(thd, this); }
};


class Item_func_udf_int :public Item_udf_func
{
public:
  Item_func_udf_int(THD *thd, udf_func *udf_arg):
    Item_udf_func(thd, udf_arg) {}
  Item_func_udf_int(THD *thd, udf_func *udf_arg,
                    List<Item> &list):
    Item_udf_func(thd, udf_arg, list) {}
  longlong val_int() override;
  double val_real() override { return (double) Item_func_udf_int::val_int(); }
  my_decimal *val_decimal(my_decimal *decimal_value) override
  {
    return val_decimal_from_int(decimal_value);
  }
  String *val_str(String *str) override;
  const Type_handler *type_handler() const override
  {
    if (unsigned_flag)
      return &type_handler_ulonglong;
    return &type_handler_slonglong;
  }
  bool fix_length_and_dec(THD *thd) override { decimals= 0; max_length= 21; return FALSE; }
  Item *do_get_copy(THD *thd) const override
  { return get_item_copy<Item_func_udf_int>(thd, this); }
};


class Item_func_udf_decimal :public Item_udf_func
{
public:
  Item_func_udf_decimal(THD *thd, udf_func *udf_arg):
    Item_udf_func(thd, udf_arg) {}
  Item_func_udf_decimal(THD *thd, udf_func *udf_arg, List<Item> &list):
    Item_udf_func(thd, udf_arg, list) {}
  longlong val_int() override
  {
    return VDec_udf(this, &udf).to_longlong(unsigned_flag);
  }
  double val_real() override
  {
    return VDec_udf(this, &udf).to_double();
  }
  my_decimal *val_decimal(my_decimal *) override;
  String *val_str(String *str) override
  {
    return VDec_udf(this, &udf).to_string_round(str, decimals);
  }
  const Type_handler *type_handler() const override
  { return &type_handler_newdecimal; }
  bool fix_length_and_dec(THD *thd) override { fix_num_length_and_dec(); return FALSE; }
  Item *do_get_copy(THD *thd) const override
  { return get_item_copy<Item_func_udf_decimal>(thd, this); }
};


class Item_func_udf_str :public Item_udf_func
{
public:
  Item_func_udf_str(THD *thd, udf_func *udf_arg):
    Item_udf_func(thd, udf_arg) {}
  Item_func_udf_str(THD *thd, udf_func *udf_arg, List<Item> &list):
    Item_udf_func(thd, udf_arg, list) {}
  String *val_str(String *) override;
  double val_real() override
  {
    int err_not_used;
    char *end_not_used;
    String *res;
    res= val_str(&str_value);
    return res ? res->charset()->strntod((char*) res->ptr(), res->length(),
                                         &end_not_used, &err_not_used) : 0.0;
  }
  longlong val_int() override
  {
    int err_not_used;
    String *res;  res=val_str(&str_value);
    return res ? res->charset()->strntoll(res->ptr(),res->length(),10,
                                          (char**) 0, &err_not_used) : (longlong) 0;
  }
  my_decimal *val_decimal(my_decimal *dec_buf) override
  {
    String *res=val_str(&str_value);
    if (!res)
      return NULL;
    string2my_decimal(E_DEC_FATAL_ERROR, res, dec_buf);
    return dec_buf;
  }
  const Type_handler *type_handler() const override
  { return string_type_handler(); }
  bool fix_length_and_dec(THD *thd) override;
  Item *do_get_copy(THD *thd) const override
  { return get_item_copy<Item_func_udf_str>(thd, this); }
};

#else /* Dummy functions to get yy_*.cc files compiled */

class Item_func_udf_float :public Item_real_func
{
 public:
  Item_func_udf_float(THD *thd, udf_func *udf_arg):
    Item_real_func(thd) {}
  Item_func_udf_float(THD *thd, udf_func *udf_arg, List<Item> &list):
    Item_real_func(thd, list) {}
  double val_real() { DBUG_ASSERT(fixed()); return 0.0; }
};


class Item_func_udf_int :public Item_int_func
{
public:
  Item_func_udf_int(THD *thd, udf_func *udf_arg):
    Item_int_func(thd) {}
  Item_func_udf_int(THD *thd, udf_func *udf_arg, List<Item> &list):
    Item_int_func(thd, list) {}
  const Type_handler *type_handler() const override
  { return &type_handler_slonglong; }
  longlong val_int() { DBUG_ASSERT(fixed()); return 0; }
};


class Item_func_udf_decimal :public Item_int_func
{
public:
  Item_func_udf_decimal(THD *thd, udf_func *udf_arg):
    Item_int_func(thd) {}
  Item_func_udf_decimal(THD *thd, udf_func *udf_arg, List<Item> &list):
    Item_int_func(thd, list) {}
  const Type_handler *type_handler() const override
  { return &type_handler_slonglong; }
  my_decimal *val_decimal(my_decimal *) { DBUG_ASSERT(fixed()); return 0; }
};


class Item_func_udf_str :public Item_func
{
public:
  Item_func_udf_str(THD *thd, udf_func *udf_arg):
    Item_func(thd) {}
  Item_func_udf_str(THD *thd, udf_func *udf_arg, List<Item> &list):
    Item_func(thd, list) {}
  String *val_str(String *)
    { DBUG_ASSERT(fixed()); null_value=1; return 0; }
  double val_real() { DBUG_ASSERT(fixed()); null_value= 1; return 0.0; }
  longlong val_int() { DBUG_ASSERT(fixed()); null_value=1; return 0; }
  bool fix_length_and_dec(THD *thd) override
  { base_flags|= item_base_t::MAYBE_NULL; max_length=0; return FALSE; }
};

#endif /* HAVE_DLOPEN */

void mysql_ull_cleanup(THD *thd);
void mysql_ull_set_explicit_lock_duration(THD *thd);


class Item_func_lock :public Item_long_func
{
 public:
  Item_func_lock(THD *thd): Item_long_func(thd) { }
  Item_func_lock(THD *thd, Item *a): Item_long_func(thd, a) {}
  Item_func_lock(THD *thd, Item *a, Item *b): Item_long_func(thd, a, b) {}
  table_map used_tables() const override
  {
    return used_tables_cache | RAND_TABLE_BIT;
  }
  bool const_item() const override { return 0; }
  bool is_expensive() override { return 1; }
  bool check_vcol_func_processor(void *arg) override
  {
    return mark_unsupported_function(func_name(), "()", arg, VCOL_IMPOSSIBLE);
  }
};


class Item_func_get_lock final :public Item_func_lock
{
  bool check_arguments() const override
  {
    return args[0]->check_type_general_purpose_string(func_name_cstring()) ||
           args[1]->check_type_can_return_real(func_name_cstring());
  }
  String value;
 public:
  Item_func_get_lock(THD *thd, Item *a, Item *b) :Item_func_lock(thd, a, b) {}
  longlong val_int() override final;
  LEX_CSTRING func_name_cstring() const override final
  {
    static LEX_CSTRING name= {STRING_WITH_LEN("get_lock") };
    return name;
  }
  bool fix_length_and_dec(THD *thd) override
  {
    max_length= 1;
    set_maybe_null();
    return FALSE;
  }
  Item *do_get_copy(THD *thd) const override final
  { return get_item_copy<Item_func_get_lock>(thd, this); }
};


class Item_func_release_all_locks final :public Item_func_lock
{
public:
  Item_func_release_all_locks(THD *thd): Item_func_lock(thd)
  { unsigned_flag= 1; }
  longlong val_int() override final;
  LEX_CSTRING func_name_cstring() const override
  {
    static LEX_CSTRING name= {STRING_WITH_LEN("release_all_locks") };
    return name;
  }
  Item *do_get_copy(THD *thd) const override final
  { return get_item_copy<Item_func_release_all_locks>(thd, this); }
};


class Item_func_release_lock final :public Item_func_lock
{
  bool check_arguments() const override
  { return args[0]->check_type_general_purpose_string(func_name_cstring()); }
  String value;
public:
  Item_func_release_lock(THD *thd, Item *a): Item_func_lock(thd, a) {}
  longlong val_int() override final;
  LEX_CSTRING func_name_cstring() const override
  {
    static LEX_CSTRING name= {STRING_WITH_LEN("release_lock") };
    return name;
  }
  bool fix_length_and_dec(THD *thd) override
  {
    max_length= 1;
    set_maybe_null();
    return FALSE;
  }
  Item *do_get_copy(THD *thd) const override final
  { return get_item_copy<Item_func_release_lock>(thd, this); }
};


/* replication functions */

class Item_master_pos_wait :public Item_longlong_func
{
  bool check_arguments() const override
  {
    return
      args[0]->check_type_general_purpose_string(func_name_cstring()) ||
      args[1]->check_type_can_return_int(func_name_cstring()) ||
      (arg_count > 2 && args[2]->check_type_can_return_int(func_name_cstring())) ||
      (arg_count > 3 && args[3]->check_type_general_purpose_string(func_name_cstring()));
  }
  String value;
public:
  Item_master_pos_wait(THD *thd, Item *a, Item *b)
   :Item_longlong_func(thd, a, b) {}
  Item_master_pos_wait(THD *thd, Item *a, Item *b, Item *c):
    Item_longlong_func(thd, a, b, c) {}
  Item_master_pos_wait(THD *thd, Item *a, Item *b, Item *c, Item *d):
    Item_longlong_func(thd, a, b, c, d) {}
  longlong val_int() override;
  LEX_CSTRING func_name_cstring() const override
  {
    static LEX_CSTRING name= {STRING_WITH_LEN("master_pos_wait") };
    return name;
  }
  bool fix_length_and_dec(THD *thd) override
  {
    max_length=21;
    set_maybe_null();
    return FALSE;
  }
  bool check_vcol_func_processor(void *arg) override
  {
    return mark_unsupported_function(func_name(), "()", arg, VCOL_IMPOSSIBLE);
  }
  Item *do_get_copy(THD *thd) const override
  { return get_item_copy<Item_master_pos_wait>(thd, this); }
};


class Item_master_gtid_wait :public Item_long_func
{
  bool check_arguments() const override
  {
    return args[0]->check_type_general_purpose_string(func_name_cstring()) ||
      (arg_count > 1 && args[1]->check_type_can_return_real(func_name_cstring()));
  }
  String value;
public:
  Item_master_gtid_wait(THD *thd, Item *a)
   :Item_long_func(thd, a) {}
  Item_master_gtid_wait(THD *thd, Item *a, Item *b)
   :Item_long_func(thd, a, b) {}
  longlong val_int() override;
  LEX_CSTRING func_name_cstring() const override
  {
    static LEX_CSTRING name= {STRING_WITH_LEN("master_gtid_wait") };
    return name;
  }
  bool fix_length_and_dec(THD *thd) override { max_length=2; return FALSE; }
  bool check_vcol_func_processor(void *arg) override
  {
    return mark_unsupported_function(func_name(), "()", arg, VCOL_IMPOSSIBLE);
  }
  Item *do_get_copy(THD *thd) const override
  { return get_item_copy<Item_master_gtid_wait>(thd, this); }
};


/* Handling of user definable variables */

class user_var_entry;


/**
  A class to set and get user variables
*/
class Item_func_user_var :public Item_hybrid_func
{
protected:
  user_var_entry *m_var_entry;
public:
  LEX_CSTRING name; // keep it public
  Item_func_user_var(THD *thd, const LEX_CSTRING *a)
    :Item_hybrid_func(thd), m_var_entry(NULL), name(*a) { }
  Item_func_user_var(THD *thd, const LEX_CSTRING *a, Item *b)
    :Item_hybrid_func(thd, b), m_var_entry(NULL), name(*a) { }
  Item_func_user_var(THD *thd, Item_func_user_var *item)
    :Item_hybrid_func(thd, item),
    m_var_entry(item->m_var_entry), name(item->name) { }
  Field *create_tmp_field_ex(MEM_ROOT *root, TABLE *table, Tmp_field_src *src,
                             const Tmp_field_param *param) override
  {
    DBUG_ASSERT(fixed());
    return create_tmp_field_ex_from_handler(root, table, src, param,
                                            type_handler());
  }
  Field *create_field_for_create_select(MEM_ROOT *root, TABLE *table) override
  { return create_table_field_from_handler(root, table); }
  bool check_vcol_func_processor(void *arg) override;
  bool get_date(THD *thd, MYSQL_TIME *ltime, date_mode_t fuzzydate) override
  {
    return type_handler()->Item_get_date_with_warn(thd, this, ltime, fuzzydate);
  }
};


class Item_func_set_user_var :public Item_func_user_var
{
  /*
    The entry_thread_id variable is used:
    1) to skip unnecessary updates of the entry field (see above);
    2) to reset the entry field that was initialized in the other thread
       (for example, an item tree of a trigger that updates user variables
       may be shared between several connections, and the entry_thread_id field
       prevents updates of one connection user variables from a concurrent
       connection calling the same trigger that initially updated some
       user variable it the first connection context).
  */
  my_thread_id entry_thread_id;
  String value;
  my_decimal decimal_buff;
  bool null_item;
  union
  {
    longlong vint;
    double vreal;
    String *vstr;
    my_decimal *vdec;
  } save_result;

public:
  Item_func_set_user_var(THD *thd, const LEX_CSTRING *a, Item *b):
    Item_func_user_var(thd, a, b),
    entry_thread_id(0)
  {}
  Item_func_set_user_var(THD *thd, Item_func_set_user_var *item)
    :Item_func_user_var(thd, item),
    entry_thread_id(item->entry_thread_id),
    value(item->value), decimal_buff(item->decimal_buff),
    null_item(item->null_item), save_result(item->save_result)
  {}

  enum Functype functype() const override { return SUSERVAR_FUNC; }
  double val_real() override;
  longlong val_int() override;
  String *val_str(String *str) override;
  my_decimal *val_decimal(my_decimal *) override;
  double val_result() override;
  longlong val_int_result() override;
  bool val_bool_result() override;
  String *str_result(String *str) override;
  my_decimal *val_decimal_result(my_decimal *) override;
  bool is_null_result() override;
  bool update_hash(void *ptr, size_t length, const Type_handler *th,
                   CHARSET_INFO *cs);
  bool send(Protocol *protocol, st_value *buffer) override;
  void make_send_field(THD *thd, Send_field *tmp_field) override;
  bool check(bool use_result_field);
  void save_item_result(Item *item);
  bool update();
  bool fix_fields(THD *thd, Item **ref) override;
  bool fix_length_and_dec(THD *thd) override;
  void print(String *str, enum_query_type query_type) override;
  enum precedence precedence() const override { return ASSIGN_PRECEDENCE; }
  void print_as_stmt(String *str, enum_query_type query_type);
  LEX_CSTRING func_name_cstring() const override
  {
    static LEX_CSTRING name= {STRING_WITH_LEN("set_user_var") };
    return name;
  }
  int save_in_field(Field *field, bool no_conversions,
                    bool can_use_result_field);
  int save_in_field(Field *field, bool no_conversions) override
  {
    return save_in_field(field, no_conversions, 1);
  }
  void save_org_in_field(Field *field,
                         fast_field_copier data __attribute__ ((__unused__)))
    override
  { (void) save_in_field(field, 1, 0); }
  bool register_field_in_read_map(void *arg) override;
  bool register_field_in_bitmap(void *arg) override;
  bool set_entry(THD *thd, bool create_if_not_exists);
  void cleanup() override;
  Item *do_get_copy(THD *thd) const override
  { return get_item_copy<Item_func_set_user_var>(thd, this); }
  bool excl_dep_on_table(table_map tab_map) override { return false; }
};


class Item_func_get_user_var :public Item_func_user_var,
                              private Settable_routine_parameter
{
public:
  Item_func_get_user_var(THD *thd, const LEX_CSTRING *a):
    Item_func_user_var(thd, a) {}
  enum Functype functype() const override { return GUSERVAR_FUNC; }
  LEX_CSTRING get_name() { return name; }
  double val_real() override;
  longlong val_int() override;
  my_decimal *val_decimal(my_decimal*) override;
  String *val_str(String* str) override;
  bool fix_length_and_dec(THD *thd) override;
  void print(String *str, enum_query_type query_type) override;
  /*
    We must always return variables as strings to guard against selects of type
    select @t1:=1,@t1,@t:="hello",@t from foo where (@t1:= t2.b)
  */
  LEX_CSTRING func_name_cstring() const override
  {
    static LEX_CSTRING name= {STRING_WITH_LEN("get_user_var") };
    return name;
  }
  bool const_item() const override;
  table_map used_tables() const override
  { return const_item() ? 0 : RAND_TABLE_BIT; }
  bool eq(const Item *item, bool binary_cmp) const override;
  Item *do_get_copy(THD *thd) const override
  { return get_item_copy<Item_func_get_user_var>(thd, this); }
private:
  bool set_value(THD *thd, sp_rcontext *ctx, Item **it) override;

public:
  Settable_routine_parameter *get_settable_routine_parameter() override
  {
    return this;
  }
};


/*
  This item represents user variable used as out parameter (e.g in LOAD DATA),
  and it is supposed to be used only for this purprose. So it is simplified
  a lot. Actually you should never obtain its value.

  The only two reasons for this thing being an Item is possibility to store it
  in List<Item> and desire to place this code somewhere near other functions
  working with user variables.
*/
class Item_user_var_as_out_param :public Item_fixed_hybrid,
                                  public Load_data_outvar
{
  LEX_CSTRING org_name;
  user_var_entry *entry;
public:
  Item_user_var_as_out_param(THD *thd, const LEX_CSTRING *a)
  :Item_fixed_hybrid(thd)
  {
    DBUG_ASSERT(a->length < UINT_MAX32);
    org_name= *a;
    set_name(thd, a->str, a->length, system_charset_info);
  }
  Load_data_outvar *get_load_data_outvar() override
  {
    return this;
  }
  bool load_data_set_null(THD *thd, const Load_data_param *param) override
  {
    set_null_value(param->charset());
    return false;
  }
  bool load_data_set_no_data(THD *thd, const Load_data_param *param) override
  {
    set_null_value(param->charset());
    return false;
  }
  bool load_data_set_value(THD *thd, const char *pos, uint length,
                           const Load_data_param *param) override
  {
    set_value(pos, length, param->charset());
    return false;
  }
  void load_data_print_for_log_event(THD *thd, String *to) const override;
  bool load_data_add_outvar(THD *thd, Load_data_param *param) const override
  {
    return param->add_outvar_user_var(thd);
  }
  uint load_data_fixed_length() const override
  {
    return 0;
  }
  Field *create_tmp_field_ex(MEM_ROOT *root, TABLE *table, Tmp_field_src *src,
                             const Tmp_field_param *param) override
  {
    DBUG_ASSERT(0);
    return NULL;
  }
  /* We should return something different from FIELD_ITEM here */
  enum Type type() const override { return CONST_ITEM;}
  double val_real() override;
  longlong val_int() override;
  String *val_str(String *str) override;
  bool get_date(THD *thd, MYSQL_TIME *ltime, date_mode_t fuzzydate) override;
  my_decimal *val_decimal(my_decimal *decimal_buffer) override;
  /* fix_fields() binds variable name with its entry structure */
  bool fix_fields(THD *thd, Item **ref) override;
  void set_null_value(CHARSET_INFO* cs);
  void set_value(const char *str, uint length, CHARSET_INFO* cs);
  const Type_handler *type_handler() const override
  { return &type_handler_double; }
  Item *do_get_copy(THD *thd) const override
  { return get_item_copy<Item_user_var_as_out_param>(thd, this); }
  Item *do_build_clone(THD *thd) const override { return get_copy(thd); }
};


/* A system variable */

#define GET_SYS_VAR_CACHE_LONG     1
#define GET_SYS_VAR_CACHE_DOUBLE   2
#define GET_SYS_VAR_CACHE_STRING   4

class Item_func_get_system_var :public Item_func
{
  sys_var *var;
  enum_var_type var_type, orig_var_type;
  LEX_CSTRING component;
  longlong cached_llval;
  double cached_dval;
  String cached_strval;
  bool cached_null_value;
  query_id_t used_query_id;
  uchar cache_present;

public:
  Item_func_get_system_var(THD *thd, sys_var *var_arg,
                           enum_var_type var_type_arg,
                           LEX_CSTRING *component_arg, const char *name_arg,
                           size_t name_len_arg);
  enum Functype functype() const override { return GSYSVAR_FUNC; }
  void update_null_value() override;
  bool fix_length_and_dec(THD *thd) override;
  void print(String *str, enum_query_type query_type) override;
  bool const_item() const override { return true; }
  table_map used_tables() const override { return 0; }
  const Type_handler *type_handler() const override;
  double val_real() override;
  longlong val_int() override;
  String* val_str(String*) override;
  my_decimal *val_decimal(my_decimal *dec_buf) override
  { return val_decimal_from_real(dec_buf); }
  bool get_date(THD *thd, MYSQL_TIME *ltime, date_mode_t fuzzydate) override
  {
    return type_handler()->Item_get_date_with_warn(thd, this, ltime, fuzzydate);
  }
  /* TODO: fix to support views */
  LEX_CSTRING func_name_cstring() const override
  {
    static LEX_CSTRING name= {STRING_WITH_LEN("get_system_var") };
    return name;
  }
  /**
    Indicates whether this system variable is written to the binlog or not.

    Variables are written to the binlog as part of "status_vars" in
    Query_log_event, as an Intvar_log_event, or a Rand_log_event.

    @return true if the variable is written to the binlog, false otherwise.
  */
  bool is_written_to_binlog();
  bool eq(const Item *item, bool binary_cmp) const override;

  void cleanup() override;
  bool check_vcol_func_processor(void *arg) override;
  Item *do_get_copy(THD *thd) const override
  { return get_item_copy<Item_func_get_system_var>(thd, this); }
};


/* for fulltext search */

class Item_func_match :public Item_real_func
{
public:
  uint key, match_flags;
  bool join_key;
  DTCollation cmp_collation;
  FT_INFO *ft_handler;
  TABLE *table;
  Item_func_match *master;   // for master-slave optimization
  Item *concat_ws;           // Item_func_concat_ws
  String value;              // value of concat_ws
  String search_value;       // key_item()'s value converted to cmp_collation

  Item_func_match(THD *thd, List<Item> &a, uint b):
    Item_real_func(thd, a), key(0), match_flags(b), join_key(0), ft_handler(0),
    table(0), master(0), concat_ws(0) { }
  void cleanup() override
  {
    DBUG_ENTER("Item_func_match::cleanup");
    Item_real_func::cleanup();
    if (!master && ft_handler)
      ft_handler->please->close_search(ft_handler);
    ft_handler= 0;
    concat_ws= 0;
    table= 0;           // required by Item_func_match::eq()
    DBUG_VOID_RETURN;
  }
  bool is_expensive_processor(void *arg) override { return TRUE; }
  enum Functype functype() const override { return FT_FUNC; }
  LEX_CSTRING func_name_cstring() const override
  {
    static LEX_CSTRING name= {STRING_WITH_LEN("match") };
    return name;
  }
  bool eval_not_null_tables(void *opt_arg) override
  {
    not_null_tables_cache= 0;
    return 0;
  }
  bool find_not_null_fields(table_map allowed) override
  {
    return false;
  }
  bool fix_fields(THD *thd, Item **ref) override;
  bool eq(const Item *, bool binary_cmp) const override;
  /* The following should be safe, even if we compare doubles */
  longlong val_int() override { DBUG_ASSERT(fixed()); return val_real() != 0.0; }
  double val_real() override;
  void print(String *str, enum_query_type query_type) override;

  bool fix_index();
  bool init_search(THD *thd, bool no_order);
  bool check_vcol_func_processor(void *arg) override
  {
    return mark_unsupported_function("match ... against()", arg, VCOL_IMPOSSIBLE);
  }
  Item *do_get_copy(THD *thd) const override
  { return get_item_copy<Item_func_match>(thd, this); }
  Item *do_build_clone(THD *thd) const override { return nullptr; }
private:
  /**
     Check whether storage engine for given table, 
     allows FTS Boolean search on non-indexed columns.

     @todo A flag should be added to the extended fulltext API so that 
           it may be checked whether search on non-indexed columns are 
           supported. Currently, it is not possible to check for such a 
           flag since @c this->ft_handler is not yet set when this function is 
           called.  The current hack is to assume that search on non-indexed
           columns are supported for engines that does not support the extended
           fulltext API (e.g., MyISAM), while it is not supported for other 
           engines (e.g., InnoDB)

     @param table_arg Table for which storage engine to check

     @retval true if BOOLEAN search on non-indexed columns is supported
     @retval false otherwise
   */
  bool allows_search_on_non_indexed_columns(TABLE* table_arg)
  {
    // Only Boolean search may support non_indexed columns
    if (!(match_flags & FT_BOOL))
      return false;

    DBUG_ASSERT(table_arg && table_arg->file);

    // Assume that if extended fulltext API is not supported,
    // non-indexed columns are allowed.  This will be true for MyISAM.
    if ((table_arg->file->ha_table_flags() & HA_CAN_FULLTEXT_EXT) == 0)
      return true;

    return false;
  }
};


class Item_func_bit_xor : public Item_func_bit_operator
{
public:
  Item_func_bit_xor(THD *thd, Item *a, Item *b)
   :Item_func_bit_operator(thd, a, b) {}
  bool fix_length_and_dec(THD *thd) override;
  LEX_CSTRING func_name_cstring() const override
  {
    static LEX_CSTRING name= {STRING_WITH_LEN("^") };
    return name;
  }
  enum precedence precedence() const override { return BITXOR_PRECEDENCE; }
  Item *do_get_copy(THD *thd) const override
  { return get_item_copy<Item_func_bit_xor>(thd, this); }
};

class Item_func_is_free_lock :public Item_long_func
{
  bool check_arguments() const override
  { return args[0]->check_type_general_purpose_string(func_name_cstring()); }
  String value;
public:
  Item_func_is_free_lock(THD *thd, Item *a): Item_long_func(thd, a) {}
  longlong val_int() override;
  LEX_CSTRING func_name_cstring() const override
  {
    static LEX_CSTRING name= {STRING_WITH_LEN("is_free_lock") };
    return name;
  }
  bool fix_length_and_dec(THD *thd) override
  {
    decimals=0;
    max_length=1;
    set_maybe_null();
    return FALSE;
  }
  bool check_vcol_func_processor(void *arg) override
  {
    return mark_unsupported_function(func_name(), "()", arg, VCOL_IMPOSSIBLE);
  }
  Item *do_get_copy(THD *thd) const override
  { return get_item_copy<Item_func_is_free_lock>(thd, this); }
};

class Item_func_is_used_lock :public Item_long_func
{
  bool check_arguments() const override
  { return args[0]->check_type_general_purpose_string(func_name_cstring()); }
  String value;
public:
  Item_func_is_used_lock(THD *thd, Item *a): Item_long_func(thd, a) {}
  longlong val_int() override;
  LEX_CSTRING func_name_cstring() const override
  {
    static LEX_CSTRING name= {STRING_WITH_LEN("is_used_lock") };
    return name;
  }
  bool fix_length_and_dec(THD *thd) override
  {
    decimals=0; max_length=10;
    set_maybe_null();
    return FALSE;
  }
  bool check_vcol_func_processor(void *arg) override
  {
    return mark_unsupported_function(func_name(), "()", arg, VCOL_IMPOSSIBLE);
  }
  Item *do_get_copy(THD *thd) const override
  { return get_item_copy<Item_func_is_used_lock>(thd, this); }
};


struct Lex_cast_type_st: public Lex_length_and_dec_st
{
private:
  const Type_handler *m_type_handler;
  CHARSET_INFO *m_charset;
public:
  void set(const Type_handler *handler,
           Lex_length_and_dec_st length_and_dec,
           CHARSET_INFO *cs= NULL)
  {
    m_type_handler= handler;
    m_charset= cs;
    Lex_length_and_dec_st::operator=(length_and_dec);
  }
  bool set(const Type_handler *handler,
           const Lex_length_and_dec_st & length_and_dec,
           Sql_used *used,
           const Charset_collation_map_st &map,
           const Lex_column_charset_collation_attrs_st &cscl,
           CHARSET_INFO *defcs)
  {
    CHARSET_INFO *tmp= cscl.resolved_to_character_set(used, map, defcs);
    if (!tmp)
      return true;
    set(handler, length_and_dec, tmp);
    return false;
  }
  void set(const Type_handler *handler)
  {
    m_type_handler= handler;
    m_charset= NULL;
    Lex_length_and_dec_st::reset();
  }
  const Type_handler *type_handler() const { return m_type_handler; }
  CHARSET_INFO *charset() const { return m_charset; }
  Item *create_typecast_item(THD *thd, Item *item) const
  {
    return m_type_handler->
      create_typecast_item(thd, item, Type_cast_attributes(*this, m_charset));
  }
  Item *create_typecast_item_or_error(THD *thd, Item *item) const;
};


class Item_func_row_count :public Item_longlong_func
{
public:
  Item_func_row_count(THD *thd): Item_longlong_func(thd) {}
  longlong val_int() override;
  LEX_CSTRING func_name_cstring() const override
  {
    static LEX_CSTRING name= {STRING_WITH_LEN("row_count") };
    return name;
  }
  bool fix_length_and_dec(THD *thd) override
  {
    decimals= 0;
    base_flags&= ~item_base_t::MAYBE_NULL;
    return FALSE;
  }
  bool check_vcol_func_processor(void *arg) override
  {
    return mark_unsupported_function(func_name(), "()", arg, VCOL_IMPOSSIBLE);
  }
  Item *do_get_copy(THD *thd) const override
  { return get_item_copy<Item_func_row_count>(thd, this); }
};


/*
 *
 * Stored FUNCTIONs
 *
 */

class Item_func_sp :public Item_func,
                    public Item_sp
{
private:
  const Sp_handler *m_handler;

  bool execute();

protected:
  bool is_expensive_processor(void *arg) override
  { return is_expensive(); }

  bool check_arguments() const override
  {
    // sp_prepare_func_item() checks that the number of columns is correct
    return false;
  } 
public:

  Item_func_sp(THD *thd, Name_resolution_context *context_arg,
               sp_name *name, const Sp_handler *sph);

  Item_func_sp(THD *thd, Name_resolution_context *context_arg,
               sp_name *name, const Sp_handler *sph, List<Item> &list);

  virtual ~Item_func_sp() = default;

  void update_used_tables() override;

  void cleanup() override;

  LEX_CSTRING func_name_cstring() const override;

  const Type_handler *type_handler() const override;

  Field *create_tmp_field_ex(MEM_ROOT *root, TABLE *table, Tmp_field_src *src,
                             const Tmp_field_param *param) override;
  Field *create_field_for_create_select(MEM_ROOT *root, TABLE *table) override
  {
    return result_type() != STRING_RESULT ?
           sp_result_field :
           create_table_field_from_handler(root, table);
  }
  void make_send_field(THD *thd, Send_field *tmp_field) override;

  longlong val_int() override
  {
    if (execute())
      return (longlong) 0;
    return sp_result_field->val_int();
  }

  double val_real() override
  {
    if (execute())
      return 0.0;
    return sp_result_field->val_real();
  }

  my_decimal *val_decimal(my_decimal *dec_buf) override
  {
    if (execute())
      return NULL;
    return sp_result_field->val_decimal(dec_buf);
  }

  bool get_date(THD *thd, MYSQL_TIME *ltime, date_mode_t fuzzydate) override
  {
    if (execute())
      return true;
    return sp_result_field->get_date(ltime, fuzzydate);
  }

  String *val_str(String *str) override
  {
    String buf;
    char buff[20];
    buf.set(buff, 20, str->charset());
    buf.length(0);
    if (execute())
      return NULL;
    /*
      result_field will set buf pointing to internal buffer
      of the resul_field. Due to this it will change any time
      when SP is executed. In order to prevent occasional
      corruption of returned value, we make here a copy.
    */
    sp_result_field->val_str(&buf);
    str->copy(buf);
    return str;
  }

  bool val_native(THD *thd, Native *to) override
  {
    if (execute())
      return true;
    return (null_value= sp_result_field->val_native(to));
  }

  void update_null_value() override
  { 
    execute();
  }

  bool change_context_processor(void *cntx) override
  { context= (Name_resolution_context *)cntx; return FALSE; }

  enum Functype functype() const override { return FUNC_SP; }

  bool fix_fields(THD *thd, Item **ref) override;
  bool fix_length_and_dec(THD *thd) override;
  bool is_expensive() override;

  inline Field *get_sp_result_field()
  {
    return sp_result_field;
  }
  const sp_name *get_sp_name() const
  {
    return m_name;
  }

  bool check_vcol_func_processor(void *arg) override;
  bool limit_index_condition_pushdown_processor(void *opt_arg) override
  {
    return TRUE;
  }
  Item *do_get_copy(THD *thd) const override { return 0; }
  bool eval_not_null_tables(void *opt_arg) override
  {
    not_null_tables_cache= 0;
    return 0;
  }
  bool excl_dep_on_grouping_fields(st_select_lex *sel) override
  { return false; }
  bool find_not_null_fields(table_map allowed) override
  {
    return false;
  }
};


class Item_func_found_rows :public Item_longlong_func
{
public:
  Item_func_found_rows(THD *thd): Item_longlong_func(thd) {}
  longlong val_int() override;
  LEX_CSTRING func_name_cstring() const override
  {
    static LEX_CSTRING name= {STRING_WITH_LEN("found_rows") };
    return name;
  }
  bool fix_length_and_dec(THD *thd) override
  {
    decimals= 0;
    base_flags&= ~item_base_t::MAYBE_NULL;
    return FALSE;
  }
  bool check_vcol_func_processor(void *arg) override
  {
    return mark_unsupported_function(func_name(), "()", arg, VCOL_IMPOSSIBLE);
  }
  Item *do_get_copy(THD *thd) const override
  { return get_item_copy<Item_func_found_rows>(thd, this); }
};


class Item_func_oracle_sql_rowcount :public Item_longlong_func
{
public:
  Item_func_oracle_sql_rowcount(THD *thd): Item_longlong_func(thd) {}
  longlong val_int() override;
  LEX_CSTRING func_name_cstring() const override
  {
    static LEX_CSTRING name= {STRING_WITH_LEN("SQL%ROWCOUNT") };
    return name;
  }
  void print(String *str, enum_query_type query_type) override
  {
    str->append(func_name_cstring());
  }
  bool check_vcol_func_processor(void *arg) override
  {
    return mark_unsupported_function(func_name(), "()", arg, VCOL_IMPOSSIBLE);
  }
  Item *do_get_copy(THD *thd) const override
  { return get_item_copy<Item_func_oracle_sql_rowcount>(thd, this); }
};


class Item_func_sqlcode: public Item_long_func
{
public:
  Item_func_sqlcode(THD *thd): Item_long_func(thd) { }
  longlong val_int() override;
  LEX_CSTRING func_name_cstring() const override
  {
    static LEX_CSTRING name= {STRING_WITH_LEN("SQLCODE") };
    return name;
  }
  void print(String *str, enum_query_type query_type) override
  {
    str->append(func_name_cstring());
  }
  bool check_vcol_func_processor(void *arg) override
  {
    return mark_unsupported_function(func_name(), "()", arg, VCOL_IMPOSSIBLE);
  }
  bool fix_length_and_dec(THD *thd) override
  {
    base_flags&= ~item_base_t::MAYBE_NULL;
    null_value= false;
    max_length= 11;
    return FALSE;
  }
  Item *do_get_copy(THD *thd) const override
  { return get_item_copy<Item_func_sqlcode>(thd, this); }
};


void uuid_short_init();
ulonglong server_uuid_value();

class Item_func_uuid_short :public Item_longlong_func
{
public:
  Item_func_uuid_short(THD *thd): Item_longlong_func(thd) {}
  LEX_CSTRING func_name_cstring() const override
  {
    static LEX_CSTRING name= {STRING_WITH_LEN("uuid_short") };
    return name;
  }
  longlong val_int() override;
  bool const_item() const override { return false; }
  bool fix_length_and_dec(THD *thd) override
  { max_length= 21; unsigned_flag=1; return FALSE; }
  table_map used_tables() const override { return RAND_TABLE_BIT; }
  bool check_vcol_func_processor(void *arg) override
  {
    return mark_unsupported_function(func_name(), "()", arg,
                                     VCOL_NON_DETERMINISTIC);
  }
  Item *do_get_copy(THD *thd) const override
  { return get_item_copy<Item_func_uuid_short>(thd, this); }
};


class Item_func_last_value :public Item_func
{
protected:
  Item *last_value;
public:
  Item_func_last_value(THD *thd, List<Item> &list): Item_func(thd, list) {}
  double val_real() override;
  longlong val_int() override;
  String *val_str(String *) override;
  my_decimal *val_decimal(my_decimal *) override;
  bool get_date(THD *thd, MYSQL_TIME *ltime, date_mode_t fuzzydate) override;
  bool val_native(THD *thd, Native *) override;
  bool fix_length_and_dec(THD *thd) override;
  LEX_CSTRING func_name_cstring() const override
  {
    static LEX_CSTRING name= {STRING_WITH_LEN("last_value") };
    return name;
  }
  const Type_handler *type_handler() const override
  { return last_value->type_handler(); }
  bool eval_not_null_tables(void *) override
  {
    not_null_tables_cache= 0;
    return 0;
  }
  bool find_not_null_fields(table_map allowed) override
  {
    return false;
  }
  bool const_item() const override { return 0; }
  void evaluate_sideeffects();
  void update_used_tables() override
  {
    Item_func::update_used_tables();
    copy_flags(last_value, item_base_t::MAYBE_NULL);
  }
  Item *do_get_copy(THD *thd) const override
  { return get_item_copy<Item_func_last_value>(thd, this); }
};


/* Implementation for sequences: NEXT VALUE FOR sequence and NEXTVAL() */

class Item_func_nextval :public Item_longlong_func
{
protected:
  TABLE_LIST *table_list;
  TABLE *table;
<<<<<<< HEAD
  bool print_table_list_identifier(THD *thd, String *to) const;
  bool check_access_and_fix_fields(THD *, Item **ref, privilege_t);
=======
  bool check_access(THD *, privilege_t);
>>>>>>> 053f9bcb
public:
  Item_func_nextval(THD *thd, TABLE_LIST *table_list_arg):
  Item_longlong_func(thd), table_list(table_list_arg) {}
  longlong val_int() override;
  LEX_CSTRING func_name_cstring() const override
  {
    static LEX_CSTRING name= {STRING_WITH_LEN("nextval") };
    return name;
  }
  bool fix_fields(THD *thd, Item **ref) override
  {
    /* Don't check privileges, if it's parse_vcol_defs() */
    return (table_list->table && check_sequence_privileges(thd)) ||
           Item_longlong_func::fix_fields(thd, ref);
  }
  bool check_sequence_privileges(void *thd) override
  { return check_access((THD*)thd, INSERT_ACL | SELECT_ACL); }
  bool fix_length_and_dec(THD *thd) override
  {
    unsigned_flag= 0;
    max_length= MAX_BIGINT_WIDTH;
    set_maybe_null();             /* In case of errors */
    return FALSE;
  }
  /*
    update_table() function must be called during the value function
    as in case of DEFAULT the sequence table may not yet be open
    while fix_fields() are called
  */
  void update_table()
  {
    if (!(table= table_list->table))
    {
      /*
        If nextval was used in DEFAULT then next_local points to
        the table_list used by to open the sequence table
      */
      table= table_list->next_local->table;
    }
  }
  bool const_item() const override { return 0; }
  Item *do_get_copy(THD *thd) const override
  { return get_item_copy<Item_func_nextval>(thd, this); }
  void print(String *str, enum_query_type query_type) override;
  bool check_vcol_func_processor(void *arg) override
  {
    return mark_unsupported_function(func_name(), "()", arg, VCOL_NEXTVAL);
  }
};


/* Implementation for sequences: LASTVAL(sequence), PostgreSQL style */

class Item_func_lastval :public Item_func_nextval
{
public:
  Item_func_lastval(THD *thd, TABLE_LIST *table_list_arg):
  Item_func_nextval(thd, table_list_arg) {}
  bool check_sequence_privileges(void *thd) override
  { return check_access((THD*)thd, SELECT_ACL); }
  longlong val_int() override;
  LEX_CSTRING func_name_cstring() const override
  {
    static LEX_CSTRING name= {STRING_WITH_LEN("lastval") };
    return name;
  }
  Item *do_get_copy(THD *thd) const override
  { return get_item_copy<Item_func_lastval>(thd, this); }
};


/* Implementation for sequences: SETVAL(sequence), PostgreSQL style */

class Item_func_setval :public Item_func_nextval
{
  longlong nextval;
  ulonglong round;
  bool is_used;
public:
  Item_func_setval(THD *thd, TABLE_LIST *table_list_arg, longlong nextval_arg,
                   ulonglong round_arg, bool is_used_arg)
    : Item_func_nextval(thd, table_list_arg),
    nextval(nextval_arg), round(round_arg), is_used(is_used_arg)
  {}
  bool check_sequence_privileges(void *thd) override
  { return check_access((THD*)thd, INSERT_ACL); }
  longlong val_int() override;
  LEX_CSTRING func_name_cstring() const override
  {
    static LEX_CSTRING name= {STRING_WITH_LEN("setval") };
    return name;
  }
  void print(String *str, enum_query_type query_type) override;
  Item *do_get_copy(THD *thd) const override
  { return get_item_copy<Item_func_setval>(thd, this); }
};

class Interruptible_wait;

Item *get_system_var(THD *thd, enum_var_type var_type,
                     const LEX_CSTRING *name, const LEX_CSTRING *component);
extern bool check_reserved_words(const LEX_CSTRING *name);
double my_double_round(double value, longlong dec, bool dec_unsigned,
                       bool truncate);

extern bool volatile  mqh_used;

bool update_hash(user_var_entry *entry, bool set_null, void *ptr, size_t length,
                 const Type_handler *th, CHARSET_INFO *cs);

#endif /* ITEM_FUNC_INCLUDED */<|MERGE_RESOLUTION|>--- conflicted
+++ resolved
@@ -85,13 +85,10 @@
     return print_sql_mode_qualified_name(to, query_type, func_name_cstring());
   }
 
-<<<<<<< HEAD
+  void update_nullability_post_fix_fields();
+
   bool aggregate_args2_for_comparison_with_conversion(THD *thd,
                                            Type_handler_hybrid_field_type *th);
-=======
-  void update_nullability_post_fix_fields();
-
->>>>>>> 053f9bcb
 public:
 
   // Print an error message for a builtin-schema qualified function call
@@ -4244,12 +4241,8 @@
 protected:
   TABLE_LIST *table_list;
   TABLE *table;
-<<<<<<< HEAD
   bool print_table_list_identifier(THD *thd, String *to) const;
-  bool check_access_and_fix_fields(THD *, Item **ref, privilege_t);
-=======
   bool check_access(THD *, privilege_t);
->>>>>>> 053f9bcb
 public:
   Item_func_nextval(THD *thd, TABLE_LIST *table_list_arg):
   Item_longlong_func(thd), table_list(table_list_arg) {}
