#ifndef ITEM_FUNC_INCLUDED
#define ITEM_FUNC_INCLUDED
/* Copyright (c) 2000, 2016, Oracle and/or its affiliates.
   Copyright (c) 2009, 2021, MariaDB

   This program is free software; you can redistribute it and/or modify
   it under the terms of the GNU General Public License as published by
   the Free Software Foundation; version 2 of the License.

   This program is distributed in the hope that it will be useful,
   but WITHOUT ANY WARRANTY; without even the implied warranty of
   MERCHANTABILITY or FITNESS FOR A PARTICULAR PURPOSE.  See the
   GNU General Public License for more details.

   You should have received a copy of the GNU General Public License
   along with this program; if not, write to the Free Software
   Foundation, Inc., 51 Franklin Street, Fifth Floor, Boston, MA  02110-1335  USA */


/* Function items used by mysql */

#ifdef USE_PRAGMA_INTERFACE
#pragma interface			/* gcc class implementation */
#endif

#ifdef HAVE_IEEEFP_H
extern "C"				/* Bug in BSDI include file */
{
#include <ieeefp.h>
}
#endif

#include "sql_udf.h"    // udf_handler
#include "my_decimal.h" // string2my_decimal
#include <cmath>


class Item_func :public Item_func_or_sum
{
  void sync_with_sum_func_and_with_field(List<Item> &list);
protected:
  virtual bool check_arguments() const
  {
    return check_argument_types_scalar(0, arg_count);
  }
  bool check_argument_types_like_args0() const;
  bool check_argument_types_scalar(uint start, uint end) const;
  bool check_argument_types_traditional_scalar(uint start, uint end) const;
  bool check_argument_types_or_binary(const Type_handler *handler,
                                      uint start, uint end) const;
  bool check_argument_types_can_return_int(uint start, uint end) const;
  bool check_argument_types_can_return_real(uint start, uint end) const;
  bool check_argument_types_can_return_str(uint start, uint end) const;
  bool check_argument_types_can_return_text(uint start, uint end) const;
  bool check_argument_types_can_return_date(uint start, uint end) const;
  bool check_argument_types_can_return_time(uint start, uint end) const;
  void print_cast_temporal(String *str, enum_query_type query_type);

  void print_schema_qualified_name(String *to,
                                   const LEX_CSTRING &schema_name,
                                   const char *function_name) const
  {
    // e.g. oracle_schema.func()
    to->append(schema_name);
    to->append('.');
    to->append(function_name);
  }

  void print_sql_mode_qualified_name(String *to,
                                     enum_query_type query_type,
                                     const char *function_name) const
  {
    const Schema *func_schema= schema();
    if (!func_schema || func_schema == Schema::find_implied(current_thd))
      to->append(function_name);
    else
      print_schema_qualified_name(to, func_schema->name(), function_name);
  }

  void print_sql_mode_qualified_name(String *to, enum_query_type query_type)
                                                                       const
  {
    return print_sql_mode_qualified_name(to, query_type, func_name());
  }

public:

  // Print an error message for a builtin-schema qualified function call
  static void wrong_param_count_error(const LEX_CSTRING &schema_name,
                                      const LEX_CSTRING &func_name);

  table_map not_null_tables_cache;

  enum Functype { UNKNOWN_FUNC,EQ_FUNC,EQUAL_FUNC,NE_FUNC,LT_FUNC,LE_FUNC,
		  GE_FUNC,GT_FUNC,FT_FUNC,
		  LIKE_FUNC,ISNULL_FUNC,ISNOTNULL_FUNC,
		  COND_AND_FUNC, COND_OR_FUNC, XOR_FUNC,
                  BETWEEN, IN_FUNC, MULT_EQUAL_FUNC,
		  INTERVAL_FUNC, ISNOTNULLTEST_FUNC,
		  SP_EQUALS_FUNC, SP_DISJOINT_FUNC,SP_INTERSECTS_FUNC,
		  SP_TOUCHES_FUNC,SP_CROSSES_FUNC,SP_WITHIN_FUNC,
		  SP_CONTAINS_FUNC,SP_OVERLAPS_FUNC,
		  SP_STARTPOINT,SP_ENDPOINT,SP_EXTERIORRING,
		  SP_POINTN,SP_GEOMETRYN,SP_INTERIORRINGN, SP_RELATE_FUNC,
                  NOT_FUNC, NOT_ALL_FUNC, TEMPTABLE_ROWID,
                  NOW_FUNC, NOW_UTC_FUNC, SYSDATE_FUNC, TRIG_COND_FUNC,
                  SUSERVAR_FUNC, GUSERVAR_FUNC, COLLATE_FUNC,
                  EXTRACT_FUNC, CHAR_TYPECAST_FUNC, FUNC_SP, UDF_FUNC,
                  NEG_FUNC, GSYSVAR_FUNC, IN_OPTIMIZER_FUNC, DYNCOL_FUNC,
                  JSON_EXTRACT_FUNC, JSON_VALID_FUNC, ROWNUM_FUNC,
                  CASE_SEARCHED_FUNC, // Used by ColumnStore/Spider
                  CASE_SIMPLE_FUNC,   // Used by ColumnStore/spider,
                };
  static scalar_comparison_op functype_to_scalar_comparison_op(Functype type)
  {
    switch (type) {
    case EQ_FUNC:    return SCALAR_CMP_EQ;
    case EQUAL_FUNC: return SCALAR_CMP_EQUAL;
    case LT_FUNC:    return SCALAR_CMP_LT;
    case LE_FUNC:    return SCALAR_CMP_LE;
    case GE_FUNC:    return SCALAR_CMP_GE;
    case GT_FUNC:    return SCALAR_CMP_GT;
    default: break;
    }
    DBUG_ASSERT(0);
    return SCALAR_CMP_EQ;
  }
  enum Type type() const override { return FUNC_ITEM; }
  virtual enum Functype functype() const   { return UNKNOWN_FUNC; }
  Item_func(THD *thd): Item_func_or_sum(thd)
  {
    DBUG_ASSERT(with_flags == item_with_t::NONE);
    with_flags= item_with_t::NONE;
  }
  Item_func(THD *thd, Item *a): Item_func_or_sum(thd, a)
  {
    with_flags= a->with_flags;
  }
  Item_func(THD *thd, Item *a, Item *b):
    Item_func_or_sum(thd, a, b)
  {
    with_flags= a->with_flags | b->with_flags;
  }
  Item_func(THD *thd, Item *a, Item *b, Item *c):
    Item_func_or_sum(thd, a, b, c)
  {
    with_flags|= a->with_flags | b->with_flags | c->with_flags;
  }
  Item_func(THD *thd, Item *a, Item *b, Item *c, Item *d):
    Item_func_or_sum(thd, a, b, c, d)
  {
    with_flags= a->with_flags | b->with_flags | c->with_flags | d->with_flags;
  }
  Item_func(THD *thd, Item *a, Item *b, Item *c, Item *d, Item* e):
    Item_func_or_sum(thd, a, b, c, d, e)
  {
    with_flags= (a->with_flags | b->with_flags | c->with_flags | d->with_flags |
                 e->with_flags);
  }
  Item_func(THD *thd, List<Item> &list):
    Item_func_or_sum(thd, list)
  {
    set_arguments(thd, list);
  }
  // Constructor used for Item_cond_and/or (see Item comment)
  Item_func(THD *thd, Item_func *item):
    Item_func_or_sum(thd, item),
    not_null_tables_cache(item->not_null_tables_cache)
  { }
  bool fix_fields(THD *, Item **ref) override;
  void cleanup() override
  {
    Item_func_or_sum::cleanup();
    used_tables_and_const_cache_init();
  }
  void fix_after_pullout(st_select_lex *new_parent, Item **ref, bool merge)
    override;
  void quick_fix_field() override;
  table_map not_null_tables() const override;
  void update_used_tables() override
  {
    used_tables_and_const_cache_init();
    used_tables_and_const_cache_update_and_join(arg_count, args);
  }
  COND *build_equal_items(THD *thd, COND_EQUAL *inherited,
                          bool link_item_fields,
                          COND_EQUAL **cond_equal_ref) override;
  SEL_TREE *get_mm_tree(RANGE_OPT_PARAM *param, Item **cond_ptr) override
  {
    DBUG_ENTER("Item_func::get_mm_tree");
    DBUG_RETURN(const_item() ? get_mm_tree_for_const(param) : NULL);
  }
  bool eq(const Item *item, bool binary_cmp) const override;
  virtual Item *key_item() const { return args[0]; }
  void set_arguments(THD *thd, List<Item> &list)
  {
    Item_args::set_arguments(thd, list);
    sync_with_sum_func_and_with_field(list);
    list.empty();                                     // Fields are used
  }
  void split_sum_func(THD *thd, Ref_ptr_array ref_pointer_array,
                      List<Item> &fields, uint flags) override;
  void print(String *str, enum_query_type query_type) override;
  void print_op(String *str, enum_query_type query_type);
<<<<<<< HEAD
  void print_args(String *str, uint from, enum_query_type query_type);
  bool is_null() override
  { 
=======
  void print_args(String *str, uint from, enum_query_type query_type) const;
  void print_args_parenthesized(String *str, enum_query_type query_type) const
  {
    str->append('(');
    print_args(str, 0, query_type);
    str->append(')');
  }
  bool is_null() { 
>>>>>>> c33ca17c
    update_null_value();
    return null_value; 
  }
  String *val_str_from_val_str_ascii(String *str, String *str2);

  void signal_divide_by_null();
  friend class udf_handler;
  Field *create_field_for_create_select(MEM_ROOT *root, TABLE *table) override
  { return tmp_table_field_from_field_type(root, table); }
  Item *get_tmp_table_item(THD *thd) override;

  void fix_char_length_ulonglong(ulonglong max_char_length_arg)
  {
    ulonglong max_result_length= max_char_length_arg *
                                 collation.collation->mbmaxlen;
    if (max_result_length >= MAX_BLOB_WIDTH)
    {
      max_length= MAX_BLOB_WIDTH;
      set_maybe_null();
    }
    else
      max_length= (uint32) max_result_length;
  }
  Item *transform(THD *thd, Item_transformer transformer, uchar *arg) override;
  Item* compile(THD *thd, Item_analyzer analyzer, uchar **arg_p,
                Item_transformer transformer, uchar *arg_t) override;
  void traverse_cond(Cond_traverser traverser,
                     void * arg, traverse_order order) override;
  bool eval_not_null_tables(void *opt_arg) override;
  bool find_not_null_fields(table_map allowed) override;
 // bool is_expensive_processor(void *arg);
 // virtual bool is_expensive() { return 0; }
  inline void raise_numeric_overflow(const char *type_name)
  {
    char buf[256];
    String str(buf, sizeof(buf), system_charset_info);
    str.length(0);
    print(&str, QT_NO_DATA_EXPANSION);
    my_error(ER_DATA_OUT_OF_RANGE, MYF(0), type_name, str.c_ptr_safe());
  }
  inline double raise_float_overflow()
  {
    raise_numeric_overflow("DOUBLE");
    return 0.0;
  }
  inline longlong raise_integer_overflow()
  {
    raise_numeric_overflow(unsigned_flag ? "BIGINT UNSIGNED": "BIGINT");
    return 0;
  }
  inline int raise_decimal_overflow()
  {
    raise_numeric_overflow("DECIMAL");
    return E_DEC_OVERFLOW;
  }
  /**
     Throw an error if the input double number is not finite, i.e. is either
     +/-INF or NAN.
  */
  inline double check_float_overflow(double value)
  {
    return std::isfinite(value) ? value : raise_float_overflow();
  }
  /**
    Throw an error if the input BIGINT value represented by the
    (longlong value, bool unsigned flag) pair cannot be returned by the
    function, i.e. is not compatible with this Item's unsigned_flag.
  */
  inline longlong check_integer_overflow(longlong value, bool val_unsigned)
  {
    return check_integer_overflow(Longlong_hybrid(value, val_unsigned));
  }

  // Check if the value is compatible with Item::unsigned_flag.
  inline longlong check_integer_overflow(const Longlong_hybrid &sval)
  {
    Longlong_null res= sval.val_int(unsigned_flag);
    return res.is_null() ? raise_integer_overflow() : res.value();
  }

  // Check if the value is compatible with Item::unsigned_flag.
  longlong check_integer_overflow(const ULonglong_hybrid &uval)
  {
    Longlong_null res= uval.val_int(unsigned_flag);
    return res.is_null() ? raise_integer_overflow() : res.value();
  }

  /**
     Throw an error if the error code of a DECIMAL operation is E_DEC_OVERFLOW.
  */
  inline int check_decimal_overflow(int error)
  {
    return (error == E_DEC_OVERFLOW) ? raise_decimal_overflow() : error;
  }

  bool has_timestamp_args()
  {
    DBUG_ASSERT(fixed());
    for (uint i= 0; i < arg_count; i++)
    {
      if (args[i]->type() == Item::FIELD_ITEM &&
          args[i]->field_type() == MYSQL_TYPE_TIMESTAMP)
        return TRUE;
    }
    return FALSE;
  }

  bool has_date_args()
  {
    DBUG_ASSERT(fixed());
    for (uint i= 0; i < arg_count; i++)
    {
      if (args[i]->type() == Item::FIELD_ITEM &&
          (args[i]->field_type() == MYSQL_TYPE_DATE ||
           args[i]->field_type() == MYSQL_TYPE_DATETIME))
        return TRUE;
    }
    return FALSE;
  }

  bool has_time_args()
  {
    DBUG_ASSERT(fixed());
    for (uint i= 0; i < arg_count; i++)
    {
      if (args[i]->type() == Item::FIELD_ITEM &&
          (args[i]->field_type() == MYSQL_TYPE_TIME ||
           args[i]->field_type() == MYSQL_TYPE_DATETIME))
        return TRUE;
    }
    return FALSE;
  }

  bool has_datetime_args()
  {
    DBUG_ASSERT(fixed());
    for (uint i= 0; i < arg_count; i++)
    {
      if (args[i]->type() == Item::FIELD_ITEM &&
          args[i]->field_type() == MYSQL_TYPE_DATETIME)
        return TRUE;
    }
    return FALSE;
  }

  Item* propagate_equal_fields(THD *thd, const Context &ctx, COND_EQUAL *cond)
    override
  {
    /*
      By default only substitution for a field whose two different values
      are never equal is allowed in the arguments of a function.
      This is overruled for the direct arguments of comparison functions.
    */
    Item_args::propagate_equal_fields(thd, Context_identity(), cond);
    return this;
  }

  bool has_rand_bit()
  {
    return used_tables() & RAND_TABLE_BIT;
  }

  bool excl_dep_on_table(table_map tab_map) override
  {
    if (used_tables() & (OUTER_REF_TABLE_BIT | RAND_TABLE_BIT))
      return false; 
    return !(used_tables() & ~tab_map) || 
           Item_args::excl_dep_on_table(tab_map);
  }

  bool excl_dep_on_grouping_fields(st_select_lex *sel) override
  {
    if (has_rand_bit() || with_subquery())
      return false;
    return Item_args::excl_dep_on_grouping_fields(sel);
  }

  bool excl_dep_on_in_subq_left_part(Item_in_subselect *subq_pred) override
  {
    return Item_args::excl_dep_on_in_subq_left_part(subq_pred);
  }

  /*
    We assume the result of any function that has a TIMESTAMP argument to be
    timezone-dependent, since a TIMESTAMP value in both numeric and string
    contexts is interpreted according to the current timezone.
    The only exception is UNIX_TIMESTAMP() which returns the internal
    representation of a TIMESTAMP argument verbatim, and thus does not depend on
    the timezone.
   */
  bool check_valid_arguments_processor(void *bool_arg) override
  {
    return has_timestamp_args();
  }

  bool find_function_processor (void *arg) override
  {
    return functype() == *(Functype *) arg;
  }

  void no_rows_in_result() override
  {
    for (uint i= 0; i < arg_count; i++)
    {
      args[i]->no_rows_in_result();
    }
  }
  void restore_to_before_no_rows_in_result() override
  {
    for (uint i= 0; i < arg_count; i++)
    {
      args[i]->restore_to_before_no_rows_in_result();
    }
  }
  void convert_const_compared_to_int_field(THD *thd);
  Item_func *get_item_func() override { return this; }
  bool is_simplified_cond_processor(void *arg) override
  { return const_item() && !val_int(); }
};


class Item_real_func :public Item_func
{
public:
  Item_real_func(THD *thd): Item_func(thd) { collation= DTCollation_numeric(); }
  Item_real_func(THD *thd, Item *a): Item_func(thd, a)
  { collation= DTCollation_numeric(); }
  Item_real_func(THD *thd, Item *a, Item *b): Item_func(thd, a, b)
  { collation= DTCollation_numeric(); }
  Item_real_func(THD *thd, List<Item> &list): Item_func(thd, list)
  { collation= DTCollation_numeric(); }
  String *val_str(String*str) override;
  my_decimal *val_decimal(my_decimal *decimal_value) override;
  longlong val_int() override
  {
    DBUG_ASSERT(fixed());
    return Converter_double_to_longlong(val_real(), unsigned_flag).result();
  }
  bool get_date(THD *thd, MYSQL_TIME *ltime, date_mode_t fuzzydate) override
  { return get_date_from_real(thd, ltime, fuzzydate); }
  const Type_handler *type_handler() const override
  { return &type_handler_double; }
  bool fix_length_and_dec() override
  {
    decimals= NOT_FIXED_DEC;
    max_length= float_length(decimals);
    return FALSE;
  }
};


/**
  Functions whose returned field type is determined at fix_fields() time.
*/
class Item_hybrid_func: public Item_func,
                        public Type_handler_hybrid_field_type
{
protected:
  bool fix_attributes(Item **item, uint nitems);
public:
  Item_hybrid_func(THD *thd): Item_func(thd) { }
  Item_hybrid_func(THD *thd, Item *a):  Item_func(thd, a) { }
  Item_hybrid_func(THD *thd, Item *a, Item *b): Item_func(thd, a, b) { }
  Item_hybrid_func(THD *thd, Item *a, Item *b, Item *c):
    Item_func(thd, a, b, c) { }
  Item_hybrid_func(THD *thd, List<Item> &list): Item_func(thd, list) { }
  Item_hybrid_func(THD *thd, Item_hybrid_func *item)
    :Item_func(thd, item), Type_handler_hybrid_field_type(item) { }
  const Type_handler *type_handler() const override
  { return Type_handler_hybrid_field_type::type_handler(); }
  void fix_length_and_dec_long_or_longlong(uint char_length, bool unsigned_arg)
  {
    collation= DTCollation_numeric();
    unsigned_flag= unsigned_arg;
    max_length= char_length;
    set_handler(Type_handler::type_handler_long_or_longlong(char_length,
                                                            unsigned_arg));
  }
  void fix_length_and_dec_ulong_or_ulonglong_by_nbits(uint nbits)
  {
    uint digits= Type_handler_bit::Bit_decimal_notation_int_digits_by_nbits(nbits);
    collation= DTCollation_numeric();
    unsigned_flag= true;
    max_length= digits;
    if (nbits > 32)
      set_handler(&type_handler_ulonglong);
    else
      set_handler(&type_handler_ulong);
  }
};


class Item_handled_func: public Item_func
{
public:
  class Handler
  {
  public:
    virtual ~Handler() = default;
    virtual String *val_str(Item_handled_func *, String *) const= 0;
    virtual String *val_str_ascii(Item_handled_func *, String *) const= 0;
    virtual double val_real(Item_handled_func *) const= 0;
    virtual longlong val_int(Item_handled_func *) const= 0;
    virtual my_decimal *val_decimal(Item_handled_func *, my_decimal *) const= 0;
    virtual bool get_date(THD *thd, Item_handled_func *, MYSQL_TIME *, date_mode_t fuzzydate) const= 0;
    virtual bool val_native(THD *thd, Item_handled_func *, Native *to) const
    {
      DBUG_ASSERT(0);
      to->length(0);
      return true;
    }
    virtual const Type_handler *
      return_type_handler(const Item_handled_func *item) const= 0;
    virtual const Type_handler *
      type_handler_for_create_select(const Item_handled_func *item) const
    {
      return return_type_handler(item);
    }
    virtual bool fix_length_and_dec(Item_handled_func *) const= 0;
  };

  class Handler_str: public Handler
  {
  public:
    String *val_str_ascii(Item_handled_func *item, String *str) const
    {
      return item->Item::val_str_ascii(str);
    }
    double val_real(Item_handled_func *item) const
    {
      DBUG_ASSERT(item->fixed());
      StringBuffer<64> tmp;
      String *res= item->val_str(&tmp);
      return res ? item->double_from_string_with_check(res) : 0.0;
    }
    longlong val_int(Item_handled_func *item) const
    {
      DBUG_ASSERT(item->fixed());
      StringBuffer<22> tmp;
      String *res= item->val_str(&tmp);
      return res ? item->longlong_from_string_with_check(res) : 0;
    }
    my_decimal *val_decimal(Item_handled_func *item, my_decimal *to) const
    {
      return item->val_decimal_from_string(to);
    }
    bool get_date(THD *thd, Item_handled_func *item, MYSQL_TIME *to,
                  date_mode_t fuzzydate) const
    {
      return item->get_date_from_string(thd, to, fuzzydate);
    }
  };

  /**
    Abstract class for functions returning TIME, DATE, DATETIME or string values,
    whose data type depends on parameters and is set at fix_fields time.
  */
  class Handler_temporal: public Handler
  {
  public:
    String *val_str(Item_handled_func *item, String *to) const
    {
      StringBuffer<MAX_FIELD_WIDTH> ascii_buf;
      return item->val_str_from_val_str_ascii(to, &ascii_buf);
    }
  };

  /**
    Abstract class for functions returning strings,
    which are generated from get_date() results,
    when get_date() can return different MYSQL_TIMESTAMP_XXX per row.
  */
  class Handler_temporal_string: public Handler_temporal
  {
  public:
    const Type_handler *return_type_handler(const Item_handled_func *) const
    {
      return &type_handler_string;
    }
    const Type_handler *
      type_handler_for_create_select(const Item_handled_func *item) const
    {
      return return_type_handler(item)->type_handler_for_tmp_table(item);
    }
    double val_real(Item_handled_func *item) const
    {
      return Temporal_hybrid(item).to_double();
    }
    longlong val_int(Item_handled_func *item) const
    {
      return Temporal_hybrid(item).to_longlong();
    }
    my_decimal *val_decimal(Item_handled_func *item, my_decimal *to) const
    {
      return Temporal_hybrid(item).to_decimal(to);
    }
    String *val_str_ascii(Item_handled_func *item, String *to) const
    {
      return Temporal_hybrid(item).to_string(to, item->decimals);
    }
  };


  class Handler_date: public Handler_temporal
  {
  public:
    const Type_handler *return_type_handler(const Item_handled_func *) const
    {
      return &type_handler_newdate;
    }
    bool fix_length_and_dec(Item_handled_func *item) const
    {
      item->fix_attributes_date();
      return false;
    }
    double val_real(Item_handled_func *item) const
    {
      return Date(item).to_double();
    }
    longlong val_int(Item_handled_func *item) const
    {
      return Date(item).to_longlong();
    }
    my_decimal *val_decimal(Item_handled_func *item, my_decimal *to) const
    {
      return Date(item).to_decimal(to);
    }
    String *val_str_ascii(Item_handled_func *item, String *to) const
    {
      return Date(item).to_string(to);
    }
  };


  class Handler_time: public Handler_temporal
  {
  public:
    const Type_handler *return_type_handler(const Item_handled_func *) const
    {
      return &type_handler_time2;
    }
    double val_real(Item_handled_func *item) const
    {
      return Time(item).to_double();
    }
    longlong val_int(Item_handled_func *item) const
    {
      return Time(item).to_longlong();
    }
    my_decimal *val_decimal(Item_handled_func *item, my_decimal *to) const
    {
      return Time(item).to_decimal(to);
    }
    String *val_str_ascii(Item_handled_func *item, String *to) const
    {
      return Time(item).to_string(to, item->decimals);
    }
    bool val_native(THD *thd, Item_handled_func *item, Native *to) const
    {
      return Time(thd, item).to_native(to, item->decimals);
    }
  };


  class Handler_datetime: public Handler_temporal
  {
  public:
    const Type_handler *return_type_handler(const Item_handled_func *) const
    {
      return &type_handler_datetime2;
    }
    double val_real(Item_handled_func *item) const
    {
      return Datetime(item).to_double();
    }
    longlong val_int(Item_handled_func *item) const
    {
      return Datetime(item).to_longlong();
    }
    my_decimal *val_decimal(Item_handled_func *item, my_decimal *to) const
    {
      return Datetime(item).to_decimal(to);
    }
    String *val_str_ascii(Item_handled_func *item, String *to) const
    {
      return Datetime(item).to_string(to, item->decimals);
    }
  };


  class Handler_int: public Handler
  {
  public:
    String *val_str(Item_handled_func *item, String *to) const
    {
      longlong nr= val_int(item);
      if (item->null_value)
        return 0;
      to->set_int(nr, item->unsigned_flag, item->collation.collation);
      return to;
    }
    String *val_str_ascii(Item_handled_func *item, String *to) const
    {
      return item->Item::val_str_ascii(to);
    }
    double val_real(Item_handled_func *item) const
    {
      return item->unsigned_flag ? (double) ((ulonglong) val_int(item)) :
                                   (double) val_int(item);
    }
    my_decimal *val_decimal(Item_handled_func *item, my_decimal *to) const
    {
      return item->val_decimal_from_int(to);
    }
    bool get_date(THD *thd, Item_handled_func *item,
                  MYSQL_TIME *to, date_mode_t fuzzydate) const
    {
      return item->get_date_from_int(thd, to, fuzzydate);
    }
    longlong val_int(Item_handled_func *item) const
    {
      Longlong_null tmp= to_longlong_null(item);
      item->null_value= tmp.is_null();
      return tmp.value();
    }
    virtual Longlong_null to_longlong_null(Item_handled_func *item) const= 0;
  };

  class Handler_slong: public Handler_int
  {
  public:
    const Type_handler *return_type_handler(const Item_handled_func *item) const
    {
      return &type_handler_slong;
    }
    bool fix_length_and_dec(Item_handled_func *item) const
    {
      item->unsigned_flag= false;
      item->collation= DTCollation_numeric();
      item->fix_char_length(11);
      return false;
    }
  };

  class Handler_slong2: public Handler_slong
  {
  public:
    bool fix_length_and_dec(Item_handled_func *func) const
    {
      bool rc= Handler_slong::fix_length_and_dec(func);
      func->max_length= 2;
      return rc;
    }
  };

  class Handler_ulonglong: public Handler_int
  {
  public:
    const Type_handler *return_type_handler(const Item_handled_func *item) const
    {
      return &type_handler_ulonglong;
    }
    bool fix_length_and_dec(Item_handled_func *item) const
    {
      item->unsigned_flag= true;
      item->collation= DTCollation_numeric();
      item->fix_char_length(21);
      return false;
    }
  };

protected:
  const Handler *m_func_handler;
public:
  Item_handled_func(THD *thd, Item *a)
   :Item_func(thd, a), m_func_handler(NULL) { }
  Item_handled_func(THD *thd, Item *a, Item *b)
   :Item_func(thd, a, b), m_func_handler(NULL) { }
  void set_func_handler(const Handler *handler)
  {
    m_func_handler= handler;
  }
  const Type_handler *type_handler() const override
  {
    return m_func_handler->return_type_handler(this);
  }
  Field *create_field_for_create_select(MEM_ROOT *root, TABLE *table) override
  {
    DBUG_ASSERT(fixed());
    const Type_handler *h= m_func_handler->type_handler_for_create_select(this);
    return h->make_and_init_table_field(root, &name,
                                        Record_addr(maybe_null()),
                                        *this, table);
  }
  String *val_str(String *to) override
  {
    return m_func_handler->val_str(this, to);
  }
  String *val_str_ascii(String *to) override
  {
    return m_func_handler->val_str_ascii(this, to);
  }
  double val_real() override
  {
    return m_func_handler->val_real(this);
  }
  longlong val_int() override
  {
    return m_func_handler->val_int(this);
  }
  my_decimal *val_decimal(my_decimal *to) override
  {
    return m_func_handler->val_decimal(this, to);
  }
  bool get_date(THD *thd, MYSQL_TIME *to, date_mode_t fuzzydate) override
  {
    return m_func_handler->get_date(thd, this, to, fuzzydate);
  }
  bool val_native(THD *thd, Native *to) override
  {
    return m_func_handler->val_native(thd, this, to);
  }
};


/**
  Functions that at fix_fields() time determine the returned field type,
  trying to preserve the exact data type of the arguments.

  The descendants have to implement "native" value methods,
  i.e. str_op(), date_op(), int_op(), real_op(), decimal_op().
  fix_fields() chooses which of the above value methods will be
  used during execution time, according to the returned field type.

  For example, if fix_fields() determines that the returned value type
  is MYSQL_TYPE_LONG, then:
  - int_op() is chosen as the execution time native method.
  - val_int() returns the result of int_op() as is.
  - all other methods, i.e. val_real(), val_decimal(), val_str(), get_date(),
    call int_op() first, then convert the result to the requested data type.
*/
class Item_func_hybrid_field_type: public Item_hybrid_func
{
  /*
    Helper methods to make sure that the result of
    decimal_op(), str_op() and date_op() is properly synched with null_value.
  */
  bool date_op_with_null_check(THD *thd, MYSQL_TIME *ltime)
  {
     bool rc= date_op(thd, ltime, date_mode_t(0));
     DBUG_ASSERT(!rc ^ null_value);
     return rc;
  }
  bool time_op_with_null_check(THD *thd, MYSQL_TIME *ltime)
  {
     bool rc= time_op(thd, ltime);
     DBUG_ASSERT(!rc ^ null_value);
     DBUG_ASSERT(rc || ltime->time_type == MYSQL_TIMESTAMP_TIME);
     return rc;
  }
  String *str_op_with_null_check(String *str)
  {
    String *res= str_op(str);
    DBUG_ASSERT((res != NULL) ^ null_value);
    return res;
  }

public:
  // Value methods that involve no conversion
  String *val_str_from_str_op(String *str)
  {
    return str_op_with_null_check(&str_value);
  }
  longlong val_int_from_int_op()
  {
    return int_op();
  }
  double val_real_from_real_op()
  {
    return real_op();
  }

  // Value methods that involve conversion
  String *val_str_from_real_op(String *str);
  String *val_str_from_int_op(String *str);
  String *val_str_from_date_op(String *str);
  String *val_str_from_time_op(String *str);

  my_decimal *val_decimal_from_str_op(my_decimal *dec);
  my_decimal *val_decimal_from_real_op(my_decimal *dec);
  my_decimal *val_decimal_from_int_op(my_decimal *dec);
  my_decimal *val_decimal_from_date_op(my_decimal *dec);
  my_decimal *val_decimal_from_time_op(my_decimal *dec);

  longlong val_int_from_str_op();
  longlong val_int_from_real_op();
  longlong val_int_from_date_op();
  longlong val_int_from_time_op();

  double val_real_from_str_op();
  double val_real_from_date_op();
  double val_real_from_time_op();
  double val_real_from_int_op();

public:
  Item_func_hybrid_field_type(THD *thd):
    Item_hybrid_func(thd)
  { collation= DTCollation_numeric(); }
  Item_func_hybrid_field_type(THD *thd, Item *a):
    Item_hybrid_func(thd, a)
  { collation= DTCollation_numeric(); }
  Item_func_hybrid_field_type(THD *thd, Item *a, Item *b):
    Item_hybrid_func(thd, a, b)
  { collation= DTCollation_numeric(); }
  Item_func_hybrid_field_type(THD *thd, Item *a, Item *b, Item *c):
    Item_hybrid_func(thd, a, b, c)
  { collation= DTCollation_numeric(); }
  Item_func_hybrid_field_type(THD *thd, List<Item> &list):
    Item_hybrid_func(thd, list)
  { collation= DTCollation_numeric(); }

  double val_real() override
  {
    DBUG_ASSERT(fixed());
    return Item_func_hybrid_field_type::type_handler()->
           Item_func_hybrid_field_type_val_real(this);
  }
  longlong val_int() override
  {
    DBUG_ASSERT(fixed());
    return Item_func_hybrid_field_type::type_handler()->
           Item_func_hybrid_field_type_val_int(this);
  }
  my_decimal *val_decimal(my_decimal *dec) override
  {
    DBUG_ASSERT(fixed());
    return Item_func_hybrid_field_type::type_handler()->
           Item_func_hybrid_field_type_val_decimal(this, dec);
  }
  String *val_str(String*str) override
  {
    DBUG_ASSERT(fixed());
    String *res= Item_func_hybrid_field_type::type_handler()->
                 Item_func_hybrid_field_type_val_str(this, str);
    DBUG_ASSERT(null_value == (res == NULL));
    return res;
  }
  bool get_date(THD *thd, MYSQL_TIME *to, date_mode_t mode) override
  {
    DBUG_ASSERT(fixed());
    return Item_func_hybrid_field_type::type_handler()->
           Item_func_hybrid_field_type_get_date_with_warn(thd, this, to, mode);
  }

  bool val_native(THD *thd, Native *to) override
  {
    DBUG_ASSERT(fixed());
    return native_op(thd, to);
  }

  /**
     @brief Performs the operation that this functions implements when the
     result type is INT.

     @return The result of the operation.
  */
  virtual longlong int_op()= 0;
  Longlong_null to_longlong_null_op()
  {
    longlong nr= int_op();
    /*
      C++ does not guarantee the order of parameter evaluation,
      so to make sure "null_value" is passed to the constructor
      after the int_op() call, int_op() is caled on a separate line.
    */
    return Longlong_null(nr, null_value);
  }
  Longlong_hybrid_null to_longlong_hybrid_null_op()
  {
    return Longlong_hybrid_null(to_longlong_null_op(), unsigned_flag);
  }

  /**
     @brief Performs the operation that this functions implements when the
     result type is REAL.

     @return The result of the operation.
  */
  virtual double real_op()= 0;
  Double_null to_double_null_op()
  {
    // val_real() must be caleed on a separate line. See to_longlong_null()
    double nr= real_op();
    return Double_null(nr, null_value);
  }

  /**
     @brief Performs the operation that this functions implements when the
     result type is DECIMAL.

     @param A pointer where the DECIMAL value will be allocated.
     @return 
       - 0 If the result is NULL
       - The same pointer it was given, with the area initialized to the
         result of the operation.
  */
  virtual my_decimal *decimal_op(my_decimal *)= 0;

  /**
     @brief Performs the operation that this functions implements when the
     result type is a string type.

     @return The result of the operation.
  */
  virtual String *str_op(String *)= 0;

  /**
     @brief Performs the operation that this functions implements when
     field type is DATETIME or DATE.
     @return The result of the operation.
  */
  virtual bool date_op(THD *thd, MYSQL_TIME *res, date_mode_t fuzzydate)= 0;

  /**
     @brief Performs the operation that this functions implements when
     field type is TIME.
     @return The result of the operation.
  */
  virtual bool time_op(THD *thd, MYSQL_TIME *res)= 0;

  virtual bool native_op(THD *thd, Native *native)= 0;
};


/*
  This class resembles SQL standard CASE-alike expressions:
  CASE and its abbreviations COALESCE, NULLIF, IFNULL, IF.

  <case expression> ::=   <case abbreviation>
                        | <case specification>
*/
class Item_func_case_expression: public Item_func_hybrid_field_type
{
public:
  Item_func_case_expression(THD *thd)
   :Item_func_hybrid_field_type(thd)
  { }
  Item_func_case_expression(THD *thd, Item *a)
   :Item_func_hybrid_field_type(thd, a)
  { }
  Item_func_case_expression(THD *thd, Item *a, Item *b)
   :Item_func_hybrid_field_type(thd, a, b)
  { }
  Item_func_case_expression(THD *thd, Item *a, Item *b, Item *c)
   :Item_func_hybrid_field_type(thd, a, b, c)
  { }
  Item_func_case_expression(THD *thd, List<Item> &list):
    Item_func_hybrid_field_type(thd, list)
  { }
  bool find_not_null_fields(table_map allowed) { return false; }
};


class Item_func_numhybrid: public Item_func_hybrid_field_type
{
protected:

  inline void fix_decimals()
  {
    DBUG_ASSERT(result_type() == DECIMAL_RESULT);
    if (decimals == NOT_FIXED_DEC)
      set_if_smaller(decimals, max_length - 1);
  }

public:
  Item_func_numhybrid(THD *thd): Item_func_hybrid_field_type(thd)
  { }
  Item_func_numhybrid(THD *thd, Item *a): Item_func_hybrid_field_type(thd, a)
  { }
  Item_func_numhybrid(THD *thd, Item *a, Item *b):
    Item_func_hybrid_field_type(thd, a, b)
  { }
  Item_func_numhybrid(THD *thd, Item *a, Item *b, Item *c):
    Item_func_hybrid_field_type(thd, a, b, c)
  { }
  Item_func_numhybrid(THD *thd, List<Item> &list):
    Item_func_hybrid_field_type(thd, list)
  { }
  String *str_op(String *str) { DBUG_ASSERT(0); return 0; }
  bool date_op(THD *thd, MYSQL_TIME *ltime, date_mode_t fuzzydate)
  {
    DBUG_ASSERT(0);
    return true;
  }
  bool time_op(THD *thd, MYSQL_TIME *ltime)
  {
    DBUG_ASSERT(0);
    return true;
  }
  bool native_op(THD *thd, Native *to)
  {
    DBUG_ASSERT(0);
    return true;
  }
};


/* function where type of result detected by first argument */
class Item_func_num1: public Item_func_numhybrid
{
public:
  Item_func_num1(THD *thd, Item *a): Item_func_numhybrid(thd, a) {}
  Item_func_num1(THD *thd, Item *a, Item *b): Item_func_numhybrid(thd, a, b) {}
  bool check_partition_func_processor(void *int_arg) { return FALSE; }
  bool check_vcol_func_processor(void *arg) { return FALSE; }
};


/* Base class for operations like '+', '-', '*' */
class Item_num_op :public Item_func_numhybrid
{
protected:
  bool check_arguments() const override
  {
    return false; // Checked by aggregate_for_num_op()
  }
public:
  Item_num_op(THD *thd, Item *a, Item *b): Item_func_numhybrid(thd, a, b) {}
  virtual void result_precision()= 0;

  void print(String *str, enum_query_type query_type) override
  {
    print_op(str, query_type);
  }
  bool fix_type_handler(const Type_aggregator *aggregator);
  void fix_length_and_dec_double()
  {
    aggregate_numeric_attributes_real(args, arg_count);
    max_length= float_length(decimals);
  }
  void fix_length_and_dec_decimal()
  {
    unsigned_flag= args[0]->unsigned_flag & args[1]->unsigned_flag;
    result_precision();
    fix_decimals();
  }
  void fix_length_and_dec_int()
  {
    unsigned_flag= args[0]->unsigned_flag | args[1]->unsigned_flag;
    result_precision();
    decimals= 0;
    set_handler(type_handler_long_or_longlong());
  }
  void fix_length_and_dec_temporal(bool downcast_decimal_to_int)
  {
    set_handler(&type_handler_newdecimal);
    fix_length_and_dec_decimal();
    if (decimals == 0 && downcast_decimal_to_int)
      set_handler(type_handler_long_or_longlong());
  }
  bool need_parentheses_in_default() override { return true; }
};


class Item_int_func :public Item_func
{
public:
  /*
    QQ: shouldn't 20 characters be enough:
    Max unsigned =  18,446,744,073,709,551,615 = 20 digits, 20 characters
    Max signed   =   9,223,372,036,854,775,807 = 19 digits, 19 characters
    Min signed   =  -9,223,372,036,854,775,808 = 19 digits, 20 characters
  */
  Item_int_func(THD *thd): Item_func(thd)
  { collation= DTCollation_numeric(); fix_char_length(21); }
  Item_int_func(THD *thd, Item *a): Item_func(thd, a)
  { collation= DTCollation_numeric(); fix_char_length(21); }
  Item_int_func(THD *thd, Item *a, Item *b): Item_func(thd, a, b)
  { collation= DTCollation_numeric(); fix_char_length(21); }
  Item_int_func(THD *thd, Item *a, Item *b, Item *c): Item_func(thd, a, b, c)
  { collation= DTCollation_numeric(); fix_char_length(21); }
  Item_int_func(THD *thd, Item *a, Item *b, Item *c, Item *d):
    Item_func(thd, a, b, c, d)
  { collation= DTCollation_numeric(); fix_char_length(21); }
  Item_int_func(THD *thd, List<Item> &list): Item_func(thd, list)
  { collation= DTCollation_numeric(); fix_char_length(21); }
  Item_int_func(THD *thd, Item_int_func *item) :Item_func(thd, item)
  { collation= DTCollation_numeric(); }
  double val_real() override;
  String *val_str(String*str) override;
  my_decimal *val_decimal(my_decimal *decimal_value) override
  {
    return val_decimal_from_int(decimal_value);
  }
  bool get_date(THD *thd, MYSQL_TIME *ltime, date_mode_t fuzzydate) override
  { return get_date_from_int(thd, ltime, fuzzydate); }
  const Type_handler *type_handler() const override= 0;
  bool fix_length_and_dec() override { return FALSE; }
};


class Item_long_func: public Item_int_func
{
public:
  Item_long_func(THD *thd): Item_int_func(thd) { }
  Item_long_func(THD *thd, Item *a): Item_int_func(thd, a) {}
  Item_long_func(THD *thd, Item *a, Item *b): Item_int_func(thd, a, b) {}
  Item_long_func(THD *thd, Item *a, Item *b, Item *c): Item_int_func(thd, a, b, c) {}
  Item_long_func(THD *thd, List<Item> &list): Item_int_func(thd, list) { }
  Item_long_func(THD *thd, Item_long_func *item) :Item_int_func(thd, item) {}
  const Type_handler *type_handler() const override
  {
    if (unsigned_flag)
      return &type_handler_ulong;
    return &type_handler_slong;
  }
  bool fix_length_and_dec() override { max_length= 11; return FALSE; }
};


class Item_func_hash: public Item_int_func
{
public:
  Item_func_hash(THD *thd, List<Item> &item): Item_int_func(thd, item)
  {}
  longlong val_int() override;
  bool fix_length_and_dec() override;
  const Type_handler *type_handler() const override
  { return &type_handler_slong; }
  Item *get_copy(THD *thd) override
  { return get_item_copy<Item_func_hash>(thd, this); }
  LEX_CSTRING func_name_cstring() const override
  {
    static LEX_CSTRING name= {STRING_WITH_LEN("<hash>") };
    return name;
  }
};

class Item_func_hash_mariadb_100403: public Item_func_hash
{
public:
  Item_func_hash_mariadb_100403(THD *thd, List<Item> &item)
   :Item_func_hash(thd, item)
  {}
  longlong val_int();
  Item *get_copy(THD *thd)
  { return get_item_copy<Item_func_hash_mariadb_100403>(thd, this); }
  const char *func_name() const { return "<hash_mariadb_100403>"; }
};

class Item_longlong_func: public Item_int_func
{
public:
  Item_longlong_func(THD *thd): Item_int_func(thd) { }
  Item_longlong_func(THD *thd, Item *a): Item_int_func(thd, a) {}
  Item_longlong_func(THD *thd, Item *a, Item *b): Item_int_func(thd, a, b) {}
  Item_longlong_func(THD *thd, Item *a, Item *b, Item *c): Item_int_func(thd, a, b, c) {}
  Item_longlong_func(THD *thd, Item *a, Item *b, Item *c, Item *d):
    Item_int_func(thd, a, b, c, d) {}
  Item_longlong_func(THD *thd, List<Item> &list): Item_int_func(thd, list) { }
  Item_longlong_func(THD *thd, Item_longlong_func *item) :Item_int_func(thd, item) {}
  const Type_handler *type_handler() const override
  {
    if (unsigned_flag)
      return &type_handler_ulonglong;
    return &type_handler_slonglong;
  }
};


class Cursor_ref
{
protected:
  LEX_CSTRING m_cursor_name;
  uint m_cursor_offset;
  class sp_cursor *get_open_cursor_or_error();
  Cursor_ref(const LEX_CSTRING *name, uint offset)
   :m_cursor_name(*name), m_cursor_offset(offset)
  { }
  void print_func(String *str, const LEX_CSTRING &func_name);
};



class Item_func_cursor_rowcount: public Item_longlong_func,
                                 public Cursor_ref
{
public:
  Item_func_cursor_rowcount(THD *thd, const LEX_CSTRING *name, uint offset)
   :Item_longlong_func(thd), Cursor_ref(name, offset)
  {
    set_maybe_null();
  }
  LEX_CSTRING func_name_cstring() const override
  {
    static LEX_CSTRING name= {STRING_WITH_LEN("%ROWCOUNT") };
    return name;
  }
  longlong val_int() override;
  bool check_vcol_func_processor(void *arg) override
  {
    return mark_unsupported_function(func_name(), arg, VCOL_SESSION_FUNC);
  }
  void print(String *str, enum_query_type query_type) override
  {
    return Cursor_ref::print_func(str, func_name_cstring());
  }
  Item *get_copy(THD *thd) override
  { return get_item_copy<Item_func_cursor_rowcount>(thd, this); }
};



class Item_func_connection_id :public Item_long_func
{
  longlong value;

public:
  Item_func_connection_id(THD *thd): Item_long_func(thd) { unsigned_flag=1; }
  LEX_CSTRING func_name_cstring() const override
  {
    static LEX_CSTRING name= {STRING_WITH_LEN("connection_id") };
    return name;
  }
  bool fix_length_and_dec() override;
  bool fix_fields(THD *thd, Item **ref) override;
  longlong val_int() override { DBUG_ASSERT(fixed()); return value; }
  bool check_vcol_func_processor(void *arg) override
  {
    return mark_unsupported_function(func_name(), "()", arg,
                                     VCOL_SESSION_FUNC);
  }
  Item *get_copy(THD *thd) override
  { return get_item_copy<Item_func_connection_id>(thd, this); }
};


class Item_func_signed :public Item_int_func
{
public:
  Item_func_signed(THD *thd, Item *a): Item_int_func(thd, a)
  {
    unsigned_flag= 0;
  }
  LEX_CSTRING func_name_cstring() const override
  {
    static LEX_CSTRING name= {STRING_WITH_LEN("cast_as_signed") };
    return name;
  }
  const Type_handler *type_handler() const override
  {
    return Type_handler::type_handler_long_or_longlong(max_char_length(),
                                                       false);
  }
  longlong val_int() override
  {
    longlong value= args[0]->val_int_signed_typecast();
    null_value= args[0]->null_value;
    return value;
  }
  void fix_length_and_dec_double()
  {
    fix_char_length(MAX_BIGINT_WIDTH);
  }
  void fix_length_and_dec_generic()
  {
    uint32 char_length= MY_MIN(args[0]->max_char_length(),
                               MY_INT64_NUM_DECIMAL_DIGITS);
    /*
      args[0]->max_char_length() can return 0.
      Reserve max_length to fit at least one character for one digit,
      plus one character for the sign (if signed).
    */
    set_if_bigger(char_length, 1U + (unsigned_flag ? 0 : 1));
    fix_char_length(char_length);
  }
  void fix_length_and_dec_string()
  {
    /*
      For strings, use decimal_int_part() instead of max_char_length().
      This is important for Item_hex_hybrid:
        SELECT CAST(0x1FFFFFFFF AS SIGNED);
      Length is 5, decimal_int_part() is 13.
    */
    uint32 char_length= MY_MIN(args[0]->decimal_int_part(),
                               MY_INT64_NUM_DECIMAL_DIGITS);
    set_if_bigger(char_length, 1U + (unsigned_flag ? 0 : 1));
    fix_char_length(char_length);
  }
  bool fix_length_and_dec() override
  {
    return args[0]->type_handler()->Item_func_signed_fix_length_and_dec(this);
  }
  void print(String *str, enum_query_type query_type) override;
  decimal_digits_t decimal_precision() const override
  { return args[0]->decimal_precision(); }
  bool need_parentheses_in_default() override { return true; }
  Item *get_copy(THD *thd) override
  { return get_item_copy<Item_func_signed>(thd, this); }
};


class Item_func_unsigned :public Item_func_signed
{
public:
  Item_func_unsigned(THD *thd, Item *a): Item_func_signed(thd, a)
  {
    unsigned_flag= 1;
  }
  LEX_CSTRING func_name_cstring() const override
  {
    static LEX_CSTRING name= {STRING_WITH_LEN("cast_as_unsigned") };
    return name;
  }
  const Type_handler *type_handler() const override
  {
    if (max_char_length() <= MY_INT32_NUM_DECIMAL_DIGITS - 1)
      return &type_handler_ulong;
    return &type_handler_ulonglong;
  }
  longlong val_int() override
  {
    longlong value= args[0]->val_int_unsigned_typecast();
    null_value= args[0]->null_value;
    return value;
  }
  bool fix_length_and_dec() override
  {
    return args[0]->type_handler()->Item_func_unsigned_fix_length_and_dec(this);
  }
  decimal_digits_t decimal_precision() const override { return max_length; }
  void print(String *str, enum_query_type query_type) override;
  Item *get_copy(THD *thd) override
  { return get_item_copy<Item_func_unsigned>(thd, this); }
};


class Item_decimal_typecast :public Item_func
{
  my_decimal decimal_value;
public:
  Item_decimal_typecast(THD *thd, Item *a, uint len, decimal_digits_t dec)
   :Item_func(thd, a)
  {
    decimals= dec;
    collation= DTCollation_numeric();
    fix_char_length(my_decimal_precision_to_length_no_truncation(len, dec,
                                                                 unsigned_flag));
  }
  String *val_str(String *str) override { return VDec(this).to_string(str); }
  double val_real() override { return VDec(this).to_double(); }
  longlong val_int() override { return VDec(this).to_longlong(unsigned_flag); }
  my_decimal *val_decimal(my_decimal*) override;
  bool get_date(THD *thd, MYSQL_TIME *to, date_mode_t mode) override
  {
    return decimal_to_datetime_with_warn(thd, VDec(this).ptr(), to, mode,
                                         NULL, NULL);
  }
  const Type_handler *type_handler() const override
  { return &type_handler_newdecimal; }
  void fix_length_and_dec_generic() {}
  bool fix_length_and_dec() override
  {
    return
      args[0]->type_handler()->Item_decimal_typecast_fix_length_and_dec(this);
  }
  LEX_CSTRING func_name_cstring() const override
  {
    static LEX_CSTRING name= {STRING_WITH_LEN("decimal_typecast") };
    return name;
  }
  void print(String *str, enum_query_type query_type) override;
  bool need_parentheses_in_default() override { return true; }
  Item *get_copy(THD *thd) override
  { return get_item_copy<Item_decimal_typecast>(thd, this); }
};


class Item_real_typecast: public Item_real_func
{
protected:
  double val_real_with_truncate(double max_value);
public:
  Item_real_typecast(THD *thd, Item *a, uint len, uint dec)
   :Item_real_func(thd, a)
  {
    decimals=   (uint8)  dec;
    max_length= (uint32) len;
  }
  bool need_parentheses_in_default() { return true; }
  void print(String *str, enum_query_type query_type);
  void fix_length_and_dec_generic()
  {
    set_maybe_null();
  }
};


class Item_float_typecast :public Item_real_typecast
{
public:
  Item_float_typecast(THD *thd, Item *a)
   :Item_real_typecast(thd, a, MAX_FLOAT_STR_LENGTH, NOT_FIXED_DEC)
  { }
  const Type_handler *type_handler() const override
  { return &type_handler_float; }
  bool fix_length_and_dec() override
  {
    return
      args[0]->type_handler()->Item_float_typecast_fix_length_and_dec(this);
  }
  LEX_CSTRING func_name_cstring() const override
  {
    static LEX_CSTRING name= {STRING_WITH_LEN("float_typecast") };
    return name;
  }
  double val_real() override
  {
    return (double) (float) val_real_with_truncate(FLT_MAX);
  }
  String *val_str(String*str) override
  {
    Float nr(Item_float_typecast::val_real());
    if (null_value)
      return 0;
    nr.to_string(str, decimals);
    return str;
  }
  Item *get_copy(THD *thd) override
  { return get_item_copy<Item_float_typecast>(thd, this); }
};


class Item_double_typecast :public Item_real_typecast
{
public:
  Item_double_typecast(THD *thd, Item *a, uint len, uint dec):
    Item_real_typecast(thd, a, len, dec)
  { }
  bool fix_length_and_dec() override
  {
    return
      args[0]->type_handler()->Item_double_typecast_fix_length_and_dec(this);
  }
  LEX_CSTRING func_name_cstring() const override
  {
    static LEX_CSTRING name= {STRING_WITH_LEN("double_typecast") };
    return name;
  }
  double val_real() override { return val_real_with_truncate(DBL_MAX); }
  Item *get_copy(THD *thd) override
  { return get_item_copy<Item_double_typecast>(thd, this); }
};


class Item_func_additive_op :public Item_num_op
{
public:
  Item_func_additive_op(THD *thd, Item *a, Item *b): Item_num_op(thd, a, b) {}
  void result_precision();
  bool check_partition_func_processor(void *int_arg) {return FALSE;}
  bool check_vcol_func_processor(void *arg) { return FALSE;}
};


class Item_func_plus :public Item_func_additive_op
{
public:
  Item_func_plus(THD *thd, Item *a, Item *b):
    Item_func_additive_op(thd, a, b) {}
  LEX_CSTRING func_name_cstring() const override
  {
    static LEX_CSTRING name= {STRING_WITH_LEN("+") };
    return name;
  }
  enum precedence precedence() const override { return ADD_PRECEDENCE; }
  bool fix_length_and_dec() override;
  longlong int_op() override;
  double real_op() override;
  my_decimal *decimal_op(my_decimal *) override;
  Item *get_copy(THD *thd) override
  { return get_item_copy<Item_func_plus>(thd, this); }
};

class Item_func_minus :public Item_func_additive_op
{
  bool m_depends_on_sql_mode_no_unsigned_subtraction;
public:
  Item_func_minus(THD *thd, Item *a, Item *b):
    Item_func_additive_op(thd, a, b),
    m_depends_on_sql_mode_no_unsigned_subtraction(false)
  { }
  LEX_CSTRING func_name_cstring() const override
  {
    static LEX_CSTRING name= {STRING_WITH_LEN("-") };
    return name;
  }
  enum precedence precedence() const override { return ADD_PRECEDENCE; }
  Sql_mode_dependency value_depends_on_sql_mode() const override;
  longlong int_op() override;
  double real_op() override;
  my_decimal *decimal_op(my_decimal *) override;
  bool fix_length_and_dec() override;
  void fix_unsigned_flag();
  void fix_length_and_dec_double()
  {
    Item_func_additive_op::fix_length_and_dec_double();
    fix_unsigned_flag();
  }
  void fix_length_and_dec_decimal()
  {
    Item_func_additive_op::fix_length_and_dec_decimal();
    fix_unsigned_flag();
  }
  void fix_length_and_dec_int()
  {
    Item_func_additive_op::fix_length_and_dec_int();
    fix_unsigned_flag();
  }
  Item *get_copy(THD *thd) override
  { return get_item_copy<Item_func_minus>(thd, this); }
};


class Item_func_mul :public Item_num_op
{
public:
  Item_func_mul(THD *thd, Item *a, Item *b):
    Item_num_op(thd, a, b) {}
  LEX_CSTRING func_name_cstring() const override
  {
    static LEX_CSTRING name= {STRING_WITH_LEN("*") };
    return name;
  }
  enum precedence precedence() const override { return MUL_PRECEDENCE; }
  longlong int_op() override;
  double real_op() override;
  my_decimal *decimal_op(my_decimal *) override;
  void result_precision() override;
  bool fix_length_and_dec() override;
  bool check_partition_func_processor(void *int_arg) override {return FALSE;}
  bool check_vcol_func_processor(void *arg) override { return FALSE;}
  Item *get_copy(THD *thd) override
  { return get_item_copy<Item_func_mul>(thd, this); }
};


class Item_func_div :public Item_num_op
{
public:
  uint prec_increment;
  Item_func_div(THD *thd, Item *a, Item *b): Item_num_op(thd, a, b) {}
  longlong int_op() override { DBUG_ASSERT(0); return 0; }
  double real_op() override;
  my_decimal *decimal_op(my_decimal *) override;
  LEX_CSTRING func_name_cstring() const override
  {
    static LEX_CSTRING name= {STRING_WITH_LEN("/") };
    return name;
  }
  enum precedence precedence() const override { return MUL_PRECEDENCE; }
  bool fix_length_and_dec() override;
  void fix_length_and_dec_double();
  void fix_length_and_dec_int();
  void result_precision() override;
  Item *get_copy(THD *thd) override
  { return get_item_copy<Item_func_div>(thd, this); }
};


class Item_func_int_div :public Item_int_func
{
public:
  Item_func_int_div(THD *thd, Item *a, Item *b): Item_int_func(thd, a, b)
  {}
  longlong val_int() override;
  LEX_CSTRING func_name_cstring() const override
  {
    static LEX_CSTRING name= {STRING_WITH_LEN("DIV") };
    return name;
  }
  enum precedence precedence() const override { return MUL_PRECEDENCE; }
  const Type_handler *type_handler() const override
  { return type_handler_long_or_longlong(); }
  bool fix_length_and_dec() override;
  void print(String *str, enum_query_type query_type) override
  {
    print_op(str, query_type);
  }

  bool check_partition_func_processor(void *int_arg) override {return FALSE;}
  bool check_vcol_func_processor(void *arg) override { return FALSE;}
  bool need_parentheses_in_default() override { return true; }
  Item *get_copy(THD *thd) override
  { return get_item_copy<Item_func_int_div>(thd, this); }
};


class Item_func_mod :public Item_num_op
{
public:
  Item_func_mod(THD *thd, Item *a, Item *b): Item_num_op(thd, a, b) {}
  longlong int_op() override;
  double real_op() override;
  my_decimal *decimal_op(my_decimal *) override;
  LEX_CSTRING func_name_cstring() const override
  {
    static LEX_CSTRING name= {STRING_WITH_LEN("MOD") };
    return name;
  }
  enum precedence precedence() const override { return MUL_PRECEDENCE; }
  void result_precision() override;
  bool fix_length_and_dec() override;
  void fix_length_and_dec_double()
  {
    Item_num_op::fix_length_and_dec_double();
    unsigned_flag= args[0]->unsigned_flag;
  }
  void fix_length_and_dec_decimal()
  {
    result_precision();
    fix_decimals();
  }
  void fix_length_and_dec_int()
  {
    result_precision();
    DBUG_ASSERT(decimals == 0);
    set_handler(type_handler_long_or_longlong());
  }
  bool check_partition_func_processor(void *int_arg) override {return FALSE;}
  bool check_vcol_func_processor(void *arg) override { return FALSE;}
  Item *get_copy(THD *thd) override
  { return get_item_copy<Item_func_mod>(thd, this); }
};


class Item_func_neg :public Item_func_num1
{
public:
  Item_func_neg(THD *thd, Item *a): Item_func_num1(thd, a) {}
  double real_op() override;
  longlong int_op() override;
  my_decimal *decimal_op(my_decimal *) override;
  LEX_CSTRING func_name_cstring() const override
  {
    static LEX_CSTRING name= {STRING_WITH_LEN("-") };
    return name;
  }
  enum Functype functype() const override { return NEG_FUNC; }
  enum precedence precedence() const override { return NEG_PRECEDENCE; }
  void print(String *str, enum_query_type query_type) override
  {
    str->append(func_name_cstring());
    args[0]->print_parenthesised(str, query_type, precedence());
  }
  void fix_length_and_dec_int();
  void fix_length_and_dec_double();
  void fix_length_and_dec_decimal();
  bool fix_length_and_dec() override;
  decimal_digits_t decimal_precision() const  override
  { return args[0]->decimal_precision(); }
  bool need_parentheses_in_default() override { return true; }
  Item *get_copy(THD *thd) override
  { return get_item_copy<Item_func_neg>(thd, this); }
};


class Item_func_abs :public Item_func_num1
{
public:
  Item_func_abs(THD *thd, Item *a): Item_func_num1(thd, a) {}
  double real_op() override;
  longlong int_op() override;
  my_decimal *decimal_op(my_decimal *) override;
  LEX_CSTRING func_name_cstring() const override
  {
    static LEX_CSTRING name= {STRING_WITH_LEN("abs") };
    return name;
  }
  void fix_length_and_dec_int();
  void fix_length_and_dec_double();
  void fix_length_and_dec_decimal();
  bool fix_length_and_dec() override;
  Item *get_copy(THD *thd) override
  { return get_item_copy<Item_func_abs>(thd, this); }
};

// A class to handle logarithmic and trigonometric functions

class Item_dec_func :public Item_real_func
{
  bool check_arguments() const override
  { return check_argument_types_can_return_real(0, arg_count); }
 public:
  Item_dec_func(THD *thd, Item *a): Item_real_func(thd, a) {}
  Item_dec_func(THD *thd, Item *a, Item *b): Item_real_func(thd, a, b) {}
  bool fix_length_and_dec() override
  {
    decimals= NOT_FIXED_DEC;
    max_length= float_length(decimals);
    set_maybe_null();
    return FALSE;
  }
};

class Item_func_exp :public Item_dec_func
{
public:
  Item_func_exp(THD *thd, Item *a): Item_dec_func(thd, a) {}
  double val_real() override;
  LEX_CSTRING func_name_cstring() const override
  {
    static LEX_CSTRING name= {STRING_WITH_LEN("exp") };
    return name;
  }
  Item *get_copy(THD *thd) override
  { return get_item_copy<Item_func_exp>(thd, this); }
};


class Item_func_ln :public Item_dec_func
{
public:
  Item_func_ln(THD *thd, Item *a): Item_dec_func(thd, a) {}
  double val_real() override;
  LEX_CSTRING func_name_cstring() const override
  {
    static LEX_CSTRING name= {STRING_WITH_LEN("ln") };
    return name;
  }
  Item *get_copy(THD *thd) override
  { return get_item_copy<Item_func_ln>(thd, this); }
};


class Item_func_log :public Item_dec_func
{
public:
  Item_func_log(THD *thd, Item *a): Item_dec_func(thd, a) {}
  Item_func_log(THD *thd, Item *a, Item *b): Item_dec_func(thd, a, b) {}
  double val_real() override;
  LEX_CSTRING func_name_cstring() const override
  {
    static LEX_CSTRING name= {STRING_WITH_LEN("log") };
    return name;
  }
  Item *get_copy(THD *thd) override
  { return get_item_copy<Item_func_log>(thd, this); }
};


class Item_func_log2 :public Item_dec_func
{
public:
  Item_func_log2(THD *thd, Item *a): Item_dec_func(thd, a) {}
  double val_real() override;
  LEX_CSTRING func_name_cstring() const override
  {
    static LEX_CSTRING name= {STRING_WITH_LEN("log2") };
    return name;
  }
  Item *get_copy(THD *thd) override
  { return get_item_copy<Item_func_log2>(thd, this); }
};


class Item_func_log10 :public Item_dec_func
{
public:
  Item_func_log10(THD *thd, Item *a): Item_dec_func(thd, a) {}
  double val_real() override;
  LEX_CSTRING func_name_cstring() const override
  {
    static LEX_CSTRING name= {STRING_WITH_LEN("log10") };
    return name;
  }
  Item *get_copy(THD *thd) override
  { return get_item_copy<Item_func_log10>(thd, this); }
};


class Item_func_sqrt :public Item_dec_func
{
public:
  Item_func_sqrt(THD *thd, Item *a): Item_dec_func(thd, a) {}
  double val_real() override;
  LEX_CSTRING func_name_cstring() const override
  {
    static LEX_CSTRING name= {STRING_WITH_LEN("sqrt") };
    return name;
  }
  Item *get_copy(THD *thd) override
  { return get_item_copy<Item_func_sqrt>(thd, this); }
};


class Item_func_pow :public Item_dec_func
{
public:
  Item_func_pow(THD *thd, Item *a, Item *b): Item_dec_func(thd, a, b) {}
  double val_real() override;
  LEX_CSTRING func_name_cstring() const override
  {
    static LEX_CSTRING name= {STRING_WITH_LEN("pow") };
    return name;
  }
  Item *get_copy(THD *thd) override
  { return get_item_copy<Item_func_pow>(thd, this); }
};


class Item_func_acos :public Item_dec_func
{
public:
  Item_func_acos(THD *thd, Item *a): Item_dec_func(thd, a) {}
  double val_real() override;
  LEX_CSTRING func_name_cstring() const override
  {
    static LEX_CSTRING name= {STRING_WITH_LEN("acos") };
    return name;
  }
  Item *get_copy(THD *thd) override
  { return get_item_copy<Item_func_acos>(thd, this); }
};

class Item_func_asin :public Item_dec_func
{
public:
  Item_func_asin(THD *thd, Item *a): Item_dec_func(thd, a) {}
  double val_real() override;
  LEX_CSTRING func_name_cstring() const override
  {
    static LEX_CSTRING name= {STRING_WITH_LEN("asin") };
    return name;
  }
  Item *get_copy(THD *thd) override
  { return get_item_copy<Item_func_asin>(thd, this); }
};

class Item_func_atan :public Item_dec_func
{
public:
  Item_func_atan(THD *thd, Item *a): Item_dec_func(thd, a) {}
  Item_func_atan(THD *thd, Item *a, Item *b): Item_dec_func(thd, a, b) {}
  double val_real() override;
  LEX_CSTRING func_name_cstring() const override
  {
    static LEX_CSTRING name= {STRING_WITH_LEN("atan") };
    return name;
  }
  Item *get_copy(THD *thd) override
  { return get_item_copy<Item_func_atan>(thd, this); }
};

class Item_func_cos :public Item_dec_func
{
public:
  Item_func_cos(THD *thd, Item *a): Item_dec_func(thd, a) {}
  double val_real() override;
  LEX_CSTRING func_name_cstring() const override
  {
    static LEX_CSTRING name= {STRING_WITH_LEN("cos") };
    return name;
  }
  Item *get_copy(THD *thd) override
  { return get_item_copy<Item_func_cos>(thd, this); }
};

class Item_func_sin :public Item_dec_func
{
public:
  Item_func_sin(THD *thd, Item *a): Item_dec_func(thd, a) {}
  double val_real() override;
  LEX_CSTRING func_name_cstring() const override
  {
    static LEX_CSTRING name= {STRING_WITH_LEN("sin") };
    return name;
  }
  Item *get_copy(THD *thd) override
  { return get_item_copy<Item_func_sin>(thd, this); }
};

class Item_func_tan :public Item_dec_func
{
public:
  Item_func_tan(THD *thd, Item *a): Item_dec_func(thd, a) {}
  double val_real() override;
  LEX_CSTRING func_name_cstring() const override
  {
    static LEX_CSTRING name= {STRING_WITH_LEN("tan") };
    return name;
  }
  Item *get_copy(THD *thd) override
  { return get_item_copy<Item_func_tan>(thd, this); }
};

class Item_func_cot :public Item_dec_func
{
public:
  Item_func_cot(THD *thd, Item *a): Item_dec_func(thd, a) {}
  double val_real() override;
  LEX_CSTRING func_name_cstring() const override
  {
    static LEX_CSTRING name= {STRING_WITH_LEN("cot") };
    return name;
  }
  Item *get_copy(THD *thd) override
  { return get_item_copy<Item_func_cot>(thd, this); }
};


class Item_func_int_val :public Item_func_hybrid_field_type
{
public:
  Item_func_int_val(THD *thd, Item *a): Item_func_hybrid_field_type(thd, a) {}
  bool check_partition_func_processor(void *int_arg) override { return FALSE; }
  bool check_vcol_func_processor(void *arg) override { return FALSE; }
  virtual decimal_round_mode round_mode() const= 0;
  void fix_length_and_dec_double();
  void fix_length_and_dec_int_or_decimal();
  void fix_length_and_dec_time()
  {
    fix_attributes_time(0);
    set_handler(&type_handler_time2);
  }
  void fix_length_and_dec_datetime()
  {
    fix_attributes_datetime(0);
    set_handler(&type_handler_datetime2);
    // Thinks like CEILING(TIMESTAMP'0000-01-01 23:59:59.9') returns NULL
    set_maybe_null();
  }
  bool fix_length_and_dec() override;
  String *str_op(String *str) override { DBUG_ASSERT(0); return 0; }
  bool native_op(THD *thd, Native *to) override;
};


class Item_func_ceiling :public Item_func_int_val
{
public:
  Item_func_ceiling(THD *thd, Item *a): Item_func_int_val(thd, a) {}
  LEX_CSTRING func_name_cstring() const override
  {
    static LEX_CSTRING name= {STRING_WITH_LEN("ceiling") };
    return name;
  }
  decimal_round_mode round_mode() const override { return CEILING; }
  longlong int_op() override;
  double real_op() override;
  my_decimal *decimal_op(my_decimal *) override;
  bool date_op(THD *thd, MYSQL_TIME *ltime, date_mode_t fuzzydate) override;
  bool time_op(THD *thd, MYSQL_TIME *ltime) override;
  Item *get_copy(THD *thd) override
  { return get_item_copy<Item_func_ceiling>(thd, this); }
};


class Item_func_floor :public Item_func_int_val
{
public:
  Item_func_floor(THD *thd, Item *a): Item_func_int_val(thd, a) {}
  LEX_CSTRING func_name_cstring() const override
  {
    static LEX_CSTRING name= {STRING_WITH_LEN("floor") };
    return name;
  }
  decimal_round_mode round_mode() const override { return FLOOR; }
  longlong int_op() override;
  double real_op() override;
  my_decimal *decimal_op(my_decimal *) override;
  bool date_op(THD *thd, MYSQL_TIME *ltime, date_mode_t fuzzydate) override;
  bool time_op(THD *thd, MYSQL_TIME *ltime) override;
  Item *get_copy(THD *thd) override
  { return get_item_copy<Item_func_floor>(thd, this); }
};

/* This handles round and truncate */

class Item_func_round :public Item_func_hybrid_field_type
{
  bool truncate;
  void fix_length_and_dec_decimal(uint decimals_to_set);
  void fix_length_and_dec_double(uint decimals_to_set);
  bool test_if_length_can_increase();
public:
  Item_func_round(THD *thd, Item *a, Item *b, bool trunc_arg)
    :Item_func_hybrid_field_type(thd, a, b), truncate(trunc_arg) {}
  LEX_CSTRING func_name_cstring() const override
  {
    static LEX_CSTRING truncate_name= {STRING_WITH_LEN("truncate") };
    static LEX_CSTRING round_name= {STRING_WITH_LEN("round") };
    return truncate ? truncate_name : round_name;
  }
  double real_op() override;
  longlong int_op() override;
  my_decimal *decimal_op(my_decimal *) override;
  bool date_op(THD *thd, MYSQL_TIME *ltime, date_mode_t fuzzydate) override;
  bool time_op(THD *thd, MYSQL_TIME *ltime) override;
  bool native_op(THD *thd, Native *to) override;
  String *str_op(String *str) override
  {
    DBUG_ASSERT(0);
    return NULL;
  }
  void fix_arg_decimal();
  void fix_arg_int(const Type_handler *preferred,
                   const Type_std_attributes *preferred_attributes,
                   bool use_decimal_on_length_increase);
  void fix_arg_hex_hybrid();
  void fix_arg_double();
  void fix_arg_time();
  void fix_arg_datetime();
  void fix_arg_temporal(const Type_handler *h, uint int_part_length);
  bool fix_length_and_dec() override
  {
    /*
      We don't want to translate ENUM/SET to CHAR here.
      So let's real_type_handler(), not type_handler().
    */
    return args[0]->real_type_handler()->Item_func_round_fix_length_and_dec(this);
  }
  Item *get_copy(THD *thd) override
  { return get_item_copy<Item_func_round>(thd, this); }
};


class Item_func_rand :public Item_real_func
{
  struct my_rnd_struct *rand;
  bool first_eval; // TRUE if val_real() is called 1st time
  bool check_arguments() const override
  { return check_argument_types_can_return_int(0, arg_count); }
  void seed_random (Item * val);
public:
  Item_func_rand(THD *thd, Item *a):
    Item_real_func(thd, a), rand(0), first_eval(TRUE) {}
  Item_func_rand(THD *thd): Item_real_func(thd) {}
  double val_real() override;
  LEX_CSTRING func_name_cstring() const override
  {
    static LEX_CSTRING name= {STRING_WITH_LEN("rand") };
    return name;
  }
  bool const_item() const override { return 0; }
  void update_used_tables() override;
  bool fix_fields(THD *thd, Item **ref) override;
  void cleanup() override { first_eval= TRUE; Item_real_func::cleanup(); }
  bool check_vcol_func_processor(void *arg) override
  {
    return mark_unsupported_function(func_name(), "()", arg, VCOL_SESSION_FUNC);
  }
  Item *get_copy(THD *thd) override
  { return get_item_copy<Item_func_rand>(thd, this); }
};


class Item_func_rownum final :public Item_longlong_func
{
  /*
    This points to a variable that contains the number of rows
    accpted so far in the result set
  */
  ha_rows *accepted_rows;
  SELECT_LEX *select;
public:
  Item_func_rownum(THD *thd);
  longlong val_int() override;
  LEX_CSTRING func_name_cstring() const override
  {
    static LEX_CSTRING name= {STRING_WITH_LEN("rownum") };
    return name;
  }
  enum Functype functype() const override { return ROWNUM_FUNC; }
  void update_used_tables() override {}
  bool const_item() const override { return 0; }
  void fix_after_optimize(THD *thd) override;
  bool fix_length_and_dec() override
  {
    unsigned_flag= 1;
    used_tables_cache= RAND_TABLE_BIT;
    const_item_cache=0;
    set_maybe_null();
    return FALSE;
  }
  void cleanup() override
  {
    Item_longlong_func::cleanup();
    /* Ensure we don't point to freed memory */
    accepted_rows= 0;
  }
  bool check_vcol_func_processor(void *arg) override
  {
    return mark_unsupported_function(func_name(), "()", arg,
                                     VCOL_IMPOSSIBLE);
  }
  bool check_handler_func_processor(void *arg) override
  {
    return mark_unsupported_function(func_name(), "()", arg,
                                     VCOL_IMPOSSIBLE);
  }
  Item *get_copy(THD *thd) override { return 0; }
  /* This function is used in insert, update and delete */
  void store_pointer_to_row_counter(ha_rows *row_counter)
  {
    accepted_rows= row_counter;
  }
};

void fix_rownum_pointers(THD *thd, SELECT_LEX *select_lex, ha_rows *ptr);


class Item_func_sign :public Item_long_func
{
  bool check_arguments() const override
  { return args[0]->check_type_can_return_real(func_name_cstring()); }
public:
  Item_func_sign(THD *thd, Item *a): Item_long_func(thd, a) {}
  LEX_CSTRING func_name_cstring() const override
  {
    static LEX_CSTRING name= {STRING_WITH_LEN("sign") };
    return name;
  }
  decimal_digits_t decimal_precision() const override { return 1; }
  bool fix_length_and_dec() override { fix_char_length(2); return FALSE; }
  longlong val_int() override;
  Item *get_copy(THD *thd) override
  { return get_item_copy<Item_func_sign>(thd, this); }
};


class Item_func_units :public Item_real_func
{
  LEX_CSTRING name;
  double mul,add;
  bool check_arguments() const override
  { return check_argument_types_can_return_real(0, arg_count); }
public:
  Item_func_units(THD *thd, char *name_arg, Item *a, double mul_arg,
                  double add_arg):
    Item_real_func(thd, a), mul(mul_arg), add(add_arg)
  {
    name.str= name_arg;
    name.length= strlen(name_arg);
  }
  double val_real() override;
  LEX_CSTRING func_name_cstring() const override { return name; }
  bool fix_length_and_dec() override
  {
    decimals= NOT_FIXED_DEC;
    max_length= float_length(decimals);
    return FALSE;
  }
  Item *get_copy(THD *thd) override
  { return get_item_copy<Item_func_units>(thd, this); }
};


/**
  Item_func_min_max does not derive from Item_func_hybrid_field_type
  because the way how its methods val_xxx() and get_date() work depend
  not only by its arguments, but also on the context in which
  LEAST() and GREATEST() appear.
  For example, using Item_func_min_max in a CAST like this:
    CAST(LEAST('11','2') AS SIGNED)
  forces Item_func_min_max to compare the arguments as numbers rather
  than strings.
  Perhaps this should be changed eventually (see MDEV-5893).
*/
class Item_func_min_max :public Item_hybrid_func
{
  String tmp_value;
  int cmp_sign;
protected:
  bool check_arguments() const override
  {
    return false; // Checked by aggregate_for_min_max()
  }
  bool fix_attributes(Item **item, uint nitems);
public:
  Item_func_min_max(THD *thd, List<Item> &list, int cmp_sign_arg):
    Item_hybrid_func(thd, list), cmp_sign(cmp_sign_arg)
  {}
  String *val_str_native(String *str);
  double val_real_native();
  longlong val_int_native();
  my_decimal *val_decimal_native(my_decimal *);
  bool get_date_native(THD *thd, MYSQL_TIME *res, date_mode_t fuzzydate);
  bool get_time_native(THD *thd, MYSQL_TIME *res);

  double val_real() override
  {
    DBUG_ASSERT(fixed());
    return Item_func_min_max::type_handler()->
             Item_func_min_max_val_real(this);
  }
  longlong val_int() override
  {
    DBUG_ASSERT(fixed());
    return Item_func_min_max::type_handler()->
             Item_func_min_max_val_int(this);
  }
  String *val_str(String *str) override
  {
    DBUG_ASSERT(fixed());
    return Item_func_min_max::type_handler()->
             Item_func_min_max_val_str(this, str);
  }
  my_decimal *val_decimal(my_decimal *dec) override
  {
    DBUG_ASSERT(fixed());
    return Item_func_min_max::type_handler()->
             Item_func_min_max_val_decimal(this, dec);
  }
  bool get_date(THD *thd, MYSQL_TIME *res, date_mode_t fuzzydate) override
  {
    DBUG_ASSERT(fixed());
    return Item_func_min_max::type_handler()->
             Item_func_min_max_get_date(thd, this, res, fuzzydate);
  }
  bool val_native(THD *thd, Native *to) override;
  void aggregate_attributes_real(Item **items, uint nitems)
  {
    /*
      Aggregating attributes for the double data type for LEAST/GREATEST
      is almost the same with aggregating for CASE-alike hybrid functions,
      (CASE..THEN, COALESCE, IF, etc).
      There is one notable difference though, when a numeric argument is mixed
      with a string argument:
      - CASE-alike functions return a string data type in such cases
        COALESCE(10,'x') -> VARCHAR(2) = '10'
      - LEAST/GREATEST returns double:
        GREATEST(10,'10e4') -> DOUBLE = 100000
      As the string argument can represent a number in the scientific notation,
      like in the example above, max_length of the result can be longer than
      max_length of the arguments. To handle this properly, max_length is
      additionally assigned to the result of float_length(decimals).
    */
    Item_func::aggregate_attributes_real(items, nitems);
    max_length= float_length(decimals);
  }
  bool fix_length_and_dec() override
  {
    if (aggregate_for_min_max(func_name_cstring(), args, arg_count))
      return true;
    fix_attributes(args, arg_count);
    return false;
  }
};

class Item_func_min :public Item_func_min_max
{
public:
  Item_func_min(THD *thd, List<Item> &list): Item_func_min_max(thd, list, 1) {}
  LEX_CSTRING func_name_cstring() const override
  {
    static LEX_CSTRING name= {STRING_WITH_LEN("least") };
    return name;
  }
  Item *get_copy(THD *thd) override
  { return get_item_copy<Item_func_min>(thd, this); }
};

class Item_func_max :public Item_func_min_max
{
public:
  Item_func_max(THD *thd, List<Item> &list): Item_func_min_max(thd, list, -1) {}
  LEX_CSTRING func_name_cstring() const override
  {
    static LEX_CSTRING name= {STRING_WITH_LEN("greatest") };
    return name;
  }
  Item *get_copy(THD *thd) override
  { return get_item_copy<Item_func_max>(thd, this); }
};


/* 
  Objects of this class are used for ROLLUP queries to wrap up 
  each constant item referred to in GROUP BY list. 
*/

class Item_func_rollup_const :public Item_func
{
public:
  Item_func_rollup_const(THD *thd, Item *a): Item_func(thd, a)
  {
    name= a->name;
  }
  double val_real() override { return val_real_from_item(args[0]); }
  longlong val_int() override { return val_int_from_item(args[0]); }
  String *val_str(String *str) override
  { return val_str_from_item(args[0], str); }
  bool val_native(THD *thd, Native *to) override
  { return val_native_from_item(thd, args[0], to); }
  my_decimal *val_decimal(my_decimal *dec) override
    { return val_decimal_from_item(args[0], dec); }
  bool get_date(THD *thd, MYSQL_TIME *ltime, date_mode_t fuzzydate) override
    { return get_date_from_item(thd, args[0], ltime, fuzzydate); }
  LEX_CSTRING func_name_cstring() const override
  {
    static LEX_CSTRING name= {STRING_WITH_LEN("rollup_const") };
    return name;
  }
  bool const_item() const override { return 0; }
  const Type_handler *type_handler() const override
  { return args[0]->type_handler(); }
  bool fix_length_and_dec() override
  {
    Type_std_attributes::set(*args[0]);
    return FALSE;
  }
  Item *get_copy(THD *thd) override
  { return get_item_copy<Item_func_rollup_const>(thd, this); }
};


class Item_long_func_length: public Item_long_func
{
  bool check_arguments() const override
  { return args[0]->check_type_can_return_str(func_name_cstring()); }
public:
  Item_long_func_length(THD *thd, Item *a): Item_long_func(thd, a) {}
  bool fix_length_and_dec() override { max_length=10; return FALSE; }
};


class Item_func_octet_length :public Item_long_func_length
{
  String value;
public:
  Item_func_octet_length(THD *thd, Item *a): Item_long_func_length(thd, a) {}
  longlong val_int() override;
  LEX_CSTRING func_name_cstring() const override
  {
    static LEX_CSTRING name= {STRING_WITH_LEN("octet_length") };
    return name;
  }
  Item *get_copy(THD *thd) override
  { return get_item_copy<Item_func_octet_length>(thd, this); }
};

class Item_func_bit_length :public Item_longlong_func
{
  String value;
public:
  Item_func_bit_length(THD *thd, Item *a): Item_longlong_func(thd, a) {}
  bool fix_length_and_dec() override
  {
    max_length= 11; // 0x100000000*8 = 34,359,738,368
    return FALSE;
  }
  longlong val_int() override;
  LEX_CSTRING func_name_cstring() const override
  {
    static LEX_CSTRING name= {STRING_WITH_LEN("bit_length") };
    return name;
  }
  Item *get_copy(THD *thd) override
  { return get_item_copy<Item_func_bit_length>(thd, this); }
};

class Item_func_char_length :public Item_long_func_length
{
  String value;
public:
  Item_func_char_length(THD *thd, Item *a): Item_long_func_length(thd, a) {}
  longlong val_int() override;
  LEX_CSTRING func_name_cstring() const override
  {
    static LEX_CSTRING name= {STRING_WITH_LEN("char_length") };
    return name;
  }
  Item *get_copy(THD *thd) override
  { return get_item_copy<Item_func_char_length>(thd, this); }
};

class Item_func_coercibility :public Item_long_func
{
  bool check_arguments() const override
  { return args[0]->check_type_can_return_str(func_name_cstring()); }
public:
  Item_func_coercibility(THD *thd, Item *a): Item_long_func(thd, a) {}
  longlong val_int() override;
  LEX_CSTRING func_name_cstring() const override
  {
    static LEX_CSTRING name= {STRING_WITH_LEN("coercibility") };
    return name;
  }
  bool fix_length_and_dec() override
  {
    max_length=10;
    base_flags&= ~item_base_t::MAYBE_NULL;
    return FALSE;
  }
  bool eval_not_null_tables(void *) override
  {
    not_null_tables_cache= 0;
    return false;
  }
  bool find_not_null_fields(table_map allowed) override
  {
    return false;
  }
  Item* propagate_equal_fields(THD *thd, const Context &ctx, COND_EQUAL *cond)
    override
  { return this; }
  bool const_item() const override { return true; }
  Item *get_copy(THD *thd) override
  { return get_item_copy<Item_func_coercibility>(thd, this); }
};


/*
  In the corner case LOCATE could return (4,294,967,296 + 1),
  which would not fit into Item_long_func range.
  But string lengths are limited with max_allowed_packet,
  which cannot be bigger than 1024*1024*1024.
*/
class Item_func_locate :public Item_long_func
{
  bool check_arguments() const override
  {
    return check_argument_types_can_return_str(0, 2) ||
           (arg_count > 2 && args[2]->check_type_can_return_int(func_name_cstring()));
  }
  String value1,value2;
  DTCollation cmp_collation;
public:
  Item_func_locate(THD *thd, Item *a, Item *b)
   :Item_long_func(thd, a, b) {}
  Item_func_locate(THD *thd, Item *a, Item *b, Item *c)
   :Item_long_func(thd, a, b, c) {}
  LEX_CSTRING func_name_cstring() const override
  {
    static LEX_CSTRING name= {STRING_WITH_LEN("locate") };
    return name;
  }
  longlong val_int() override;
  bool fix_length_and_dec() override
  {
    max_length= MY_INT32_NUM_DECIMAL_DIGITS;
    return agg_arg_charsets_for_comparison(cmp_collation, args, 2);
  }
  void print(String *str, enum_query_type query_type) override;
  Item *get_copy(THD *thd) override
  { return get_item_copy<Item_func_locate>(thd, this); }
};


class Item_func_field :public Item_long_func
{
  String value,tmp;
  Item_result cmp_type;
  DTCollation cmp_collation;
public:
  Item_func_field(THD *thd, List<Item> &list): Item_long_func(thd, list) {}
  longlong val_int() override;
  LEX_CSTRING func_name_cstring() const override
  {
    static LEX_CSTRING name= {STRING_WITH_LEN("field") };
    return name;
  }
  bool fix_length_and_dec() override;
  Item *get_copy(THD *thd) override
  { return get_item_copy<Item_func_field>(thd, this); }
};


class Item_func_ascii :public Item_long_func
{
  bool check_arguments() const override
  { return check_argument_types_can_return_str(0, arg_count); }
  String value;
public:
  Item_func_ascii(THD *thd, Item *a): Item_long_func(thd, a) {}
  longlong val_int() override;
  LEX_CSTRING func_name_cstring() const override
  {
    static LEX_CSTRING name= {STRING_WITH_LEN("ascii") };
    return name;
  }
  bool fix_length_and_dec() override { max_length=3; return FALSE; }
  Item *get_copy(THD *thd) override
  { return get_item_copy<Item_func_ascii>(thd, this); }
};

class Item_func_ord :public Item_long_func
{
  bool check_arguments() const override
  { return args[0]->check_type_can_return_str(func_name_cstring()); }
  String value;
public:
  Item_func_ord(THD *thd, Item *a): Item_long_func(thd, a) {}
  bool fix_length_and_dec() override { fix_char_length(7); return FALSE; }
  longlong val_int() override;
  LEX_CSTRING func_name_cstring() const override
  {
    static LEX_CSTRING name= {STRING_WITH_LEN("ord") };
    return name;
  }
  Item *get_copy(THD *thd) override
  { return get_item_copy<Item_func_ord>(thd, this); }
};

class Item_func_find_in_set :public Item_long_func
{
  bool check_arguments() const override
  { return check_argument_types_can_return_str(0, 2); }
  String value,value2;
  uint enum_value;
  ulonglong enum_bit;
  DTCollation cmp_collation;
public:
  Item_func_find_in_set(THD *thd, Item *a, Item *b):
    Item_long_func(thd, a, b), enum_value(0) {}
  longlong val_int() override;
  LEX_CSTRING func_name_cstring() const override
  {
    static LEX_CSTRING name= {STRING_WITH_LEN("find_in_set") };
    return name;
  }
  bool fix_length_and_dec() override;
  Item *get_copy(THD *thd) override
  { return get_item_copy<Item_func_find_in_set>(thd, this); }
};

/* Base class for all bit functions: '~', '|', '^', '&', '>>', '<<' */

class Item_func_bit_operator: public Item_handled_func
{
  bool check_arguments() const override
  { return check_argument_types_can_return_int(0, arg_count); }
protected:
  bool fix_length_and_dec_op1_std(const Handler *ha_int, const Handler *ha_dec)
  {
    set_func_handler(args[0]->cmp_type() == INT_RESULT ? ha_int : ha_dec);
    return m_func_handler->fix_length_and_dec(this);
  }
  bool fix_length_and_dec_op2_std(const Handler *ha_int, const Handler *ha_dec)
  {
    set_func_handler(args[0]->cmp_type() == INT_RESULT &&
                     args[1]->cmp_type() == INT_RESULT ? ha_int : ha_dec);
    return m_func_handler->fix_length_and_dec(this);
  }
public:
  Item_func_bit_operator(THD *thd, Item *a)
   :Item_handled_func(thd, a) {}
  Item_func_bit_operator(THD *thd, Item *a, Item *b)
   :Item_handled_func(thd, a, b) {}
  void print(String *str, enum_query_type query_type) override
  {
    print_op(str, query_type);
  }
  bool need_parentheses_in_default() override { return true; }
};

class Item_func_bit_or :public Item_func_bit_operator
{
public:
  Item_func_bit_or(THD *thd, Item *a, Item *b)
   :Item_func_bit_operator(thd, a, b) {}
  bool fix_length_and_dec() override;
  LEX_CSTRING func_name_cstring() const override
  {
    static LEX_CSTRING name= {STRING_WITH_LEN("|") };
    return name;
  }
  enum precedence precedence() const override { return BITOR_PRECEDENCE; }
  Item *get_copy(THD *thd) override
  { return get_item_copy<Item_func_bit_or>(thd, this); }
};

class Item_func_bit_and :public Item_func_bit_operator
{
public:
  Item_func_bit_and(THD *thd, Item *a, Item *b)
   :Item_func_bit_operator(thd, a, b) {}
  bool fix_length_and_dec() override;
  LEX_CSTRING func_name_cstring() const override
  {
    static LEX_CSTRING name= {STRING_WITH_LEN("&") };
    return name;
  }
  enum precedence precedence() const override { return BITAND_PRECEDENCE; }
  Item *get_copy(THD *thd) override
  { return get_item_copy<Item_func_bit_and>(thd, this); }
};

class Item_func_bit_count :public Item_handled_func
{
  bool check_arguments() const override
  { return args[0]->check_type_can_return_int(func_name_cstring()); }
public:
  Item_func_bit_count(THD *thd, Item *a): Item_handled_func(thd, a) {}
  LEX_CSTRING func_name_cstring() const override
  {
    static LEX_CSTRING name= {STRING_WITH_LEN("bit_count") };
    return name;
  }
  bool fix_length_and_dec() override;
  Item *get_copy(THD *thd) override
  { return get_item_copy<Item_func_bit_count>(thd, this); }
};

class Item_func_shift_left :public Item_func_bit_operator
{
public:
  Item_func_shift_left(THD *thd, Item *a, Item *b)
   :Item_func_bit_operator(thd, a, b) {}
  bool fix_length_and_dec() override;
  LEX_CSTRING func_name_cstring() const override
  {
    static LEX_CSTRING name= {STRING_WITH_LEN("<<") };
    return name;
  }
  enum precedence precedence() const override { return SHIFT_PRECEDENCE; }
  Item *get_copy(THD *thd) override
  { return get_item_copy<Item_func_shift_left>(thd, this); }
};

class Item_func_shift_right :public Item_func_bit_operator
{
public:
  Item_func_shift_right(THD *thd, Item *a, Item *b)
   :Item_func_bit_operator(thd, a, b) {}
  bool fix_length_and_dec() override;
  LEX_CSTRING func_name_cstring() const override
  {
    static LEX_CSTRING name= {STRING_WITH_LEN(">>") };
    return name;
  }
  enum precedence precedence() const override { return SHIFT_PRECEDENCE; }
  Item *get_copy(THD *thd) override
  { return get_item_copy<Item_func_shift_right>(thd, this); }
};

class Item_func_bit_neg :public Item_func_bit_operator
{
public:
  Item_func_bit_neg(THD *thd, Item *a): Item_func_bit_operator(thd, a) {}
  bool fix_length_and_dec() override;
  LEX_CSTRING func_name_cstring() const override
  {
    static LEX_CSTRING name= {STRING_WITH_LEN("~") };
    return name;
  }
  enum precedence precedence() const override { return NEG_PRECEDENCE; }
  void print(String *str, enum_query_type query_type) override
  {
    str->append(func_name_cstring());
    args[0]->print_parenthesised(str, query_type, precedence());
  }
  Item *get_copy(THD *thd) override
  { return get_item_copy<Item_func_bit_neg>(thd, this); }
};


class Item_func_last_insert_id :public Item_longlong_func
{
  bool check_arguments() const override
  { return check_argument_types_can_return_int(0, arg_count); }
public:
  Item_func_last_insert_id(THD *thd): Item_longlong_func(thd) {}
  Item_func_last_insert_id(THD *thd, Item *a): Item_longlong_func(thd, a) {}
  longlong val_int() override;
  LEX_CSTRING func_name_cstring() const override
  {
    static LEX_CSTRING name= {STRING_WITH_LEN("last_insert_id") };
    return name;
  }
  bool fix_length_and_dec() override
  {
    unsigned_flag= true;
    if (arg_count)
      max_length= args[0]->max_length;
    return FALSE;
  }
  bool fix_fields(THD *thd, Item **ref) override;
  bool check_vcol_func_processor(void *arg) override
  {
    return mark_unsupported_function(func_name(), "()", arg, VCOL_IMPOSSIBLE);
  }
  Item *get_copy(THD *thd) override
  { return get_item_copy<Item_func_last_insert_id>(thd, this); }
};


class Item_func_benchmark :public Item_long_func
{
  bool check_arguments() const override
  {
    return args[0]->check_type_can_return_int(func_name_cstring()) ||
           args[1]->check_type_scalar(func_name_cstring());
  }
public:
  Item_func_benchmark(THD *thd, Item *count_expr, Item *expr):
    Item_long_func(thd, count_expr, expr)
  {}
  longlong val_int() override;
  LEX_CSTRING func_name_cstring() const override
  {
    static LEX_CSTRING name= {STRING_WITH_LEN("benchmark") };
    return name;
  }
  bool fix_length_and_dec() override
  {
    max_length=1;
    base_flags&= ~item_base_t::MAYBE_NULL;
    return FALSE;
  }
  void print(String *str, enum_query_type query_type) override;
  bool check_vcol_func_processor(void *arg) override
  {
    return mark_unsupported_function(func_name(), "()", arg, VCOL_IMPOSSIBLE);
  }
  Item *get_copy(THD *thd) override
  { return get_item_copy<Item_func_benchmark>(thd, this); }
};


void item_func_sleep_init(void);
void item_func_sleep_free(void);

class Item_func_sleep :public Item_long_func
{
  bool check_arguments() const override
  { return args[0]->check_type_can_return_real(func_name_cstring()); }
public:
  Item_func_sleep(THD *thd, Item *a): Item_long_func(thd, a) {}
  bool fix_length_and_dec() override { fix_char_length(1); return FALSE; }
  bool const_item() const override { return 0; }
  LEX_CSTRING func_name_cstring() const override
  {
    static LEX_CSTRING name= {STRING_WITH_LEN("sleep") };
    return name;
  }
  table_map used_tables() const override
  {
    return used_tables_cache | RAND_TABLE_BIT;
  }
  bool is_expensive() override { return 1; }
  longlong val_int() override;
  bool check_vcol_func_processor(void *arg) override
  {
    return mark_unsupported_function(func_name(), "()", arg, VCOL_IMPOSSIBLE);
  }
  Item *get_copy(THD *thd) override
  { return get_item_copy<Item_func_sleep>(thd, this); }
};



#ifdef HAVE_DLOPEN

class Item_udf_func :public Item_func
{
  /**
    Mark "this" as non-deterministic if it uses no tables
    and is not a constant at the same time.
  */
  void set_non_deterministic_if_needed()
  {
    if (!const_item_cache && !used_tables_cache)
      used_tables_cache= RAND_TABLE_BIT;
  }
protected:
  udf_handler udf;
  bool is_expensive_processor(void *arg) override { return TRUE; }

  class VDec_udf: public Dec_ptr_and_buffer
  {
  public:
    VDec_udf(Item_udf_func *func, udf_handler *udf)
    {
      my_bool tmp_null_value;
      m_ptr= udf->val_decimal(&tmp_null_value, &m_buffer);
      DBUG_ASSERT(is_null() == (tmp_null_value != 0));
      func->null_value= is_null();
    }
  };

public:
  Item_udf_func(THD *thd, udf_func *udf_arg):
    Item_func(thd), udf(udf_arg) {}
  Item_udf_func(THD *thd, udf_func *udf_arg, List<Item> &list):
    Item_func(thd, list), udf(udf_arg) {}
  LEX_CSTRING func_name_cstring() const override
  {
    const char *tmp= udf.name();
    return { tmp, strlen(tmp) };
  }
  enum Functype functype() const override { return UDF_FUNC; }
  bool fix_fields(THD *thd, Item **ref) override
  {
    DBUG_ASSERT(fixed() == 0);
    bool res= udf.fix_fields(thd, this, arg_count, args);
    set_non_deterministic_if_needed();
    base_flags|= item_base_t::FIXED;
    return res;
  }
  void fix_num_length_and_dec();
  void update_used_tables() override
  {
    /*
      TODO: Make a member in UDF_INIT and return if a UDF is deterministic or
      not.
      Currently UDF_INIT has a member (const_item) that is an in/out 
      parameter to the init() call.
      The code in udf_handler::fix_fields also duplicates the arguments 
      handling code in Item_func::fix_fields().
      
      The lack of information if a UDF is deterministic makes writing
      a correct update_used_tables() for UDFs impossible.
      One solution to this would be :
       - Add a is_deterministic member of UDF_INIT
       - (optionally) deprecate the const_item member of UDF_INIT
       - Take away the duplicate code from udf_handler::fix_fields() and
         make Item_udf_func call Item_func::fix_fields() to process its 
         arguments as for any other function.
       - Store the deterministic flag returned by <udf>_init into the 
       udf_handler. 
       - Don't implement Item_udf_func::fix_fields, implement
       Item_udf_func::fix_length_and_dec() instead (similar to non-UDF
       functions).
       - Override Item_func::update_used_tables to call 
       Item_func::update_used_tables() and add a RAND_TABLE_BIT to the 
       result of Item_func::update_used_tables() if the UDF is 
       non-deterministic.
       - (optionally) rename RAND_TABLE_BIT to NONDETERMINISTIC_BIT to
       better describe its usage.
       
      The above would require a change of the UDF API.
      Until that change is done here's how the current code works:
      We call Item_func::update_used_tables() only when we know that
      the function depends on real non-const tables and is deterministic.
      This can be done only because we know that the optimizer will
      call update_used_tables() only when there's possibly a new const
      table. So update_used_tables() can only make a Item_func more
      constant than it is currently.
      That's why we don't need to do anything if a function is guaranteed
      to return non-constant (it's non-deterministic) or is already a
      const.
    */  
    if ((used_tables_cache & ~PSEUDO_TABLE_BITS) && 
        !(used_tables_cache & RAND_TABLE_BIT))
    {
      Item_func::update_used_tables();
      set_non_deterministic_if_needed();
    }
  }
  void cleanup() override;
  bool eval_not_null_tables(void *opt_arg) override
  {
    not_null_tables_cache= 0;
    return 0;
  }
  bool find_not_null_fields(table_map allowed) override
  {
    return false;
  }
  bool is_expensive() override { return 1; }
  void print(String *str, enum_query_type query_type) override;
  bool check_vcol_func_processor(void *arg) override
  {
    return mark_unsupported_function(func_name(), "()", arg,
                                     VCOL_NON_DETERMINISTIC);
  }
  bool get_date(THD *thd, MYSQL_TIME *ltime, date_mode_t fuzzydate) override
  {
    return type_handler()->Item_get_date_with_warn(thd, this, ltime, fuzzydate);
  }
  bool excl_dep_on_grouping_fields(st_select_lex *sel) override
  { return false; }
};


class Item_func_udf_float :public Item_udf_func
{
 public:
  Item_func_udf_float(THD *thd, udf_func *udf_arg):
    Item_udf_func(thd, udf_arg) {}
  Item_func_udf_float(THD *thd, udf_func *udf_arg,
                      List<Item> &list):
    Item_udf_func(thd, udf_arg, list) {}
  longlong val_int() override
  {
    DBUG_ASSERT(fixed());
    return Converter_double_to_longlong(Item_func_udf_float::val_real(),
                                        unsigned_flag).result();
  }
  my_decimal *val_decimal(my_decimal *dec_buf) override
  {
    double res=val_real();
    if (null_value)
      return NULL;
    double2my_decimal(E_DEC_FATAL_ERROR, res, dec_buf);
    return dec_buf;
  }
  double val_real() override;
  String *val_str(String *str) override;
  const Type_handler *type_handler() const override
  { return &type_handler_double; }
  bool fix_length_and_dec() override { fix_num_length_and_dec(); return FALSE; }
  Item *get_copy(THD *thd) override
  { return get_item_copy<Item_func_udf_float>(thd, this); }
};


class Item_func_udf_int :public Item_udf_func
{
public:
  Item_func_udf_int(THD *thd, udf_func *udf_arg):
    Item_udf_func(thd, udf_arg) {}
  Item_func_udf_int(THD *thd, udf_func *udf_arg,
                    List<Item> &list):
    Item_udf_func(thd, udf_arg, list) {}
  longlong val_int() override;
  double val_real() override { return (double) Item_func_udf_int::val_int(); }
  my_decimal *val_decimal(my_decimal *decimal_value) override
  {
    return val_decimal_from_int(decimal_value);
  }
  String *val_str(String *str) override;
  const Type_handler *type_handler() const override
  {
    if (unsigned_flag)
      return &type_handler_ulonglong;
    return &type_handler_slonglong;
  }
  bool fix_length_and_dec() override { decimals= 0; max_length= 21; return FALSE; }
  Item *get_copy(THD *thd) override
  { return get_item_copy<Item_func_udf_int>(thd, this); }
};


class Item_func_udf_decimal :public Item_udf_func
{
public:
  Item_func_udf_decimal(THD *thd, udf_func *udf_arg):
    Item_udf_func(thd, udf_arg) {}
  Item_func_udf_decimal(THD *thd, udf_func *udf_arg, List<Item> &list):
    Item_udf_func(thd, udf_arg, list) {}
  longlong val_int() override
  {
    return VDec_udf(this, &udf).to_longlong(unsigned_flag);
  }
  double val_real() override
  {
    return VDec_udf(this, &udf).to_double();
  }
  my_decimal *val_decimal(my_decimal *) override;
  String *val_str(String *str) override
  {
    return VDec_udf(this, &udf).to_string_round(str, decimals);
  }
  const Type_handler *type_handler() const override
  { return &type_handler_newdecimal; }
  bool fix_length_and_dec() override { fix_num_length_and_dec(); return FALSE; }
  Item *get_copy(THD *thd) override
  { return get_item_copy<Item_func_udf_decimal>(thd, this); }
};


class Item_func_udf_str :public Item_udf_func
{
public:
  Item_func_udf_str(THD *thd, udf_func *udf_arg):
    Item_udf_func(thd, udf_arg) {}
  Item_func_udf_str(THD *thd, udf_func *udf_arg, List<Item> &list):
    Item_udf_func(thd, udf_arg, list) {}
  String *val_str(String *) override;
  double val_real() override
  {
    int err_not_used;
    char *end_not_used;
    String *res;
    res= val_str(&str_value);
    return res ? res->charset()->strntod((char*) res->ptr(), res->length(),
                                         &end_not_used, &err_not_used) : 0.0;
  }
  longlong val_int() override
  {
    int err_not_used;
    String *res;  res=val_str(&str_value);
    return res ? res->charset()->strntoll(res->ptr(),res->length(),10,
                                          (char**) 0, &err_not_used) : (longlong) 0;
  }
  my_decimal *val_decimal(my_decimal *dec_buf) override
  {
    String *res=val_str(&str_value);
    if (!res)
      return NULL;
    string2my_decimal(E_DEC_FATAL_ERROR, res, dec_buf);
    return dec_buf;
  }
  const Type_handler *type_handler() const override
  { return string_type_handler(); }
  bool fix_length_and_dec() override;
  Item *get_copy(THD *thd) override
  { return get_item_copy<Item_func_udf_str>(thd, this); }
};

#else /* Dummy functions to get yy_*.cc files compiled */

class Item_func_udf_float :public Item_real_func
{
 public:
  Item_func_udf_float(THD *thd, udf_func *udf_arg):
    Item_real_func(thd) {}
  Item_func_udf_float(THD *thd, udf_func *udf_arg, List<Item> &list):
    Item_real_func(thd, list) {}
  double val_real() { DBUG_ASSERT(fixed()); return 0.0; }
};


class Item_func_udf_int :public Item_int_func
{
public:
  Item_func_udf_int(THD *thd, udf_func *udf_arg):
    Item_int_func(thd) {}
  Item_func_udf_int(THD *thd, udf_func *udf_arg, List<Item> &list):
    Item_int_func(thd, list) {}
  const Type_handler *type_handler() const override
  { return &type_handler_slonglong; }
  longlong val_int() { DBUG_ASSERT(fixed()); return 0; }
};


class Item_func_udf_decimal :public Item_int_func
{
public:
  Item_func_udf_decimal(THD *thd, udf_func *udf_arg):
    Item_int_func(thd) {}
  Item_func_udf_decimal(THD *thd, udf_func *udf_arg, List<Item> &list):
    Item_int_func(thd, list) {}
  const Type_handler *type_handler() const override
  { return &type_handler_slonglong; }
  my_decimal *val_decimal(my_decimal *) { DBUG_ASSERT(fixed()); return 0; }
};


class Item_func_udf_str :public Item_func
{
public:
  Item_func_udf_str(THD *thd, udf_func *udf_arg):
    Item_func(thd) {}
  Item_func_udf_str(THD *thd, udf_func *udf_arg, List<Item> &list):
    Item_func(thd, list) {}
  String *val_str(String *)
    { DBUG_ASSERT(fixed()); null_value=1; return 0; }
  double val_real() { DBUG_ASSERT(fixed()); null_value= 1; return 0.0; }
  longlong val_int() { DBUG_ASSERT(fixed()); null_value=1; return 0; }
  bool fix_length_and_dec() override
  { base_flags|= item_base_t::MAYBE_NULL; max_length=0; return FALSE; }
};

#endif /* HAVE_DLOPEN */

void mysql_ull_cleanup(THD *thd);
void mysql_ull_set_explicit_lock_duration(THD *thd);


class Item_func_lock :public Item_long_func
{
 public:
  Item_func_lock(THD *thd): Item_long_func(thd) { }
  Item_func_lock(THD *thd, Item *a): Item_long_func(thd, a) {}
  Item_func_lock(THD *thd, Item *a, Item *b): Item_long_func(thd, a, b) {}
  table_map used_tables() const override
  {
    return used_tables_cache | RAND_TABLE_BIT;
  }
  bool const_item() const override { return 0; }
  bool is_expensive() override { return 1; }
  bool check_vcol_func_processor(void *arg) override
  {
    return mark_unsupported_function(func_name(), "()", arg, VCOL_IMPOSSIBLE);
  }
};


class Item_func_get_lock final :public Item_func_lock
{
  bool check_arguments() const override
  {
    return args[0]->check_type_general_purpose_string(func_name_cstring()) ||
           args[1]->check_type_can_return_real(func_name_cstring());
  }
  String value;
 public:
  Item_func_get_lock(THD *thd, Item *a, Item *b) :Item_func_lock(thd, a, b) {}
  longlong val_int() final;
  LEX_CSTRING func_name_cstring() const override final
  {
    static LEX_CSTRING name= {STRING_WITH_LEN("get_lock") };
    return name;
  }
  bool fix_length_and_dec() override
  {
    max_length= 1;
    set_maybe_null();
    return FALSE;
  }
  Item *get_copy(THD *thd) final
  { return get_item_copy<Item_func_get_lock>(thd, this); }
};


class Item_func_release_all_locks final :public Item_func_lock
{
public:
  Item_func_release_all_locks(THD *thd): Item_func_lock(thd)
  { unsigned_flag= 1; }
  longlong val_int() final;
  LEX_CSTRING func_name_cstring() const override
  {
    static LEX_CSTRING name= {STRING_WITH_LEN("release_all_locks") };
    return name;
  }
  Item *get_copy(THD *thd) final
  { return get_item_copy<Item_func_release_all_locks>(thd, this); }
};


class Item_func_release_lock final :public Item_func_lock
{
  bool check_arguments() const override
  { return args[0]->check_type_general_purpose_string(func_name_cstring()); }
  String value;
public:
  Item_func_release_lock(THD *thd, Item *a): Item_func_lock(thd, a) {}
  longlong val_int() final;
  LEX_CSTRING func_name_cstring() const override
  {
    static LEX_CSTRING name= {STRING_WITH_LEN("release_lock") };
    return name;
  }
  bool fix_length_and_dec() override
  {
    max_length= 1;
    set_maybe_null();
    return FALSE;
  }
  Item *get_copy(THD *thd) final
  { return get_item_copy<Item_func_release_lock>(thd, this); }
};


/* replication functions */

class Item_master_pos_wait :public Item_longlong_func
{
  bool check_arguments() const override
  {
    return
      args[0]->check_type_general_purpose_string(func_name_cstring()) ||
      args[1]->check_type_can_return_int(func_name_cstring()) ||
      (arg_count > 2 && args[2]->check_type_can_return_int(func_name_cstring())) ||
      (arg_count > 3 && args[3]->check_type_general_purpose_string(func_name_cstring()));
  }
  String value;
public:
  Item_master_pos_wait(THD *thd, Item *a, Item *b)
   :Item_longlong_func(thd, a, b) {}
  Item_master_pos_wait(THD *thd, Item *a, Item *b, Item *c):
    Item_longlong_func(thd, a, b, c) {}
  Item_master_pos_wait(THD *thd, Item *a, Item *b, Item *c, Item *d):
    Item_longlong_func(thd, a, b, c, d) {}
  longlong val_int() override;
  LEX_CSTRING func_name_cstring() const override
  {
    static LEX_CSTRING name= {STRING_WITH_LEN("master_pos_wait") };
    return name;
  }
  bool fix_length_and_dec() override
  {
    max_length=21;
    set_maybe_null();
    return FALSE;
  }
  bool check_vcol_func_processor(void *arg) override
  {
    return mark_unsupported_function(func_name(), "()", arg, VCOL_IMPOSSIBLE);
  }
  Item *get_copy(THD *thd) override
  { return get_item_copy<Item_master_pos_wait>(thd, this); }
};


class Item_master_gtid_wait :public Item_long_func
{
  bool check_arguments() const override
  {
    return args[0]->check_type_general_purpose_string(func_name_cstring()) ||
      (arg_count > 1 && args[1]->check_type_can_return_real(func_name_cstring()));
  }
  String value;
public:
  Item_master_gtid_wait(THD *thd, Item *a)
   :Item_long_func(thd, a) {}
  Item_master_gtid_wait(THD *thd, Item *a, Item *b)
   :Item_long_func(thd, a, b) {}
  longlong val_int() override;
  LEX_CSTRING func_name_cstring() const override
  {
    static LEX_CSTRING name= {STRING_WITH_LEN("master_gtid_wait") };
    return name;
  }
  bool fix_length_and_dec() override { max_length=2; return FALSE; }
  bool check_vcol_func_processor(void *arg) override
  {
    return mark_unsupported_function(func_name(), "()", arg, VCOL_IMPOSSIBLE);
  }
  Item *get_copy(THD *thd) override
  { return get_item_copy<Item_master_gtid_wait>(thd, this); }
};


/* Handling of user definable variables */

class user_var_entry;


/**
  A class to set and get user variables
*/
class Item_func_user_var :public Item_hybrid_func
{
protected:
  user_var_entry *m_var_entry;
public:
  LEX_CSTRING name; // keep it public
  Item_func_user_var(THD *thd, const LEX_CSTRING *a)
    :Item_hybrid_func(thd), m_var_entry(NULL), name(*a) { }
  Item_func_user_var(THD *thd, const LEX_CSTRING *a, Item *b)
    :Item_hybrid_func(thd, b), m_var_entry(NULL), name(*a) { }
  Item_func_user_var(THD *thd, Item_func_user_var *item)
    :Item_hybrid_func(thd, item),
    m_var_entry(item->m_var_entry), name(item->name) { }
  Field *create_tmp_field_ex(MEM_ROOT *root, TABLE *table, Tmp_field_src *src,
                             const Tmp_field_param *param)
  {
    DBUG_ASSERT(fixed());
    return create_tmp_field_ex_from_handler(root, table, src, param,
                                            type_handler());
  }
  Field *create_field_for_create_select(MEM_ROOT *root, TABLE *table)
  { return create_table_field_from_handler(root, table); }
  bool check_vcol_func_processor(void *arg);
  bool get_date(THD *thd, MYSQL_TIME *ltime, date_mode_t fuzzydate)
  {
    return type_handler()->Item_get_date_with_warn(thd, this, ltime, fuzzydate);
  }
};


class Item_func_set_user_var :public Item_func_user_var
{
  /*
    The entry_thread_id variable is used:
    1) to skip unnecessary updates of the entry field (see above);
    2) to reset the entry field that was initialized in the other thread
       (for example, an item tree of a trigger that updates user variables
       may be shared between several connections, and the entry_thread_id field
       prevents updates of one connection user variables from a concurrent
       connection calling the same trigger that initially updated some
       user variable it the first connection context).
  */
  my_thread_id entry_thread_id;
  String value;
  my_decimal decimal_buff;
  bool null_item;
  union
  {
    longlong vint;
    double vreal;
    String *vstr;
    my_decimal *vdec;
  } save_result;

public:
  Item_func_set_user_var(THD *thd, const LEX_CSTRING *a, Item *b):
    Item_func_user_var(thd, a, b),
    entry_thread_id(0)
  {}
  Item_func_set_user_var(THD *thd, Item_func_set_user_var *item)
    :Item_func_user_var(thd, item),
    entry_thread_id(item->entry_thread_id),
    value(item->value), decimal_buff(item->decimal_buff),
    null_item(item->null_item), save_result(item->save_result)
  {}

  enum Functype functype() const override { return SUSERVAR_FUNC; }
  double val_real() override;
  longlong val_int() override;
  String *val_str(String *str) override;
  my_decimal *val_decimal(my_decimal *) override;
  double val_result() override;
  longlong val_int_result() override;
  bool val_bool_result() override;
  String *str_result(String *str) override;
  my_decimal *val_decimal_result(my_decimal *) override;
  bool is_null_result() override;
  bool update_hash(void *ptr, size_t length, enum Item_result type,
                   CHARSET_INFO *cs, bool unsigned_arg);
  bool send(Protocol *protocol, st_value *buffer) override;
  void make_send_field(THD *thd, Send_field *tmp_field) override;
  bool check(bool use_result_field);
  void save_item_result(Item *item);
  bool update();
  bool fix_fields(THD *thd, Item **ref) override;
  bool fix_length_and_dec() override;
  void print(String *str, enum_query_type query_type) override;
  enum precedence precedence() const override { return ASSIGN_PRECEDENCE; }
  void print_as_stmt(String *str, enum_query_type query_type);
  LEX_CSTRING func_name_cstring() const override
  {
    static LEX_CSTRING name= {STRING_WITH_LEN("set_user_var") };
    return name;
  }
  int save_in_field(Field *field, bool no_conversions,
                    bool can_use_result_field);
  int save_in_field(Field *field, bool no_conversions) override
  {
    return save_in_field(field, no_conversions, 1);
  }
  void save_org_in_field(Field *field,
                         fast_field_copier data __attribute__ ((__unused__)))
    override
  { (void) save_in_field(field, 1, 0); }
  bool register_field_in_read_map(void *arg) override;
  bool register_field_in_bitmap(void *arg) override;
  bool set_entry(THD *thd, bool create_if_not_exists);
  void cleanup() override;
  Item *get_copy(THD *thd) override
  { return get_item_copy<Item_func_set_user_var>(thd, this); }
  bool excl_dep_on_table(table_map tab_map) override { return false; }
};


class Item_func_get_user_var :public Item_func_user_var,
                              private Settable_routine_parameter
{
public:
  Item_func_get_user_var(THD *thd, const LEX_CSTRING *a):
    Item_func_user_var(thd, a) {}
  enum Functype functype() const override { return GUSERVAR_FUNC; }
  LEX_CSTRING get_name() { return name; }
  double val_real() override;
  longlong val_int() override;
  my_decimal *val_decimal(my_decimal*) override;
  String *val_str(String* str) override;
  bool fix_length_and_dec() override;
  void print(String *str, enum_query_type query_type) override;
  /*
    We must always return variables as strings to guard against selects of type
    select @t1:=1,@t1,@t:="hello",@t from foo where (@t1:= t2.b)
  */
  LEX_CSTRING func_name_cstring() const override
  {
    static LEX_CSTRING name= {STRING_WITH_LEN("get_user_var") };
    return name;
  }
  bool const_item() const override;
  table_map used_tables() const override
  { return const_item() ? 0 : RAND_TABLE_BIT; }
  bool eq(const Item *item, bool binary_cmp) const override;
  Item *get_copy(THD *thd) override
  { return get_item_copy<Item_func_get_user_var>(thd, this); }
private:
  bool set_value(THD *thd, sp_rcontext *ctx, Item **it) override;

public:
  Settable_routine_parameter *get_settable_routine_parameter() override
  {
    return this;
  }
};


/*
  This item represents user variable used as out parameter (e.g in LOAD DATA),
  and it is supposed to be used only for this purprose. So it is simplified
  a lot. Actually you should never obtain its value.

  The only two reasons for this thing being an Item is possibility to store it
  in List<Item> and desire to place this code somewhere near other functions
  working with user variables.
*/
class Item_user_var_as_out_param :public Item_fixed_hybrid,
                                  public Load_data_outvar
{
  LEX_CSTRING org_name;
  user_var_entry *entry;
public:
  Item_user_var_as_out_param(THD *thd, const LEX_CSTRING *a)
  :Item_fixed_hybrid(thd)
  {
    DBUG_ASSERT(a->length < UINT_MAX32);
    org_name= *a;
    set_name(thd, a->str, a->length, system_charset_info);
  }
  Load_data_outvar *get_load_data_outvar() override
  {
    return this;
  }
  bool load_data_set_null(THD *thd, const Load_data_param *param) override
  {
    set_null_value(param->charset());
    return false;
  }
  bool load_data_set_no_data(THD *thd, const Load_data_param *param) override
  {
    set_null_value(param->charset());
    return false;
  }
  bool load_data_set_value(THD *thd, const char *pos, uint length,
                           const Load_data_param *param) override
  {
    set_value(pos, length, param->charset());
    return false;
  }
  void load_data_print_for_log_event(THD *thd, String *to) const override;
  bool load_data_add_outvar(THD *thd, Load_data_param *param) const override
  {
    return param->add_outvar_user_var(thd);
  }
  uint load_data_fixed_length() const override
  {
    return 0;
  }
  Field *create_tmp_field_ex(MEM_ROOT *root, TABLE *table, Tmp_field_src *src,
                             const Tmp_field_param *param) override
  {
    DBUG_ASSERT(0);
    return NULL;
  }
  /* We should return something different from FIELD_ITEM here */
  enum Type type() const override { return CONST_ITEM;}
  double val_real() override;
  longlong val_int() override;
  String *val_str(String *str) override;
  bool get_date(THD *thd, MYSQL_TIME *ltime, date_mode_t fuzzydate) override;
  my_decimal *val_decimal(my_decimal *decimal_buffer) override;
  /* fix_fields() binds variable name with its entry structure */
  bool fix_fields(THD *thd, Item **ref) override;
  void set_null_value(CHARSET_INFO* cs);
  void set_value(const char *str, uint length, CHARSET_INFO* cs);
  const Type_handler *type_handler() const override
  { return &type_handler_double; }
  Item *get_copy(THD *thd) override
  { return get_item_copy<Item_user_var_as_out_param>(thd, this); }
};


/* A system variable */

#define GET_SYS_VAR_CACHE_LONG     1
#define GET_SYS_VAR_CACHE_DOUBLE   2
#define GET_SYS_VAR_CACHE_STRING   4

class Item_func_get_system_var :public Item_func
{
  sys_var *var;
  enum_var_type var_type, orig_var_type;
  LEX_CSTRING component;
  longlong cached_llval;
  double cached_dval;
  String cached_strval;
  bool cached_null_value;
  query_id_t used_query_id;
  uchar cache_present;

public:
  Item_func_get_system_var(THD *thd, sys_var *var_arg,
                           enum_var_type var_type_arg,
                           LEX_CSTRING *component_arg, const char *name_arg,
                           size_t name_len_arg);
  enum Functype functype() const override { return GSYSVAR_FUNC; }
  void update_null_value() override;
  bool fix_length_and_dec() override;
  void print(String *str, enum_query_type query_type) override;
  bool const_item() const override { return true; }
  table_map used_tables() const override { return 0; }
  const Type_handler *type_handler() const override;
  double val_real() override;
  longlong val_int() override;
  String* val_str(String*) override;
  my_decimal *val_decimal(my_decimal *dec_buf) override
  { return val_decimal_from_real(dec_buf); }
  bool get_date(THD *thd, MYSQL_TIME *ltime, date_mode_t fuzzydate) override
  {
    return type_handler()->Item_get_date_with_warn(thd, this, ltime, fuzzydate);
  }
  /* TODO: fix to support views */
  LEX_CSTRING func_name_cstring() const override
  {
    static LEX_CSTRING name= {STRING_WITH_LEN("get_system_var") };
    return name;
  }
  /**
    Indicates whether this system variable is written to the binlog or not.

    Variables are written to the binlog as part of "status_vars" in
    Query_log_event, as an Intvar_log_event, or a Rand_log_event.

    @return true if the variable is written to the binlog, false otherwise.
  */
  bool is_written_to_binlog();
  bool eq(const Item *item, bool binary_cmp) const override;

  void cleanup() override;
  bool check_vcol_func_processor(void *arg) override;
  Item *get_copy(THD *thd) override
  { return get_item_copy<Item_func_get_system_var>(thd, this); }
};


/* for fulltext search */

class Item_func_match :public Item_real_func
{
public:
  uint key, match_flags;
  bool join_key;
  DTCollation cmp_collation;
  FT_INFO *ft_handler;
  TABLE *table;
  Item_func_match *master;   // for master-slave optimization
  Item *concat_ws;           // Item_func_concat_ws
  String value;              // value of concat_ws
  String search_value;       // key_item()'s value converted to cmp_collation

  Item_func_match(THD *thd, List<Item> &a, uint b):
    Item_real_func(thd, a), key(0), match_flags(b), join_key(0), ft_handler(0),
    table(0), master(0), concat_ws(0) { }
  void cleanup() override
  {
    DBUG_ENTER("Item_func_match::cleanup");
    Item_real_func::cleanup();
    if (!master && ft_handler)
      ft_handler->please->close_search(ft_handler);
    ft_handler= 0;
    concat_ws= 0;
    table= 0;           // required by Item_func_match::eq()
    DBUG_VOID_RETURN;
  }
  bool is_expensive_processor(void *arg) override { return TRUE; }
  enum Functype functype() const override { return FT_FUNC; }
  LEX_CSTRING func_name_cstring() const override
  {
    static LEX_CSTRING name= {STRING_WITH_LEN("match") };
    return name;
  }
  bool eval_not_null_tables(void *opt_arg) override
  {
    not_null_tables_cache= 0;
    return 0;
  }
  bool find_not_null_fields(table_map allowed) override
  {
    return false;
  }
  bool fix_fields(THD *thd, Item **ref) override;
  bool eq(const Item *, bool binary_cmp) const override;
  /* The following should be safe, even if we compare doubles */
  longlong val_int() override { DBUG_ASSERT(fixed()); return val_real() != 0.0; }
  double val_real() override;
  void print(String *str, enum_query_type query_type) override;

  bool fix_index();
  bool init_search(THD *thd, bool no_order);
  bool check_vcol_func_processor(void *arg) override
  {
    return mark_unsupported_function("match ... against()", arg, VCOL_IMPOSSIBLE);
  }
  Item *get_copy(THD *thd) override
  { return get_item_copy<Item_func_match>(thd, this); }
  Item *build_clone(THD *thd) override { return 0; }
private:
  /**
     Check whether storage engine for given table, 
     allows FTS Boolean search on non-indexed columns.

     @todo A flag should be added to the extended fulltext API so that 
           it may be checked whether search on non-indexed columns are 
           supported. Currently, it is not possible to check for such a 
           flag since @c this->ft_handler is not yet set when this function is 
           called.  The current hack is to assume that search on non-indexed
           columns are supported for engines that does not support the extended
           fulltext API (e.g., MyISAM), while it is not supported for other 
           engines (e.g., InnoDB)

     @param table_arg Table for which storage engine to check

     @retval true if BOOLEAN search on non-indexed columns is supported
     @retval false otherwise
   */
  bool allows_search_on_non_indexed_columns(TABLE* table_arg)
  {
    // Only Boolean search may support non_indexed columns
    if (!(match_flags & FT_BOOL))
      return false;

    DBUG_ASSERT(table_arg && table_arg->file);

    // Assume that if extended fulltext API is not supported,
    // non-indexed columns are allowed.  This will be true for MyISAM.
    if ((table_arg->file->ha_table_flags() & HA_CAN_FULLTEXT_EXT) == 0)
      return true;

    return false;
  }
};


class Item_func_bit_xor : public Item_func_bit_operator
{
public:
  Item_func_bit_xor(THD *thd, Item *a, Item *b)
   :Item_func_bit_operator(thd, a, b) {}
  bool fix_length_and_dec() override;
  LEX_CSTRING func_name_cstring() const override
  {
    static LEX_CSTRING name= {STRING_WITH_LEN("^") };
    return name;
  }
  enum precedence precedence() const override { return BITXOR_PRECEDENCE; }
  Item *get_copy(THD *thd) override
  { return get_item_copy<Item_func_bit_xor>(thd, this); }
};

class Item_func_is_free_lock :public Item_long_func
{
  bool check_arguments() const override
  { return args[0]->check_type_general_purpose_string(func_name_cstring()); }
  String value;
public:
  Item_func_is_free_lock(THD *thd, Item *a): Item_long_func(thd, a) {}
  longlong val_int() override;
  LEX_CSTRING func_name_cstring() const override
  {
    static LEX_CSTRING name= {STRING_WITH_LEN("is_free_lock") };
    return name;
  }
  bool fix_length_and_dec() override
  {
    decimals=0;
    max_length=1;
    set_maybe_null();
    return FALSE;
  }
  bool check_vcol_func_processor(void *arg) override
  {
    return mark_unsupported_function(func_name(), "()", arg, VCOL_IMPOSSIBLE);
  }
  Item *get_copy(THD *thd) override
  { return get_item_copy<Item_func_is_free_lock>(thd, this); }
};

class Item_func_is_used_lock :public Item_long_func
{
  bool check_arguments() const override
  { return args[0]->check_type_general_purpose_string(func_name_cstring()); }
  String value;
public:
  Item_func_is_used_lock(THD *thd, Item *a): Item_long_func(thd, a) {}
  longlong val_int() override;
  LEX_CSTRING func_name_cstring() const override
  {
    static LEX_CSTRING name= {STRING_WITH_LEN("is_used_lock") };
    return name;
  }
  bool fix_length_and_dec() override
  {
    decimals=0; max_length=10;
    set_maybe_null();
    return FALSE;
  }
  bool check_vcol_func_processor(void *arg) override
  {
    return mark_unsupported_function(func_name(), "()", arg, VCOL_IMPOSSIBLE);
  }
  Item *get_copy(THD *thd) override
  { return get_item_copy<Item_func_is_used_lock>(thd, this); }
};


struct Lex_cast_type_st: public Lex_length_and_dec_st
{
private:
  const Type_handler *m_type_handler;
public:
  void set(const Type_handler *handler, const char *length, const char *dec)
  {
    m_type_handler= handler;
    Lex_length_and_dec_st::set(length, dec);
  }
  void set(const Type_handler *handler, Lex_length_and_dec_st length_and_dec)
  {
    m_type_handler= handler;
    Lex_length_and_dec_st::operator=(length_and_dec);
  }
  void set(const Type_handler *handler, const char *length)
  {
    set(handler, length, 0);
  }
  void set(const Type_handler *handler)
  {
    set(handler, 0, 0);
  }
  const Type_handler *type_handler() const { return m_type_handler; }
  Item *create_typecast_item(THD *thd, Item *item,
                             CHARSET_INFO *cs= NULL) const
  {
    return m_type_handler->
      create_typecast_item(thd, item,
                           Type_cast_attributes(length(), dec(), cs));
  }
  Item *create_typecast_item_or_error(THD *thd, Item *item,
                                      CHARSET_INFO *cs= NULL) const;
};


class Item_func_row_count :public Item_longlong_func
{
public:
  Item_func_row_count(THD *thd): Item_longlong_func(thd) {}
  longlong val_int() override;
  LEX_CSTRING func_name_cstring() const override
  {
    static LEX_CSTRING name= {STRING_WITH_LEN("row_count") };
    return name;
  }
  bool fix_length_and_dec() override
  {
    decimals= 0;
    base_flags&= ~item_base_t::MAYBE_NULL;
    return FALSE;
  }
  bool check_vcol_func_processor(void *arg) override
  {
    return mark_unsupported_function(func_name(), "()", arg, VCOL_IMPOSSIBLE);
  }
  Item *get_copy(THD *thd) override
  { return get_item_copy<Item_func_row_count>(thd, this); }
};


/*
 *
 * Stored FUNCTIONs
 *
 */

class Item_func_sp :public Item_func,
                    public Item_sp
{
private:
  const Sp_handler *m_handler;

  bool execute();

protected:
  bool is_expensive_processor(void *arg) override
  { return is_expensive(); }

  bool check_arguments() const override
  {
    // sp_prepare_func_item() checks that the number of columns is correct
    return false;
  } 
public:

  Item_func_sp(THD *thd, Name_resolution_context *context_arg,
               sp_name *name, const Sp_handler *sph);

  Item_func_sp(THD *thd, Name_resolution_context *context_arg,
               sp_name *name, const Sp_handler *sph, List<Item> &list);

  virtual ~Item_func_sp() = default;

  void update_used_tables() override;

  void cleanup() override;

  LEX_CSTRING func_name_cstring() const override;

  const Type_handler *type_handler() const override;

  Field *create_tmp_field_ex(MEM_ROOT *root, TABLE *table, Tmp_field_src *src,
                             const Tmp_field_param *param) override;
  Field *create_field_for_create_select(MEM_ROOT *root, TABLE *table) override
  {
    return result_type() != STRING_RESULT ?
           sp_result_field :
           create_table_field_from_handler(root, table);
  }
  void make_send_field(THD *thd, Send_field *tmp_field) override;

  longlong val_int() override
  {
    if (execute())
      return (longlong) 0;
    return sp_result_field->val_int();
  }

  double val_real() override
  {
    if (execute())
      return 0.0;
    return sp_result_field->val_real();
  }

  my_decimal *val_decimal(my_decimal *dec_buf) override
  {
    if (execute())
      return NULL;
    return sp_result_field->val_decimal(dec_buf);
  }

  bool get_date(THD *thd, MYSQL_TIME *ltime, date_mode_t fuzzydate) override
  {
    if (execute())
      return true;
    return sp_result_field->get_date(ltime, fuzzydate);
  }

  String *val_str(String *str) override
  {
    String buf;
    char buff[20];
    buf.set(buff, 20, str->charset());
    buf.length(0);
    if (execute())
      return NULL;
    /*
      result_field will set buf pointing to internal buffer
      of the resul_field. Due to this it will change any time
      when SP is executed. In order to prevent occasional
      corruption of returned value, we make here a copy.
    */
    sp_result_field->val_str(&buf);
    str->copy(buf);
    return str;
  }

  bool val_native(THD *thd, Native *to) override
  {
    if (execute())
      return true;
    return (null_value= sp_result_field->val_native(to));
  }

  void update_null_value() override
  { 
    execute();
  }

  bool change_context_processor(void *cntx) override
  { context= (Name_resolution_context *)cntx; return FALSE; }

  enum Functype functype() const override { return FUNC_SP; }

  bool fix_fields(THD *thd, Item **ref) override;
  bool fix_length_and_dec(void) override;
  bool is_expensive() override;

  inline Field *get_sp_result_field()
  {
    return sp_result_field;
  }
  const sp_name *get_sp_name() const
  {
    return m_name;
  }

  bool check_vcol_func_processor(void *arg) override;
  bool limit_index_condition_pushdown_processor(void *opt_arg) override
  {
    return TRUE;
  }
  Item *get_copy(THD *) override { return 0; }
  bool eval_not_null_tables(void *opt_arg) override
  {
    not_null_tables_cache= 0;
    return 0;
  }
  bool excl_dep_on_grouping_fields(st_select_lex *sel) override
  { return false; }
  bool find_not_null_fields(table_map allowed) override
  {
    return false;
  }
};


class Item_func_found_rows :public Item_longlong_func
{
public:
  Item_func_found_rows(THD *thd): Item_longlong_func(thd) {}
  longlong val_int() override;
  LEX_CSTRING func_name_cstring() const override
  {
    static LEX_CSTRING name= {STRING_WITH_LEN("found_rows") };
    return name;
  }
  bool fix_length_and_dec() override
  {
    decimals= 0;
    base_flags&= ~item_base_t::MAYBE_NULL;
    return FALSE;
  }
  bool check_vcol_func_processor(void *arg) override
  {
    return mark_unsupported_function(func_name(), "()", arg, VCOL_IMPOSSIBLE);
  }
  Item *get_copy(THD *thd) override
  { return get_item_copy<Item_func_found_rows>(thd, this); }
};


class Item_func_oracle_sql_rowcount :public Item_longlong_func
{
public:
  Item_func_oracle_sql_rowcount(THD *thd): Item_longlong_func(thd) {}
  longlong val_int() override;
  LEX_CSTRING func_name_cstring() const override
  {
    static LEX_CSTRING name= {STRING_WITH_LEN("SQL%ROWCOUNT") };
    return name;
  }
  void print(String *str, enum_query_type query_type) override
  {
    str->append(func_name_cstring());
  }
  bool check_vcol_func_processor(void *arg) override
  {
    return mark_unsupported_function(func_name(), "()", arg, VCOL_IMPOSSIBLE);
  }
  Item *get_copy(THD *thd) override
  { return get_item_copy<Item_func_oracle_sql_rowcount>(thd, this); }
};


class Item_func_sqlcode: public Item_long_func
{
public:
  Item_func_sqlcode(THD *thd): Item_long_func(thd) { }
  longlong val_int() override;
  LEX_CSTRING func_name_cstring() const override
  {
    static LEX_CSTRING name= {STRING_WITH_LEN("SQLCODE") };
    return name;
  }
  void print(String *str, enum_query_type query_type) override
  {
    str->append(func_name_cstring());
  }
  bool check_vcol_func_processor(void *arg) override
  {
    return mark_unsupported_function(func_name(), "()", arg, VCOL_IMPOSSIBLE);
  }
  bool fix_length_and_dec() override
  {
    base_flags&= ~item_base_t::MAYBE_NULL;
    null_value= false;
    max_length= 11;
    return FALSE;
  }
  Item *get_copy(THD *thd) override
  { return get_item_copy<Item_func_sqlcode>(thd, this); }
};


void uuid_short_init();
ulonglong server_uuid_value();

class Item_func_uuid_short :public Item_longlong_func
{
public:
  Item_func_uuid_short(THD *thd): Item_longlong_func(thd) {}
  LEX_CSTRING func_name_cstring() const override
  {
    static LEX_CSTRING name= {STRING_WITH_LEN("uuid_short") };
    return name;
  }
  longlong val_int() override;
  bool const_item() const override { return false; }
  bool fix_length_and_dec() override
  { max_length= 21; unsigned_flag=1; return FALSE; }
  table_map used_tables() const override { return RAND_TABLE_BIT; }
  bool check_vcol_func_processor(void *arg) override
  {
    return mark_unsupported_function(func_name(), "()", arg,
                                     VCOL_NON_DETERMINISTIC);
  }
  Item *get_copy(THD *thd) override
  { return get_item_copy<Item_func_uuid_short>(thd, this); }
};


class Item_func_last_value :public Item_func
{
protected:
  Item *last_value;
public:
  Item_func_last_value(THD *thd, List<Item> &list): Item_func(thd, list) {}
  double val_real() override;
  longlong val_int() override;
  String *val_str(String *) override;
  my_decimal *val_decimal(my_decimal *) override;
  bool get_date(THD *thd, MYSQL_TIME *ltime, date_mode_t fuzzydate) override;
  bool val_native(THD *thd, Native *) override;
  bool fix_length_and_dec() override;
  LEX_CSTRING func_name_cstring() const override
  {
    static LEX_CSTRING name= {STRING_WITH_LEN("last_value") };
    return name;
  }
  const Type_handler *type_handler() const override
  { return last_value->type_handler(); }
  bool eval_not_null_tables(void *) override
  {
    not_null_tables_cache= 0;
    return 0;
  }
  bool find_not_null_fields(table_map allowed) override
  {
    return false;
  }
  bool const_item() const override { return 0; }
  void evaluate_sideeffects();
  void update_used_tables() override
  {
    Item_func::update_used_tables();
    copy_flags(last_value, item_base_t::MAYBE_NULL);
  }
  Item *get_copy(THD *thd) override
  { return get_item_copy<Item_func_last_value>(thd, this); }
};


/* Implementation for sequences: NEXT VALUE FOR sequence and NEXTVAL() */

class Item_func_nextval :public Item_longlong_func
{
protected:
  TABLE_LIST *table_list;
  TABLE *table;
public:
  Item_func_nextval(THD *thd, TABLE_LIST *table_list_arg):
  Item_longlong_func(thd), table_list(table_list_arg) {}
  longlong val_int() override;
  LEX_CSTRING func_name_cstring() const override
  {
    static LEX_CSTRING name= {STRING_WITH_LEN("nextval") };
    return name;
  }
  bool fix_length_and_dec() override
  {
    unsigned_flag= 0;
    max_length= MAX_BIGINT_WIDTH;
    set_maybe_null();             /* In case of errors */
    return FALSE;
  }
  /*
    update_table() function must be called during the value function
    as in case of DEFAULT the sequence table may not yet be open
    while fix_fields() are called
  */
  void update_table()
  {
    if (!(table= table_list->table))
    {
      /*
        If nextval was used in DEFAULT then next_local points to
        the table_list used by to open the sequence table
      */
      table= table_list->next_local->table;
    }
  }
  bool const_item() const override { return 0; }
  Item *get_copy(THD *thd) override
  { return get_item_copy<Item_func_nextval>(thd, this); }
  void print(String *str, enum_query_type query_type) override;
  bool check_vcol_func_processor(void *arg) override
  {
    return mark_unsupported_function(func_name(), "()", arg, VCOL_NEXTVAL);
  }
};


/* Implementation for sequences: LASTVAL(sequence), PostgreSQL style */

class Item_func_lastval :public Item_func_nextval
{
public:
  Item_func_lastval(THD *thd, TABLE_LIST *table_list_arg):
  Item_func_nextval(thd, table_list_arg) {}
  longlong val_int() override;
  LEX_CSTRING func_name_cstring() const override
  {
    static LEX_CSTRING name= {STRING_WITH_LEN("lastval") };
    return name;
  }
  Item *get_copy(THD *thd) override
  { return get_item_copy<Item_func_lastval>(thd, this); }
};


/* Implementation for sequences: SETVAL(sequence), PostgreSQL style */

class Item_func_setval :public Item_func_nextval
{
  longlong nextval;
  ulonglong round;
  bool is_used;
public:
  Item_func_setval(THD *thd, TABLE_LIST *table_list_arg, longlong nextval_arg,
                   ulonglong round_arg, bool is_used_arg)
    : Item_func_nextval(thd, table_list_arg),
    nextval(nextval_arg), round(round_arg), is_used(is_used_arg)
  {}
  longlong val_int() override;
  LEX_CSTRING func_name_cstring() const override
  {
    static LEX_CSTRING name= {STRING_WITH_LEN("setval") };
    return name;
  }
  void print(String *str, enum_query_type query_type) override;
  Item *get_copy(THD *thd) override
  { return get_item_copy<Item_func_setval>(thd, this); }
};


Item *get_system_var(THD *thd, enum_var_type var_type,
                     const LEX_CSTRING *name, const LEX_CSTRING *component);
extern bool check_reserved_words(const LEX_CSTRING *name);
double my_double_round(double value, longlong dec, bool dec_unsigned,
                       bool truncate);

extern bool volatile  mqh_used;

bool update_hash(user_var_entry *entry, bool set_null, void *ptr, size_t length,
                 Item_result type, CHARSET_INFO *cs,
                 bool unsigned_arg);

#endif /* ITEM_FUNC_INCLUDED */<|MERGE_RESOLUTION|>--- conflicted
+++ resolved
@@ -58,7 +58,7 @@
 
   void print_schema_qualified_name(String *to,
                                    const LEX_CSTRING &schema_name,
-                                   const char *function_name) const
+                                   const LEX_CSTRING &function_name) const
   {
     // e.g. oracle_schema.func()
     to->append(schema_name);
@@ -68,7 +68,7 @@
 
   void print_sql_mode_qualified_name(String *to,
                                      enum_query_type query_type,
-                                     const char *function_name) const
+                                     const LEX_CSTRING &function_name) const
   {
     const Schema *func_schema= schema();
     if (!func_schema || func_schema == Schema::find_implied(current_thd))
@@ -80,7 +80,7 @@
   void print_sql_mode_qualified_name(String *to, enum_query_type query_type)
                                                                        const
   {
-    return print_sql_mode_qualified_name(to, query_type, func_name());
+    return print_sql_mode_qualified_name(to, query_type, func_name_cstring());
   }
 
 public:
@@ -202,11 +202,6 @@
                       List<Item> &fields, uint flags) override;
   void print(String *str, enum_query_type query_type) override;
   void print_op(String *str, enum_query_type query_type);
-<<<<<<< HEAD
-  void print_args(String *str, uint from, enum_query_type query_type);
-  bool is_null() override
-  { 
-=======
   void print_args(String *str, uint from, enum_query_type query_type) const;
   void print_args_parenthesized(String *str, enum_query_type query_type) const
   {
@@ -214,8 +209,8 @@
     print_args(str, 0, query_type);
     str->append(')');
   }
-  bool is_null() { 
->>>>>>> c33ca17c
+  bool is_null() override
+  { 
     update_null_value();
     return null_value; 
   }
