--- conflicted
+++ resolved
@@ -1855,13 +1855,8 @@
   void fix_length_and_dec_sint_ge0();
   void fix_length_and_dec_double();
   void fix_length_and_dec_decimal();
-<<<<<<< HEAD
   bool fix_length_and_dec(THD *thd) override;
-  Item *get_copy(THD *thd) override
-=======
-  bool fix_length_and_dec() override;
-  Item *do_get_copy(THD *thd) const override
->>>>>>> f071b762
+  Item *do_get_copy(THD *thd) const override
   { return get_item_copy<Item_func_abs>(thd, this); }
 };
 
@@ -2642,13 +2637,8 @@
     static LEX_CSTRING name= {STRING_WITH_LEN("field") };
     return name;
   }
-<<<<<<< HEAD
   bool fix_length_and_dec(THD *thd) override;
-  Item *get_copy(THD *thd) override
-=======
-  bool fix_length_and_dec() override;
-  Item *do_get_copy(THD *thd) const override
->>>>>>> f071b762
+  Item *do_get_copy(THD *thd) const override
   { return get_item_copy<Item_func_field>(thd, this); }
 };
 
@@ -2666,13 +2656,8 @@
     static LEX_CSTRING name= {STRING_WITH_LEN("ascii") };
     return name;
   }
-<<<<<<< HEAD
   bool fix_length_and_dec(THD *thd) override { max_length=3; return FALSE; }
-  Item *get_copy(THD *thd) override
-=======
-  bool fix_length_and_dec() override { max_length=3; return FALSE; }
-  Item *do_get_copy(THD *thd) const override
->>>>>>> f071b762
+  Item *do_get_copy(THD *thd) const override
   { return get_item_copy<Item_func_ascii>(thd, this); }
 };
 
@@ -2711,13 +2696,8 @@
     static LEX_CSTRING name= {STRING_WITH_LEN("find_in_set") };
     return name;
   }
-<<<<<<< HEAD
   bool fix_length_and_dec(THD *thd) override;
-  Item *get_copy(THD *thd) override
-=======
-  bool fix_length_and_dec() override;
-  Item *do_get_copy(THD *thd) const override
->>>>>>> f071b762
+  Item *do_get_copy(THD *thd) const override
   { return get_item_copy<Item_func_find_in_set>(thd, this); }
 };
 
@@ -2794,13 +2774,8 @@
     static LEX_CSTRING name= {STRING_WITH_LEN("bit_count") };
     return name;
   }
-<<<<<<< HEAD
   bool fix_length_and_dec(THD *thd) override;
-  Item *get_copy(THD *thd) override
-=======
-  bool fix_length_and_dec() override;
-  Item *do_get_copy(THD *thd) const override
->>>>>>> f071b762
+  Item *do_get_copy(THD *thd) const override
   { return get_item_copy<Item_func_bit_count>(thd, this); }
 };
 
@@ -3102,13 +3077,8 @@
   String *val_str(String *str) override;
   const Type_handler *type_handler() const override
   { return &type_handler_double; }
-<<<<<<< HEAD
   bool fix_length_and_dec(THD *thd) override { fix_num_length_and_dec(); return FALSE; }
-  Item *get_copy(THD *thd) override
-=======
-  bool fix_length_and_dec() override { fix_num_length_and_dec(); return FALSE; }
-  Item *do_get_copy(THD *thd) const override
->>>>>>> f071b762
+  Item *do_get_copy(THD *thd) const override
   { return get_item_copy<Item_func_udf_float>(thd, this); }
 };
 
@@ -3134,13 +3104,8 @@
       return &type_handler_ulonglong;
     return &type_handler_slonglong;
   }
-<<<<<<< HEAD
   bool fix_length_and_dec(THD *thd) override { decimals= 0; max_length= 21; return FALSE; }
-  Item *get_copy(THD *thd) override
-=======
-  bool fix_length_and_dec() override { decimals= 0; max_length= 21; return FALSE; }
-  Item *do_get_copy(THD *thd) const override
->>>>>>> f071b762
+  Item *do_get_copy(THD *thd) const override
   { return get_item_copy<Item_func_udf_int>(thd, this); }
 };
 
@@ -3167,13 +3132,8 @@
   }
   const Type_handler *type_handler() const override
   { return &type_handler_newdecimal; }
-<<<<<<< HEAD
   bool fix_length_and_dec(THD *thd) override { fix_num_length_and_dec(); return FALSE; }
-  Item *get_copy(THD *thd) override
-=======
-  bool fix_length_and_dec() override { fix_num_length_and_dec(); return FALSE; }
-  Item *do_get_copy(THD *thd) const override
->>>>>>> f071b762
+  Item *do_get_copy(THD *thd) const override
   { return get_item_copy<Item_func_udf_decimal>(thd, this); }
 };
 
@@ -3212,13 +3172,8 @@
   }
   const Type_handler *type_handler() const override
   { return string_type_handler(); }
-<<<<<<< HEAD
   bool fix_length_and_dec(THD *thd) override;
-  Item *get_copy(THD *thd) override
-=======
-  bool fix_length_and_dec() override;
-  Item *do_get_copy(THD *thd) const override
->>>>>>> f071b762
+  Item *do_get_copy(THD *thd) const override
   { return get_item_copy<Item_func_udf_str>(thd, this); }
 };
 
