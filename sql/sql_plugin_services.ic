--- conflicted
+++ resolved
@@ -167,10 +167,7 @@
   wsrep_thd_is_aborting,
   wsrep_trx_order_before,
   wsrep_thd_xid,
-<<<<<<< HEAD
-=======
   //wsrep_unlock_rollback,
->>>>>>> f7b00db9
   wsrep_set_data_home_dir
 };
 
