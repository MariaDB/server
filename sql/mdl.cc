/* Copyright (c) 2007, 2012, Oracle and/or its affiliates.
   Copyright (c) 2020, 2022, MariaDB

   This program is free software; you can redistribute it and/or modify
   it under the terms of the GNU General Public License as published by
   the Free Software Foundation; version 2 of the License.

   This program is distributed in the hope that it will be useful,
   but WITHOUT ANY WARRANTY; without even the implied warranty of
   MERCHANTABILITY or FITNESS FOR A PARTICULAR PURPOSE.  See the
   GNU General Public License for more details.

   You should have received a copy of the GNU General Public License
   along with this program; if not, write to the Free Software Foundation,
   51 Franklin Street, Fifth Floor, Boston, MA 02110-1335 USA */


#include "mariadb.h"
#include "sql_class.h"
#include "debug_sync.h"
#include "sql_array.h"
#include "rpl_rli.h"
#include <lf.h>
#include "unireg.h"
#include <mysql/plugin.h>
#include <mysql/service_thd_wait.h>
#include <mysql/psi/mysql_stage.h>
#include <tpool.h>
#include <pfs_metadata_provider.h>
#include <mysql/psi/mysql_mdl.h>
#include <algorithm>
#include <array>
#ifdef WITH_WSREP
#include "wsrep_mysqld.h"
#endif

static PSI_memory_key key_memory_MDL_context_acquire_locks;

#ifdef HAVE_PSI_INTERFACE
static PSI_mutex_key key_MDL_wait_LOCK_wait_status;

static PSI_mutex_info all_mdl_mutexes[]=
{
  { &key_MDL_wait_LOCK_wait_status, "MDL_wait::LOCK_wait_status", 0}
};

static PSI_rwlock_key key_MDL_lock_rwlock;
static PSI_rwlock_key key_MDL_context_LOCK_waiting_for;

static PSI_rwlock_info all_mdl_rwlocks[]=
{
  { &key_MDL_lock_rwlock, "MDL_lock::rwlock", 0},
  { &key_MDL_context_LOCK_waiting_for, "MDL_context::LOCK_waiting_for", 0}
};

static PSI_cond_key key_MDL_wait_COND_wait_status;

static PSI_cond_info all_mdl_conds[]=
{
  { &key_MDL_wait_COND_wait_status, "MDL_context::COND_wait_status", 0}
};

static PSI_memory_info all_mdl_memory[]=
{
  { &key_memory_MDL_context_acquire_locks, "MDL_context::acquire_locks", 0}
};

/**
  Initialise all the performance schema instrumentation points
  used by the MDL subsystem.
*/
static void init_mdl_psi_keys(void)
{
  int count;

  count= array_elements(all_mdl_mutexes);
  mysql_mutex_register("sql", all_mdl_mutexes, count);

  count= array_elements(all_mdl_rwlocks);
  mysql_rwlock_register("sql", all_mdl_rwlocks, count);

  count= array_elements(all_mdl_conds);
  mysql_cond_register("sql", all_mdl_conds, count);

  count= array_elements(all_mdl_memory);
  mysql_memory_register("sql", all_mdl_memory, count);

  MDL_key::init_psi_keys();
}
#endif /* HAVE_PSI_INTERFACE */


/**
  Thread state names to be used in case when we have to wait on resource
  belonging to certain namespace.
*/

PSI_stage_info MDL_key::m_namespace_to_wait_state_name[NAMESPACE_END]=
{
  {0, "Waiting for backup lock", 0},
  {0, "Waiting for schema metadata lock", 0},
  {0, "Waiting for table metadata lock", 0},
  {0, "Waiting for stored function metadata lock", 0},
  {0, "Waiting for stored procedure metadata lock", 0},
  {0, "Waiting for stored package body metadata lock", 0},
  {0, "Waiting for trigger metadata lock", 0},
  {0, "Waiting for event metadata lock", 0},
  {0, "User lock", 0} /* Be compatible with old status. */
};


static const LEX_STRING lock_types[]=
{
  { C_STRING_WITH_LEN("MDL_INTENTION_EXCLUSIVE") },
  { C_STRING_WITH_LEN("MDL_SHARED") },
  { C_STRING_WITH_LEN("MDL_SHARED_HIGH_PRIO") },
  { C_STRING_WITH_LEN("MDL_SHARED_READ") },
  { C_STRING_WITH_LEN("MDL_SHARED_WRITE") },
  { C_STRING_WITH_LEN("MDL_SHARED_UPGRADABLE") },
  { C_STRING_WITH_LEN("MDL_SHARED_READ_ONLY") },
  { C_STRING_WITH_LEN("MDL_SHARED_NO_WRITE") },
  { C_STRING_WITH_LEN("MDL_SHARED_NO_READ_WRITE") },
  { C_STRING_WITH_LEN("MDL_EXCLUSIVE") },
};


static const LEX_STRING backup_lock_types[]=
{
  { C_STRING_WITH_LEN("MDL_BACKUP_START") },
  { C_STRING_WITH_LEN("MDL_BACKUP_FLUSH") },
  { C_STRING_WITH_LEN("MDL_BACKUP_WAIT_FLUSH") },
  { C_STRING_WITH_LEN("MDL_BACKUP_WAIT_DDL") },
  { C_STRING_WITH_LEN("MDL_BACKUP_WAIT_COMMIT") },
  { C_STRING_WITH_LEN("MDL_BACKUP_FTWRL1") },
  { C_STRING_WITH_LEN("MDL_BACKUP_FTWRL2") },
  { C_STRING_WITH_LEN("MDL_BACKUP_DML") },
  { C_STRING_WITH_LEN("MDL_BACKUP_TRANS_DML") },
  { C_STRING_WITH_LEN("MDL_BACKUP_SYS_DML") },
  { C_STRING_WITH_LEN("MDL_BACKUP_DDL") },
  { C_STRING_WITH_LEN("MDL_BACKUP_BLOCK_DDL") },
  { C_STRING_WITH_LEN("MDL_BACKUP_ALTER_COPY") },
  { C_STRING_WITH_LEN("MDL_BACKUP_COMMIT") }
};


#ifdef HAVE_PSI_INTERFACE
void MDL_key::init_psi_keys()
{
  int i;
  int count;
  PSI_stage_info *info __attribute__((unused));

  count= array_elements(MDL_key::m_namespace_to_wait_state_name);
  for (i= 0; i<count; i++)
  {
    /* mysql_stage_register wants an array of pointers, registering 1 by 1. */
    info= & MDL_key::m_namespace_to_wait_state_name[i];
    mysql_stage_register("sql", &info, 1);
  }
}
#endif

static bool mdl_initialized= 0;


/**
  A collection of all MDL locks. A singleton,
  there is only one instance of the map in the server.
*/

class MDL_map
{
public:
  void init();
  void destroy();
  MDL_lock *find_or_insert(LF_PINS *pins, const MDL_key *key);
  unsigned long get_lock_owner(LF_PINS *pins, const MDL_key *key);
  void remove(LF_PINS *pins, MDL_lock *lock);
  LF_PINS *get_pins() { return lf_hash_get_pins(&m_locks); }
private:
  LF_HASH m_locks; /**< All acquired locks in the server. */
  /** Pre-allocated MDL_lock object for BACKUP namespace. */
  MDL_lock *m_backup_lock;
  friend int mdl_iterate(mdl_iterator_callback, void *);
};


/**
  A context of the recursive traversal through all contexts
  in all sessions in search for deadlock.
*/

class Deadlock_detection_visitor: public MDL_wait_for_graph_visitor
{
public:
  Deadlock_detection_visitor(MDL_context *start_node_arg)
    : m_start_node(start_node_arg),
      m_victim(NULL),
      m_current_search_depth(0),
      m_found_deadlock(FALSE)
  {}
  bool enter_node(MDL_context *node) override;
  void leave_node(MDL_context *node) override;

  bool inspect_edge(MDL_context *dest) override;

  MDL_context *get_victim() const { return m_victim; }
private:
  /**
    Change the deadlock victim to a new one if it has lower deadlock
    weight.
  */
  void opt_change_victim_to(MDL_context *new_victim);
private:
  /**
    The context which has initiated the search. There
    can be multiple searches happening in parallel at the same time.
  */
  MDL_context *m_start_node;
  /** If a deadlock is found, the context that identifies the victim. */
  MDL_context *m_victim;
  /** Set to the 0 at start. Increased whenever
    we descend into another MDL context (aka traverse to the next
    wait-for graph node). When MAX_SEARCH_DEPTH is reached, we
    assume that a deadlock is found, even if we have not found a
    loop.
  */
  uint m_current_search_depth;
  /** TRUE if we found a deadlock. */
  bool m_found_deadlock;
  /**
    Maximum depth for deadlock searches. After this depth is
    achieved we will unconditionally declare that there is a
    deadlock.

    @note This depth should be small enough to avoid stack
          being exhausted by recursive search algorithm.

    TODO: Find out what is the optimal value for this parameter.
          Current value is safe, but probably sub-optimal,
          as there is an anecdotal evidence that real-life
          deadlocks are even shorter typically.
  */
  static const uint MAX_SEARCH_DEPTH= 32;
};

#ifndef DBUG_OFF

/*
  Print a list of all locks to DBUG trace to help with debugging
*/

const char *dbug_print_mdl(MDL_ticket *mdl_ticket)
{
  thread_local char buffer[256];
  MDL_key *mdl_key= mdl_ticket->get_key();
  my_snprintf(buffer, sizeof(buffer) - 1, "%.*s/%.*s (%s)",
              (int) mdl_key->db_name_length(), mdl_key->db_name(),
              (int) mdl_key->name_length(),    mdl_key->name(),
              mdl_ticket->get_type_name()->str);
  return buffer;
}


const char *dbug_print(MDL_ticket *mdl_ticket)
{
  return dbug_print_mdl(mdl_ticket);
}


static int mdl_dbug_print_lock(MDL_ticket *mdl_ticket, void *arg, bool granted)
{
  String *tmp= (String*) arg;
  char buffer[256];
  size_t length= my_snprintf(buffer, sizeof(buffer) - 1,
                             "\n    %s (%s)", dbug_print_mdl(mdl_ticket),
                             granted ? "granted" : "waiting");
  tmp->append(buffer, length);
  return 0;
}

const char *mdl_dbug_print_locks()
{
  thread_local String tmp;
  tmp.length(0);
  mdl_iterate(mdl_dbug_print_lock, (void*) &tmp);
  return tmp.c_ptr();
}
#endif /* DBUG_OFF */

/**
  Enter a node of a wait-for graph. After
  a node is entered, inspect_edge() will be called
  for all wait-for destinations of this node. Then
  leave_node() will be called.
  We call "enter_node()" for all nodes we inspect,
  including the starting node.

  @retval  TRUE  Maximum search depth exceeded.
  @retval  FALSE OK.
*/

bool Deadlock_detection_visitor::enter_node(MDL_context *node)
{
  m_found_deadlock= ++m_current_search_depth >= MAX_SEARCH_DEPTH;
  if (m_found_deadlock)
  {
    DBUG_ASSERT(! m_victim);
    opt_change_victim_to(node);
  }
  return m_found_deadlock;
}


/**
  Done inspecting this node. Decrease the search
  depth. If a deadlock is found, and we are
  backtracking to the start node, optionally
  change the deadlock victim to one with lower
  deadlock weight.
*/

void Deadlock_detection_visitor::leave_node(MDL_context *node)
{
  --m_current_search_depth;
  if (m_found_deadlock)
    opt_change_victim_to(node);
}


/**
  Inspect a wait-for graph edge from one MDL context to another.

  @retval TRUE   A loop is found.
  @retval FALSE  No loop is found.
*/

bool Deadlock_detection_visitor::inspect_edge(MDL_context *node)
{
  m_found_deadlock= node == m_start_node;
  return m_found_deadlock;
}


/**
  Change the deadlock victim to a new one if it has lower deadlock
  weight.

  @retval new_victim  Victim is not changed.
  @retval !new_victim New victim became the current.
*/

void
Deadlock_detection_visitor::opt_change_victim_to(MDL_context *new_victim)
{
  if (m_victim == NULL ||
      m_victim->get_deadlock_weight() >= new_victim->get_deadlock_weight())
  {
    /* Swap victims, unlock the old one. */
    MDL_context *tmp= m_victim;
    m_victim= new_victim;
    m_victim->lock_deadlock_victim();
    if (tmp)
      tmp->unlock_deadlock_victim();
  }
}


/**
  Get a bit corresponding to enum_mdl_type value in a granted/waiting bitmaps
  and compatibility matrices.
*/

/**
  The lock context. Created internally for an acquired lock.
  For a given name, there exists only one MDL_lock instance,
  and it exists only when the lock has been granted.
  Can be seen as an MDL subsystem's version of TABLE_SHARE.

  This is an abstract class which lacks information about
  compatibility rules for lock types. They should be specified
  in its descendants.
*/

class MDL_lock
{
public:
  typedef mdl_bitmap_t bitmap_t;

  class Ticket_list
  {
    using List= ilist<MDL_ticket>;
  public:
    Ticket_list() :m_bitmap(0) { m_type_counters.fill(0); }

    void add_ticket(MDL_ticket *ticket);
    void remove_ticket(MDL_ticket *ticket);
    bool is_empty() const { return m_list.empty(); }
    bitmap_t bitmap() const { return m_bitmap; }
    List::const_iterator begin() const { return m_list.begin(); }
    List::const_iterator end() const { return m_list.end(); }
  private:
    /** List of tickets. */
    List m_list;
    /** Bitmap of types of tickets in this list. */
    bitmap_t m_bitmap;
    std::array<uint32_t, MDL_BACKUP_END> m_type_counters; // hash table
  };


  /**
    Helper struct which defines how different types of locks are handled
    for a specific MDL_lock. In practice we use only three strategies:
    "backup" lock strategy for locks in BACKUP namespace, "scoped" lock
    strategy for locks in SCHEMA namespace and "object" lock strategy for
    all other namespaces.
  */
  struct MDL_lock_strategy
  {
    virtual const bitmap_t *incompatible_granted_types_bitmap() const = 0;
    virtual const bitmap_t *incompatible_waiting_types_bitmap() const = 0;
    virtual bool needs_notification(const MDL_ticket *ticket) const = 0;
    virtual bool conflicting_locks(const MDL_ticket *ticket) const = 0;
    virtual bitmap_t hog_lock_types_bitmap() const = 0;
    virtual ~MDL_lock_strategy() = default;
  };


  /**
    An implementation of the scoped metadata lock. The only locking modes
    which are supported at the moment are SHARED and INTENTION EXCLUSIVE
    and EXCLUSIVE
  */
  struct MDL_scoped_lock : public MDL_lock_strategy
  {
    MDL_scoped_lock() = default;
    const bitmap_t *incompatible_granted_types_bitmap() const override
    { return m_granted_incompatible; }
    const bitmap_t *incompatible_waiting_types_bitmap() const override
    { return m_waiting_incompatible; }
    bool needs_notification(const MDL_ticket *ticket) const override
    { return (ticket->get_type() == MDL_SHARED); }

    /**
      Notify threads holding scoped IX locks which conflict with a pending
      S lock.

      Thread which holds global IX lock can be a handler thread for
      insert delayed. We need to kill such threads in order to get
      global shared lock. We do this my calling code outside of MDL.
    */
    bool conflicting_locks(const MDL_ticket *ticket) const override
    { return ticket->get_type() == MDL_INTENTION_EXCLUSIVE; }

    /*
      In scoped locks, only IX lock request would starve because of X/S. But that
      is practically very rare case. So just return 0 from this function.
    */
    bitmap_t hog_lock_types_bitmap() const override
    { return 0; }
  private:
    static const bitmap_t m_granted_incompatible[MDL_TYPE_END];
    static const bitmap_t m_waiting_incompatible[MDL_TYPE_END];
  };


  /**
    An implementation of a per-object lock. Supports SHARED, SHARED_UPGRADABLE,
    SHARED HIGH PRIORITY and EXCLUSIVE locks.
  */
  struct MDL_object_lock : public MDL_lock_strategy
  {
    MDL_object_lock() = default;
    const bitmap_t *incompatible_granted_types_bitmap() const override
    { return m_granted_incompatible; }
    const bitmap_t *incompatible_waiting_types_bitmap() const override
    { return m_waiting_incompatible; }
    bool needs_notification(const MDL_ticket *ticket) const override
    {
      return (MDL_BIT(ticket->get_type()) &
              (MDL_BIT(MDL_SHARED_NO_WRITE) |
               MDL_BIT(MDL_SHARED_NO_READ_WRITE) |
               MDL_BIT(MDL_EXCLUSIVE)));
    }

    /**
      Notify threads holding a shared metadata locks on object which
      conflict with a pending X, SNW or SNRW lock.

      If thread which holds conflicting lock is waiting on table-level
      lock or some other non-MDL resource we might need to wake it up
      by calling code outside of MDL.
    */
    bool conflicting_locks(const MDL_ticket *ticket) const override
    { return ticket->get_type() < MDL_SHARED_UPGRADABLE; }

    /*
      To prevent starvation, these lock types that are only granted
      max_write_lock_count times in a row while other lock types are
      waiting.
    */
    bitmap_t hog_lock_types_bitmap() const override
    {
      return (MDL_BIT(MDL_SHARED_NO_WRITE) |
              MDL_BIT(MDL_SHARED_NO_READ_WRITE) |
              MDL_BIT(MDL_EXCLUSIVE));
    }

  private:
    static const bitmap_t m_granted_incompatible[MDL_TYPE_END];
    static const bitmap_t m_waiting_incompatible[MDL_TYPE_END];
  };


  struct MDL_backup_lock: public MDL_lock_strategy
  {
    MDL_backup_lock() = default;
    const bitmap_t *incompatible_granted_types_bitmap() const override
    { return m_granted_incompatible; }
    const bitmap_t *incompatible_waiting_types_bitmap() const override
    { return m_waiting_incompatible; }
    bool needs_notification(const MDL_ticket *ticket) const override
    {
      return (MDL_BIT(ticket->get_type()) & MDL_BIT(MDL_BACKUP_FTWRL1));
    }

    /**
       Insert delayed threads may hold DML or TRANS_DML lock.
       We need to kill such threads in order to get lock for FTWRL statements.
       We do this by calling code outside of MDL.
    */
    bool conflicting_locks(const MDL_ticket *ticket) const override
    {
      return (MDL_BIT(ticket->get_type()) &
              (MDL_BIT(MDL_BACKUP_DML) |
               MDL_BIT(MDL_BACKUP_TRANS_DML)));
    }

    /*
      In backup namespace DML/DDL may starve because of concurrent FTWRL or
      BACKUP statements. This scenario is partically useless in real world,
      so we just return 0 here.
    */
    bitmap_t hog_lock_types_bitmap() const override
    { return 0; }
  private:
    static const bitmap_t m_granted_incompatible[MDL_BACKUP_END];
    static const bitmap_t m_waiting_incompatible[MDL_BACKUP_END];
  };

public:
  /** The key of the object (data) being protected. */
  MDL_key key;
  /**
    Read-write lock protecting this lock context.

    @note The fact that we use read-write lock prefers readers here is
          important as deadlock detector won't work correctly otherwise.

          For example, imagine that we have following waiters graph:

                       ctxA -> obj1 -> ctxB -> obj1 -|
                        ^                            |
                        |----------------------------|

          and both ctxA and ctxB start deadlock detection process:

            ctxA read-locks obj1             ctxB read-locks obj2
            ctxA goes deeper                 ctxB goes deeper

          Now ctxC comes in who wants to start waiting on obj1, also
          ctxD comes in who wants to start waiting on obj2.

            ctxC tries to write-lock obj1   ctxD tries to write-lock obj2
            ctxC is blocked                 ctxD is blocked

          Now ctxA and ctxB resume their search:

            ctxA tries to read-lock obj2    ctxB tries to read-lock obj1

          If m_rwlock prefers writes (or fair) both ctxA and ctxB would be
          blocked because of pending write locks from ctxD and ctxC
          correspondingly. Thus we will get a deadlock in deadlock detector.
          If m_wrlock prefers readers (actually ignoring pending writers is
          enough) ctxA and ctxB will continue and no deadlock will occur.
  */
  mysql_prlock_t m_rwlock;

  bool is_empty() const
  {
    return (m_granted.is_empty() && m_waiting.is_empty());
  }

  const bitmap_t *incompatible_granted_types_bitmap() const
  { return m_strategy->incompatible_granted_types_bitmap(); }
  const bitmap_t *incompatible_waiting_types_bitmap() const
  { return m_strategy->incompatible_waiting_types_bitmap(); }

  bool has_pending_conflicting_lock(enum_mdl_type type);

  bool can_grant_lock(enum_mdl_type type, MDL_context *requstor_ctx,
                      bool ignore_lock_priority) const;

  inline unsigned long get_lock_owner() const;

  void reschedule_waiters();

  void remove_ticket(LF_PINS *pins, Ticket_list MDL_lock::*queue,
                     MDL_ticket *ticket);

  bool visit_subgraph(MDL_ticket *waiting_ticket,
                      MDL_wait_for_graph_visitor *gvisitor);

  bool needs_notification(const MDL_ticket *ticket) const
  { return m_strategy->needs_notification(ticket); }
  void notify_conflicting_locks(MDL_context *ctx, bool abort_blocking)
  {
    for (const auto &conflicting_ticket : m_granted)
    {
      if (conflicting_ticket.get_ctx() != ctx &&
          m_strategy->conflicting_locks(&conflicting_ticket))
      {
        MDL_context *conflicting_ctx= conflicting_ticket.get_ctx();

        ctx->get_owner()->
          notify_shared_lock(conflicting_ctx->get_owner(),
                             conflicting_ctx->get_needs_thr_lock_abort(),
                             abort_blocking);
      }
    }
  }

  bitmap_t hog_lock_types_bitmap() const
  { return m_strategy->hog_lock_types_bitmap(); }

#ifndef DBUG_OFF
  bool check_if_conflicting_replication_locks(MDL_context *ctx);
#endif

  /** List of granted tickets for this lock. */
  Ticket_list m_granted;
  /** Tickets for contexts waiting to acquire a lock. */
  Ticket_list m_waiting;

  /**
    Number of times high priority lock requests have been granted while
    low priority lock requests were waiting.
  */
  ulong m_hog_lock_count;

public:

  MDL_lock()
    : m_hog_lock_count(0),
      m_strategy(0)
  { mysql_prlock_init(key_MDL_lock_rwlock, &m_rwlock); }

  MDL_lock(const MDL_key *key_arg)
  : key(key_arg),
    m_hog_lock_count(0),
    m_strategy(&m_backup_lock_strategy)
  {
    DBUG_ASSERT(key_arg->mdl_namespace() == MDL_key::BACKUP);
    mysql_prlock_init(key_MDL_lock_rwlock, &m_rwlock);
  }

  ~MDL_lock()
  { mysql_prlock_destroy(&m_rwlock); }

  static void lf_alloc_constructor(uchar *arg)
  { new (arg + LF_HASH_OVERHEAD) MDL_lock(); }

  static void lf_alloc_destructor(uchar *arg)
  { ((MDL_lock*)(arg + LF_HASH_OVERHEAD))->~MDL_lock(); }

  static void lf_hash_initializer(LF_HASH *hash __attribute__((unused)),
                                  void *_lock, const void *_key_arg)
  {
    MDL_lock *lock= static_cast<MDL_lock *>(_lock);
    const MDL_key *key_arg= static_cast<const MDL_key *>(_key_arg);
    DBUG_ASSERT(key_arg->mdl_namespace() != MDL_key::BACKUP);
    new (&lock->key) MDL_key(key_arg);
    if (key_arg->mdl_namespace() == MDL_key::SCHEMA)
      lock->m_strategy= &m_scoped_lock_strategy;
    else
      lock->m_strategy= &m_object_lock_strategy;
  }

  const MDL_lock_strategy *m_strategy;
private:
  static const MDL_backup_lock m_backup_lock_strategy;
  static const MDL_scoped_lock m_scoped_lock_strategy;
  static const MDL_object_lock m_object_lock_strategy;
};


const MDL_lock::MDL_backup_lock MDL_lock::m_backup_lock_strategy;
const MDL_lock::MDL_scoped_lock MDL_lock::m_scoped_lock_strategy;
const MDL_lock::MDL_object_lock MDL_lock::m_object_lock_strategy;


static MDL_map mdl_locks;


extern "C"
{
static const uchar *mdl_locks_key(const void *record, size_t *length,
                                  my_bool)
{
  const MDL_lock *lock= static_cast<const MDL_lock *>(record);
  *length= lock->key.length();
  return lock->key.ptr();
}
} /* extern "C" */


/**
  Initialize the metadata locking subsystem.

  This function is called at server startup.

  In particular, initializes the new global mutex and
  the associated condition variable: LOCK_mdl and COND_mdl.
  These locking primitives are implementation details of the MDL
  subsystem and are private to it.
*/

void mdl_init()
{
  DBUG_ASSERT(! mdl_initialized);
  mdl_initialized= TRUE;

#ifdef HAVE_PSI_INTERFACE
  init_mdl_psi_keys();
#endif

  mdl_locks.init();
}


/**
  Release resources of metadata locking subsystem.

  Destroys the global mutex and the condition variable.
  Called at server shutdown.
*/

void mdl_destroy()
{
  if (mdl_initialized)
  {
    mdl_initialized= FALSE;
    mdl_locks.destroy();
  }
}


struct mdl_iterate_arg
{
  mdl_iterator_callback callback;
  void *argument;
};


static my_bool mdl_iterate_lock(void *lk, void *a)
{
  MDL_lock *lock= static_cast<MDL_lock*>(lk);
  mdl_iterate_arg *arg= static_cast<mdl_iterate_arg*>(a);
  /*
    We can skip check for m_strategy here, becase m_granted
    must be empty for such locks anyway.
  */
  mysql_prlock_rdlock(&lock->m_rwlock);
  bool res= std::any_of(lock->m_granted.begin(), lock->m_granted.end(),
                        [arg](MDL_ticket &ticket) {
                          return arg->callback(&ticket, arg->argument, true);
                        });
  res= std::any_of(lock->m_waiting.begin(), lock->m_waiting.end(),
                   [arg](MDL_ticket &ticket) {
                     return arg->callback(&ticket, arg->argument, false);
                   });
  mysql_prlock_unlock(&lock->m_rwlock);
  return res;
}


int mdl_iterate(mdl_iterator_callback callback, void *arg)
{
  DBUG_ENTER("mdl_iterate");
  mdl_iterate_arg argument= { callback, arg };
  int res= 1;

  if (LF_PINS *pins= mdl_locks.get_pins())
  {
    res= mdl_iterate_lock(mdl_locks.m_backup_lock, &argument) ||
         lf_hash_iterate(&mdl_locks.m_locks, pins, mdl_iterate_lock,
                         &argument);
    lf_hash_put_pins(pins);
  }
  DBUG_RETURN(res);
}


my_hash_value_type mdl_hash_function(CHARSET_INFO *cs,
                                     const uchar *key, size_t length)
{
  MDL_key *mdl_key= (MDL_key*) (key - offsetof(MDL_key, m_ptr));
  return mdl_key->hash_value();
}


/** Initialize the container for all MDL locks. */

void MDL_map::init()
{
  MDL_key backup_lock_key(MDL_key::BACKUP, "", "");

  m_backup_lock= new (std::nothrow) MDL_lock(&backup_lock_key);

  lf_hash_init(&m_locks, sizeof(MDL_lock), LF_HASH_UNIQUE, 0, 0,
               mdl_locks_key, &my_charset_bin);
  m_locks.alloc.constructor= MDL_lock::lf_alloc_constructor;
  m_locks.alloc.destructor= MDL_lock::lf_alloc_destructor;
  m_locks.initializer= MDL_lock::lf_hash_initializer;
  m_locks.hash_function= mdl_hash_function;
}


/**
  Destroy the container for all MDL locks.
  @pre It must be empty.
*/

void MDL_map::destroy()
{
  delete m_backup_lock;

  DBUG_ASSERT(!lf_hash_size(&m_locks));
  lf_hash_destroy(&m_locks);
}


/**
  Find MDL_lock object corresponding to the key, create it
  if it does not exist.

  @retval non-NULL - Success. MDL_lock instance for the key with
                     locked MDL_lock::m_rwlock.
  @retval NULL     - Failure (OOM).
*/

MDL_lock* MDL_map::find_or_insert(LF_PINS *pins, const MDL_key *mdl_key)
{
  MDL_lock *lock;

  if (mdl_key->mdl_namespace() == MDL_key::BACKUP)
  {
    /*
      Return pointer to pre-allocated MDL_lock instance. Such an optimization
      allows to save one hash lookup for any statement changing data.

      It works since this namespace contains only one element so keys
      for them look like '<namespace-id>\0\0'.
    */
    DBUG_ASSERT(mdl_key->length() == 3);
    mysql_prlock_wrlock(&m_backup_lock->m_rwlock);
    return m_backup_lock;
  }

retry:
  while (!(lock= (MDL_lock*) lf_hash_search(&m_locks, pins, mdl_key->ptr(),
                                            mdl_key->length())))
    if (lf_hash_insert(&m_locks, pins, (uchar*) mdl_key) == -1)
      return NULL;

  mysql_prlock_wrlock(&lock->m_rwlock);
  if (unlikely(!lock->m_strategy))
  {
    mysql_prlock_unlock(&lock->m_rwlock);
    lf_hash_search_unpin(pins);
    goto retry;
  }
  lf_hash_search_unpin(pins);

  return lock;
}


/**
 * Return thread id of the owner of the lock, if it is owned.
 */

unsigned long
MDL_map::get_lock_owner(LF_PINS *pins, const MDL_key *mdl_key)
{
  unsigned long res= 0;

  if (mdl_key->mdl_namespace() == MDL_key::BACKUP)
  {
    mysql_prlock_rdlock(&m_backup_lock->m_rwlock);
    res= m_backup_lock->get_lock_owner();
    mysql_prlock_unlock(&m_backup_lock->m_rwlock);
  }
  else
  {
    MDL_lock *lock= (MDL_lock*) lf_hash_search(&m_locks, pins, mdl_key->ptr(),
                                               mdl_key->length());
    if (lock)
    {
      /*
        We can skip check for m_strategy here, becase m_granted
        must be empty for such locks anyway.
      */
      mysql_prlock_rdlock(&lock->m_rwlock);
      res= lock->get_lock_owner();
      mysql_prlock_unlock(&lock->m_rwlock);
      lf_hash_search_unpin(pins);
    }
  }
  return res;
}


/**
  Destroy MDL_lock object or delegate this responsibility to
  whatever thread that holds the last outstanding reference to
  it.
*/

void MDL_map::remove(LF_PINS *pins, MDL_lock *lock)
{
  if (lock->key.mdl_namespace() == MDL_key::BACKUP)
  {
    /* Never destroy pre-allocated MDL_lock object in BACKUP namespace. */
    mysql_prlock_unlock(&lock->m_rwlock);
    return;
  }

  lock->m_strategy= 0;
  mysql_prlock_unlock(&lock->m_rwlock);
  lf_hash_delete(&m_locks, pins, lock->key.ptr(), lock->key.length());
}


/**
  Initialize a metadata locking context.

  This is to be called when a new server connection is created.
*/

MDL_context::MDL_context()
  :
  m_owner(NULL),
  m_needs_thr_lock_abort(FALSE),
  m_waiting_for(NULL),
  m_pins(NULL)
{
  mysql_prlock_init(key_MDL_context_LOCK_waiting_for, &m_LOCK_waiting_for);
}


/**
  Destroy metadata locking context.

  Assumes and asserts that there are no active or pending locks
  associated with this context at the time of the destruction.

  Currently does nothing. Asserts that there are no pending
  or satisfied lock requests. The pending locks must be released
  prior to destruction. This is a new way to express the assertion
  that all tables are closed before a connection is destroyed.
*/

void MDL_context::destroy()
{
  DBUG_ASSERT(m_tickets[MDL_STATEMENT].is_empty());
  DBUG_ASSERT(m_tickets[MDL_TRANSACTION].is_empty());
  DBUG_ASSERT(m_tickets[MDL_EXPLICIT].is_empty());

  mysql_prlock_destroy(&m_LOCK_waiting_for);
  if (m_pins)
    lf_hash_put_pins(m_pins);
}


bool MDL_context::fix_pins()
{
  return m_pins ? false : (m_pins= mdl_locks.get_pins()) == 0;
}


/**
  Initialize a lock request.

  This is to be used for every lock request.

  Note that initialization and allocation are split into two
  calls. This is to allow flexible memory management of lock
  requests. Normally a lock request is stored in statement memory
  (e.g. is a member of struct TABLE_LIST), but we would also like
  to allow allocation of lock requests in other memory roots,
  for example in the grant subsystem, to lock privilege tables.

  The MDL subsystem does not own or manage memory of lock requests.

  @param  mdl_namespace  Id of namespace of object to be locked
  @param  db             Name of database to which the object belongs
  @param  name           Name of of the object
  @param  mdl_type       The MDL lock type for the request.
*/

void MDL_request::init_with_source(MDL_key::enum_mdl_namespace mdl_namespace,
                       const char *db_arg,
                       const char *name_arg,
                       enum_mdl_type mdl_type_arg,
                       enum_mdl_duration mdl_duration_arg,
                       const char *src_file,
                       uint src_line)
{
  key.mdl_key_init(mdl_namespace, db_arg, name_arg);
  type= mdl_type_arg;
  duration= mdl_duration_arg;
  ticket= NULL;
  m_src_file= src_file;
  m_src_line= src_line;
}


/**
  Initialize a lock request using pre-built MDL_key.

  @sa MDL_request::init(namespace, db, name, type).

  @param key_arg       The pre-built MDL key for the request.
  @param mdl_type_arg  The MDL lock type for the request.
*/

void MDL_request::init_by_key_with_source(const MDL_key *key_arg,
                       enum_mdl_type mdl_type_arg,
                       enum_mdl_duration mdl_duration_arg,
                       const char *src_file,
                       uint src_line)
{
  key.mdl_key_init(key_arg);
  type= mdl_type_arg;
  duration= mdl_duration_arg;
  ticket= NULL;
  m_src_file= src_file;
  m_src_line= src_line;
}


/**
  Auxiliary functions needed for creation/destruction of MDL_ticket
  objects.

  @todo This naive implementation should be replaced with one that saves
        on memory allocation by reusing released objects.
*/

MDL_ticket *MDL_ticket::create(MDL_context *ctx_arg, enum_mdl_type type_arg
#ifndef DBUG_OFF
                               , enum_mdl_duration duration_arg
#endif
                               )
{
  return new (std::nothrow)
             MDL_ticket(ctx_arg, type_arg
#ifndef DBUG_OFF
                        , duration_arg
#endif
                        );
}


void MDL_ticket::destroy(MDL_ticket *ticket)
{
  mysql_mdl_destroy(ticket->m_psi);
  ticket->m_psi= NULL;

  delete ticket;
}


/**
  Return the 'weight' of this ticket for the
  victim selection algorithm. Requests with
  lower weight are preferred to requests
  with higher weight when choosing a victim.
*/

uint MDL_ticket::get_deadlock_weight() const
{
  if (m_lock->key.mdl_namespace() == MDL_key::BACKUP)
  {
    if (m_type == MDL_BACKUP_FTWRL1)
      return DEADLOCK_WEIGHT_FTWRL1;
    return DEADLOCK_WEIGHT_DDL;
  }
  return m_type >= MDL_SHARED_UPGRADABLE ?
         DEADLOCK_WEIGHT_DDL : DEADLOCK_WEIGHT_DML;
}


/** Construct an empty wait slot. */

MDL_wait::MDL_wait()
  :m_wait_status(EMPTY)
{
  mysql_mutex_init(key_MDL_wait_LOCK_wait_status, &m_LOCK_wait_status, NULL);
  mysql_cond_init(key_MDL_wait_COND_wait_status, &m_COND_wait_status, NULL);
}


/** Destroy system resources. */

MDL_wait::~MDL_wait()
{
  mysql_mutex_destroy(&m_LOCK_wait_status);
  mysql_cond_destroy(&m_COND_wait_status);
}


/**
  Set the status unless it's already set. Return FALSE if set,
  TRUE otherwise.
*/

bool MDL_wait::set_status(enum_wait_status status_arg)
{
  bool was_occupied= TRUE;
  mysql_mutex_lock(&m_LOCK_wait_status);
  if (m_wait_status == EMPTY)
  {
    was_occupied= FALSE;
    m_wait_status= status_arg;
    mysql_cond_signal(&m_COND_wait_status);
  }
  mysql_mutex_unlock(&m_LOCK_wait_status);
  return was_occupied;
}


/** Query the current value of the wait slot. */

MDL_wait::enum_wait_status MDL_wait::get_status()
{
  enum_wait_status result;
  mysql_mutex_lock(&m_LOCK_wait_status);
  result= m_wait_status;
  mysql_mutex_unlock(&m_LOCK_wait_status);
  return result;
}


/** Clear the current value of the wait slot. */

void MDL_wait::reset_status()
{
  mysql_mutex_lock(&m_LOCK_wait_status);
  m_wait_status= EMPTY;
  mysql_mutex_unlock(&m_LOCK_wait_status);
}


/**
  Wait for the status to be assigned to this wait slot.

  @param owner           MDL context owner.
  @param abs_timeout     Absolute time after which waiting should stop.
  @param set_status_on_timeout TRUE  - If in case of timeout waiting
                                       context should close the wait slot by
                                       sending TIMEOUT to itself.
                               FALSE - Otherwise.
  @param wait_state_name  Thread state name to be set for duration of wait.

  @returns Signal posted.
*/

MDL_wait::enum_wait_status
MDL_wait::timed_wait(MDL_context_owner *owner, struct timespec *abs_timeout,
                     bool set_status_on_timeout,
                     const PSI_stage_info *wait_state_name)
{
  PSI_stage_info old_stage;
  enum_wait_status result;
  int wait_result= 0;
  DBUG_ENTER("MDL_wait::timed_wait");

  mysql_mutex_lock(&m_LOCK_wait_status);

  owner->ENTER_COND(&m_COND_wait_status, &m_LOCK_wait_status,
                    wait_state_name, & old_stage);
  thd_wait_begin(NULL, THD_WAIT_META_DATA_LOCK);
  tpool::tpool_wait_begin();
  while (!m_wait_status && !owner->is_killed() &&
         wait_result != ETIMEDOUT && wait_result != ETIME)
  {
#ifdef WITH_WSREP
# ifdef ENABLED_DEBUG_SYNC
    // Allow tests to block thread before MDL-wait
    DEBUG_SYNC(owner->get_thd(), "wsrep_before_mdl_wait");
# endif
    if (WSREP_ON && wsrep_thd_is_BF(owner->get_thd(), false))
    {
      wait_result= mysql_cond_wait(&m_COND_wait_status, &m_LOCK_wait_status);
    }
    else
#endif /* WITH_WSREP */
    wait_result= mysql_cond_timedwait(&m_COND_wait_status, &m_LOCK_wait_status,
                                      abs_timeout);
  }
  tpool::tpool_wait_end();
  thd_wait_end(NULL);

  if (m_wait_status == EMPTY)
  {
    /*
      Wait has ended not due to a status being set from another
      thread but due to this connection/statement being killed or a
      time out.
      To avoid races, which may occur if another thread sets
      GRANTED status before the code which calls this method
      processes the abort/timeout, we assign the status under
      protection of the m_LOCK_wait_status, within the critical
      section. An exception is when set_status_on_timeout is
      false, which means that the caller intends to restart the
      wait.
    */
    if (owner->is_killed())
      m_wait_status= KILLED;
    else if (set_status_on_timeout)
      m_wait_status= TIMEOUT;
  }
  result= m_wait_status;

  owner->EXIT_COND(& old_stage);

  DBUG_RETURN(result);
}


/**
  Add ticket to MDL_lock's list of waiting requests and
  update corresponding bitmap of lock types.
*/

void MDL_lock::Ticket_list::add_ticket(MDL_ticket *ticket)
{
  /*
    Ticket being added to the list must have MDL_ticket::m_lock set,
    since for such tickets methods accessing this member might be
    called by other threads.
  */
  DBUG_ASSERT(ticket->get_lock());
#ifdef WITH_WSREP
  if (WSREP_ON && (this == &(ticket->get_lock()->m_waiting)) &&
      wsrep_thd_is_BF(ticket->get_ctx()->get_thd(), false))
  {
    DBUG_ASSERT(WSREP(ticket->get_ctx()->get_thd()));

    m_list.insert(std::find_if(ticket->get_lock()->m_waiting.begin(),
                               ticket->get_lock()->m_waiting.end(),
                               [](const MDL_ticket &waiting) {
                                 return !wsrep_thd_is_BF(
                                     waiting.get_ctx()->get_thd(), true);
                               }),
                  *ticket);
  }
  else
#endif /* WITH_WSREP */
  {
    /*
      Add ticket to the *back* of the queue to ensure fairness
      among requests with the same priority.
    */
    m_list.push_back(*ticket);
  }
  m_bitmap|= MDL_BIT(ticket->get_type());
  m_type_counters[ticket->get_type()]++;
}


/**
  Remove ticket from MDL_lock's list of requests and
  update corresponding bitmap of lock types.
*/

void MDL_lock::Ticket_list::remove_ticket(MDL_ticket *ticket)
{
  m_list.remove(*ticket);
  /*
    Check if waiting queue has another ticket with the same type as
    one which was removed. If there is no such ticket, i.e. we have
    removed last ticket of particular type, then we need to update
    bitmap of waiting ticket's types.
  */
  if (--m_type_counters[ticket->get_type()] == 0)
    m_bitmap&= ~MDL_BIT(ticket->get_type());
}


/**
  Determine waiting contexts which requests for the lock can be
  satisfied, grant lock to them and wake them up.

  @note Together with MDL_lock::add_ticket() this method implements
        fair scheduling among requests with the same priority.
        It tries to grant lock from the head of waiters list, while
        add_ticket() adds new requests to the back of this list.

*/

void MDL_lock::reschedule_waiters()
{
  bool skip_high_priority= false;
  bitmap_t hog_lock_types= hog_lock_types_bitmap();

  if (m_hog_lock_count >= max_write_lock_count)
  {
    /*
      If number of successively granted high-prio, strong locks has exceeded
      max_write_lock_count give a way to low-prio, weak locks to avoid their
      starvation.
    */

    if ((m_waiting.bitmap() & ~hog_lock_types) != 0)
    {
      /*
        Even though normally when m_hog_lock_count is non-0 there is
        some pending low-prio lock, we still can encounter situation
        when m_hog_lock_count is non-0 and there are no pending low-prio
        locks. This, for example, can happen when a ticket for pending
        low-prio lock was removed from waiters list due to timeout,
        and reschedule_waiters() is called after that to update the
        waiters queue. m_hog_lock_count will be reset to 0 at the
        end of this call in such case.

        Note that it is not an issue if we fail to wake up any pending
        waiters for weak locks in the loop below. This would mean that
        all of them are either killed, timed out or chosen as a victim
        by deadlock resolver, but have not managed to remove ticket
        from the waiters list yet. After tickets will be removed from
        the waiters queue there will be another call to
        reschedule_waiters() with pending bitmap updated to reflect new
        state of waiters queue.
      */
      skip_high_priority= true;
    }
  }

  /*
    Find the first (and hence the oldest) waiting request which
    can be satisfied (taking into account priority). Grant lock to it.
    Repeat the process for the remainder of waiters.
    Note we don't need to re-start iteration from the head of the
    list after satisfying the first suitable request as in our case
    all compatible types of requests have the same priority.

    TODO/FIXME: We should:
                - Either switch to scheduling without priorities
                  which will allow to stop iteration through the
                  list of waiters once we found the first ticket
                  which can't be  satisfied
                - Or implement some check using bitmaps which will
                  allow to stop iteration in cases when, e.g., we
                  grant SNRW lock and there are no pending S or
                  SH locks.
  */
  for (auto it= m_waiting.begin(); it != m_waiting.end(); ++it)
  {
    /*
      Skip high-prio, strong locks if earlier we have decided to give way to
      low-prio, weaker locks.
    */
    if (skip_high_priority &&
        ((MDL_BIT(it->get_type()) & hog_lock_types) != 0))
      continue;

    if (can_grant_lock(it->get_type(), it->get_ctx(),
                       skip_high_priority))
    {
      if (!it->get_ctx()->m_wait.set_status(MDL_wait::GRANTED))
      {
        /*
          Satisfy the found request by updating lock structures.
          It is OK to do so even after waking up the waiter since any
          session which tries to get any information about the state of
          this lock has to acquire MDL_lock::m_rwlock first and thus,
          when manages to do so, already sees an updated state of the
          MDL_lock object.
        */
        auto prev_it= std::prev(it); // this might be begin()-- but the hack
                                     // works because list is circular
        m_waiting.remove_ticket(&*it);
        m_granted.add_ticket(&*it);

        /*
          Increase counter of successively granted high-priority strong locks,
          if we have granted one.
        */
        if ((MDL_BIT(it->get_type()) & hog_lock_types) != 0)
          m_hog_lock_count++;

        it= prev_it;
      }
      /*
        If we could not update the wait slot of the waiter,
        it can be due to fact that its connection/statement was
        killed or it has timed out (i.e. the slot is not empty).
        Since in all such cases the waiter assumes that the lock was
        not been granted, we should keep the request in the waiting
        queue and look for another request to reschedule.
      */
    }
  }

  if ((m_waiting.bitmap() & ~hog_lock_types) == 0)
  {
    /*
      Reset number of successively granted high-prio, strong locks
      if there are no pending low-prio, weak locks.
      This ensures:
      - That m_hog_lock_count is correctly reset after strong lock
      is released and weak locks are granted (or there are no
      other lock requests).
      - That situation when SNW lock is granted along with some SR
      locks, but SW locks are still blocked are handled correctly.
      - That m_hog_lock_count is zero in most cases when there are no pending
      weak locks (see comment at the start of this method for example of
      exception). This allows to save on checks at the start of this method.
    */
    m_hog_lock_count= 0;
  }
}


/**
  Compatibility (or rather "incompatibility") matrices for scoped metadata
  lock.
  Scoped locks are database (or schema) locks.
  Arrays of bitmaps which elements specify which granted/waiting locks
  are incompatible with type of lock being requested.

  The first array specifies if particular type of request can be satisfied
  if there is granted scoped lock of certain type.

  (*)  Since intention shared scoped locks (IS) are compatible with all other
       type of locks, they don't need to be implemented and there is no code
       for them.

             | Type of active   |
     Request |   scoped lock    |
      type   | IS(*)  IX   S  X |
    ---------+------------------+
    IS(*)    |  +      +   +  + |
    IX       |  +      +   -  - |
    S        |  +      -   +  - |
    X        |  +      -   -  - |

  The second array specifies if particular type of request can be satisfied
  if there is already waiting request for the scoped lock of certain type.
  I.e. it specifies what is the priority of different lock types.

             |    Pending      |
     Request |  scoped lock    |
      type   | IS(*)  IX  S  X |
    ---------+-----------------+
    IS(*)    |  +      +  +  + |
    IX       |  +      +  -  - |
    S        |  +      +  +  - |
    X        |  +      +  +  + |

  Here: "+" -- means that request can be satisfied
        "-" -- means that request can't be satisfied and should wait

  Note that relation between scoped locks and objects locks requested
  by statement is not straightforward and is therefore fully defined
  by SQL-layer.
  For example, in order to support global read lock implementation
  SQL-layer acquires IX lock in GLOBAL namespace for each statement
  that can modify metadata or data (i.e. for each statement that
  needs SW, SU, SNW, SNRW or X object locks). OTOH, to ensure that
  DROP DATABASE works correctly with concurrent DDL, IX metadata locks
  in SCHEMA namespace are acquired for DDL statements which can update
  metadata in the schema (i.e. which acquire SU, SNW, SNRW and X locks
  on schema objects) and aren't acquired for DML.
*/

const MDL_lock::bitmap_t
MDL_lock::MDL_scoped_lock::m_granted_incompatible[MDL_TYPE_END]=
{
  MDL_BIT(MDL_EXCLUSIVE) | MDL_BIT(MDL_SHARED),
  MDL_BIT(MDL_EXCLUSIVE) | MDL_BIT(MDL_INTENTION_EXCLUSIVE),
  0, 0, 0, 0, 0, 0, 0,
  MDL_BIT(MDL_EXCLUSIVE) | MDL_BIT(MDL_SHARED) | MDL_BIT(MDL_INTENTION_EXCLUSIVE)
};

const MDL_lock::bitmap_t
MDL_lock::MDL_scoped_lock::m_waiting_incompatible[MDL_TYPE_END]=
{
  MDL_BIT(MDL_EXCLUSIVE) | MDL_BIT(MDL_SHARED),
  MDL_BIT(MDL_EXCLUSIVE), 0, 0, 0, 0, 0, 0, 0, 0
};


/**
  Compatibility (or rather "incompatibility") matrices for per-object
  metadata lock. Arrays of bitmaps which elements specify which granted/
  waiting locks are incompatible with type of lock being requested.

  The first array specifies if particular type of request can be satisfied
  if there is granted lock of certain type.

     Request  |  Granted requests for lock         |
      type    | S  SH  SR  SW  SU  SRO SNW SNRW X  |
    ----------+------------------------------------+
    S         | +   +   +   +   +   +   +   +   -  |
    SH        | +   +   +   +   +   +   +   +   -  |
    SR        | +   +   +   +   +   +   +   -   -  |
    SW        | +   +   +   +   +   -   -   -   -  |
    SU        | +   +   +   +   -   +   -   -   -  |
    SRO       | +   +   +   -   +   +   +   -   -  |
    SNW       | +   +   +   -   -   +   -   -   -  |
    SNRW      | +   +   -   -   -   -   -   -   -  |
    X         | -   -   -   -   -   -   -   -   -  |
    SU -> X   | -   -   -   -   0   -   0   0   0  |
    SNW -> X  | -   -   -   0   0   -   0   0   0  |
    SNRW -> X | -   -   0   0   0   0   0   0   0  |

  The second array specifies if particular type of request can be satisfied
  if there is waiting request for the same lock of certain type. In other
  words it specifies what is the priority of different lock types.

     Request  |  Pending requests for lock        |
      type    | S  SH  SR  SW  SU  SRO SNW SNRW X |
    ----------+-----------------------------------+
    S         | +   +   +   +   +   +   +   +   - |
    SH        | +   +   +   +   +   +   +   +   + |
    SR        | +   +   +   +   +   +   +   -   - |
    SW        | +   +   +   +   +   +   -   -   - |
    SU        | +   +   +   +   +   +   +   +   - |
    SRO       | +   +   +   -   +   +   +   -   - |
    SNW       | +   +   +   +   +   +   +   +   - |
    SNRW      | +   +   +   +   +   +   +   +   - |
    X         | +   +   +   +   +   +   +   +   + |
    SU -> X   | +   +   +   +   +   +   +   +   + |
    SNW -> X  | +   +   +   +   +   +   +   +   + |
    SNRW -> X | +   +   +   +   +   +   +   +   + |

  Here: "+" -- means that request can be satisfied
        "-" -- means that request can't be satisfied and should wait
        "0" -- means impossible situation which will trigger assert

  @note In cases then current context already has "stronger" type
        of lock on the object it will be automatically granted
        thanks to usage of the MDL_context::find_ticket() method.

  @note IX locks are excluded since they are not used for per-object
        metadata locks.
*/

const MDL_lock::bitmap_t
MDL_lock::MDL_object_lock::m_granted_incompatible[MDL_TYPE_END]=
{
  0,
  MDL_BIT(MDL_EXCLUSIVE),
  MDL_BIT(MDL_EXCLUSIVE),
  MDL_BIT(MDL_EXCLUSIVE) | MDL_BIT(MDL_SHARED_NO_READ_WRITE),
  MDL_BIT(MDL_EXCLUSIVE) | MDL_BIT(MDL_SHARED_NO_READ_WRITE) |
    MDL_BIT(MDL_SHARED_NO_WRITE) | MDL_BIT(MDL_SHARED_READ_ONLY),
  MDL_BIT(MDL_EXCLUSIVE) | MDL_BIT(MDL_SHARED_NO_READ_WRITE) |
    MDL_BIT(MDL_SHARED_NO_WRITE) | MDL_BIT(MDL_SHARED_UPGRADABLE),
  MDL_BIT(MDL_EXCLUSIVE) | MDL_BIT(MDL_SHARED_NO_READ_WRITE) |
    MDL_BIT(MDL_SHARED_WRITE),
  MDL_BIT(MDL_EXCLUSIVE) | MDL_BIT(MDL_SHARED_NO_READ_WRITE) |
    MDL_BIT(MDL_SHARED_NO_WRITE) | MDL_BIT(MDL_SHARED_UPGRADABLE) |
    MDL_BIT(MDL_SHARED_WRITE),
  MDL_BIT(MDL_EXCLUSIVE) | MDL_BIT(MDL_SHARED_NO_READ_WRITE) |
    MDL_BIT(MDL_SHARED_NO_WRITE) | MDL_BIT(MDL_SHARED_READ_ONLY) |
    MDL_BIT(MDL_SHARED_UPGRADABLE) | MDL_BIT(MDL_SHARED_WRITE) |
    MDL_BIT(MDL_SHARED_READ),
  MDL_BIT(MDL_EXCLUSIVE) | MDL_BIT(MDL_SHARED_NO_READ_WRITE) |
    MDL_BIT(MDL_SHARED_NO_WRITE) | MDL_BIT(MDL_SHARED_READ_ONLY) |
    MDL_BIT(MDL_SHARED_UPGRADABLE) | MDL_BIT(MDL_SHARED_WRITE) |
    MDL_BIT(MDL_SHARED_READ) | MDL_BIT(MDL_SHARED_HIGH_PRIO) |
    MDL_BIT(MDL_SHARED)
};


const MDL_lock::bitmap_t
MDL_lock::MDL_object_lock::m_waiting_incompatible[MDL_TYPE_END]=
{
  0,
  MDL_BIT(MDL_EXCLUSIVE),
  0,
  MDL_BIT(MDL_EXCLUSIVE) | MDL_BIT(MDL_SHARED_NO_READ_WRITE),
  MDL_BIT(MDL_EXCLUSIVE) | MDL_BIT(MDL_SHARED_NO_READ_WRITE) |
    MDL_BIT(MDL_SHARED_NO_WRITE),
  MDL_BIT(MDL_EXCLUSIVE),
  MDL_BIT(MDL_EXCLUSIVE) | MDL_BIT(MDL_SHARED_NO_READ_WRITE) |
    MDL_BIT(MDL_SHARED_WRITE),
  MDL_BIT(MDL_EXCLUSIVE),
  MDL_BIT(MDL_EXCLUSIVE),
  0
};


/**
  Compatibility (or rather "incompatibility") matrices for backup metadata
  lock. Arrays of bitmaps which elements specify which granted/waiting locks
  are incompatible with type of lock being requested.

  The first array specifies if particular type of request can be satisfied
  if there is granted backup lock of certain type.

     Request  |           Type of active backup lock                    |
      type    | S0  S1  S2  S3  S4  F1  F2   D  TD  SD   DD  BL  AC  C  |
    ----------+---------------------------------------------------------+
    S0        |  -   -   -   -   -   +   +   +   +   +   +   +   +   +  |
    S1        |  -   +   +   +   +   +   +   +   +   +   +   +   +   +  |
    S2        |  -   +   +   +   +   +   +   -   +   +   +   +   +   +  |
    S3        |  -   +   +   +   +   +   +   -   +   +   -   +   +   +  |
    S4        |  -   +   +   +   +   +   +   -   +   -   -   +   +   -  |
    FTWRL1    |  +   +   +   +   +   +   +   -   -   -   -   +   -   +  |
    FTWRL2    |  +   +   +   +   +   +   +   -   -   -   -   +   -   -  |
    D         |  +   -   -   -   -   -   -   +   +   +   +   +   +   +  |
    TD        |  +   +   +   +   +   -   -   +   +   +   +   +   +   +  |
    SD        |  +   +   +   +   -   -   -   +   +   +   +   +   +   +  |
    DDL       |  +   +   +   -   -   -   -   +   +   +   +   -   +   +  |
    BLOCK_DDL |  -   +   +   +   +   +   +   +   +   +   -   +   +   +  |
    ALTER_COP |  +   +   +   +   +   -   -   +   +   +   +   +   +   +  |
    COMMIT    |  +   +   +   +   -   +   -   +   +   +   +   +   +   +  |

  The second array specifies if particular type of request can be satisfied
  if there is already waiting request for the backup lock of certain type.
  I.e. it specifies what is the priority of different lock types.

     Request  |               Pending backup lock                       |
      type    | S0  S1  S2  S3  S4  F1  F2   D  TD  SD   DD  BL  AC  C  |
    ----------+---------------------------------------------------------+
    S0        |  +   -   -   -   -   +   +   +   +   +   +   +   +   +  |
    S1        |  +   +   +   +   +   +   +   +   +   +   +   +   +   +  |
    S2        |  +   +   +   +   +   +   +   +   +   +   +   +   +   +  |
    S3        |  +   +   +   +   +   +   +   +   +   +   +   +   +   +  |
    S4        |  +   +   +   +   +   +   +   +   +   +   +   +   +   +  |
    FTWRL1    |  +   +   +   +   +   +   +   +   +   +   +   +   +   +  |
    FTWRL2    |  +   +   +   +   +   +   +   +   +   +   +   +   +   +  |
    D         |  +   -   -   -   -   -   -   +   +   +   +   +   +   +  |
    TD        |  +   +   +   +   +   -   -   +   +   +   +   +   +   +  |
    SD        |  +   +   +   +   -   -   -   +   +   +   +   +   +   +  |
    DDL       |  +   +   +   -   -   -   -   +   +   +   +   -   +   +  |
    BLOCK_DDL |  +   +   +   +   +   +   +   +   +   +   +   +   +   +  |
    ALTER_COP |  +   +   +   +   +   -   -   +   +   +   +   +   +   +  |
    COMMIT    |  +   +   +   +   -   +   -   +   +   +   +   +   +   +  |

  Here: "+" -- means that request can be satisfied
        "-" -- means that request can't be satisfied and should wait
*/

/*
  NOTE: If you add a new MDL_BACKUP_XXX level lock, you have to also add it
  to MDL_BACKUP_START in the two arrays below!
*/

const MDL_lock::bitmap_t
MDL_lock::MDL_backup_lock::m_granted_incompatible[MDL_BACKUP_END]=
{
  /* MDL_BACKUP_START */
  MDL_BIT(MDL_BACKUP_START) | MDL_BIT(MDL_BACKUP_FLUSH) | MDL_BIT(MDL_BACKUP_WAIT_FLUSH) | MDL_BIT(MDL_BACKUP_WAIT_DDL) | MDL_BIT(MDL_BACKUP_WAIT_COMMIT) | MDL_BIT(MDL_BACKUP_BLOCK_DDL),
  MDL_BIT(MDL_BACKUP_START),
  MDL_BIT(MDL_BACKUP_START) | MDL_BIT(MDL_BACKUP_DML),
  MDL_BIT(MDL_BACKUP_START) | MDL_BIT(MDL_BACKUP_DML) | MDL_BIT(MDL_BACKUP_DDL),
  MDL_BIT(MDL_BACKUP_START) | MDL_BIT(MDL_BACKUP_DML) | MDL_BIT(MDL_BACKUP_SYS_DML) | MDL_BIT(MDL_BACKUP_DDL) | MDL_BIT(MDL_BACKUP_COMMIT),

  /* MDL_BACKUP_FTWRL1 */
  MDL_BIT(MDL_BACKUP_DML) | MDL_BIT(MDL_BACKUP_TRANS_DML) | MDL_BIT(MDL_BACKUP_SYS_DML) | MDL_BIT(MDL_BACKUP_DDL) | MDL_BIT(MDL_BACKUP_ALTER_COPY),
  MDL_BIT(MDL_BACKUP_DML) | MDL_BIT(MDL_BACKUP_TRANS_DML) | MDL_BIT(MDL_BACKUP_SYS_DML) | MDL_BIT(MDL_BACKUP_DDL) | MDL_BIT(MDL_BACKUP_ALTER_COPY) | MDL_BIT(MDL_BACKUP_COMMIT),
  /* MDL_BACKUP_DML */
  MDL_BIT(MDL_BACKUP_FLUSH) | MDL_BIT(MDL_BACKUP_WAIT_FLUSH) | MDL_BIT(MDL_BACKUP_WAIT_DDL) | MDL_BIT(MDL_BACKUP_WAIT_COMMIT) | MDL_BIT(MDL_BACKUP_FTWRL1) | MDL_BIT(MDL_BACKUP_FTWRL2),
  MDL_BIT(MDL_BACKUP_FTWRL1) | MDL_BIT(MDL_BACKUP_FTWRL2),
  MDL_BIT(MDL_BACKUP_WAIT_COMMIT) | MDL_BIT(MDL_BACKUP_FTWRL1) | MDL_BIT(MDL_BACKUP_FTWRL2),
  /* MDL_BACKUP_DDL */
  MDL_BIT(MDL_BACKUP_WAIT_DDL) | MDL_BIT(MDL_BACKUP_WAIT_COMMIT) | MDL_BIT(MDL_BACKUP_FTWRL1) | MDL_BIT(MDL_BACKUP_FTWRL2) | MDL_BIT(MDL_BACKUP_BLOCK_DDL),
  /* MDL_BACKUP_BLOCK_DDL */
  MDL_BIT(MDL_BACKUP_START) | MDL_BIT(MDL_BACKUP_FLUSH) | MDL_BIT(MDL_BACKUP_WAIT_FLUSH) | MDL_BIT(MDL_BACKUP_WAIT_DDL) | MDL_BIT(MDL_BACKUP_WAIT_COMMIT) | MDL_BIT(MDL_BACKUP_BLOCK_DDL) | MDL_BIT(MDL_BACKUP_DDL),
  MDL_BIT(MDL_BACKUP_FTWRL1) | MDL_BIT(MDL_BACKUP_FTWRL2),
  /* MDL_BACKUP_COMMIT */
  MDL_BIT(MDL_BACKUP_WAIT_COMMIT) | MDL_BIT(MDL_BACKUP_FTWRL2)
};


const MDL_lock::bitmap_t
MDL_lock::MDL_backup_lock::m_waiting_incompatible[MDL_BACKUP_END]=
{
  /* MDL_BACKUP_START */
  MDL_BIT(MDL_BACKUP_FLUSH) | MDL_BIT(MDL_BACKUP_WAIT_FLUSH) | MDL_BIT(MDL_BACKUP_WAIT_DDL) | MDL_BIT(MDL_BACKUP_WAIT_COMMIT) | MDL_BIT(MDL_BACKUP_BLOCK_DDL),
  0,
  0,
  0,
  0,
  /* MDL_BACKUP_FTWRL1 */
  0,
  0,

  /* MDL_BACKUP_DML */
  MDL_BIT(MDL_BACKUP_FLUSH) | MDL_BIT(MDL_BACKUP_WAIT_FLUSH) | MDL_BIT(MDL_BACKUP_WAIT_DDL) | MDL_BIT(MDL_BACKUP_WAIT_COMMIT) | MDL_BIT(MDL_BACKUP_FTWRL1) | MDL_BIT(MDL_BACKUP_FTWRL2),
  MDL_BIT(MDL_BACKUP_FTWRL1) | MDL_BIT(MDL_BACKUP_FTWRL2),
  MDL_BIT(MDL_BACKUP_WAIT_COMMIT) | MDL_BIT(MDL_BACKUP_FTWRL1) | MDL_BIT(MDL_BACKUP_FTWRL2),
  /* MDL_BACKUP_DDL */
  MDL_BIT(MDL_BACKUP_WAIT_DDL) | MDL_BIT(MDL_BACKUP_WAIT_COMMIT) | MDL_BIT(MDL_BACKUP_FTWRL1) | MDL_BIT(MDL_BACKUP_FTWRL2) | MDL_BIT(MDL_BACKUP_BLOCK_DDL),
  /* MDL_BACKUP_BLOCK_DDL */
  MDL_BIT(MDL_BACKUP_START),
  MDL_BIT(MDL_BACKUP_FTWRL1) | MDL_BIT(MDL_BACKUP_FTWRL2),
  /* MDL_BACKUP_COMMIT */
  MDL_BIT(MDL_BACKUP_WAIT_COMMIT) | MDL_BIT(MDL_BACKUP_FTWRL2)
};


/**
  Check if request for the metadata lock can be satisfied given its
  current state.

  New lock request can be satisfied iff:
  - There are no incompatible types of satisfied requests
    in other contexts
  - There are no waiting requests which have higher priority
    than this request when priority was not ignored.

  @param  type_arg             The requested lock type.
  @param  requestor_ctx        The MDL context of the requestor.
  @param  ignore_lock_priority Ignore lock priority.

  @retval TRUE   Lock request can be satisfied
  @retval FALSE  There is some conflicting lock.

  @note In cases then current context already has "stronger" type
        of lock on the object it will be automatically granted
        thanks to usage of the MDL_context::find_ticket() method.
*/

bool
MDL_lock::can_grant_lock(enum_mdl_type type_arg,
                         MDL_context *requestor_ctx,
                         bool ignore_lock_priority) const
{
  bitmap_t waiting_incompat_map= incompatible_waiting_types_bitmap()[type_arg];
  bitmap_t granted_incompat_map= incompatible_granted_types_bitmap()[type_arg];

#ifdef WITH_WSREP
  /*
    Approve lock request in BACKUP namespace for BF threads.
  */
  if (!wsrep_check_mode(WSREP_MODE_BF_MARIABACKUP) &&
      (wsrep_thd_is_toi(requestor_ctx->get_thd()) ||
       wsrep_thd_is_applying(requestor_ctx->get_thd())) &&
      key.mdl_namespace() == MDL_key::BACKUP)
  {
    bool waiting_incompatible= m_waiting.bitmap() & waiting_incompat_map;
    bool granted_incompatible= m_granted.bitmap() & granted_incompat_map;
    if (waiting_incompatible || granted_incompatible)
    {
      WSREP_DEBUG("global lock granted for BF%s: %lu %s",
                  waiting_incompatible ? " (waiting queue)" : "",
                  thd_get_thread_id(requestor_ctx->get_thd()),
                  wsrep_thd_query(requestor_ctx->get_thd()));
    }
    return true;
  }
#endif /* WITH_WSREP */

  if (!ignore_lock_priority && (m_waiting.bitmap() & waiting_incompat_map))
    return false;

  if (m_granted.bitmap() & granted_incompat_map)
  {
    bool can_grant= true;

    /* Check that the incompatible lock belongs to some other context. */
    for (const auto &ticket : m_granted)
    {
      if (ticket.get_ctx() != requestor_ctx &&
          ticket.is_incompatible_when_granted(type_arg))
      {
        can_grant= false;
#ifdef WITH_WSREP
        /*
          non WSREP threads must report conflict immediately
          note: RSU processing wsrep threads, have wsrep_on==OFF
        */
        if (WSREP(requestor_ctx->get_thd()) ||
            requestor_ctx->get_thd()->wsrep_cs().mode() ==
            wsrep::client_state::m_rsu)
        {
          wsrep_handle_mdl_conflict(requestor_ctx, &ticket, &key);
          if (wsrep_log_conflicts)
          {
            auto key= ticket.get_key();
            WSREP_INFO("MDL conflict db=%s table=%s ticket=%d solved by abort",
                       key->db_name(), key->name(), ticket.get_type());
          }
          continue;
        }
#endif /* WITH_WSREP */
        break;
      }
    }
    return can_grant;
  }
  return true;
}


/**
  Return thread id of the thread to which the first ticket was
  granted.
*/

inline unsigned long
MDL_lock::get_lock_owner() const
{
  if (m_granted.is_empty())
    return 0;

  return m_granted.begin()->get_ctx()->get_thread_id();
}


/** Remove a ticket from waiting or pending queue and wakeup up waiters. */

void MDL_lock::remove_ticket(LF_PINS *pins, Ticket_list MDL_lock::*list,
                             MDL_ticket *ticket)
{
  mysql_prlock_wrlock(&m_rwlock);
  (this->*list).remove_ticket(ticket);
  if (is_empty())
    mdl_locks.remove(pins, this);
  else
  {
    /*
      There can be some contexts waiting to acquire a lock
      which now might be able to do it. Grant the lock to
      them and wake them up!

      We always try to reschedule locks, since there is no easy way
      (i.e. by looking at the bitmaps) to find out whether it is
      required or not.
      In a general case, even when the queue's bitmap is not changed
      after removal of the ticket, there is a chance that some request
      can be satisfied (due to the fact that a granted request
      reflected in the bitmap might belong to the same context as a
      pending request).
    */
    reschedule_waiters();
    mysql_prlock_unlock(&m_rwlock);
  }
}


/**
  Check if we have any pending locks which conflict with existing
  shared lock.

  @pre The ticket must match an acquired lock.

  @return TRUE if there is a conflicting lock request, FALSE otherwise.
*/

bool MDL_lock::has_pending_conflicting_lock(enum_mdl_type type)
{
  bool result;

  mysql_prlock_rdlock(&m_rwlock);
  result= (m_waiting.bitmap() & incompatible_granted_types_bitmap()[type]);
  mysql_prlock_unlock(&m_rwlock);
  return result;
}


MDL_wait_for_graph_visitor::~MDL_wait_for_graph_visitor()
= default;


MDL_wait_for_subgraph::~MDL_wait_for_subgraph()
= default;

/**
  Check if ticket represents metadata lock of "stronger" or equal type
  than specified one. I.e. if metadata lock represented by ticket won't
  allow any of locks which are not allowed by specified type of lock.

  @return TRUE  if ticket has stronger or equal type
          FALSE otherwise.
*/

bool MDL_ticket::has_stronger_or_equal_type(enum_mdl_type type) const
{
  const MDL_lock::bitmap_t *
    granted_incompat_map= m_lock->incompatible_granted_types_bitmap();

  return ! (granted_incompat_map[type] & ~(granted_incompat_map[m_type]));
}


bool MDL_ticket::is_incompatible_when_granted(enum_mdl_type type) const
{
  return (MDL_BIT(m_type) &
          m_lock->incompatible_granted_types_bitmap()[type]);
}


bool MDL_ticket::is_incompatible_when_waiting(enum_mdl_type type) const
{
  return (MDL_BIT(m_type) &
          m_lock->incompatible_waiting_types_bitmap()[type]);
}


static const LEX_STRING
*get_mdl_lock_name(MDL_key::enum_mdl_namespace mdl_namespace,
                   enum_mdl_type type)
{
  return mdl_namespace == MDL_key::BACKUP ?
         &backup_lock_types[type] :
         &lock_types[type];
}


const LEX_STRING *MDL_ticket::get_type_name() const
{
  return get_mdl_lock_name(get_key()->mdl_namespace(), m_type);
}

const LEX_STRING *MDL_ticket::get_type_name(enum_mdl_type type) const
{
  return get_mdl_lock_name(get_key()->mdl_namespace(), type);
}


/**
  Check whether the context already holds a compatible lock ticket
  on an object.
  Start searching from list of locks for the same duration as lock
  being requested. If not look at lists for other durations.

  @param mdl_request  Lock request object for lock to be acquired
  @param[out] result_duration  Duration of lock which was found.

  @note Tickets which correspond to lock types "stronger" than one
        being requested are also considered compatible.

  @return A pointer to the lock ticket for the object or NULL otherwise.
*/

MDL_ticket *
MDL_context::find_ticket(MDL_request *mdl_request,
                         enum_mdl_duration *result_duration)
{
  MDL_ticket *ticket;
  int i;

  for (i= 0; i < MDL_DURATION_END; i++)
  {
    enum_mdl_duration duration= (enum_mdl_duration)((mdl_request->duration+i) %
                                                    MDL_DURATION_END);
    Ticket_iterator it(m_tickets[duration]);

    while ((ticket= it++))
    {
      if (mdl_request->key.is_equal(&ticket->m_lock->key) &&
          ticket->has_stronger_or_equal_type(mdl_request->type))
      {
        DBUG_PRINT("info", ("Adding mdl lock %s to %s",
                            get_mdl_lock_name(mdl_request->key.mdl_namespace(),
                                              mdl_request->type)->str,
                            ticket->get_type_name()->str));
        *result_duration= duration;
        return ticket;
      }
    }
  }
  return NULL;
}


/**
  Try to acquire one lock.

  Unlike exclusive locks, shared locks are acquired one by
  one. This is interface is chosen to simplify introduction of
  the new locking API to the system. MDL_context::try_acquire_lock()
  is currently used from open_table(), and there we have only one
  table to work with.

  This function may also be used to try to acquire an exclusive
  lock on a destination table, by ALTER TABLE ... RENAME.

  Returns immediately without any side effect if encounters a lock
  conflict. Otherwise takes the lock.

  FIXME: Compared to lock_table_name_if_not_cached() (from 5.1)
         it gives slightly more false negatives.

  @param mdl_request [in/out] Lock request object for lock to be acquired

  @retval  FALSE   Success. The lock may have not been acquired.
                   Check the ticket, if it's NULL, a conflicting lock
                   exists.
  @retval  TRUE    Out of resources, an error has been reported.
*/

bool
MDL_context::try_acquire_lock(MDL_request *mdl_request)
{
  MDL_ticket *ticket;

  if (try_acquire_lock_impl(mdl_request, &ticket))
    return TRUE;

  if (! mdl_request->ticket)
  {
    /*
      Our attempt to acquire lock without waiting has failed.
      Let us release resources which were acquired in the process.
      We can't get here if we allocated a new lock object so there
      is no need to release it.
    */
    DBUG_ASSERT(! ticket->m_lock->is_empty());
    mysql_prlock_unlock(&ticket->m_lock->m_rwlock);
    MDL_ticket::destroy(ticket);
  }

  return FALSE;
}


/**
  Auxiliary method for acquiring lock without waiting.

  @param mdl_request [in/out] Lock request object for lock to be acquired
  @param out_ticket  [out]    Ticket for the request in case when lock
                              has not been acquired.

  @retval  FALSE   Success. The lock may have not been acquired.
                   Check MDL_request::ticket, if it's NULL, a conflicting
                   lock exists. In this case "out_ticket" out parameter
                   points to ticket which was constructed for the request.
                   MDL_ticket::m_lock points to the corresponding MDL_lock
                   object and MDL_lock::m_rwlock write-locked.
  @retval  TRUE    Out of resources, an error has been reported.
*/

bool
MDL_context::try_acquire_lock_impl(MDL_request *mdl_request,
                                   MDL_ticket **out_ticket)
{
  MDL_lock *lock;
  MDL_key *key= &mdl_request->key;
  MDL_ticket *ticket;
  enum_mdl_duration found_duration;

  /* Don't take chances in production. */
  DBUG_ASSERT(mdl_request->ticket == NULL);
  mdl_request->ticket= NULL;

  /*
    Check whether the context already holds a shared lock on the object,
    and if so, grant the request.
  */
  if ((ticket= find_ticket(mdl_request, &found_duration)))
  {
    DBUG_ASSERT(ticket->m_lock);
    DBUG_ASSERT(ticket->has_stronger_or_equal_type(mdl_request->type));
    /*
      If the request is for a transactional lock, and we found
      a transactional lock, just reuse the found ticket.

      It's possible that we found a transactional lock,
      but the request is for a HANDLER lock. In that case HANDLER
      code will clone the ticket (see below why it's needed).

      If the request is for a transactional lock, and we found
      a HANDLER lock, create a copy, to make sure that when user
      does HANDLER CLOSE, the transactional lock is not released.

      If the request is for a handler lock, and we found a
      HANDLER lock, also do the clone. HANDLER CLOSE for one alias
      should not release the lock on the table HANDLER opened through
      a different alias.
    */
    mdl_request->ticket= ticket;
    if ((found_duration != mdl_request->duration ||
         mdl_request->duration == MDL_EXPLICIT) &&
        clone_ticket(mdl_request))
    {
      /* Clone failed. */
      mdl_request->ticket= NULL;
      return TRUE;
    }
    return FALSE;
  }

  if (fix_pins())
    return TRUE;

  if (!(ticket= MDL_ticket::create(this, mdl_request->type
#ifndef DBUG_OFF
                                   , mdl_request->duration
#endif
                                   )))
    return TRUE;

  /* The below call implicitly locks MDL_lock::m_rwlock on success. */
  if (!(lock= mdl_locks.find_or_insert(m_pins, key)))
  {
    MDL_ticket::destroy(ticket);
    return TRUE;
  }

  DBUG_ASSERT(ticket->m_psi == NULL);
  ticket->m_psi= mysql_mdl_create(ticket,
                                  &mdl_request->key,
                                  mdl_request->type,
                                  mdl_request->duration,
                                  MDL_ticket::PENDING,
                                  mdl_request->m_src_file,
                                  mdl_request->m_src_line);

  ticket->m_lock= lock;

  if (lock->can_grant_lock(mdl_request->type, this, false))
  {
    if (metadata_lock_info_plugin_loaded)
      ticket->m_time= microsecond_interval_timer();
    lock->m_granted.add_ticket(ticket);

    mysql_prlock_unlock(&lock->m_rwlock);

    m_tickets[mdl_request->duration].push_front(ticket);

    mdl_request->ticket= ticket;

    mysql_mdl_set_status(ticket->m_psi, MDL_ticket::GRANTED);
  }
  else
    *out_ticket= ticket;

  return FALSE;
}


/**
  Create a copy of a granted ticket.
  This is used to make sure that HANDLER ticket
  is never shared with a ticket that belongs to
  a transaction, so that when we HANDLER CLOSE,
  we don't release a transactional ticket, and
  vice versa -- when we COMMIT, we don't mistakenly
  release a ticket for an open HANDLER.

  @retval TRUE   Out of memory.
  @retval FALSE  Success.
*/

bool
MDL_context::clone_ticket(MDL_request *mdl_request)
{
  MDL_ticket *ticket;


  /*
    Since in theory we can clone ticket belonging to a different context
    we need to prepare target context for possible attempts to release
    lock and thus possible removal of MDL_lock from MDL_map container.
    So we allocate pins to be able to work with this container if they
    are not allocated already.
  */
  if (fix_pins())
    return TRUE;

  /*
    By submitting mdl_request->type to MDL_ticket::create()
    we effectively downgrade the cloned lock to the level of
    the request.
  */
  if (!(ticket= MDL_ticket::create(this, mdl_request->type
#ifndef DBUG_OFF
                                   , mdl_request->duration
#endif
                                   )))
    return TRUE;

  DBUG_ASSERT(ticket->m_psi == NULL);
  ticket->m_psi= mysql_mdl_create(ticket,
                                  &mdl_request->key,
                                  mdl_request->type,
                                  mdl_request->duration,
                                  MDL_ticket::PENDING,
                                  mdl_request->m_src_file,
                                  mdl_request->m_src_line);

  /* clone() is not supposed to be used to get a stronger lock. */
  DBUG_ASSERT(mdl_request->ticket->has_stronger_or_equal_type(ticket->m_type));

  ticket->m_lock= mdl_request->ticket->m_lock;
  ticket->m_time= mdl_request->ticket->m_time;
  mdl_request->ticket= ticket;

  mysql_prlock_wrlock(&ticket->m_lock->m_rwlock);
  ticket->m_lock->m_granted.add_ticket(ticket);
  mysql_prlock_unlock(&ticket->m_lock->m_rwlock);

  m_tickets[mdl_request->duration].push_front(ticket);

  mysql_mdl_set_status(ticket->m_psi, MDL_ticket::GRANTED);

  return FALSE;
}


/**
  Check if there is any conflicting lock that could cause this thread
  to wait for another thread which is not ready to commit.
  This is always an error, as the upper level of parallel replication
  should not allow a scheduling of a conflicting DDL until all earlier
  transactions have been committed.

  This function is only called for a slave using parallel replication
  and trying to get an exclusive lock for the table.
*/

#ifndef DBUG_OFF
bool MDL_lock::check_if_conflicting_replication_locks(MDL_context *ctx)
{
  rpl_group_info *rgi_slave= ctx->get_thd()->rgi_slave;

  if (!rgi_slave->gtid_sub_id)
    return 0;

  for (const auto &conflicting_ticket : m_granted)
  {
    if (conflicting_ticket.get_ctx() != ctx)
    {
      MDL_context *conflicting_ctx= conflicting_ticket.get_ctx();
      rpl_group_info *conflicting_rgi_slave;
      conflicting_rgi_slave= conflicting_ctx->get_thd()->rgi_slave;

      /*
        If the conflicting thread is another parallel replication
        thread for the same master and it's not in commit or post-commit stages,
        then the current transaction has started too early and something is
        seriously wrong.
      */
      if (conflicting_rgi_slave &&
          conflicting_rgi_slave->gtid_sub_id &&
          conflicting_rgi_slave->rli == rgi_slave->rli &&
          conflicting_rgi_slave->current_gtid.domain_id ==
          rgi_slave->current_gtid.domain_id &&
          !((conflicting_rgi_slave->did_mark_start_commit ||
             conflicting_rgi_slave->worker_error)           ||
            conflicting_rgi_slave->finish_event_group_called))
        return 1;                               // Fatal error
    }
  }
  return 0;
}
#endif


/**
  Acquire one lock with waiting for conflicting locks to go away if needed.

  @param mdl_request [in/out] Lock request object for lock to be acquired

  @param lock_wait_timeout [in] Seconds to wait before timeout.

  @retval  FALSE   Success. MDL_request::ticket points to the ticket
                   for the lock.
  @retval  TRUE    Failure (Out of resources or waiting is aborted),
*/

bool
MDL_context::acquire_lock(MDL_request *mdl_request, double lock_wait_timeout)
{
  MDL_lock *lock;
  MDL_ticket *ticket;
  MDL_wait::enum_wait_status wait_status;
  DBUG_ENTER("MDL_context::acquire_lock");
#ifdef DBUG_TRACE
  const char *mdl_lock_name= get_mdl_lock_name(
    mdl_request->key.mdl_namespace(), mdl_request->type)->str;
#endif
  DBUG_PRINT("enter", ("lock_type: %s  timeout: %f",
                       mdl_lock_name,
                       lock_wait_timeout));

  if (try_acquire_lock_impl(mdl_request, &ticket))
  {
    DBUG_PRINT("mdl", ("OOM: %s", mdl_lock_name));
    DBUG_RETURN(TRUE);
  }

  if (mdl_request->ticket)
  {
    /*
      We have managed to acquire lock without waiting.
      MDL_lock, MDL_context and MDL_request were updated
      accordingly, so we can simply return success.
    */
    DBUG_PRINT("info", ("Got lock without waiting"));
    DBUG_PRINT("mdl", ("Seized:   %s", dbug_print_mdl(mdl_request->ticket)));
    DBUG_RETURN(FALSE);
  }

#ifdef DBUG_TRACE
    const char *ticket_msg= dbug_print_mdl(ticket);
#endif

  /*
    Our attempt to acquire lock without waiting has failed.
    As a result of this attempt we got MDL_ticket with m_lock
    member pointing to the corresponding MDL_lock object which
    has MDL_lock::m_rwlock write-locked.
  */
  lock= ticket->m_lock;

  if (lock_wait_timeout == 0)
  {
    DBUG_PRINT("mdl", ("Nowait:  %s", ticket_msg));
    mysql_prlock_unlock(&lock->m_rwlock);
    MDL_ticket::destroy(ticket);
    my_error(ER_LOCK_WAIT_TIMEOUT, MYF(0));
    DBUG_RETURN(TRUE);
  }

#ifdef WITH_WSREP
  if (WSREP(get_thd()))
  {
    THD* requester= get_thd();
    bool requester_toi= wsrep_thd_is_toi(requester) || wsrep_thd_is_applying(requester);
    WSREP_DEBUG("::acquire_lock is TOI %d for %s", requester_toi,
                wsrep_thd_query(requester));
    if (requester_toi)
      THD_STAGE_INFO(requester, stage_waiting_ddl);
    else
      THD_STAGE_INFO(requester, stage_waiting_isolation);
  }
#endif /* WITH_WSREP */

  if (metadata_lock_info_plugin_loaded)
    ticket->m_time= microsecond_interval_timer();
  lock->m_waiting.add_ticket(ticket);

  /*
    Once we added a pending ticket to the waiting queue,
    we must ensure that our wait slot is empty, so
    that our lock request can be scheduled. Do that in the
    critical section formed by the acquired write lock on MDL_lock.
  */
  m_wait.reset_status();

  /*
    Don't break conflicting locks if timeout is 0 as 0 is used
    to check if there is any conflicting locks...
  */
  if (lock->needs_notification(ticket) && lock_wait_timeout)
    lock->notify_conflicting_locks(this, false);

  /*
    Ensure that if we are trying to get an exclusive lock for a slave
    running parallel replication, then we are not blocked by another
    parallel slave thread that is not committed. This should never happen as
    the parallel replication scheduler should never schedule a DDL while
    DML's are still running.
  */
  DBUG_SLOW_ASSERT((mdl_request->type != MDL_INTENTION_EXCLUSIVE &&
                    mdl_request->type != MDL_EXCLUSIVE) ||
                   !(get_thd()->rgi_slave &&
                     get_thd()->rgi_slave->is_parallel_exec &&
                     lock->check_if_conflicting_replication_locks(this)));

  mysql_prlock_unlock(&lock->m_rwlock);

#ifdef HAVE_PSI_INTERFACE
  PSI_metadata_locker_state state __attribute__((unused));
  PSI_metadata_locker *locker= NULL;

  if (ticket->m_psi != NULL)
    locker= PSI_CALL_start_metadata_wait(&state, ticket->m_psi, __FILE__, __LINE__);
#endif

  DBUG_PRINT("mdl", ("Waiting:  %s", ticket_msg));
  will_wait_for(ticket);

  /* There is a shared or exclusive lock on the object. */
  DEBUG_SYNC(get_thd(), "mdl_acquire_lock_wait");

  find_deadlock();

<<<<<<< HEAD
  struct timespec abs_timeout, abs_shortwait, abs_abort_blocking_timeout;
  bool abort_blocking_enabled= false;
  double abort_blocking_timeout= slave_abort_blocking_timeout;
  if (abort_blocking_timeout < lock_wait_timeout &&
      m_owner->get_thd()->rgi_slave)
  {
    /*
      After @@slave_abort_blocking_timeout seconds, kill non-replication
      queries that are blocking a replication event (such as an ALTER TABLE)
      from proceeding.
    */
    set_timespec_nsec(abs_abort_blocking_timeout,
                      (ulonglong)(abort_blocking_timeout * 1000000000ULL));
    abort_blocking_enabled= true;
  }
=======
  DEBUG_SYNC(get_thd(), "mdl_after_find_deadlock");

  struct timespec abs_timeout, abs_shortwait;
>>>>>>> c4ed889b
  set_timespec_nsec(abs_timeout,
                    (ulonglong)(lock_wait_timeout * 1000000000ULL));
  wait_status= MDL_wait::EMPTY;

  for (;;)
  {
    bool abort_blocking= false;
    set_timespec(abs_shortwait, 1);
    if (abort_blocking_enabled &&
        cmp_timespec(abs_shortwait, abs_abort_blocking_timeout) >= 0)
    {
      /*
        If a slave DDL has waited for --slave-abort-select-timeout, then notify
        any blocking SELECT once before continuing to wait until the full
        timeout.
      */
      abs_shortwait= abs_abort_blocking_timeout;
      abort_blocking= true;
      abort_blocking_enabled= false;
    }
    else if (cmp_timespec(abs_shortwait, abs_timeout) > 0)
      break;

    /* abs_timeout is far away. Wait a short while and notify locks. */
    wait_status= m_wait.timed_wait(m_owner, &abs_shortwait, FALSE,
                                   mdl_request->key.get_wait_state_name());

    if (wait_status != MDL_wait::EMPTY)
      break;
    /* Check if the client is gone while we were waiting. */
    if (! thd_is_connected(m_owner->get_thd()))
    {
      /*
       * The client is disconnected. Don't wait forever:
       * assume it's the same as a wait timeout, this
       * ensures all error handling is correct.
       */
      wait_status= MDL_wait::TIMEOUT;
      break;
    }

    mysql_prlock_wrlock(&lock->m_rwlock);
    if (lock->needs_notification(ticket))
      lock->notify_conflicting_locks(this, abort_blocking);
    mysql_prlock_unlock(&lock->m_rwlock);
  }
  if (wait_status == MDL_wait::EMPTY)
    wait_status= m_wait.timed_wait(m_owner, &abs_timeout, TRUE,
                                   mdl_request->key.get_wait_state_name());

  done_waiting_for();

#ifdef HAVE_PSI_INTERFACE
  if (locker != NULL)
    PSI_CALL_end_metadata_wait(locker, 0);
#endif

  if (wait_status != MDL_wait::GRANTED)
  {
    lock->remove_ticket(m_pins, &MDL_lock::m_waiting, ticket);
    MDL_ticket::destroy(ticket);
    switch (wait_status)
    {
    case MDL_wait::VICTIM:
      DBUG_PRINT("mdl", ("Deadlock: %s", ticket_msg));
      DBUG_PRINT("mdl_locks", ("Existing locks:%s", mdl_dbug_print_locks()));
      my_error(ER_LOCK_DEADLOCK, MYF(0));
      break;
    case MDL_wait::TIMEOUT:
      DBUG_PRINT("mdl", ("Timeout:  %s", ticket_msg));
      my_error(ER_LOCK_WAIT_TIMEOUT, MYF(0));
      break;
    case MDL_wait::KILLED:
      DBUG_PRINT("mdl", ("Killed:  %s", ticket_msg));
      get_thd()->send_kill_message();
      break;
    default:
      DBUG_ASSERT(0);
      break;
    }
    DBUG_RETURN(TRUE);
  }

  /*
    We have been granted our request.
    State of MDL_lock object is already being appropriately updated by a
    concurrent thread (@sa MDL_lock:reschedule_waiters()).
    So all we need to do is to update MDL_context and MDL_request objects.
  */
  DBUG_ASSERT(wait_status == MDL_wait::GRANTED);

  m_tickets[mdl_request->duration].push_front(ticket);

  mdl_request->ticket= ticket;

  mysql_mdl_set_status(ticket->m_psi, MDL_ticket::GRANTED);

  DBUG_PRINT("mdl", ("Acquired: %s", ticket_msg));
  DBUG_RETURN(FALSE);
}


extern "C" int mdl_request_ptr_cmp(const void* ptr1, const void* ptr2)
{
  MDL_request *req1= *(MDL_request**)ptr1;
  MDL_request *req2= *(MDL_request**)ptr2;
  return req1->key.cmp(&req2->key);
}


/**
  Acquire exclusive locks. There must be no granted locks in the
  context.

  This is a replacement of lock_table_names(). It is used in
  RENAME, DROP and other DDL SQL statements.

  @param  mdl_requests  List of requests for locks to be acquired.

  @param lock_wait_timeout  Seconds to wait before timeout.

  @note The list of requests should not contain non-exclusive lock requests.
        There should not be any acquired locks in the context.

  @note Assumes that one already owns scoped intention exclusive lock.

  @retval FALSE  Success
  @retval TRUE   Failure
*/

bool MDL_context::acquire_locks(MDL_request_list *mdl_requests,
                                double lock_wait_timeout)
{
  MDL_request_list::Iterator it(*mdl_requests);
  MDL_request **sort_buf, **p_req;
  MDL_savepoint mdl_svp= mdl_savepoint();
  ssize_t req_count= static_cast<ssize_t>(mdl_requests->elements());
  DBUG_ENTER("MDL_context::acquire_locks");

  if (req_count == 0)
    DBUG_RETURN(FALSE);

  /* Sort requests according to MDL_key. */
  if (! (sort_buf= (MDL_request **)my_malloc(key_memory_MDL_context_acquire_locks,
                                             req_count * sizeof(MDL_request*),
                                             MYF(MY_WME))))
    DBUG_RETURN(TRUE);

  for (p_req= sort_buf; p_req < sort_buf + req_count; p_req++)
    *p_req= it++;

  my_qsort(sort_buf, req_count, sizeof(MDL_request*),
           mdl_request_ptr_cmp);

  for (p_req= sort_buf; p_req < sort_buf + req_count; p_req++)
  {
    if (acquire_lock(*p_req, lock_wait_timeout))
      goto err;
  }
  my_free(sort_buf);
  DBUG_RETURN(FALSE);

err:
  /*
    Release locks we have managed to acquire so far.
    Use rollback_to_savepoint() since there may be duplicate
    requests that got assigned the same ticket.
  */
  rollback_to_savepoint(mdl_svp);
  /* Reset lock requests back to its initial state. */
  for (req_count= p_req - sort_buf, p_req= sort_buf;
       p_req < sort_buf + req_count; p_req++)
  {
    (*p_req)->ticket= NULL;
  }
  my_free(sort_buf);
  DBUG_RETURN(TRUE);
}


/**
  Upgrade a shared metadata lock.

  Used in ALTER TABLE.

  @param mdl_ticket         Lock to upgrade.
  @param new_type           Lock type to upgrade to.
  @param lock_wait_timeout  Seconds to wait before timeout.

  @note In case of failure to upgrade lock (e.g. because upgrader
        was killed) leaves lock in its original state (locked in
        shared mode).

  @note There can be only one upgrader for a lock or we will have deadlock.
        This invariant is ensured by the fact that upgradeable locks SU, SNW
        and SNRW are not compatible with each other and themselves.

  @retval FALSE  Success
  @retval TRUE   Failure (thread was killed)
*/

bool
MDL_context::upgrade_shared_lock(MDL_ticket *mdl_ticket,
                                 enum_mdl_type new_type,
                                 double lock_wait_timeout)
{
  MDL_request mdl_xlock_request;
  MDL_savepoint mdl_svp= mdl_savepoint();
  bool is_new_ticket;
  DBUG_ENTER("MDL_context::upgrade_shared_lock");
  DBUG_PRINT("enter",("old_type: %s  new_type: %s  lock_wait_timeout: %f",
                      mdl_ticket->get_type_name()->str,
                      mdl_ticket->get_type_name(new_type)->str,
                      lock_wait_timeout));
  DEBUG_SYNC(get_thd(), "mdl_upgrade_lock");

  /*
    Do nothing if already upgraded. Used when we FLUSH TABLE under
    LOCK TABLES and a table is listed twice in LOCK TABLES list.

    In BACKUP namespace upgrade must always happen. Even though
    MDL_BACKUP_START is not stronger than MDL_BACKUP_FLUSH from
    has_stronger_or_equal_type(), the latter effectively blocks
    new MDL_BACKUP_DML while the former doesn't.
  */
  if (mdl_ticket->has_stronger_or_equal_type(new_type) &&
      mdl_ticket->get_key()->mdl_namespace() != MDL_key::BACKUP)
    DBUG_RETURN(FALSE);

  MDL_REQUEST_INIT_BY_KEY(&mdl_xlock_request, &mdl_ticket->m_lock->key,
                          new_type, MDL_TRANSACTION);

  if (acquire_lock(&mdl_xlock_request, lock_wait_timeout))
    DBUG_RETURN(TRUE);

  is_new_ticket= ! has_lock(mdl_svp, mdl_xlock_request.ticket);

  /* Merge the acquired and the original lock. @todo: move to a method. */
  mysql_prlock_wrlock(&mdl_ticket->m_lock->m_rwlock);
  if (is_new_ticket)
    mdl_ticket->m_lock->m_granted.remove_ticket(mdl_xlock_request.ticket);
  /*
    Set the new type of lock in the ticket. To update state of
    MDL_lock object correctly we need to temporarily exclude
    ticket from the granted queue and then include it back.
  */
  mdl_ticket->m_lock->m_granted.remove_ticket(mdl_ticket);
  mdl_ticket->m_type= new_type;
  mdl_ticket->m_lock->m_granted.add_ticket(mdl_ticket);

  mysql_prlock_unlock(&mdl_ticket->m_lock->m_rwlock);

  if (is_new_ticket)
  {
    m_tickets[MDL_TRANSACTION].remove(mdl_xlock_request.ticket);
    MDL_ticket::destroy(mdl_xlock_request.ticket);
  }

  DBUG_RETURN(FALSE);
}


/**
  A fragment of recursive traversal of the wait-for graph
  in search for deadlocks. Direct the deadlock visitor to all
  contexts that own the lock the current node in the wait-for
  graph is waiting for.
  As long as the initial node is remembered in the visitor,
  a deadlock is found when the same node is seen twice.
*/

bool MDL_lock::visit_subgraph(MDL_ticket *waiting_ticket,
                              MDL_wait_for_graph_visitor *gvisitor)
{
  MDL_context *src_ctx= waiting_ticket->get_ctx();
  bool result= TRUE;

  mysql_prlock_rdlock(&m_rwlock);

  /*
    MDL_lock's waiting and granted queues and MDL_context::m_waiting_for
    member are updated by different threads when the lock is granted
    (see MDL_context::acquire_lock() and MDL_lock::reschedule_waiters()).
    As a result, here we may encounter a situation when MDL_lock data
    already reflects the fact that the lock was granted but
    m_waiting_for member has not been updated yet.

    For example, imagine that:

    thread1: Owns SNW lock on table t1.
    thread2: Attempts to acquire SW lock on t1,
             but sees an active SNW lock.
             Thus adds the ticket to the waiting queue and
             sets m_waiting_for to point to the ticket.
    thread1: Releases SNW lock, updates MDL_lock object to
             grant SW lock to thread2 (moves the ticket for
             SW from waiting to the active queue).
             Attempts to acquire a new SNW lock on t1,
             sees an active SW lock (since it is present in the
             active queue), adds ticket for SNW lock to the waiting
             queue, sets m_waiting_for to point to this ticket.

    At this point deadlock detection algorithm run by thread1 will see that:
    - Thread1 waits for SNW lock on t1 (since m_waiting_for is set).
    - SNW lock is not granted, because it conflicts with active SW lock
      owned by thread 2 (since ticket for SW is present in granted queue).
    - Thread2 waits for SW lock (since its m_waiting_for has not been
      updated yet!).
    - SW lock is not granted because there is pending SNW lock from thread1.
      Therefore deadlock should exist [sic!].

    To avoid detection of such false deadlocks we need to check the "actual"
    status of the ticket being waited for, before analyzing its blockers.
    We do this by checking the wait status of the context which is waiting
    for it. To avoid races this has to be done under protection of
    MDL_lock::m_rwlock lock.
  */
  if (src_ctx->m_wait.get_status() != MDL_wait::EMPTY)
  {
    result= FALSE;
    goto end;
  }

  /*
    To avoid visiting nodes which were already marked as victims of
    deadlock detection (or whose requests were already satisfied) we
    enter the node only after peeking at its wait status.
    This is necessary to avoid active waiting in a situation
    when previous searches for a deadlock already selected the
    node we're about to enter as a victim (see the comment
    in MDL_context::find_deadlock() for explanation why several searches
    can be performed for the same wait).
    There is no guarantee that the node isn't chosen a victim while we
    are visiting it but this is OK: in the worst case we might do some
    extra work and one more context might be chosen as a victim.
  */
  if (gvisitor->enter_node(src_ctx))
    goto end;

  /*
    We do a breadth-first search first -- that is, inspect all
    edges of the current node, and only then follow up to the next
    node. In workloads that involve wait-for graph loops this
    has proven to be a more efficient strategy [citation missing].
  */
  for (const auto& ticket : m_granted)
  {
    /* Filter out edges that point to the same node. */
    if (ticket.get_ctx() != src_ctx &&
        ticket.is_incompatible_when_granted(waiting_ticket->get_type()) &&
        gvisitor->inspect_edge(ticket.get_ctx()))
    {
      goto end_leave_node;
    }
  }

  for (const auto &ticket : m_waiting)
  {
    /* Filter out edges that point to the same node. */
    if (ticket.get_ctx() != src_ctx &&
        ticket.is_incompatible_when_waiting(waiting_ticket->get_type()) &&
        gvisitor->inspect_edge(ticket.get_ctx()))
    {
      goto end_leave_node;
    }
  }

  /* Recurse and inspect all adjacent nodes. */
  for (const auto &ticket : m_granted)
  {
    if (ticket.get_ctx() != src_ctx &&
        ticket.is_incompatible_when_granted(waiting_ticket->get_type()) &&
        ticket.get_ctx()->visit_subgraph(gvisitor))
    {
      goto end_leave_node;
    }
  }

  for (const auto &ticket : m_waiting)
  {
    if (ticket.get_ctx() != src_ctx &&
        ticket.is_incompatible_when_waiting(waiting_ticket->get_type()) &&
        ticket.get_ctx()->visit_subgraph(gvisitor))
    {
      goto end_leave_node;
    }
  }

  result= FALSE;

end_leave_node:
  gvisitor->leave_node(src_ctx);

end:
  mysql_prlock_unlock(&m_rwlock);
  return result;
}


/**
  Traverse a portion of wait-for graph which is reachable
  through the edge represented by this ticket and search
  for deadlocks.

  @retval TRUE  A deadlock is found. A pointer to deadlock
                 victim is saved in the visitor.
  @retval FALSE
*/

bool MDL_ticket::accept_visitor(MDL_wait_for_graph_visitor *gvisitor)
{
  return m_lock->visit_subgraph(this, gvisitor);
}


/**
  A fragment of recursive traversal of the wait-for graph of
  MDL contexts in the server in search for deadlocks.
  Assume this MDL context is a node in the wait-for graph,
  and direct the visitor to all adjacent nodes. As long
  as the starting node is remembered in the visitor, a
  deadlock is found when the same node is visited twice.
  One MDL context is connected to another in the wait-for
  graph if it waits on a resource that is held by the other
  context.

  @retval TRUE  A deadlock is found. A pointer to deadlock
                victim is saved in the visitor.
  @retval FALSE
*/

bool MDL_context::visit_subgraph(MDL_wait_for_graph_visitor *gvisitor)
{
  bool result= FALSE;

  mysql_prlock_rdlock(&m_LOCK_waiting_for);

  if (m_waiting_for)
    result= m_waiting_for->accept_visitor(gvisitor);

  mysql_prlock_unlock(&m_LOCK_waiting_for);

  return result;
}


/**
  Try to find a deadlock. This function produces no errors.

  @note If during deadlock resolution context which performs deadlock
        detection is chosen as a victim it will be informed about the
        fact by setting VICTIM status to its wait slot.
*/

void MDL_context::find_deadlock()
{
  while (1)
  {
    /*
      The fact that we use fresh instance of gvisitor for each
      search performed by find_deadlock() below is important,
      the code responsible for victim selection relies on this.
    */
    Deadlock_detection_visitor dvisitor(this);
    MDL_context *victim;

    if (! visit_subgraph(&dvisitor))
    {
      /* No deadlocks are found! */
      break;
    }

    victim= dvisitor.get_victim();

    /*
      Failure to change status of the victim is OK as it means
      that the victim has received some other message and is
      about to stop its waiting/to break deadlock loop.
      Even when the initiator of the deadlock search is
      chosen the victim, we need to set the respective wait
      result in order to "close" it for any attempt to
      schedule the request.
      This is needed to avoid a possible race during
      cleanup in case when the lock request on which the
      context was waiting is concurrently satisfied.
    */
    (void) victim->m_wait.set_status(MDL_wait::VICTIM);
    victim->inc_deadlock_overweight();
    victim->unlock_deadlock_victim();

    if (victim == this)
      break;
    /*
      After adding a new edge to the waiting graph we found that it
      creates a loop (i.e. there is a deadlock). We decided to destroy
      this loop by removing an edge, but not the one that we added.
      Since this doesn't guarantee that all loops created by addition
      of the new edge are destroyed, we have to repeat the search.
    */
  }
}


/**
  Release lock.

  @param duration Lock duration.
  @param ticket   Ticket for lock to be released.

*/

void MDL_context::release_lock(enum_mdl_duration duration, MDL_ticket *ticket)
{
  MDL_lock *lock= ticket->m_lock;
  DBUG_ENTER("MDL_context::release_lock");
  DBUG_PRINT("enter", ("db: '%s' name: '%s'",
                       lock->key.db_name(), lock->key.name()));

  DBUG_ASSERT(this == ticket->get_ctx());
  DBUG_PRINT("mdl", ("Released: %s", dbug_print_mdl(ticket)));

  lock->remove_ticket(m_pins, &MDL_lock::m_granted, ticket);

  m_tickets[duration].remove(ticket);
  MDL_ticket::destroy(ticket);

  DBUG_VOID_RETURN;
}


/**
  Release lock with explicit duration.

  @param ticket   Ticket for lock to be released.

*/

void MDL_context::release_lock(MDL_ticket *ticket)
{
  DBUG_SLOW_ASSERT(ticket->m_duration == MDL_EXPLICIT);

  release_lock(MDL_EXPLICIT, ticket);
}


/**
  Release all locks associated with the context. If the sentinel
  is not NULL, do not release locks stored in the list after and
  including the sentinel.

  Statement and transactional locks are added to the beginning of
  the corresponding lists, i.e. stored in reverse temporal order.
  This allows to employ this function to:
  - back off in case of a lock conflict.
  - release all locks in the end of a statement or transaction
  - rollback to a savepoint.
*/

void MDL_context::release_locks_stored_before(enum_mdl_duration duration,
                                              MDL_ticket *sentinel)
{
  MDL_ticket *ticket;
  Ticket_iterator it(m_tickets[duration]);
  DBUG_ENTER("MDL_context::release_locks_stored_before");

  if (m_tickets[duration].is_empty())
    DBUG_VOID_RETURN;

  while ((ticket= it++) && ticket != sentinel)
  {
    DBUG_PRINT("info", ("found lock to release ticket=%p", ticket));
    release_lock(duration, ticket);
  }

  DBUG_VOID_RETURN;
}


/**
  Release all explicit locks in the context which correspond to the
  same name/object as this lock request.

  @param ticket    One of the locks for the name/object for which all
                   locks should be released.
*/

void MDL_context::release_all_locks_for_name(MDL_ticket *name)
{
  /* Use MDL_ticket::m_lock to identify other locks for the same object. */
  MDL_lock *lock= name->m_lock;

  /* Remove matching lock tickets from the context. */
  MDL_ticket *ticket;
  Ticket_iterator it_ticket(m_tickets[MDL_EXPLICIT]);

  while ((ticket= it_ticket++))
  {
    DBUG_ASSERT(ticket->m_lock);
    if (ticket->m_lock == lock)
      release_lock(MDL_EXPLICIT, ticket);
  }
}


/**
  Downgrade an EXCLUSIVE or SHARED_NO_WRITE lock to shared metadata lock.

  @param type  Type of lock to which exclusive lock should be downgraded.
*/

void MDL_ticket::downgrade_lock(enum_mdl_type type)
{
  DBUG_ENTER("MDL_ticket::downgrade_lock");
  DBUG_PRINT("enter",("old_type: %s  new_type: %s",
                      get_type_name()->str,
                      get_type_name(type)->str));
  /*
    Do nothing if already downgraded. Used when we FLUSH TABLE under
    LOCK TABLES and a table is listed twice in LOCK TABLES list.
    Note that this code might even try to "downgrade" a weak lock
    (e.g. SW) to a stronger one (e.g SNRW). So we can't even assert
    here that target lock is weaker than existing lock.
  */
  if (m_type == type || !has_stronger_or_equal_type(type))
  {
    DBUG_PRINT("info", ("Nothing to downgrade"));
    DBUG_VOID_RETURN;
  }

  /* Only allow downgrade in some specific known cases */
  DBUG_ASSERT((get_key()->mdl_namespace() != MDL_key::BACKUP &&
               (m_type == MDL_EXCLUSIVE ||
                m_type == MDL_SHARED_NO_WRITE)) ||
              (get_key()->mdl_namespace() == MDL_key::BACKUP &&
               (m_type == MDL_BACKUP_DDL ||
                m_type == MDL_BACKUP_BLOCK_DDL ||
                m_type == MDL_BACKUP_WAIT_FLUSH)));

  mysql_prlock_wrlock(&m_lock->m_rwlock);
  /*
    To update state of MDL_lock object correctly we need to temporarily
    exclude ticket from the granted queue and then include it back.
  */
  m_lock->m_granted.remove_ticket(this);
  m_type= type;
  m_lock->m_granted.add_ticket(this);
  m_lock->reschedule_waiters();
  mysql_prlock_unlock(&m_lock->m_rwlock);
  DBUG_VOID_RETURN;
}


/**
  Auxiliary function which allows to check if we have some kind of lock on
  a object. Returns TRUE if we have a lock of a given or stronger type.

  @param mdl_namespace Id of object namespace
  @param db            Name of the database
  @param name          Name of the object
  @param mdl_type      Lock type. Pass in the weakest type to find
                       out if there is at least some lock.

  @return TRUE if current context contains satisfied lock for the object,
          FALSE otherwise.
*/

bool
MDL_context::is_lock_owner(MDL_key::enum_mdl_namespace mdl_namespace,
                           const char *db, const char *name,
                           enum_mdl_type mdl_type)
{
  MDL_request mdl_request;
  enum_mdl_duration not_unused;
  /* We don't care about exact duration of lock here. */
  MDL_REQUEST_INIT(&mdl_request, mdl_namespace, db, name, mdl_type,
                   MDL_TRANSACTION);
  MDL_ticket *ticket= find_ticket(&mdl_request, &not_unused);

  DBUG_ASSERT(ticket == NULL || ticket->m_lock);

  return ticket;
}


/**
  Return thread id of the owner of the lock or 0 if
  there is no owner.
  @note: Lock type is not considered at all, the function
  simply checks that there is some lock for the given key.

  @return  thread id of the owner of the lock or 0
*/

unsigned long
MDL_context::get_lock_owner(MDL_key *key)
{
  fix_pins();
  return mdl_locks.get_lock_owner(m_pins, key);
}


/**
  Check if we have any pending locks which conflict with existing shared lock.

  @pre The ticket must match an acquired lock.

  @return TRUE if there is a conflicting lock request, FALSE otherwise.
*/

bool MDL_ticket::has_pending_conflicting_lock() const
{
  return m_lock->has_pending_conflicting_lock(m_type);
}

/** Return a key identifying this lock. */
MDL_key *MDL_ticket::get_key() const
{
        return &m_lock->key;
}

/**
  Releases metadata locks that were acquired after a specific savepoint.

  @note Used to release tickets acquired during a savepoint unit.
  @note It's safe to iterate and unlock any locks after taken after this
        savepoint because other statements that take other special locks
        cause a implicit commit (ie LOCK TABLES).
*/

void MDL_context::rollback_to_savepoint(const MDL_savepoint &mdl_savepoint)
{
  DBUG_ENTER("MDL_context::rollback_to_savepoint");

  /* If savepoint is NULL, it is from the start of the transaction. */
  release_locks_stored_before(MDL_STATEMENT, mdl_savepoint.m_stmt_ticket);
  release_locks_stored_before(MDL_TRANSACTION, mdl_savepoint.m_trans_ticket);

  DBUG_VOID_RETURN;
}


/**
  Release locks acquired by normal statements (SELECT, UPDATE,
  DELETE, etc) in the course of a transaction. Do not release
  HANDLER locks, if there are any.

  This method is used at the end of a transaction, in
  implementation of COMMIT (implicit or explicit) and ROLLBACK.
*/

void MDL_context::release_transactional_locks(THD *thd)
{
  DBUG_ENTER("MDL_context::release_transactional_locks");
  /* Fail if there are active transactions */
  DBUG_ASSERT(!(thd->server_status &
                (SERVER_STATUS_IN_TRANS | SERVER_STATUS_IN_TRANS_READONLY)));
  release_locks_stored_before(MDL_STATEMENT, NULL);
  release_locks_stored_before(MDL_TRANSACTION, NULL);
  DBUG_VOID_RETURN;
}

void MDL_context::release_statement_locks()
{
  DBUG_ENTER("MDL_context::release_transactional_locks");
  release_locks_stored_before(MDL_STATEMENT, NULL);
  DBUG_VOID_RETURN;
}


/**
  Does this savepoint have this lock?

  @retval TRUE  The ticket is older than the savepoint or
                is an LT, HA or GLR ticket. Thus it belongs
                to the savepoint or has explicit duration.
  @retval FALSE The ticket is newer than the savepoint.
                and is not an LT, HA or GLR ticket.
*/

bool MDL_context::has_lock(const MDL_savepoint &mdl_savepoint,
                           MDL_ticket *mdl_ticket)
{
  MDL_ticket *ticket;
  /* Start from the beginning, most likely mdl_ticket's been just acquired. */
  MDL_context::Ticket_iterator s_it(m_tickets[MDL_STATEMENT]);
  MDL_context::Ticket_iterator t_it(m_tickets[MDL_TRANSACTION]);

  while ((ticket= s_it++) && ticket != mdl_savepoint.m_stmt_ticket)
  {
    if (ticket == mdl_ticket)
      return FALSE;
  }

  while ((ticket= t_it++) && ticket != mdl_savepoint.m_trans_ticket)
  {
    if (ticket == mdl_ticket)
      return FALSE;
  }
  return TRUE;
}


/**
  Change lock duration for transactional lock.

  @param ticket   Ticket representing lock.
  @param duration Lock duration to be set.

  @note This method only supports changing duration of
        transactional lock to some other duration.
*/

void MDL_context::set_lock_duration(MDL_ticket *mdl_ticket,
                                    enum_mdl_duration duration)
{
  DBUG_SLOW_ASSERT(mdl_ticket->m_duration == MDL_TRANSACTION &&
                   duration != MDL_TRANSACTION);

  m_tickets[MDL_TRANSACTION].remove(mdl_ticket);
  m_tickets[duration].push_front(mdl_ticket);
#ifndef DBUG_OFF
  mdl_ticket->m_duration= duration;
#endif
}


/**
  Set explicit duration for all locks in the context.
*/

void MDL_context::set_explicit_duration_for_all_locks()
{
  int i;
  MDL_ticket *ticket;

  /*
    In the most common case when this function is called list
    of transactional locks is bigger than list of locks with
    explicit duration. So we start by swapping these two lists
    and then move elements from new list of transactional
    locks and list of statement locks to list of locks with
    explicit duration.
  */

  m_tickets[MDL_EXPLICIT].swap(m_tickets[MDL_TRANSACTION]);

  for (i= 0; i < MDL_EXPLICIT; i++)
  {
    Ticket_iterator it_ticket(m_tickets[i]);

    while ((ticket= it_ticket++))
    {
      m_tickets[i].remove(ticket);
      m_tickets[MDL_EXPLICIT].push_front(ticket);
    }
  }

#ifndef DBUG_OFF
  Ticket_iterator exp_it(m_tickets[MDL_EXPLICIT]);

  while ((ticket= exp_it++))
    ticket->m_duration= MDL_EXPLICIT;
#endif
}


/**
  Set transactional duration for all locks in the context.
*/

void MDL_context::set_transaction_duration_for_all_locks()
{
  MDL_ticket *ticket;

  /*
    In the most common case when this function is called list
    of explicit locks is bigger than two other lists (in fact,
    list of statement locks is always empty). So we start by
    swapping list of explicit and transactional locks and then
    move contents of new list of explicit locks to list of
    locks with transactional duration.
  */

  DBUG_ASSERT(m_tickets[MDL_STATEMENT].is_empty());

  m_tickets[MDL_TRANSACTION].swap(m_tickets[MDL_EXPLICIT]);

  Ticket_iterator it_ticket(m_tickets[MDL_EXPLICIT]);

  while ((ticket= it_ticket++))
  {
    m_tickets[MDL_EXPLICIT].remove(ticket);
    m_tickets[MDL_TRANSACTION].push_front(ticket);
  }

#ifndef DBUG_OFF
  Ticket_iterator trans_it(m_tickets[MDL_TRANSACTION]);

  while ((ticket= trans_it++))
    ticket->m_duration= MDL_TRANSACTION;
#endif
}



void MDL_context::release_explicit_locks()
{
  release_locks_stored_before(MDL_EXPLICIT, NULL);
}

bool MDL_context::has_explicit_locks()
{
  MDL_ticket *ticket = NULL;

  Ticket_iterator it(m_tickets[MDL_EXPLICIT]);

  while ((ticket = it++))
  {
    return true;
  }

  return false;
}

#ifdef WITH_WSREP
static
const char *wsrep_get_mdl_namespace_name(MDL_key::enum_mdl_namespace ns)
{
  switch (ns)
  {
  case MDL_key::BACKUP    : return "BACKUP";
  case MDL_key::SCHEMA    : return "SCHEMA";
  case MDL_key::TABLE     : return "TABLE";
  case MDL_key::FUNCTION  : return "FUNCTION";
  case MDL_key::PROCEDURE : return "PROCEDURE";
  case MDL_key::PACKAGE_BODY: return "PACKAGE BODY";
  case MDL_key::TRIGGER   : return "TRIGGER";
  case MDL_key::EVENT     : return "EVENT";
  case MDL_key::USER_LOCK : return "USER_LOCK";
  default: break;
  }
  return "UNKNOWN";
}

void MDL_ticket::wsrep_report(bool debug) const
{
  if (!debug) return;

  const PSI_stage_info *psi_stage= m_lock->key.get_wait_state_name();
  WSREP_DEBUG("MDL ticket: type: %s space: %s db: %s name: %s (%s)",
              get_type_name()->str,
              wsrep_get_mdl_namespace_name(m_lock->key.mdl_namespace()),
              m_lock->key.db_name(),
              m_lock->key.name(),
              psi_stage->m_name);
}
#endif /* WITH_WSREP */<|MERGE_RESOLUTION|>--- conflicted
+++ resolved
@@ -2397,7 +2397,6 @@
 
   find_deadlock();
 
-<<<<<<< HEAD
   struct timespec abs_timeout, abs_shortwait, abs_abort_blocking_timeout;
   bool abort_blocking_enabled= false;
   double abort_blocking_timeout= slave_abort_blocking_timeout;
@@ -2413,11 +2412,8 @@
                       (ulonglong)(abort_blocking_timeout * 1000000000ULL));
     abort_blocking_enabled= true;
   }
-=======
   DEBUG_SYNC(get_thd(), "mdl_after_find_deadlock");
 
-  struct timespec abs_timeout, abs_shortwait;
->>>>>>> c4ed889b
   set_timespec_nsec(abs_timeout,
                     (ulonglong)(lock_wait_timeout * 1000000000ULL));
   wait_status= MDL_wait::EMPTY;
