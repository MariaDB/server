--- conflicted
+++ resolved
@@ -723,7 +723,7 @@
   }
 public:
   Item_timestampfunc(THD *thd) :Item_func(thd) {}
-  Item_timestampfunc(THD *thd, uint dec) :Item_func(thd) { decimals= dec; }
+  Item_timestampfunc(THD *thd, decimal_digits_t dec) :Item_func(thd) { decimals= dec; }
   Item_timestampfunc(THD *thd, Item *a) :Item_func(thd, a) {}
   const Type_handler *type_handler() const override
   { return &type_handler_timestamp2; }
@@ -895,7 +895,7 @@
 class Item_func_current_timestamp: public Item_timestampfunc
 {
 public:
-  Item_func_current_timestamp(THD *thd, uint dec)
+  Item_func_current_timestamp(THD *thd, decimal_digits_t dec)
    :Item_timestampfunc(thd, dec)
   { }
   LEX_CSTRING func_name_cstring() const override
@@ -973,14 +973,9 @@
 class Item_func_sysdate_local :public Item_timestampfunc
 {
 public:
-<<<<<<< HEAD
-  Item_func_sysdate_local(THD *thd, uint dec)
-   :Item_timestampfunc(thd, dec)
+  Item_func_sysdate_local(THD *thd, decimal_digits_t dec):
+   Item_timestampfunc(thd, dec)
   { }
-=======
-  Item_func_sysdate_local(THD *thd, decimal_digits_t dec):
-    Item_func_now(thd, dec) {}
->>>>>>> 62c70a8a
   bool const_item() const override { return 0; }
   LEX_CSTRING func_name_cstring() const override
   {
