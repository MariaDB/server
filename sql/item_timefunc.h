#ifndef ITEM_TIMEFUNC_INCLUDED
#define ITEM_TIMEFUNC_INCLUDED
/* Copyright (c) 2000, 2011, Oracle and/or its affiliates.
   Copyright (c) 2009-2011, Monty Program Ab

   This program is free software; you can redistribute it and/or modify
   it under the terms of the GNU General Public License as published by
   the Free Software Foundation; version 2 of the License.

   This program is distributed in the hope that it will be useful,
   but WITHOUT ANY WARRANTY; without even the implied warranty of
   MERCHANTABILITY or FITNESS FOR A PARTICULAR PURPOSE.  See the
   GNU General Public License for more details.

   You should have received a copy of the GNU General Public License
   along with this program; if not, write to the Free Software
   Foundation, Inc., 51 Franklin Street, Fifth Floor, Boston, MA  02110-1335  USA */


/* Function items used by mysql */

#ifdef USE_PRAGMA_INTERFACE
#pragma interface			/* gcc class implementation */
#endif

class MY_LOCALE;


bool get_interval_value(THD *thd, Item *args,
                        interval_type int_type, INTERVAL *interval);


class Item_long_func_date_field: public Item_long_ge0_func
{
  bool check_arguments() const override
  { return args[0]->check_type_can_return_date(func_name_cstring()); }
public:
  Item_long_func_date_field(THD *thd, Item *a)
   :Item_long_ge0_func(thd, a) { }
};


class Item_long_func_time_field: public Item_long_ge0_func
{
  bool check_arguments() const override
  { return args[0]->check_type_can_return_time(func_name_cstring()); }
public:
  Item_long_func_time_field(THD *thd, Item *a)
   :Item_long_ge0_func(thd, a) { }
};


class Item_func_period_add :public Item_long_func
{
  bool check_arguments() const override
  { return check_argument_types_can_return_int(0, 2); }
public:
  Item_func_period_add(THD *thd, Item *a, Item *b): Item_long_func(thd, a, b) {}
  longlong val_int() override;
  LEX_CSTRING func_name_cstring() const override
  {
    static LEX_CSTRING name= {STRING_WITH_LEN("period_add") };
    return name;
  }
  bool fix_length_and_dec(THD *thd) override
  {
    max_length=6*MY_CHARSET_BIN_MB_MAXLEN;
    return FALSE;
  }
  Item *do_get_copy(THD *thd) const override
  { return get_item_copy<Item_func_period_add>(thd, this); }
};


class Item_func_period_diff :public Item_long_func
{
  bool check_arguments() const override
  { return check_argument_types_can_return_int(0, 2); }
public:
  Item_func_period_diff(THD *thd, Item *a, Item *b): Item_long_func(thd, a, b) {}
  longlong val_int() override;
  LEX_CSTRING func_name_cstring() const override
  {
    static LEX_CSTRING name= {STRING_WITH_LEN("period_diff") };
    return name;
  }
  bool fix_length_and_dec(THD *thd) override
  {
    decimals=0;
    max_length=6*MY_CHARSET_BIN_MB_MAXLEN;
    return FALSE;
  }
  Item *do_get_copy(THD *thd) const override
  { return get_item_copy<Item_func_period_diff>(thd, this); }
};


class Item_func_to_days :public Item_long_func_date_field
{
public:
  Item_func_to_days(THD *thd, Item *a): Item_long_func_date_field(thd, a) {}
  longlong val_int() override;
  LEX_CSTRING func_name_cstring() const override
  {
    static LEX_CSTRING name= {STRING_WITH_LEN("to_days") };
    return name;
  }
  bool fix_length_and_dec(THD *thd) override
  {
    decimals=0; 
    max_length=6*MY_CHARSET_BIN_MB_MAXLEN;
    set_maybe_null();
    return FALSE;
  }
  enum_monotonicity_info get_monotonicity_info() const override;
  longlong val_int_endpoint(bool left_endp, bool *incl_endp) override;
  bool check_partition_func_processor(void *int_arg) override {return FALSE;}
  bool check_vcol_func_processor(void *arg) override { return FALSE;}
  bool check_valid_arguments_processor(void *int_arg) override
  {
    return !has_date_args();
  }
  Item *do_get_copy(THD *thd) const override
  { return get_item_copy<Item_func_to_days>(thd, this); }
};


class Item_func_to_seconds :public Item_longlong_func
{
  bool check_arguments() const override
  { return check_argument_types_can_return_date(0, arg_count); }
public:
  Item_func_to_seconds(THD *thd, Item *a): Item_longlong_func(thd, a) {}
  longlong val_int() override;
  LEX_CSTRING func_name_cstring() const override
  {
    static LEX_CSTRING name= {STRING_WITH_LEN("to_seconds") };
    return name;
  }
  bool fix_length_and_dec(THD *thd) override
  {
    decimals=0; 
    fix_char_length(12);
    set_maybe_null();
    return FALSE;
  }
  enum_monotonicity_info get_monotonicity_info() const override;
  longlong val_int_endpoint(bool left_endp, bool *incl_endp) override;
  bool check_partition_func_processor(void *bool_arg) override { return FALSE;}

  /* Only meaningful with date part and optional time part */
  bool check_valid_arguments_processor(void *int_arg) override
  {
    return !has_date_args();
  }
  Item *do_get_copy(THD *thd) const override
  { return get_item_copy<Item_func_to_seconds>(thd, this); }
};


class Item_func_dayofmonth :public Item_long_func_date_field
{
public:
  Item_func_dayofmonth(THD *thd, Item *a): Item_long_func_date_field(thd, a) {}
  longlong val_int() override;
  LEX_CSTRING func_name_cstring() const override
  {
    static LEX_CSTRING name= {STRING_WITH_LEN("dayofmonth") };
    return name;
  }
  bool fix_length_and_dec(THD *thd) override
  {
    decimals=0; 
    max_length=2*MY_CHARSET_BIN_MB_MAXLEN;
    set_maybe_null();
    return FALSE;
  }
  bool check_partition_func_processor(void *int_arg) override {return FALSE;}
  bool check_vcol_func_processor(void *arg) override { return FALSE;}
  bool check_valid_arguments_processor(void *int_arg) override
  {
    return !has_date_args();
  }
  Item *do_get_copy(THD *thd) const override
  { return get_item_copy<Item_func_dayofmonth>(thd, this); }
};


class Item_func_month :public Item_long_ge0_func
{
public:
  Item_func_month(THD *thd, Item *a): Item_long_ge0_func(thd, a)
  { }
  longlong val_int() override;
  LEX_CSTRING func_name_cstring() const override
  {
    static LEX_CSTRING name= {STRING_WITH_LEN("month") };
    return name;
  }
  bool fix_length_and_dec(THD *thd) override
  {
    decimals= 0;
    fix_char_length(2);
    set_maybe_null();
    return FALSE;
  }
  bool check_partition_func_processor(void *int_arg) override {return FALSE;}
  bool check_vcol_func_processor(void *arg) override { return FALSE;}
  bool check_valid_arguments_processor(void *int_arg) override
  {
    return !has_date_args();
  }
  Item *do_get_copy(THD *thd) const override
  { return get_item_copy<Item_func_month>(thd, this); }
};


class Item_func_monthname :public Item_str_func
{
  MY_LOCALE *locale;
public:
  Item_func_monthname(THD *thd, Item *a): Item_str_func(thd, a) {}
  LEX_CSTRING func_name_cstring() const override
  {
    static LEX_CSTRING name= {STRING_WITH_LEN("monthname") };
    return name;
  }
  String *val_str(String *str) override;
  bool fix_length_and_dec(THD *thd) override;
  bool check_partition_func_processor(void *int_arg) override {return TRUE;}
  bool check_valid_arguments_processor(void *int_arg) override
  {
    return !has_date_args();
  }
  bool check_vcol_func_processor(void *arg) override
  {
    return mark_unsupported_function(func_name(), "()", arg, VCOL_SESSION_FUNC);
  }
  Item *do_get_copy(THD *thd) const override
  { return get_item_copy<Item_func_monthname>(thd, this); }
};


class Item_func_dayofyear :public Item_long_func_date_field
{
public:
  Item_func_dayofyear(THD *thd, Item *a): Item_long_func_date_field(thd, a) {}
  longlong val_int() override;
  LEX_CSTRING func_name_cstring() const override
  {
    static LEX_CSTRING name= {STRING_WITH_LEN("dayofyear") };
    return name;
  }
  bool fix_length_and_dec(THD *thd) override
  {
    decimals= 0;
    fix_char_length(3);
    set_maybe_null();
    return FALSE;
  }
  bool check_partition_func_processor(void *int_arg) override {return FALSE;}
  bool check_vcol_func_processor(void *arg) override { return FALSE;}
  bool check_valid_arguments_processor(void *int_arg) override
  {
    return !has_date_args();
  }
  Item *do_get_copy(THD *thd) const override
  { return get_item_copy<Item_func_dayofyear>(thd, this); }
};


class Item_func_hour :public Item_long_func_time_field
{
public:
  Item_func_hour(THD *thd, Item *a): Item_long_func_time_field(thd, a) {}
  longlong val_int() override;
  LEX_CSTRING func_name_cstring() const override
  {
    static LEX_CSTRING name= {STRING_WITH_LEN("hour") };
    return name;
  }
  bool fix_length_and_dec(THD *thd) override
  {
    decimals=0;
    max_length=2*MY_CHARSET_BIN_MB_MAXLEN;
    set_maybe_null();
    return FALSE;
  }
  bool check_partition_func_processor(void *int_arg) override {return FALSE;}
  bool check_vcol_func_processor(void *arg) override { return FALSE;}
  bool check_valid_arguments_processor(void *int_arg) override
  {
    return !has_time_args();
  }
  Item *do_get_copy(THD *thd) const override
  { return get_item_copy<Item_func_hour>(thd, this); }
};


class Item_func_minute :public Item_long_func_time_field
{
public:
  Item_func_minute(THD *thd, Item *a): Item_long_func_time_field(thd, a) {}
  longlong val_int() override;
  LEX_CSTRING func_name_cstring() const override
  {
    static LEX_CSTRING name= {STRING_WITH_LEN("minute") };
    return name;
  }
  bool fix_length_and_dec(THD *thd) override
  {
    decimals=0;
    max_length=2*MY_CHARSET_BIN_MB_MAXLEN;
    set_maybe_null();
    return FALSE;
  }
  bool check_partition_func_processor(void *int_arg) override {return FALSE;}
  bool check_vcol_func_processor(void *arg) override { return FALSE;}
  bool check_valid_arguments_processor(void *int_arg) override
  {
    return !has_time_args();
  }
  Item *do_get_copy(THD *thd) const override
  { return get_item_copy<Item_func_minute>(thd, this); }
};


class Item_func_quarter :public Item_long_func_date_field
{
public:
  Item_func_quarter(THD *thd, Item *a): Item_long_func_date_field(thd, a) {}
  longlong val_int() override;
  LEX_CSTRING func_name_cstring() const override
  {
    static LEX_CSTRING name= {STRING_WITH_LEN("quarter") };
    return name;
  }
  bool fix_length_and_dec(THD *thd) override
  {
     decimals=0;
     max_length=1*MY_CHARSET_BIN_MB_MAXLEN;
     set_maybe_null();
     return FALSE;
  }
  bool check_partition_func_processor(void *int_arg) override {return FALSE;}
  bool check_vcol_func_processor(void *arg) override { return FALSE;}
  bool check_valid_arguments_processor(void *int_arg) override
  {
    return !has_date_args();
  }
  Item *do_get_copy(THD *thd) const override
  { return get_item_copy<Item_func_quarter>(thd, this); }
};


class Item_func_second :public Item_long_func_time_field
{
public:
  Item_func_second(THD *thd, Item *a): Item_long_func_time_field(thd, a) {}
  longlong val_int() override;
  LEX_CSTRING func_name_cstring() const override
  {
    static LEX_CSTRING name= {STRING_WITH_LEN("second") };
    return name;
  }
  bool fix_length_and_dec(THD *thd) override
  {
    decimals=0;
    max_length=2*MY_CHARSET_BIN_MB_MAXLEN;
    set_maybe_null();
    return FALSE;
  }
  bool check_partition_func_processor(void *int_arg) override {return FALSE;}
  bool check_vcol_func_processor(void *arg) override { return FALSE;}
  bool check_valid_arguments_processor(void *int_arg) override
  {
    return !has_time_args();
  }
  Item *do_get_copy(THD *thd) const override
  { return get_item_copy<Item_func_second>(thd, this); }
};


class Item_func_week :public Item_long_ge0_func
{
  bool check_arguments() const override
  {
    return args[0]->check_type_can_return_date(func_name_cstring()) ||
           (arg_count > 1 && args[1]->check_type_can_return_int(func_name_cstring()));
  }
public:
  Item_func_week(THD *thd, Item *a): Item_long_ge0_func(thd, a) {}
  Item_func_week(THD *thd, Item *a, Item *b): Item_long_ge0_func(thd, a, b) {}
  longlong val_int() override;
  LEX_CSTRING func_name_cstring() const override
  {
    static LEX_CSTRING name= {STRING_WITH_LEN("week") };
    return name;
  }
  bool fix_length_and_dec(THD *thd) override
  {
    decimals=0;
    max_length=2*MY_CHARSET_BIN_MB_MAXLEN;
    set_maybe_null();
    return FALSE;
  }
  bool check_vcol_func_processor(void *arg) override
  {
    if (arg_count == 2)
      return FALSE;
    return mark_unsupported_function(func_name(), "()", arg, VCOL_SESSION_FUNC);
  }
  bool check_valid_arguments_processor(void *int_arg) override
  {
    return arg_count == 2;
  }
  Item *do_get_copy(THD *thd) const override
  { return get_item_copy<Item_func_week>(thd, this); }
};

class Item_func_yearweek :public Item_long_func
{
  bool check_arguments() const override
  {
    return args[0]->check_type_can_return_date(func_name_cstring()) ||
           args[1]->check_type_can_return_int(func_name_cstring());
  }
public:
  Item_func_yearweek(THD *thd, Item *a, Item *b)
   :Item_long_func(thd, a, b) {}
  longlong val_int() override;
  LEX_CSTRING func_name_cstring() const override
  {
    static LEX_CSTRING name= {STRING_WITH_LEN("yearweek") };
    return name;
  }
  bool fix_length_and_dec(THD *thd) override
  {
    decimals=0;
    max_length=6*MY_CHARSET_BIN_MB_MAXLEN;
    set_maybe_null();
    return FALSE;
  }
  bool check_partition_func_processor(void *int_arg) override {return FALSE;}
  bool check_vcol_func_processor(void *arg) override { return FALSE;}
  bool check_valid_arguments_processor(void *int_arg) override
  {
    return !has_date_args();
  }
  Item *do_get_copy(THD *thd) const override
  { return get_item_copy<Item_func_yearweek>(thd, this); }
};


class Item_func_year :public Item_long_func_date_field
{
public:
  Item_func_year(THD *thd, Item *a): Item_long_func_date_field(thd, a) {}
  longlong val_int() override;
  LEX_CSTRING func_name_cstring() const override
  {
    static LEX_CSTRING name= {STRING_WITH_LEN("year") };
    return name;
  }
  enum_monotonicity_info get_monotonicity_info() const override;
  longlong val_int_endpoint(bool left_endp, bool *incl_endp) override;
  bool fix_length_and_dec(THD *thd) override
  {
    decimals=0;
    max_length=4*MY_CHARSET_BIN_MB_MAXLEN;
    set_maybe_null();
    return FALSE;
  }
  bool check_partition_func_processor(void *int_arg) override {return FALSE;}
  bool check_vcol_func_processor(void *arg) override { return FALSE;}
  bool check_valid_arguments_processor(void *int_arg) override
  {
    return !has_date_args();
  }
  Item *do_get_copy(THD *thd) const override
  { return get_item_copy<Item_func_year>(thd, this); }
};


class Item_func_weekday :public Item_long_func
{
  bool odbc_type;
public:
  Item_func_weekday(THD *thd, Item *a, bool type_arg):
    Item_long_func(thd, a), odbc_type(type_arg) { }
  longlong val_int() override;
  LEX_CSTRING func_name_cstring() const override
  {
    static LEX_CSTRING dayofweek= {STRING_WITH_LEN("dayofweek") };
    static LEX_CSTRING weekday= {STRING_WITH_LEN("weekday") };
    return (odbc_type ? dayofweek : weekday);
  }
  bool get_date(THD *thd, MYSQL_TIME *ltime, date_mode_t fuzzydate) override
  {
    return type_handler()->Item_get_date_with_warn(thd, this, ltime, fuzzydate);
  }
  bool fix_length_and_dec(THD *thd) override
  {
    decimals= 0;
    fix_char_length(1);
    set_maybe_null();
    return FALSE;
  }
  bool check_partition_func_processor(void *int_arg) override {return FALSE;}
  bool check_vcol_func_processor(void *arg) override { return FALSE;}
  bool check_valid_arguments_processor(void *int_arg) override
  {
    return !has_date_args();
  }
  Item *do_get_copy(THD *thd) const override
  { return get_item_copy<Item_func_weekday>(thd, this); }
};

class Item_func_dayname :public Item_str_func
{
  MY_LOCALE *locale;
 public:
  Item_func_dayname(THD *thd, Item *a): Item_str_func(thd, a) {}
  LEX_CSTRING func_name_cstring() const override
  {
    static LEX_CSTRING name= {STRING_WITH_LEN("dayname") };
    return name;
  }
  String *val_str(String *str) override;
  const Type_handler *type_handler() const override
  { return &type_handler_varchar; }
  bool fix_length_and_dec(THD *thd) override;
  bool check_partition_func_processor(void *int_arg) override {return TRUE;}
  bool check_vcol_func_processor(void *arg) override
  {
    return mark_unsupported_function(func_name(), "()", arg, VCOL_SESSION_FUNC);
  }
  bool check_valid_arguments_processor(void *int_arg) override
  {
    return !has_date_args();
  }
  Item *do_get_copy(THD *thd) const override
  { return get_item_copy<Item_func_dayname>(thd, this); }
};


class Item_func_seconds_hybrid: public Item_func_numhybrid
{
public:
  Item_func_seconds_hybrid(THD *thd): Item_func_numhybrid(thd) {}
  Item_func_seconds_hybrid(THD *thd, Item *a): Item_func_numhybrid(thd, a) {}
  void fix_length_and_dec_generic(uint dec)
  {
    DBUG_ASSERT(dec <= TIME_SECOND_PART_DIGITS);
    decimals= dec;
    max_length=17 + (decimals ? decimals + 1 : 0);
    set_maybe_null();
    if (decimals)
      set_handler(&type_handler_newdecimal);
    else
      set_handler(type_handler_long_or_longlong());
  }
  double real_op() override { DBUG_ASSERT(0); return 0; }
  String *str_op(String *str) override { DBUG_ASSERT(0); return 0; }
  bool date_op(THD *thd, MYSQL_TIME *ltime, date_mode_t fuzzydate) override
  {
    DBUG_ASSERT(0);
    return true;
  }
};


class Item_func_unix_timestamp :public Item_func_seconds_hybrid
{
  bool get_timestamp_value(my_time_t *seconds, ulong *second_part);
public:
  Item_func_unix_timestamp(THD *thd): Item_func_seconds_hybrid(thd) {}
  Item_func_unix_timestamp(THD *thd, Item *a):
    Item_func_seconds_hybrid(thd, a) {}
  LEX_CSTRING func_name_cstring() const override
  {
    static LEX_CSTRING name= {STRING_WITH_LEN("unix_timestamp") };
    return name;
  }
  enum_monotonicity_info get_monotonicity_info() const override;
  longlong val_int_endpoint(bool left_endp, bool *incl_endp) override;
  bool check_partition_func_processor(void *int_arg) override {return FALSE;}
  /*
    UNIX_TIMESTAMP() depends on the current timezone
    (and thus may not be used as a partitioning function)
    when its argument is NOT of the TIMESTAMP type.
  */
  bool check_valid_arguments_processor(void *int_arg) override
  {
    return !has_timestamp_args();
  }
  bool check_vcol_func_processor(void *arg) override
  {
    if (arg_count)
      return FALSE;
    return mark_unsupported_function(func_name(), "()", arg, VCOL_TIME_FUNC);
  }
  bool fix_length_and_dec(THD *thd) override
  {
    fix_length_and_dec_generic(arg_count ?
                               args[0]->datetime_precision(thd) : 0);
    return FALSE;
  }
  longlong int_op() override;
  my_decimal *decimal_op(my_decimal* buf) override;
  Item *do_get_copy(THD *thd) const override
  { return get_item_copy<Item_func_unix_timestamp>(thd, this); }
};


class Item_func_time_to_sec :public Item_func_seconds_hybrid
{
public:
  Item_func_time_to_sec(THD *thd, Item *item):
    Item_func_seconds_hybrid(thd, item) {}
  LEX_CSTRING func_name_cstring() const override
  {
    static LEX_CSTRING name= {STRING_WITH_LEN("time_to_sec") };
    return name;
  }
  bool check_partition_func_processor(void *int_arg) override {return FALSE;}
  bool check_vcol_func_processor(void *arg) override { return FALSE;}
  bool check_valid_arguments_processor(void *int_arg) override
  {
    return !has_time_args();
  }
  bool fix_length_and_dec(THD *thd) override
  {
    fix_length_and_dec_generic(args[0]->time_precision(thd));
    return FALSE;
  }
  longlong int_op() override;
  my_decimal *decimal_op(my_decimal* buf) override;
  Item *do_get_copy(THD *thd) const override
  { return get_item_copy<Item_func_time_to_sec>(thd, this); }
};


class Item_datefunc :public Item_func
{
public:
  Item_datefunc(THD *thd): Item_func(thd) { }
  Item_datefunc(THD *thd, Item *a): Item_func(thd, a) { }
  Item_datefunc(THD *thd, Item *a, Item *b): Item_func(thd, a, b) { }
  const Type_handler *type_handler() const override
  { return &type_handler_newdate; }
  longlong val_int() override
  { return Date(this).to_longlong(); }
  double val_real() override
  { return Date(this).to_double(); }
  String *val_str(String *to) override
  { return Date(this).to_string(to); }
  my_decimal *val_decimal(my_decimal *to) override
  { return Date(this).to_decimal(to); }
  bool fix_length_and_dec(THD *thd) override
  {
    fix_attributes_date();
    set_maybe_null(arg_count > 0);
    return FALSE;
  }
};


class Item_timefunc :public Item_func
{
public:
  Item_timefunc(THD *thd): Item_func(thd) {}
  Item_timefunc(THD *thd, Item *a): Item_func(thd, a) {}
  Item_timefunc(THD *thd, Item *a, Item *b): Item_func(thd, a, b) {}
  Item_timefunc(THD *thd, Item *a, Item *b, Item *c): Item_func(thd, a, b ,c) {}
  const Type_handler *type_handler() const override
  { return &type_handler_time2; }
  longlong val_int() override
  { return Time(this).to_longlong(); }
  double val_real() override
  { return Time(this).to_double(); }
  String *val_str(String *to) override
  { return Time(this).to_string(to, decimals); }
  my_decimal *val_decimal(my_decimal *to) override
  { return Time(this).to_decimal(to); }
  bool val_native(THD *thd, Native *to) override
  { return Time(thd, this).to_native(to, decimals); }
};


class Item_datetimefunc :public Item_func
{
public:
  Item_datetimefunc(THD *thd): Item_func(thd) {}
  Item_datetimefunc(THD *thd, Item *a): Item_func(thd, a) {}
  Item_datetimefunc(THD *thd, Item *a, Item *b): Item_func(thd, a, b) {}
  Item_datetimefunc(THD *thd, Item *a, Item *b, Item *c):
    Item_func(thd, a, b ,c) {}
  const Type_handler *type_handler() const override
  { return &type_handler_datetime2; }
  longlong val_int() override { return Datetime(this).to_longlong(); }
  double val_real() override { return Datetime(this).to_double(); }
  String *val_str(String *to) override
  { return Datetime(this).to_string(to, decimals); }
  my_decimal *val_decimal(my_decimal *to) override
  { return Datetime(this).to_decimal(to); }
};


/* Abstract CURTIME function. Children should define what time zone is used */

class Item_func_curtime :public Item_timefunc
{
  MYSQL_TIME ltime;
  query_id_t last_query_id;
public:
  Item_func_curtime(THD *thd, uint dec): Item_timefunc(thd), last_query_id(0)
  { decimals= dec; }
  bool fix_fields(THD *, Item **) override;
  bool fix_length_and_dec(THD *thd) override
  { fix_attributes_time(decimals); return FALSE; }
  bool get_date(THD *thd, MYSQL_TIME *res, date_mode_t fuzzydate) override;
  /* 
    Abstract method that defines which time zone is used for conversion.
    Converts time current time in my_time_t representation to broken-down
    MYSQL_TIME representation using UTC-SYSTEM or per-thread time zone.
  */
  virtual void store_now_in_TIME(THD *thd, MYSQL_TIME *now_time)=0;
  bool check_vcol_func_processor(void *arg) override
  {
    return mark_unsupported_function(func_name(), "()", arg, VCOL_TIME_FUNC);
  }
  void print(String *str, enum_query_type query_type) override;
};


class Item_func_curtime_local :public Item_func_curtime
{
public:
  Item_func_curtime_local(THD *thd, uint dec): Item_func_curtime(thd, dec) {}
  LEX_CSTRING func_name_cstring() const override
  {
    static LEX_CSTRING name= {STRING_WITH_LEN("curtime") };
    return name;
  }
  void store_now_in_TIME(THD *thd, MYSQL_TIME *now_time) override;
  Item *do_get_copy(THD *thd) const override
  { return get_item_copy<Item_func_curtime_local>(thd, this); }
};


class Item_func_curtime_utc :public Item_func_curtime
{
public:
  Item_func_curtime_utc(THD *thd, uint dec): Item_func_curtime(thd, dec) {}
  LEX_CSTRING func_name_cstring() const override
  {
    static LEX_CSTRING name= {STRING_WITH_LEN("utc_time") };
    return name;
  }
  void store_now_in_TIME(THD *thd, MYSQL_TIME *now_time) override;
  Item *do_get_copy(THD *thd) const override
  { return get_item_copy<Item_func_curtime_utc>(thd, this); }
};


/* Abstract CURDATE function. See also Item_func_curtime. */

class Item_func_curdate :public Item_datefunc
{
  query_id_t last_query_id;
  MYSQL_TIME ltime;
public:
  Item_func_curdate(THD *thd): Item_datefunc(thd), last_query_id(0) {}
  bool get_date(THD *thd, MYSQL_TIME *res, date_mode_t fuzzydate) override;
  virtual void store_now_in_TIME(THD *thd, MYSQL_TIME *now_time)=0;
  bool check_vcol_func_processor(void *arg) override
  {
    return mark_unsupported_function(func_name(), "()", arg, VCOL_TIME_FUNC);
  }
};


class Item_func_curdate_local :public Item_func_curdate
{
public:
  Item_func_curdate_local(THD *thd): Item_func_curdate(thd) {}
  LEX_CSTRING func_name_cstring() const override
  {
    static LEX_CSTRING name= {STRING_WITH_LEN("curdate") };
    return name;
  }
  void store_now_in_TIME(THD *thd, MYSQL_TIME *now_time) override;
  Item *do_get_copy(THD *thd) const override
  { return get_item_copy<Item_func_curdate_local>(thd, this); }
};


class Item_func_curdate_utc :public Item_func_curdate
{
public:
  Item_func_curdate_utc(THD *thd): Item_func_curdate(thd) {}
  LEX_CSTRING func_name_cstring() const override
  {
    static LEX_CSTRING name= {STRING_WITH_LEN("utc_date") };
    return name;
  }
  void store_now_in_TIME(THD* thd, MYSQL_TIME *now_time) override;
  Item *do_get_copy(THD *thd) const override
  { return get_item_copy<Item_func_curdate_utc>(thd, this); }
};


/* Abstract CURRENT_TIMESTAMP function. See also Item_func_curtime */

class Item_func_now :public Item_datetimefunc
{
  MYSQL_TIME ltime;
  query_id_t last_query_id;
public:
  Item_func_now(THD *thd, uint dec): Item_datetimefunc(thd), last_query_id(0)
  { decimals= dec; }
  bool fix_fields(THD *, Item **) override;
  bool fix_length_and_dec(THD *thd) override
  { fix_attributes_datetime(decimals); return FALSE;}
  bool get_date(THD *thd, MYSQL_TIME *res, date_mode_t fuzzydate) override;
  virtual void store_now_in_TIME(THD *thd, MYSQL_TIME *now_time)=0;
  bool check_vcol_func_processor(void *arg) override
  {
    /*
      NOW is safe for replication as slaves will run with same time as
      master
    */
    return mark_unsupported_function(func_name(), "()", arg, VCOL_TIME_FUNC);
  }
  void print(String *str, enum_query_type query_type) override;
};


class Item_func_now_local :public Item_func_now
{
public:
  Item_func_now_local(THD *thd, uint dec): Item_func_now(thd, dec) {}
  LEX_CSTRING func_name_cstring() const override
  {
    static LEX_CSTRING name= {STRING_WITH_LEN("current_timestamp") };
    return name;
  }
  int save_in_field(Field *field, bool no_conversions) override;
  void store_now_in_TIME(THD *thd, MYSQL_TIME *now_time) override;
  enum Functype functype() const override { return NOW_FUNC; }
  Item *do_get_copy(THD *thd) const override
  { return get_item_copy<Item_func_now_local>(thd, this); }
};


class Item_func_now_utc :public Item_func_now
{
public:
  Item_func_now_utc(THD *thd, uint dec): Item_func_now(thd, dec) {}
  LEX_CSTRING func_name_cstring() const override
  {
    static LEX_CSTRING name= {STRING_WITH_LEN("utc_timestamp") };
    return name;
  }
  void store_now_in_TIME(THD *thd, MYSQL_TIME *now_time) override;
  enum Functype functype() const override { return NOW_UTC_FUNC; }
  bool check_vcol_func_processor(void *arg) override
  {
    return mark_unsupported_function(func_name(), "()", arg,
                                     VCOL_TIME_FUNC | VCOL_NON_DETERMINISTIC);
  }
  Item *do_get_copy(THD *thd) const override
  { return get_item_copy<Item_func_now_utc>(thd, this); }
};


/*
  This is like NOW(), but always uses the real current time, not the
  query_start(). This matches the Oracle behavior.
*/
class Item_func_sysdate_local :public Item_func_now
{
public:
  Item_func_sysdate_local(THD *thd, uint dec): Item_func_now(thd, dec) {}
  bool const_item() const override { return 0; }
  LEX_CSTRING func_name_cstring() const override
  {
    static LEX_CSTRING name= {STRING_WITH_LEN("sysdate") };
    return name;
  }
  void store_now_in_TIME(THD *thd, MYSQL_TIME *now_time) override;
  bool get_date(THD *thd, MYSQL_TIME *res, date_mode_t fuzzydate) override;
  table_map used_tables() const override { return RAND_TABLE_BIT; }
  bool check_vcol_func_processor(void *arg) override
  {
    return mark_unsupported_function(func_name(), "()", arg,
                                     VCOL_TIME_FUNC | VCOL_NON_DETERMINISTIC);
  }
  enum Functype functype() const override { return SYSDATE_FUNC; }
  Item *do_get_copy(THD *thd) const override
  { return get_item_copy<Item_func_sysdate_local>(thd, this); }
};


class Item_func_from_days :public Item_datefunc
{
  bool check_arguments() const override
  { return args[0]->check_type_can_return_int(func_name_cstring()); }
public:
  Item_func_from_days(THD *thd, Item *a): Item_datefunc(thd, a) {}
  LEX_CSTRING func_name_cstring() const override
  {
    static LEX_CSTRING name= {STRING_WITH_LEN("from_days") };
    return name;
  }
  bool get_date(THD *thd, MYSQL_TIME *res, date_mode_t fuzzydate) override;
  bool check_partition_func_processor(void *int_arg) override {return FALSE;}
  bool check_vcol_func_processor(void *arg) override { return FALSE;}
  bool check_valid_arguments_processor(void *int_arg) override
  {
    return has_date_args() || has_time_args();
  }
  Item *do_get_copy(THD *thd) const override
  { return get_item_copy<Item_func_from_days>(thd, this); }
};


class Item_func_date_format :public Item_str_func
{
  bool check_arguments() const override
  {
    return args[0]->check_type_can_return_date(func_name_cstring()) ||
           check_argument_types_can_return_text(1, arg_count);
  }
  const MY_LOCALE *locale;
  int fixed_length;
  String value;
protected:
  bool is_time_format;
public:
  Item_func_date_format(THD *thd, Item *a, Item *b):
    Item_str_func(thd, a, b), locale(0), is_time_format(false) {}
  Item_func_date_format(THD *thd, Item *a, Item *b, Item *c):
    Item_str_func(thd, a, b, c), locale(0), is_time_format(false) {}
  String *val_str(String *str) override;
  LEX_CSTRING func_name_cstring() const override
  {
    static LEX_CSTRING name= {STRING_WITH_LEN("date_format") };
    return name;
  }
  bool fix_length_and_dec(THD *thd) override;
  uint format_length(const String *format);
  bool eq(const Item *item, bool binary_cmp) const override;
  bool check_vcol_func_processor(void *arg) override
  {
    if (arg_count > 2)
      return false;
    return mark_unsupported_function(func_name(), "()", arg, VCOL_SESSION_FUNC);
  }
  Item *do_get_copy(THD *thd) const override
  { return get_item_copy<Item_func_date_format>(thd, this); }
};

class Item_func_time_format: public Item_func_date_format
{
public:
  Item_func_time_format(THD *thd, Item *a, Item *b):
    Item_func_date_format(thd, a, b) { is_time_format= true; }
  LEX_CSTRING func_name_cstring() const override
  {
    static LEX_CSTRING name= {STRING_WITH_LEN("time_format") };
    return name;
  }
  bool check_vcol_func_processor(void *arg) override { return false; }
  Item *do_get_copy(THD *thd) const override
  { return get_item_copy<Item_func_time_format>(thd, this); }
};


/* the max length of datetime format models string in Oracle is 144 */
#define MAX_DATETIME_FORMAT_MODEL_LEN 144

class Item_func_tochar :public Item_str_func
{
  const MY_LOCALE *locale;
  THD *thd;
  String warning_message;
  bool fixed_length;

  /*
    When datetime format models is parsed, use uint16 integers to
    represent the format models and store in fmt_array.
  */
  uint16 fmt_array[MAX_DATETIME_FORMAT_MODEL_LEN+1];

  bool check_arguments() const override
  {
    return
      (args[0]->check_type_can_return_date(func_name_cstring()) &&
       args[0]->check_type_can_return_time(func_name_cstring())) ||
      check_argument_types_can_return_text(1, arg_count);
  }

public:
  Item_func_tochar(THD *thd, Item *a, Item *b):
    Item_str_func(thd, a, b), locale(0)
  {
    /* NOTE: max length of warning message is 64 */
    warning_message.alloc(64);
    warning_message.length(0);
  }
  ~Item_func_tochar() { warning_message.free(); }
  String *val_str(String *str) override;
  LEX_CSTRING func_name_cstring() const override
  {
    static LEX_CSTRING name= {STRING_WITH_LEN("to_char") };
    return name;
  }
  bool fix_length_and_dec(THD *thd) override;
  bool parse_format_string(const String *format, uint *fmt_len);

  bool check_vcol_func_processor(void *arg) override
  {
    if (arg_count > 2)
      return false;
    return mark_unsupported_function(func_name(), "()", arg, VCOL_SESSION_FUNC);
  }

  Item *do_get_copy(THD *thd) const override
  { return get_item_copy<Item_func_tochar>(thd, this); }
};


class Item_func_from_unixtime :public Item_datetimefunc
{
  bool check_arguments() const override
  { return args[0]->check_type_can_return_decimal(func_name_cstring()); }
  Time_zone *tz;
 public:
  Item_func_from_unixtime(THD *thd, Item *a): Item_datetimefunc(thd, a) {}
  LEX_CSTRING func_name_cstring() const override
  {
    static LEX_CSTRING name= {STRING_WITH_LEN("from_unixtime") };
    return name;
  }
  bool fix_length_and_dec(THD *thd) override;
  bool get_date(THD *thd, MYSQL_TIME *res, date_mode_t fuzzydate) override;
  bool check_vcol_func_processor(void *arg) override
  {
    return mark_unsupported_function(func_name(), "()", arg, VCOL_SESSION_FUNC);
  }
  Item *do_get_copy(THD *thd) const override
  { return get_item_copy<Item_func_from_unixtime>(thd, this); }
};


/* 
  We need Time_zone class declaration for storing pointers in
  Item_func_convert_tz.
*/
class Time_zone;

/*
  This class represents CONVERT_TZ() function.
  The important fact about this function that it is handled in special way.
  When such function is met in expression time_zone system tables are added
  to global list of tables to open, so later those already opened and locked
  tables can be used during this function calculation for loading time zone
  descriptions.
*/
class Item_func_convert_tz :public Item_datetimefunc
{
  bool check_arguments() const override
  {
    return args[0]->check_type_can_return_date(func_name_cstring()) ||
           check_argument_types_can_return_text(1, arg_count);
  }
  /*
    If time zone parameters are constants we are caching objects that
    represent them (we use separate from_tz_cached/to_tz_cached members
    to indicate this fact, since NULL is legal value for from_tz/to_tz
    members.
  */
  bool from_tz_cached, to_tz_cached;
  Time_zone *from_tz, *to_tz;
 public:
  Item_func_convert_tz(THD *thd, Item *a, Item *b, Item *c):
    Item_datetimefunc(thd, a, b, c), from_tz_cached(0), to_tz_cached(0) {}
  LEX_CSTRING func_name_cstring() const override
  {
    static LEX_CSTRING name= {STRING_WITH_LEN("convert_tz") };
    return name;
  }
  bool fix_length_and_dec(THD *thd) override
  {
    fix_attributes_datetime(args[0]->datetime_precision(thd));
    set_maybe_null();
    return FALSE;
  }
  bool get_date(THD *thd, MYSQL_TIME *res, date_mode_t fuzzydate) override;
  void cleanup() override;
  Item *do_get_copy(THD *thd) const override
  { return get_item_copy<Item_func_convert_tz>(thd, this); }
};


class Item_func_sec_to_time :public Item_timefunc
{
  bool check_arguments() const override
  { return args[0]->check_type_can_return_decimal(func_name_cstring()); }
public:
  Item_func_sec_to_time(THD *thd, Item *item): Item_timefunc(thd, item) {}
  bool get_date(THD *thd, MYSQL_TIME *res, date_mode_t fuzzydate) override;
  bool fix_length_and_dec(THD *thd) override
  {
    fix_attributes_time(args[0]->decimals);
    set_maybe_null();
    return FALSE;
  }
  LEX_CSTRING func_name_cstring() const override
  {
    static LEX_CSTRING name= {STRING_WITH_LEN("sec_to_time") };
    return name;
  }
  Item *do_get_copy(THD *thd) const override
  { return get_item_copy<Item_func_sec_to_time>(thd, this); }
};


class Item_date_add_interval :public Item_handled_func
{
public:
  const interval_type int_type; // keep it public
  const bool date_sub_interval; // keep it public
  Item_date_add_interval(THD *thd, Item *a, Item *b, interval_type type_arg,
                         bool neg_arg):
    Item_handled_func(thd, a, b), int_type(type_arg),
    date_sub_interval(neg_arg) {}
  LEX_CSTRING func_name_cstring() const override
  {
    static LEX_CSTRING name= {STRING_WITH_LEN("date_add_interval") };
    return name;
  }
  bool fix_length_and_dec(THD *thd) override;
  bool eq(const Item *item, bool binary_cmp) const override;
  void print(String *str, enum_query_type query_type) override;
  enum precedence precedence() const override { return INTERVAL_PRECEDENCE; }
  bool need_parentheses_in_default() override { return true; }
  Item *do_get_copy(THD *thd) const override
  { return get_item_copy<Item_date_add_interval>(thd, this); }
};


class Item_extract :public Item_int_func,
                    public Type_handler_hybrid_field_type
{
  date_mode_t m_date_mode;
  const Type_handler_int_result *handler_by_length(uint32 length,
                                                   uint32 threashold)
  {
    if (length >= threashold)
      return &type_handler_slonglong;
    return &type_handler_slong;
  }
  void set_date_length(uint32 length)
  {
    /*
      DATE components (e.g. YEAR, YEAR_MONTH, QUARTER, MONTH, WEEK)
      return non-negative values but historically EXTRACT for date
      components always returned the signed int data type.
      So do equivalent functions YEAR(), QUARTER(), MONTH(), WEEK().
      Let's set the data type to "signed int, but not negative",
      so "this" produces better data types in VARCHAR and DECIMAL context
      by using the fact that all of the max_length characters are spent
      for digits (non of them are spent for the sign).
    */
    set_handler(&type_handler_slong_ge0);
    fix_char_length(length);
    m_date_mode= date_mode_t(0);
  }
  void set_day_length(uint32 length)
  {
    /*
      Units starting with DAY can be negative:
        EXTRACT(DAY FROM '-24:00:00') -> -1
    */
    set_handler(handler_by_length(max_length= length + 1/*sign*/, 11));
    m_date_mode= Temporal::Options(TIME_INTERVAL_DAY, current_thd);
  }
  void set_time_length(uint32 length)
  {
    set_handler(handler_by_length(max_length= length + 1/*sign*/, 11));
    m_date_mode= Temporal::Options(TIME_INTERVAL_hhmmssff, current_thd);
  }
 public:
  const interval_type int_type; // keep it public
  Item_extract(THD *thd, interval_type type_arg, Item *a):
    Item_int_func(thd, a),
    Type_handler_hybrid_field_type(&type_handler_slonglong),
    m_date_mode(date_mode_t(0)),
    int_type(type_arg)
  { }
  const Type_handler *type_handler() const override
  {
    return Type_handler_hybrid_field_type::type_handler();
  }
  longlong val_int() override;
  enum Functype functype() const override { return EXTRACT_FUNC; }
  LEX_CSTRING func_name_cstring() const override
  {
    static LEX_CSTRING name= {STRING_WITH_LEN("extract") };
    return name;
  }
  bool check_arguments() const override;
  bool fix_length_and_dec(THD *thd) override;
  bool eq(const Item *item, bool binary_cmp) const override;
  void print(String *str, enum_query_type query_type) override;
  bool check_partition_func_processor(void *int_arg) override {return FALSE;}
  bool check_vcol_func_processor(void *arg) override
  {
    if (int_type != INTERVAL_WEEK)
      return FALSE;
    return mark_unsupported_function(func_name(), "()", arg, VCOL_SESSION_FUNC);
  }
  bool check_valid_arguments_processor(void *int_arg) override
  {
    switch (int_type) {
    case INTERVAL_YEAR:
    case INTERVAL_YEAR_MONTH:
    case INTERVAL_QUARTER:
    case INTERVAL_MONTH:
    /* case INTERVAL_WEEK: Not allowed as partitioning function, bug#57071 */
    case INTERVAL_DAY:
      return !has_date_args();
    case INTERVAL_DAY_HOUR:
    case INTERVAL_DAY_MINUTE:
    case INTERVAL_DAY_SECOND:
    case INTERVAL_DAY_MICROSECOND:
      return !has_datetime_args();
    case INTERVAL_HOUR:
    case INTERVAL_HOUR_MINUTE:
    case INTERVAL_HOUR_SECOND:
    case INTERVAL_MINUTE:
    case INTERVAL_MINUTE_SECOND:
    case INTERVAL_SECOND:
    case INTERVAL_MICROSECOND:
    case INTERVAL_HOUR_MICROSECOND:
    case INTERVAL_MINUTE_MICROSECOND:
    case INTERVAL_SECOND_MICROSECOND:
      return !has_time_args();
    default:
      /*
        INTERVAL_LAST is only an end marker,
        INTERVAL_WEEK depends on default_week_format which is a session
        variable and cannot be used for partitioning. See bug#57071.
      */
      break;
    }
    return true;
  }
  Item *do_get_copy(THD *thd) const override
  { return get_item_copy<Item_extract>(thd, this); }
};


class Item_char_typecast :public Item_handled_func
{
  uint cast_length;
  CHARSET_INFO *cast_cs, *from_cs;
  bool charset_conversion;
  String tmp_value;
  bool m_suppress_warning_to_error_escalation;
public:
  bool has_explicit_length() const { return cast_length != ~0U; }
private:
  String *reuse(String *src, size_t length);
  String *copy(String *src, CHARSET_INFO *cs);
  uint adjusted_length_with_warn(uint length);
  void check_truncation_with_warn(String *src, size_t dstlen);
  void fix_length_and_dec_internal(CHARSET_INFO *fromcs);
public:
  // Methods used by ColumnStore
  uint get_cast_length() const { return cast_length; }
public:
  Item_char_typecast(THD *thd, Item *a, uint length_arg, CHARSET_INFO *cs_arg):
    Item_handled_func(thd, a), cast_length(length_arg), cast_cs(cs_arg),
    m_suppress_warning_to_error_escalation(false) {}
  enum Functype functype() const override { return CHAR_TYPECAST_FUNC; }
  bool eq(const Item *item, bool binary_cmp) const override;
  LEX_CSTRING func_name_cstring() const override
  {
    static LEX_CSTRING name= {STRING_WITH_LEN("cast_as_char") };
    return name;
  }
  CHARSET_INFO *cast_charset() const { return cast_cs; }
  String *val_str_generic(String *a);
  String *val_str_binary_from_native(String *a);
  void fix_length_and_dec_generic();
  void fix_length_and_dec_numeric();
  void fix_length_and_dec_str();
  void fix_length_and_dec_native_to_binary(uint32 octet_length);
  bool fix_length_and_dec(THD *thd) override
  {
    return args[0]->type_handler()->Item_char_typecast_fix_length_and_dec(this);
  }
  void print(String *str, enum_query_type query_type) override;
  bool need_parentheses_in_default() override { return true; }
  Item *do_get_copy(THD *thd) const override
  { return get_item_copy<Item_char_typecast>(thd, this); }
};


class Item_interval_DDhhmmssff_typecast :public Item_char_typecast
{
  uint m_fsp;
public:
  Item_interval_DDhhmmssff_typecast(THD *thd, Item *a, uint fsp)
   :Item_char_typecast(thd, a,Interval_DDhhmmssff::max_char_length(fsp),
                       &my_charset_latin1),
    m_fsp(fsp)
  { }
  String *val_str(String *to) override
  {
    Interval_DDhhmmssff it(current_thd, args[0], m_fsp);
    null_value= !it.is_valid_interval_DDhhmmssff();
    return it.to_string(to, m_fsp);
  }
};


class Item_date_typecast :public Item_datefunc
{
public:
  Item_date_typecast(THD *thd, Item *a): Item_datefunc(thd, a) {}
  LEX_CSTRING func_name_cstring() const override
  {
    static LEX_CSTRING name= {STRING_WITH_LEN("cast_as_date") };
    return name;
  }
  void print(String *str, enum_query_type query_type) override
  {
    print_cast_temporal(str, query_type);
  }
  bool get_date(THD *thd, MYSQL_TIME *ltime, date_mode_t fuzzydate) override;
  bool fix_length_and_dec(THD *thd) override
  {
    return args[0]->type_handler()->Item_date_typecast_fix_length_and_dec(this);
  }
  Item *do_get_copy(THD *thd) const override
  { return get_item_copy<Item_date_typecast>(thd, this); }
};


class Item_time_typecast :public Item_timefunc
{
public:
  Item_time_typecast(THD *thd, Item *a, uint dec_arg):
    Item_timefunc(thd, a) { decimals= dec_arg; }
  LEX_CSTRING func_name_cstring() const override
  {
    static LEX_CSTRING name= {STRING_WITH_LEN("cast_as_time") };
    return name;
  }
  void print(String *str, enum_query_type query_type) override
  {
    print_cast_temporal(str, query_type);
  }
  bool get_date(THD *thd, MYSQL_TIME *ltime, date_mode_t fuzzydate) override;
  bool fix_length_and_dec(THD *thd) override
  {
    return args[0]->type_handler()->
           Item_time_typecast_fix_length_and_dec(this);
  }
  Sql_mode_dependency value_depends_on_sql_mode() const override;
  Item *do_get_copy(THD *thd) const override
  { return get_item_copy<Item_time_typecast>(thd, this); }
};


class Item_datetime_typecast :public Item_datetimefunc
{
public:
  Item_datetime_typecast(THD *thd, Item *a, uint dec_arg):
    Item_datetimefunc(thd, a) { decimals= dec_arg; }
  LEX_CSTRING func_name_cstring() const override
  {
    static LEX_CSTRING name= {STRING_WITH_LEN("cast_as_datetime") };
    return name;
  }
  void print(String *str, enum_query_type query_type) override
  {
    print_cast_temporal(str, query_type);
  }
  bool get_date(THD *thd, MYSQL_TIME *ltime, date_mode_t fuzzydate) override;
  bool fix_length_and_dec(THD *thd) override
  {
    return args[0]->type_handler()->
           Item_datetime_typecast_fix_length_and_dec(this);
  }
  Sql_mode_dependency value_depends_on_sql_mode() const override;
  Item *do_get_copy(THD *thd) const override
  { return get_item_copy<Item_datetime_typecast>(thd, this); }
};


class Item_func_makedate :public Item_datefunc
{
  bool check_arguments() const override
  { return check_argument_types_can_return_int(0, arg_count); }
public:
  Item_func_makedate(THD *thd, Item *a, Item *b):
    Item_datefunc(thd, a, b) {}
  LEX_CSTRING func_name_cstring() const override
  {
    static LEX_CSTRING name= {STRING_WITH_LEN("makedate") };
    return name;
  }
  bool get_date(THD *thd, MYSQL_TIME *ltime, date_mode_t fuzzydate) override;
  Item *do_get_copy(THD *thd) const override
  { return get_item_copy<Item_func_makedate>(thd, this); }
};


class Item_func_timestamp :public Item_datetimefunc
{
  bool check_arguments() const override
  {
    return args[0]->check_type_can_return_date(func_name_cstring()) ||
           args[1]->check_type_can_return_time(func_name_cstring());
  }
public:
  Item_func_timestamp(THD *thd, Item *a, Item *b)
   :Item_datetimefunc(thd, a, b)
  { }
  LEX_CSTRING func_name_cstring() const override
  {
    static LEX_CSTRING name= {STRING_WITH_LEN("timestamp") };
    return name;
  }
  bool fix_length_and_dec(THD *thd) override
  {
    uint dec0= args[0]->datetime_precision(thd);
    uint dec1= Interval_DDhhmmssff::fsp(thd, args[1]);
    fix_attributes_datetime(MY_MAX(dec0, dec1));
    set_maybe_null();
    return false;
  }
  bool get_date(THD *thd, MYSQL_TIME *ltime, date_mode_t fuzzydate) override
  {
    Datetime dt(thd, args[0], Datetime::Options(TIME_CONV_NONE, thd));
    if (!dt.is_valid_datetime())
      return (null_value= 1);

    Interval_DDhhmmssff it(thd, args[1]);
    if (!it.is_valid_interval_DDhhmmssff())
      return (null_value= true);
    return (null_value= Sec6_add(dt.get_mysql_time(), it.get_mysql_time(), 1).
                           to_datetime(ltime));
  }
  Item *do_get_copy(THD *thd) const override
  { return get_item_copy<Item_func_timestamp>(thd, this); }
};


/**
  ADDTIME(t,a) and SUBTIME(t,a) are time functions that calculate a
  time/datetime value

  t: time_or_datetime_expression
  a: time_expression

  Result: Time value or datetime value
*/

class Item_func_add_time :public Item_handled_func
{
  int sign;
public:
  // Methods used by ColumnStore
  int get_sign() const { return sign; }
public:
  Item_func_add_time(THD *thd, Item *a, Item *b, bool neg_arg)
   :Item_handled_func(thd, a, b), sign(neg_arg ? -1 : 1)
  { }
  bool fix_length_and_dec(THD *thd) override;
  LEX_CSTRING func_name_cstring() const override
  {
    static LEX_CSTRING addtime= { STRING_WITH_LEN("addtime") };
    static LEX_CSTRING subtime= { STRING_WITH_LEN("subtime") };
    return sign > 0 ? addtime : subtime;
  }
  Item *do_get_copy(THD *thd) const override
  { return get_item_copy<Item_func_add_time>(thd, this); }
};


class Item_func_timediff :public Item_timefunc
{
  bool check_arguments() const override
  { return check_argument_types_can_return_time(0, arg_count); }
public:
  Item_func_timediff(THD *thd, Item *a, Item *b): Item_timefunc(thd, a, b) {}
  LEX_CSTRING func_name_cstring() const override
  {
    static LEX_CSTRING name= {STRING_WITH_LEN("timediff") };
    return name;
  }
  bool fix_length_and_dec(THD *thd) override
  {
    uint dec= MY_MAX(args[0]->time_precision(thd),
                     args[1]->time_precision(thd));
    fix_attributes_time(dec);
    set_maybe_null();
    return FALSE;
  }
  bool get_date(THD *thd, MYSQL_TIME *ltime, date_mode_t fuzzydate) override;
  Item *do_get_copy(THD *thd) const override
  { return get_item_copy<Item_func_timediff>(thd, this); }
};

class Item_func_maketime :public Item_timefunc
{
  bool check_arguments() const override
  {
    return check_argument_types_can_return_int(0, 2) ||
           args[2]->check_type_can_return_decimal(func_name_cstring());
  }
public:
  Item_func_maketime(THD *thd, Item *a, Item *b, Item *c):
    Item_timefunc(thd, a, b, c)
  {}
  bool fix_length_and_dec(THD *thd) override
  {
    fix_attributes_time(args[2]->decimals);
    set_maybe_null();
    return FALSE;
  }
  LEX_CSTRING func_name_cstring() const override
  {
    static LEX_CSTRING name= {STRING_WITH_LEN("maketime") };
    return name;
  }
  bool get_date(THD *thd, MYSQL_TIME *ltime, date_mode_t fuzzydate) override;
  Item *do_get_copy(THD *thd) const override
  { return get_item_copy<Item_func_maketime>(thd, this); }
};


class Item_func_microsecond :public Item_long_func_time_field
{
public:
  Item_func_microsecond(THD *thd, Item *a): Item_long_func_time_field(thd, a) {}
  longlong val_int() override;
  LEX_CSTRING func_name_cstring() const override
  {
    static LEX_CSTRING name= {STRING_WITH_LEN("microsecond") };
    return name;
  }
  bool fix_length_and_dec(THD *thd) override
  {
    decimals=0;
    set_maybe_null();
    fix_char_length(6);
    return FALSE;
  }
  bool check_partition_func_processor(void *int_arg) override {return FALSE;}
  bool check_vcol_func_processor(void *arg) override { return FALSE;}
  bool check_valid_arguments_processor(void *int_arg) override
  {
    return !has_time_args();
  }
  Item *do_get_copy(THD *thd) const override
  { return get_item_copy<Item_func_microsecond>(thd, this); }
};


class Item_func_timestamp_diff :public Item_longlong_func
{
  bool check_arguments() const override
  { return check_argument_types_can_return_date(0, arg_count); }
  const interval_type int_type;
public:
  // Methods used by ColumnStore
  interval_type get_int_type() const { return int_type; };
public:
  Item_func_timestamp_diff(THD *thd, Item *a, Item *b, interval_type type_arg):
    Item_longlong_func(thd, a, b), int_type(type_arg) {}
  LEX_CSTRING func_name_cstring() const override
  {
    static LEX_CSTRING name= {STRING_WITH_LEN("timestampdiff") };
    return name;
  }
  longlong val_int() override;
  bool fix_length_and_dec(THD *thd) override
  {
    decimals=0;
    set_maybe_null();
    return FALSE;
  }
  void print(String *str, enum_query_type query_type) override;
  Item *do_get_copy(THD *thd) const override
  { return get_item_copy<Item_func_timestamp_diff>(thd, this); }
};


enum date_time_format
{
  USA_FORMAT, JIS_FORMAT, ISO_FORMAT, EUR_FORMAT, INTERNAL_FORMAT
};

class Item_func_get_format :public Item_str_ascii_func
{
public:
  const timestamp_type type; // keep it public
  Item_func_get_format(THD *thd, timestamp_type type_arg, Item *a):
    Item_str_ascii_func(thd, a), type(type_arg)
  {}
  String *val_str_ascii(String *str) override;
  LEX_CSTRING func_name_cstring() const override
  {
    static LEX_CSTRING name= {STRING_WITH_LEN("get_format") };
    return name;
  }
  bool fix_length_and_dec(THD *thd) override
  {
    set_maybe_null();
    decimals=0;
    fix_length_and_charset(17, default_charset());
    return FALSE;
  }
  void print(String *str, enum_query_type query_type) override;
  Item *do_get_copy(THD *thd) const override
  { return get_item_copy<Item_func_get_format>(thd, this); }
};


class Item_func_str_to_date :public Item_handled_func
{
  bool const_item;
  String subject_converter;
  String format_converter;
  CHARSET_INFO *internal_charset;
public:
  Item_func_str_to_date(THD *thd, Item *a, Item *b):
    Item_handled_func(thd, a, b), const_item(false),
    internal_charset(NULL)
  {}
  bool get_date_common(THD *thd, MYSQL_TIME *ltime, date_mode_t fuzzydate,
                       timestamp_type);
  LEX_CSTRING func_name_cstring() const override
  {
    static LEX_CSTRING name= {STRING_WITH_LEN("str_to_date") };
    return name;
  }
<<<<<<< HEAD
  bool fix_length_and_dec(THD *thd) override;
  Item *get_copy(THD *thd) override
=======
  bool fix_length_and_dec() override;
  Item *do_get_copy(THD *thd) const override
>>>>>>> f071b762
  { return get_item_copy<Item_func_str_to_date>(thd, this); }
};


class Item_func_last_day :public Item_datefunc
{
  bool check_arguments() const override
  { return args[0]->check_type_can_return_date(func_name_cstring()); }
public:
  Item_func_last_day(THD *thd, Item *a): Item_datefunc(thd, a) {}
  LEX_CSTRING func_name_cstring() const override
  {
    static LEX_CSTRING name= {STRING_WITH_LEN("last_day") };
    return name;
  }
  bool get_date(THD *thd, MYSQL_TIME *res, date_mode_t fuzzydate) override;
  Item *do_get_copy(THD *thd) const override
  { return get_item_copy<Item_func_last_day>(thd, this); }
};


/*****************************************************************************/

class Func_handler_date_add_interval
{
protected:
  static uint interval_dec(const Item *item, interval_type int_type)
  {
    if (int_type == INTERVAL_MICROSECOND ||
        (int_type >= INTERVAL_DAY_MICROSECOND &&
         int_type <= INTERVAL_SECOND_MICROSECOND))
      return TIME_SECOND_PART_DIGITS;
    if (int_type == INTERVAL_SECOND && item->decimals > 0)
      return MY_MIN(item->decimals, TIME_SECOND_PART_DIGITS);
    return 0;
  }
  interval_type int_type(const Item_handled_func *item) const
  {
    return static_cast<const Item_date_add_interval*>(item)->int_type;
  }
  bool sub(const Item_handled_func *item) const
  {
    return static_cast<const Item_date_add_interval*>(item)->date_sub_interval;
  }
  bool add(THD *thd, Item *item, interval_type type, bool sub, MYSQL_TIME *to) const
  {
    INTERVAL interval;
    if (get_interval_value(thd, item, type, &interval))
      return true;
    if (sub)
      interval.neg = !interval.neg;
    return date_add_interval(thd, to, type, interval);
  }
};


class Func_handler_date_add_interval_datetime:
        public Item_handled_func::Handler_datetime,
        public Func_handler_date_add_interval
{
public:
  bool fix_length_and_dec(Item_handled_func *item) const override
  {
    uint dec= MY_MAX(item->arguments()[0]->datetime_precision(current_thd),
                     interval_dec(item->arguments()[1], int_type(item)));
    item->fix_attributes_datetime(dec);
    return false;
  }
  bool get_date(THD *thd, Item_handled_func *item,
                MYSQL_TIME *to, date_mode_t fuzzy) const override
  {
    Datetime::Options opt(TIME_CONV_NONE, thd);
    Datetime dt(thd, item->arguments()[0], opt);
    if (!dt.is_valid_datetime() ||
         dt.check_date_with_warn(thd, TIME_NO_ZERO_DATE | TIME_NO_ZERO_IN_DATE))
      return (item->null_value= true);
    dt.copy_to_mysql_time(to);
    return (item->null_value= add(thd, item->arguments()[1],
                                  int_type(item), sub(item), to));
  }
};


class Func_handler_date_add_interval_datetime_arg0_time:
        public Func_handler_date_add_interval_datetime
{
public:
  bool get_date(THD *thd, Item_handled_func *item,
                MYSQL_TIME *to, date_mode_t fuzzy) const override;
};


class Func_handler_date_add_interval_date:
        public Item_handled_func::Handler_date,
        public Func_handler_date_add_interval
{
public:
  bool get_date(THD *thd, Item_handled_func *item,
                MYSQL_TIME *to, date_mode_t fuzzy) const override
  {
    /*
      The first argument is known to be of the DATE data type (not DATETIME).
      We don't need rounding here.
    */
    Date d(thd, item->arguments()[0], TIME_CONV_NONE);
    if (!d.is_valid_date() ||
         d.check_date_with_warn(thd, TIME_NO_ZERO_DATE | TIME_NO_ZERO_IN_DATE))
      return (item->null_value= true);
    d.copy_to_mysql_time(to);
    return (item->null_value= add(thd, item->arguments()[1],
                                  int_type(item), sub(item), to));
  }
};


class Func_handler_date_add_interval_time:
        public Item_handled_func::Handler_time,
        public Func_handler_date_add_interval
{
public:
  bool fix_length_and_dec(Item_handled_func *item) const override
  {
    uint dec= MY_MAX(item->arguments()[0]->time_precision(current_thd),
                     interval_dec(item->arguments()[1], int_type(item)));
    item->fix_attributes_time(dec);
    return false;
  }
  bool get_date(THD *thd, Item_handled_func *item,
                MYSQL_TIME *to, date_mode_t fuzzy) const override
  {
    Time t(thd, item->arguments()[0]);
    if (!t.is_valid_time())
      return (item->null_value= true);
    t.copy_to_mysql_time(to);
    return (item->null_value= add(thd, item->arguments()[1],
                                  int_type(item), sub(item), to));
  }
};


class Func_handler_date_add_interval_string:
        public Item_handled_func::Handler_temporal_string,
        public Func_handler_date_add_interval
{
public:
  bool fix_length_and_dec(Item_handled_func *item) const override
  {
    uint dec= MY_MAX(item->arguments()[0]->datetime_precision(current_thd),
                     interval_dec(item->arguments()[1], int_type(item)));
    item->Type_std_attributes::set(
      Type_temporal_attributes_not_fixed_dec(MAX_DATETIME_WIDTH, dec, false),
      DTCollation(item->default_charset(),
                  DERIVATION_COERCIBLE, MY_REPERTOIRE_ASCII));
    item->fix_char_length(item->max_length);
    return false;
  }
  bool get_date(THD *thd, Item_handled_func *item,
                MYSQL_TIME *to, date_mode_t fuzzy) const override
  {
    if (item->arguments()[0]->
          get_date(thd, to, Datetime::Options(TIME_CONV_NONE, thd)) ||
        (to->time_type != MYSQL_TIMESTAMP_TIME &&
         check_date_with_warn(thd, to, TIME_NO_ZEROS, MYSQL_TIMESTAMP_ERROR)))
      return (item->null_value= true);
    return (item->null_value= add(thd, item->arguments()[1],
                                  int_type(item), sub(item), to));
  }
};


class Func_handler_sign
{
protected:
  int m_sign;
  Func_handler_sign(int sign) :m_sign(sign) { }
};


class Func_handler_add_time_datetime:
        public Item_handled_func::Handler_datetime,
        public Func_handler_sign
{
public:
  Func_handler_add_time_datetime(int sign)
   :Func_handler_sign(sign)
  { }
  bool fix_length_and_dec(Item_handled_func *item) const override
  {
    THD *thd= current_thd;
    uint dec0= item->arguments()[0]->datetime_precision(thd);
    uint dec1= Interval_DDhhmmssff::fsp(thd, item->arguments()[1]);
    item->fix_attributes_datetime(MY_MAX(dec0, dec1));
    return false;
  }
  bool get_date(THD *thd, Item_handled_func *item,
                MYSQL_TIME *to, date_mode_t fuzzy) const override
  {
    DBUG_ASSERT(item->fixed());
    Datetime::Options opt(TIME_CONV_NONE, thd);
    Datetime dt(thd, item->arguments()[0], opt);
    if (!dt.is_valid_datetime())
      return (item->null_value= true);
    Interval_DDhhmmssff it(thd, item->arguments()[1]);
    if (!it.is_valid_interval_DDhhmmssff())
      return (item->null_value= true);
    return (item->null_value= (Sec6_add(dt.get_mysql_time(),
                                        it.get_mysql_time(), m_sign).
                               to_datetime(to)));
  }
};


class Func_handler_add_time_time:
        public Item_handled_func::Handler_time,
        public Func_handler_sign
{
public:
  Func_handler_add_time_time(int sign)
   :Func_handler_sign(sign)
  { }
  bool fix_length_and_dec(Item_handled_func *item) const override
  {
    THD *thd= current_thd;
    uint dec0= item->arguments()[0]->time_precision(thd);
    uint dec1= Interval_DDhhmmssff::fsp(thd, item->arguments()[1]);
    item->fix_attributes_time(MY_MAX(dec0, dec1));
    return false;
  }
  bool get_date(THD *thd, Item_handled_func *item,
                MYSQL_TIME *to, date_mode_t fuzzy) const override
  {
    DBUG_ASSERT(item->fixed());
    Time t(thd, item->arguments()[0]);
    if (!t.is_valid_time())
      return (item->null_value= true);
    Interval_DDhhmmssff i(thd, item->arguments()[1]);
    if (!i.is_valid_interval_DDhhmmssff())
      return (item->null_value= true);
    return (item->null_value= (Sec6_add(t.get_mysql_time(),
                                        i.get_mysql_time(), m_sign).
                                 to_time(thd, to, item->decimals)));
  }
};


class Func_handler_add_time_string:
        public Item_handled_func::Handler_temporal_string,
        public Func_handler_sign
{
public:
  Func_handler_add_time_string(int sign)
   :Func_handler_sign(sign)
  { }
  bool fix_length_and_dec(Item_handled_func *item) const override
  {
    uint dec0= item->arguments()[0]->decimals;
    uint dec1= Interval_DDhhmmssff::fsp(current_thd, item->arguments()[1]);
    uint dec= MY_MAX(dec0, dec1);
    item->Type_std_attributes::set(
      Type_temporal_attributes_not_fixed_dec(MAX_DATETIME_WIDTH, dec, false),
      DTCollation(item->default_charset(),
                  DERIVATION_COERCIBLE, MY_REPERTOIRE_ASCII));
    item->fix_char_length(item->max_length);
    return false;
  }
  bool get_date(THD *thd, Item_handled_func *item,
                MYSQL_TIME *to, date_mode_t fuzzy) const override
  {
    DBUG_ASSERT(item->fixed());
    // Detect a proper timestamp type based on the argument values
    Temporal_hybrid l_time1(thd, item->arguments()[0],
                            Temporal::Options(TIME_TIME_ONLY, thd));
    if (!l_time1.is_valid_temporal())
      return (item->null_value= true);
    Interval_DDhhmmssff l_time2(thd, item->arguments()[1]);
    if (!l_time2.is_valid_interval_DDhhmmssff())
      return (item->null_value= true);
    Sec6_add add(l_time1.get_mysql_time(), l_time2.get_mysql_time(), m_sign);
    return (item->null_value= (l_time1.get_mysql_time()->time_type ==
                                 MYSQL_TIMESTAMP_TIME ?
                               add.to_time(thd, to, item->decimals) :
                               add.to_datetime(to)));
  }
};


class Func_handler_str_to_date_datetime_sec:
        public Item_handled_func::Handler_datetime
{
public:
  bool fix_length_and_dec(Item_handled_func *item) const override
  {
    item->fix_attributes_datetime(0);
    return false;
  }
  bool get_date(THD *thd, Item_handled_func *item,
                MYSQL_TIME *to, date_mode_t fuzzy) const override
  {
    return static_cast<Item_func_str_to_date*>(item)->
             get_date_common(thd, to, fuzzy, MYSQL_TIMESTAMP_DATETIME);
  }
};


class Func_handler_str_to_date_datetime_usec:
        public Item_handled_func::Handler_datetime
{
public:
  bool fix_length_and_dec(Item_handled_func *item) const override
  {
    item->fix_attributes_datetime(TIME_SECOND_PART_DIGITS);
    return false;
  }
  bool get_date(THD *thd, Item_handled_func *item,
                MYSQL_TIME *to, date_mode_t fuzzy) const override
  {
    return static_cast<Item_func_str_to_date*>(item)->
             get_date_common(thd, to, fuzzy, MYSQL_TIMESTAMP_DATETIME);
  }
};


class Func_handler_str_to_date_date: public Item_handled_func::Handler_date
{
public:
  bool get_date(THD *thd, Item_handled_func *item,
                MYSQL_TIME *to, date_mode_t fuzzy) const override
  {
    return static_cast<Item_func_str_to_date*>(item)->
             get_date_common(thd, to, fuzzy, MYSQL_TIMESTAMP_DATE);
  }
};


class Func_handler_str_to_date_time: public Item_handled_func::Handler_time
{
public:
  bool get_date(THD *thd, Item_handled_func *item,
                MYSQL_TIME *to, date_mode_t fuzzy) const override
  {
    if (static_cast<Item_func_str_to_date*>(item)->
         get_date_common(thd, to, fuzzy, MYSQL_TIMESTAMP_TIME))
      return true;
    if (to->day)
    {
      /*
        Day part for time type can be nonzero value and so
        we should add hours from day part to hour part to
        keep valid time value.
      */
      to->hour+= to->day * 24;
      to->day= 0;
    }
    return false;
  }
};


class Func_handler_str_to_date_time_sec: public Func_handler_str_to_date_time
{
public:
  bool fix_length_and_dec(Item_handled_func *item) const override
  {
    item->fix_attributes_time(0);
    return false;
  }
};


class Func_handler_str_to_date_time_usec: public Func_handler_str_to_date_time
{
public:
  bool fix_length_and_dec(Item_handled_func *item) const override
  {
    item->fix_attributes_time(TIME_SECOND_PART_DIGITS);
    return false;
  }
};


#endif /* ITEM_TIMEFUNC_INCLUDED */<|MERGE_RESOLUTION|>--- conflicted
+++ resolved
@@ -1653,13 +1653,8 @@
     static LEX_CSTRING name= {STRING_WITH_LEN("str_to_date") };
     return name;
   }
-<<<<<<< HEAD
   bool fix_length_and_dec(THD *thd) override;
-  Item *get_copy(THD *thd) override
-=======
-  bool fix_length_and_dec() override;
-  Item *do_get_copy(THD *thd) const override
->>>>>>> f071b762
+  Item *do_get_copy(THD *thd) const override
   { return get_item_copy<Item_func_str_to_date>(thd, this); }
 };
 
