/*
   Copyright (c) 2000, 2012, Oracle and/or its affiliates.
   Copyright (c) 2009, 2013, Monty Program Ab

   This program is free software; you can redistribute it and/or modify
   it under the terms of the GNU General Public License as published by
   the Free Software Foundation; version 2 of the License.

   This program is distributed in the hope that it will be useful,
   but WITHOUT ANY WARRANTY; without even the implied warranty of
   MERCHANTABILITY or FITNESS FOR A PARTICULAR PURPOSE.  See the
   GNU General Public License for more details.

   You should have received a copy of the GNU General Public License
   along with this program; if not, write to the Free Software
   Foundation, Inc., 51 Franklin St, Fifth Floor, Boston, MA 02110-1301  USA */


/**
  @file

  @brief
  This file defines all time functions

  @todo
    Move month and days to language files
*/

#ifdef USE_PRAGMA_IMPLEMENTATION
#pragma implementation				// gcc: Class implementation
#endif

#include "sql_priv.h"
/*
  It is necessary to include set_var.h instead of item.h because there
  are dependencies on include order for set_var.h and item.h. This
  will be resolved later.
*/
#include "sql_class.h"                          // set_var.h: THD
#include "set_var.h"
#include "sql_locale.h"          // MY_LOCALE my_locale_en_US
#include "strfunc.h"             // check_word
#include "sql_time.h"            // make_truncated_value_warning,
                                 // get_date_from_daynr,
                                 // calc_weekday, calc_week,
                                 // convert_month_to_period,
                                 // convert_period_to_month,
                                 // TIME_to_timestamp,
                                 // calc_time_diff,
                                 // calc_time_from_sec,
                                 // get_date_time_format_str
#include "tztime.h"              // struct Time_zone
#include "sql_class.h"           // THD
#include <m_ctype.h>
#include <time.h>

/** Day number for Dec 31st, 9999. */
#define MAX_DAY_NUMBER 3652424L

/*
  Date formats corresponding to compound %r and %T conversion specifiers

  Note: We should init at least first element of "positions" array
        (first member) or hpux11 compiler will die horribly.
*/
static DATE_TIME_FORMAT time_ampm_format= {{0}, '\0', 0,
                                           {(char *)"%I:%i:%S %p", 11}};
static DATE_TIME_FORMAT time_24hrs_format= {{0}, '\0', 0,
                                            {(char *)"%H:%i:%S", 8}};

/**
  Extract datetime value to MYSQL_TIME struct from string value
  according to format string.

  @param format		date/time format specification
  @param val			String to decode
  @param length		Length of string
  @param l_time		Store result here
  @param cached_timestamp_type  It uses to get an appropriate warning
                                in the case when the value is truncated.
  @param sub_pattern_end    if non-zero then we are parsing string which
                            should correspond compound specifier (like %T or
                            %r) and this parameter is pointer to place where
                            pointer to end of string matching this specifier
                            should be stored.

  @note
    Possibility to parse strings matching to patterns equivalent to compound
    specifiers is mainly intended for use from inside of this function in
    order to understand %T and %r conversion specifiers, so number of
    conversion specifiers that can be used in such sub-patterns is limited.
    Also most of checks are skipped in this case.

  @note
    If one adds new format specifiers to this function he should also
    consider adding them to get_date_time_result_type() function.

  @retval
    0	ok
  @retval
    1	error
*/

static bool extract_date_time(DATE_TIME_FORMAT *format,
			      const char *val, uint length, MYSQL_TIME *l_time,
                              timestamp_type cached_timestamp_type,
                              const char **sub_pattern_end,
                              const char *date_time_type,
                              ulonglong fuzzy_date)
{
  int weekday= 0, yearday= 0, daypart= 0;
  int week_number= -1;
  int error= 0;
  int  strict_week_number_year= -1;
  int frac_part;
  bool usa_time= 0;
  bool UNINIT_VAR(sunday_first_n_first_week_non_iso);
  bool UNINIT_VAR(strict_week_number);
  bool UNINIT_VAR(strict_week_number_year_type);
  const char *val_begin= val;
  const char *val_end= val + length;
  const char *ptr= format->format.str;
  const char *end= ptr + format->format.length;
  CHARSET_INFO *cs= &my_charset_bin;
  DBUG_ENTER("extract_date_time");

  if (!sub_pattern_end)
    bzero((char*) l_time, sizeof(*l_time));

  l_time->time_type= cached_timestamp_type;

  for (; ptr != end && val != val_end; ptr++)
  {
    /* Skip pre-space between each argument */
    if ((val+= cs->cset->scan(cs, val, val_end, MY_SEQ_SPACES)) >= val_end)
      break;

    if (*ptr == '%' && ptr+1 != end)
    {
      int val_len;
      char *tmp;

      error= 0;

      val_len= (uint) (val_end - val);
      switch (*++ptr) {
	/* Year */
      case 'Y':
	tmp= (char*) val + min(4, val_len);
	l_time->year= (int) my_strtoll10(val, &tmp, &error);
        if ((int) (tmp-val) <= 2)
          l_time->year= year_2000_handling(l_time->year);
	val= tmp;
	break;
      case 'y':
	tmp= (char*) val + min(2, val_len);
	l_time->year= (int) my_strtoll10(val, &tmp, &error);
	val= tmp;
        l_time->year= year_2000_handling(l_time->year);
	break;

	/* Month */
      case 'm':
      case 'c':
	tmp= (char*) val + min(2, val_len);
	l_time->month= (int) my_strtoll10(val, &tmp, &error);
	val= tmp;
	break;
      case 'M':
	if ((l_time->month= check_word(my_locale_en_US.month_names,
				       val, val_end, &val)) <= 0)
	  goto err;
	break;
      case 'b':
	if ((l_time->month= check_word(my_locale_en_US.ab_month_names,
				       val, val_end, &val)) <= 0)
	  goto err;
	break;
	/* Day */
      case 'd':
      case 'e':
	tmp= (char*) val + min(2, val_len);
	l_time->day= (int) my_strtoll10(val, &tmp, &error);
	val= tmp;
	break;
      case 'D':
	tmp= (char*) val + min(2, val_len);
	l_time->day= (int) my_strtoll10(val, &tmp, &error);
	/* Skip 'st, 'nd, 'th .. */
	val= tmp + min((int) (val_end-tmp), 2);
	break;

	/* Hour */
      case 'h':
      case 'I':
      case 'l':
	usa_time= 1;
	/* fall through */
      case 'k':
      case 'H':
	tmp= (char*) val + min(2, val_len);
	l_time->hour= (int) my_strtoll10(val, &tmp, &error);
	val= tmp;
	break;

	/* Minute */
      case 'i':
	tmp= (char*) val + min(2, val_len);
	l_time->minute= (int) my_strtoll10(val, &tmp, &error);
	val= tmp;
	break;

	/* Second */
      case 's':
      case 'S':
	tmp= (char*) val + min(2, val_len);
	l_time->second= (int) my_strtoll10(val, &tmp, &error);
	val= tmp;
	break;

	/* Second part */
      case 'f':
	tmp= (char*) val_end;
	if (tmp - val > 6)
	  tmp= (char*) val + 6;
	l_time->second_part= (int) my_strtoll10(val, &tmp, &error);
	frac_part= 6 - (int) (tmp - val);
	if (frac_part > 0)
	  l_time->second_part*= (ulong) log_10_int[frac_part];
	val= tmp;
	break;

	/* AM / PM */
      case 'p':
	if (val_len < 2 || ! usa_time)
	  goto err;
	if (!my_strnncoll(&my_charset_latin1,
			  (const uchar *) val, 2, 
			  (const uchar *) "PM", 2))
	  daypart= 12;
	else if (my_strnncoll(&my_charset_latin1,
			      (const uchar *) val, 2, 
			      (const uchar *) "AM", 2))
	  goto err;
	val+= 2;
	break;

	/* Exotic things */
      case 'W':
	if ((weekday= check_word(my_locale_en_US.day_names, val, val_end, &val)) <= 0)
	  goto err;
	break;
      case 'a':
	if ((weekday= check_word(my_locale_en_US.ab_day_names, val, val_end, &val)) <= 0)
	  goto err;
	break;
      case 'w':
	tmp= (char*) val + 1;
	if ((weekday= (int) my_strtoll10(val, &tmp, &error)) < 0 ||
	    weekday >= 7)
	  goto err;
        /* We should use the same 1 - 7 scale for %w as for %W */
        if (!weekday)
          weekday= 7;
	val= tmp;
	break;
      case 'j':
	tmp= (char*) val + min(val_len, 3);
	yearday= (int) my_strtoll10(val, &tmp, &error);
	val= tmp;
	break;

        /* Week numbers */
      case 'V':
      case 'U':
      case 'v':
      case 'u':
        sunday_first_n_first_week_non_iso= (*ptr=='U' || *ptr== 'V');
        strict_week_number= (*ptr=='V' || *ptr=='v');
	tmp= (char*) val + min(val_len, 2);
	if ((week_number= (int) my_strtoll10(val, &tmp, &error)) < 0 ||
            (strict_week_number && !week_number) ||
            week_number > 53)
          goto err;
	val= tmp;
	break;

        /* Year used with 'strict' %V and %v week numbers */
      case 'X':
      case 'x':
        strict_week_number_year_type= (*ptr=='X');
        tmp= (char*) val + min(4, val_len);
        strict_week_number_year= (int) my_strtoll10(val, &tmp, &error);
        val= tmp;
        break;

        /* Time in AM/PM notation */
      case 'r':
        /*
          We can't just set error here, as we don't want to generate two
          warnings in case of errors
        */
        if (extract_date_time(&time_ampm_format, val,
                              (uint)(val_end - val), l_time,
                              cached_timestamp_type, &val, "time", fuzzy_date))
          DBUG_RETURN(1);
        break;

        /* Time in 24-hour notation */
      case 'T':
        if (extract_date_time(&time_24hrs_format, val,
                              (uint)(val_end - val), l_time,
                              cached_timestamp_type, &val, "time", fuzzy_date))
          DBUG_RETURN(1);
        break;

        /* Conversion specifiers that match classes of characters */
      case '.':
	while (my_ispunct(cs, *val) && val != val_end)
	  val++;
	break;
      case '@':
	while (my_isalpha(cs, *val) && val != val_end)
	  val++;
	break;
      case '#':
	while (my_isdigit(cs, *val) && val != val_end)
	  val++;
	break;
      default:
	goto err;
      }
      if (error)				// Error from my_strtoll10
	goto err;
    }
    else if (!my_isspace(cs, *ptr))
    {
      if (*val != *ptr)
	goto err;
      val++;
    }
  }
  if (usa_time)
  {
    if (l_time->hour > 12 || l_time->hour < 1)
      goto err;
    l_time->hour= l_time->hour%12+daypart;
  }

  /*
    If we are recursively called for parsing string matching compound
    specifiers we are already done.
  */
  if (sub_pattern_end)
  {
    *sub_pattern_end= val;
    DBUG_RETURN(0);
  }

  if (yearday > 0)
  {
    uint days;
    days= calc_daynr(l_time->year,1,1) +  yearday - 1;
    if (get_date_from_daynr(days,&l_time->year,&l_time->month,&l_time->day))
      goto err;
  }

  if (week_number >= 0 && weekday)
  {
    int days;
    uint weekday_b;

    /*
      %V,%v require %X,%x resprectively,
      %U,%u should be used with %Y and not %X or %x
    */
    if ((strict_week_number &&
         (strict_week_number_year < 0 ||
          strict_week_number_year_type !=
          sunday_first_n_first_week_non_iso)) ||
        (!strict_week_number && strict_week_number_year >= 0))
      goto err;

    /* Number of days since year 0 till 1st Jan of this year */
    days= calc_daynr((strict_week_number ? strict_week_number_year :
                                           l_time->year),
                     1, 1);
    /* Which day of week is 1st Jan of this year */
    weekday_b= calc_weekday(days, sunday_first_n_first_week_non_iso);

    /*
      Below we are going to sum:
      1) number of days since year 0 till 1st day of 1st week of this year
      2) number of days between 1st week and our week
      3) and position of our day in the week
    */
    if (sunday_first_n_first_week_non_iso)
    {
      days+= ((weekday_b == 0) ? 0 : 7) - weekday_b +
             (week_number - 1) * 7 +
             weekday % 7;
    }
    else
    {
      days+= ((weekday_b <= 3) ? 0 : 7) - weekday_b +
             (week_number - 1) * 7 +
             (weekday - 1);
    }

    if (get_date_from_daynr(days,&l_time->year,&l_time->month,&l_time->day))
      goto err;
  }

  if (l_time->month > 12 || l_time->day > 31 || l_time->hour > 23 || 
      l_time->minute > 59 || l_time->second > 59)
    goto err;

  int was_cut;
  if (check_date(l_time, fuzzy_date | TIME_INVALID_DATES, &was_cut))
    goto err;

  if (val != val_end)
  {
    do
    {
      if (!my_isspace(&my_charset_latin1,*val))
      {
	make_truncated_value_warning(current_thd, MYSQL_ERROR::WARN_LEVEL_WARN,
                                     val_begin, length,
				     cached_timestamp_type, NullS);
	break;
      }
    } while (++val != val_end);
  }
  DBUG_RETURN(0);

err:
  {
    char buff[128];
    strmake(buff, val_begin, min(length, sizeof(buff)-1));
    push_warning_printf(current_thd, MYSQL_ERROR::WARN_LEVEL_WARN,
                        ER_WRONG_VALUE_FOR_TYPE, ER(ER_WRONG_VALUE_FOR_TYPE),
                        date_time_type, buff, "str_to_date");
  }
  DBUG_RETURN(1);
}


/**
  Create a formated date/time value in a string.
*/

bool make_date_time(DATE_TIME_FORMAT *format, MYSQL_TIME *l_time,
		    timestamp_type type, String *str)
{
  char intbuff[15];
  uint hours_i;
  uint weekday;
  ulong length;
  const char *ptr, *end;
  THD *thd= current_thd;
  MY_LOCALE *locale= thd->variables.lc_time_names;

  str->length(0);

  if (l_time->neg)
    str->append('-');
  
  end= (ptr= format->format.str) + format->format.length;
  for (; ptr != end ; ptr++)
  {
    if (*ptr != '%' || ptr+1 == end)
      str->append(*ptr);
    else
    {
      switch (*++ptr) {
      case 'M':
        if (!l_time->month)
          return 1;
        str->append(locale->month_names->type_names[l_time->month-1],
                    (uint) strlen(locale->month_names->type_names[l_time->month-1]),
                    system_charset_info);
        break;
      case 'b':
        if (!l_time->month)
          return 1;
        str->append(locale->ab_month_names->type_names[l_time->month-1],
                    (uint) strlen(locale->ab_month_names->type_names[l_time->month-1]),
                    system_charset_info);
        break;
      case 'W':
        if (type == MYSQL_TIMESTAMP_TIME || !(l_time->month || l_time->year))
          return 1;
        weekday= calc_weekday(calc_daynr(l_time->year,l_time->month,
                              l_time->day),0);
        str->append(locale->day_names->type_names[weekday],
                    (uint) strlen(locale->day_names->type_names[weekday]),
                    system_charset_info);
        break;
      case 'a':
        if (type == MYSQL_TIMESTAMP_TIME || !(l_time->month || l_time->year))
          return 1;
        weekday=calc_weekday(calc_daynr(l_time->year,l_time->month,
                             l_time->day),0);
        str->append(locale->ab_day_names->type_names[weekday],
                    (uint) strlen(locale->ab_day_names->type_names[weekday]),
                    system_charset_info);
        break;
      case 'D':
	if (type == MYSQL_TIMESTAMP_TIME)
	  return 1;
	length= (uint) (int10_to_str(l_time->day, intbuff, 10) - intbuff);
	str->append_with_prefill(intbuff, length, 1, '0');
	if (l_time->day >= 10 &&  l_time->day <= 19)
	  str->append(STRING_WITH_LEN("th"));
	else
	{
	  switch (l_time->day %10) {
	  case 1:
	    str->append(STRING_WITH_LEN("st"));
	    break;
	  case 2:
	    str->append(STRING_WITH_LEN("nd"));
	    break;
	  case 3:
	    str->append(STRING_WITH_LEN("rd"));
	    break;
	  default:
	    str->append(STRING_WITH_LEN("th"));
	    break;
	  }
	}
	break;
      case 'Y':
	length= (uint) (int10_to_str(l_time->year, intbuff, 10) - intbuff);
	str->append_with_prefill(intbuff, length, 4, '0');
	break;
      case 'y':
	length= (uint) (int10_to_str(l_time->year%100, intbuff, 10) - intbuff);
	str->append_with_prefill(intbuff, length, 2, '0');
	break;
      case 'm':
	length= (uint) (int10_to_str(l_time->month, intbuff, 10) - intbuff);
	str->append_with_prefill(intbuff, length, 2, '0');
	break;
      case 'c':
	length= (uint) (int10_to_str(l_time->month, intbuff, 10) - intbuff);
	str->append_with_prefill(intbuff, length, 1, '0');
	break;
      case 'd':
	length= (uint) (int10_to_str(l_time->day, intbuff, 10) - intbuff);
	str->append_with_prefill(intbuff, length, 2, '0');
	break;
      case 'e':
	length= (uint) (int10_to_str(l_time->day, intbuff, 10) - intbuff);
	str->append_with_prefill(intbuff, length, 1, '0');
	break;
      case 'f':
	length= (uint) (int10_to_str(l_time->second_part, intbuff, 10) - intbuff);
	str->append_with_prefill(intbuff, length, 6, '0');
	break;
      case 'H':
	length= (uint) (int10_to_str(l_time->hour, intbuff, 10) - intbuff);
	str->append_with_prefill(intbuff, length, 2, '0');
	break;
      case 'h':
      case 'I':
	hours_i= (l_time->hour%24 + 11)%12+1;
	length= (uint) (int10_to_str(hours_i, intbuff, 10) - intbuff);
	str->append_with_prefill(intbuff, length, 2, '0');
	break;
      case 'i':					/* minutes */
	length= (uint) (int10_to_str(l_time->minute, intbuff, 10) - intbuff);
	str->append_with_prefill(intbuff, length, 2, '0');
	break;
      case 'j':
	if (type == MYSQL_TIMESTAMP_TIME)
	  return 1;
	length= (uint) (int10_to_str(calc_daynr(l_time->year,l_time->month,
					l_time->day) - 
		     calc_daynr(l_time->year,1,1) + 1, intbuff, 10) - intbuff);
	str->append_with_prefill(intbuff, length, 3, '0');
	break;
      case 'k':
	length= (uint) (int10_to_str(l_time->hour, intbuff, 10) - intbuff);
	str->append_with_prefill(intbuff, length, 1, '0');
	break;
      case 'l':
	hours_i= (l_time->hour%24 + 11)%12+1;
	length= (uint) (int10_to_str(hours_i, intbuff, 10) - intbuff);
	str->append_with_prefill(intbuff, length, 1, '0');
	break;
      case 'p':
	hours_i= l_time->hour%24;
	str->append(hours_i < 12 ? "AM" : "PM",2);
	break;
      case 'r':
	length= sprintf(intbuff, ((l_time->hour % 24) < 12) ?
                    "%02d:%02d:%02d AM" : "%02d:%02d:%02d PM",
		    (l_time->hour+11)%12+1,
		    l_time->minute,
		    l_time->second);
	str->append(intbuff, length);
	break;
      case 'S':
      case 's':
	length= (uint) (int10_to_str(l_time->second, intbuff, 10) - intbuff);
	str->append_with_prefill(intbuff, length, 2, '0');
	break;
      case 'T':
	length= sprintf(intbuff, "%02d:%02d:%02d",
		    l_time->hour, l_time->minute, l_time->second);
	str->append(intbuff, length);
	break;
      case 'U':
      case 'u':
      {
	uint year;
	if (type == MYSQL_TIMESTAMP_TIME)
	  return 1;
	length= (uint) (int10_to_str(calc_week(l_time,
				       (*ptr) == 'U' ?
				       WEEK_FIRST_WEEKDAY : WEEK_MONDAY_FIRST,
				       &year),
			     intbuff, 10) - intbuff);
	str->append_with_prefill(intbuff, length, 2, '0');
      }
      break;
      case 'v':
      case 'V':
      {
	uint year;
	if (type == MYSQL_TIMESTAMP_TIME)
	  return 1;
	length= (uint) (int10_to_str(calc_week(l_time,
				       ((*ptr) == 'V' ?
					(WEEK_YEAR | WEEK_FIRST_WEEKDAY) :
					(WEEK_YEAR | WEEK_MONDAY_FIRST)),
				       &year),
			     intbuff, 10) - intbuff);
	str->append_with_prefill(intbuff, length, 2, '0');
      }
      break;
      case 'x':
      case 'X':
      {
	uint year;
	if (type == MYSQL_TIMESTAMP_TIME)
	  return 1;
	(void) calc_week(l_time,
			 ((*ptr) == 'X' ?
			  WEEK_YEAR | WEEK_FIRST_WEEKDAY :
			  WEEK_YEAR | WEEK_MONDAY_FIRST),
			 &year);
	length= (uint) (int10_to_str(year, intbuff, 10) - intbuff);
	str->append_with_prefill(intbuff, length, 4, '0');
      }
      break;
      case 'w':
	if (type == MYSQL_TIMESTAMP_TIME || !(l_time->month || l_time->year))
	  return 1;
	weekday=calc_weekday(calc_daynr(l_time->year,l_time->month,
					l_time->day),1);
	length= (uint) (int10_to_str(weekday, intbuff, 10) - intbuff);
	str->append_with_prefill(intbuff, length, 1, '0');
	break;

      default:
	str->append(*ptr);
	break;
      }
    }
  }
  return 0;
}


/**
  @details
  Get a array of positive numbers from a string object.
  Each number is separated by 1 non digit character
  Return error if there is too many numbers.
  If there is too few numbers, assume that the numbers are left out
  from the high end. This allows one to give:
  DAY_TO_SECOND as "D MM:HH:SS", "MM:HH:SS" "HH:SS" or as seconds.

  @param length:         length of str
  @param cs:             charset of str
  @param values:         array of results
  @param count:          count of elements in result array
  @param transform_msec: if value is true we suppose
                         that the last part of string value is microseconds
                         and we should transform value to six digit value.
                         For example, '1.1' -> '1.100000'
*/

static bool get_interval_info(const char *str,uint length,CHARSET_INFO *cs,
                              uint count, ulonglong *values,
                              bool transform_msec)
{
  const char *end=str+length;
  uint i;
  long msec_length= 0;

  while (str != end && !my_isdigit(cs,*str))
    str++;

  for (i=0 ; i < count ; i++)
  {
    longlong value;
    const char *start= str;
    for (value=0; str != end && my_isdigit(cs,*str) ; str++)
      value= value*LL(10) + (longlong) (*str - '0');
    msec_length= 6 - (str - start);
    values[i]= value;
    while (str != end && !my_isdigit(cs,*str))
      str++;
    if (str == end && i != count-1)
    {
      i++;
      /* Change values[0...i-1] -> values[0...count-1] */
      bmove_upp((uchar*) (values+count), (uchar*) (values+i),
		sizeof(*values)*i);
      bzero((uchar*) values, sizeof(*values)*(count-i));
      break;
    }
  }

  if (transform_msec && msec_length > 0)
    values[count - 1] *= (long) log_10_int[msec_length];

  return (str != end);
}


longlong Item_func_period_add::val_int()
{
  DBUG_ASSERT(fixed == 1);
  ulong period=(ulong) args[0]->val_int();
  int months=(int) args[1]->val_int();

  if ((null_value=args[0]->null_value || args[1]->null_value) ||
      period == 0L)
    return 0; /* purecov: inspected */
  return (longlong)
    convert_month_to_period((uint) ((int) convert_period_to_month(period)+
				    months));
}


longlong Item_func_period_diff::val_int()
{
  DBUG_ASSERT(fixed == 1);
  ulong period1=(ulong) args[0]->val_int();
  ulong period2=(ulong) args[1]->val_int();

  if ((null_value=args[0]->null_value || args[1]->null_value))
    return 0; /* purecov: inspected */
  return (longlong) ((long) convert_period_to_month(period1)-
		     (long) convert_period_to_month(period2));
}



longlong Item_func_to_days::val_int()
{
  DBUG_ASSERT(fixed == 1);
  MYSQL_TIME ltime;
  if (get_arg0_date(&ltime, TIME_NO_ZERO_DATE | TIME_NO_ZERO_IN_DATE))
    return 0;
  return (longlong) calc_daynr(ltime.year,ltime.month,ltime.day);
}


longlong Item_func_to_seconds::val_int_endpoint(bool left_endp,
                                                bool *incl_endp)
{
  DBUG_ASSERT(fixed == 1);
  MYSQL_TIME ltime;
  longlong seconds;
  longlong days;
  int dummy;                                /* unused */
  if (get_arg0_date(&ltime, TIME_FUZZY_DATES))
  {
    /* got NULL, leave the incl_endp intact */
    return LONGLONG_MIN;
  }
  seconds= ltime.hour * 3600L + ltime.minute * 60 + ltime.second;
  seconds= ltime.neg ? -seconds : seconds;
  days= (longlong) calc_daynr(ltime.year, ltime.month, ltime.day);
  seconds+= days * 24L * 3600L;
  /* Set to NULL if invalid date, but keep the value */
  null_value= check_date(&ltime,
                         (ltime.year || ltime.month || ltime.day),
                         (TIME_NO_ZERO_IN_DATE | TIME_NO_ZERO_DATE),
                         &dummy);
  /*
    Even if the evaluation return NULL, seconds is useful for pruning
  */
  return seconds;
}

longlong Item_func_to_seconds::val_int()
{
  DBUG_ASSERT(fixed == 1);
  MYSQL_TIME ltime;
  longlong seconds;
  longlong days;
  if (get_arg0_date(&ltime, TIME_NO_ZERO_DATE | TIME_NO_ZERO_IN_DATE))
    return 0;
  seconds= ltime.hour * 3600L + ltime.minute * 60 + ltime.second;
  seconds=ltime.neg ? -seconds : seconds;
  days= (longlong) calc_daynr(ltime.year, ltime.month, ltime.day);
  return seconds + days * 24L * 3600L;
}

/*
  Get information about this Item tree monotonicity

  SYNOPSIS
    Item_func_to_days::get_monotonicity_info()

  DESCRIPTION
  Get information about monotonicity of the function represented by this item
  tree.

  RETURN
    See enum_monotonicity_info.
*/

enum_monotonicity_info Item_func_to_days::get_monotonicity_info() const
{
  if (args[0]->type() == Item::FIELD_ITEM)
  {
    if (args[0]->field_type() == MYSQL_TYPE_DATE)
      return MONOTONIC_STRICT_INCREASING_NOT_NULL;
    if (args[0]->field_type() == MYSQL_TYPE_DATETIME)
      return MONOTONIC_INCREASING_NOT_NULL;
  }
  return NON_MONOTONIC;
}

enum_monotonicity_info Item_func_to_seconds::get_monotonicity_info() const
{
  if (args[0]->type() == Item::FIELD_ITEM)
  {
    if (args[0]->field_type() == MYSQL_TYPE_DATE ||
        args[0]->field_type() == MYSQL_TYPE_DATETIME)
      return MONOTONIC_STRICT_INCREASING_NOT_NULL;
  }
  return NON_MONOTONIC;
}


longlong Item_func_to_days::val_int_endpoint(bool left_endp, bool *incl_endp)
{
  DBUG_ASSERT(fixed == 1);
  MYSQL_TIME ltime;
  longlong res;
  int dummy;                                /* unused */
  if (get_arg0_date(&ltime, 0))
  {
    /* got NULL, leave the incl_endp intact */
    return LONGLONG_MIN;
  }
  res=(longlong) calc_daynr(ltime.year,ltime.month,ltime.day);
  /* Set to NULL if invalid date, but keep the value */
  null_value= check_date(&ltime,
                         (TIME_NO_ZERO_IN_DATE | TIME_NO_ZERO_DATE),
                         &dummy);
  if (null_value)
  {
    /*
      Even if the evaluation return NULL, the calc_daynr is useful for pruning
    */
    if (args[0]->field_type() != MYSQL_TYPE_DATE)
      *incl_endp= TRUE;
    return res;
  }
  
  if (args[0]->field_type() == MYSQL_TYPE_DATE)
  {
    // TO_DAYS() is strictly monotonic for dates, leave incl_endp intact
    return res;
  }
 
  /*
    Handle the special but practically useful case of datetime values that
    point to day bound ("strictly less" comparison stays intact):

      col < '2007-09-15 00:00:00'  -> TO_DAYS(col) <  TO_DAYS('2007-09-15')
      col > '2007-09-15 23:59:59'  -> TO_DAYS(col) >  TO_DAYS('2007-09-15')

    which is different from the general case ("strictly less" changes to
    "less or equal"):

      col < '2007-09-15 12:34:56'  -> TO_DAYS(col) <= TO_DAYS('2007-09-15')
  */
  if ((!left_endp && !(ltime.hour || ltime.minute || ltime.second ||
                       ltime.second_part)) ||
       (left_endp && ltime.hour == 23 && ltime.minute == 59 &&
        ltime.second == 59))
    /* do nothing */
    ;
  else
    *incl_endp= TRUE;
  return res;
}


longlong Item_func_dayofyear::val_int()
{
  DBUG_ASSERT(fixed == 1);
  MYSQL_TIME ltime;
  if (get_arg0_date(&ltime, TIME_NO_ZERO_IN_DATE | TIME_NO_ZERO_DATE))
    return 0;
  return (longlong) calc_daynr(ltime.year,ltime.month,ltime.day) -
    calc_daynr(ltime.year,1,1) + 1;
}

longlong Item_func_dayofmonth::val_int()
{
  DBUG_ASSERT(fixed == 1);
  MYSQL_TIME ltime;
  return get_arg0_date(&ltime, 0) ? 0 : (longlong) ltime.day;
}

longlong Item_func_month::val_int()
{
  DBUG_ASSERT(fixed == 1);
  MYSQL_TIME ltime;
  return get_arg0_date(&ltime, 0) ? 0 : (longlong) ltime.month;
}


void Item_func_monthname::fix_length_and_dec()
{
  THD* thd= current_thd;
  CHARSET_INFO *cs= thd->variables.collation_connection;
  uint32 repertoire= my_charset_repertoire(cs);
  locale= thd->variables.lc_time_names;  
  collation.set(cs, DERIVATION_COERCIBLE, repertoire);
  decimals=0;
  max_length= locale->max_month_name_length * collation.collation->mbmaxlen;
  set_persist_maybe_null(1);
}


String* Item_func_monthname::val_str(String* str)
{
  DBUG_ASSERT(fixed == 1);
  const char *month_name;
  uint err;
  MYSQL_TIME ltime;

  if ((null_value= (get_arg0_date(&ltime, 0) || !ltime.month)))
    return (String *) 0;

  month_name= locale->month_names->type_names[ltime.month - 1];
  str->copy(month_name, (uint) strlen(month_name), &my_charset_utf8_bin,
	    collation.collation, &err);
  return str;
}


/**
  Returns the quarter of the year.
*/

longlong Item_func_quarter::val_int()
{
  DBUG_ASSERT(fixed == 1);
  MYSQL_TIME ltime;
  if (get_arg0_date(&ltime, 0))
    return 0;
  return (longlong) ((ltime.month+2)/3);
}

longlong Item_func_hour::val_int()
{
  DBUG_ASSERT(fixed == 1);
  MYSQL_TIME ltime;
  return get_arg0_time(&ltime) ? 0 : ltime.hour;
}

longlong Item_func_minute::val_int()
{
  DBUG_ASSERT(fixed == 1);
  MYSQL_TIME ltime;
  return get_arg0_time(&ltime) ? 0 : ltime.minute;
}

/**
  Returns the second in time_exp in the range of 0 - 59.
*/
longlong Item_func_second::val_int()
{
  DBUG_ASSERT(fixed == 1);
  MYSQL_TIME ltime;
  return get_arg0_time(&ltime) ? 0 : ltime.second;
}


uint week_mode(uint mode)
{
  uint week_format= (mode & 7);
  if (!(week_format & WEEK_MONDAY_FIRST))
    week_format^= WEEK_FIRST_WEEKDAY;
  return week_format;
}

/**
 @verbatim
  The bits in week_format(for calc_week() function) has the following meaning:
   WEEK_MONDAY_FIRST (0)  If not set	Sunday is first day of week
      		   	  If set	Monday is first day of week
   WEEK_YEAR (1)	  If not set	Week is in range 0-53

   	Week 0 is returned for the the last week of the previous year (for
	a date at start of january) In this case one can get 53 for the
	first week of next year.  This flag ensures that the week is
	relevant for the given year. Note that this flag is only
	releveant if WEEK_JANUARY is not set.

			  If set	 Week is in range 1-53.

	In this case one may get week 53 for a date in January (when
	the week is that last week of previous year) and week 1 for a
	date in December.

  WEEK_FIRST_WEEKDAY (2)  If not set	Weeks are numbered according
			   		to ISO 8601:1988
			  If set	The week that contains the first
					'first-day-of-week' is week 1.
	
	ISO 8601:1988 means that if the week containing January 1 has
	four or more days in the new year, then it is week 1;
	Otherwise it is the last week of the previous year, and the
	next week is week 1.
 @endverbatim
*/

longlong Item_func_week::val_int()
{
  DBUG_ASSERT(fixed == 1);
  uint year;
  MYSQL_TIME ltime;
  if (get_arg0_date(&ltime, TIME_NO_ZERO_DATE | TIME_NO_ZERO_IN_DATE))
    return 0;
  return (longlong) calc_week(&ltime,
			      week_mode((uint) args[1]->val_int()),
			      &year);
}


longlong Item_func_yearweek::val_int()
{
  DBUG_ASSERT(fixed == 1);
  uint year,week;
  MYSQL_TIME ltime;
  if (get_arg0_date(&ltime, TIME_NO_ZERO_DATE | TIME_NO_ZERO_IN_DATE))
    return 0;
  week= calc_week(&ltime, 
		  (week_mode((uint) args[1]->val_int()) | WEEK_YEAR),
		  &year);
  return week+year*100;
}


longlong Item_func_weekday::val_int()
{
  DBUG_ASSERT(fixed == 1);
  MYSQL_TIME ltime;
  
  if (get_arg0_date(&ltime, TIME_NO_ZERO_DATE | TIME_NO_ZERO_IN_DATE))
    return 0;

  return (longlong) calc_weekday(calc_daynr(ltime.year, ltime.month,
                                            ltime.day),
                                 odbc_type) + test(odbc_type);
}

void Item_func_dayname::fix_length_and_dec()
{
  THD* thd= current_thd;
  CHARSET_INFO *cs= thd->variables.collation_connection;
  uint32 repertoire= my_charset_repertoire(cs);
  locale= thd->variables.lc_time_names;  
  collation.set(cs, DERIVATION_COERCIBLE, repertoire);
  decimals=0;
  max_length= locale->max_day_name_length * collation.collation->mbmaxlen;
  set_persist_maybe_null(1);
}


String* Item_func_dayname::val_str(String* str)
{
  DBUG_ASSERT(fixed == 1);
  uint weekday=(uint) val_int();		// Always Item_func_daynr()
  const char *day_name;
  uint err;

  if (null_value)
    return (String*) 0;
  
  day_name= locale->day_names->type_names[weekday];
  str->copy(day_name, (uint) strlen(day_name), &my_charset_utf8_bin,
	    collation.collation, &err);
  return str;
}


longlong Item_func_year::val_int()
{
  DBUG_ASSERT(fixed == 1);
  MYSQL_TIME ltime;
  return get_arg0_date(&ltime, 0) ? 0 : (longlong) ltime.year;
}


/*
  Get information about this Item tree monotonicity

  SYNOPSIS
    Item_func_year::get_monotonicity_info()

  DESCRIPTION
  Get information about monotonicity of the function represented by this item
  tree.

  RETURN
    See enum_monotonicity_info.
*/

enum_monotonicity_info Item_func_year::get_monotonicity_info() const
{
  if (args[0]->type() == Item::FIELD_ITEM &&
      (args[0]->field_type() == MYSQL_TYPE_DATE ||
       args[0]->field_type() == MYSQL_TYPE_DATETIME))
    return MONOTONIC_INCREASING;
  return NON_MONOTONIC;
}


longlong Item_func_year::val_int_endpoint(bool left_endp, bool *incl_endp)
{
  DBUG_ASSERT(fixed == 1);
  MYSQL_TIME ltime;
  if (get_arg0_date(&ltime, 0))
  {
    /* got NULL, leave the incl_endp intact */
    return LONGLONG_MIN;
  }

  /*
    Handle the special but practically useful case of datetime values that
    point to year bound ("strictly less" comparison stays intact) :

      col < '2007-01-01 00:00:00'  -> YEAR(col) <  2007

    which is different from the general case ("strictly less" changes to
    "less or equal"):

      col < '2007-09-15 23:00:00'  -> YEAR(col) <= 2007
  */
  if (!left_endp && ltime.day == 1 && ltime.month == 1 && 
      !(ltime.hour || ltime.minute || ltime.second || ltime.second_part))
    ; /* do nothing */
  else
    *incl_endp= TRUE;
  return ltime.year;
}


bool Item_func_unix_timestamp::get_timestamp_value(my_time_t *seconds,
                                                   ulong *second_part)
{
  DBUG_ASSERT(fixed == 1);
  if (args[0]->type() == FIELD_ITEM)
  {						// Optimize timestamp field
    Field *field=((Item_field*) args[0])->field;
    if (field->type() == MYSQL_TYPE_TIMESTAMP)
    {
      if ((null_value= field->is_null()))
        return 1;
      *seconds= ((Field_timestamp*)field)->get_timestamp(second_part);
      return 0;
    }
  }

  MYSQL_TIME ltime;
  if (get_arg0_date(&ltime, TIME_NO_ZERO_IN_DATE))
    return 1;

  uint error_code;
  *seconds= TIME_to_timestamp(current_thd, &ltime, &error_code);
  *second_part= ltime.second_part;
  return (null_value= (error_code == ER_WARN_DATA_OUT_OF_RANGE));
}


longlong Item_func_unix_timestamp::int_op()
{
  if (arg_count == 0)
    return (longlong) current_thd->query_start();
  
  ulong second_part;
  my_time_t seconds;
  if (get_timestamp_value(&seconds, &second_part))
    return 0;

  return seconds;
}


my_decimal *Item_func_unix_timestamp::decimal_op(my_decimal* buf)
{
  ulong second_part;
  my_time_t seconds;
  if (get_timestamp_value(&seconds, &second_part))
    return 0;

  return seconds2my_decimal(seconds < 0, seconds < 0 ? -seconds : seconds,
                            second_part, buf);
}


enum_monotonicity_info Item_func_unix_timestamp::get_monotonicity_info() const
{
  if (args[0]->type() == Item::FIELD_ITEM &&
      (args[0]->field_type() == MYSQL_TYPE_TIMESTAMP))
    return MONOTONIC_INCREASING;
  return NON_MONOTONIC;
}


longlong Item_func_unix_timestamp::val_int_endpoint(bool left_endp, bool *incl_endp)
{
  DBUG_ASSERT(fixed == 1);
  DBUG_ASSERT(arg_count == 1 &&
              args[0]->type() == Item::FIELD_ITEM &&
              args[0]->field_type() == MYSQL_TYPE_TIMESTAMP);
  Field_timestamp *field=(Field_timestamp *)(((Item_field*)args[0])->field);
  /* Leave the incl_endp intact */
  ulong unused;
  my_time_t ts= field->get_timestamp(&unused);
  null_value= field->is_null();
  return ts;
}


longlong Item_func_time_to_sec::int_op()
{
  DBUG_ASSERT(fixed == 1);
  MYSQL_TIME ltime;
  if (get_arg0_time(&ltime))
    return 0;

  longlong seconds=ltime.hour*3600L+ltime.minute*60+ltime.second;
  return ltime.neg ? -seconds : seconds;
}


my_decimal *Item_func_time_to_sec::decimal_op(my_decimal* buf)
{
  DBUG_ASSERT(fixed == 1);
  MYSQL_TIME ltime;
  if (get_arg0_time(&ltime))
    return 0;

  longlong seconds= ltime.hour*3600L+ltime.minute*60+ltime.second;
  return seconds2my_decimal(ltime.neg, seconds, ltime.second_part, buf);
}


/**
  Convert a string to a interval value.

  To make code easy, allow interval objects without separators.
*/

bool get_interval_value(Item *args,interval_type int_type, INTERVAL *interval)
{
  ulonglong array[5];
  longlong UNINIT_VAR(value);
  const char *UNINIT_VAR(str);
  size_t UNINIT_VAR(length);
  CHARSET_INFO *UNINIT_VAR(cs);
  char buf[100];
  String str_value(buf, sizeof(buf), &my_charset_bin);

  bzero((char*) interval,sizeof(*interval));
  if ((int) int_type <= INTERVAL_MICROSECOND)
  {
    value= args->val_int();
    if (args->null_value)
      return 1;
    if (value < 0)
    {
      interval->neg=1;
      value= -value;
    }
  }
  else
  {
    String *res;
    if (!(res= args->val_str_ascii(&str_value)))
      return (1);

    /* record negative intervalls in interval->neg */
    str=res->ptr();
    cs= res->charset();
    const char *end=str+res->length();
    while (str != end && my_isspace(cs,*str))
      str++;
    if (str != end && *str == '-')
    {
      interval->neg=1;
      str++;
    }
    length= (size_t) (end-str);		// Set up pointers to new str
  }

  switch (int_type) {
  case INTERVAL_YEAR:
    interval->year= (ulong) value;
    break;
  case INTERVAL_QUARTER:
    interval->month= (ulong)(value*3);
    break;
  case INTERVAL_MONTH:
    interval->month= (ulong) value;
    break;
  case INTERVAL_WEEK:
    interval->day= (ulong)(value*7);
    break;
  case INTERVAL_DAY:
    interval->day= (ulong) value;
    break;
  case INTERVAL_HOUR:
    interval->hour= (ulong) value;
    break;
  case INTERVAL_MICROSECOND:
    interval->second_part=value;
    break;
  case INTERVAL_MINUTE:
    interval->minute=value;
    break;
  case INTERVAL_SECOND:
    interval->second=value;
    break;
  case INTERVAL_YEAR_MONTH:			// Allow YEAR-MONTH YYYYYMM
    if (get_interval_info(str,length,cs,2,array,0))
      return (1);
    interval->year=  (ulong) array[0];
    interval->month= (ulong) array[1];
    break;
  case INTERVAL_DAY_HOUR:
    if (get_interval_info(str,length,cs,2,array,0))
      return (1);
    interval->day=  (ulong) array[0];
    interval->hour= (ulong) array[1];
    break;
  case INTERVAL_DAY_MICROSECOND:
    if (get_interval_info(str,length,cs,5,array,1))
      return (1);
    interval->day=    (ulong) array[0];
    interval->hour=   (ulong) array[1];
    interval->minute= array[2];
    interval->second= array[3];
    interval->second_part= array[4];
    break;
  case INTERVAL_DAY_MINUTE:
    if (get_interval_info(str,length,cs,3,array,0))
      return (1);
    interval->day=    (ulong) array[0];
    interval->hour=   (ulong) array[1];
    interval->minute= array[2];
    break;
  case INTERVAL_DAY_SECOND:
    if (get_interval_info(str,length,cs,4,array,0))
      return (1);
    interval->day=    (ulong) array[0];
    interval->hour=   (ulong) array[1];
    interval->minute= array[2];
    interval->second= array[3];
    break;
  case INTERVAL_HOUR_MICROSECOND:
    if (get_interval_info(str,length,cs,4,array,1))
      return (1);
    interval->hour=   (ulong) array[0];
    interval->minute= array[1];
    interval->second= array[2];
    interval->second_part= array[3];
    break;
  case INTERVAL_HOUR_MINUTE:
    if (get_interval_info(str,length,cs,2,array,0))
      return (1);
    interval->hour=   (ulong) array[0];
    interval->minute= array[1];
    break;
  case INTERVAL_HOUR_SECOND:
    if (get_interval_info(str,length,cs,3,array,0))
      return (1);
    interval->hour=   (ulong) array[0];
    interval->minute= array[1];
    interval->second= array[2];
    break;
  case INTERVAL_MINUTE_MICROSECOND:
    if (get_interval_info(str,length,cs,3,array,1))
      return (1);
    interval->minute= array[0];
    interval->second= array[1];
    interval->second_part= array[2];
    break;
  case INTERVAL_MINUTE_SECOND:
    if (get_interval_info(str,length,cs,2,array,0))
      return (1);
    interval->minute= array[0];
    interval->second= array[1];
    break;
  case INTERVAL_SECOND_MICROSECOND:
    if (get_interval_info(str,length,cs,2,array,1))
      return (1);
    interval->second= array[0];
    interval->second_part= array[1];
    break;
  case INTERVAL_LAST: /* purecov: begin deadcode */
    DBUG_ASSERT(0); 
    break;            /* purecov: end */
  }
  return 0;
}


void Item_temporal_func::fix_length_and_dec()
{ 
  static const uint max_time_type_width[5]=
  { MAX_DATETIME_WIDTH, MAX_DATETIME_WIDTH, MAX_DATE_WIDTH,
    MAX_DATETIME_WIDTH, MIN_TIME_WIDTH };

  set_persist_maybe_null(1);
  max_length= max_time_type_width[mysql_type_to_time_type(field_type())+2];
  if (decimals)
  {
    if (decimals == NOT_FIXED_DEC)
      max_length+= TIME_SECOND_PART_DIGITS + 1;
    else
    {
      set_if_smaller(decimals, TIME_SECOND_PART_DIGITS);
      max_length+= decimals + 1;
    }
  }
  sql_mode= current_thd->variables.sql_mode &
                 (MODE_NO_ZERO_IN_DATE | MODE_NO_ZERO_DATE);
  collation.set(&my_charset_numeric, DERIVATION_NUMERIC, MY_REPERTOIRE_ASCII);
}

String *Item_temporal_func::val_str(String *str)
{
  DBUG_ASSERT(fixed == 1);
  return val_string_from_date(str);
}


longlong Item_temporal_func::val_int()
{
  DBUG_ASSERT(fixed == 1);
  MYSQL_TIME ltime;
  if (get_date(&ltime, sql_mode))
    return 0;
  longlong v= TIME_to_ulonglong(&ltime);
  return ltime.neg ? -v : v;
}


double Item_temporal_func::val_real()
{
  DBUG_ASSERT(fixed == 1);
  MYSQL_TIME ltime;
  if (get_date(&ltime, sql_mode))
    return 0;
  return TIME_to_double(&ltime);
}


bool Item_func_from_days::get_date(MYSQL_TIME *ltime, ulonglong fuzzy_date)
{
  longlong value=args[0]->val_int();
  if (args[0]->null_value)
    return (null_value= 1);
  if ((fuzzy_date & TIME_NO_ZERO_DATE) && value == 0)
    return (null_value= 1);
  bzero(ltime, sizeof(MYSQL_TIME));
  if (get_date_from_daynr((long) value, &ltime->year, &ltime->month,
                          &ltime->day))
    return 0;

  ltime->time_type= MYSQL_TIMESTAMP_DATE;
  return 0;
}


void Item_func_curdate::fix_length_and_dec()
{
  store_now_in_TIME(&ltime);
  
  /* We don't need to set second_part and neg because they already 0 */
  ltime.hour= ltime.minute= ltime.second= 0;
  ltime.time_type= MYSQL_TIMESTAMP_DATE;
  Item_datefunc::fix_length_and_dec();
  set_persist_maybe_null(0);
}

/**
    Converts current time in my_time_t to MYSQL_TIME represenatation for local
    time zone. Defines time zone (local) used for whole CURDATE function.
*/
void Item_func_curdate_local::store_now_in_TIME(MYSQL_TIME *now_time)
{
  THD *thd= current_thd;
  thd->variables.time_zone->gmt_sec_to_TIME(now_time, thd->query_start());
  thd->time_zone_used= 1;
}


/**
    Converts current time in my_time_t to MYSQL_TIME represenatation for UTC
    time zone. Defines time zone (UTC) used for whole UTC_DATE function.
*/
void Item_func_curdate_utc::store_now_in_TIME(MYSQL_TIME *now_time)
{
  THD *thd= current_thd;
  my_tz_UTC->gmt_sec_to_TIME(now_time, thd->query_start());
  /* 
    We are not flagging this query as using time zone, since it uses fixed
    UTC-SYSTEM time-zone.
  */
}


bool Item_func_curdate::get_date(MYSQL_TIME *res,
				 ulonglong fuzzy_date __attribute__((unused)))
{
  *res=ltime;
  return 0;
}


bool Item_func_curtime::fix_fields(THD *thd, Item **items)
{
  if (decimals > TIME_SECOND_PART_DIGITS)
  {
    my_error(ER_TOO_BIG_PRECISION, MYF(0), decimals, func_name(),
             TIME_SECOND_PART_DIGITS);
    return 1;
  }
  return Item_timefunc::fix_fields(thd, items);
}

bool Item_func_curtime::get_date(MYSQL_TIME *res,
                                 ulonglong fuzzy_date __attribute__((unused)))
{
  *res= ltime;
  return 0;
}

static void set_sec_part(ulong sec_part, MYSQL_TIME *ltime, Item *item)
{
  DBUG_ASSERT(item->decimals == AUTO_SEC_PART_DIGITS ||
              item->decimals <= TIME_SECOND_PART_DIGITS);
  if (item->decimals)
  {
    ltime->second_part= sec_part;
    if (item->decimals < TIME_SECOND_PART_DIGITS)
      ltime->second_part= sec_part_truncate(ltime->second_part, item->decimals);
  }
}

/**
    Converts current time in my_time_t to MYSQL_TIME represenatation for local
    time zone. Defines time zone (local) used for whole CURTIME function.
*/
void Item_func_curtime_local::store_now_in_TIME(MYSQL_TIME *now_time)
{
  THD *thd= current_thd;
  thd->variables.time_zone->gmt_sec_to_TIME(now_time, thd->query_start());
  now_time->year= now_time->month= now_time->day= 0;
  now_time->time_type= MYSQL_TIMESTAMP_TIME;
  set_sec_part(thd->query_start_sec_part(), now_time, this);
  thd->time_zone_used= 1;
}


/**
    Converts current time in my_time_t to MYSQL_TIME represenatation for UTC
    time zone. Defines time zone (UTC) used for whole UTC_TIME function.
*/
void Item_func_curtime_utc::store_now_in_TIME(MYSQL_TIME *now_time)
{
  THD *thd= current_thd;
  my_tz_UTC->gmt_sec_to_TIME(now_time, thd->query_start());
  now_time->year= now_time->month= now_time->day= 0;
  now_time->time_type= MYSQL_TIMESTAMP_TIME;
  set_sec_part(thd->query_start_sec_part(), now_time, this);
  /* 
    We are not flagging this query as using time zone, since it uses fixed
    UTC-SYSTEM time-zone.
  */
}

bool Item_func_now::fix_fields(THD *thd, Item **items)
{
  if (decimals > TIME_SECOND_PART_DIGITS)
  {
    my_error(ER_TOO_BIG_PRECISION, MYF(0), decimals, func_name(),
             TIME_SECOND_PART_DIGITS);
    return 1;
  }
  return Item_temporal_func::fix_fields(thd, items);
}

/**
    Converts current time in my_time_t to MYSQL_TIME represenatation for local
    time zone. Defines time zone (local) used for whole NOW function.
*/
void Item_func_now_local::store_now_in_TIME(MYSQL_TIME *now_time)
{
  THD *thd= current_thd;
  thd->variables.time_zone->gmt_sec_to_TIME(now_time, thd->query_start());
  set_sec_part(thd->query_start_sec_part(), now_time, this);
  thd->time_zone_used= 1;
}


/**
    Converts current time in my_time_t to MYSQL_TIME represenatation for UTC
    time zone. Defines time zone (UTC) used for whole UTC_TIMESTAMP function.
*/
void Item_func_now_utc::store_now_in_TIME(MYSQL_TIME *now_time)
{
  THD *thd= current_thd;
  my_tz_UTC->gmt_sec_to_TIME(now_time, thd->query_start());
  set_sec_part(thd->query_start_sec_part(), now_time, this);
  /* 
    We are not flagging this query as using time zone, since it uses fixed
    UTC-SYSTEM time-zone.
  */
}


bool Item_func_now::get_date(MYSQL_TIME *res,
                             ulonglong fuzzy_date __attribute__((unused)))
{
  *res= ltime;
  return 0;
}


/**
    Converts current time in my_time_t to MYSQL_TIME represenatation for local
    time zone. Defines time zone (local) used for whole SYSDATE function.
*/
void Item_func_sysdate_local::store_now_in_TIME(MYSQL_TIME *now_time)
{
  THD *thd= current_thd;
  my_hrtime_t now= my_hrtime();
  thd->variables.time_zone->gmt_sec_to_TIME(now_time, hrtime_to_my_time(now));
  set_sec_part(hrtime_sec_part(now), now_time, this);
  thd->time_zone_used= 1;
}


bool Item_func_sysdate_local::get_date(MYSQL_TIME *res,
                                       ulonglong fuzzy_date __attribute__((unused)))
{
  store_now_in_TIME(res);
  return 0;
}

bool Item_func_sec_to_time::get_date(MYSQL_TIME *ltime, ulonglong fuzzy_date)
{
  DBUG_ASSERT(fixed == 1);
  bool sign;
  ulonglong sec;
  ulong sec_part;

  bzero((char *)ltime, sizeof(*ltime));
  ltime->time_type= MYSQL_TIMESTAMP_TIME;

  sign= args[0]->get_seconds(&sec, &sec_part);

  if ((null_value= args[0]->null_value))
    return 1;

  ltime->neg= sign;
  if (sec > TIME_MAX_VALUE_SECONDS)
    goto overflow;

  DBUG_ASSERT(sec_part <= TIME_MAX_SECOND_PART);
  
  ltime->hour=   (uint) (sec/3600);
  ltime->minute= (uint) (sec % 3600) /60;
  ltime->second= (uint) sec % 60;
  ltime->second_part= sec_part;

  return 0;

overflow:
  /* use check_time_range() to set ltime to the max value depending on dec */
  int unused;
  char buf[100];
  String tmp(buf, sizeof(buf), &my_charset_bin), *err= args[0]->val_str(&tmp);

  ltime->hour= TIME_MAX_HOUR+1;
  check_time_range(ltime, decimals, &unused);
  make_truncated_value_warning(current_thd, MYSQL_ERROR::WARN_LEVEL_WARN,
                               err->ptr(), err->length(),
                               MYSQL_TIMESTAMP_TIME, NullS);
  return 0;
}

void Item_func_date_format::fix_length_and_dec()
{
  THD* thd= current_thd;
  /*
    Must use this_item() in case it's a local SP variable
    (for ->max_length and ->str_value)
  */
  Item *arg1= args[1]->this_item();

  decimals=0;
  CHARSET_INFO *cs= thd->variables.collation_connection;
  uint32 repertoire= arg1->collation.repertoire;
  if (!thd->variables.lc_time_names->is_ascii)
    repertoire|= MY_REPERTOIRE_EXTENDED;
  collation.set(cs, arg1->collation.derivation, repertoire);
  if (arg1->type() == STRING_ITEM)
  {						// Optimize the normal case
    fixed_length=1;
    max_length= format_length(&arg1->str_value) *
                collation.collation->mbmaxlen;
  }
  else
  {
    fixed_length=0;
    max_length=min(arg1->max_length, MAX_BLOB_WIDTH) * 10 *
                   collation.collation->mbmaxlen;
    set_if_smaller(max_length,MAX_BLOB_WIDTH);
  }
  set_persist_maybe_null(1);				// If wrong date
}


bool Item_func_date_format::eq(const Item *item, bool binary_cmp) const
{
  Item_func_date_format *item_func;

  if (item->type() != FUNC_ITEM)
    return 0;
  if (func_name() != ((Item_func*) item)->func_name())
    return 0;
  if (this == item)
    return 1;
  item_func= (Item_func_date_format*) item;
  if (!args[0]->eq(item_func->args[0], binary_cmp))
    return 0;
  /*
    We must compare format string case sensitive.
    This needed because format modifiers with different case,
    for example %m and %M, have different meaning.
  */
  if (!args[1]->eq(item_func->args[1], 1))
    return 0;
  return 1;
}



uint Item_func_date_format::format_length(const String *format)
{
  uint size=0;
  const char *ptr=format->ptr();
  const char *end=ptr+format->length();

  for (; ptr != end ; ptr++)
  {
    if (*ptr != '%' || ptr == end-1)
      size++;
    else
    {
      switch(*++ptr) {
      case 'M': /* month, textual */
      case 'W': /* day (of the week), textual */
	size += 64; /* large for UTF8 locale data */
	break;
      case 'D': /* day (of the month), numeric plus english suffix */
      case 'Y': /* year, numeric, 4 digits */
      case 'x': /* Year, used with 'v' */
      case 'X': /* Year, used with 'v, where week starts with Monday' */
	size += 4;
	break;
      case 'a': /* locale's abbreviated weekday name (Sun..Sat) */
      case 'b': /* locale's abbreviated month name (Jan.Dec) */
	size += 32; /* large for UTF8 locale data */
	break;
      case 'j': /* day of year (001..366) */
	size += 3;
	break;
      case 'U': /* week (00..52) */
      case 'u': /* week (00..52), where week starts with Monday */
      case 'V': /* week 1..53 used with 'x' */
      case 'v': /* week 1..53 used with 'x', where week starts with Monday */
      case 'y': /* year, numeric, 2 digits */
      case 'm': /* month, numeric */
      case 'd': /* day (of the month), numeric */
      case 'h': /* hour (01..12) */
      case 'I': /* --||-- */
      case 'i': /* minutes, numeric */
      case 'l': /* hour ( 1..12) */
      case 'p': /* locale's AM or PM */
      case 'S': /* second (00..61) */
      case 's': /* seconds, numeric */
      case 'c': /* month (0..12) */
      case 'e': /* day (0..31) */
	size += 2;
	break;
      case 'k': /* hour ( 0..23) */
      case 'H': /* hour (00..23; value > 23 OK, padding always 2-digit) */
	size += 7; /* docs allow > 23, range depends on sizeof(unsigned int) */
	break;
      case 'r': /* time, 12-hour (hh:mm:ss [AP]M) */
	size += 11;
	break;
      case 'T': /* time, 24-hour (hh:mm:ss) */
	size += 8;
	break;
      case 'f': /* microseconds */
	size += 6;
	break;
      case 'w': /* day (of the week), numeric */
      case '%':
      default:
	size++;
	break;
      }
    }
  }
  return size;
}


String *Item_func_date_format::val_str(String *str)
{
  String *format;
  MYSQL_TIME l_time;
  uint size;
  int is_time_flag = is_time_format ? TIME_TIME_ONLY : 0;
  DBUG_ASSERT(fixed == 1);
  
  if (get_arg0_date(&l_time, is_time_flag))
    return 0;
  
  if (!(format = args[1]->val_str(str)) || !format->length())
    goto null_date;

  if (fixed_length)
    size=max_length;
  else
    size=format_length(format);

  if (size < MAX_DATE_STRING_REP_LENGTH)
    size= MAX_DATE_STRING_REP_LENGTH;

  if (format == str)
    str= &value;				// Save result here
  if (str->alloc(size))
    goto null_date;

  DATE_TIME_FORMAT date_time_format;
  date_time_format.format.str=    (char*) format->ptr();
  date_time_format.format.length= format->length(); 

  /* Create the result string */
  str->set_charset(collation.collation);
  if (!make_date_time(&date_time_format, &l_time,
                      is_time_format ? MYSQL_TIMESTAMP_TIME :
                                       MYSQL_TIMESTAMP_DATE,
                      str))
    return str;

null_date:
  null_value=1;
  return 0;
}


void Item_func_from_unixtime::fix_length_and_dec()
{ 
  thd= current_thd;
  thd->time_zone_used= 1;
  decimals= args[0]->decimals;
  Item_temporal_func::fix_length_and_dec();
}


bool Item_func_from_unixtime::get_date(MYSQL_TIME *ltime,
				       ulonglong fuzzy_date __attribute__((unused)))
{
  bool sign;
  ulonglong sec;
  ulong sec_part;

  bzero((char *)ltime, sizeof(*ltime));
  ltime->time_type= MYSQL_TIMESTAMP_TIME;

  sign= args[0]->get_seconds(&sec, &sec_part);

  if (args[0]->null_value || sign || sec > TIMESTAMP_MAX_VALUE)
    return (null_value= 1);

  thd->variables.time_zone->gmt_sec_to_TIME(ltime, (my_time_t)sec);

  ltime->second_part= sec_part;

  return (null_value= 0);
}


void Item_func_convert_tz::fix_length_and_dec()
{
  decimals= args[0]->decimals;
  Item_temporal_func::fix_length_and_dec();
}


bool Item_func_convert_tz::get_date(MYSQL_TIME *ltime,
                                    ulonglong fuzzy_date __attribute__((unused)))
{
  my_time_t my_time_tmp;
  String str;
  THD *thd= current_thd;

  if (!from_tz_cached)
  {
    from_tz= my_tz_find(thd, args[1]->val_str_ascii(&str));
    from_tz_cached= args[1]->const_item();
  }

  if (!to_tz_cached)
  {
    to_tz= my_tz_find(thd, args[2]->val_str_ascii(&str));
    to_tz_cached= args[2]->const_item();
  }

  if (from_tz==0 || to_tz==0 ||
      get_arg0_date(ltime, TIME_NO_ZERO_DATE | TIME_NO_ZERO_IN_DATE))
    return (null_value= 1);

  {
    uint not_used;
    my_time_tmp= from_tz->TIME_to_gmt_sec(ltime, &not_used);
    ulong sec_part= ltime->second_part;
    /* my_time_tmp is guranteed to be in the allowed range */
    if (my_time_tmp)
      to_tz->gmt_sec_to_TIME(ltime, my_time_tmp);
    /* we rely on the fact that no timezone conversion can change sec_part */
    ltime->second_part= sec_part;
  }

  return (null_value= 0);
}


void Item_func_convert_tz::cleanup()
{
  from_tz_cached= to_tz_cached= 0;
  Item_temporal_func::cleanup();
}


void Item_date_add_interval::fix_length_and_dec()
{
  enum_field_types arg0_field_type;

  /*
    The field type for the result of an Item_date function is defined as
    follows:

    - If first arg is a MYSQL_TYPE_DATETIME result is MYSQL_TYPE_DATETIME
    - If first arg is a MYSQL_TYPE_DATE and the interval type uses hours,
      minutes or seconds then type is MYSQL_TYPE_DATETIME
      otherwise it's MYSQL_TYPE_DATE
    - if first arg is a MYSQL_TYPE_TIME and the interval type isn't using
      anything larger than days, then the result is MYSQL_TYPE_TIME,
      otherwise - MYSQL_TYPE_DATETIME.
    - Otherwise the result is MYSQL_TYPE_STRING
      (This is because you can't know if the string contains a DATE,
      MYSQL_TIME or DATETIME argument)
  */
  cached_field_type= MYSQL_TYPE_STRING;
  arg0_field_type= args[0]->field_type();
  if (arg0_field_type == MYSQL_TYPE_DATETIME ||
      arg0_field_type == MYSQL_TYPE_TIMESTAMP)
    cached_field_type= MYSQL_TYPE_DATETIME;
  else if (arg0_field_type == MYSQL_TYPE_DATE)
  {
    if (int_type <= INTERVAL_DAY || int_type == INTERVAL_YEAR_MONTH)
      cached_field_type= arg0_field_type;
    else
      cached_field_type= MYSQL_TYPE_DATETIME;
  }
  else if (arg0_field_type == MYSQL_TYPE_TIME)
  {
    if (int_type >= INTERVAL_DAY && int_type != INTERVAL_YEAR_MONTH)
      cached_field_type= arg0_field_type;
    else
      cached_field_type= MYSQL_TYPE_DATETIME;
  }
  if (int_type == INTERVAL_MICROSECOND || int_type >= INTERVAL_DAY_MICROSECOND)
    decimals= 6;
  else
    decimals= args[0]->decimals;

  Item_temporal_func::fix_length_and_dec();
}


/* Here arg[1] is a Item_interval object */

bool Item_date_add_interval::get_date(MYSQL_TIME *ltime, ulonglong fuzzy_date)
{
  INTERVAL interval;

<<<<<<< HEAD
  if (args[0]->get_date(ltime, 0) ||
      get_interval_value(args[1], int_type, &interval))
=======
  if (args[0]->get_date(ltime,
                        cached_field_type == MYSQL_TYPE_TIME ?
                        TIME_TIME_ONLY : 0) ||
      get_interval_value(args[1], int_type, &value, &interval))
>>>>>>> b0514415
    return (null_value=1);

  if (ltime->time_type != MYSQL_TIMESTAMP_TIME &&
      check_date_with_warn(ltime, TIME_NO_ZERO_DATE | TIME_NO_ZERO_IN_DATE,
                           MYSQL_TIMESTAMP_ERROR))
    return (null_value=1);

  if (date_sub_interval)
    interval.neg = !interval.neg;

  if (date_add_interval(ltime, int_type, interval))
    return (null_value=1);
  return (null_value= 0);
}


bool Item_date_add_interval::eq(const Item *item, bool binary_cmp) const
{
  Item_date_add_interval *other= (Item_date_add_interval*) item;
  if (!Item_func::eq(item, binary_cmp))
    return 0;
  return ((int_type == other->int_type) &&
          (date_sub_interval == other->date_sub_interval));
}

/*
   'interval_names' reflects the order of the enumeration interval_type.
   See item_timefunc.h
 */

static const char *interval_names[]=
{
  "year", "quarter", "month", "week", "day",  
  "hour", "minute", "second", "microsecond",
  "year_month", "day_hour", "day_minute", 
  "day_second", "hour_minute", "hour_second",
  "minute_second", "day_microsecond",
  "hour_microsecond", "minute_microsecond",
  "second_microsecond"
};

void Item_date_add_interval::print(String *str, enum_query_type query_type)
{
  str->append('(');
  args[0]->print(str, query_type);
  str->append(date_sub_interval?" - interval ":" + interval ");
  args[1]->print(str, query_type);
  str->append(' ');
  str->append(interval_names[int_type]);
  str->append(')');
}

void Item_extract::print(String *str, enum_query_type query_type)
{
  str->append(STRING_WITH_LEN("extract("));
  str->append(interval_names[int_type]);
  str->append(STRING_WITH_LEN(" from "));
  args[0]->print(str, query_type);
  str->append(')');
}

void Item_extract::fix_length_and_dec()
{
  set_persist_maybe_null(1);					// If wrong date
  switch (int_type) {
  case INTERVAL_YEAR:		max_length=4; date_value=1; break;
  case INTERVAL_YEAR_MONTH:	max_length=6; date_value=1; break;
  case INTERVAL_QUARTER:        max_length=2; date_value=1; break;
  case INTERVAL_MONTH:		max_length=2; date_value=1; break;
  case INTERVAL_WEEK:		max_length=2; date_value=1; break;
  case INTERVAL_DAY:		max_length=2; date_value=1; break;
  case INTERVAL_DAY_HOUR:	max_length=9; date_value=0; break;
  case INTERVAL_DAY_MINUTE:	max_length=11; date_value=0; break;
  case INTERVAL_DAY_SECOND:	max_length=13; date_value=0; break;
  case INTERVAL_HOUR:		max_length=2; date_value=0; break;
  case INTERVAL_HOUR_MINUTE:	max_length=4; date_value=0; break;
  case INTERVAL_HOUR_SECOND:	max_length=6; date_value=0; break;
  case INTERVAL_MINUTE:		max_length=2; date_value=0; break;
  case INTERVAL_MINUTE_SECOND:	max_length=4; date_value=0; break;
  case INTERVAL_SECOND:		max_length=2; date_value=0; break;
  case INTERVAL_MICROSECOND:	max_length=2; date_value=0; break;
  case INTERVAL_DAY_MICROSECOND: max_length=20; date_value=0; break;
  case INTERVAL_HOUR_MICROSECOND: max_length=13; date_value=0; break;
  case INTERVAL_MINUTE_MICROSECOND: max_length=11; date_value=0; break;
  case INTERVAL_SECOND_MICROSECOND: max_length=9; date_value=0; break;
  case INTERVAL_LAST: DBUG_ASSERT(0); break; /* purecov: deadcode */
  }
}


longlong Item_extract::val_int()
{
  DBUG_ASSERT(fixed == 1);
  MYSQL_TIME ltime;
  uint year;
  ulong week_format;
  long neg;
  int is_time_flag = date_value ? 0 : TIME_TIME_ONLY;

  if (get_arg0_date(&ltime, is_time_flag))
    return 0;
  neg= ltime.neg ? -1 : 1;

  switch (int_type) {
  case INTERVAL_YEAR:		return ltime.year;
  case INTERVAL_YEAR_MONTH:	return ltime.year*100L+ltime.month;
  case INTERVAL_QUARTER:	return (ltime.month+2)/3;
  case INTERVAL_MONTH:		return ltime.month;
  case INTERVAL_WEEK:
  {
    week_format= current_thd->variables.default_week_format;
    return calc_week(&ltime, week_mode(week_format), &year);
  }
  case INTERVAL_DAY:		return ltime.day;
  case INTERVAL_DAY_HOUR:	return (long) (ltime.day*100L+ltime.hour)*neg;
  case INTERVAL_DAY_MINUTE:	return (long) (ltime.day*10000L+
					       ltime.hour*100L+
					       ltime.minute)*neg;
  case INTERVAL_DAY_SECOND:	 return ((longlong) ltime.day*1000000L+
					 (longlong) (ltime.hour*10000L+
						     ltime.minute*100+
						     ltime.second))*neg;
  case INTERVAL_HOUR:		return (long) ltime.hour*neg;
  case INTERVAL_HOUR_MINUTE:	return (long) (ltime.hour*100+ltime.minute)*neg;
  case INTERVAL_HOUR_SECOND:	return (long) (ltime.hour*10000+ltime.minute*100+
					       ltime.second)*neg;
  case INTERVAL_MINUTE:		return (long) ltime.minute*neg;
  case INTERVAL_MINUTE_SECOND:	return (long) (ltime.minute*100+ltime.second)*neg;
  case INTERVAL_SECOND:		return (long) ltime.second*neg;
  case INTERVAL_MICROSECOND:	return (long) ltime.second_part*neg;
  case INTERVAL_DAY_MICROSECOND: return (((longlong)ltime.day*1000000L +
					  (longlong)ltime.hour*10000L +
					  ltime.minute*100 +
					  ltime.second)*1000000L +
					 ltime.second_part)*neg;
  case INTERVAL_HOUR_MICROSECOND: return (((longlong)ltime.hour*10000L +
					   ltime.minute*100 +
					   ltime.second)*1000000L +
					  ltime.second_part)*neg;
  case INTERVAL_MINUTE_MICROSECOND: return (((longlong)(ltime.minute*100+
							ltime.second))*1000000L+
					    ltime.second_part)*neg;
  case INTERVAL_SECOND_MICROSECOND: return ((longlong)ltime.second*1000000L+
					    ltime.second_part)*neg;
  case INTERVAL_LAST: DBUG_ASSERT(0); break;  /* purecov: deadcode */
  }
  return 0;					// Impossible
}

bool Item_extract::eq(const Item *item, bool binary_cmp) const
{
  if (this == item)
    return 1;
  if (item->type() != FUNC_ITEM ||
      functype() != ((Item_func*)item)->functype())
    return 0;

  Item_extract* ie= (Item_extract*)item;
  if (ie->int_type != int_type)
    return 0;

  if (!args[0]->eq(ie->args[0], binary_cmp))
      return 0;
  return 1;
}


bool Item_char_typecast::eq(const Item *item, bool binary_cmp) const
{
  if (this == item)
    return 1;
  if (item->type() != FUNC_ITEM ||
      functype() != ((Item_func*)item)->functype())
    return 0;

  Item_char_typecast *cast= (Item_char_typecast*)item;
  if (cast_length != cast->cast_length ||
      cast_cs     != cast->cast_cs)
    return 0;

  if (!args[0]->eq(cast->args[0], binary_cmp))
      return 0;
  return 1;
}

void Item_temporal_typecast::print(String *str, enum_query_type query_type)
{
  char buf[32];
  str->append(STRING_WITH_LEN("cast("));
  args[0]->print(str, query_type);
  str->append(STRING_WITH_LEN(" as "));
  str->append(cast_type());
  if (decimals)
  {
    str->append('(');
    str->append(llstr(decimals, buf));
    str->append(')');
  }
  str->append(')');
}


void Item_char_typecast::print(String *str, enum_query_type query_type)
{
  str->append(STRING_WITH_LEN("cast("));
  args[0]->print(str, query_type);
  str->append(STRING_WITH_LEN(" as char"));
  if (cast_length != ~0U)
  {
    str->append('(');
    char buffer[20];
    // my_charset_bin is good enough for numbers
    String st(buffer, sizeof(buffer), &my_charset_bin);
    st.set(static_cast<ulonglong>(cast_length), &my_charset_bin);
    str->append(st);
    str->append(')');
  }
  if (cast_cs)
  {
    str->append(STRING_WITH_LEN(" charset "));
    str->append(cast_cs->csname);
  }
  str->append(')');
}

String *Item_char_typecast::val_str(String *str)
{
  DBUG_ASSERT(fixed == 1);
  String *res;
  uint32 length;

  if (cast_length != ~0U &&
      cast_length > current_thd->variables.max_allowed_packet)
  {
    push_warning_printf(current_thd, MYSQL_ERROR::WARN_LEVEL_WARN,
			ER_WARN_ALLOWED_PACKET_OVERFLOWED,
			ER(ER_WARN_ALLOWED_PACKET_OVERFLOWED),
			cast_cs == &my_charset_bin ?
                        "cast_as_binary" : func_name(),
                        current_thd->variables.max_allowed_packet);
    cast_length= current_thd->variables.max_allowed_packet;
  }

  if (!charset_conversion)
  {
    if (!(res= args[0]->val_str(str)))
    {
      null_value= 1;
      return 0;
    }
  }
  else
  {
    /*
      Convert character set if differ
      from_cs is 0 in the case where the result set may vary between calls,
      for example with dynamic columns.
    */
    uint dummy_errors;
    if (!(res= args[0]->val_str(str)) ||
        tmp_value.copy(res->ptr(), res->length(),
                       from_cs ? from_cs  : res->charset(),
                       cast_cs, &dummy_errors))
    {
      null_value= 1;
      return 0;
    }
    res= &tmp_value;
  }

  res->set_charset(cast_cs);

  /*
    Cut the tail if cast with length
    and the result is longer than cast length, e.g.
    CAST('string' AS CHAR(1))
  */
  if (cast_length != ~0U)
  {
    if (res->length() > (length= (uint32) res->charpos(cast_length)))
    {                                           // Safe even if const arg
      char char_type[40];
      my_snprintf(char_type, sizeof(char_type), "%s(%lu)",
                  cast_cs == &my_charset_bin ? "BINARY" : "CHAR",
                  (ulong) length);

      if (!res->alloced_length())
      {                                         // Don't change const str
        str_value= *res;                        // Not malloced string
        res= &str_value;
      }
      ErrConvString err(res);
      push_warning_printf(current_thd, MYSQL_ERROR::WARN_LEVEL_WARN,
                          ER_TRUNCATED_WRONG_VALUE,
                          ER(ER_TRUNCATED_WRONG_VALUE), char_type,
                          err.ptr());
      res->length((uint) length);
    }
    else if (cast_cs == &my_charset_bin && res->length() < cast_length)
    {
      if (res->alloced_length() < cast_length)
      {
        str_value.alloc(cast_length);
        str_value.copy(*res);
        res= &str_value;
      }
      bzero((char*) res->ptr() + res->length(), cast_length - res->length());
      res->length(cast_length);
    }
  }
  null_value= 0;

  if (res->length() > current_thd->variables.max_allowed_packet)
  {
    push_warning_printf(current_thd, MYSQL_ERROR::WARN_LEVEL_WARN,
			ER_WARN_ALLOWED_PACKET_OVERFLOWED,
			ER(ER_WARN_ALLOWED_PACKET_OVERFLOWED),
			cast_cs == &my_charset_bin ?
                        "cast_as_binary" : func_name(),
                        current_thd->variables.max_allowed_packet);
    null_value= 1;
    return 0;
  }
  return res;
}


void Item_char_typecast::fix_length_and_dec()
{
  uint32 char_length;
  /* 
     We always force character set conversion if cast_cs
     is a multi-byte character set. It garantees that the
     result of CAST is a well-formed string.
     For single-byte character sets we allow just to copy
     from the argument. A single-byte character sets string
     is always well-formed. 
     
     There is a special trick to convert form a number to ucs2.
     As numbers have my_charset_bin as their character set,
     it wouldn't do conversion to ucs2 without an additional action.
     To force conversion, we should pretend to be non-binary.
     Let's choose from_cs this way:
     - If the argument in a number and cast_cs is ucs2 (i.e. mbminlen > 1),
       then from_cs is set to latin1, to perform latin1 -> ucs2 conversion.
     - If the argument is a number and cast_cs is ASCII-compatible
       (i.e. mbminlen == 1), then from_cs is set to cast_cs,
       which allows just to take over the args[0]->val_str() result
       and thus avoid unnecessary character set conversion.
     - If the argument is not a number, then from_cs is set to
       the argument's charset.
     - If argument has a dynamic collation (can change from call to call)
       we set from_cs to 0 as a marker that we have to take the collation
       from the result string.

       Note (TODO): we could use repertoire technique here.
  */
  from_cs= ((args[0]->result_type() == INT_RESULT || 
             args[0]->result_type() == DECIMAL_RESULT ||
             args[0]->result_type() == REAL_RESULT) ?
            (cast_cs->mbminlen == 1 ? cast_cs : &my_charset_latin1) :
            args[0]->dynamic_result() ? 0 :
            args[0]->collation.collation);
  charset_conversion= !from_cs || (cast_cs->mbmaxlen > 1) ||
                      (!my_charset_same(from_cs, cast_cs) &&
                       from_cs != &my_charset_bin &&
                       cast_cs != &my_charset_bin);
  collation.set(cast_cs, DERIVATION_IMPLICIT);
  char_length= ((cast_length != ~0U) ? cast_length :
                args[0]->max_length /
                (cast_cs == &my_charset_bin ? 1 :
                 args[0]->collation.collation->mbmaxlen));
  max_length= char_length * cast_cs->mbmaxlen;
}


bool Item_time_typecast::get_date(MYSQL_TIME *ltime, ulonglong fuzzy_date)
{
  if (get_arg0_time(ltime))
    return 1;
  if (decimals < TIME_SECOND_PART_DIGITS)
    ltime->second_part= sec_part_truncate(ltime->second_part, decimals);
  /*
    MYSQL_TIMESTAMP_TIME value can have non-zero day part,
    which we should not lose.
  */
  if (ltime->time_type != MYSQL_TIMESTAMP_TIME)
    ltime->year= ltime->month= ltime->day= 0;
  ltime->time_type= MYSQL_TIMESTAMP_TIME;
  return (fuzzy_date & TIME_TIME_ONLY) ? 0 :
         (null_value= check_date_with_warn(ltime, fuzzy_date,
                                           MYSQL_TIMESTAMP_ERROR)); 
}


bool Item_date_typecast::get_date(MYSQL_TIME *ltime, ulonglong fuzzy_date)
{
  if (get_arg0_date(ltime, fuzzy_date & ~TIME_TIME_ONLY))
    return 1;

  ltime->hour= ltime->minute= ltime->second= ltime->second_part= 0;
  ltime->time_type= MYSQL_TIMESTAMP_DATE;
  return (null_value= check_date_with_warn(ltime, fuzzy_date,
                                           MYSQL_TIMESTAMP_DATE));
}


bool Item_datetime_typecast::get_date(MYSQL_TIME *ltime, ulonglong fuzzy_date)
{
  if (get_arg0_date(ltime, fuzzy_date & ~TIME_TIME_ONLY))
    return 1;

  if (decimals < TIME_SECOND_PART_DIGITS)
    ltime->second_part= sec_part_truncate(ltime->second_part, decimals);


  /*
    ltime is valid MYSQL_TYPE_TIME (according to fuzzy_date).
    But not every valid TIME value is a valid DATETIME value!
  */
  if (ltime->time_type == MYSQL_TIMESTAMP_TIME)
  {
    if (ltime->neg)
    {
      ErrConvTime str(ltime);
      make_truncated_value_warning(current_thd, MYSQL_ERROR::WARN_LEVEL_WARN,
                                   &str, MYSQL_TIMESTAMP_DATETIME, 0);
      return (null_value= 1);
    }
    
    uint day= ltime->hour/24;
    ltime->hour %= 24;
    ltime->month= day / 31;
    ltime->day= day % 31;
  }

  ltime->time_type= MYSQL_TIMESTAMP_DATETIME;
  return 0;
}


/**
  MAKEDATE(a,b) is a date function that creates a date value 
  from a year and day value.

  NOTES:
    As arguments are integers, we can't know if the year is a 2 digit
    or 4 digit year.  In this case we treat all years < 100 as 2 digit
    years. Ie, this is not safe for dates between 0000-01-01 and
    0099-12-31
*/

bool Item_func_makedate::get_date(MYSQL_TIME *ltime, ulonglong fuzzy_date)
{
  DBUG_ASSERT(fixed == 1);
  long daynr=  (long) args[1]->val_int();
  long year= (long) args[0]->val_int();
  long days;

  if (args[0]->null_value || args[1]->null_value ||
      year < 0 || year > 9999 || daynr <= 0)
    goto err;

  if (year < 100)
    year= year_2000_handling(year);

  days= calc_daynr(year,1,1) + daynr - 1;
  if (get_date_from_daynr(days, &ltime->year, &ltime->month, &ltime->day))
    goto err;
  ltime->time_type= MYSQL_TIMESTAMP_DATE;
  ltime->neg= 0;
  ltime->hour= ltime->minute= ltime->second= ltime->second_part= 0;
  return (null_value= 0);

err:
  return (null_value= 1);
}


void Item_func_add_time::fix_length_and_dec()
{
  enum_field_types arg0_field_type;
  decimals= max(args[0]->decimals, args[1]->decimals);

  /*
    The field type for the result of an Item_func_add_time function is defined
    as follows:

    - If first arg is a MYSQL_TYPE_DATETIME or MYSQL_TYPE_TIMESTAMP 
      result is MYSQL_TYPE_DATETIME
    - If first arg is a MYSQL_TYPE_TIME result is MYSQL_TYPE_TIME
    - Otherwise the result is MYSQL_TYPE_STRING
  */

  cached_field_type= MYSQL_TYPE_STRING;
  arg0_field_type= args[0]->field_type();
  if (arg0_field_type == MYSQL_TYPE_DATE ||
      arg0_field_type == MYSQL_TYPE_DATETIME ||
      arg0_field_type == MYSQL_TYPE_TIMESTAMP)
    cached_field_type= MYSQL_TYPE_DATETIME;
  else if (arg0_field_type == MYSQL_TYPE_TIME)
    cached_field_type= MYSQL_TYPE_TIME;
  Item_temporal_func::fix_length_and_dec();
}

/**
  ADDTIME(t,a) and SUBTIME(t,a) are time functions that calculate a
  time/datetime value 

  t: time_or_datetime_expression
  a: time_expression
  
  Result: Time value or datetime value
*/

bool Item_func_add_time::get_date(MYSQL_TIME *ltime, ulonglong fuzzy_date)
{
  DBUG_ASSERT(fixed == 1);
  MYSQL_TIME l_time1, l_time2;
  bool is_time= 0;
  long days, microseconds;
  longlong seconds;
  int l_sign= sign, was_cut= 0;

  if (is_date)                        // TIMESTAMP function
  {
    if (get_arg0_date(&l_time1, 0) || 
        args[1]->get_time(&l_time2) ||
        l_time1.time_type == MYSQL_TIMESTAMP_TIME || 
        l_time2.time_type != MYSQL_TIMESTAMP_TIME)
      return (null_value= 1);
  }
  else                                // ADDTIME function
  {
    if (args[0]->get_time(&l_time1) || 
        args[1]->get_time(&l_time2) ||
        l_time2.time_type == MYSQL_TIMESTAMP_DATETIME)
      return (null_value= 1);
    is_time= (l_time1.time_type == MYSQL_TIMESTAMP_TIME);
  }
  if (l_time1.neg != l_time2.neg)
    l_sign= -l_sign;
  
  bzero(ltime, sizeof(*ltime));
  
  ltime->neg= calc_time_diff(&l_time1, &l_time2, -l_sign,
			      &seconds, &microseconds);

  /*
    If first argument was negative and diff between arguments
    is non-zero we need to swap sign to get proper result.
  */
  if (l_time1.neg && (seconds || microseconds))
    ltime->neg= 1-ltime->neg;         // Swap sign of result

  if (!is_time && ltime->neg)
    return (null_value= 1);

  days= (long)(seconds/86400L);

  calc_time_from_sec(ltime, (long)(seconds%86400L), microseconds);

  ltime->time_type= is_time ? MYSQL_TIMESTAMP_TIME : MYSQL_TIMESTAMP_DATETIME;

  if (!is_time)
  {
    if (get_date_from_daynr(days,&ltime->year,&ltime->month,&ltime->day) ||
        !ltime->day)
      return (null_value= 1);
    return (null_value= 0);
  }
  
  ltime->hour+= days*24;

  MYSQL_TIME copy= *ltime;
  ErrConvTime str(&copy);

  check_time_range(ltime, decimals, &was_cut);
  if (was_cut)
    make_truncated_value_warning(current_thd, MYSQL_ERROR::WARN_LEVEL_WARN,
                                 &str, MYSQL_TIMESTAMP_TIME, NullS);

  return (null_value= 0);
}


void Item_func_add_time::print(String *str, enum_query_type query_type)
{
  if (is_date)
  {
    DBUG_ASSERT(sign > 0);
    str->append(STRING_WITH_LEN("timestamp("));
  }
  else
  {
    if (sign > 0)
      str->append(STRING_WITH_LEN("addtime("));
    else
      str->append(STRING_WITH_LEN("subtime("));
  }
  args[0]->print(str, query_type);
  str->append(',');
  args[1]->print(str, query_type);
  str->append(')');
}


/**
  TIMEDIFF(t,s) is a time function that calculates the 
  time value between a start and end time.

  t and s: time_or_datetime_expression
  Result: Time value
*/

bool Item_func_timediff::get_date(MYSQL_TIME *ltime, ulonglong fuzzy_date)
{
  DBUG_ASSERT(fixed == 1);
  longlong seconds;
  long microseconds;
  int l_sign= 1, was_cut= 0;
  MYSQL_TIME l_time1,l_time2,l_time3;
  ErrConvTime str(&l_time3);

  /* the following may be true in, for example, date_add(timediff(...), ... */
  if (fuzzy_date & TIME_NO_ZERO_IN_DATE)
    return (null_value= 1);

  if (args[0]->get_time(&l_time1) ||
      args[1]->get_time(&l_time2) ||
      l_time1.time_type != l_time2.time_type)
    return (null_value= 1);

  if (l_time1.neg != l_time2.neg)
    l_sign= -l_sign;

  bzero((char *)&l_time3, sizeof(l_time3));
  
  l_time3.neg= calc_time_diff(&l_time1, &l_time2, l_sign,
			      &seconds, &microseconds);

  /*
    For MYSQL_TIMESTAMP_TIME only:
      If first argument was negative and diff between arguments
      is non-zero we need to swap sign to get proper result.
  */
  if (l_time1.neg && (seconds || microseconds))
    l_time3.neg= 1-l_time3.neg;         // Swap sign of result

  /*
    seconds is longlong, when casted to long it may become a small number
    even if the original seconds value was too large and invalid.
    as a workaround we limit seconds by a large invalid long number
    ("invalid" means > TIME_MAX_SECOND)
  */
  set_if_smaller(seconds, INT_MAX32);

  calc_time_from_sec(&l_time3, (long) seconds, microseconds);

  if ((fuzzy_date & TIME_NO_ZERO_DATE) && (seconds == 0) &&
      (microseconds == 0))
    return (null_value= 1);

  *ltime= l_time3;
  check_time_range(ltime, decimals, &was_cut);

  if (was_cut)
    make_truncated_value_warning(current_thd, MYSQL_ERROR::WARN_LEVEL_WARN,
                                 &str, MYSQL_TIMESTAMP_TIME, NullS);
  return (null_value= 0);
}

/**
  MAKETIME(h,m,s) is a time function that calculates a time value 
  from the total number of hours, minutes, and seconds.
  Result: Time value
*/

bool Item_func_maketime::get_date(MYSQL_TIME *ltime, ulonglong fuzzy_date)
{
  DBUG_ASSERT(fixed == 1);
  bool overflow= 0;

  longlong hour=   args[0]->val_int();
  longlong minute= args[1]->val_int();
  longlong second= args[2]->val_int();

  if (args[0]->null_value || args[1]->null_value || args[2]->null_value ||
       minute < 0 || minute > 59 || second < 0 || second > 59)
    return (null_value= 1);

  bzero(ltime, sizeof(*ltime));
  ltime->time_type= MYSQL_TIMESTAMP_TIME;

  /* Check for integer overflows */
  if (hour < 0)
  {
    if (args[0]->unsigned_flag)
      overflow= 1;
    else
      ltime->neg= 1;
  }
  if (-hour > TIME_MAX_HOUR || hour > TIME_MAX_HOUR)
    overflow= 1;

  if (!overflow)
  {
    ltime->hour=   (uint) ((hour < 0 ? -hour : hour));
    ltime->minute= (uint) minute;
    ltime->second= (uint) second;
  }
  else
  {
    ltime->hour= TIME_MAX_HOUR;
    ltime->minute= TIME_MAX_MINUTE;
    ltime->second= TIME_MAX_SECOND;
    char buf[28];
    char *ptr= longlong10_to_str(hour, buf, args[0]->unsigned_flag ? 10 : -10);
    int len = (int)(ptr - buf) + sprintf(ptr, ":%02u:%02u", (uint)minute, (uint)second);
    make_truncated_value_warning(current_thd, MYSQL_ERROR::WARN_LEVEL_WARN,
                                 buf, len, MYSQL_TIMESTAMP_TIME,
                                 NullS);
  }

  return (null_value= 0);
}


/**
  MICROSECOND(a) is a function ( extraction) that extracts the microseconds
  from a.

  a: Datetime or time value
  Result: int value
*/

longlong Item_func_microsecond::val_int()
{
  DBUG_ASSERT(fixed == 1);
  MYSQL_TIME ltime;
  if (!get_arg0_date(&ltime, TIME_TIME_ONLY))
    return ltime.second_part;
  return 0;
}


longlong Item_func_timestamp_diff::val_int()
{
  MYSQL_TIME ltime1, ltime2;
  longlong seconds;
  long microseconds;
  long months= 0;
  int neg= 1;

  null_value= 0;  
  if (args[0]->get_date(&ltime1, TIME_NO_ZERO_DATE | TIME_NO_ZERO_IN_DATE) ||
      args[1]->get_date(&ltime2, TIME_NO_ZERO_DATE | TIME_NO_ZERO_IN_DATE))
    goto null_date;

  if (calc_time_diff(&ltime2,&ltime1, 1,
		     &seconds, &microseconds))
    neg= -1;

  if (int_type == INTERVAL_YEAR ||
      int_type == INTERVAL_QUARTER ||
      int_type == INTERVAL_MONTH)
  {
    uint year_beg, year_end, month_beg, month_end, day_beg, day_end;
    uint years= 0;
    uint second_beg, second_end, microsecond_beg, microsecond_end;

    if (neg == -1)
    {
      year_beg= ltime2.year;
      year_end= ltime1.year;
      month_beg= ltime2.month;
      month_end= ltime1.month;
      day_beg= ltime2.day;
      day_end= ltime1.day;
      second_beg= ltime2.hour * 3600 + ltime2.minute * 60 + ltime2.second;
      second_end= ltime1.hour * 3600 + ltime1.minute * 60 + ltime1.second;
      microsecond_beg= ltime2.second_part;
      microsecond_end= ltime1.second_part;
    }
    else
    {
      year_beg= ltime1.year;
      year_end= ltime2.year;
      month_beg= ltime1.month;
      month_end= ltime2.month;
      day_beg= ltime1.day;
      day_end= ltime2.day;
      second_beg= ltime1.hour * 3600 + ltime1.minute * 60 + ltime1.second;
      second_end= ltime2.hour * 3600 + ltime2.minute * 60 + ltime2.second;
      microsecond_beg= ltime1.second_part;
      microsecond_end= ltime2.second_part;
    }

    /* calc years */
    years= year_end - year_beg;
    if (month_end < month_beg || (month_end == month_beg && day_end < day_beg))
      years-= 1;

    /* calc months */
    months= 12*years;
    if (month_end < month_beg || (month_end == month_beg && day_end < day_beg))
      months+= 12 - (month_beg - month_end);
    else
      months+= (month_end - month_beg);

    if (day_end < day_beg)
      months-= 1;
    else if ((day_end == day_beg) &&
	     ((second_end < second_beg) ||
	      (second_end == second_beg && microsecond_end < microsecond_beg)))
      months-= 1;
  }

  switch (int_type) {
  case INTERVAL_YEAR:
    return months/12*neg;
  case INTERVAL_QUARTER:
    return months/3*neg;
  case INTERVAL_MONTH:
    return months*neg;
  case INTERVAL_WEEK:          
    return seconds/86400L/7L*neg;
  case INTERVAL_DAY:		
    return seconds/86400L*neg;
  case INTERVAL_HOUR:		
    return seconds/3600L*neg;
  case INTERVAL_MINUTE:		
    return seconds/60L*neg;
  case INTERVAL_SECOND:		
    return seconds*neg;
  case INTERVAL_MICROSECOND:
    /*
      In MySQL difference between any two valid datetime values
      in microseconds fits into longlong.
    */
    return (seconds*1000000L+microseconds)*neg;
  default:
    break;
  }

null_date:
  null_value=1;
  return 0;
}


void Item_func_timestamp_diff::print(String *str, enum_query_type query_type)
{
  str->append(func_name());
  str->append('(');

  switch (int_type) {
  case INTERVAL_YEAR:
    str->append(STRING_WITH_LEN("YEAR"));
    break;
  case INTERVAL_QUARTER:
    str->append(STRING_WITH_LEN("QUARTER"));
    break;
  case INTERVAL_MONTH:
    str->append(STRING_WITH_LEN("MONTH"));
    break;
  case INTERVAL_WEEK:          
    str->append(STRING_WITH_LEN("WEEK"));
    break;
  case INTERVAL_DAY:		
    str->append(STRING_WITH_LEN("DAY"));
    break;
  case INTERVAL_HOUR:
    str->append(STRING_WITH_LEN("HOUR"));
    break;
  case INTERVAL_MINUTE:		
    str->append(STRING_WITH_LEN("MINUTE"));
    break;
  case INTERVAL_SECOND:
    str->append(STRING_WITH_LEN("SECOND"));
    break;		
  case INTERVAL_MICROSECOND:
    str->append(STRING_WITH_LEN("SECOND_FRAC"));
    break;
  default:
    break;
  }

  for (uint i=0 ; i < 2 ; i++)
  {
    str->append(',');
    args[i]->print(str, query_type);
  }
  str->append(')');
}


String *Item_func_get_format::val_str_ascii(String *str)
{
  DBUG_ASSERT(fixed == 1);
  const char *format_name;
  KNOWN_DATE_TIME_FORMAT *format;
  String *val= args[0]->val_str_ascii(str);
  ulong val_len;

  if ((null_value= args[0]->null_value))
    return 0;    

  val_len= val->length();
  for (format= &known_date_time_formats[0];
       (format_name= format->format_name);
       format++)
  {
    uint format_name_len;
    format_name_len= (uint) strlen(format_name);
    if (val_len == format_name_len &&
	!my_strnncoll(&my_charset_latin1, 
		      (const uchar *) val->ptr(), val_len, 
		      (const uchar *) format_name, val_len))
    {
      const char *format_str= get_date_time_format_str(format, type);
      str->set(format_str, (uint) strlen(format_str), &my_charset_numeric);
      return str;
    }
  }

  null_value= 1;
  return 0;
}


void Item_func_get_format::print(String *str, enum_query_type query_type)
{
  str->append(func_name());
  str->append('(');

  switch (type) {
  case MYSQL_TIMESTAMP_DATE:
    str->append(STRING_WITH_LEN("DATE, "));
    break;
  case MYSQL_TIMESTAMP_DATETIME:
    str->append(STRING_WITH_LEN("DATETIME, "));
    break;
  case MYSQL_TIMESTAMP_TIME:
    str->append(STRING_WITH_LEN("TIME, "));
    break;
  default:
    DBUG_ASSERT(0);
  }
  args[0]->print(str, query_type);
  str->append(')');
}


/**
  Get type of datetime value (DATE/TIME/...) which will be produced
  according to format string.

  @param format   format string
  @param length   length of format string

  @note
    We don't process day format's characters('D', 'd', 'e') because day
    may be a member of all date/time types.

  @note
    Format specifiers supported by this function should be in sync with
    specifiers supported by extract_date_time() function.

  @return
    One of date_time_format_types values:
    - DATE_TIME_MICROSECOND
    - DATE_TIME
    - DATE_ONLY
    - TIME_MICROSECOND
    - TIME_ONLY
*/

static date_time_format_types
get_date_time_result_type(const char *format, uint length)
{
  const char *time_part_frms= "HISThiklrs";
  const char *date_part_frms= "MVUXYWabcjmvuxyw";
  bool date_part_used= 0, time_part_used= 0, frac_second_used= 0;
  
  const char *val= format;
  const char *end= format + length;

  for (; val != end && val != end; val++)
  {
    if (*val == '%' && val+1 != end)
    {
      val++;
      if (*val == 'f')
        frac_second_used= time_part_used= 1;
      else if (!time_part_used && strchr(time_part_frms, *val))
	time_part_used= 1;
      else if (!date_part_used && strchr(date_part_frms, *val))
	date_part_used= 1;
      if (date_part_used && frac_second_used)
      {
        /*
          frac_second_used implies time_part_used, and thus we already
          have all types of date-time components and can end our search.
        */
	return DATE_TIME_MICROSECOND;
      }
    }
  }

  /* We don't have all three types of date-time components */
  if (frac_second_used)
    return TIME_MICROSECOND;
  if (time_part_used)
  {
    if (date_part_used)
      return DATE_TIME;
    return TIME_ONLY;
  }
  return DATE_ONLY;
}


void Item_func_str_to_date::fix_length_and_dec()
{
  cached_field_type= MYSQL_TYPE_DATETIME;
  decimals= NOT_FIXED_DEC;
  if ((const_item= args[1]->const_item()))
  {
    char format_buff[64];
    String format_str(format_buff, sizeof(format_buff), &my_charset_bin);
    String *format= args[1]->val_str(&format_str);
    decimals= 0;
    if (!args[1]->null_value)
    {
      date_time_format_types cached_format_type=
        get_date_time_result_type(format->ptr(), format->length());
      switch (cached_format_type) {
      case DATE_ONLY:
        cached_field_type= MYSQL_TYPE_DATE; 
        break;
      case TIME_MICROSECOND:
        decimals= 6;
        /* fall through */
      case TIME_ONLY:
        cached_field_type= MYSQL_TYPE_TIME; 
        break;
      case DATE_TIME_MICROSECOND:
        decimals= 6;
        /* fall through */
      case DATE_TIME:
        cached_field_type= MYSQL_TYPE_DATETIME; 
        break;
      }
    }
  }
  cached_timestamp_type= mysql_type_to_time_type(cached_field_type);
  Item_temporal_func::fix_length_and_dec();
}


bool Item_func_str_to_date::get_date(MYSQL_TIME *ltime, ulonglong fuzzy_date)
{
  DATE_TIME_FORMAT date_time_format;
  char val_buff[64], format_buff[64];
  String val_string(val_buff, sizeof(val_buff), &my_charset_bin), *val;
  String format_str(format_buff, sizeof(format_buff), &my_charset_bin),
    *format;

  val=    args[0]->val_str(&val_string);
  format= args[1]->val_str(&format_str);
  if (args[0]->null_value || args[1]->null_value)
    return (null_value=1);

  date_time_format.format.str=    (char*) format->ptr();
  date_time_format.format.length= format->length();
  if (extract_date_time(&date_time_format, val->ptr(), val->length(),
			ltime, cached_timestamp_type, 0, "datetime",
                        fuzzy_date))
    return (null_value=1);
  if (cached_timestamp_type == MYSQL_TIMESTAMP_TIME && ltime->day)
  {
    /*
      Day part for time type can be nonzero value and so 
      we should add hours from day part to hour part to
      keep valid time value.
    */
    ltime->hour+= ltime->day*24;
    ltime->day= 0;
  }
  return (null_value= 0);
}


bool Item_func_last_day::get_date(MYSQL_TIME *ltime, ulonglong fuzzy_date)
{
  if (get_arg0_date(ltime, fuzzy_date) ||
      (ltime->month == 0))
    return (null_value=1);
  uint month_idx= ltime->month-1;
  ltime->day= days_in_month[month_idx];
  if ( month_idx == 1 && calc_days_in_year(ltime->year) == 366)
    ltime->day= 29;
  ltime->hour= ltime->minute= ltime->second= 0;
  ltime->second_part= 0;
  ltime->time_type= MYSQL_TIMESTAMP_DATE;
  return (null_value= 0);
}<|MERGE_RESOLUTION|>--- conflicted
+++ resolved
@@ -2032,15 +2032,10 @@
 {
   INTERVAL interval;
 
-<<<<<<< HEAD
-  if (args[0]->get_date(ltime, 0) ||
-      get_interval_value(args[1], int_type, &interval))
-=======
   if (args[0]->get_date(ltime,
                         cached_field_type == MYSQL_TYPE_TIME ?
                         TIME_TIME_ONLY : 0) ||
-      get_interval_value(args[1], int_type, &value, &interval))
->>>>>>> b0514415
+      get_interval_value(args[1], int_type, &interval))
     return (null_value=1);
 
   if (ltime->time_type != MYSQL_TIMESTAMP_TIME &&
