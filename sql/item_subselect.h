--- conflicted
+++ resolved
@@ -49,15 +49,11 @@
         substitution= NULL;
       < Item_subselect::fix_fields
   */
+public:
   Item *substitution;
-public:
   /* unit of subquery */
   st_select_lex_unit *unit;
-<<<<<<< HEAD
-protected:
   Item *expr_cache;
-=======
->>>>>>> d0649570
   /* engine that perform execution of subselect (single select or union) */
   subselect_engine *engine;
 protected:
