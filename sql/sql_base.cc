/* Copyright (c) 2000, 2016, Oracle and/or its affiliates.
   Copyright (c) 2010, 2024, MariaDB

   This program is free software; you can redistribute it and/or modify
   it under the terms of the GNU General Public License as published by
   the Free Software Foundation; version 2 of the License.

   This program is distributed in the hope that it will be useful,
   but WITHOUT ANY WARRANTY; without even the implied warranty of
   MERCHANTABILITY or FITNESS FOR A PARTICULAR PURPOSE.  See the
   GNU General Public License for more details.

   You should have received a copy of the GNU General Public License
   along with this program; if not, write to the Free Software
   Foundation, Inc., 51 Franklin Street, Fifth Floor, Boston, MA  02110-1335  USA */


/* Basic functions needed by many modules */

#include "mariadb.h"
#include "sql_base.h"                           // setup_table_map
#include "sql_priv.h"
#include "unireg.h"
#include "debug_sync.h"
#include "lock.h"        // mysql_lock_remove,
                         // mysql_unlock_tables,
                         // mysql_lock_have_duplicate
#include "sql_show.h"    // append_identifier
#include "strfunc.h"     // find_type
#include "sql_view.h"    // mysql_make_view, VIEW_ANY_ACL
#include "sql_parse.h"   // check_table_access
#include "sql_insert.h"  // kill_delayed_threads
#include "sql_partition.h"               // ALTER_PARTITION_PARAM_TYPE
#include "sql_derived.h" // mysql_derived_prepare,
                         // mysql_handle_derived,
                         // mysql_derived_filling
#include "sql_handler.h" // mysql_ha_flush
#include "sql_test.h"
#include "sql_partition.h"                      // ALTER_PARTITION_PARAM_TYPE
#include "log_event.h"                          // Query_log_event
#include "sql_select.h"
#include "sp_head.h"
#include "sp.h"
#include "sp_cache.h"
#include "sql_trigger.h"
#include "transaction.h"
#include "sql_prepare.h"
#include "sql_statistics.h"
#include "sql_cte.h"
#include "sql_update.h"  // class Sql_cmd_update
#include "sql_delete.h"  // class Sql_cmd_delete
#include <m_ctype.h>
#include <my_dir.h>
#include <hash.h>
#include "rpl_filter.h"
#include "sql_table.h"                          // build_table_filename
#include "datadict.h"   // dd_frm_is_view()
#include "rpl_rli.h"   // rpl_group_info
#ifdef  _WIN32
#include <io.h>
#endif
#include "wsrep_mysqld.h"
#ifdef WITH_WSREP
#include "wsrep_thd.h"
#include "wsrep_trans_observer.h"
#endif /* WITH_WSREP */

bool
No_such_table_error_handler::handle_condition(THD *,
                                              uint sql_errno,
                                              const char*,
                                              Sql_condition::enum_warning_level *level,
                                              const char*,
                                              Sql_condition ** cond_hdl)
{
  *cond_hdl= NULL;
  if (!first_error)
    first_error= sql_errno;
  if (sql_errno == ER_NO_SUCH_TABLE
      || sql_errno == ER_NO_SUCH_TABLE_IN_ENGINE
      || sql_errno == ER_UNKNOWN_SEQUENCES)
  {
    m_handled_errors++;
    return TRUE;
  }

  if (*level == Sql_condition::WARN_LEVEL_ERROR)
    m_unhandled_errors++;
  return FALSE;
}


bool No_such_table_error_handler::safely_trapped_errors()
{
  /*
    If m_unhandled_errors != 0, something else, unanticipated, happened,
    so the error is not trapped but returned to the caller.
    Multiple ER_NO_SUCH_TABLE can be raised in case of views.
  */
  return ((m_handled_errors > 0) && (m_unhandled_errors == 0));
}

/**
  This internal handler is used to trap ER_NO_SUCH_TABLE and
  ER_WRONG_MRG_TABLE errors during CHECK/REPAIR TABLE for MERGE
  tables.
*/

class Repair_mrg_table_error_handler : public Internal_error_handler
{
public:
  Repair_mrg_table_error_handler()
    : m_handled_errors(false), m_unhandled_errors(false)
  {}

  bool handle_condition(THD *thd,
                        uint sql_errno,
                        const char* sqlstate,
                        Sql_condition::enum_warning_level *level,
                        const char* msg,
                        Sql_condition ** cond_hdl);

  /**
    Returns TRUE if there were ER_NO_SUCH_/WRONG_MRG_TABLE and there
    were no unhandled errors. FALSE otherwise.
  */
  bool safely_trapped_errors()
  {
    /*
      Check for m_handled_errors is here for extra safety.
      It can be useful in situation when call to open_table()
      fails because some error which was suppressed by another
      error handler (e.g. in case of MDL deadlock which we
      decided to solve by back-off and retry).
    */
    return (m_handled_errors && (! m_unhandled_errors));
  }

private:
  bool m_handled_errors;
  bool m_unhandled_errors;
};


bool
Repair_mrg_table_error_handler::handle_condition(THD *,
                                                 uint sql_errno,
                                                 const char*,
                                                 Sql_condition::enum_warning_level *level,
                                                 const char*,
                                                 Sql_condition ** cond_hdl)
{
  *cond_hdl= NULL;
  if (sql_errno == ER_NO_SUCH_TABLE ||
      sql_errno == ER_NO_SUCH_TABLE_IN_ENGINE ||
      sql_errno == ER_WRONG_MRG_TABLE)
  {
    m_handled_errors= true;
    return TRUE;
  }

  m_unhandled_errors= true;
  return FALSE;
}


/**
  @defgroup Data_Dictionary Data Dictionary
  @{
*/

static bool check_and_update_table_version(THD *thd, TABLE_LIST *tables,
                                           TABLE_SHARE *table_share);
static bool open_table_entry_fini(THD *thd, TABLE_SHARE *share, TABLE *entry);
static bool auto_repair_table(THD *thd, TABLE_LIST *table_list);


/**
  Get table cache key for a table list element.

  @param table_list[in]  Table list element.
  @param key[out]        On return points to table cache key for the table.

  @note Unlike create_table_def_key() call this function doesn't construct
        key in a buffer provided by caller. Instead it relies on the fact
        that table list element for which key is requested has properly
        initialized MDL_request object and the fact that table definition
        cache key is suffix of key used in MDL subsystem. So to get table
        definition key it simply needs to return pointer to appropriate
        part of MDL_key object nested in this table list element.
        Indeed, this means that lifetime of key produced by this call is
        limited by the lifetime of table list element which it got as
        parameter.

  @return Length of key.
*/

uint get_table_def_key(const TABLE_LIST *table_list, const char **key)
{
  /*
    This call relies on the fact that TABLE_LIST::mdl_request::key object
    is properly initialized, so table definition cache can be produced
    from key used by MDL subsystem.
  */
  DBUG_ASSERT(!strcmp(table_list->get_db_name().str,
                      table_list->mdl_request.key.db_name()));
  DBUG_ASSERT(!strcmp(table_list->get_table_name().str,
                      table_list->mdl_request.key.name()));

  *key= (const char*)table_list->mdl_request.key.ptr() + 1;
  return table_list->mdl_request.key.length() - 1;
}



/*****************************************************************************
  Functions to handle table definition cache (TABLE_SHARE)
*****************************************************************************/

/*
  Create a list for all open tables matching SQL expression

  SYNOPSIS
    list_open_tables()
    thd			Thread THD
    wild		SQL like expression

  NOTES
    One gets only a list of tables for which one has any kind of privilege.
    db and table names are allocated in result struct, so one doesn't need
    a lock when traversing the return list.

  RETURN VALUES
    NULL	Error (Probably OOM)
    #		Pointer to list of names of open tables.
*/

class list_open_tables_arg
{
public:
  THD *thd;
  const Lex_ident_db db;
  const char *wild;
  TABLE_LIST table_list;
  OPEN_TABLE_LIST **start_list, *open_list;

  list_open_tables_arg(THD *thd_arg, const LEX_CSTRING &db_arg,
                       const char *wild_arg)
   :thd(thd_arg), db(db_arg), wild(wild_arg),
    start_list(&open_list), open_list(0)
  {
    bzero((char*) &table_list, sizeof(table_list));
  }
};


static my_bool list_open_tables_callback(void *el, void *a)
{
<<<<<<< HEAD
=======
  TDC_element *element= static_cast<TDC_element*>(el);
  list_open_tables_arg *arg= static_cast<list_open_tables_arg*>(a);
>>>>>>> 14d9801c
  const Lex_ident_db
    db= Lex_ident_db(Lex_cstring_strlen((const char*) element->m_key));
  const char *table_name= db.str + db.length + 1;

  if (arg->db.str && !arg->db.streq(db))
    return FALSE;
  if (arg->wild && wild_compare(table_name, arg->wild, 0))
    return FALSE;

  /* Check if user has SELECT privilege for any column in the table */
  arg->table_list.db= db;
  arg->table_list.table_name= Lex_cstring_strlen(table_name);
  arg->table_list.grant.privilege= NO_ACL;

  if (check_table_access(arg->thd, SELECT_ACL, &arg->table_list, TRUE, 1, TRUE))
    return FALSE;

  if (!(*arg->start_list= (OPEN_TABLE_LIST *) arg->thd->alloc(
                    sizeof(**arg->start_list) + element->m_key_length)))
    return TRUE;

  strmov((*arg->start_list)->table=
         strmov(((*arg->start_list)->db= (char*) ((*arg->start_list) + 1)),
                db.str) + 1, table_name);
  (*arg->start_list)->in_use= 0;

  mysql_mutex_lock(&element->LOCK_table_share);
  All_share_tables_list::Iterator it(element->all_tables);
  TABLE *table;
  while ((table= it++))
    if (table->in_use)
      ++(*arg->start_list)->in_use;
  mysql_mutex_unlock(&element->LOCK_table_share);
  (*arg->start_list)->locked= 0;                   /* Obsolete. */
  arg->start_list= &(*arg->start_list)->next;
  *arg->start_list= 0;
  return FALSE;
}


OPEN_TABLE_LIST *list_open_tables(THD *thd,
                                  const LEX_CSTRING &db,
                                  const char *wild)
{
  DBUG_ENTER("list_open_tables");
  list_open_tables_arg argument(thd, db, wild);

<<<<<<< HEAD
  if (tdc_iterate(thd, (my_hash_walk_action) list_open_tables_callback,
                  &argument, true))
=======
  if (tdc_iterate(thd, list_open_tables_callback, &argument, true))
>>>>>>> 14d9801c
    DBUG_RETURN(0);

  DBUG_RETURN(argument.open_list);
}


/**
   Close all tables that are not in use in table definition cache
*/

void purge_tables()
{
  /*
    Force close of all open tables.

    Note that code in TABLE_SHARE::wait_for_old_version() assumes that
    incrementing of refresh_version is followed by purge of unused table
    shares.
  */
  kill_delayed_threads();
  /*
    Get rid of all unused TABLE and TABLE_SHARE instances. By doing
    this we automatically close all tables which were marked as "old".
  */
  tc_purge();
  /* Free table shares which were not freed implicitly by loop above. */
  tdc_purge(true);
}


/**
   close_cached_tables

   This function has two separate usages:
   1) Close not used tables in the table cache to free memory
   2) Close a list of tables and wait until they are not used anymore. This
      is used mainly when preparing a table for export.

   If there are locked tables, they are closed and reopened before
   function returns. This is done to ensure that table files will be closed
   by all threads and thus external copyable when FLUSH TABLES returns.
*/

bool close_cached_tables(THD *thd, TABLE_LIST *tables,
                         bool wait_for_refresh, ulong timeout)
{
  DBUG_ENTER("close_cached_tables");
  DBUG_ASSERT(thd || (!wait_for_refresh && !tables));
  DBUG_ASSERT(wait_for_refresh || !tables);

  if (!tables)
  {
    /* Free tables that are not used */
    purge_tables();
    if (!wait_for_refresh)
      DBUG_RETURN(false);
  }

  DBUG_PRINT("info", ("open table definitions: %d",
                      (int) tdc_records()));

  if (thd->locked_tables_mode)
  {
    /*
      If we are under LOCK TABLES, we need to reopen the tables without
      opening a door for any concurrent threads to sneak in and get
      lock on our tables. To achieve this we use exclusive metadata
      locks.
    */
    TABLE_LIST *tables_to_reopen= (tables ? tables :
                                  thd->locked_tables_list.locked_tables());
    bool result= false;

    /* close open HANDLER for this thread to allow table to be closed */
    mysql_ha_flush_tables(thd, tables_to_reopen);

    for (TABLE_LIST *table_list= tables_to_reopen; table_list;
         table_list= table_list->next_global)
    {
      int err;
      /* A check that the table was locked for write is done by the caller. */
      TABLE *table= find_table_for_mdl_upgrade(thd, table_list->db.str,
                                            table_list->table_name.str, &err);

      /* May return NULL if this table has already been closed via an alias. */
      if (! table)
        continue;

      if (wait_while_table_is_used(thd, table,
                                   HA_EXTRA_PREPARE_FOR_FORCED_CLOSE))
      {
        result= true;
        break;
      }
      close_all_tables_for_name(thd, table->s, HA_EXTRA_NOT_USED, NULL);
    }
    /*
      No other thread has the locked tables open; reopen them and get the
      old locks. This should always succeed (unless some external process
      has removed the tables)
    */
    if (thd->locked_tables_list.reopen_tables(thd, false))
      result= true;

    /*
      Since downgrade_lock() won't do anything with shared
      metadata lock it is much simpler to go through all open tables rather
      than picking only those tables that were flushed.
    */
    for (TABLE *tab= thd->open_tables; tab; tab= tab->next)
      tab->mdl_ticket->downgrade_lock(MDL_SHARED_NO_READ_WRITE);

    DBUG_RETURN(result);
  }
  else if (tables)
  {
    /*
      Get an explicit MDL lock for all requested tables to ensure they are
      not used by any other thread
    */
    MDL_request_list mdl_requests;

    DBUG_PRINT("info", ("Waiting for other threads to close their open tables"));
    DEBUG_SYNC(thd, "after_flush_unlock");

    /* close open HANDLER for this thread to allow table to be closed */
    mysql_ha_flush_tables(thd, tables);

    for (TABLE_LIST *table= tables; table; table= table->next_local)
    {
      MDL_request *mdl_request= new (thd->mem_root) MDL_request;
      if (mdl_request == NULL)
        DBUG_RETURN(true);
      MDL_REQUEST_INIT_BY_KEY(mdl_request, &table->mdl_request.key,
                              MDL_EXCLUSIVE, MDL_STATEMENT);
      mdl_requests.push_front(mdl_request);
    }

    if (thd->mdl_context.acquire_locks(&mdl_requests, timeout))
      DBUG_RETURN(true);

    for (TABLE_LIST *table= tables; table; table= table->next_local)
      tdc_remove_table(thd, table->db.str, table->table_name.str);
  }
  DBUG_RETURN(false);
}


/**
  Collect all shares that has open tables
*/

struct tc_collect_arg
{
  DYNAMIC_ARRAY shares;
  flush_tables_type flush_type;
};

static my_bool tc_collect_used_shares(void *el, void *a)
{
  TDC_element *element= static_cast<TDC_element*>(el);
  tc_collect_arg *arg= static_cast<tc_collect_arg*>(a);
  my_bool result= FALSE;

  DYNAMIC_ARRAY *shares= &arg->shares;
  mysql_mutex_lock(&element->LOCK_table_share);
  if (element->ref_count > 0 && !element->share->is_view)
  {
    DBUG_ASSERT(element->share);
    bool do_flush= 0;
    switch (arg->flush_type) {
    case FLUSH_ALL:
      do_flush= 1;
      break;
    case FLUSH_NON_TRANS_TABLES:
      if (!element->share->online_backup &&
          element->share->table_category == TABLE_CATEGORY_USER)
        do_flush= 1;
      break;
    case FLUSH_SYS_TABLES:
      if (!element->share->online_backup &&
          element->share->table_category != TABLE_CATEGORY_USER)
        do_flush= 1;
    }
    if (do_flush)
    {
      element->ref_count++;                       // Protect against delete
      if (push_dynamic(shares, (uchar*) &element->share))
        result= TRUE;
    }
  }
  mysql_mutex_unlock(&element->LOCK_table_share);
  return result;
}


/*
  Ignore errors from opening read only tables
*/

class flush_tables_error_handler : public Internal_error_handler
{
public:
  int handled_errors;
  int unhandled_errors;
  flush_tables_error_handler() : handled_errors(0), unhandled_errors(0)
  {}

  bool handle_condition(THD *thd,
                        uint sql_errno,
                        const char* sqlstate,
                        Sql_condition::enum_warning_level *level,
                        const char* msg,
                        Sql_condition ** cond_hdl)
  {
    *cond_hdl= NULL;
    if (sql_errno == ER_OPEN_AS_READONLY || sql_errno == ER_LOCK_WAIT_TIMEOUT)
    {
      handled_errors++;
      return TRUE;
    }
    if (*level == Sql_condition::WARN_LEVEL_ERROR)
      unhandled_errors++;
    return FALSE;
  }

  bool got_fatal_error()
  {
    return unhandled_errors > 0;
  }
};


/**
   Flush cached table as part of global read lock

   @param thd
   @param flag   What type of tables should be flushed

   @return 0  ok
   @return 1  error

   After we get the list of table shares, we will call flush on all
   possible tables, even if some flush fails.
*/

bool flush_tables(THD *thd, flush_tables_type flag)
{
  bool result= TRUE;
  tc_collect_arg collect_arg;
  TABLE *tmp_table;
  flush_tables_error_handler error_handler;
  DBUG_ENTER("flush_tables");

  purge_tables();  /* Flush unused tables and shares */
  DEBUG_SYNC(thd, "after_purge_tables");

  /*
    Loop over all shares and collect shares that have open tables
    TODO:
    Optimize this to only collect shares that have been used for
    write after last time all tables was closed.
  */

  if (!(tmp_table= (TABLE*) my_malloc(PSI_INSTRUMENT_ME, sizeof(*tmp_table),
                                      MYF(MY_WME | MY_THREAD_SPECIFIC))))
    DBUG_RETURN(1);

  my_init_dynamic_array(PSI_INSTRUMENT_ME, &collect_arg.shares,
                        sizeof(TABLE_SHARE*), 100, 100, MYF(0));
  collect_arg.flush_type= flag;
  if (tdc_iterate(thd, tc_collect_used_shares, &collect_arg, true))
  {
    /* Release already collected shares */
    for (uint i= 0 ; i < collect_arg.shares.elements ; i++)
    {
      TABLE_SHARE *share= *dynamic_element(&collect_arg.shares, i,
                                           TABLE_SHARE**);
      tdc_release_share(share);
    }
    goto err;
  }

  /* Call HA_EXTRA_FLUSH on all found shares */

  thd->push_internal_handler(&error_handler);
  for (uint i= 0 ; i < collect_arg.shares.elements ; i++)
  {
    TABLE_SHARE *share= *dynamic_element(&collect_arg.shares, i,
                                         TABLE_SHARE**);
    TABLE *table= tc_acquire_table(thd, share->tdc);
    if (table)
    {
      (void) table->file->extra(HA_EXTRA_FLUSH);
      DEBUG_SYNC(table->in_use, "before_tc_release_table");
      tc_release_table(table);
    }
    else
    {
      /*
        No free TABLE instances available. We have to open a new one.

        Try to take a MDL lock to ensure we can open a new table instance.
        If the lock fails, it means that some DDL operation or flush tables
        with read lock is ongoing.
        In this case we cannot sending the HA_EXTRA_FLUSH signal.
      */

      MDL_request mdl_request;
      MDL_REQUEST_INIT(&mdl_request, MDL_key::TABLE,
                       share->db.str,
                       share->table_name.str,
                       MDL_SHARED, MDL_EXPLICIT);

      if (!thd->mdl_context.acquire_lock(&mdl_request, 0))
      {
        /*
          HA_OPEN_FOR_FLUSH is used to allow us to open the table even if
          TABLE_SHARE::incompatible_version is set. It also will tell
          SEQUENCE engine that we don't have to read the sequence information
          (which may cause deadlocks with concurrently running ALTER TABLE or
          ALTER SEQUENCE) as we will close the table at once.
        */
        if (!open_table_from_share(thd, share, &empty_clex_str,
                                   HA_OPEN_KEYFILE, 0,
                                   HA_OPEN_FOR_ALTER | HA_OPEN_FOR_FLUSH,
                                   tmp_table, FALSE,
                                   NULL))
        {
          (void) tmp_table->file->extra(HA_EXTRA_FLUSH);
          /*
            We don't put the table into the TDC as the table was not fully
            opened (we didn't open triggers)
          */
          closefrm(tmp_table);
        }
        thd->mdl_context.release_lock(mdl_request.ticket);
      }
    }
    tdc_release_share(share);
  }
  thd->pop_internal_handler();
  result= error_handler.got_fatal_error();
  DBUG_PRINT("note", ("open_errors: %u %u",
                      error_handler.handled_errors,
                      error_handler.unhandled_errors));
err:
  my_free(tmp_table);
  delete_dynamic(&collect_arg.shares);
  DBUG_RETURN(result);
}


/*
  Mark all tables in the list which were used by current substatement
  as free for reuse.

  SYNOPSIS
    mark_used_tables_as_free_for_reuse()
      thd   - thread context
      table - head of the list of tables

  DESCRIPTION
    Marks all tables in the list which were used by current substatement
    (they are marked by its query_id) as free for reuse.

    Clear 'check_table_binlog_row_based_done' flag. For tables which were used
    by current substatement the flag is cleared as part of 'ha_reset()' call.
    For the rest of the open tables not used by current substament if this
    flag is enabled as part of current substatement execution,
    (for example when THD::binlog_write_table_maps() calls
    prepare_for_row_logging()), clear the flag explicitly.

  NOTE
    The reason we reset query_id is that it's not enough to just test
    if table->query_id != thd->query_id to know if a table is in use.

    For example
    SELECT f1_that_uses_t1() FROM t1;
    In f1_that_uses_t1() we will see one instance of t1 where query_id is
    set to query_id of original query.
*/

static void mark_used_tables_as_free_for_reuse(THD *thd, TABLE *table)
{
  DBUG_ENTER("mark_used_tables_as_free_for_reuse");
  for (; table ; table= table->next)
  {
    DBUG_ASSERT(table->pos_in_locked_tables == NULL ||
                table->pos_in_locked_tables->table == table);
    if (table->query_id == thd->query_id)
    {
      table->query_id= 0;
      table->file->ha_reset();
    }
    else
      table->file->clear_cached_table_binlog_row_based_flag();
  }
  DBUG_VOID_RETURN;
}


/**
  Close all open instances of the table but keep the MDL lock.

  Works both under LOCK TABLES and in the normal mode.
  Removes all closed instances of the table from the table cache.

  @param     thd     thread handle
  @param[in] share   table share, but is just a handy way to
                     access the table cache key

  @param[in] extra
                     HA_EXTRA_PREPARE_FOR_DROP
                        - The table is dropped
                     HA_EXTRA_PREPARE_FOR_RENAME
                        - The table is renamed
                     HA_EXTRA_NOT_USED
                        - The table is marked as closed in the
                          locked_table_list but kept there so one can call
                          locked_table_list->reopen_tables() to put it back.

                     In case of drop/rename the documented behavior is to
                     implicitly remove the table from LOCK TABLES
                     list. 

  @pre Must be called with an X MDL lock on the table.
*/

void
close_all_tables_for_name(THD *thd, TABLE_SHARE *share,
                          ha_extra_function extra,
                          TABLE *skip_table)
{
  DBUG_ASSERT(!share->tmp_table);
  DBUG_ASSERT(share->tdc->flushed);

  char key[MAX_DBKEY_LENGTH];
  size_t key_length= share->table_cache_key.length;
  bool remove_from_locked_tables= extra != HA_EXTRA_NOT_USED;

  memcpy(key, share->table_cache_key.str, key_length);

  for (TABLE **prev= &thd->open_tables; *prev; )
  {
    TABLE *table= *prev;

    if (table->s->table_cache_key.length == key_length &&
        !memcmp(table->s->table_cache_key.str, key, key_length) &&
        table != skip_table)
    {
      thd->locked_tables_list.unlink_from_list(thd,
                                               table->pos_in_locked_tables,
                                               remove_from_locked_tables);
      /* Inform handler that there is a drop table or a rename going on */
      if (extra != HA_EXTRA_NOT_USED && table->db_stat)
      {
        table->file->extra(extra);
        extra= HA_EXTRA_NOT_USED;               // Call extra once!
      }

      /*
        Does nothing if the table is not locked.
        This allows one to use this function after a table
        has been unlocked, e.g. in partition management.
      */
      mysql_lock_remove(thd, thd->lock, table);
      close_thread_table(thd, prev);
    }
    else
    {
      /* Step to next entry in open_tables list. */
      prev= &table->next;
    }
  }
}


int close_thread_tables_for_query(THD *thd)
{
  if (thd->lex && thd->lex->explain)
    thd->lex->explain->notify_tables_are_closed();

  DBUG_EXECUTE_IF("explain_notify_tables_are_closed",
                  if (dbug_user_var_equals_str(thd, "show_explain_probe_query",
                                               thd->query()))
                      dbug_serve_apcs(thd, 1);
                 );
  return close_thread_tables(thd);
}
/*
  Close all tables used by the current substatement, or all tables
  used by this thread if we are on the upper level.

  SYNOPSIS
    close_thread_tables()
    thd			Thread handler

  IMPLEMENTATION
    Unlocks tables and frees derived tables.
    Put all normal tables used by thread in free list.

    It will only close/mark as free for reuse tables opened by this
    substatement, it will also check if we are closing tables after
    execution of complete query (i.e. we are on upper level) and will
    leave prelocked mode if needed.
*/

int close_thread_tables(THD *thd)
{
  TABLE *table;
  int error= 0;
  PSI_stage_info org_stage;
  DBUG_ENTER("close_thread_tables");

  thd->backup_stage(&org_stage);
  THD_STAGE_INFO(thd, stage_closing_tables);

#ifdef EXTRA_DEBUG
  DBUG_PRINT("tcache", ("open tables:"));
  for (table= thd->open_tables; table; table= table->next)
    DBUG_PRINT("tcache", ("table: '%s'.'%s' %p", table->s->db.str,
                          table->s->table_name.str, table));
#endif

#if defined(ENABLED_DEBUG_SYNC)
  /* debug_sync may not be initialized for some slave threads */
  if (thd->debug_sync_control)
    DEBUG_SYNC(thd, "before_close_thread_tables");
#endif

  DBUG_ASSERT(thd->transaction->stmt.is_empty() || thd->in_sub_stmt ||
              (thd->state_flags & Open_tables_state::BACKUPS_AVAIL));

  for (table= thd->open_tables; table; table= table->next)
  {
    /* Table might be in use by some outer statement. */
    DBUG_PRINT("tcache", ("table: '%s'  query_id: %lu",
                          table->s->table_name.str, (ulong) table->query_id));

    if (thd->locked_tables_mode)
    {
#ifdef WITH_PARTITION_STORAGE_ENGINE
      if (table->part_info && table->part_info->vers_require_hist_part(thd) &&
          !thd->stmt_arena->is_stmt_prepare())
        table->part_info->vers_check_limit(thd);
#endif
      /*
        For simple locking we cleanup it here because we don't close thread
        tables. For prelocking we close it when we do close thread tables.
      */
      if (thd->locked_tables_mode != LTM_PRELOCKED)
        table->vcol_cleanup_expr(thd);
    }

    /* Detach MERGE children after every statement. Even under LOCK TABLES. */
    if (thd->locked_tables_mode <= LTM_LOCK_TABLES ||
        table->query_id == thd->query_id)
    {
      DBUG_ASSERT(table->file);
      table->file->extra(HA_EXTRA_DETACH_CHILDREN);
    }
  }

  /*
    We are assuming here that thd->derived_tables contains ONLY derived
    tables for this substatement. i.e. instead of approach which uses
    query_id matching for determining which of the derived tables belong
    to this substatement we rely on the ability of substatements to
    save/restore thd->derived_tables during their execution.

    TODO: Probably even better approach is to simply associate list of
          derived tables with (sub-)statement instead of thread and destroy
          them at the end of its execution.

    Note: EXPLAIN/ANALYZE depends on derived tables being freed here. See
    sql_explain.h:ExplainDataStructureLifetime.
  */
  if (thd->derived_tables)
  {
    TABLE *next;
    /*
      Close all derived tables generated in queries like
      SELECT * FROM (SELECT * FROM t1)
    */
    for (table= thd->derived_tables ; table ; table= next)
    {
      next= table->next;
      free_tmp_table(thd, table);
    }
    thd->derived_tables= 0;
  }

  if (thd->rec_tables)
  {
    TABLE *next;
    /*
      Close all temporary tables created for recursive table references.
      This action was postponed because the table could be used in the
      statements like  ANALYZE WITH r AS (...) SELECT * from r
      where r is defined through recursion. 
    */
    for (table= thd->rec_tables ; table ; table= next)
    {
      next= table->next;
      free_tmp_table(thd, table);
    }
    thd->rec_tables= 0;
  }

  /*
    Mark all temporary tables used by this statement as free for reuse.
  */
  thd->mark_tmp_tables_as_free_for_reuse();

  if (thd->locked_tables_mode)
  {

    /* Ensure we are calling ha_reset() for all used tables */
    mark_used_tables_as_free_for_reuse(thd, thd->open_tables);

    /*
      We are under simple LOCK TABLES or we're inside a sub-statement
      of a prelocked statement, so should not do anything else.

      Note that even if we are in LTM_LOCK_TABLES mode and statement
      requires prelocking (e.g. when we are closing tables after
      failing at "open" all tables required for statement execution)
      we will exit this function a few lines below.
    */
    if (! thd->lex->requires_prelocking())
    {
      error= 0;
      goto end;
    }

    /*
      We are in the top-level statement of a prelocked statement,
      so we have to leave the prelocked mode now with doing implicit
      UNLOCK TABLES if needed.
    */
    if (thd->locked_tables_mode == LTM_PRELOCKED_UNDER_LOCK_TABLES)
      thd->locked_tables_mode= LTM_LOCK_TABLES;

    if (thd->locked_tables_mode == LTM_LOCK_TABLES)
    {
      error= 0;
      goto end;
    }

    thd->leave_locked_tables_mode();

    /* Fallthrough */
  }

  if (thd->lock)
  {
    /*
      Ensure binlog caches has been flushed in binlog_query() or
      binlog_commit().
    */
    DBUG_ASSERT((thd->state_flags & Open_tables_state::BACKUPS_AVAIL) ||
                !thd->has_pending_row_events());
    if (mysql_unlock_tables(thd, thd->lock))
      error= 1;
    thd->lock=0;
  }
  /*
    Closing a MERGE child before the parent would be fatal if the
    other thread tries to abort the MERGE lock in between.
  */
  while (thd->open_tables)
    (void) close_thread_table(thd, &thd->open_tables);

end:
  THD_STAGE_INFO(thd, org_stage);
  DBUG_RETURN(error);
}


/* move one table to free list */

void close_thread_table(THD *thd, TABLE **table_ptr)
{
  TABLE *table= *table_ptr;
  handler *file= table->file;
  DBUG_ENTER("close_thread_table");
  DBUG_PRINT("tcache", ("table: '%s'.'%s' %p", table->s->db.str,
                        table->s->table_name.str, table));
  DBUG_ASSERT(!file->keyread_enabled());
  DBUG_ASSERT(file->inited == handler::NONE);

  /*
    The metadata lock must be released after giving back
    the table to the table cache.
  */
  DBUG_ASSERT(thd->mdl_context.is_lock_owner(MDL_key::TABLE,
                                             table->s->db.str,
                                             table->s->table_name.str,
                                             MDL_SHARED) ||
              thd->mdl_context.is_lock_warrantee(MDL_key::TABLE,
                                                 table->s->db.str,
                                                 table->s->table_name.str,
                                                 MDL_SHARED));
  table->vcol_cleanup_expr(thd);
  table->mdl_ticket= NULL;

  file->update_global_table_stats();
  file->update_global_index_stats();
  if (unlikely(thd->variables.log_slow_verbosity &
               LOG_SLOW_VERBOSITY_ENGINE) &&
      likely(file->handler_stats))
  {
    Exec_time_tracker *tracker;
    if ((tracker= file->get_time_tracker()))
      file->handler_stats->engine_time+= tracker->get_cycles();
    thd->handler_stats.add(file->handler_stats);
  }
  /*
    This look is needed to allow THD::notify_shared_lock() to
    traverse the thd->open_tables list without having to worry that
    some of the tables are removed from under it
  */

  mysql_mutex_lock(&thd->LOCK_thd_data);
  *table_ptr=table->next;
  mysql_mutex_unlock(&thd->LOCK_thd_data);

  if (! table->needs_reopen())
  {
    /* Avoid having MERGE tables with attached children in table cache. */
    file->extra(HA_EXTRA_DETACH_CHILDREN);
    /* Free memory and reset for next loop. */
    free_field_buffers_larger_than(table, MAX_TDC_BLOB_SIZE);
    file->ha_reset();
  }

  /*
    Do this *before* entering the TABLE_SHARE::tdc.LOCK_table_share
    critical section.
  */
  MYSQL_UNBIND_TABLE(file);

  tc_release_table(table);
  DBUG_VOID_RETURN;
}


/*
  Find table in list.

  SYNOPSIS
    find_table_in_list()
    table		Pointer to table list
    offset		Offset to which list in table structure to use
    db_name		Data base name
    table_name		Table name

  NOTES:
    This is called by find_table_in_global_list().

  RETURN VALUES
    NULL	Table not found
    #		Pointer to found table.
*/

TABLE_LIST *find_table_in_list(TABLE_LIST *table,
                               TABLE_LIST *TABLE_LIST::*link,
                               const LEX_CSTRING *db_name,
                               const LEX_CSTRING *table_name)
{
  for (; table; table= table->*link )
  {
    if (cmp(&table->db, db_name) == 0 &&
        cmp(&table->table_name, table_name) == 0)
      break;
  }
  return table;
}


/**
  Test that table is unique (It's only exists once in the table list)

  @param  thd                   thread handle
  @param  table                 table which should be checked
  @param  table_list            list of tables
  @param  check_flag            whether to check tables' aliases
                                Currently this is only used by INSERT

  NOTE: to exclude derived tables from check we use following mechanism:
    a) during derived table processing set THD::derived_tables_processing
    b) JOIN::prepare set SELECT::exclude_from_table_unique_test if
       THD::derived_tables_processing set. (we can't use JOIN::execute
       because for PS we perform only JOIN::prepare, but we can't set this
       flag in JOIN::prepare if we are not sure that we are in derived table
       processing loop, because multi-update call fix_fields() for some its
       items (which mean JOIN::prepare for subqueries) before unique_table
       call to detect which tables should be locked for write).
    c) find_dup_table skip all tables which belong to SELECT with
       SELECT::exclude_from_table_unique_test set.
    Also SELECT::exclude_from_table_unique_test used to exclude from check
    tables of main SELECT of multi-delete and multi-update

    We also skip tables with TABLE_LIST::prelocking_placeholder set,
    because we want to allow SELECTs from them, and their modification
    will rise the error anyway.

    TODO: when we will have table/view change detection we can do this check
          only once for PS/SP

  @retval !=0  found duplicate
  @retval 0 if table is unique
*/

static
TABLE_LIST* find_dup_table(THD *thd, TABLE_LIST *table, TABLE_LIST *table_list,
                           uint check_flag)
{
  TABLE_LIST *res= 0;
  DBUG_ENTER("find_dup_table");
  DBUG_PRINT("enter", ("table alias: %s", table->alias.str));

  /*
    If this function called for query which update table (INSERT/UPDATE/...)
    then we have in table->table pointer to TABLE object which we are
    updating even if it is VIEW so we need TABLE_LIST of this TABLE object
    to get right names (even if lower_case_table_names used).

    If this function called for CREATE command that we have not opened table
    (table->table equal to 0) and right names is in current TABLE_LIST
    object.
  */
  if (table->table &&
      thd->lex->sql_command != SQLCOM_UPDATE &&
      thd->lex->sql_command != SQLCOM_UPDATE_MULTI &&
      thd->lex->sql_command != SQLCOM_DELETE &&
      thd->lex->sql_command != SQLCOM_DELETE_MULTI)
  {
    /* All MyISAMMRG children are plain MyISAM tables. */
    DBUG_ASSERT(table->table->file->ht->db_type != DB_TYPE_MRG_MYISAM);

    table= table->find_underlying_table(table->table);
    /*
      as far as we have table->table we have to find real TABLE_LIST of
      it in underlying tables
    */
    DBUG_ASSERT(table);
  }
  const Lex_ident_db d_name= table->db;
  const Lex_ident_table t_name= table->table_name;
  const Lex_ident_table t_alias= table->alias;

retry:
  DBUG_PRINT("info", ("real table: %s.%s", d_name.str, t_name.str));
  for (TABLE_LIST *tl= table_list; tl ; tl= tl->next_global, res= 0)
  {
    if (tl->select_lex && tl->select_lex->master_unit() &&
        tl->select_lex->master_unit()->executed)
    {
      /*
        There is no sense to check tables of already executed parts
        of the query
      */
      continue;
    }
    /*
      Table is unique if it is present only once in the global list
      of tables and once in the list of table locks.
    */
    if (! (res= find_table_in_global_list(tl, &d_name, &t_name)))
      break;
    tl= res;                       // We can continue search after this table

    /* Skip if same underlying table. */
    if (res->table && (res->table == table->table))
      continue;

    /* Skip if table is tmp table */
    if (check_flag & CHECK_DUP_SKIP_TEMP_TABLE &&
        res->table && res->table->s->tmp_table != NO_TMP_TABLE)
    {
      continue;
    }
    if (check_flag & CHECK_DUP_FOR_CREATE)
      DBUG_RETURN(res);

    /* Skip if table alias does not match. */
    if (check_flag & CHECK_DUP_ALLOW_DIFFERENT_ALIAS)
    {
      if (!t_alias.streq(res->alias))
        continue;
    }

    /*
      If table is not excluded (could be a derived table) and table is not
      a prelocking placeholder then we found either a duplicate entry
      or a table that is part of a derived table (handled below).
      Examples are:
      INSERT INTO t1 SELECT * FROM t1;
      INSERT INTO t1 SELECT * FROM view_containing_t1;
    */
    if (res->select_lex &&
        !res->select_lex->exclude_from_table_unique_test &&
        !res->prelocking_placeholder)
      break;

    /*
      If we found entry of this table or table of SELECT which already
      processed in derived table or top select of multi-update/multi-delete
      (exclude_from_table_unique_test) or prelocking placeholder.
    */
    DBUG_PRINT("info",
               ("found same copy of table or table which we should skip"));
  }
  if (res && res->belong_to_derived)
  {
    /*
      We come here for queries of type:
      INSERT INTO t1 (SELECT tmp.a FROM (select * FROM t1) as tmp);

      Try to fix by materializing the derived table if one can't do without it.
    */
    TABLE_LIST *derived=  res->belong_to_derived;
    if (derived->is_merged_derived() && !derived->derived->is_excluded())
    {
      bool materialize= true;
      if (thd->lex->sql_command == SQLCOM_UPDATE)
      {
        Sql_cmd_update *cmd= (Sql_cmd_update *) (thd->lex->m_sql_cmd);
        if (cmd->is_multitable() || derived->derived->outer_select())
          materialize= false;
        else if (!cmd->processing_as_multitable_update_prohibited(thd))
	{
          cmd->set_as_multitable();
          materialize= false;
        }
      }
      else if (thd->lex->sql_command == SQLCOM_DELETE)
     {
        Sql_cmd_delete *cmd= (Sql_cmd_delete *) (thd->lex->m_sql_cmd);
        if (cmd->is_multitable() || derived->derived->outer_select())
          materialize= false;
        else if (!cmd->processing_as_multitable_delete_prohibited(thd))
	{
          cmd->set_as_multitable();
          materialize= false;
        }
      }
      if (materialize)
      {
        DBUG_PRINT("info",
                 ("convert merged to materialization to resolve the conflict"));
        derived->change_refs_to_fields();
        derived->set_materialized_derived();
        goto retry;
      }
    }
  }
  DBUG_RETURN(res);
}


/**
  Test that the subject table of INSERT/UPDATE/DELETE/CREATE
  or (in case of MyISAMMRG) one of its children are not used later
  in the query.

  For MyISAMMRG tables, it is assumed that all the underlying
  tables of @c table (if any) are listed right after it and that
  their @c parent_l field points at the main table.


  @retval non-NULL The table list element for the table that
                   represents the duplicate. 
  @retval NULL     No duplicates found.
*/

TABLE_LIST*
unique_table(THD *thd, TABLE_LIST *table, TABLE_LIST *table_list,
             uint check_flag)
{
  TABLE_LIST *dup;

  table= table->find_table_for_update();

  if (table->table &&
      table->table->file->ha_table_flags() & HA_CAN_MULTISTEP_MERGE)
  {
    TABLE_LIST *child;
    dup= NULL;
    /* Check duplicates of all merge children. */
    for (child= table->next_global; child;
         child= child->next_global)
    {
      if (child->table &&
          child->table->file->ha_table_flags() & HA_CAN_MULTISTEP_MERGE)
        continue;

      /*
        Ensure that the child has one parent that is the table that is
        updated.
      */
      TABLE_LIST *tmp_parent= child;
      while ((tmp_parent= tmp_parent->parent_l))
      {
        if (tmp_parent == table)
          break;
      }
      if (!tmp_parent)
        break;

      if ((dup= find_dup_table(thd, child, child->next_global, check_flag)))
        break;
    }
  }
  else
    dup= find_dup_table(thd, table, table_list, check_flag);
  return dup;
}


/*
  Issue correct error message in case we found 2 duplicate tables which
  prevent some update operation

  SYNOPSIS
    update_non_unique_table_error()
    update      table which we try to update
    operation   name of update operation
    duplicate   duplicate table which we found

  NOTE:
    here we hide view underlying tables if we have them
*/

void update_non_unique_table_error(TABLE_LIST *update,
                                   const char *operation,
                                   TABLE_LIST *duplicate)
{
  update= update->top_table();
  duplicate= duplicate->top_table();
  if (!update->view || !duplicate->view ||
      update->view == duplicate->view ||
      !update->view_name.streq(duplicate->view_name) ||
      !update->view_db.streq(duplicate->view_db))
  {
    /*
      it is not the same view repeated (but it can be parts of the same copy
      of view), so we have to hide underlying tables.
    */
    if (update->view)
    {
      /* Issue the ER_NON_INSERTABLE_TABLE error for an INSERT */
      if (update->view == duplicate->view)
        my_error(!strncmp(operation, "INSERT", 6) ?
                 ER_NON_INSERTABLE_TABLE : ER_NON_UPDATABLE_TABLE, MYF(0),
                 update->alias.str, operation);
      else
        my_error(ER_VIEW_PREVENT_UPDATE, MYF(0),
                 (duplicate->view ? duplicate->alias.str : update->alias.str),
                 operation, update->alias.str);
      return;
    }
    if (duplicate->view)
    {
      my_error(ER_VIEW_PREVENT_UPDATE, MYF(0), duplicate->alias.str, operation,
               update->alias.str);
      return;
    }
  }
  my_error(ER_UPDATE_TABLE_USED, MYF(0), update->alias.str, operation);
}


/**
   Force all other threads to stop using the table by upgrading
   metadata lock on it and remove unused TABLE instances from cache.

   @param thd      Thread handler
   @param table    Table to remove from cache
   @param function HA_EXTRA_PREPARE_FOR_DROP if table is to be deleted
                   HA_EXTRA_FORCE_REOPEN if table is not be used
                   HA_EXTRA_PREPARE_FOR_RENAME if table is to be renamed
                   HA_EXTRA_NOT_USED             Don't call extra()

   @note When returning, the table will be unusable for other threads
         until metadata lock is downgraded.

   @retval FALSE Success.
   @retval TRUE  Failure (e.g. because thread was killed).
*/

bool wait_while_table_is_used(THD *thd, TABLE *table,
                              enum ha_extra_function function)
{
  DBUG_ENTER("wait_while_table_is_used");
  DBUG_ASSERT(!table->s->tmp_table);
  DBUG_PRINT("enter", ("table: '%s'  share: %p  db_stat: %u",
                       table->s->table_name.str, table->s,
                       table->db_stat));

  if (thd->mdl_context.upgrade_shared_lock(
             table->mdl_ticket, MDL_EXCLUSIVE,
             thd->variables.lock_wait_timeout))
    DBUG_RETURN(TRUE);

  table->s->tdc->flush(thd, true);
  /* extra() call must come only after all instances above are closed */
  if (function != HA_EXTRA_NOT_USED)
  {
    int error= table->file->extra(function);
    if (error)
      table->file->print_error(error, MYF(0));
    DBUG_RETURN(error);
  }
  DBUG_RETURN(FALSE);
}


/**
  Close a and drop a just created table in CREATE TABLE ... SELECT.

  @param  thd         Thread handle
  @param  table       TABLE object for the table to be dropped
  @param  db_name     Name of database for this table
  @param  table_name  Name of this table

  This routine assumes that the table to be closed is open only
  by the calling thread, so we needn't wait until other threads
  close the table. It also assumes that the table is first
  in thd->open_ables and a data lock on it, if any, has been
  released. To sum up, it's tuned to work with
  CREATE TABLE ... SELECT and CREATE TABLE .. SELECT only.
  Note, that currently CREATE TABLE ... SELECT is not supported
  under LOCK TABLES. This function, still, can be called in
  prelocked mode, e.g. if we do CREATE TABLE .. SELECT f1();
*/

void drop_open_table(THD *thd, TABLE *table, const LEX_CSTRING *db_name,
                     const LEX_CSTRING *table_name)
{
  DBUG_ENTER("drop_open_table");
  if (table->s->tmp_table)
    thd->drop_temporary_table(table, NULL, true);
  else
  {
    DBUG_ASSERT(table == thd->open_tables);

    handlerton *table_type= table->s->db_type();
    table->file->extra(HA_EXTRA_PREPARE_FOR_DROP);
    table->s->tdc->flush(thd, true);
    close_thread_table(thd, &thd->open_tables);
    /* Remove the table from the storage engine and rm the .frm. */
    quick_rm_table(thd, table_type, db_name, table_name, 0);
 }
  DBUG_VOID_RETURN;
}


/**
  An error handler which converts, if possible, ER_LOCK_DEADLOCK error
  that can occur when we are trying to acquire a metadata lock to
  a request for back-off and re-start of open_tables() process.
*/

class MDL_deadlock_handler : public Internal_error_handler
{
public:
  MDL_deadlock_handler(Open_table_context *ot_ctx_arg)
    : m_ot_ctx(ot_ctx_arg), m_is_active(FALSE)
  {}

  virtual ~MDL_deadlock_handler() = default;

  virtual bool handle_condition(THD *thd,
                                uint sql_errno,
                                const char* sqlstate,
                                Sql_condition::enum_warning_level *level,
                                const char* msg,
                                Sql_condition ** cond_hdl);

private:
  /** Open table context to be used for back-off request. */
  Open_table_context *m_ot_ctx;
  /**
    Indicates that we are already in the process of handling
    ER_LOCK_DEADLOCK error. Allows to re-emit the error from
    the error handler without falling into infinite recursion.
  */
  bool m_is_active;
};


bool MDL_deadlock_handler::handle_condition(THD *,
                                            uint sql_errno,
                                            const char*,
                                            Sql_condition::enum_warning_level*,
                                            const char*,
                                            Sql_condition ** cond_hdl)
{
  *cond_hdl= NULL;
  if (! m_is_active && sql_errno == ER_LOCK_DEADLOCK)
  {
    /* Disable the handler to avoid infinite recursion. */
    m_is_active= TRUE;
    (void) m_ot_ctx->request_backoff_action(
             Open_table_context::OT_BACKOFF_AND_RETRY,
             NULL);
    m_is_active= FALSE;
    /*
      If the above back-off request failed, a new instance of
      ER_LOCK_DEADLOCK error was emitted. Thus the current
      instance of error condition can be treated as handled.
    */
    return TRUE;
  }
  return FALSE;
}


/**
  Try to acquire an MDL lock for a table being opened.

  @param[in,out] thd      Session context, to report errors.
  @param[out]    ot_ctx   Open table context, to hold the back off
                          state. If we failed to acquire a lock
                          due to a lock conflict, we add the
                          failed request to the open table context.
  @param[in,out] mdl_request A request for an MDL lock.
                          If we managed to acquire a ticket
                          (no errors or lock conflicts occurred),
                          contains a reference to it on
                          return. However, is not modified if MDL
                          lock type- modifying flags were provided.
  @param[in]    flags flags MYSQL_OPEN_FORCE_SHARED_MDL,
                          MYSQL_OPEN_FORCE_SHARED_HIGH_PRIO_MDL or
                          MYSQL_OPEN_FAIL_ON_MDL_CONFLICT
                          @sa open_table().
  @param[out]   mdl_ticket Only modified if there was no error.
                          If we managed to acquire an MDL
                          lock, contains a reference to the
                          ticket, otherwise is set to NULL.

  @retval TRUE  An error occurred.
  @retval FALSE No error, but perhaps a lock conflict, check mdl_ticket.
*/

static bool
open_table_get_mdl_lock(THD *thd, Open_table_context *ot_ctx,
                        MDL_request *mdl_request,
                        uint flags,
                        MDL_ticket **mdl_ticket)
{
  MDL_request mdl_request_shared;

  if (flags & (MYSQL_OPEN_FORCE_SHARED_MDL |
               MYSQL_OPEN_FORCE_SHARED_HIGH_PRIO_MDL))
  {
    /*
      MYSQL_OPEN_FORCE_SHARED_MDL flag means that we are executing
      PREPARE for a prepared statement and want to override
      the type-of-operation aware metadata lock which was set
      in the parser/during view opening with a simple shared
      metadata lock.
      This is necessary to allow concurrent execution of PREPARE
      and LOCK TABLES WRITE statement against the same table.

      MYSQL_OPEN_FORCE_SHARED_HIGH_PRIO_MDL flag means that we open
      the table in order to get information about it for one of I_S
      queries and also want to override the type-of-operation aware
      shared metadata lock which was set earlier (e.g. during view
      opening) with a high-priority shared metadata lock.
      This is necessary to avoid unnecessary waiting and extra
      ER_WARN_I_S_SKIPPED_TABLE warnings when accessing I_S tables.

      These two flags are mutually exclusive.
    */
    DBUG_ASSERT(!(flags & MYSQL_OPEN_FORCE_SHARED_MDL) ||
                !(flags & MYSQL_OPEN_FORCE_SHARED_HIGH_PRIO_MDL));

    MDL_REQUEST_INIT_BY_KEY(&mdl_request_shared, &mdl_request->key,
        flags & MYSQL_OPEN_FORCE_SHARED_MDL ? MDL_SHARED : MDL_SHARED_HIGH_PRIO,
        MDL_TRANSACTION);
    mdl_request= &mdl_request_shared;
  }

  if (flags & MYSQL_OPEN_FAIL_ON_MDL_CONFLICT)
  {
    /*
      When table is being open in order to get data for I_S table,
      we might have some tables not only open but also locked (e.g. when
      this happens under LOCK TABLES or in a stored function).
      As a result by waiting on a conflicting metadata lock to go away
      we may create a deadlock which won't entirely belong to the
      MDL subsystem and thus won't be detectable by this subsystem's
      deadlock detector.
      To avoid such situation we skip the trouble-making table if
      there is a conflicting lock.
    */
    if (thd->mdl_context.try_acquire_lock(mdl_request))
      return TRUE;
    if (mdl_request->ticket == NULL)
    {
      my_error(ER_WARN_I_S_SKIPPED_TABLE, MYF(0),
               mdl_request->key.db_name(), mdl_request->key.name());
      return TRUE;
    }
  }
  else
  {
    /*
      We are doing a normal table open. Let us try to acquire a metadata
      lock on the table. If there is a conflicting lock, acquire_lock()
      will wait for it to go away. Sometimes this waiting may lead to a
      deadlock, with the following results:
      1) If a deadlock is entirely within MDL subsystem, it is
         detected by the deadlock detector of this subsystem.
         ER_LOCK_DEADLOCK error is produced. Then, the error handler
         that is installed prior to the call to acquire_lock() attempts
         to request a back-off and retry. Upon success, ER_LOCK_DEADLOCK
         error is suppressed, otherwise propagated up the calling stack.
      2) Otherwise, a deadlock may occur when the wait-for graph
         includes edges not visible to the MDL deadlock detector.
         One such example is a wait on an InnoDB row lock, e.g. when:
         conn C1 gets SR MDL lock on t1 with SELECT * FROM t1
         conn C2 gets a row lock on t2 with  SELECT * FROM t2 FOR UPDATE
         conn C3 gets in and waits on C1 with DROP TABLE t0, t1
         conn C2 continues and blocks on C3 with SELECT * FROM t0
         conn C1 deadlocks by waiting on C2 by issuing SELECT * FROM
         t2 LOCK IN SHARE MODE.
         Such circular waits are currently only resolved by timeouts,
         e.g. @@innodb_lock_wait_timeout or @@lock_wait_timeout.
    */
    MDL_deadlock_handler mdl_deadlock_handler(ot_ctx);

    thd->push_internal_handler(&mdl_deadlock_handler);
    bool result= thd->mdl_context.acquire_lock(mdl_request,
                                               ot_ctx->get_timeout());
    thd->pop_internal_handler();

    if (result && !ot_ctx->can_recover_from_failed_open())
      return TRUE;
  }
  *mdl_ticket= mdl_request->ticket;
  return FALSE;
}

#ifdef WITH_PARTITION_STORAGE_ENGINE
/* Set all [named] partitions as used. */
static int set_partitions_as_used(TABLE_LIST *tl, TABLE *t)
{
  if (t->part_info)
    return t->file->change_partitions_to_open(tl->partition_names);
  return 0;
}
#endif


/**
  Check if the given table is actually a VIEW that was LOCK-ed

  @param thd            Thread context.
  @param t              Table to check.

  @retval TRUE  The 't'-table is a locked view
                needed to remedy problem before retrying again.
  @retval FALSE 't' was not locked, not a VIEW or an error happened.
*/

bool is_locked_view(THD *thd, TABLE_LIST *t)
{
  DBUG_ENTER("is_locked_view");
  /*
   Is this table a view and not a base table?
   (it is work around to allow to open view with locked tables,
   real fix will be made after definition cache will be made)

   Since opening of view which was not explicitly locked by LOCK
   TABLES breaks metadata locking protocol (potentially can lead
   to deadlocks) it should be disallowed.
  */
  if (thd->mdl_context.is_lock_owner(MDL_key::TABLE, t->db.str,
                                     t->table_name.str, MDL_SHARED))
  {
    char path[FN_REFLEN + 1];
    build_table_filename(path, sizeof(path) - 1,
                         t->db.str, t->table_name.str, reg_ext, 0);
    /*
      Note that we can't be 100% sure that it is a view since it's
      possible that we either simply have not found unused TABLE
      instance in THD::open_tables list or were unable to open table
      during prelocking process (in this case in theory we still
      should hold shared metadata lock on it).
    */
    if (dd_frm_is_view(thd, path))
    {
      /*
        If parent_l of the table_list is non null then a merge table
        has this view as child table, which is not supported.
      */
      if (t->parent_l)
      {
        my_error(ER_WRONG_MRG_TABLE, MYF(0));
        DBUG_RETURN(FALSE);
      }

      if (!tdc_open_view(thd, t, CHECK_METADATA_VERSION))
      {
        DBUG_ASSERT(t->view != 0);
        DBUG_RETURN(TRUE); // VIEW
      }
    }
  }

  DBUG_RETURN(FALSE);
}


#ifdef WITH_PARTITION_STORAGE_ENGINE
/**
  Switch part_info->hist_part and request partition creation if needed.

  @retval true  Error or partition creation was requested.
  @retval false No error
*/
bool TABLE::vers_switch_partition(THD *thd, TABLE_LIST *table_list,
                                  Open_table_context *ot_ctx)
{
  if (!part_info || part_info->part_type != VERSIONING_PARTITION ||
      table_list->vers_conditions.delete_history ||
      thd->stmt_arena->is_stmt_prepare() ||
      table_list->lock_type < TL_WRITE_ALLOW_WRITE ||
      table_list->mdl_request.type < MDL_SHARED_WRITE ||
      table_list->mdl_request.type == MDL_EXCLUSIVE)
  {
    return false;
  }

  /*
    NOTE: we need this condition of prelocking_placeholder because we cannot do
    auto-create after the transaction is started. Auto-create does
    close_tables_for_reopen() and that is not possible under started transaction.
    Also the transaction may not be cancelled at that moment: f.ex. trigger
    after insert is run when some data is already written.

    We must do auto-creation for PRELOCK_ROUTINE tables at the initial
    open_tables() no matter what initiating sql_command is.
  */
  if (table_list->prelocking_placeholder != TABLE_LIST::PRELOCK_ROUTINE)
  {
    switch (thd->lex->sql_command)
    {
      case SQLCOM_INSERT_SELECT:
      case SQLCOM_INSERT:
        if (thd->lex->duplicates != DUP_UPDATE)
          return false;
        break;
      case SQLCOM_LOAD:
        if (thd->lex->duplicates != DUP_REPLACE)
          return false;
        break;
      case SQLCOM_LOCK_TABLES:
      case SQLCOM_DELETE:
      case SQLCOM_UPDATE:
      case SQLCOM_REPLACE:
      case SQLCOM_REPLACE_SELECT:
      case SQLCOM_DELETE_MULTI:
      case SQLCOM_UPDATE_MULTI:
        break;
      default:
        /*
          TODO: make row events set thd->lex->sql_command appropriately.

          Sergei Golubchik: f.ex. currently row events increment
          thd->status_var.com_stat[] each event for its own SQLCOM_xxx, it won't be
          needed if they'll just set thd->lex->sql_command.
        */
        if (thd->rgi_slave && thd->rgi_slave->current_event &&
            thd->lex->sql_command == SQLCOM_END)
        {
          switch (thd->rgi_slave->current_event->get_type_code())
          {
          case UPDATE_ROWS_EVENT:
          case UPDATE_ROWS_EVENT_V1:
          case DELETE_ROWS_EVENT:
          case DELETE_ROWS_EVENT_V1:
            break;
          default:;
            return false;
          }
        }
        break;
    }
    DBUG_ASSERT(!thd->lex->last_table() ||
                !thd->lex->last_table()->vers_conditions.delete_history);
  }

  if (table_list->partition_names)
  {
    my_error(ER_VERS_NOT_ALLOWED, MYF(0), s->db.str, s->table_name.str);
    return true;
  }

  TABLE *table= this;

  /*
      NOTE: The semantics of vers_set_hist_part() is twofold: even when we
      don't need auto-create, we need to update part_info->hist_part.
  */
  uint *create_count= (table_list->vers_skip_create == thd->query_id) ?
    NULL : &ot_ctx->vers_create_count;
  table_list->vers_skip_create= thd->query_id;
  if (table->part_info->vers_set_hist_part(thd, create_count))
    return true;
  if (ot_ctx->vers_create_count)
  {
    Open_table_context::enum_open_table_action action;
    TABLE_LIST *table_arg;
    mysql_mutex_lock(&table->s->LOCK_share);
    if (!table->s->vers_skip_auto_create)
    {
      table->s->vers_skip_auto_create= true;
      action= Open_table_context::OT_ADD_HISTORY_PARTITION;
      table_arg= table_list;
    }
    else
    {
      /*
          NOTE: this may repeat multiple times until creating thread acquires
          MDL_EXCLUSIVE. Since auto-creation is rare operation this is acceptable.
          We could suspend this thread on cond-var but we must first exit
          MDL_SHARED_WRITE and we cannot store cond-var into TABLE_SHARE
          because it is already released and there is no guarantee that it will
          be same instance if we acquire it again.
      */
      table_list->vers_skip_create= 0;
      ot_ctx->vers_create_count= 0;
      action= Open_table_context::OT_REOPEN_TABLES;
      table_arg= NULL;
      DEBUG_SYNC(thd, "reopen_history_partition");
    }
    mysql_mutex_unlock(&table->s->LOCK_share);
    ot_ctx->request_backoff_action(action, table_arg);
    return true;
  }

  return false;
}
#endif /* WITH_PARTITION_STORAGE_ENGINE */


/**
  Open a base table.

  @param thd            Thread context.
  @param table_list     Open first table in list.
  @param ot_ctx         Context with flags which modify how open works
                        and which is used to recover from a failed
                        open_table() attempt.
                        Some examples of flags:
                        MYSQL_OPEN_IGNORE_FLUSH - Open table even if
                        someone has done a flush. No version number
                        checking is done.
                        MYSQL_OPEN_HAS_MDL_LOCK - instead of acquiring
                        metadata locks rely on that caller already has
                        appropriate ones.

  Uses a cache of open tables to find a TABLE instance not in use.

  If TABLE_LIST::open_strategy is set to OPEN_IF_EXISTS, the table is
  opened only if it exists. If the open strategy is OPEN_STUB, the
  underlying table is never opened. In both cases, metadata locks are
  always taken according to the lock strategy.

  The function used to open temporary tables, but now it opens base tables
  only.

  @retval TRUE  Open failed. "action" parameter may contain type of action
                needed to remedy problem before retrying again.
  @retval FALSE Success. Members of TABLE_LIST structure are filled properly
                (e.g.  TABLE_LIST::table is set for real tables and
                TABLE_LIST::view is set for views).
*/

bool open_table(THD *thd, TABLE_LIST *table_list, Open_table_context *ot_ctx)
{
  TABLE *table;
  const char *key;
  uint	key_length;
  const LEX_CSTRING &alias= table_list->alias;
  uint flags= ot_ctx->get_flags();
  MDL_ticket *mdl_ticket;
  TABLE_SHARE *share;
  uint gts_flags;
  bool from_share= false;
  bool is_write_lock_request= table_list->mdl_request.is_write_lock_request();
#ifdef WITH_PARTITION_STORAGE_ENGINE
  int part_names_error=0;
#endif
  DBUG_ENTER("open_table");

  /*
    The table must not be opened already. The table can be pre-opened for
    some statements if it is a temporary table.

    open_temporary_table() must be used to open temporary tables.
  */
  DBUG_ASSERT(!table_list->table);

  /* an open table operation needs a lot of the stack space */
  if (check_stack_overrun(thd, STACK_MIN_SIZE_FOR_OPEN, (uchar *)&alias))
    DBUG_RETURN(TRUE);

  if (!(flags & MYSQL_OPEN_IGNORE_KILLED) && thd->killed)
  {
    thd->send_kill_message();
    DBUG_RETURN(TRUE);
  }

  /*
    Check if we're trying to take a write lock in a read only transaction.

    Note that we allow write locks on log tables as otherwise logging
    to general/slow log would be disabled in read only transactions.
  */
  if (is_write_lock_request &&
      thd->tx_read_only &&
      !(flags & (MYSQL_LOCK_LOG_TABLE | MYSQL_OPEN_HAS_MDL_LOCK)))
  {
    my_error(ER_CANT_EXECUTE_IN_READ_ONLY_TRANSACTION, MYF(0));
    DBUG_RETURN(true);
  }

  if (!table_list->db.str)
  {
    my_error(ER_NO_DB_ERROR, MYF(0));
    DBUG_RETURN(true);
  }

  key_length= get_table_def_key(table_list, &key);

  /*
    If we're in pre-locked or LOCK TABLES mode, let's try to find the
    requested table in the list of pre-opened and locked tables. If the
    table is not there, return an error - we can't open not pre-opened
    tables in pre-locked/LOCK TABLES mode.
    TODO: move this block into a separate function.
  */
  if (thd->locked_tables_mode &&
      ! (flags & MYSQL_OPEN_GET_NEW_TABLE))
  {						// Using table locks
    TABLE *best_table= 0;
    int best_distance= INT_MIN;
    for (table=thd->open_tables; table ; table=table->next)
    {
      if (table->s->table_cache_key.length == key_length &&
	  !memcmp(table->s->table_cache_key.str, key, key_length))
      {
<<<<<<< HEAD
        if (table_alias_charset->streq(table->alias.to_lex_cstring(), alias) &&
=======
        if (Lex_ident_table(table->alias.to_lex_cstring()).streq(alias) &&
>>>>>>> 14d9801c
            table->query_id != thd->query_id && /* skip tables already used */
            (thd->locked_tables_mode == LTM_LOCK_TABLES ||
             table->query_id == 0))
        {
          int distance= ((int) table->reginfo.lock_type -
                         (int) table_list->lock_type);

          /*
            Find a table that either has the exact lock type requested,
            or has the best suitable lock. In case there is no locked
            table that has an equal or higher lock than requested,
            we us the closest matching lock to be able to produce an error
            message about wrong lock mode on the table. The best_table
            is changed if bd < 0 <= d or bd < d < 0 or 0 <= d < bd.

            distance <  0 - No suitable lock found
            distance >  0 - we have lock mode higher then we require
            distance == 0 - we have lock mode exactly which we need
          */
          if ((best_distance < 0 && distance > best_distance) ||
              (distance >= 0 && distance < best_distance))
          {
            best_distance= distance;
            best_table= table;
            if (best_distance == 0)
            {
              /*
                We have found a perfect match and can finish iterating
                through open tables list. Check for table use conflict
                between calling statement and SP/trigger is done in
                lock_tables().
              */
              break;
            }
          }
        }
      }
    }
    if (best_table)
    {
      table= best_table;
      table->query_id= thd->query_id;
      table->init(thd, table_list);
      DBUG_PRINT("info",("Using locked table"));
#ifdef WITH_PARTITION_STORAGE_ENGINE
      part_names_error= set_partitions_as_used(table_list, table);
      if (!part_names_error
          && table->vers_switch_partition(thd, table_list, ot_ctx))
        DBUG_RETURN(true);
#endif
      goto reset;
    }

    if (is_locked_view(thd, table_list))
    {
      if (table_list->sequence)
      {
        my_error(ER_NOT_SEQUENCE, MYF(0), table_list->db.str, table_list->alias.str);
        DBUG_RETURN(true);
      }
      DBUG_RETURN(FALSE); // VIEW
    }

    /*
      No table in the locked tables list. In case of explicit LOCK TABLES
      this can happen if a user did not include the table into the list.
      In case of pre-locked mode locked tables list is generated automatically,
      so we may only end up here if the table did not exist when
      locked tables list was created.
    */
    if (thd->locked_tables_mode == LTM_PRELOCKED)
      my_error(ER_NO_SUCH_TABLE, MYF(0), table_list->db.str, table_list->alias.str);
    else
      my_error(ER_TABLE_NOT_LOCKED, MYF(0), alias.str);
    DBUG_RETURN(TRUE);
  }

  /*
    Non pre-locked/LOCK TABLES mode, and the table is not temporary.
    This is the normal use case.
  */

  if (! (flags & MYSQL_OPEN_HAS_MDL_LOCK))
  {
    if (open_table_get_mdl_lock(thd, ot_ctx, &table_list->mdl_request,
                                flags, &mdl_ticket) ||
        mdl_ticket == NULL)
    {
      DEBUG_SYNC(thd, "before_open_table_wait_refresh");
      DBUG_RETURN(TRUE);
    }
    DEBUG_SYNC(thd, "after_open_table_mdl_shared");
  }
  else
  {
    /*
      Grab reference to the MDL lock ticket that was acquired
      by the caller.
    */
    mdl_ticket= table_list->mdl_request.ticket;
  }

  if (table_list->open_strategy == TABLE_LIST::OPEN_IF_EXISTS)
  {
    if (!ha_table_exists(thd, &table_list->db, &table_list->table_name))
      DBUG_RETURN(FALSE);
  }
  else if (table_list->open_strategy == TABLE_LIST::OPEN_STUB)
    DBUG_RETURN(FALSE);

  /* Table exists. Let us try to open it. */

  if (table_list->i_s_requested_object & OPEN_TABLE_ONLY)
    gts_flags= GTS_TABLE;
  else if (table_list->i_s_requested_object &  OPEN_VIEW_ONLY)
    gts_flags= GTS_VIEW;
  else
    gts_flags= GTS_TABLE | GTS_VIEW;

retry_share:

  share= tdc_acquire_share(thd, table_list, gts_flags, &table);

  if (unlikely(!share))
  {
    /*
      Hide "Table doesn't exist" errors if the table belongs to a view.
      The check for thd->is_error() is necessary to not push an
      unwanted error in case the error was already silenced.
      @todo Rework the alternative ways to deal with ER_NO_SUCH TABLE.
    */
    if (thd->is_error())
    {
      if (table_list->parent_l)
      {
        thd->clear_error();
        my_error(ER_WRONG_MRG_TABLE, MYF(0));
      }
      else if (table_list->belong_to_view)
      {
        TABLE_LIST *view= table_list->belong_to_view;
        thd->clear_error();
        my_error(ER_VIEW_INVALID, MYF(0),
                 view->view_db.str, view->view_name.str);
      }
    }
    DBUG_RETURN(TRUE);
  }

  /*
    Check if this TABLE_SHARE-object corresponds to a view. Note, that there is
    no need to check TABLE_SHARE::tdc.flushed as we do for regular tables,
    because view shares are always up to date.
  */
  if (share->is_view)
  {
    /*
      If parent_l of the table_list is non null then a merge table
      has this view as child table, which is not supported.
    */
    if (table_list->parent_l)
    {
      my_error(ER_WRONG_MRG_TABLE, MYF(0));
      goto err_lock;
    }
    if (table_list->sequence)
    {
      my_error(ER_NOT_SEQUENCE, MYF(0), table_list->db.str,
               table_list->alias.str);
      goto err_lock;
    }

    /*
      This table is a view. Validate its metadata version: in particular,
      that it was a view when the statement was prepared.
    */
    if (check_and_update_table_version(thd, table_list, share))
      goto err_lock;

    /* Open view */
    if (mysql_make_view(thd, share, table_list, false))
      goto err_lock;

    /* TODO: Don't free this */
    tdc_release_share(share);

    DBUG_ASSERT(table_list->view);

    DBUG_RETURN(FALSE);
  }

#ifdef WITH_WSREP
  if (!((flags & MYSQL_OPEN_IGNORE_FLUSH) ||
        (thd->wsrep_applier)))
#else
  if (!(flags & MYSQL_OPEN_IGNORE_FLUSH))
#endif
  {
    if (share->tdc->flushed)
    {
      /*
        We already have an MDL lock. But we have encountered an old
        version of table in the table definition cache which is possible
        when someone changes the table version directly in the cache
        without acquiring a metadata lock (e.g. this can happen during
        "rolling" FLUSH TABLE(S)).
        Release our reference to share, wait until old version of
        share goes away and then try to get new version of table share.
      */
      if (table)
        tc_release_table(table);
      else
        tdc_release_share(share);

      MDL_deadlock_handler mdl_deadlock_handler(ot_ctx);
      bool wait_result;

      thd->push_internal_handler(&mdl_deadlock_handler);
      wait_result= tdc_wait_for_old_version(thd, table_list->db.str,
                                            table_list->table_name.str,
                                            ot_ctx->get_timeout(),
                                            mdl_ticket->get_deadlock_weight());
      thd->pop_internal_handler();

      if (wait_result)
        DBUG_RETURN(TRUE);

      goto retry_share;
    }

    if (thd->open_tables && thd->open_tables->s->tdc->flushed)
    {
      /*
        If the version changes while we're opening the tables,
        we have to back off, close all the tables opened-so-far,
        and try to reopen them. Note: refresh_version is currently
        changed only during FLUSH TABLES.
      */
      if (table)
        tc_release_table(table);
      else
        tdc_release_share(share);
      (void)ot_ctx->request_backoff_action(Open_table_context::OT_REOPEN_TABLES,
                                           NULL);
      DBUG_RETURN(TRUE);
    }
  }

  if (table)
  {
    DBUG_ASSERT(table->file != NULL);
    if (table->file->discover_check_version())
    {
      tc_release_table(table);
      (void) ot_ctx->request_backoff_action(Open_table_context::OT_DISCOVER,
                                            table_list);
      DBUG_RETURN(TRUE);
    }
    table->file->rebind_psi();
#ifdef WITH_PARTITION_STORAGE_ENGINE
    part_names_error= set_partitions_as_used(table_list, table);
#endif
  }
  else
  {
    enum open_frm_error error;
    /* make a new table */
    if (!(table=(TABLE*) my_malloc(key_memory_TABLE, sizeof(*table),
                                   MYF(MY_WME))))
      goto err_lock;

    error= open_table_from_share(thd, share, &table_list->alias,
                                 HA_OPEN_KEYFILE | HA_TRY_READ_ONLY,
                                 EXTRA_RECORD,
                                 thd->open_options, table, FALSE,
                                 IF_PARTITIONING(table_list->partition_names,0));

    if (unlikely(error))
    {
      my_free(table);

      if (error == OPEN_FRM_DISCOVER)
        (void) ot_ctx->request_backoff_action(Open_table_context::OT_DISCOVER,
                                              table_list);
      else if (share->crashed)
      {
        if (!(flags & MYSQL_OPEN_IGNORE_REPAIR))
          (void) ot_ctx->request_backoff_action(Open_table_context::OT_REPAIR,
                                                table_list);
        else
          table_list->crashed= 1;  /* Mark that table was crashed */
      }
      goto err_lock;
    }
    if (open_table_entry_fini(thd, share, table))
    {
      closefrm(table);
      my_free(table);
      goto err_lock;
    }

    /* Add table to the share's used tables list. */
    tc_add_table(thd, table);
    from_share= true;
  }

#ifdef WITH_PARTITION_STORAGE_ENGINE
  if (!part_names_error &&
      table->vers_switch_partition(thd, table_list, ot_ctx))
  {
    MYSQL_UNBIND_TABLE(table->file);
    tc_release_table(table);
    DBUG_RETURN(true);
  }
#endif /* WITH_PARTITION_STORAGE_ENGINE */

  if (!(flags & MYSQL_OPEN_HAS_MDL_LOCK) &&
      table->s->table_category < TABLE_CATEGORY_INFORMATION)
  {
    /*
      We are not under LOCK TABLES and going to acquire write-lock/
      modify the base table. We need to acquire protection against
      global read lock until end of this statement in order to have
      this statement blocked by active FLUSH TABLES WITH READ LOCK.

      We don't need to acquire this protection under LOCK TABLES as
      such protection already acquired at LOCK TABLES time and
      not released until UNLOCK TABLES.

      We don't block statements which modify only temporary tables
      as these tables are not preserved by any form of
      backup which uses FLUSH TABLES WITH READ LOCK.

      TODO: The fact that we sometimes acquire protection against
            GRL only when we encounter table to be write-locked
            slightly increases probability of deadlock.
            This problem will be solved once Alik pushes his
            temporary table refactoring patch and we can start
            pre-acquiring metadata locks at the beggining of
            open_tables() call.
    */
    enum enum_mdl_type mdl_type= MDL_BACKUP_DML;

    if (table->s->table_category != TABLE_CATEGORY_USER &&
        table->s->table_category != TABLE_CATEGORY_MYSQL)
      mdl_type= MDL_BACKUP_SYS_DML;
    else if (table->s->online_backup)
      mdl_type= MDL_BACKUP_TRANS_DML;

    if (is_write_lock_request &&
        ! (flags & (MYSQL_OPEN_IGNORE_GLOBAL_READ_LOCK |
                    MYSQL_OPEN_FORCE_SHARED_MDL |
                    MYSQL_OPEN_FORCE_SHARED_HIGH_PRIO_MDL |
                    MYSQL_OPEN_SKIP_SCOPED_MDL_LOCK)) &&
        ! ot_ctx->has_protection_against_grl(mdl_type))
    {
      MDL_request protection_request;
      MDL_deadlock_handler mdl_deadlock_handler(ot_ctx);

      if (thd->has_read_only_protection())
      {
        MYSQL_UNBIND_TABLE(table->file);
        table->vcol_cleanup_expr(thd);
        tc_release_table(table);
        DBUG_RETURN(TRUE);
      }

      MDL_REQUEST_INIT(&protection_request, MDL_key::BACKUP, "", "", mdl_type,
                       MDL_STATEMENT);

      /*
        Install error handler which if possible will convert deadlock error
        into request to back-off and restart process of opening tables.
      */
      thd->push_internal_handler(&mdl_deadlock_handler);
      bool result= thd->mdl_context.acquire_lock(&protection_request,
                                                 ot_ctx->get_timeout());
      thd->pop_internal_handler();

      if (result)
      {
        MYSQL_UNBIND_TABLE(table->file);
        table->vcol_cleanup_expr(thd);
        tc_release_table(table);
        DBUG_RETURN(TRUE);
      }

      ot_ctx->set_has_protection_against_grl(mdl_type);
    }
  }

  table->mdl_ticket= mdl_ticket;
  table->reginfo.lock_type=TL_READ;		/* Assume read */

  table->init(thd, table_list);

  DBUG_ASSERT(table != thd->open_tables);
  table->next= thd->open_tables;		/* Link into simple list */
  thd->set_open_tables(table);

 reset:
  /*
    Check that there is no reference to a condition from an earlier query
    (cf. Bug#58553). 
  */
  DBUG_ASSERT(table->file->pushed_cond == NULL);
  table_list->updatable= 1; // It is not derived table nor non-updatable VIEW
  table_list->table= table;

  if (!from_share && table->vcol_fix_expr(thd))
    DBUG_RETURN(true);

#ifdef WITH_PARTITION_STORAGE_ENGINE
  if (unlikely(table->part_info))
  {
    /* Partitions specified were incorrect.*/
    if (part_names_error)
    {
      table->file->print_error(part_names_error, MYF(0));
      DBUG_RETURN(true);
    }
  }
  else if (table_list->partition_names)
  {
    /* Don't allow PARTITION () clause on a nonpartitioned table */
    my_error(ER_PARTITION_CLAUSE_ON_NONPARTITIONED, MYF(0));
    DBUG_RETURN(true);
  }
#endif
  if (table_list->sequence && table->s->table_type != TABLE_TYPE_SEQUENCE)
  {
    my_error(ER_NOT_SEQUENCE, MYF(0), table_list->db.str, table_list->alias.str);
    DBUG_RETURN(true);
  }

  DBUG_ASSERT(thd->locked_tables_mode || table->file->row_logging == 0);
  DBUG_RETURN(false);

err_lock:
  tdc_release_share(share);

  DBUG_PRINT("exit", ("failed"));
  DBUG_RETURN(true);
}


/**
   Find table in the list of open tables.

   @param list       List of TABLE objects to be inspected.
   @param db         Database name
   @param table_name Table name

   @return Pointer to the TABLE object found, 0 if no table found.
*/

TABLE *find_locked_table(TABLE *list, const char *db, const char *table_name)
{
  char	key[MAX_DBKEY_LENGTH];
  uint key_length= tdc_create_key(key, db, table_name);

  for (TABLE *table= list; table ; table=table->next)
  {
    if (table->s->table_cache_key.length == key_length &&
	!memcmp(table->s->table_cache_key.str, key, key_length))
      return table;
  }
  return(0);
}


/**
   Find instance of TABLE with upgradable or exclusive metadata
   lock from the list of open tables, emit error if no such table
   found.

   @param thd        Thread context
   @param db         Database name.
   @param table_name Name of table.
   @param p_error    In the case of an error (when the function returns NULL)
                     the error number is stored there.
                     If the p_error is NULL, function launches the error itself.

   @note This function checks if the connection holds a global IX
         metadata lock. If no such lock is found, it is not safe to
         upgrade the lock and ER_TABLE_NOT_LOCKED_FOR_WRITE will be
         reported.

   @return Pointer to TABLE instance with MDL_SHARED_UPGRADABLE
           MDL_SHARED_NO_WRITE, MDL_SHARED_NO_READ_WRITE, or
           MDL_EXCLUSIVE metadata lock, NULL otherwise.
*/

TABLE *find_table_for_mdl_upgrade(THD *thd, const char *db,
                                  const char *table_name, int *p_error)
{
  TABLE *tab= find_locked_table(thd->open_tables, db, table_name);
  int error;

  if (unlikely(!tab))
  {
    error= ER_TABLE_NOT_LOCKED;
    goto err_exit;
  }

  /*
    It is not safe to upgrade the metadata lock without a global IX lock.
    This can happen with FLUSH TABLES <list> WITH READ LOCK as we in these
    cases don't take a global IX lock in order to be compatible with
    global read lock.
  */
  if (unlikely(!thd->mdl_context.is_lock_owner(MDL_key::BACKUP, "", "",
                                               MDL_BACKUP_DDL)))
  {
    error= ER_TABLE_NOT_LOCKED_FOR_WRITE;
    goto err_exit;
  }

  while (tab->mdl_ticket != NULL &&
         !tab->mdl_ticket->is_upgradable_or_exclusive() &&
         (tab= find_locked_table(tab->next, db, table_name)))
    continue;

  if (unlikely(!tab))
  {
    error= ER_TABLE_NOT_LOCKED_FOR_WRITE;
    goto err_exit;
  }

  return tab;

err_exit:
  if (p_error)
    *p_error= error;
  else
    my_error(error, MYF(0), table_name);

  return NULL;
}


/***********************************************************************
  class Locked_tables_list implementation. Declared in sql_class.h
************************************************************************/

/**
  Enter LTM_LOCK_TABLES mode.

  Enter the LOCK TABLES mode using all the tables that are
  currently open and locked in this connection.
  Initializes a TABLE_LIST instance for every locked table.

  @param  thd  thread handle

  @return TRUE if out of memory.
*/

bool
Locked_tables_list::init_locked_tables(THD *thd)
{
  DBUG_ASSERT(thd->locked_tables_mode == LTM_NONE);
  DBUG_ASSERT(m_locked_tables == NULL);
  DBUG_ASSERT(m_reopen_array == NULL);
  DBUG_ASSERT(m_locked_tables_count == 0);

  for (TABLE *table= thd->open_tables; table;
       table= table->next, m_locked_tables_count++)
  {
    TABLE_LIST *src_table_list= table->pos_in_table_list;
    LEX_CSTRING db, table_name, alias;

    db.length=         table->s->db.length;
    table_name.length= table->s->table_name.length;
    alias.length=      table->alias.length();
    TABLE_LIST *dst_table_list;

    if (! multi_alloc_root(&m_locked_tables_root,
                           &dst_table_list, sizeof(*dst_table_list),
                           &db.str, (size_t) db.length + 1,
                           &table_name.str, (size_t) table_name.length + 1,
                           &alias.str, (size_t) alias.length + 1,
                           NullS))
    {
      reset();
      return TRUE;
    }

    memcpy((char*) db.str,         table->s->db.str, db.length + 1);
    memcpy((char*) table_name.str, table->s->table_name.str,
           table_name.length + 1);
    memcpy((char*) alias.str,      table->alias.c_ptr(), alias.length + 1);
    dst_table_list->init_one_table(&db, &table_name,
                                   &alias, table->reginfo.lock_type);
    dst_table_list->table= table;
    dst_table_list->mdl_request.ticket= src_table_list->mdl_request.ticket;

    /* Link last into the list of tables */
    *(dst_table_list->prev_global= m_locked_tables_last)= dst_table_list;
    m_locked_tables_last= &dst_table_list->next_global;
    table->pos_in_locked_tables= dst_table_list;
  }
  if (m_locked_tables_count)
  {
    /**
      Allocate an auxiliary array to pass to mysql_lock_tables()
      in reopen_tables(). reopen_tables() is a critical
      path and we don't want to complicate it with extra allocations.
    */
    m_reopen_array= (TABLE_LIST**)alloc_root(&m_locked_tables_root,
                                             sizeof(TABLE_LIST*) *
                                             (m_locked_tables_count+1));
    if (m_reopen_array == NULL)
    {
      reset();
      return TRUE;
    }
  }

  TRANSACT_TRACKER(add_trx_state(thd, TX_LOCKED_TABLES));

  thd->enter_locked_tables_mode(LTM_LOCK_TABLES);

  return FALSE;
}


/**
  Leave LTM_LOCK_TABLES mode if it's been entered.

  Close all locked tables, free memory, and leave the mode.

  @note This function is a no-op if we're not in LOCK TABLES.
*/

int
Locked_tables_list::unlock_locked_tables(THD *thd)
{
  int error;
  DBUG_ASSERT(!thd->in_sub_stmt &&
              !(thd->state_flags & Open_tables_state::BACKUPS_AVAIL));
  /*
    Sic: we must be careful to not close open tables if
    we're not in LOCK TABLES mode: unlock_locked_tables() is
    sometimes called implicitly, expecting no effect on
    open tables, e.g. from begin_trans().
  */
  if (thd->locked_tables_mode != LTM_LOCK_TABLES)
    return 0;

  for (TABLE_LIST *table_list= m_locked_tables;
       table_list; table_list= table_list->next_global)
  {
    /*
      Clear the position in the list, the TABLE object will be
      returned to the table cache.
    */
    if (table_list->table)                    // If not closed
      table_list->table->pos_in_locked_tables= NULL;
  }
  thd->leave_locked_tables_mode();

  TRANSACT_TRACKER(clear_trx_state(thd, TX_LOCKED_TABLES));

  DBUG_ASSERT(thd->transaction->stmt.is_empty());
  error= close_thread_tables(thd);

  /*
    We rely on the caller to implicitly commit the
    transaction and release transactional locks.
  */

  /*
    After closing tables we can free memory used for storing lock
    request for metadata locks and TABLE_LIST elements.
  */
  reset();
  return error;
}


/**
  Remove all meta data locks associated with table and release locked
  table mode if there is no locked tables anymore
*/

int
Locked_tables_list::unlock_locked_table(THD *thd, MDL_ticket *mdl_ticket)
{
  /*
    Ensure we are in locked table mode.
    As this function is only called on error condition it's better
    to check this condition here than in the caller.
  */
  if (thd->locked_tables_mode != LTM_LOCK_TABLES)
    return 0;

  if (mdl_ticket)
  {
    /*
      Under LOCK TABLES we may have several instances of table open
      and locked and therefore have to remove several metadata lock
      requests associated with them.
    */
    thd->mdl_context.release_all_locks_for_name(mdl_ticket);
  }

  if (thd->lock->table_count == 0)
    return unlock_locked_tables(thd);
  return 0;
}


/*
  Free memory allocated for storing locks
*/

void Locked_tables_list::reset()
{
  free_root(&m_locked_tables_root, MYF(0));
  m_locked_tables= NULL;
  m_locked_tables_last= &m_locked_tables;
  m_reopen_array= NULL;
  m_locked_tables_count= 0;
  some_table_marked_for_reopen= 0;
}


/**
  Unlink a locked table from the locked tables list, either
  temporarily or permanently.

  @param  thd        thread handle
  @param  table_list the element of locked tables list.
                     The implementation assumes that this argument
                     points to a TABLE_LIST element linked into
                     the locked tables list. Passing a TABLE_LIST
                     instance that is not part of locked tables
                     list will lead to a crash.
  @param  remove_from_locked_tables
                      TRUE if the table is removed from the list
                      permanently.

  This function is a no-op if we're not under LOCK TABLES.

  @sa Locked_tables_list::reopen_tables()
*/


void Locked_tables_list::unlink_from_list(THD *thd,
                                          TABLE_LIST *table_list,
                                          bool remove_from_locked_tables)
{
  /*
    If mode is not LTM_LOCK_TABLES, we needn't do anything. Moreover,
    outside this mode pos_in_locked_tables value is not trustworthy.
  */
  if (thd->locked_tables_mode != LTM_LOCK_TABLES &&
      thd->locked_tables_mode != LTM_PRELOCKED_UNDER_LOCK_TABLES)
    return;

  /*
    table_list must be set and point to pos_in_locked_tables of some
    table.
  */
  DBUG_ASSERT(table_list->table->pos_in_locked_tables == table_list);

  /* Clear the pointer, the table will be returned to the table cache. */
  table_list->table->pos_in_locked_tables= NULL;

  /* Mark the table as closed in the locked tables list. */
  table_list->table= NULL;

  /*
    If the table is being dropped or renamed, remove it from
    the locked tables list (implicitly drop the LOCK TABLES lock
    on it).
  */
  if (remove_from_locked_tables)
  {
    *table_list->prev_global= table_list->next_global;
    if (table_list->next_global == NULL)
      m_locked_tables_last= table_list->prev_global;
    else
      table_list->next_global->prev_global= table_list->prev_global;
    m_locked_tables_count--;
  }
}

/**
  This is an attempt to recover (somewhat) in case of an error.
  If we failed to reopen a closed table, let's unlink it from the
  list and forget about it. From a user perspective that would look
  as if the server "lost" the lock on one of the locked tables.

  @note This function is a no-op if we're not under LOCK TABLES.
*/

void Locked_tables_list::
unlink_all_closed_tables(THD *thd, MYSQL_LOCK *lock, size_t reopen_count)
{
  /* If we managed to take a lock, unlock tables and free the lock. */
  if (lock)
    mysql_unlock_tables(thd, lock);
  /*
    If a failure happened in reopen_tables(), we may have succeeded
    reopening some tables, but not all.
    This works when the connection was killed in mysql_lock_tables().
  */
  if (reopen_count)
  {
    while (reopen_count--)
    {
      /*
        When closing the table, we must remove it
        from thd->open_tables list.
        We rely on the fact that open_table() that was used
        in reopen_tables() always links the opened table
        to the beginning of the open_tables list.
      */
      DBUG_ASSERT(thd->open_tables == m_reopen_array[reopen_count]->table);

      thd->open_tables->pos_in_locked_tables->table= NULL;
      thd->open_tables->pos_in_locked_tables= NULL;

      close_thread_table(thd, &thd->open_tables);
    }
  }
  /* Exclude all closed tables from the LOCK TABLES list. */
  for (TABLE_LIST *table_list= m_locked_tables; table_list; table_list=
       table_list->next_global)
  {
    if (table_list->table == NULL)
    {
      /* Unlink from list. */
      *table_list->prev_global= table_list->next_global;
      if (table_list->next_global == NULL)
        m_locked_tables_last= table_list->prev_global;
      else
        table_list->next_global->prev_global= table_list->prev_global;
      m_locked_tables_count--;
    }
  }

  /* If no tables left, do an automatic UNLOCK TABLES */
  if (thd->lock && thd->lock->table_count == 0)
  {
    /*
      We have to rollback any open transactions here.
      This is required in the case where the server has been killed
      but some transations are still open (as part of locked tables).
      If we don't do this, we will get an assert in unlock_locked_tables().
    */
    ha_rollback_trans(thd, FALSE);
    ha_rollback_trans(thd, TRUE);
    unlock_locked_tables(thd);
  }
}


/*
  Mark all instances of the table to be reopened

  This is only needed when LOCK TABLES is active
*/

void Locked_tables_list::mark_table_for_reopen(TABLE *table)
{
  TABLE_SHARE *share= table->s;

  for (TABLE_LIST *table_list= m_locked_tables;
       table_list; table_list= table_list->next_global)
  {
    /*
      table_list->table can be NULL in the case of TRUNCATE TABLE where
      the table was locked twice and one instance closed in
      close_all_tables_for_name().
    */
    if (table_list->table && table_list->table->s == share)
    {
      table_list->table->internal_set_needs_reopen(true);
      some_table_marked_for_reopen= 1;
    }
  }
  /* This is needed in the case where lock tables where not used */
  table->internal_set_needs_reopen(true);
}


/**
  Reopen the tables locked with LOCK TABLES and temporarily closed
  by a DDL statement or FLUSH TABLES.

  @param need_reopen  If set, reopen open tables that are marked with
                      for reopen.
                      If not set, reopen tables that where closed.

  @note This function is a no-op if we're not under LOCK TABLES.

  @return TRUE if an error reopening the tables. May happen in
               case of some fatal system error only, e.g. a disk
               corruption, out of memory or a serious bug in the
               locking.
*/

bool
Locked_tables_list::reopen_tables(THD *thd, bool need_reopen)
{
  bool is_ok= thd->get_stmt_da()->is_ok();
  Open_table_context ot_ctx(thd, !is_ok ? MYSQL_OPEN_REOPEN:
                                  MYSQL_OPEN_IGNORE_KILLED | MYSQL_OPEN_REOPEN);
  uint reopen_count= 0;
  MYSQL_LOCK *lock;
  MYSQL_LOCK *merged_lock;
  DBUG_ENTER("Locked_tables_list::reopen_tables");

  DBUG_ASSERT(some_table_marked_for_reopen || !need_reopen);


  /* Reset flag that some table was marked for reopen */
  if (need_reopen)
    some_table_marked_for_reopen= 0;

  for (TABLE_LIST *table_list= m_locked_tables;
       table_list; table_list= table_list->next_global)
  {
    if (need_reopen)
    {
      if (!table_list->table || !table_list->table->needs_reopen())
        continue;
      for (TABLE **prev= &thd->open_tables; *prev; prev= &(*prev)->next)
      {
        if (*prev == table_list->table)
        {
          thd->locked_tables_list.unlink_from_list(thd, table_list, false);
          mysql_lock_remove(thd, thd->lock, *prev);
          (*prev)->file->extra(HA_EXTRA_PREPARE_FOR_FORCED_CLOSE);
          close_thread_table(thd, prev);
          break;
        }
      }
      DBUG_ASSERT(table_list->table == NULL);
    }
    else
    {
      if (table_list->table)                      /* The table was not closed */
        continue;
    }

    DBUG_ASSERT(reopen_count < m_locked_tables_count);
    m_reopen_array[reopen_count++]= table_list;
  }
  if (reopen_count)
  {
    TABLE **tables= (TABLE**) my_alloca(reopen_count * sizeof(TABLE*));

    for (uint i= 0 ; i < reopen_count ; i++)
    {
      TABLE_LIST *table_list= m_reopen_array[i];
      /* Links into thd->open_tables upon success */
      if (open_table(thd, table_list, &ot_ctx))
      {
        unlink_all_closed_tables(thd, 0, i);
        my_afree((void*) tables);
        DBUG_RETURN(TRUE);
      }
      tables[i]= table_list->table;
      table_list->table->pos_in_locked_tables= table_list;
      /* See also the comment on lock type in init_locked_tables(). */
      table_list->table->reginfo.lock_type= table_list->lock_type;
    }

    thd->in_lock_tables= 1;
    /*
      We re-lock all tables with mysql_lock_tables() at once rather
      than locking one table at a time because of the case
      reported in Bug#45035: when the same table is present
      in the list many times, thr_lock.c fails to grant READ lock
      on a table that is already locked by WRITE lock, even if
      WRITE lock is taken by the same thread. If READ and WRITE
      lock are passed to thr_lock.c in the same list, everything
      works fine. Patching legacy code of thr_lock.c is risking to
      break something else.
    */
    lock= mysql_lock_tables(thd, tables, reopen_count,
                            MYSQL_OPEN_REOPEN | MYSQL_LOCK_USE_MALLOC);
    thd->in_lock_tables= 0;
    if (lock == NULL || (merged_lock=
                         mysql_lock_merge(thd->lock, lock)) == NULL)
    {
      unlink_all_closed_tables(thd, lock, reopen_count);
      if (! thd->killed)
        my_error(ER_LOCK_DEADLOCK, MYF(0));
      my_afree((void*) tables);
      DBUG_RETURN(TRUE);
    }
    thd->lock= merged_lock;
    my_afree((void*) tables);
  }
  DBUG_RETURN(FALSE);
}

/**
  Add back a locked table to the locked list that we just removed from it.
  This is needed in CREATE OR REPLACE TABLE where we are dropping, creating
  and re-opening a locked table.

  @return 0  0k
  @return 1  error
*/

bool Locked_tables_list::restore_lock(THD *thd, TABLE_LIST *dst_table_list,
                                      TABLE *table, MYSQL_LOCK *lock)
{
  MYSQL_LOCK *merged_lock;
  DBUG_ENTER("restore_lock");
  DBUG_ASSERT(!strcmp(dst_table_list->table_name.str, table->s->table_name.str));

  /* Ensure we have the memory to add the table back */
  if (!(merged_lock= mysql_lock_merge(thd->lock, lock)))
    DBUG_RETURN(1);
  thd->lock= merged_lock;

  /* Link to the new table */
  dst_table_list->table= table;
  /*
    The lock type may have changed (normally it should not as create
    table will lock the table in write mode
  */
  dst_table_list->lock_type= table->reginfo.lock_type;
  table->pos_in_locked_tables= dst_table_list;

  add_back_last_deleted_lock(dst_table_list);

  table->mdl_ticket->downgrade_lock(table->reginfo.lock_type >=
                                    TL_FIRST_WRITE ?
                                    MDL_SHARED_NO_READ_WRITE :
                                    MDL_SHARED_READ);

  DBUG_RETURN(0);
}

/*
  Add back the last deleted lock structure.
  This should be followed by a call to reopen_tables() to
  open the table.
*/

void Locked_tables_list::add_back_last_deleted_lock(TABLE_LIST *dst_table_list)
{
  /* Link the lock back in the locked tables list */
  dst_table_list->prev_global= m_locked_tables_last;
  *m_locked_tables_last= dst_table_list;
  m_locked_tables_last= &dst_table_list->next_global;
  dst_table_list->next_global= 0;
  m_locked_tables_count++;
}


#ifndef DBUG_OFF
/* Cause a spurious statement reprepare for debug purposes. */
static bool inject_reprepare(THD *thd)
{
  if (thd->m_reprepare_observer && thd->stmt_arena->is_reprepared == FALSE)
  {
    thd->m_reprepare_observer->report_error(thd);
    return TRUE;
  }

  return FALSE;
}
#endif

/**
  Compare metadata versions of an element obtained from the table
  definition cache and its corresponding node in the parse tree.

  @details If the new and the old values mismatch, invoke
  Metadata_version_observer.
  At prepared statement prepare, all TABLE_LIST version values are
  NULL and we always have a mismatch. But there is no observer set
  in THD, and therefore no error is reported. Instead, we update
  the value in the parse tree, effectively recording the original
  version.
  At prepared statement execute, an observer may be installed.  If
  there is a version mismatch, we push an error and return TRUE.

  For conventional execution (no prepared statements), the
  observer is never installed.

  @sa Execute_observer
  @sa check_prepared_statement() to see cases when an observer is installed
  @sa TABLE_LIST::is_the_same_definition()
  @sa TABLE_SHARE::get_table_ref_id()

  @param[in]      thd         used to report errors
  @param[in,out]  tables      TABLE_LIST instance created by the parser
                              Metadata version information in this object
                              is updated upon success.
  @param[in]      table_share an element from the table definition cache

  @retval  TRUE  an error, which has been reported
  @retval  FALSE success, version in TABLE_LIST has been updated
*/

static bool
check_and_update_table_version(THD *thd,
                               TABLE_LIST *tables, TABLE_SHARE *table_share)
{
  /*
    First, verify that TABLE_LIST was indeed *created by the parser* -
    it must be in the global TABLE_LIST list. Standalone TABLE_LIST objects
    created with TABLE_LIST::init_one_table() have a short life time and
    aren't linked anywhere.
  */
  if (tables->prev_global && !tables->is_the_same_definition(thd, table_share))
  {
    if (thd->m_reprepare_observer &&
        thd->m_reprepare_observer->report_error(thd))
    {
      /*
        Version of the table share is different from the
        previous execution of the prepared statement, and it is
        unacceptable for this SQLCOM. Error has been reported.
      */
      DBUG_ASSERT(thd->is_error());
      return TRUE;
    }
    /* Always maintain the latest version and type */
    tables->set_table_ref_id(table_share);
  }

  DBUG_EXECUTE_IF("reprepare_each_statement", return inject_reprepare(thd););
  return FALSE;
}


/**
  Compares versions of a stored routine obtained from the sp cache
  and the version used at prepare.

  @details If the new and the old values mismatch, invoke
  Metadata_version_observer.
  At prepared statement prepare, all Sroutine_hash_entry version values
  are NULL and we always have a mismatch. But there is no observer set
  in THD, and therefore no error is reported. Instead, we update
  the value in Sroutine_hash_entry, effectively recording the original
  version.
  At prepared statement execute, an observer may be installed.  If
  there is a version mismatch, we push an error and return TRUE.

  For conventional execution (no prepared statements), the
  observer is never installed.

  @param[in]      thd         used to report errors
  @param[in/out]  rt          pointer to stored routine entry in the
                              parse tree
  @param[in]      sp          pointer to stored routine cache entry.
                              Can be NULL if there is no such routine.
  @retval  TRUE  an error, which has been reported
  @retval  FALSE success, version in Sroutine_hash_entry has been updated
*/

static bool
check_and_update_routine_version(THD *thd, Sroutine_hash_entry *rt,
                                 sp_head *sp)
{
  ulong spc_version= sp_cache_version();
  /* sp is NULL if there is no such routine. */
  ulong version= sp ? sp->sp_cache_version() : spc_version;
  /*
    If the version in the parse tree is stale,
    or the version in the cache is stale and sp is not used,
    we need to reprepare.
    Sic: version != spc_version <--> sp is not NULL.
  */
  if (rt->m_sp_cache_version != version ||
      (version != spc_version && !sp->is_invoked()))
  {
    if (thd->m_reprepare_observer &&
        thd->m_reprepare_observer->report_error(thd))
    {
      /*
        Version of the sp cache is different from the
        previous execution of the prepared statement, and it is
        unacceptable for this SQLCOM. Error has been reported.
      */
      DBUG_ASSERT(thd->is_error());
      return TRUE;
    }
    /* Always maintain the latest cache version. */
    rt->m_sp_cache_version= version;
  }
  return FALSE;
}


/**
   Open view by getting its definition from disk (and table cache in future).

   @param thd               Thread handle
   @param table_list        TABLE_LIST with db, table_name & belong_to_view
   @param flags             Flags which modify how we open the view

   @todo This function is needed for special handling of views under
         LOCK TABLES. We probably should get rid of it in long term.

   @return FALSE if success, TRUE - otherwise.
*/

bool tdc_open_view(THD *thd, TABLE_LIST *table_list, uint flags)
{
  TABLE not_used;
  TABLE_SHARE *share;
  bool err= TRUE;

  if (!(share= tdc_acquire_share(thd, table_list, GTS_VIEW)))
    return TRUE;

  DBUG_ASSERT(share->is_view);

  err= mysql_make_view(thd, share, table_list, (flags & OPEN_VIEW_NO_PARSE));

  if (!err && (flags & CHECK_METADATA_VERSION))
  {
    /*
      Check TABLE_SHARE-version of view only if we have been instructed to do
      so. We do not need to check the version if we're executing CREATE VIEW or
      ALTER VIEW statements.

      In the future, this functionality should be moved out from
      tdc_open_view(), and  tdc_open_view() should became a part of a clean
      table-definition-cache interface.
    */
    if (check_and_update_table_version(thd, table_list, share))
      goto ret;
  }

ret:
  tdc_release_share(share);

  return err;
}


/**
   Finalize the process of TABLE creation by loading table triggers
   and taking action if a HEAP table content was emptied implicitly.
*/

static bool open_table_entry_fini(THD *thd, TABLE_SHARE *share, TABLE *entry)
{
  if (Table_triggers_list::check_n_load(thd, &share->db,
                                        &share->table_name, entry, 0))
    return TRUE;

  /*
    If we are here, there was no fatal error (but error may be still
    unitialized).
  */
  if (unlikely(entry->file->implicit_emptied))
  {
    entry->file->implicit_emptied= 0;
    if (mysql_bin_log.is_open())
    {
      char query_buf[2*FN_REFLEN + 21];
      String query(query_buf, sizeof(query_buf), system_charset_info);

      query.length(0);
      query.append(STRING_WITH_LEN("DELETE FROM "));
      append_identifier(thd, &query, &share->db);
      query.append('.');
      append_identifier(thd, &query, &share->table_name);

      /*
        we bypass thd->binlog_query() here,
        as it does a lot of extra work, that is simply wrong in this case
      */
      Query_log_event qinfo(thd, query.ptr(), query.length(),
                            FALSE, TRUE, TRUE, 0);
      if (mysql_bin_log.write(&qinfo))
        return TRUE;
    }
  }
  return FALSE;
}


/**
   Auxiliary routine which is used for performing automatical table repair.
*/

static bool auto_repair_table(THD *thd, TABLE_LIST *table_list)
{
  TABLE_SHARE *share;
  TABLE entry;
  bool result= TRUE;

  thd->clear_error();

  if (!(share= tdc_acquire_share(thd, table_list, GTS_TABLE)))
    return result;

  DBUG_ASSERT(! share->is_view);

  if (open_table_from_share(thd, share, &table_list->alias,
                            HA_OPEN_KEYFILE | HA_TRY_READ_ONLY,
                            EXTRA_RECORD,
                            ha_open_options | HA_OPEN_FOR_REPAIR,
                            &entry, FALSE) || ! entry.file ||
      (entry.file->is_crashed() && entry.file->ha_check_and_repair(thd)))
  {
    /* Give right error message */
    thd->clear_error();
    my_error(ER_NOT_KEYFILE, MYF(0), share->table_name.str);
    sql_print_error("Couldn't repair table: %s.%s", share->db.str,
                    share->table_name.str);
    if (entry.file)
      closefrm(&entry);
  }
  else
  {
    thd->clear_error();			// Clear error message
    closefrm(&entry);
    result= FALSE;
  }

  tdc_remove_referenced_share(thd, share);
  return result;
}


/** Open_table_context */

Open_table_context::Open_table_context(THD *thd, uint flags)
  :m_thd(thd),
   m_failed_table(NULL),
   m_start_of_statement_svp(thd->mdl_context.mdl_savepoint()),
   m_timeout(flags & MYSQL_LOCK_IGNORE_TIMEOUT ?
             LONG_TIMEOUT : thd->variables.lock_wait_timeout),
   m_flags(flags),
   m_action(OT_NO_ACTION),
   m_has_locks(thd->mdl_context.has_locks()),
   m_has_protection_against_grl(0),
   vers_create_count(0)
{}


/**
  Check if we can back-off and set back off action if we can.
  Otherwise report and return error.

  @retval  TRUE if back-off is impossible.
  @retval  FALSE if we can back off. Back off action has been set.
*/

bool
Open_table_context::
request_backoff_action(enum_open_table_action action_arg,
                       TABLE_LIST *table)
{
  /*
    A back off action may be one of three kinds:

    * We met a broken table that needs repair, or a table that
      is not present on this MySQL server and needs re-discovery.
      To perform the action, we need an exclusive metadata lock on
      the table. Acquiring X lock while holding other shared
      locks can easily lead to deadlocks. We rely on MDL deadlock
      detector to discover them. If this is a multi-statement
      transaction that holds metadata locks for completed statements,
      we should keep these locks after discovery/repair.
      The action type in this case is OT_DISCOVER or OT_REPAIR.
    * Our attempt to acquire an MDL lock lead to a deadlock,
      detected by the MDL deadlock detector. The current
      session was chosen a victim. If this is a multi-statement
      transaction that holds metadata locks taken by completed
      statements, restarting locking for the current statement
      may lead to a livelock. Releasing locks of completed
      statements can not be done as will lead to violation
      of ACID. Thus, again, if m_has_locks is set,
      we report an error. Otherwise, when there are no metadata
      locks other than which belong to this statement, we can
      try to recover from error by releasing all locks and
      restarting the pre-locking.
      Similarly, a deadlock error can occur when the
      pre-locking process met a TABLE_SHARE that is being
      flushed, and unsuccessfully waited for the flush to
      complete. A deadlock in this case can happen, e.g.,
      when our session is holding a metadata lock that
      is being waited on by a session which is using
      the table which is being flushed. The only way
      to recover from this error is, again, to close all
      open tables, release all locks, and retry pre-locking.
      Action type name is OT_REOPEN_TABLES. Re-trying
      while holding some locks may lead to a livelock,
      and thus we don't do it.
    * Finally, this session has open TABLEs from different
      "generations" of the table cache. This can happen, e.g.,
      when, after this session has successfully opened one
      table used for a statement, FLUSH TABLES interfered and
      expelled another table used in it. FLUSH TABLES then
      blocks and waits on the table already opened by this
      statement.
      We detect this situation by ensuring that table cache
      version of all tables used in a statement is the same.
      If it isn't, all tables needs to be reopened.
      Note, that we can always perform a reopen in this case,
      even if we already have metadata locks, since we don't
      keep tables open between statements and a livelock
      is not possible.
  */
  if (action_arg == OT_BACKOFF_AND_RETRY && m_has_locks)
  {
    my_error(ER_LOCK_DEADLOCK, MYF(0));
    m_thd->mark_transaction_to_rollback(true);
    return TRUE;
  }
  /*
    If auto-repair or discovery are requested, a pointer to table
    list element must be provided.
  */
  if (table)
  {
    DBUG_ASSERT(action_arg == OT_DISCOVER || action_arg == OT_REPAIR ||
                action_arg == OT_ADD_HISTORY_PARTITION);
    m_failed_table= (TABLE_LIST*) m_thd->alloc(sizeof(TABLE_LIST));
    if (m_failed_table == NULL)
      return TRUE;
    m_failed_table->init_one_table(&table->db, &table->table_name, &table->alias, TL_WRITE);
    m_failed_table->open_strategy= table->open_strategy;
    m_failed_table->mdl_request.set_type(MDL_EXCLUSIVE);
    m_failed_table->vers_skip_create= table->vers_skip_create;
  }
  m_action= action_arg;
  return FALSE;
}


/**
  An error handler to mark transaction to rollback on DEADLOCK error
  during DISCOVER / REPAIR.
*/
class MDL_deadlock_discovery_repair_handler : public Internal_error_handler
{
public:
  virtual bool handle_condition(THD *thd,
                                  uint sql_errno,
                                  const char* sqlstate,
                                  Sql_condition::enum_warning_level *level,
                                  const char* msg,
                                  Sql_condition ** cond_hdl)
  {
    if (sql_errno == ER_LOCK_DEADLOCK)
    {
      thd->mark_transaction_to_rollback(true);
    }
    /*
      We have marked this transaction to rollback. Return false to allow
      error to be reported or handled by other handlers.
    */
    return false;
  }
};

/**
   Recover from failed attempt of open table by performing requested action.

   @pre This function should be called only with "action" != OT_NO_ACTION
        and after having called @sa close_tables_for_reopen().

   @retval FALSE - Success. One should try to open tables once again.
   @retval TRUE  - Error
*/

bool
Open_table_context::recover_from_failed_open()
{
  bool result= FALSE;
  MDL_deadlock_discovery_repair_handler handler;
  /*
    Install error handler to mark transaction to rollback on DEADLOCK error.
  */
  m_thd->push_internal_handler(&handler);

  /* Execute the action. */
  switch (m_action)
  {
    case OT_BACKOFF_AND_RETRY:
    case OT_REOPEN_TABLES:
      break;
    case OT_DISCOVER:
    case OT_REPAIR:
    case OT_ADD_HISTORY_PARTITION:
      DEBUG_SYNC(m_thd, "add_history_partition");
      if (!m_thd->locked_tables_mode)
        result= lock_table_names(m_thd, m_thd->lex->create_info, m_failed_table,
                                NULL, get_timeout(), 0);
      else
      {
        DBUG_ASSERT(!result);
        DBUG_ASSERT(m_action == OT_ADD_HISTORY_PARTITION);
      }
      /*
         We are now under MDL_EXCLUSIVE mode. Other threads have no table share
         acquired: they are blocked either at open_table_get_mdl_lock() in
         open_table() or at lock_table_names() here.
      */
      if (result)
      {
        if (m_action == OT_ADD_HISTORY_PARTITION)
        {
          TABLE_SHARE *share= tdc_acquire_share(m_thd, m_failed_table,
                                                GTS_TABLE, NULL);
          if (share)
          {
            share->vers_skip_auto_create= false;
            tdc_release_share(share);
          }
          if (m_thd->get_stmt_da()->sql_errno() == ER_LOCK_WAIT_TIMEOUT)
          {
            // MDEV-23642 Locking timeout caused by auto-creation affects original DML
            m_thd->clear_error();
            vers_create_count= 0;
            result= false;
          }
        }
        break;
      }

      /*
         We don't need to remove share under OT_ADD_HISTORY_PARTITION.
         Moreover fast_alter_partition_table() works with TABLE instance.
      */
      if (m_action != OT_ADD_HISTORY_PARTITION)
        tdc_remove_table(m_thd, m_failed_table->db.str,
                        m_failed_table->table_name.str);

      switch (m_action)
      {
        case OT_DISCOVER:
        {
          m_thd->get_stmt_da()->clear_warning_info(m_thd->query_id);
          m_thd->clear_error();                 // Clear error message

          No_such_table_error_handler no_such_table_handler;
          bool open_if_exists= m_failed_table->open_strategy == TABLE_LIST::OPEN_IF_EXISTS;

          if (open_if_exists)
            m_thd->push_internal_handler(&no_such_table_handler);

          result= !tdc_acquire_share(m_thd, m_failed_table,
                                 GTS_TABLE | GTS_FORCE_DISCOVERY | GTS_NOLOCK);
          if (open_if_exists)
          {
            m_thd->pop_internal_handler();
            if (result && no_such_table_handler.safely_trapped_errors())
              result= FALSE;
          }
          break;
        }
        case OT_REPAIR:
          result= auto_repair_table(m_thd, m_failed_table);
          break;
        case OT_ADD_HISTORY_PARTITION:
#ifdef WITH_PARTITION_STORAGE_ENGINE
        {
          result= false;
          TABLE *table= open_ltable(m_thd, m_failed_table, TL_WRITE,
                    MYSQL_OPEN_HAS_MDL_LOCK | MYSQL_OPEN_IGNORE_LOGGING_FORMAT);
          if (table == NULL)
          {
            m_thd->clear_error();
            break;
          }

          DBUG_ASSERT(vers_create_count);
          result= vers_create_partitions(m_thd, m_failed_table, vers_create_count);
          vers_create_count= 0;
          if (!m_thd->transaction->stmt.is_empty())
            trans_commit_stmt(m_thd);
          DBUG_ASSERT(!result ||
                      !m_thd->locked_tables_mode ||
                      m_thd->lock->lock_count);
          if (result)
            break;
          if (!m_thd->locked_tables_mode)
          {
            /*
              alter_partition_lock_handling() does mysql_lock_remove() but
              does not clear thd->lock completely.
            */
            DBUG_ASSERT(m_thd->lock->lock_count == 0);
            if (!(m_thd->lock->flags & GET_LOCK_ON_THD))
              my_free(m_thd->lock);
            m_thd->lock= NULL;
          }
          else if (m_thd->locked_tables_mode == LTM_PRELOCKED)
          {
            MYSQL_LOCK *lock;
            MYSQL_LOCK *merged_lock;

            /*
              In LTM_LOCK_TABLES table was reopened via locked_tables_list,
              but not in prelocked environment where we have to reopen
              the table manually.
            */
            Open_table_context ot_ctx(m_thd, MYSQL_OPEN_REOPEN);
            if (open_table(m_thd, m_failed_table, &ot_ctx))
            {
              result= true;
              break;
            }
            TABLE *table= m_failed_table->table;
            table->reginfo.lock_type= m_thd->update_lock_default;
            m_thd->in_lock_tables= 1;
            lock= mysql_lock_tables(m_thd, &table, 1,
                                    MYSQL_OPEN_REOPEN | MYSQL_LOCK_USE_MALLOC);
            m_thd->in_lock_tables= 0;
            if (lock == NULL ||
                !(merged_lock= mysql_lock_merge(m_thd->lock, lock, m_thd)))
            {
              result= true;
              break;
            }
            m_thd->lock= merged_lock;
          }
          break;
        }
#endif /* WITH_PARTITION_STORAGE_ENGINE */
        case OT_BACKOFF_AND_RETRY:
        case OT_REOPEN_TABLES:
        case OT_NO_ACTION:
          DBUG_ASSERT(0);
      }
      /*
        Rollback to start of the current statement to release exclusive lock
        on table which was discovered but preserve locks from previous statements
        in current transaction.
      */
      m_thd->mdl_context.rollback_to_savepoint(start_of_statement_svp());
      break;
    case OT_NO_ACTION:
      DBUG_ASSERT(0);
  }
  m_thd->pop_internal_handler();
  /*
    Reset the pointers to conflicting MDL request and the
    TABLE_LIST element, set when we need auto-discovery or repair,
    for safety.
  */
  m_failed_table= NULL;
  /*
    Reset flag indicating that we have already acquired protection
    against GRL. It is no longer valid as the corresponding lock was
    released by close_tables_for_reopen().
  */
  m_has_protection_against_grl= 0;
  /* Prepare for possible another back-off. */
  m_action= OT_NO_ACTION;
  return result;
}


/*
  Return a appropriate read lock type given a table object.

  @param thd              Thread context
  @param prelocking_ctx   Prelocking context.
  @param table_list       Table list element for table to be locked.
  @param routine_modifies_data
                          Some routine that is invoked by statement
                          modifies data.

  @remark Due to a statement-based replication limitation, statements such as
          INSERT INTO .. SELECT FROM .. and CREATE TABLE .. SELECT FROM need
          to grab a TL_READ_NO_INSERT lock on the source table in order to
          prevent the replication of a concurrent statement that modifies the
          source table. If such a statement gets applied on the slave before
          the INSERT .. SELECT statement finishes, data on the master could
          differ from data on the slave and end-up with a discrepancy between
          the binary log and table state.
          This also applies to SELECT/SET/DO statements which use stored
          functions. Calls to such functions are going to be logged as a
          whole and thus should be serialized against concurrent changes
          to tables used by those functions. This is avoided when functions
          do not modify data but only read it, since in this case nothing is
          written to the binary log. Argument routine_modifies_data
          denotes the same. So effectively, if the statement is not a
          update query and routine_modifies_data is false, then
          prelocking_placeholder does not take importance.

          Furthermore, this does not apply to I_S and log tables as it's
          always unsafe to replicate such tables under statement-based
          replication as the table on the slave might contain other data
          (ie: general_log is enabled on the slave). The statement will
          be marked as unsafe for SBR in decide_logging_format().
  @remark Note that even in prelocked mode it is important to correctly
          determine lock type value. In this mode lock type is passed to
          handler::start_stmt() method and can be used by storage engine,
          for example, to determine what kind of row locks it should acquire
          when reading data from the table.
*/

thr_lock_type read_lock_type_for_table(THD *thd,
                                       Query_tables_list *prelocking_ctx,
                                       TABLE_LIST *table_list,
                                       bool routine_modifies_data)
{
  /*
    In cases when this function is called for a sub-statement executed in
    prelocked mode we can't rely on OPTION_BIN_LOG flag in THD::options
    bitmap to determine that binary logging is turned on as this bit can
    be cleared before executing sub-statement. So instead we have to look
    at THD::variables::sql_log_bin member.
  */
  bool log_on= mysql_bin_log.is_open() && thd->variables.sql_log_bin;
  if ((log_on == FALSE) ||
      (thd->wsrep_binlog_format(thd->variables.binlog_format) == BINLOG_FORMAT_ROW) ||
      (table_list->table->s->table_category == TABLE_CATEGORY_LOG) ||
      (table_list->table->s->table_category == TABLE_CATEGORY_PERFORMANCE) ||
      !(is_update_query(prelocking_ctx->sql_command) ||
        (routine_modifies_data && table_list->prelocking_placeholder) ||
        (thd->locked_tables_mode > LTM_LOCK_TABLES)))
    return TL_READ;
  else
    return TL_READ_NO_INSERT;
}


/*
  Extend the prelocking set with tables and routines used by a routine.

  @param[in]  thd                   Thread context.
  @param[in]  rt                    Element of prelocking set to be processed.
  @param[in]  ot_ctx                Context of open_table used to recover from
                                    locking failures.
  @retval false  Success.
  @retval true   Failure (Conflicting metadata lock, OOM, other errors).
*/
static bool
sp_acquire_mdl(THD *thd, Sroutine_hash_entry *rt, Open_table_context *ot_ctx)
{
  DBUG_ENTER("sp_acquire_mdl");
  /*
    Since we acquire only shared lock on routines we don't
    need to care about global intention exclusive locks.
  */
  DBUG_ASSERT(rt->mdl_request.type == MDL_SHARED);

  /*
    Waiting for a conflicting metadata lock to go away may
    lead to a deadlock, detected by MDL subsystem.
    If possible, we try to resolve such deadlocks by releasing all
    metadata locks and restarting the pre-locking process.
    To prevent the error from polluting the diagnostics area
    in case of successful resolution, install a special error
    handler for ER_LOCK_DEADLOCK error.
  */
  MDL_deadlock_handler mdl_deadlock_handler(ot_ctx);

  thd->push_internal_handler(&mdl_deadlock_handler);
  bool result= thd->mdl_context.acquire_lock(&rt->mdl_request,
                                             ot_ctx->get_timeout());
  thd->pop_internal_handler();

  DBUG_RETURN(result);
}


/*
  Handle element of prelocking set other than table. E.g. cache routine
  and, if prelocking strategy prescribes so, extend the prelocking set
  with tables and routines used by it.

  @param[in]  thd                   Thread context.
  @param[in]  prelocking_ctx        Prelocking context.
  @param[in]  rt                    Element of prelocking set to be processed.
  @param[in]  prelocking_strategy   Strategy which specifies how the
                                    prelocking set should be extended when
                                    one of its elements is processed.
  @param[in]  has_prelocking_list   Indicates that prelocking set/list for
                                    this statement has already been built.
  @param[in]  ot_ctx                Context of open_table used to recover from
                                    locking failures.
  @param[out] need_prelocking       Set to TRUE if it was detected that this
                                    statement will require prelocked mode for
                                    its execution, not touched otherwise.
  @param[out] routine_modifies_data Set to TRUE if it was detected that this
                                    routine does modify table data.

  @retval FALSE  Success.
  @retval TRUE   Failure (Conflicting metadata lock, OOM, other errors).
*/

static bool
open_and_process_routine(THD *thd, Query_tables_list *prelocking_ctx,
                         Sroutine_hash_entry *rt,
                         Prelocking_strategy *prelocking_strategy,
                         bool has_prelocking_list,
                         Open_table_context *ot_ctx,
                         bool *need_prelocking, bool *routine_modifies_data)
{
  MDL_key::enum_mdl_namespace mdl_type= rt->mdl_request.key.mdl_namespace();
  DBUG_ENTER("open_and_process_routine");

  *routine_modifies_data= false;

  switch (mdl_type)
  {
  case MDL_key::PACKAGE_BODY:
    DBUG_ASSERT(rt != (Sroutine_hash_entry*)prelocking_ctx->sroutines_list.first);
    /*
      No need to cache the package body itself.
      It gets cached during open_and_process_routine()
      for the first used package routine. See the package related code
      in the "case" below.
    */
    if (sp_acquire_mdl(thd, rt, ot_ctx))
      DBUG_RETURN(TRUE);
    break;
  case MDL_key::FUNCTION:
  case MDL_key::PROCEDURE:
    {
      sp_head *sp;
      /*
        Try to get MDL lock on the routine.
        Note that we do not take locks on top-level CALLs as this can
        lead to a deadlock. Not locking top-level CALLs does not break
        the binlog as only the statements in the called procedure show
        up there, not the CALL itself.
      */
      if (rt != (Sroutine_hash_entry*)prelocking_ctx->sroutines_list.first ||
          mdl_type != MDL_key::PROCEDURE)
      {
        /*
          TODO: If this is a package routine, we should not put MDL
          TODO: on the routine itself. We should put only the package MDL.
        */
        if (sp_acquire_mdl(thd, rt, ot_ctx))
          DBUG_RETURN(TRUE);

        /* Ensures the routine is up-to-date and cached, if exists. */
        if (rt->sp_cache_routine(thd, &sp))
          DBUG_RETURN(TRUE);

        /* Remember the version of the routine in the parse tree. */
        if (check_and_update_routine_version(thd, rt, sp))
          DBUG_RETURN(TRUE);

        /* 'sp' is NULL when there is no such routine. */
        if (sp)
        {
          *routine_modifies_data= sp->modifies_data();

          if (!has_prelocking_list)
          {
            prelocking_strategy->handle_routine(thd, prelocking_ctx, rt, sp,
                                                need_prelocking);
            if (sp->m_parent)
            {
              /*
                If it's a package routine, we need also to handle the
                package body, as its initialization section can use
                some tables and routine calls.
                TODO: Only package public routines actually need this.
                TODO: Skip package body handling for private routines.
              */
              *routine_modifies_data|= sp->m_parent->modifies_data();
              prelocking_strategy->handle_routine(thd, prelocking_ctx, rt,
                                                  sp->m_parent,
                                                  need_prelocking);
            }
          }
        }
      }
      else
      {
        /*
          If it's a top level call, just make sure we have a recent
          version of the routine, if it exists.
          Validating routine version is unnecessary, since CALL
          does not affect the prepared statement prelocked list.
        */
        if (rt->sp_cache_routine(thd, &sp))
          DBUG_RETURN(TRUE);
      }
    }
    break;
  case MDL_key::TRIGGER:
    /**
      We add trigger entries to lex->sroutines_list, but we don't
      load them here. The trigger entry is only used when building
      a transitive closure of objects used in a statement, to avoid
      adding to this closure objects that are used in the trigger more
      than once.
      E.g. if a trigger trg refers to table t2, and the trigger table t1
      is used multiple times in the statement (say, because it's used in
      function f1() twice), we will only add t2 once to the list of
      tables to prelock.

      We don't take metadata locks on triggers either: they are protected
      by a respective lock on the table, on which the trigger is defined.

      The only two cases which give "trouble" are SHOW CREATE TRIGGER
      and DROP TRIGGER statements. For these, statement syntax doesn't
      specify the table on which this trigger is defined, so we have
      to make a "dirty" read in the data dictionary to find out the
      table name. Once we discover the table name, we take a metadata
      lock on it, and this protects all trigger operations.
      Of course the table, in theory, may disappear between the dirty
      read and metadata lock acquisition, but in that case we just return
      a run-time error.

      Grammar of other trigger DDL statements (CREATE, DROP) requires
      the table to be specified explicitly, so we use the table metadata
      lock to protect trigger metadata in these statements. Similarly, in
      DML we always use triggers together with their tables, and thus don't
      need to take separate metadata locks on them.
    */
    break;
  default:
    /* Impossible type value. */
    DBUG_ASSERT(0);
  }
  DBUG_RETURN(FALSE);
}

/*
  If we are not already in prelocked mode and extended table list is not
  yet built we might have to build the prelocking set for this statement.

  Since currently no prelocking strategy prescribes doing anything for
  tables which are only read, we do below checks only if table is going
  to be changed.
*/
bool extend_table_list(THD *thd, TABLE_LIST *tables,
                       Prelocking_strategy *prelocking_strategy,
                       bool has_prelocking_list)
{
  bool error= false;
  LEX *lex= thd->lex;
  bool maybe_need_prelocking=
    (tables->updating && tables->lock_type >= TL_FIRST_WRITE)
    || thd->lex->default_used;

  if (thd->locked_tables_mode <= LTM_LOCK_TABLES &&
      ! has_prelocking_list && maybe_need_prelocking)
  {
    bool need_prelocking= FALSE;
    TABLE_LIST **save_query_tables_last= lex->query_tables_last;
    /*
      Extend statement's table list and the prelocking set with
      tables and routines according to the current prelocking
      strategy.

      For example, for DML statements we need to add tables and routines
      used by triggers which are going to be invoked for this element of
      table list and also add tables required for handling of foreign keys.
    */
    error= prelocking_strategy->handle_table(thd, lex, tables,
                                             &need_prelocking);

    if (need_prelocking && ! lex->requires_prelocking())
      lex->mark_as_requiring_prelocking(save_query_tables_last);
  }
  return error;
}


/**
  Handle table list element by obtaining metadata lock, opening table or view
  and, if prelocking strategy prescribes so, extending the prelocking set with
  tables and routines used by it.

  @param[in]     thd                  Thread context.
  @param[in]     lex                  LEX structure for statement.
  @param[in]     tables               Table list element to be processed.
  @param[in,out] counter              Number of tables which are open.
  @param[in]     flags                Bitmap of flags to modify how the tables
                                      will be open, see open_table() description
                                      for details.
  @param[in]     prelocking_strategy  Strategy which specifies how the
                                      prelocking set should be extended
                                      when table or view is processed.
  @param[in]     has_prelocking_list  Indicates that prelocking set/list for
                                      this statement has already been built.
  @param[in]     ot_ctx               Context used to recover from a failed
                                      open_table() attempt.

  @retval  FALSE  Success.
  @retval  TRUE   Error, reported unless there is a chance to recover from it.
*/

static bool
open_and_process_table(THD *thd, TABLE_LIST *tables, uint *counter, uint flags,
                       Prelocking_strategy *prelocking_strategy,
                       bool has_prelocking_list, Open_table_context *ot_ctx)
{
  bool error= FALSE;
  bool safe_to_ignore_table= FALSE;
  LEX *lex= thd->lex;
  DBUG_ENTER("open_and_process_table");
  DEBUG_SYNC(thd, "open_and_process_table");

  /*
    Ignore placeholders for derived tables. After derived tables
    processing, link to created temporary table will be put here.
    If this is derived table for view then we still want to process
    routines used by this view.
  */
  if (tables->derived)
  {
    if (!tables->view)
    {
      if (!tables->is_derived())
        tables->set_derived();
      goto end;
    }
    /*
      We restore view's name and database wiped out by derived tables
      processing and fall back to standard open process in order to
      obtain proper metadata locks and do other necessary steps like
      stored routine processing.
    */
    tables->db= tables->view_db;
    tables->table_name= tables->view_name;
  }

  if (!tables->derived && is_infoschema_db(&tables->db))
  {
    /*
      Check whether the information schema contains a table
      whose name is tables->schema_table_name
    */
    ST_SCHEMA_TABLE *schema_table= tables->schema_table;
    if (!schema_table ||
        (schema_table->hidden &&
         ((sql_command_flags[lex->sql_command] & CF_STATUS_COMMAND) == 0 ||
          /*
            this check is used for show columns|keys from I_S hidden table
          */
          lex->sql_command == SQLCOM_SHOW_FIELDS ||
          lex->sql_command == SQLCOM_SHOW_KEYS)))
    {
      my_error(ER_UNKNOWN_TABLE, MYF(0),
               tables->table_name.str, INFORMATION_SCHEMA_NAME.str);
      DBUG_RETURN(1);
    }
  }
  /*
    If this TABLE_LIST object is a placeholder for an information_schema
    table, create a temporary table to represent the information_schema
    table in the query. Do not fill it yet - will be filled during
    execution.
  */
  if (tables->schema_table)
  {
    /*
      If this information_schema table is merged into a mergeable
      view, ignore it for now -- it will be filled when its respective
      TABLE_LIST is processed. This code works only during re-execution.
    */
    if (tables->view)
    {
      MDL_ticket *mdl_ticket;
      /*
        We still need to take a MDL lock on the merged view to protect
        it from concurrent changes.
      */
      if (!open_table_get_mdl_lock(thd, ot_ctx, &tables->mdl_request,
                                   flags, &mdl_ticket) &&
          mdl_ticket != NULL)
        goto process_view_routines;
      /* Fall-through to return error. */
    }
    else if (!mysql_schema_table(thd, lex, tables) &&
             !check_and_update_table_version(thd, tables, tables->table->s))
    {
      goto end;
    }
    error= TRUE;
    goto end;
  }

  if (tables->table_function)
  {
    if (!create_table_for_function(thd, tables))
      error= TRUE;
    goto end;
  }

  DBUG_PRINT("tcache", ("opening table: '%s'.'%s'  item: %p",
                        tables->db.str, tables->table_name.str, tables));
  (*counter)++;

  /*
    Not a placeholder: must be a base/temporary table or a view. Let us open it.
  */
  if (tables->table)
  {
    /*
      If this TABLE_LIST object has an associated open TABLE object
      (TABLE_LIST::table is not NULL), that TABLE object must be a pre-opened
      temporary table or SEQUENCE (see sequence_insert()).
    */
    DBUG_ASSERT(is_temporary_table(tables) || tables->table->s->sequence);
    if (tables->sequence &&
        tables->table->s->table_type != TABLE_TYPE_SEQUENCE)
    {
      my_error(ER_NOT_SEQUENCE, MYF(0), tables->db.str, tables->alias.str);
      DBUG_RETURN(true);
    }
  }
  else if (tables->open_type == OT_TEMPORARY_ONLY)
  {
    /*
      OT_TEMPORARY_ONLY means that we are in CREATE TEMPORARY TABLE statement.
      Also such table list element can't correspond to prelocking placeholder
      or to underlying table of merge table.
      So existing temporary table should have been preopened by this moment
      and we can simply continue without trying to open temporary or base
      table.
    */
    DBUG_ASSERT(tables->open_strategy);
    DBUG_ASSERT(!tables->prelocking_placeholder);
    DBUG_ASSERT(!tables->parent_l);
    DBUG_RETURN(0);
  }

  /* Not a placeholder: must be a base table or a view. Let us open it. */
  if (tables->prelocking_placeholder)
  {
    /*
      For the tables added by the pre-locking code, attempt to open
      the table but fail silently if the table does not exist.
      The real failure will occur when/if a statement attempts to use
      that table.
    */
    No_such_table_error_handler no_such_table_handler;
    thd->push_internal_handler(&no_such_table_handler);

    /*
      We're opening a table from the prelocking list.

      Since this table list element might have been added after pre-opening
      of temporary tables we have to try to open temporary table for it.

      We can't simply skip this table list element and postpone opening of
      temporary table till the execution of substatement for several reasons:
      - Temporary table can be a MERGE table with base underlying tables,
        so its underlying tables has to be properly open and locked at
        prelocking stage.
      - Temporary table can be a MERGE table and we might be in PREPARE
        phase for a prepared statement. In this case it is important to call
        HA_ATTACH_CHILDREN for all merge children.
        This is necessary because merge children remember "TABLE_SHARE ref type"
        and "TABLE_SHARE def version" in the HA_ATTACH_CHILDREN operation.
        If HA_ATTACH_CHILDREN is not called, these attributes are not set.
        Then, during the first EXECUTE, those attributes need to be updated.
        That would cause statement re-preparing (because changing those
        attributes during EXECUTE is caught by THD::m_reprepare_observers).
        The problem is that since those attributes are not set in merge
        children, another round of PREPARE will not help.
    */
    if (!thd->has_temporary_tables() ||
        (!(error= thd->open_temporary_table(tables)) &&
         !tables->table))
      error= open_table(thd, tables, ot_ctx);

    thd->pop_internal_handler();
    safe_to_ignore_table= no_such_table_handler.safely_trapped_errors();
  }
  else if (tables->parent_l && (thd->open_options & HA_OPEN_FOR_REPAIR))
  {
    /*
      Also fail silently for underlying tables of a MERGE table if this
      table is opened for CHECK/REPAIR TABLE statement. This is needed
      to provide complete list of problematic underlying tables in
      CHECK/REPAIR TABLE output.
    */
    Repair_mrg_table_error_handler repair_mrg_table_handler;
    thd->push_internal_handler(&repair_mrg_table_handler);

    if (!thd->has_temporary_tables() ||
        (!(error= thd->open_temporary_table(tables)) &&
         !tables->table))
      error= open_table(thd, tables, ot_ctx);

    thd->pop_internal_handler();
    safe_to_ignore_table= repair_mrg_table_handler.safely_trapped_errors();
  }
  else
  {
    if (tables->parent_l)
    {
      /*
        Even if we are opening table not from the prelocking list we
        still might need to look for a temporary table if this table
        list element corresponds to underlying table of a merge table.
      */
      if (thd->has_temporary_tables())
        error= thd->open_temporary_table(tables);
    }

    if (!error && !tables->table)
      error= open_table(thd, tables, ot_ctx);
  }

  if (unlikely(error))
  {
    if (! ot_ctx->can_recover_from_failed_open() && safe_to_ignore_table)
    {
      DBUG_PRINT("info", ("open_table: ignoring table '%s'.'%s'",
                          tables->db.str, tables->alias.str));
      error= FALSE;
    }
    goto end;
  }

  /*
    We can't rely on simple check for TABLE_LIST::view to determine
    that this is a view since during re-execution we might reopen
    ordinary table in place of view and thus have TABLE_LIST::view
    set from repvious execution and TABLE_LIST::table set from
    current.
  */
  if (!tables->table && tables->view)
  {
    /* VIEW placeholder */
    (*counter)--;

    /*
      tables->next_global list consists of two parts:
      1) Query tables and underlying tables of views.
      2) Tables used by all stored routines that this statement invokes on
         execution.
      We need to know where the bound between these two parts is. If we've
      just opened a view, which was the last table in part #1, and it
      has added its base tables after itself, adjust the boundary pointer
      accordingly.
    */
    if (lex->query_tables_own_last == &(tables->next_global) &&
        tables->view->query_tables)
      lex->query_tables_own_last= tables->view->query_tables_last;
    /*
      Let us free memory used by 'sroutines' hash here since we never
      call destructor for this LEX.
    */
    my_hash_free(&tables->view->sroutines);
    goto process_view_routines;
  }

  /*
    Special types of open can succeed but still don't set
    TABLE_LIST::table to anything.
  */
  if (tables->open_strategy && !tables->table)
    goto end;

  /* Check and update metadata version of a base table. */
  error= check_and_update_table_version(thd, tables, tables->table->s);

  if (unlikely(error))
    goto end;

  error= extend_table_list(thd, tables, prelocking_strategy, has_prelocking_list);
  if (unlikely(error))
    goto end;

  /* Copy grant information from TABLE_LIST instance to TABLE one. */
  tables->table->grant= tables->grant;

  /*
    After opening a MERGE table add the children to the query list of
    tables, so that they are opened too.
    Note that placeholders don't have the handler open.
  */
  /* MERGE tables need to access parent and child TABLE_LISTs. */
  DBUG_ASSERT(tables->table->pos_in_table_list == tables);
  /* Non-MERGE tables ignore this call. */
  if (tables->table->file->extra(HA_EXTRA_ADD_CHILDREN_LIST))
  {
    error= TRUE;
    goto end;
  }

process_view_routines:
  /*
    Again we may need cache all routines used by this view and add
    tables used by them to table list.
  */
  if (tables->view &&
      thd->locked_tables_mode <= LTM_LOCK_TABLES &&
      ! has_prelocking_list)
  {
    bool need_prelocking= FALSE;
    TABLE_LIST **save_query_tables_last= lex->query_tables_last;

    error= prelocking_strategy->handle_view(thd, lex, tables,
                                            &need_prelocking);

    if (need_prelocking && ! lex->requires_prelocking())
      lex->mark_as_requiring_prelocking(save_query_tables_last);

    if (unlikely(error))
      goto end;
  }

end:
  DBUG_RETURN(error);
}


static bool upgrade_lock_if_not_exists(THD *thd,
                                       const DDL_options_st &create_info,
                                       TABLE_LIST *create_table,
                                       ulong lock_wait_timeout)
{
  DBUG_ENTER("upgrade_lock_if_not_exists");

  if (thd->lex->sql_command == SQLCOM_CREATE_TABLE ||
      thd->lex->sql_command == SQLCOM_CREATE_SEQUENCE)
  {
    DEBUG_SYNC(thd,"create_table_before_check_if_exists");
    if (!create_info.or_replace() &&
        ha_table_exists(thd, &create_table->db, &create_table->table_name,
                        NULL, NULL, &create_table->db_type))
    {
      if (create_info.if_not_exists())
      {
        push_warning_printf(thd, Sql_condition::WARN_LEVEL_NOTE,
                            ER_TABLE_EXISTS_ERROR,
                            ER_THD(thd, ER_TABLE_EXISTS_ERROR),
                            create_table->table_name.str);
      }
      else
        my_error(ER_TABLE_EXISTS_ERROR, MYF(0), create_table->table_name.str);
      DBUG_RETURN(true);
    }
    DBUG_RETURN(thd->mdl_context.upgrade_shared_lock(
                                   create_table->mdl_request.ticket,
                                   MDL_EXCLUSIVE,
                                   lock_wait_timeout));
  }
  DBUG_RETURN(false);
}


/**
  Acquire upgradable (SNW, SNRW) metadata locks on tables used by
  LOCK TABLES or by a DDL statement. Under LOCK TABLES, we can't take
  new locks, so use open_tables_check_upgradable_mdl() instead.

  @param thd               Thread context.
  @param options           DDL options.
  @param tables_start      Start of list of tables on which upgradable locks
                           should be acquired.
  @param tables_end        End of list of tables.
  @param lock_wait_timeout Seconds to wait before timeout.
  @param flags             Bitmap of flags to modify how the tables will be
                           open, see open_table() description for details.

  @retval FALSE  Success.
  @retval TRUE   Failure (e.g. connection was killed) or table existed
	         for a CREATE TABLE.

  @notes
  In case of CREATE TABLE we avoid a wait for tables that are in use
  by first trying to do a meta data lock with timeout == 0.  If we get a
  timeout we will check if table exists (it should) and retry with
  normal timeout if it didn't exists.
  Note that for CREATE TABLE IF EXISTS we only generate a warning
  but still return TRUE (to abort the calling open_table() function).
  On must check THD->is_error() if one wants to distinguish between warning
  and error.  If table existed, tables_start->db_type is set to the handlerton
  for the found table.
*/

bool
lock_table_names(THD *thd, const DDL_options_st &options,
                 TABLE_LIST *tables_start, TABLE_LIST *tables_end,
                 ulong lock_wait_timeout, uint flags)
{
  MDL_request_list mdl_requests;
  TABLE_LIST *table;
  MDL_request global_request;
  MDL_savepoint mdl_savepoint;
  DBUG_ENTER("lock_table_names");

  DBUG_ASSERT(!thd->locked_tables_mode);

  for (table= tables_start; table && table != tables_end;
       table= table->next_global)
  {
    DBUG_PRINT("info", ("mdl_request.type: %d  open_type: %d",
                        table->mdl_request.type, table->open_type));
    if (table->mdl_request.type < MDL_SHARED_UPGRADABLE ||
        table->mdl_request.type == MDL_SHARED_READ_ONLY ||
        table->open_type == OT_TEMPORARY_ONLY ||
        (table->open_type == OT_TEMPORARY_OR_BASE && is_temporary_table(table)))
      continue;

    /* Write lock on normal tables is not allowed in a read only transaction. */
    if (thd->tx_read_only)
    {
      my_error(ER_CANT_EXECUTE_IN_READ_ONLY_TRANSACTION, MYF(0));
      DBUG_RETURN(true);
    }

    /* Scoped locks: Take intention exclusive locks on all involved schemas. */
    if (!(flags & MYSQL_OPEN_SKIP_SCOPED_MDL_LOCK))
    {
      MDL_request *schema_request= new (thd->mem_root) MDL_request;
      if (schema_request == NULL)
        DBUG_RETURN(TRUE);
      MDL_REQUEST_INIT(schema_request, MDL_key::SCHEMA, table->db.str, "",
                       MDL_INTENTION_EXCLUSIVE, MDL_TRANSACTION);
      mdl_requests.push_front(schema_request);
    }

    mdl_requests.push_front(&table->mdl_request);
  }

  if (mdl_requests.is_empty())
    DBUG_RETURN(FALSE);

  if (flags & MYSQL_OPEN_SKIP_SCOPED_MDL_LOCK)
  {
    DBUG_RETURN(thd->mdl_context.acquire_locks(&mdl_requests,
                                               lock_wait_timeout) ||
                upgrade_lock_if_not_exists(thd, options, tables_start,
                                           lock_wait_timeout));
  }

  /* Protect this statement against concurrent BACKUP STAGE or FTWRL. */
  if (thd->has_read_only_protection())
    DBUG_RETURN(true);

  MDL_REQUEST_INIT(&global_request, MDL_key::BACKUP, "", "", MDL_BACKUP_DDL,
                   MDL_STATEMENT);
  mdl_savepoint= thd->mdl_context.mdl_savepoint();

  while (!thd->mdl_context.acquire_locks(&mdl_requests, lock_wait_timeout) &&
         !upgrade_lock_if_not_exists(thd, options, tables_start,
                                     lock_wait_timeout) &&
         !thd->mdl_context.try_acquire_lock(&global_request))
  {
    if (global_request.ticket)
    {
      thd->mdl_backup_ticket= global_request.ticket;
      DBUG_RETURN(false);
    }

    /*
      There is ongoing or pending BACKUP STAGE or FTWRL.
      Wait until it finishes and re-try.
    */
    thd->mdl_context.rollback_to_savepoint(mdl_savepoint);
    if (thd->mdl_context.acquire_lock(&global_request, lock_wait_timeout))
      break;
    thd->mdl_context.rollback_to_savepoint(mdl_savepoint);

    /* Reset tickets for all acquired locks */
    global_request.ticket= 0;
    MDL_request_list::Iterator it(mdl_requests);
    while (auto mdl_request= it++)
      mdl_request->ticket= 0;
  }
  DBUG_RETURN(true);
}


/**
  Check for upgradable (SNW, SNRW) metadata locks on tables to be opened
  for a DDL statement. Under LOCK TABLES, we can't take new locks, so we
  must check if appropriate locks were pre-acquired.

  @param thd           Thread context.
  @param tables_start  Start of list of tables on which upgradable locks
                       should be searched for.
  @param tables_end    End of list of tables.
  @param flags         Bitmap of flags to modify how the tables will be
                       open, see open_table() description for details.

  @retval FALSE  Success.
  @retval TRUE   Failure (e.g. connection was killed)
*/

static bool
open_tables_check_upgradable_mdl(THD *thd, TABLE_LIST *tables_start,
                                 TABLE_LIST *tables_end, uint flags)
{
  TABLE_LIST *table;

  DBUG_ASSERT(thd->locked_tables_mode);

  for (table= tables_start; table && table != tables_end;
       table= table->next_global)
  {
    /*
      Check below needs to be updated if this function starts
      called for SRO locks.
    */
    DBUG_ASSERT(table->mdl_request.type != MDL_SHARED_READ_ONLY);
    if (table->mdl_request.type < MDL_SHARED_UPGRADABLE ||
        table->open_type == OT_TEMPORARY_ONLY ||
        (table->open_type == OT_TEMPORARY_OR_BASE && is_temporary_table(table)))
    {
      continue;
    }

    /*
      We don't need to do anything about the found TABLE instance as it
      will be handled later in open_tables(), we only need to check that
      an upgradable lock is already acquired. When we enter LOCK TABLES
      mode, SNRW locks are acquired before all other locks. So if under
      LOCK TABLES we find that there is TABLE instance with upgradeable
      lock, all other instances of TABLE for the same table will have the
      same ticket.

      Note that this works OK even for CREATE TABLE statements which
      request X type of metadata lock. This is because under LOCK TABLES
      such statements don't create the table but only check if it exists
      or, in most complex case, only insert into it.
      Thus SNRW lock should be enough.

      Note that find_table_for_mdl_upgrade() will report an error if
      no suitable ticket is found.
    */
    if (!find_table_for_mdl_upgrade(thd, table->db.str, table->table_name.str,
                                    NULL))
      return TRUE;
  }

  return FALSE;
}


/**
  Open all tables in list

  @param[in]     thd      Thread context.
  @param[in]     options  DDL options.
  @param[in,out] start    List of tables to be open (it can be adjusted for
                          statement that uses tables only implicitly, e.g.
                          for "SELECT f1()").
  @param[out]    counter  Number of tables which were open.
  @param[in]     flags    Bitmap of flags to modify how the tables will be
                          open, see open_table() description for details.
  @param[in]     prelocking_strategy  Strategy which specifies how prelocking
                                      algorithm should work for this statement.

  @note
    Unless we are already in prelocked mode and prelocking strategy prescribes
    so this function will also precache all SP/SFs explicitly or implicitly
    (via views and triggers) used by the query and add tables needed for their
    execution to table list. Statement that uses SFs, invokes triggers or
    requires foreign key checks will be marked as requiring prelocking.
    Prelocked mode will be enabled for such query during lock_tables() call.

    If query for which we are opening tables is already marked as requiring
    prelocking it won't do such precaching and will simply reuse table list
    which is already built.

  @retval  FALSE  Success.
  @retval  TRUE   Error, reported.
*/

bool open_tables(THD *thd, const DDL_options_st &options,
                 TABLE_LIST **start, uint *counter, uint flags,
                 Prelocking_strategy *prelocking_strategy)
{
  /*
    We use pointers to "next_global" member in the last processed
    TABLE_LIST element and to the "next" member in the last processed
    Sroutine_hash_entry element as iterators over, correspondingly,
    the table list and stored routines list which stay valid and allow
    to continue iteration when new elements are added to the tail of
    the lists.
  */
  TABLE_LIST **table_to_open;
  Sroutine_hash_entry **sroutine_to_open;
  TABLE_LIST *tables;
  Open_table_context ot_ctx(thd, flags);
  bool error= FALSE;
  bool some_routine_modifies_data= FALSE;
  bool has_prelocking_list;
  DBUG_ENTER("open_tables");

  /* Data access in XA transaction is only allowed when it is active. */
  for (TABLE_LIST *table= *start; table; table= table->next_global)
    if (!table->schema_table)
    {
      if (thd->transaction->xid_state.check_has_uncommitted_xa())
      {
	thd->transaction->xid_state.er_xaer_rmfail();
        DBUG_RETURN(true);
      }
      else
        break;
    }

  thd->current_tablenr= 0;

restart:
  /*
    Close HANDLER tables which are marked for flush or against which there
    are pending exclusive metadata locks. This is needed both in order to
    avoid deadlocks and to have a point during statement execution at
    which such HANDLERs are closed even if they don't create problems for
    the current session (i.e. to avoid having a DDL blocked by HANDLERs
    opened for a long time).
  */
  if (thd->handler_tables_hash.records)
    mysql_ha_flush(thd);

  has_prelocking_list= thd->lex->requires_prelocking();
  table_to_open= start;
  sroutine_to_open= &thd->lex->sroutines_list.first;
  *counter= 0;
  THD_STAGE_INFO(thd, stage_opening_tables);
  prelocking_strategy->reset(thd);

  /*
    If we are executing LOCK TABLES statement or a DDL statement
    (in non-LOCK TABLES mode) we might have to acquire upgradable
    semi-exclusive metadata locks (SNW or SNRW) on some of the
    tables to be opened.
    When executing CREATE TABLE .. If NOT EXISTS .. SELECT, the
    table may not yet exist, in which case we acquire an exclusive
    lock.
    We acquire all such locks at once here as doing this in one
    by one fashion may lead to deadlocks or starvation. Later when
    we will be opening corresponding table pre-acquired metadata
    lock will be reused (thanks to the fact that in recursive case
    metadata locks are acquired without waiting).
  */
  if (! (flags & (MYSQL_OPEN_HAS_MDL_LOCK |
                  MYSQL_OPEN_FORCE_SHARED_MDL |
                  MYSQL_OPEN_FORCE_SHARED_HIGH_PRIO_MDL)))
  {
    if (thd->locked_tables_mode)
    {
      /*
        Under LOCK TABLES, we can't acquire new locks, so we instead
        need to check if appropriate locks were pre-acquired.
      */
      if (open_tables_check_upgradable_mdl(thd, *start,
                                           thd->lex->first_not_own_table(),
                                           flags))
      {
        error= TRUE;
        goto error;
      }
    }
    else
    {
      TABLE_LIST *table;
      if (lock_table_names(thd, options, *start,
                           thd->lex->first_not_own_table(),
                           ot_ctx.get_timeout(), flags))
      {
        error= TRUE;
        goto error;
      }
      for (table= *start; table && table != thd->lex->first_not_own_table();
           table= table->next_global)
      {
        if (table->mdl_request.type >= MDL_SHARED_UPGRADABLE)
          table->mdl_request.ticket= NULL;
      }
    }
  }

  /*
    Perform steps of prelocking algorithm until there are unprocessed
    elements in prelocking list/set.
  */
  while (*table_to_open  ||
         (thd->locked_tables_mode <= LTM_LOCK_TABLES && *sroutine_to_open))
  {
    /*
      For every table in the list of tables to open, try to find or open
      a table.

      NOTE: there can be duplicates in the list. F.ex. table specified in
      LOCK TABLES and prelocked via another table (like when used in a trigger).
    */
    for (tables= *table_to_open; tables;
         table_to_open= &tables->next_global, tables= tables->next_global)
    {
      error= open_and_process_table(thd, tables, counter, flags,
                                    prelocking_strategy, has_prelocking_list,
                                    &ot_ctx);

      if (unlikely(error))
      {
        if (ot_ctx.can_recover_from_failed_open())
        {
          /*
            We have met exclusive metadata lock or old version of table.
            Now we have to close all tables and release metadata locks.
            We also have to throw away set of prelocked tables (and thus
            close tables from this set that were open by now) since it
            is possible that one of tables which determined its content
            was changed.

            Instead of implementing complex/non-robust logic mentioned
            above we simply close and then reopen all tables.

            We have to save pointer to table list element for table which we
            have failed to open since closing tables can trigger removal of
            elements from the table list (if MERGE tables are involved),
          */
          close_tables_for_reopen(thd, start, ot_ctx.start_of_statement_svp());

          /*
            Here we rely on the fact that 'tables' still points to the valid
            TABLE_LIST element. Altough currently this assumption is valid
            it may change in future.
          */
          if (ot_ctx.recover_from_failed_open())
            goto error;

          /* Re-open temporary tables after close_tables_for_reopen(). */
          if (thd->open_temporary_tables(*start))
            goto error;

          error= FALSE;
          goto restart;
        }
        goto error;
      }

      DEBUG_SYNC(thd, "open_tables_after_open_and_process_table");
    }

    /*
      If we are not already in prelocked mode and extended table list is
      not yet built for our statement we need to cache routines it uses
      and build the prelocking list for it.
      If we are not in prelocked mode but have built the extended table
      list, we still need to call open_and_process_routine() to take
      MDL locks on the routines.
    */
    if (thd->locked_tables_mode <= LTM_LOCK_TABLES && *sroutine_to_open)
    {
      /*
        Process elements of the prelocking set which are present there
        since parsing stage or were added to it by invocations of
        Prelocking_strategy methods in the above loop over tables.

        For example, if element is a routine, cache it and then,
        if prelocking strategy prescribes so, add tables it uses to the
        table list and routines it might invoke to the prelocking set.
      */
      for (Sroutine_hash_entry *rt= *sroutine_to_open; rt;
           sroutine_to_open= &rt->next, rt= rt->next)
      {
        bool need_prelocking= false;
        bool routine_modifies_data;
        TABLE_LIST **save_query_tables_last= thd->lex->query_tables_last;

        error= open_and_process_routine(thd, thd->lex, rt, prelocking_strategy,
                                        has_prelocking_list, &ot_ctx,
                                        &need_prelocking,
                                        &routine_modifies_data);

        // Remember if any of SF modifies data.
        some_routine_modifies_data|= routine_modifies_data;

        if (need_prelocking && ! thd->lex->requires_prelocking())
          thd->lex->mark_as_requiring_prelocking(save_query_tables_last);

        if (need_prelocking && ! *start)
          *start= thd->lex->query_tables;

        if (unlikely(error))
        {
          /* F.ex. deadlock happened */
          if (ot_ctx.can_recover_from_failed_open())
          {
            DBUG_ASSERT(ot_ctx.get_action() !=
                        Open_table_context::OT_ADD_HISTORY_PARTITION);
            close_tables_for_reopen(thd, start,
                                    ot_ctx.start_of_statement_svp());
            if (ot_ctx.recover_from_failed_open())
              goto error;

            /* Re-open temporary tables after close_tables_for_reopen(). */
            if (thd->open_temporary_tables(*start))
              goto error;

            error= FALSE;
            goto restart;
          }
          /*
            Serious error during reading stored routines from mysql.proc table.
            Something is wrong with the table or its contents, and an error has
            been emitted; we must abort.
          */
          goto error;
        }
      }
    }
    if ((error= prelocking_strategy->handle_end(thd)))
      goto error;
  }

  /*
    After successful open of all tables, including MERGE parents and
    children, attach the children to their parents. At end of statement,
    the children are detached. Attaching and detaching are always done,
    even under LOCK TABLES.

    We also convert all TL_WRITE_DEFAULT and TL_READ_DEFAULT locks to
    appropriate "real" lock types to be used for locking and to be passed
    to storage engine.

    And start wsrep TOI if needed.
  */
  for (tables= *start; tables; tables= tables->next_global)
  {
    TABLE *tbl= tables->table;

    /* Schema tables may not have a TABLE object here. */
    if (!tbl)
      continue;

    if (tbl->file->ha_table_flags() & HA_CAN_MULTISTEP_MERGE)
    {
      /* MERGE tables need to access parent and child TABLE_LISTs. */
      if (tbl->file->extra(HA_EXTRA_ATTACH_CHILDREN))
      {
        error= TRUE;
        goto error;
      }
    }

    /* Set appropriate TABLE::lock_type. */
    if (tbl && tables->lock_type != TL_UNLOCK && !thd->locked_tables_mode)
    {
      if (tables->lock_type == TL_WRITE_DEFAULT ||
          unlikely(tables->lock_type == TL_WRITE_SKIP_LOCKED &&
           !(tables->table->file->ha_table_flags() & HA_CAN_SKIP_LOCKED)))
          tbl->reginfo.lock_type= thd->update_lock_default;
      else if (likely(tables->lock_type == TL_READ_DEFAULT) ||
               (tables->lock_type == TL_READ_SKIP_LOCKED &&
                !(tables->table->file->ha_table_flags() & HA_CAN_SKIP_LOCKED)))
          tbl->reginfo.lock_type= read_lock_type_for_table(thd, thd->lex, tables,
                                                           some_routine_modifies_data);
      else
        tbl->reginfo.lock_type= tables->lock_type;
      tbl->reginfo.skip_locked= tables->skip_locked;
    }

#ifdef WITH_WSREP
    /*
       At this point we have SE associated with table so we can check wsrep_mode
       rules at this point.
    */
    if (WSREP(thd) &&
        wsrep_thd_is_local(thd) &&
        tbl &&
        tables == *start &&
        !wsrep_check_mode_after_open_table(thd,
                                           tbl->file->ht, tables))
    {
      error= TRUE;
      goto error;
    }

    /* If user has issued wsrep_on = OFF and wsrep was on before
    we need to check is local gtid feature disabled */
    if (thd->wsrep_was_on &&
	thd->variables.sql_log_bin == 1 &&
	!WSREP(thd) &&
        wsrep_check_mode(WSREP_MODE_DISALLOW_LOCAL_GTID))
    {
      enum_sql_command sql_command= thd->lex->sql_command;
      bool is_dml_stmt= thd->get_command() != COM_STMT_PREPARE &&
                    !thd->stmt_arena->is_stmt_prepare()        &&
                    (sql_command == SQLCOM_INSERT ||
                     sql_command == SQLCOM_INSERT_SELECT ||
                     sql_command == SQLCOM_REPLACE ||
                     sql_command == SQLCOM_REPLACE_SELECT ||
                     sql_command == SQLCOM_UPDATE ||
                     sql_command == SQLCOM_UPDATE_MULTI ||
                     sql_command == SQLCOM_LOAD ||
                     sql_command == SQLCOM_DELETE);

      if (is_dml_stmt && !is_temporary_table(tables))
      {
        /* wsrep_mode = WSREP_MODE_DISALLOW_LOCAL_GTID, treat as error */
        my_error(ER_GALERA_REPLICATION_NOT_SUPPORTED, MYF(0));
        push_warning_printf(thd, Sql_condition::WARN_LEVEL_WARN,
                            ER_OPTION_PREVENTS_STATEMENT,
                            "You can't execute statements that would generate local "
                            "GTIDs when wsrep_mode = DISALLOW_LOCAL_GTID is set. "
                            "Try disabling binary logging with SET sql_log_bin=0 "
                            "to execute this statement.");

        error= TRUE;
        goto error;
      }
    }
#endif /* WITH_WSREP */
  }

error:
  THD_STAGE_INFO(thd, stage_after_opening_tables);
  thd_proc_info(thd, 0);

  if (unlikely(error) && *table_to_open)
  {
    (*table_to_open)->table= NULL;
  }
  DBUG_PRINT("open_tables", ("returning: %d", (int) error));
  DBUG_RETURN(error);
}


/**
  Defines how prelocking algorithm for DML statements should handle routines:
  - For CALL statements we do unrolling (i.e. open and lock tables for each
    sub-statement individually). So for such statements prelocking is enabled
    only if stored functions are used in parameter list and only for period
    during which we calculate values of parameters. Thus in this strategy we
    ignore procedure which is directly called by such statement and extend
    the prelocking set only with tables/functions used by SF called from the
    parameter list.
  - For any other statement any routine which is directly or indirectly called
    by statement is going to be executed in prelocked mode. So in this case we
    simply add all tables and routines used by it to the prelocking set.

  @param[in]  thd              Thread context.
  @param[in]  prelocking_ctx   Prelocking context of the statement.
  @param[in]  rt               Prelocking set element describing routine.
  @param[in]  sp               Routine body.
  @param[out] need_prelocking  Set to TRUE if method detects that prelocking
                               required, not changed otherwise.

  @retval FALSE  Success.
  @retval TRUE   Failure (OOM).
*/

bool DML_prelocking_strategy::handle_routine(THD *thd,
               Query_tables_list *prelocking_ctx, Sroutine_hash_entry *rt,
               sp_head *sp, bool *need_prelocking)
{
  /*
    We assume that for any "CALL proc(...)" statement sroutines_list will
    have 'proc' as first element (it may have several, consider e.g.
    "proc(sp_func(...)))". This property is currently guaranted by the
    parser.
  */

  if (rt != (Sroutine_hash_entry*)prelocking_ctx->sroutines_list.first ||
      rt->mdl_request.key.mdl_namespace() != MDL_key::PROCEDURE)
  {
    *need_prelocking= TRUE;
    sp_update_stmt_used_routines(thd, prelocking_ctx, &sp->m_sroutines,
                                 rt->belong_to_view);
    (void)sp->add_used_tables_to_table_list(thd,
                                            &prelocking_ctx->query_tables_last,
                                            rt->belong_to_view);
  }
  sp->propagate_attributes(prelocking_ctx);
  return FALSE;
}


/*
  @note this can be changed to use a hash, instead of scanning the linked
  list, if the performance of this function will ever become an issue
*/
bool table_already_fk_prelocked(TABLE_LIST *tl, LEX_CSTRING *db,
                                LEX_CSTRING *table, thr_lock_type lock_type)
{
  for (; tl; tl= tl->next_global )
  {
    if (tl->lock_type >= lock_type &&
        tl->prelocking_placeholder == TABLE_LIST::PRELOCK_FK &&
        strcmp(tl->db.str, db->str) == 0 &&
        strcmp(tl->table_name.str, table->str) == 0)
      return true;
  }
  return false;
}


static TABLE_LIST *internal_table_exists(TABLE_LIST *global_list,
                                         const char *table_name)
{
  do
  {
    if (global_list->table_name.str == table_name)
      return global_list;
  } while ((global_list= global_list->next_global));
  return 0;
}


static bool
add_internal_tables(THD *thd, Query_tables_list *prelocking_ctx,
                    TABLE_LIST *tables)
{
  TABLE_LIST *global_table_list= prelocking_ctx->query_tables;
  DBUG_ENTER("add_internal_tables");

  do
  {
    TABLE_LIST *tmp __attribute__((unused));
    DBUG_PRINT("info", ("table name: %s", tables->table_name.str));
    /*
      Skip table if already in the list. Can happen with prepared statements
    */
    if ((tmp= internal_table_exists(global_table_list,
                                    tables->table_name.str)))
    {
      /*
        Use the original value for the next local, used by the
        original prepared statement. We cannot trust the original
        next_local value as it may have been changed by a previous
        statement using the same table.
      */
      tables->next_local= tmp;
      continue;
    }

    TABLE_LIST *tl= (TABLE_LIST *) thd->alloc(sizeof(TABLE_LIST));
    if (!tl)
      DBUG_RETURN(TRUE);
    tl->init_one_table_for_prelocking(&tables->db,
                                      &tables->table_name,
                                      NULL, tables->lock_type,
                                      TABLE_LIST::PRELOCK_NONE,
                                      0, 0,
                                      &prelocking_ctx->query_tables_last,
                                      tables->for_insert_data);
    /*
      Store link to the new table_list that will be used by open so that
      Item_func_nextval() can find it
    */
    tables->next_local= tl;
    DBUG_PRINT("info", ("table name: %s added", tables->table_name.str));
  } while ((tables= tables->next_global));
  DBUG_RETURN(FALSE);
}

/**
  Extend the table_list to include foreign tables for prelocking.

  @param[in]  thd              Thread context.
  @param[in]  prelocking_ctx   Prelocking context of the statement.
  @param[in]  table_list       Table list element for table.
  @param[in]  sp               Routine body.
  @param[out] need_prelocking  Set to TRUE if method detects that prelocking
                               required, not changed otherwise.

  @retval FALSE  Success.
  @retval TRUE   Failure (OOM).
*/
inline bool
prepare_fk_prelocking_list(THD *thd, Query_tables_list *prelocking_ctx,
                           TABLE_LIST *table_list, bool *need_prelocking,
                           uint8 op)
{
  DBUG_ENTER("prepare_fk_prelocking_list");
  List <FOREIGN_KEY_INFO> fk_list;
  List_iterator<FOREIGN_KEY_INFO> fk_list_it(fk_list);
  FOREIGN_KEY_INFO *fk;
  Query_arena *arena, backup;
  TABLE *table= table_list->table;

  if (!table->file->referenced_by_foreign_key())
    DBUG_RETURN(FALSE);

  arena= thd->activate_stmt_arena_if_needed(&backup);

  table->file->get_parent_foreign_key_list(thd, &fk_list);
  if (unlikely(thd->is_error()))
  {
    if (arena)
      thd->restore_active_arena(arena, &backup);
    return TRUE;
  }

  *need_prelocking= TRUE;

  while ((fk= fk_list_it++))
  {
    // FK_OPTION_RESTRICT and FK_OPTION_NO_ACTION only need read access
    thr_lock_type lock_type;

    if ((op & trg2bit(TRG_EVENT_DELETE) && fk_modifies_child(fk->delete_method))
     || (op & trg2bit(TRG_EVENT_UPDATE) && fk_modifies_child(fk->update_method)))
      lock_type= TL_FIRST_WRITE;
    else
      lock_type= TL_READ;

    if (table_already_fk_prelocked(prelocking_ctx->query_tables,
          fk->foreign_db, fk->foreign_table,
          lock_type))
      continue;

    TABLE_LIST *tl= (TABLE_LIST *) thd->alloc(sizeof(TABLE_LIST));
    tl->init_one_table_for_prelocking(fk->foreign_db,
        fk->foreign_table,
        NULL, lock_type,
        TABLE_LIST::PRELOCK_FK,
        table_list->belong_to_view, op,
        &prelocking_ctx->query_tables_last,
        table_list->for_insert_data);
  }
  if (arena)
    thd->restore_active_arena(arena, &backup);
  DBUG_RETURN(FALSE);
}

/**
  Defines how prelocking algorithm for DML statements should handle table list
  elements:
  - If table has triggers we should add all tables and routines
    used by them to the prelocking set.

  We do not need to acquire metadata locks on trigger names
  in DML statements, since all DDL statements
  that change trigger metadata always lock their
  subject tables.

  @param[in]  thd              Thread context.
  @param[in]  prelocking_ctx   Prelocking context of the statement.
  @param[in]  table_list       Table list element for table.
  @param[in]  sp               Routine body.
  @param[out] need_prelocking  Set to TRUE if method detects that prelocking
                               required, not changed otherwise.

  @retval FALSE  Success.
  @retval TRUE   Failure (OOM).
*/

bool DML_prelocking_strategy::handle_table(THD *thd,
             Query_tables_list *prelocking_ctx, TABLE_LIST *table_list,
             bool *need_prelocking)
{
  DBUG_ENTER("handle_table");
  TABLE *table= table_list->table;
  /* We rely on a caller to check that table is going to be changed. */
  DBUG_ASSERT(table_list->lock_type >= TL_FIRST_WRITE ||
              thd->lex->default_used);

  if (table_list->trg_event_map)
  {
    if (table->triggers)
    {
      *need_prelocking= TRUE;

      if (table->triggers->
          add_tables_and_routines_for_triggers(thd, prelocking_ctx, table_list))
        return TRUE;
    }

    if (prepare_fk_prelocking_list(thd, prelocking_ctx, table_list,
                                   need_prelocking,
                                   table_list->trg_event_map))
      return TRUE;
  }
  else if (table_list->slave_fk_event_map)
  {
    if (prepare_fk_prelocking_list(thd, prelocking_ctx, table_list,
                                   need_prelocking,
                                   table_list->slave_fk_event_map))
      return TRUE;
  }

  /* Open any tables used by DEFAULT (like sequence tables) */
  DBUG_PRINT("info", ("table: %p  name: %s  db: %s  flags: %u",
                      table_list, table_list->table_name.str,
                      table_list->db.str, table_list->for_insert_data));
  if (table->internal_tables &&
      (table_list->for_insert_data ||
       thd->lex->default_used))
  {
    Query_arena *arena, backup;
    bool error;
    arena= thd->activate_stmt_arena_if_needed(&backup);
    error= add_internal_tables(thd, prelocking_ctx,
                               table->internal_tables);
    if (arena)
      thd->restore_active_arena(arena, &backup);
    if (unlikely(error))
    {
      *need_prelocking= TRUE;
      DBUG_RETURN(TRUE);
    }
  }
  DBUG_RETURN(FALSE);
}


/**
  Open all tables used by DEFAULT functions.

  This is different from normal open_and_lock_tables() as we may
  already have other tables opened and locked and we have to merge the
  new table with the old ones.
*/

bool open_and_lock_internal_tables(TABLE *table, bool lock_table)
{
  THD *thd= table->in_use;
  TABLE_LIST *tl;
  MYSQL_LOCK *save_lock,*new_lock;
  DBUG_ENTER("open_and_lock_internal_tables");

  /* remove pointer to old select_lex which is already destroyed */
  for (tl= table->internal_tables ; tl ; tl= tl->next_global)
    tl->select_lex= 0;

  uint counter;
  MDL_savepoint mdl_savepoint= thd->mdl_context.mdl_savepoint();
  TABLE_LIST *tmp= table->internal_tables;
  DML_prelocking_strategy prelocking_strategy;

  if (open_tables(thd, thd->lex->create_info, &tmp, &counter, 0,
                  &prelocking_strategy))
    goto err;

  if (lock_table)
  {
    save_lock= thd->lock;
    thd->lock= 0;
    if (lock_tables(thd, table->internal_tables, counter,
                    MYSQL_LOCK_USE_MALLOC))
      goto err;

    if (!(new_lock= mysql_lock_merge(save_lock, thd->lock)))
    {
      thd->lock= save_lock;
      mysql_unlock_tables(thd, save_lock, 1);
      /* We don't have to close tables as caller will do that */
      goto err;
    }
    thd->lock= new_lock;
  }
  DBUG_RETURN(0);

err:
  thd->mdl_context.rollback_to_savepoint(mdl_savepoint);
  DBUG_RETURN(1);
}


/**
  Defines how prelocking algorithm for DML statements should handle view -
  all view routines should be added to the prelocking set.

  @param[in]  thd              Thread context.
  @param[in]  prelocking_ctx   Prelocking context of the statement.
  @param[in]  table_list       Table list element for view.
  @param[in]  sp               Routine body.
  @param[out] need_prelocking  Set to TRUE if method detects that prelocking
                               required, not changed otherwise.

  @retval FALSE  Success.
  @retval TRUE   Failure (OOM).
*/

bool DML_prelocking_strategy::handle_view(THD *thd,
            Query_tables_list *prelocking_ctx, TABLE_LIST *table_list,
            bool *need_prelocking)
{
  if (table_list->view->uses_stored_routines())
  {
    *need_prelocking= TRUE;

    sp_update_stmt_used_routines(thd, prelocking_ctx,
                                 &table_list->view->sroutines_list,
                                 table_list->top_table());
  }

  /*
    If a trigger was defined on one of the associated tables then assign the
    'trg_event_map' value of the view to the next table in table_list. When a
    Stored function is invoked, all the associated tables including the tables
    associated with the trigger are prelocked.
  */
  if (table_list->trg_event_map && table_list->next_global)
    table_list->next_global->trg_event_map= table_list->trg_event_map;
  return FALSE;
}


/**
  Defines how prelocking algorithm for LOCK TABLES statement should handle
  table list elements.

  @param[in]  thd              Thread context.
  @param[in]  prelocking_ctx   Prelocking context of the statement.
  @param[in]  table_list       Table list element for table.
  @param[in]  sp               Routine body.
  @param[out] need_prelocking  Set to TRUE if method detects that prelocking
                               required, not changed otherwise.

  @retval FALSE  Success.
  @retval TRUE   Failure (OOM).
*/

bool Lock_tables_prelocking_strategy::handle_table(THD *thd,
             Query_tables_list *prelocking_ctx, TABLE_LIST *table_list,
             bool *need_prelocking)
{
  TABLE_LIST **last= prelocking_ctx->query_tables_last;

  if (DML_prelocking_strategy::handle_table(thd, prelocking_ctx, table_list,
                                            need_prelocking))
    return TRUE;

  /*
    normally we don't need to open FK-prelocked tables for RESTRICT,
    MDL is enough. But under LOCK TABLES we have to open everything
  */
  for (TABLE_LIST *tl= *last; tl; tl= tl->next_global)
    tl->open_strategy= TABLE_LIST::OPEN_NORMAL;

  /* We rely on a caller to check that table is going to be changed. */
  DBUG_ASSERT(table_list->lock_type >= TL_FIRST_WRITE);

  return FALSE;
}


/**
  Defines how prelocking algorithm for ALTER TABLE statement should handle
  routines - do nothing as this statement is not supposed to call routines.

  We still can end up in this method when someone tries
  to define a foreign key referencing a view, and not just
  a simple view, but one that uses stored routines.
*/

bool Alter_table_prelocking_strategy::handle_routine(THD *thd,
               Query_tables_list *prelocking_ctx, Sroutine_hash_entry *rt,
               sp_head *sp, bool *need_prelocking)
{
  return FALSE;
}


/**
  Defines how prelocking algorithm for ALTER TABLE statement should handle
  table list elements.

  Unlike in DML, we do not process triggers here.

  @param[in]  thd              Thread context.
  @param[in]  prelocking_ctx   Prelocking context of the statement.
  @param[in]  table_list       Table list element for table.
  @param[in]  sp               Routine body.
  @param[out] need_prelocking  Set to TRUE if method detects that prelocking
                               required, not changed otherwise.


  @retval FALSE  Success.
  @retval TRUE   Failure (OOM).
*/

bool Alter_table_prelocking_strategy::handle_table(THD *thd,
             Query_tables_list *prelocking_ctx, TABLE_LIST *table_list,
             bool *need_prelocking)
{
  return FALSE;
}


/**
  Defines how prelocking algorithm for ALTER TABLE statement
  should handle view - do nothing. We don't need to add view
  routines to the prelocking set in this case as view is not going
  to be materialized.
*/

bool Alter_table_prelocking_strategy::handle_view(THD *thd,
            Query_tables_list *prelocking_ctx, TABLE_LIST *table_list,
            bool *need_prelocking)
{
  return FALSE;
}


/**
  Check that lock is ok for tables; Call start stmt if ok

  @param thd             Thread handle.
  @param prelocking_ctx  Prelocking context.
  @param table_list      Table list element for table to be checked.

  @retval FALSE - Ok.
  @retval TRUE  - Error.
*/

static bool check_lock_and_start_stmt(THD *thd,
                                      Query_tables_list *prelocking_ctx,
                                      TABLE_LIST *table_list)
{
  int error;
  thr_lock_type lock_type;
  DBUG_ENTER("check_lock_and_start_stmt");

  /*
    Prelocking placeholder is not set for TABLE_LIST that
    are directly used by TOP level statement.
  */
  DBUG_ASSERT(table_list->prelocking_placeholder == TABLE_LIST::PRELOCK_NONE);

  /*
    TL_WRITE_DEFAULT and TL_READ_DEFAULT are supposed to be parser only
    types of locks so they should be converted to appropriate other types
    to be passed to storage engine. The exact lock type passed to the
    engine is important as, for example, InnoDB uses it to determine
    what kind of row locks should be acquired when executing statement
    in prelocked mode or under LOCK TABLES with @@innodb_table_locks = 0.

    Last argument routine_modifies_data for read_lock_type_for_table()
    is ignored, as prelocking placeholder will never be set here.
  */
  if (table_list->lock_type == TL_WRITE_DEFAULT)
    lock_type= thd->update_lock_default;
  else if (table_list->lock_type == TL_READ_DEFAULT)
    lock_type= read_lock_type_for_table(thd, prelocking_ctx, table_list, true);
  else
    lock_type= table_list->lock_type;

  if ((int) lock_type >= (int) TL_FIRST_WRITE &&
      (int) table_list->table->reginfo.lock_type < (int) TL_FIRST_WRITE)
  {
    my_error(ER_TABLE_NOT_LOCKED_FOR_WRITE, MYF(0),
             table_list->table->alias.c_ptr());
    DBUG_RETURN(1);
  }
  if (unlikely((error= table_list->table->file->start_stmt(thd, lock_type))))
  {
    table_list->table->file->print_error(error, MYF(0));
    DBUG_RETURN(1);
  }

  /*
    Record in transaction state tracking
  */
  TRANSACT_TRACKER(add_trx_state(thd, lock_type,
                                 table_list->table->file->has_transactions()));

  DBUG_RETURN(0);
}


/**
  @brief Open and lock one table

  @param[in]    thd             thread handle
  @param[in]    table_l         table to open is first table in this list
  @param[in]    lock_type       lock to use for table
  @param[in]    flags           options to be used while opening and locking
                                table (see open_table(), mysql_lock_tables())
  @param[in]    prelocking_strategy  Strategy which specifies how prelocking
                                     algorithm should work for this statement.

  @return       table
    @retval     != NULL         OK, opened table returned
    @retval     NULL            Error

  @note
    If ok, the following are also set:
      table_list->lock_type 	lock_type
      table_list->table		table

  @note
    If table_l is a list, not a single table, the list is temporarily
    broken.

  @detail
    This function is meant as a replacement for open_ltable() when
    MERGE tables can be opened. open_ltable() cannot open MERGE tables.

    There may be more differences between open_n_lock_single_table() and
    open_ltable(). One known difference is that open_ltable() does
    neither call thd->decide_logging_format() nor handle some other logging
    and locking issues because it does not call lock_tables().
*/

TABLE *open_n_lock_single_table(THD *thd, TABLE_LIST *table_l,
                                thr_lock_type lock_type, uint flags,
                                Prelocking_strategy *prelocking_strategy)
{
  TABLE_LIST *save_next_global;
  DBUG_ENTER("open_n_lock_single_table");

  /* Remember old 'next' pointer. */
  save_next_global= table_l->next_global;
  /* Break list. */
  table_l->next_global= NULL;

  /* Set requested lock type. */
  table_l->lock_type= lock_type;
  /* Allow to open real tables only. */
  table_l->required_type= TABLE_TYPE_NORMAL;

  /* Open the table. */
  if (open_and_lock_tables(thd, table_l, FALSE, flags,
                           prelocking_strategy))
    table_l->table= NULL; /* Just to be sure. */

  /* Restore list. */
  table_l->next_global= save_next_global;

  DBUG_RETURN(table_l->table);
}


/*
  Open and lock one table

  SYNOPSIS
    open_ltable()
    thd			Thread handler
    table_list		Table to open is first table in this list
    lock_type		Lock to use for open
    lock_flags          Flags passed to mysql_lock_table

  NOTE
    This function doesn't do anything like SP/SF/views/triggers analysis done 
    in open_table()/lock_tables(). It is intended for opening of only one
    concrete table. And used only in special contexts.

  RETURN VALUES
    table		Opened table
    0			Error
  
    If ok, the following are also set:
      table_list->lock_type 	lock_type
      table_list->table		table
*/

TABLE *open_ltable(THD *thd, TABLE_LIST *table_list, thr_lock_type lock_type,
                   uint lock_flags)
{
  TABLE *table;
  Open_table_context ot_ctx(thd, lock_flags);
  bool error;
  DBUG_ENTER("open_ltable");

  /* Ignore temporary tables as they have already been opened. */
  if (table_list->table)
    DBUG_RETURN(table_list->table);

  THD_STAGE_INFO(thd, stage_opening_tables);
  thd->current_tablenr= 0;
  /* open_ltable can be used only for BASIC TABLEs */
  table_list->required_type= TABLE_TYPE_NORMAL;

  /* This function can't properly handle requests for such metadata locks. */
  DBUG_ASSERT(lock_flags & MYSQL_OPEN_HAS_MDL_LOCK  ||
              table_list->mdl_request.type < MDL_SHARED_UPGRADABLE);

  while ((error= open_table(thd, table_list, &ot_ctx)) &&
         ot_ctx.can_recover_from_failed_open())
  {
    /*
      Even though we have failed to open table we still need to
      call release_transactional_locks() to release metadata locks which
      might have been acquired successfully.
    */
    thd->mdl_context.rollback_to_savepoint(ot_ctx.start_of_statement_svp());
    table_list->mdl_request.ticket= 0;
    if (ot_ctx.recover_from_failed_open())
      break;
  }

  if (likely(!error))
  {
    /*
      We can't have a view or some special "open_strategy" in this function
      so there should be a TABLE instance.
    */
    DBUG_ASSERT(table_list->table);
    table= table_list->table;
    if (table->file->ha_table_flags() & HA_CAN_MULTISTEP_MERGE)
    {
      /* A MERGE table must not come here. */
      /* purecov: begin tested */
      my_error(ER_WRONG_OBJECT, MYF(0), table->s->db.str,
               table->s->table_name.str, "BASE TABLE");
      table= 0;
      goto end;
      /* purecov: end */
    }

    table_list->lock_type= lock_type;
    table->grant= table_list->grant;
    if (thd->locked_tables_mode)
    {
      if (check_lock_and_start_stmt(thd, thd->lex, table_list))
	table= 0;
    }
    else
    {
      DBUG_ASSERT(thd->lock == 0);	// You must lock everything at once
      if ((table->reginfo.lock_type= lock_type) != TL_UNLOCK)
	if (! (thd->lock= mysql_lock_tables(thd, &table_list->table, 1,
                                            lock_flags)))
        {
          table= 0;
        }
    }
  }
  else
    table= 0;

end:
  if (table == NULL)
  {
    if (!thd->in_sub_stmt)
      trans_rollback_stmt(thd);
    close_thread_tables(thd);
  }
  THD_STAGE_INFO(thd, stage_after_opening_tables);

  thd_proc_info(thd, 0);
  DBUG_RETURN(table);
}


/**
  Open all tables in list, locks them and optionally process derived tables.

  @param thd		      Thread context.
  @param options              DDL options.
  @param tables	              List of tables for open and locking.
  @param derived              Whether to handle derived tables.
  @param flags                Bitmap of options to be used to open and lock
                              tables (see open_tables() and mysql_lock_tables()
                              for details).
  @param prelocking_strategy  Strategy which specifies how prelocking algorithm
                              should work for this statement.

  @note
    The thr_lock locks will automatically be freed by
    close_thread_tables().

  @retval FALSE  OK.
  @retval TRUE   Error
*/

bool open_and_lock_tables(THD *thd, const DDL_options_st &options,
                          TABLE_LIST *tables,
                          bool derived, uint flags,
                          Prelocking_strategy *prelocking_strategy)
{
  uint counter;
  MDL_savepoint mdl_savepoint= thd->mdl_context.mdl_savepoint();
  DBUG_ENTER("open_and_lock_tables");
  DBUG_PRINT("enter", ("derived handling: %d", derived));

  if (open_tables(thd, options, &tables, &counter, flags, prelocking_strategy))
    goto err;

  DBUG_EXECUTE_IF("sleep_open_and_lock_after_open", {
                  const char *old_proc_info= thd->proc_info;
                  thd->proc_info= "DBUG sleep";
                  my_sleep(6000000);
                  thd->proc_info= old_proc_info;});

  if (lock_tables(thd, tables, counter, flags))
    goto err;

  /* Don't read statistics tables when opening internal tables */
  if (!(flags & (MYSQL_OPEN_IGNORE_LOGGING_FORMAT |
                 MYSQL_OPEN_IGNORE_ENGINE_STATS)))
    (void) read_statistics_for_tables_if_needed(thd, tables);
  
  if (derived)
  {
    if (mysql_handle_derived(thd->lex, DT_INIT))
      goto err;
    if (thd->prepare_derived_at_open &&
        (mysql_handle_derived(thd->lex, DT_PREPARE)))
      goto err;
  }

  DBUG_RETURN(FALSE);
err:
  if (! thd->in_sub_stmt)
    trans_rollback_stmt(thd);  /* Necessary if derived handling failed. */
  close_thread_tables(thd);
  /* Don't keep locks for a failed statement. */
  thd->mdl_context.rollback_to_savepoint(mdl_savepoint);
  DBUG_RETURN(TRUE);
}


/*
  Open all tables in list and process derived tables

  SYNOPSIS
    open_normal_and_derived_tables
    thd		- thread handler
    tables	- list of tables for open
    flags       - bitmap of flags to modify how the tables will be open:
                  MYSQL_LOCK_IGNORE_FLUSH - open table even if someone has
                  done a flush on it.
    dt_phases   - set of flags to pass to the mysql_handle_derived

  RETURN
    FALSE - ok
    TRUE  - error

  NOTE 
    This is to be used on prepare stage when you don't read any
    data from the tables.
*/

bool open_normal_and_derived_tables(THD *thd, TABLE_LIST *tables, uint flags,
                                    uint dt_phases)
{
  DML_prelocking_strategy prelocking_strategy;
  uint counter;
  MDL_savepoint mdl_savepoint= thd->mdl_context.mdl_savepoint();
  DBUG_ENTER("open_normal_and_derived_tables");
  if (open_tables(thd, &tables, &counter, flags, &prelocking_strategy) ||
      mysql_handle_derived(thd->lex, dt_phases))
    goto end;

  DBUG_RETURN(0);
end:
  /*
    No need to commit/rollback the statement transaction: it's
    either not started or we're filling in an INFORMATION_SCHEMA
    table on the fly, and thus mustn't manipulate with the
    transaction of the enclosing statement.
  */
  DBUG_ASSERT(thd->transaction->stmt.is_empty() ||
              (thd->state_flags & Open_tables_state::BACKUPS_AVAIL));
  close_thread_tables(thd);
  /* Don't keep locks for a failed statement. */
  thd->mdl_context.rollback_to_savepoint(mdl_savepoint);

  DBUG_RETURN(TRUE); /* purecov: inspected */
}


/**
  Open a table to read its structure, e.g. for:
  - SHOW FIELDS
  - delayed SP variable data type definition: DECLARE a t1.a%TYPE

  The flag MYSQL_OPEN_GET_NEW_TABLE is passed to make %TYPE work
  in stored functions, as during a stored function call
  (e.g. in a SELECT query) the tables referenced in %TYPE can already be locked,
  and attempt to open it again would return an error in open_table().

  The flag MYSQL_OPEN_GET_NEW_TABLE is not really needed for
  SHOW FIELDS or for a "CALL sp()" statement, but it's not harmful,
  so let's pass it unconditionally.
*/

bool open_tables_only_view_structure(THD *thd, TABLE_LIST *table_list,
                                     bool can_deadlock)
{
  DBUG_ENTER("open_tables_only_view_structure");
  /*
    Let us set fake sql_command so views won't try to merge
    themselves into main statement. If we don't do this,
    SELECT * from information_schema.xxxx will cause problems.
    SQLCOM_SHOW_FIELDS is used because it satisfies
    'LEX::only_view_structure()'.
  */
  enum_sql_command save_sql_command= thd->lex->sql_command;
  thd->lex->sql_command= SQLCOM_SHOW_FIELDS;
  bool rc= (thd->open_temporary_tables(table_list) ||
           open_normal_and_derived_tables(thd, table_list,
                                          (MYSQL_OPEN_IGNORE_FLUSH |
                                           MYSQL_OPEN_FORCE_SHARED_HIGH_PRIO_MDL |
                                           MYSQL_OPEN_GET_NEW_TABLE |
                                           (can_deadlock ?
                                            MYSQL_OPEN_FAIL_ON_MDL_CONFLICT : 0)),
                                          DT_INIT | DT_PREPARE));
  /*
    Restore old value of sql_command back as it is being looked at in
    process_table() function.
  */
  thd->lex->sql_command= save_sql_command;
  DBUG_RETURN(rc);
}


bool open_tables_for_query(THD *thd, TABLE_LIST *tables,
                           uint *table_count, uint flags,
                           DML_prelocking_strategy *prelocking_strategy)
{
  MDL_savepoint mdl_savepoint = thd->mdl_context.mdl_savepoint();

  DBUG_ASSERT(tables == thd->lex->query_tables);

  if (open_tables(thd, &tables, table_count,
                  thd->stmt_arena->is_stmt_prepare() ? MYSQL_OPEN_FORCE_SHARED_MDL : 0,
                  prelocking_strategy))
  {
    close_thread_tables(thd);
    /* Don't keep locks for a failed statement. */
    thd->mdl_context.rollback_to_savepoint(mdl_savepoint);
    return true;
  }

  return false;
}


/*
  Mark all real tables in the list as free for reuse.

  SYNOPSIS
    mark_real_tables_as_free_for_reuse()
      thd   - thread context
      table - head of the list of tables

  DESCRIPTION
    Marks all real tables in the list (i.e. not views, derived
    or schema tables) as free for reuse.
*/

static void mark_real_tables_as_free_for_reuse(TABLE_LIST *table_list)
{
  TABLE_LIST *table;
  DBUG_ENTER("mark_real_tables_as_free_for_reuse");

  /*
    We have to make two loops as HA_EXTRA_DETACH_CHILDREN may
    remove items from the table list that we have to reset
  */
  for (table= table_list; table; table= table->next_global)
  {
    if (!table->placeholder())
      table->table->query_id= 0;
  }
  for (table= table_list; table; table= table->next_global)
  {
    if (!table->placeholder())
    {
      /*
        Detach children of MyISAMMRG tables used in
        sub-statements, they will be reattached at open.
        This has to be done in a separate loop to make sure
        that children have had their query_id cleared.
      */
      table->table->file->extra(HA_EXTRA_DETACH_CHILDREN);
    }
  }
  DBUG_VOID_RETURN;
}


/**
  Lock all tables in a list.

  @param  thd           Thread handler
  @param  tables        Tables to lock
  @param  count         Number of opened tables
  @param  flags         Options (see mysql_lock_tables() for details)

  You can't call lock_tables() while holding thr_lock locks, as
  this would break the dead-lock-free handling thr_lock gives us.
  You must always get all needed locks at once.

  If the query for which we are calling this function is marked as
  requiring prelocking, this function will change
  locked_tables_mode to LTM_PRELOCKED.

  @retval FALSE         Success. 
  @retval TRUE          A lock wait timeout, deadlock or out of memory.
*/

bool lock_tables(THD *thd, TABLE_LIST *tables, uint count, uint flags)
{
  TABLE_LIST *table, *first_not_own;
  DBUG_ENTER("lock_tables");
  /*
    We can't meet statement requiring prelocking if we already
    in prelocked mode.
  */
  DBUG_ASSERT(thd->locked_tables_mode <= LTM_LOCK_TABLES ||
              !thd->lex->requires_prelocking());

  if (!tables && !thd->lex->requires_prelocking())
    DBUG_RETURN(0);

  first_not_own= thd->lex->first_not_own_table();

  /*
    Check for thd->locked_tables_mode to avoid a redundant
    and harmful attempt to lock the already locked tables again.
    Checking for thd->lock is not enough in some situations. For example,
    if a stored function contains
    "drop table t3; create temporary t3 ..; insert into t3 ...;"
    thd->lock may be 0 after drop tables, whereas locked_tables_mode
    is still on. In this situation an attempt to lock temporary
    table t3 will lead to a memory leak.
  */
  if (! thd->locked_tables_mode)
  {
    DBUG_ASSERT(thd->lock == 0);	// You must lock everything at once
    TABLE **start,**ptr;
    bool found_first_not_own= 0;

    if (!(ptr=start=(TABLE**) thd->alloc(sizeof(TABLE*)*count)))
      DBUG_RETURN(TRUE);

    /*
      Collect changes tables for table lock.
      Mark own tables with query id as this is needed by
      prepare_for_row_logging()
    */
    for (table= tables; table; table= table->next_global)
    {
      if (table == first_not_own)
        found_first_not_own= 1;
      if (!table->placeholder())
      {
        *(ptr++)= table->table;
        if (!found_first_not_own)
          table->table->query_id= thd->query_id;
      }
    }

#ifdef ENABLED_DEBUG_SYNC
    if (!tables ||
        !(strcmp(tables->db.str, "mysql") == 0 &&
          strcmp(tables->table_name.str, "proc") == 0))
      DEBUG_SYNC(thd, "before_lock_tables_takes_lock");
#endif

    if (! (thd->lock= mysql_lock_tables(thd, start, (uint) (ptr - start),
                                        flags)))
      DBUG_RETURN(TRUE);

#ifdef ENABLED_DEBUG_SYNC
    if (!tables ||
        !(strcmp(tables->db.str, "mysql") == 0 &&
          strcmp(tables->table_name.str, "proc") == 0))
      DEBUG_SYNC(thd, "after_lock_tables_takes_lock");
#endif

    if (thd->lex->requires_prelocking() &&
        thd->lex->sql_command != SQLCOM_LOCK_TABLES &&
        thd->lex->sql_command != SQLCOM_FLUSH)
    {
      /*
        We just have done implicit LOCK TABLES, and now we have
        to emulate first open_and_lock_tables() after it.

        When open_and_lock_tables() is called for a single table out of
        a table list, the 'next_global' chain is temporarily broken. We
        may not find 'first_not_own' before the end of the "list".
        Look for example at those places where open_n_lock_single_table()
        is called. That function implements the temporary breaking of
        a table list for opening a single table.
      */
      for (table= tables;
           table && table != first_not_own;
           table= table->next_global)
      {
        if (!table->placeholder())
        {
          if (check_lock_and_start_stmt(thd, thd->lex, table))
          {
            mysql_unlock_tables(thd, thd->lock);
            thd->lock= 0;
            DBUG_RETURN(TRUE);
          }
        }
      }
      /*
        Let us mark all tables which don't belong to the statement itself,
        and was marked as occupied during open_tables() as free for reuse.
      */
      mark_real_tables_as_free_for_reuse(first_not_own);
      DBUG_PRINT("info",("locked_tables_mode= LTM_PRELOCKED"));
      thd->enter_locked_tables_mode(LTM_PRELOCKED);
    }
  }
  else
  {
    /*
      When open_and_lock_tables() is called for a single table out of
      a table list, the 'next_global' chain is temporarily broken. We
      may not find 'first_not_own' before the end of the "list".
      Look for example at those places where open_n_lock_single_table()
      is called. That function implements the temporary breaking of
      a table list for opening a single table.
    */
    for (table= tables;
         table && table != first_not_own;
         table= table->next_global)
    {
      if (table->placeholder())
        continue;

      table->table->query_id= thd->query_id;
      /*
        In a stored function or trigger we should ensure that we won't change
        a table that is already used by the calling statement.
      */
      if (thd->locked_tables_mode >= LTM_PRELOCKED &&
          table->lock_type >= TL_FIRST_WRITE)
      {
        for (TABLE* opentab= thd->open_tables; opentab; opentab= opentab->next)
        {
          if (table->table->s == opentab->s && opentab->query_id &&
              table->table->query_id != opentab->query_id)
          {
            my_error(ER_CANT_UPDATE_USED_TABLE_IN_SF_OR_TRG, MYF(0),
                     table->table->s->table_name.str);
            DBUG_RETURN(TRUE);
          }
        }
      }

      if (check_lock_and_start_stmt(thd, thd->lex, table))
      {
	DBUG_RETURN(TRUE);
      }
    }
    /*
      If we are under explicit LOCK TABLES and our statement requires
      prelocking, we should mark all "additional" tables as free for use
      and enter prelocked mode.
    */
    if (thd->lex->requires_prelocking())
    {
      mark_real_tables_as_free_for_reuse(first_not_own);
      DBUG_PRINT("info",
                 ("thd->locked_tables_mode= LTM_PRELOCKED_UNDER_LOCK_TABLES"));
      thd->locked_tables_mode= LTM_PRELOCKED_UNDER_LOCK_TABLES;
    }
  }

  const bool res= !(flags & MYSQL_OPEN_IGNORE_LOGGING_FORMAT) &&
    thd->decide_logging_format(tables);

  DBUG_RETURN(res);
}


/*
  Restart transaction for tables

  This is used when we had to do an implicit commit after tables are opened
  and want to restart transactions on tables.

  This is used in case of:
  LOCK TABLES xx
  CREATE OR REPLACE TABLE xx;
*/

bool restart_trans_for_tables(THD *thd, TABLE_LIST *table)
{
  DBUG_ENTER("restart_trans_for_tables");

  for (; table; table= table->next_global)
  {
    if (table->placeholder())
      continue;

    if (check_lock_and_start_stmt(thd, thd->lex, table))
    {
      DBUG_ASSERT(0);                           // Should never happen
      DBUG_RETURN(TRUE);
    }
  }
  DBUG_RETURN(FALSE);
}


/**
  Prepare statement for reopening of tables and recalculation of set of
  prelocked tables.

  @param[in] thd         Thread context.
  @param[in,out] tables  List of tables which we were trying to open
                         and lock.
  @param[in] start_of_statement_svp MDL savepoint which represents the set
                         of metadata locks which the current transaction
                         managed to acquire before execution of the current
                         statement and to which we should revert before
                         trying to reopen tables. NULL if no metadata locks
                         were held and thus all metadata locks should be
                         released.
*/

void close_tables_for_reopen(THD *thd, TABLE_LIST **tables,
                             const MDL_savepoint &start_of_statement_svp)
{
  TABLE_LIST *first_not_own_table= thd->lex->first_not_own_table();
  TABLE_LIST *tmp;

  /*
    If table list consists only from tables from prelocking set, table list
    for new attempt should be empty, so we have to update list's root pointer.
  */
  if (first_not_own_table == *tables)
    *tables= 0;
  thd->lex->chop_off_not_own_tables();
  /* Reset MDL tickets for procedures/functions */
  for (Sroutine_hash_entry *rt=
         (Sroutine_hash_entry*)thd->lex->sroutines_list.first;
       rt; rt= rt->next)
    rt->mdl_request.ticket= NULL;
  sp_remove_not_own_routines(thd->lex);
  for (tmp= *tables; tmp; tmp= tmp->next_global)
  {
    tmp->table= 0;
    tmp->mdl_request.ticket= NULL;
    /* We have to cleanup translation tables of views. */
    tmp->cleanup_items();
  }
  /*
    No need to commit/rollback the statement transaction: it's
    either not started or we're filling in an INFORMATION_SCHEMA
    table on the fly, and thus mustn't manipulate with the
    transaction of the enclosing statement.
  */
  DBUG_ASSERT(thd->transaction->stmt.is_empty() ||
              (thd->state_flags & Open_tables_state::BACKUPS_AVAIL));
  close_thread_tables(thd);
  thd->mdl_context.rollback_to_savepoint(start_of_statement_svp);
}


/*****************************************************************************
* The following find_field_in_XXX procedures implement the core of the
* name resolution functionality. The entry point to resolve a column name in a
* list of tables is 'find_field_in_tables'. It calls 'find_field_in_table_ref'
* for each table reference. In turn, depending on the type of table reference,
* 'find_field_in_table_ref' calls one of the 'find_field_in_XXX' procedures
* below specific for the type of table reference.
******************************************************************************/

/* Special Field pointers as return values of find_field_in_XXX functions. */
Field *not_found_field= (Field*) 0x1;
Field *view_ref_found= (Field*) 0x2; 

#define WRONG_GRANT (Field*) -1

static void update_field_dependencies(THD *thd, Field *field, TABLE *table)
{
  DBUG_ENTER("update_field_dependencies");
  if (should_mark_column(thd->column_usage))
  {
    /*
      We always want to register the used keys, as the column bitmap may have
      been set for all fields (for example for view).
    */
    table->covering_keys.intersect(field->part_of_key);

    if (thd->column_usage == MARK_COLUMNS_READ)
    {
      if (table->mark_column_with_deps(field))
        DBUG_VOID_RETURN; // Field was already marked
    }
    else
    {
      if (bitmap_fast_test_and_set(table->write_set, field->field_index))
      {
        DBUG_PRINT("warning", ("Found duplicated field"));
        thd->dup_field= field;
        DBUG_VOID_RETURN;
      }
    }

    table->used_fields++;
  }
  if (table->get_fields_in_item_tree)
    field->flags|= GET_FIXED_FIELDS_FLAG;
  DBUG_VOID_RETURN;
}


/*
  Find a field by name in a view that uses merge algorithm.

  SYNOPSIS
    find_field_in_view()
    thd				thread handler
    table_list			view to search for 'name'
    name			name of field
    length			length of name
    item_name                   name of item if it will be created (VIEW)
    ref				expression substituted in VIEW should be passed
                                using this reference (return view_ref_found)
    register_tree_change        TRUE if ref is not stack variable and we
                                need register changes in item tree

  RETURN
    0			field is not found
    view_ref_found	found value in VIEW (real result is in *ref)
    #			pointer to field - only for schema table fields
*/

static Field *
find_field_in_view(THD *thd, TABLE_LIST *table_list,
                   const Lex_ident_column &name,
                   const char *item_name, Item **ref,
                   bool register_tree_change)
{
  DBUG_ENTER("find_field_in_view");
  DBUG_PRINT("enter",
             ("view: '%s', field name: '%s', item name: '%s', ref %p",
              table_list->alias.str, name.str, item_name, ref));
  Field_iterator_view field_it;
  field_it.set(table_list);
  Query_arena *arena= 0, backup;  

  for (; !field_it.end_of_fields(); field_it.next())
  {
    if (name.streq(field_it.name()))
    {
      // in PS use own arena or data will be freed after prepare
      if (register_tree_change &&
          thd->stmt_arena->is_stmt_prepare_or_first_stmt_execute())
        arena= thd->activate_stmt_arena_if_needed(&backup);
      /*
        create_item() may, or may not create a new Item, depending on
        the column reference. See create_view_field() for details.
      */
      Item *item= field_it.create_item(thd);
      if (arena)
        thd->restore_active_arena(arena, &backup);
      
      if (!item)
        DBUG_RETURN(0);
      if (!ref)
        DBUG_RETURN((Field*) view_ref_found);
      /*
       *ref != NULL means that *ref contains the item that we need to
       replace. If the item was aliased by the user, set the alias to
       the replacing item.
      */
      if (*ref && (*ref)->is_explicit_name())
        item->set_name(thd, (*ref)->name);
      if (register_tree_change)
        thd->change_item_tree(ref, item);
      else
        *ref= item;
      DBUG_RETURN((Field*) view_ref_found);
    }
  }
  DBUG_RETURN(0);
}


/*
  Find field by name in a NATURAL/USING join table reference.

  SYNOPSIS
    find_field_in_natural_join()
    thd			 [in]  thread handler
    table_ref            [in]  table reference to search
    name		 [in]  name of field
    length		 [in]  length of name
    ref                  [in/out] if 'name' is resolved to a view field, ref is
                               set to point to the found view field
    register_tree_change [in]  TRUE if ref is not stack variable and we
                               need register changes in item tree
    actual_table         [out] the original table reference where the field
                               belongs - differs from 'table_list' only for
                               NATURAL/USING joins

  DESCRIPTION
    Search for a field among the result fields of a NATURAL/USING join.
    Notice that this procedure is called only for non-qualified field
    names. In the case of qualified fields, we search directly the base
    tables of a natural join.

  RETURN
    NULL        if the field was not found
    WRONG_GRANT if no access rights to the found field
    #           Pointer to the found Field
*/

static Field *
find_field_in_natural_join(THD *thd, TABLE_LIST *table_ref,
                           const Lex_ident_column &name,
                           Item **ref, bool register_tree_change,
                           TABLE_LIST **actual_table)
{
  List_iterator_fast<Natural_join_column>
    field_it(*(table_ref->join_columns));
  Natural_join_column *nj_col, *curr_nj_col;
  Field *UNINIT_VAR(found_field);
  Query_arena *UNINIT_VAR(arena), backup;
  DBUG_ENTER("find_field_in_natural_join");
  DBUG_PRINT("enter", ("field name: '%s', ref %p", name.str, ref));
  DBUG_ASSERT(table_ref->is_natural_join && table_ref->join_columns);
  DBUG_ASSERT(*actual_table == NULL);

  for (nj_col= NULL, curr_nj_col= field_it++; curr_nj_col; 
       curr_nj_col= field_it++)
  {
    if (name.streq(curr_nj_col->name()))
    {
      if (nj_col)
      {
        my_error(ER_NON_UNIQ_ERROR, MYF(0), name.str, thd->where);
        DBUG_RETURN(NULL);
      }
      nj_col= curr_nj_col;
    }
  }
  if (!nj_col)
    DBUG_RETURN(NULL);

  if (nj_col->view_field)
  {
    Item *item;
    if (register_tree_change)
      arena= thd->activate_stmt_arena_if_needed(&backup);
    /*
      create_item() may, or may not create a new Item, depending on the
      column reference. See create_view_field() for details.
    */
    item= nj_col->create_item(thd);
    if (!item)
      DBUG_RETURN(NULL);

    /*
     *ref != NULL means that *ref contains the item that we need to
     replace. If the item was aliased by the user, set the alias to
     the replacing item.
     */
    if (*ref && (*ref)->is_explicit_name())
      item->set_name(thd, (*ref)->name);
    if (register_tree_change && arena)
      thd->restore_active_arena(arena, &backup);

    if (!item)
      DBUG_RETURN(NULL);
    DBUG_ASSERT(nj_col->table_field == NULL);
    if (nj_col->table_ref->schema_table_reformed)
    {
      /*
        Translation table items are always Item_fields and fixed
        already('mysql_schema_table' function). So we can return
        ->field. It is used only for 'show & where' commands.
      */
      DBUG_RETURN(((Item_field*) (nj_col->view_field->item))->field);
    }
    if (register_tree_change)
      thd->change_item_tree(ref, item);
    else
      *ref= item;
    found_field= (Field*) view_ref_found;
  }
  else
  {
    /* This is a base table. */
    DBUG_ASSERT(nj_col->view_field == NULL);
    Item *ref= 0;
    /*
      This fix_fields is not necessary (initially this item is fixed by
      the Item_field constructor; after reopen_tables the Item_func_eq
      calls fix_fields on that item), it's just a check during table
      reopening for columns that was dropped by the concurrent connection.
    */
    if (nj_col->table_field->fix_fields_if_needed(thd, &ref))
    {
      DBUG_PRINT("info", ("column '%s' was dropped by the concurrent connection",
                          nj_col->table_field->name.str));
      DBUG_RETURN(NULL);
    }
    DBUG_ASSERT(ref == 0);                      // Should not have changed
    DBUG_ASSERT(nj_col->table_ref->table == nj_col->table_field->field->table);
    found_field= nj_col->table_field->field;
    update_field_dependencies(thd, found_field, nj_col->table_ref->table);
  }

  *actual_table= nj_col->table_ref;
  
  DBUG_RETURN(found_field);
}


/*
  Find field by name in a base table or a view with temp table algorithm.

  The caller is expected to check column-level privileges.

  SYNOPSIS
    find_field_in_table()
    thd				thread handler
    table			table where to search for the field
    name			name of field
    length			length of name
    allow_rowid			do allow finding of "_rowid" field?
    cached_field_index_ptr	cached position in field list (used to speedup
                                lookup for fields in prepared tables)

  RETURN
    0	field is not found
    #	pointer to field
*/

Field *
find_field_in_table(THD *thd, TABLE *table, const Lex_ident_column &name,
                    bool allow_rowid, field_index_t *cached_field_index_ptr)
{
  Field *field;
  field_index_t cached_field_index= *cached_field_index_ptr;
  DBUG_ENTER("find_field_in_table");
  DBUG_PRINT("enter", ("table: '%s', field name: '%s'", table->alias.c_ptr(),
                       name.str));

  /* We assume here that table->field < NO_CACHED_FIELD_INDEX = UINT_MAX */
  if (cached_field_index < table->s->fields &&
      table->field[cached_field_index]->field_name.streq(name))
  {
    field= table->field[cached_field_index];
    DEBUG_SYNC(thd, "table_field_cached");
  }
  else
  {
    field= table->find_field_by_name(&name);
  }

  if (field)
  {
    if (field->invisible == INVISIBLE_FULL &&
        !DBUG_IF("test_completely_invisible"))
      DBUG_RETURN((Field*)0);

    if (thd->column_usage != MARK_COLUMNS_READ &&
        thd->column_usage != COLUMNS_READ)
    {
      if (thd->vers_insert_history(field))
        DBUG_ASSERT(table->versioned());
      else if (field->invisible == INVISIBLE_SYSTEM)
        DBUG_RETURN((Field*)0);
    }
  }
  else
  {
    if (!allow_rowid ||
        !name.streq("_rowid"_LEX_CSTRING) ||
        table->s->rowid_field_offset == 0)
      DBUG_RETURN((Field*) 0);
    field= table->field[table->s->rowid_field_offset-1];
  }
  *cached_field_index_ptr= field->field_index;

  update_field_dependencies(thd, field, table);

  DBUG_RETURN(field);
}


/*
  Find field in a table reference.

  SYNOPSIS
    find_field_in_table_ref()
    thd			   [in]  thread handler
    table_list		   [in]  table reference to search
    name		   [in]  name of field
    length		   [in]  field length of name
    item_name              [in]  name of item if it will be created (VIEW)
    db_name                [in]  optional database name that qualifies the
    table_name             [in]  optional table name that qualifies the field
                                 0 for non-qualified field in natural joins
    ref		       [in/out] if 'name' is resolved to a view field, ref
                                 is set to point to the found view field
    check_privileges       [in]  check privileges
    allow_rowid		   [in]  do allow finding of "_rowid" field?
    cached_field_index_ptr [in]  cached position in field list (used to
                                 speedup lookup for fields in prepared tables)
    register_tree_change   [in]  TRUE if ref is not stack variable and we
                                 need register changes in item tree
    actual_table           [out] the original table reference where the field
                                 belongs - differs from 'table_list' only for
                                 NATURAL_USING joins.

  DESCRIPTION
    Find a field in a table reference depending on the type of table
    reference. There are three types of table references with respect
    to the representation of their result columns:
    - an array of Field_translator objects for MERGE views and some
      information_schema tables,
    - an array of Field objects (and possibly a name hash) for stored
      tables,
    - a list of Natural_join_column objects for NATURAL/USING joins.
    This procedure detects the type of the table reference 'table_list'
    and calls the corresponding search routine.

    The routine checks column-level privieleges for the found field.

  RETURN
    0			field is not found
    view_ref_found	found value in VIEW (real result is in *ref)
    #			pointer to field
*/

Field *
find_field_in_table_ref(THD *thd, TABLE_LIST *table_list,
                        const Lex_ident_column &name,
                        const char *item_name,
                        const char *db_name, const char *table_name,
                        ignored_tables_list_t ignored_tables, Item **ref,
                        bool check_privileges, bool allow_rowid,
                        field_index_t *cached_field_index_ptr,
                        bool register_tree_change, TABLE_LIST **actual_table)
{
  Field *fld;
  DBUG_ENTER("find_field_in_table_ref");
  DBUG_ASSERT(table_list->alias.str);
  DBUG_ASSERT(name.str);
  DBUG_ASSERT(item_name);
  DBUG_PRINT("enter",
             ("table: '%s'  field name: '%s'  item name: '%s'  ref %p",
              table_list->alias.str, name.str, item_name, ref));

  /*
    Check that the table and database that qualify the current field name
    are the same as the table reference we are going to search for the field.

    Exclude from the test below nested joins because the columns in a
    nested join generally originate from different tables. Nested joins
    also have no table name, except when a nested join is a merge view
    or an information schema table.

    We include explicitly table references with a 'field_translation' table,
    because if there are views over natural joins we don't want to search
    inside the view, but we want to search directly in the view columns
    which are represented as a 'field_translation'.

    tables->db.str may be 0 if we are preparing a statement
    db_name is 0 if item doesn't have a db name
    table_name is 0 if item doesn't have a specified table_name
  */
  if (db_name && !db_name[0])
    db_name= 0;                                 // Simpler test later

  if (/* Exclude nested joins. */
      (!table_list->nested_join ||
       /* Include merge views and information schema tables. */
       table_list->field_translation) &&
      /*
        Test if the field qualifiers match the table reference we plan
        to search.
      */
      table_name && table_name[0] &&
      (!table_list->alias.streq(Lex_cstring_strlen(table_name)) ||
       (db_name && (!table_list->db.str || !table_list->db.str[0])) ||
       (db_name && table_list->db.str && table_list->db.str[0] &&
        (table_list->schema_table ?
         !Lex_ident_i_s_table(Lex_cstring_strlen(db_name)).
           streq(table_list->db) :
         strcmp(db_name, table_list->db.str)))))
    DBUG_RETURN(0);

  /*
    Don't allow usage of fields in sequence table that is opened as part of
    NEXT VALUE for sequence_name
  */
  if (table_list->sequence)
    DBUG_RETURN(0);

  *actual_table= NULL;

  if (table_list->field_translation)
  {
    /* 'table_list' is a view or an information schema table. */
    if ((fld= find_field_in_view(thd, table_list, name, item_name, ref,
                                 register_tree_change)))
      *actual_table= table_list;
  }
  else if (!table_list->nested_join)
  {
    /* 'table_list' is a stored table. */
    DBUG_ASSERT(table_list->table);
    if ((fld= find_field_in_table(thd, table_list->table, name,
                                  allow_rowid, cached_field_index_ptr)))
      *actual_table= table_list;
  }
  else
  {
    /*
      'table_list' is a NATURAL/USING join, or an operand of such join that
      is a nested join itself.

      If the field name we search for is qualified, then search for the field
      in the table references used by NATURAL/USING the join.
    */
    if (table_name && table_name[0])
    {
      List_iterator<TABLE_LIST> it(table_list->nested_join->join_list);
      TABLE_LIST *table;
      while ((table= it++))
      {
        /*
          Check if the table is in the ignore list. Only base tables can be in
          the ignore list.
        */
        if (table->table && ignored_list_includes_table(ignored_tables, table))
          continue;

        if ((fld= find_field_in_table_ref(thd, table, name, item_name,
                                          db_name, table_name, ignored_tables,
                                          ref, check_privileges, allow_rowid,
                                          cached_field_index_ptr,
                                          register_tree_change, actual_table)))
          DBUG_RETURN(fld);
      }
      DBUG_RETURN(0);
    }
    /*
      Non-qualified field, search directly in the result columns of the
      natural join. The condition of the outer IF is true for the top-most
      natural join, thus if the field is not qualified, we will search
      directly the top-most NATURAL/USING join.
    */
    fld= find_field_in_natural_join(thd, table_list, name, ref,
                                    register_tree_change, actual_table);
  }

  if (fld)
  {
#ifndef NO_EMBEDDED_ACCESS_CHECKS
    /* Check if there are sufficient access rights to the found field. */
    if (check_privileges &&
        !table_list->is_derived() &&
        check_column_grant_in_table_ref(thd, *actual_table, name, fld))
      fld= WRONG_GRANT;
    else
#endif
      if (should_mark_column(thd->column_usage))
      {
        /*
          Get rw_set correct for this field so that the handler
          knows that this field is involved in the query and gets
          retrieved/updated
         */
        Field *field_to_set= NULL;
        if (fld == view_ref_found)
        {
          if (!ref)
            DBUG_RETURN(fld);
          Item *it= (*ref)->real_item();
          if (it->type() == Item::FIELD_ITEM)
            field_to_set= ((Item_field*)it)->field;
          else
          {
            if (thd->column_usage == MARK_COLUMNS_READ)
              it->walk(&Item::register_field_in_read_map, 0, 0);
            else
              it->walk(&Item::register_field_in_write_map, 0, 0);
          }
        }
        else
          field_to_set= fld;
        if (field_to_set)
        {
          TABLE *table= field_to_set->table;
          DBUG_ASSERT(table);
          if (thd->column_usage == MARK_COLUMNS_READ)
            field_to_set->register_field_in_read_map();
          else
            bitmap_set_bit(table->write_set, field_to_set->field_index);
        }
      }
  }
  DBUG_RETURN(fld);
}


/*
  Find field in table, no side effects, only purpose is to check for field
  in table object and get reference to the field if found.

  SYNOPSIS
  find_field_in_table_sef()

  table                         table where to find
  name                          Name of field searched for

  RETURN
    0                   field is not found
    #                   pointer to field
*/

Field *find_field_in_table_sef(TABLE *table, const Lex_ident_column &name)
{
  Field **field_ptr;
  if (table->s->name_hash.records)
  {
    field_ptr= (Field**)my_hash_search(&table->s->name_hash,(uchar*) name.str,
                                       name.length);
    if (field_ptr)
    {
      /*
        field_ptr points to field in TABLE_SHARE. Convert it to the matching
        field in table
      */
      field_ptr= (table->field + (field_ptr - table->s->field));
    }
  }
  else
  {
    if (!(field_ptr= table->field))
      return (Field *)0;
    for (; *field_ptr; ++field_ptr)
      if ((*field_ptr)->field_name.streq(name))
        break;
  }
  if (field_ptr)
    return *field_ptr;
  else
    return (Field *)0;
}


/*
  Find field in table list.

  SYNOPSIS
    find_field_in_tables()
    thd			  pointer to current thread structure
    item		  field item that should be found
    first_table           list of tables to be searched for item
    last_table            end of the list of tables to search for item. If NULL
                          then search to the end of the list 'first_table'.
    ignored_tables        Set of tables that should be ignored. Do not try to
                          find the field in those.
    ref			  if 'item' is resolved to a view field, ref is set to
                          point to the found view field
    report_error	  Degree of error reporting:
                          - IGNORE_ERRORS then do not report any error
                          - IGNORE_EXCEPT_NON_UNIQUE report only non-unique
                            fields, suppress all other errors
                          - REPORT_EXCEPT_NON_UNIQUE report all other errors
                            except when non-unique fields were found
                          - REPORT_ALL_ERRORS
    check_privileges      need to check privileges
    register_tree_change  TRUE if ref is not a stack variable and we
                          to need register changes in item tree

  RETURN VALUES
    0			If error: the found field is not unique, or there are
                        no sufficient access priviliges for the found field,
                        or the field is qualified with non-existing table.
    not_found_field	The function was called with report_error ==
                        (IGNORE_ERRORS || IGNORE_EXCEPT_NON_UNIQUE) and a
			field was not found.
    view_ref_found	View field is found, item passed through ref parameter
    found field         If a item was resolved to some field
*/

Field *
find_field_in_tables(THD *thd, Item_ident *item,
                     TABLE_LIST *first_table, TABLE_LIST *last_table,
                     ignored_tables_list_t ignored_tables,
		     Item **ref, find_item_error_report_type report_error,
                     bool check_privileges, bool register_tree_change)
{
  Field *found=0;
  LEX_CSTRING db= item->db_name;
  const char *table_name= item->table_name.str;
  const Lex_ident_column &name= item->field_name;
  IdentBuffer<SAFE_NAME_LEN> db_name_buff;
  TABLE_LIST *cur_table= first_table;
  TABLE_LIST *actual_table;
  bool allow_rowid;

  if (!table_name || !table_name[0])
  {
    table_name= 0;                              // For easier test
    db= Lex_cstring();
  }

  allow_rowid= table_name || (cur_table && !cur_table->next_local);

  if (item->cached_table)
  {
    DBUG_PRINT("info", ("using cached table"));
    /*
      This shortcut is used by prepared statements. We assume that
      TABLE_LIST *first_table is not changed during query execution (which
      is true for all queries except RENAME but luckily RENAME doesn't
      use fields...) so we can rely on reusing pointer to its member.
      With this optimization we also miss case when addition of one more
      field makes some prepared query ambiguous and so erroneous, but we
      accept this trade off.
    */
    TABLE_LIST *table_ref= item->cached_table;
    /*
      The condition (table_ref->view == NULL) ensures that we will call
      find_field_in_table even in the case of information schema tables
      when table_ref->field_translation != NULL.
      */
    if (table_ref->table && !table_ref->view &&
        (!table_ref->is_merged_derived() ||
         (!table_ref->is_multitable() && table_ref->merged_for_insert)))
    {

      found= find_field_in_table(thd, table_ref->table, name,
                                 TRUE, &(item->cached_field_index));
#ifndef NO_EMBEDDED_ACCESS_CHECKS
      /* Check if there are sufficient access rights to the found field. */
      if (found && check_privileges && !is_temporary_table(table_ref) &&
          check_column_grant_in_table_ref(thd, table_ref, name, found))
        found= WRONG_GRANT;
#endif
    }
    else
      found= find_field_in_table_ref(thd, table_ref, name,
                                     item->name.str, NULL, NULL,
                                     ignored_tables, ref, check_privileges,
                                     TRUE, &(item->cached_field_index),
                                     register_tree_change, &actual_table);
    if (found)
    {
      if (found == WRONG_GRANT)
	return (Field*) 0;

      /*
        Only views fields should be marked as dependent, not an underlying
        fields.
      */
      if (!table_ref->belong_to_view && !table_ref->belong_to_derived)
      {
        SELECT_LEX *current_sel= item->context->select_lex;
        SELECT_LEX *last_select= table_ref->select_lex;
        bool all_merged= TRUE;
        for (SELECT_LEX *sl= current_sel; sl && sl!=last_select;
             sl=sl->outer_select())
        {
          Item *subs= sl->master_unit()->item;
          if (!subs)
            continue;

          Item_in_subselect *in_subs= subs->get_IN_subquery();
          if (in_subs &&
              in_subs->substype() == Item_subselect::IN_SUBS &&
              in_subs->test_strategy(SUBS_SEMI_JOIN))
          {
            continue;
          }
          all_merged= FALSE;
          break;
        }
        /*
          If the field was an outer referencee, mark all selects using this
          sub query as dependent on the outer query
        */
        if (!all_merged && current_sel != last_select)
        {
          mark_select_range_as_dependent(thd, last_select, current_sel,
                                         found, *ref, item, true);
        }
      }
      return found;
    }
  }
  else
    item->can_be_depended= TRUE;

  if (db.str && lower_case_table_names)
  {
    /*
      convert database to lower case for comparison.
      We can't do this in Item_field as this would change the
      'name' of the item which may be used in the select list
    */
    db= db_name_buff.copy_casedn(db).to_lex_cstring();
  }

  if (last_table)
    last_table= last_table->next_name_resolution_table;

  field_index_t fake_index_for_duplicate_search= NO_CACHED_FIELD_INDEX;
  /*
    For the field search it will point to field cache, but for duplicate
    search it will point to fake_index_for_duplicate_search (no cache
    present).
  */
  field_index_t *current_cache= &(item->cached_field_index);
  for (; cur_table != last_table ;
       cur_table= cur_table->next_name_resolution_table)
  {
    if (cur_table->table &&
        ignored_list_includes_table(ignored_tables, cur_table))
      continue;

    Field *cur_field= find_field_in_table_ref(thd, cur_table, name,
                                              item->name.str,
                                              db.str, table_name,
                                              ignored_tables, ref,
                                              (thd->lex->sql_command ==
                                               SQLCOM_SHOW_FIELDS)
                                              ? false : check_privileges,
                                              allow_rowid,
                                              current_cache,
                                              register_tree_change,
                                              &actual_table);
    if (cur_field)
    {
      if (cur_field == WRONG_GRANT)
      {
        if (thd->lex->sql_command != SQLCOM_SHOW_FIELDS)
          return (Field*) 0;

        thd->clear_error();
        cur_field= find_field_in_table_ref(thd, cur_table, name,
                                           item->name.str, db.str, table_name,
                                           ignored_tables, ref, false,
                                           allow_rowid,
                                           current_cache,
                                           register_tree_change,
                                           &actual_table);
        if (cur_field)
        {
          Field *nf=new Field_null(NULL,0,Field::NONE,
                                   &cur_field->field_name,
                                   &my_charset_bin);
          nf->init(cur_table->table);
          cur_field= nf;
        }
      }

      /*
        Store the original table of the field, which may be different from
        cur_table in the case of NATURAL/USING join.
      */
      if (actual_table->cacheable_table /*(1)*/ && !found /*(2)*/)
      {
        /*
          We have just found a field allowed to cache (1) and
          it is not dublicate search (2).
        */
        item->cached_table= actual_table;
      }
      else
      {
        item->cached_table= NULL;
        item->cached_field_index= NO_CACHED_FIELD_INDEX;
      }

      DBUG_ASSERT(thd->where);
      /*
        If we found a fully qualified field we return it directly as it can't
        have duplicates.
       */
      if (db.str)
        return cur_field;
      
      if (unlikely(found))
      {
        if (report_error == REPORT_ALL_ERRORS ||
            report_error == IGNORE_EXCEPT_NON_UNIQUE)
          my_error(ER_NON_UNIQ_ERROR, MYF(0),
                   table_name ? item->full_name() : name.str, thd->where);
        return (Field*) 0;
      }
      found= cur_field;
      current_cache= &fake_index_for_duplicate_search;
    }
  }

  if (likely(found))
    return found;
  
  /*
    If the field was qualified and there were no tables to search, issue
    an error that an unknown table was given. The situation is detected
    as follows: if there were no tables we wouldn't go through the loop
    and cur_table wouldn't be updated by the loop increment part, so it
    will be equal to the first table.
  */
  if (table_name && (cur_table == first_table) &&
      (report_error == REPORT_ALL_ERRORS ||
       report_error == REPORT_EXCEPT_NON_UNIQUE))
  {
    char buff[SAFE_NAME_LEN*2 + 2];
    if (db.str && db.str[0])
    {
      strxnmov(buff, sizeof(buff) - 1, db.str, ".", table_name, NullS);
      table_name=buff;
    }
    my_error(ER_UNKNOWN_TABLE, MYF(0), table_name, thd->where);
  }
  else
  {
    if (report_error == REPORT_ALL_ERRORS ||
        report_error == REPORT_EXCEPT_NON_UNIQUE)
      my_error(ER_BAD_FIELD_ERROR, MYF(0), item->full_name(), thd->where);
    else
      found= not_found_field;
  }
  return found;
}


/*
  Find Item in list of items (find_field_in_tables analog)

  TODO
    is it better return only counter?

  SYNOPSIS
    find_item_in_list()
    find			Item to find
    items			List of items
    counter			To return number of found item
    report_error
      REPORT_ALL_ERRORS		report errors, return 0 if error
      REPORT_EXCEPT_NOT_FOUND	Do not report 'not found' error and
				return not_found_item, report other errors,
				return 0
      IGNORE_ERRORS		Do not report errors, return 0 if error
    resolution                  Set to the resolution type if the item is found 
                                (it says whether the item is resolved 
                                 against an alias name,
                                 or as a field name without alias,
                                 or as a field hidden by alias,
                                 or ignoring alias)
    limit                       How many items in the list to check
                                (if limit==0 then all items are to be checked)
                                
  RETURN VALUES
    0			Item is not found or item is not unique,
			error message is reported
    not_found_item	Function was called with
			report_error == REPORT_EXCEPT_NOT_FOUND and
			item was not found. No error message was reported
                        found field
*/

/* Special Item pointer to serve as a return value from find_item_in_list(). */
Item **not_found_item= (Item**) 0x1;


Item **
find_item_in_list(Item *find, List<Item> &items, uint *counter,
                  find_item_error_report_type report_error,
                  enum_resolution_type *resolution, uint limit)
{
  List_iterator<Item> li(items);
  uint n_items= limit == 0 ? items.elements : limit;
  Item **found=0, **found_unaliased= 0, *item;
  Lex_ident_db db_name;
  Lex_ident_column field_name;
  Lex_ident_table table_name;
  bool found_unaliased_non_uniq= 0;
  /*
    true if the item that we search for is a valid name reference
    (and not an item that happens to have a name).
  */
  bool is_ref_by_name= 0;
  uint unaliased_counter= 0;

  *resolution= NOT_RESOLVED;

  is_ref_by_name= (find->type() == Item::FIELD_ITEM  || 
                   find->type() == Item::REF_ITEM);
  if (is_ref_by_name)
  {
    field_name= ((Item_ident*) find)->field_name;
    table_name= ((Item_ident*) find)->table_name;
    db_name=    ((Item_ident*) find)->db_name;
  }

  for (uint i= 0; i < n_items; i++)
  {
    item= li++;
    if (field_name.str &&
        (item->real_item()->type() == Item::FIELD_ITEM ||
         ((item->type() == Item::REF_ITEM) &&
          (((Item_ref *)item)->ref_type() == Item_ref::VIEW_REF))))
    {
      Item_ident *item_field= (Item_ident*) item;

      /*
	In case of group_concat() with ORDER BY condition in the QUERY
	item_field can be field of temporary table without item name 
	(if this field created from expression argument of group_concat()),
	=> we have to check presence of name before compare
      */ 
      if (unlikely(!item_field->name.str))
        continue;

      if (table_name.str)
      {
        /*
          If table name is specified we should find field 'field_name' in
          table 'table_name'. According to SQL-standard we should ignore
          aliases in this case.

          Since we should NOT prefer fields from the select list over
          other fields from the tables participating in this select in
          case of ambiguity we have to do extra check outside this function.

          We use strcmp for table names and database names as these may be
          case sensitive. In cases where they are not case sensitive, they
          are always in lower case.

	  item_field->field_name and item_field->table_name can be 0x0 if
	  item is not fix_field()'ed yet.
        */
        if (item_field->field_name.str && item_field->table_name.str &&
            item_field->field_name.streq(field_name) &&
            item_field->table_name.streq(table_name) &&
            (!db_name.str ||
             (item_field->db_name.str &&
              item_field->db_name.streq(db_name))))
        {
          if (found_unaliased)
          {
            if ((*found_unaliased)->eq(item, 0))
              continue;
            /*
              Two matching fields in select list.
              We already can bail out because we are searching through
              unaliased names only and will have duplicate error anyway.
            */
            if (report_error != IGNORE_ERRORS)
              my_error(ER_NON_UNIQ_ERROR, MYF(0),
                       find->full_name(), current_thd->where);
            return (Item**) 0;
          }
          found_unaliased= li.ref();
          unaliased_counter= i;
          *resolution= RESOLVED_IGNORING_ALIAS;
          if (db_name.str)
            break;                              // Perfect match
        }
      }
      else
      {
        bool fname_cmp= !item_field->field_name.streq(field_name);
        if (item_field->name.streq(field_name))
        {
          /*
            If table name was not given we should scan through aliases
            and non-aliased fields first. We are also checking unaliased
            name of the field in then next  else-if, to be able to find
            instantly field (hidden by alias) if no suitable alias or
            non-aliased field was found.
          */
          if (found)
          {
            if ((*found)->eq(item, 0))
              continue;                           // Same field twice
            if (report_error != IGNORE_ERRORS)
              my_error(ER_NON_UNIQ_ERROR, MYF(0),
                       find->full_name(), current_thd->where);
            return (Item**) 0;
          }
          found= li.ref();
          *counter= i;
          *resolution= fname_cmp ? RESOLVED_AGAINST_ALIAS:
	                           RESOLVED_WITH_NO_ALIAS;
        }
        else if (!fname_cmp)
        {
          /*
            We will use non-aliased field or react on such ambiguities only if
            we won't be able to find aliased field.
            Again if we have ambiguity with field outside of select list
            we should prefer fields from select list.
          */
          if (found_unaliased)
          {
            if ((*found_unaliased)->eq(item, 0))
              continue;                           // Same field twice
            found_unaliased_non_uniq= 1;
          }
          found_unaliased= li.ref();
          unaliased_counter= i;
        }
      }
    }
    else if (!table_name.str)
    { 
      if (is_ref_by_name && find->name.str && item->name.str &&
          item->name.streq(find->name))
      {
        found= li.ref();
        *counter= i;
        *resolution= RESOLVED_AGAINST_ALIAS;
        break;
      }
      else if (find->eq(item,0))
      {
        found= li.ref();
        *counter= i;
        *resolution= RESOLVED_IGNORING_ALIAS;
        break;
      }
    }
  }

  if (likely(found))
    return found;

  if (unlikely(found_unaliased_non_uniq))
  {
    if (report_error != IGNORE_ERRORS)
      my_error(ER_NON_UNIQ_ERROR, MYF(0),
               find->full_name(), current_thd->where);
    return (Item **) 0;
  }
  if (found_unaliased)
  {
    found= found_unaliased;
    *counter= unaliased_counter;
    *resolution= RESOLVED_BEHIND_ALIAS;
  }

  if (found)
    return found;

  if (report_error != REPORT_EXCEPT_NOT_FOUND)
  {
    if (report_error == REPORT_ALL_ERRORS)
      my_error(ER_BAD_FIELD_ERROR, MYF(0),
               find->full_name(), current_thd->where);
    return (Item **) 0;
  }
  else
    return (Item **) not_found_item;
}


/*
  Test if a string is a member of a list of strings.

  SYNOPSIS
    test_if_string_in_list()
    find      the string to look for
    str_list  a list of strings to be searched

  DESCRIPTION
    Sequentially search a list of strings for a string, and test whether
    the list contains the same string.

  RETURN
    TRUE  if find is in str_list
    FALSE otherwise
*/

static bool
test_if_string_in_list(const Lex_ident_column &find, List<String> *str_list)
{
  List_iterator<String> str_list_it(*str_list);
  String *curr_str;
  while ((curr_str= str_list_it++))
  {
    if (find.streq(curr_str->to_lex_cstring()))
      return TRUE;
  }
  return FALSE;
}


/*
  Create a new name resolution context for an item so that it is
  being resolved in a specific table reference.

  SYNOPSIS
    set_new_item_local_context()
    thd        pointer to current thread
    item       item for which new context is created and set
    table_ref  table ref where an item showld be resolved

  DESCRIPTION
    Create a new name resolution context for an item, so that the item
    is resolved only the supplied 'table_ref'.

  RETURN
    FALSE  if all OK
    TRUE   otherwise
*/

static bool
set_new_item_local_context(THD *thd, Item_ident *item, TABLE_LIST *table_ref)
{
  Name_resolution_context *context;
  if (!(context= new (thd->mem_root) Name_resolution_context))
    return TRUE;
  context->init();
  context->select_lex= table_ref->select_lex;
  context->first_name_resolution_table=
    context->last_name_resolution_table= table_ref;
  item->context= context;
  return FALSE;
}


/*
  Find and mark the common columns of two table references.

  SYNOPSIS
    mark_common_columns()
    thd                [in] current thread
    table_ref_1        [in] the first (left) join operand
    table_ref_2        [in] the second (right) join operand
    using_fields       [in] if the join is JOIN...USING - the join columns,
                            if NATURAL join, then NULL
    found_using_fields [out] number of fields from the USING clause that were
                             found among the common fields

  DESCRIPTION
    The procedure finds the common columns of two relations (either
    tables or intermediate join results), and adds an equi-join condition
    to the ON clause of 'table_ref_2' for each pair of matching columns.
    If some of table_ref_XXX represents a base table or view, then we
    create new 'Natural_join_column' instances for each column
    reference and store them in the 'join_columns' of the table
    reference.

  IMPLEMENTATION
    The procedure assumes that store_natural_using_join_columns() was
    called for the previous level of NATURAL/USING joins.

  RETURN
    TRUE   error when some common column is non-unique, or out of memory
    FALSE  OK
*/

static bool
mark_common_columns(THD *thd, TABLE_LIST *table_ref_1, TABLE_LIST *table_ref_2,
                    List<String> *using_fields, uint *found_using_fields)
{
  Field_iterator_table_ref it_1, it_2;
  Natural_join_column *nj_col_1, *nj_col_2;
  Query_arena *arena, backup;
  bool result= TRUE;
  bool first_outer_loop= TRUE;
  Field *field_1;
  field_visibility_t field_1_invisible, field_2_invisible;
  /*
    Leaf table references to which new natural join columns are added
    if the leaves are != NULL.
  */
  TABLE_LIST *leaf_1= (table_ref_1->nested_join &&
                       !table_ref_1->is_natural_join) ?
                      NULL : table_ref_1;
  TABLE_LIST *leaf_2= (table_ref_2->nested_join &&
                       !table_ref_2->is_natural_join) ?
                      NULL : table_ref_2;

  DBUG_ENTER("mark_common_columns");
  DBUG_PRINT("info", ("operand_1: %s  operand_2: %s",
                      table_ref_1->alias.str, table_ref_2->alias.str));

  *found_using_fields= 0;
  arena= thd->activate_stmt_arena_if_needed(&backup);

  for (it_1.set(table_ref_1); !it_1.end_of_fields(); it_1.next())
  {
    bool found= FALSE;
    Lex_ident_column field_name_1;
    Field *field_2= 0;

    /* true if field_name_1 is a member of using_fields */
    bool is_using_column_1;
    if (!(nj_col_1= it_1.get_or_create_column_ref(thd, leaf_1)))
      goto err;

    field_1= nj_col_1->field();
    field_1_invisible= field_1 ? field_1->invisible : VISIBLE;

    if (field_1_invisible == INVISIBLE_FULL)
      continue;

    field_name_1= nj_col_1->name();
    is_using_column_1= using_fields && 
      test_if_string_in_list(field_name_1, using_fields);
    DBUG_PRINT ("info", ("field_name_1=%s.%s", 
                         nj_col_1->safe_table_name().str,
                         field_name_1.str));

    if (field_1_invisible && !is_using_column_1)
      continue;

    /*
      Find a field with the same name in table_ref_2.

      Note that for the second loop, it_2.set() will iterate over
      table_ref_2->join_columns and not generate any new elements or
      lists.
    */
    nj_col_2= NULL;
    for (it_2.set(table_ref_2); !it_2.end_of_fields(); it_2.next())
    {
      Natural_join_column *cur_nj_col_2;
      Lex_ident_column cur_field_name_2;
      if (!(cur_nj_col_2= it_2.get_or_create_column_ref(thd, leaf_2)))
        goto err;

      field_2= cur_nj_col_2->field();
      field_2_invisible= field_2 ? field_2->invisible : VISIBLE;

      if (field_2_invisible == INVISIBLE_FULL)
        continue;

      cur_field_name_2= cur_nj_col_2->name();
      DBUG_PRINT ("info", ("cur_field_name_2=%s.%s", 
                           cur_nj_col_2->safe_table_name().str,
                           cur_field_name_2.str));

      /*
        Compare the two columns and check for duplicate common fields.
        A common field is duplicate either if it was already found in
        table_ref_2 (then found == TRUE), or if a field in table_ref_2
        was already matched by some previous field in table_ref_1
        (then cur_nj_col_2->is_common == TRUE).
        Note that it is too early to check the columns outside of the
        USING list for ambiguity because they are not actually "referenced"
        here. These columns must be checked only on unqualified reference 
        by name (e.g. in SELECT list).
      */
      if (field_name_1.streq(cur_field_name_2))
      {
        DBUG_PRINT ("info", ("match c1.is_common=%d", nj_col_1->is_common));
        if (cur_nj_col_2->is_common || found)
        {
          my_error(ER_NON_UNIQ_ERROR, MYF(0), field_name_1.str, thd->where);
          goto err;
        }
        if ((!using_fields && !field_2_invisible) || is_using_column_1)
        {
          DBUG_ASSERT(nj_col_2 == NULL);
          nj_col_2= cur_nj_col_2;
          found= TRUE;
        }
      }
    }
    if (first_outer_loop && leaf_2)
    {
      /*
        Make sure that the next inner loop "knows" that all columns
        are materialized already.
      */
      leaf_2->is_join_columns_complete= TRUE;
      first_outer_loop= FALSE;
    }
    if (!found)
      continue;                                 // No matching field

    /*
      field_1 and field_2 have the same names. Check if they are in the USING
      clause (if present), mark them as common fields, and add a new
      equi-join condition to the ON clause.
    */
    if (nj_col_2)
    {
      /*
        Create non-fixed fully qualified field and let fix_fields to
        resolve it.
      */
      Item *item_1=   nj_col_1->create_item(thd);
      Item *item_2=   nj_col_2->create_item(thd);
      Item_ident *item_ident_1, *item_ident_2;
      Item_func_eq *eq_cond;

      if (!item_1 || !item_2)
        goto err;                               // out of memory

      /*
        The following assert checks that the two created items are of
        type Item_ident.
      */
      DBUG_ASSERT(!thd->lex->current_select->no_wrap_view_item);
      /*
        In the case of no_wrap_view_item == 0, the created items must be
        of sub-classes of Item_ident.
      */
      DBUG_ASSERT(item_1->type() == Item::FIELD_ITEM ||
                  item_1->type() == Item::REF_ITEM);
      DBUG_ASSERT(item_2->type() == Item::FIELD_ITEM ||
                  item_2->type() == Item::REF_ITEM);

      /*
        We need to cast item_1,2 to Item_ident, because we need to hook name
        resolution contexts specific to each item.
      */
      item_ident_1= (Item_ident*) item_1;
      item_ident_2= (Item_ident*) item_2;
      /*
        Create and hook special name resolution contexts to each item in the
        new join condition . We need this to both speed-up subsequent name
        resolution of these items, and to enable proper name resolution of
        the items during the execute phase of PS.
      */
      if (set_new_item_local_context(thd, item_ident_1, nj_col_1->table_ref) ||
          set_new_item_local_context(thd, item_ident_2, nj_col_2->table_ref))
        goto err;

      if (!(eq_cond= new (thd->mem_root) Item_func_eq(thd, item_ident_1, item_ident_2)))
        goto err;                               /* Out of memory. */

      /*
        Add the new equi-join condition to the ON clause. Notice that
        fix_fields() is applied to all ON conditions in setup_conds()
        so we don't do it here.
      */
      add_join_on(thd, (table_ref_1->outer_join & JOIN_TYPE_RIGHT ?
                        table_ref_1 : table_ref_2),
                  eq_cond);

      nj_col_1->is_common= nj_col_2->is_common= TRUE;
      DBUG_PRINT ("info", ("%s.%s and %s.%s are common", 
                           nj_col_1->safe_table_name().str,
                           nj_col_1->name().str,
                           nj_col_2->safe_table_name().str,
                           nj_col_2->name().str));

      if (field_1)
        update_field_dependencies(thd, field_1, field_1->table);
      if (field_2)
        update_field_dependencies(thd, field_2, field_2->table);

      if (using_fields != NULL)
        ++(*found_using_fields);
    }
  }
  if (leaf_1)
    leaf_1->is_join_columns_complete= TRUE;

  /*
    Everything is OK.
    Notice that at this point there may be some column names in the USING
    clause that are not among the common columns. This is an SQL error and
    we check for this error in store_natural_using_join_columns() when
    (found_using_fields < length(join_using_fields)).
  */
  result= FALSE;

err:
  if (arena)
    thd->restore_active_arena(arena, &backup);
  DBUG_RETURN(result);
}



/*
  Materialize and store the row type of NATURAL/USING join.

  SYNOPSIS
    store_natural_using_join_columns()
    thd                current thread
    natural_using_join the table reference of the NATURAL/USING join
    table_ref_1        the first (left) operand (of a NATURAL/USING join).
    table_ref_2        the second (right) operand (of a NATURAL/USING join).
    using_fields       if the join is JOIN...USING - the join columns,
                       if NATURAL join, then NULL
    found_using_fields number of fields from the USING clause that were
                       found among the common fields

  DESCRIPTION
    Iterate over the columns of both join operands and sort and store
    all columns into the 'join_columns' list of natural_using_join
    where the list is formed by three parts:
      part1: The coalesced columns of table_ref_1 and table_ref_2,
             sorted according to the column order of the first table.
      part2: The other columns of the first table, in the order in
             which they were defined in CREATE TABLE.
      part3: The other columns of the second table, in the order in
             which they were defined in CREATE TABLE.
    Time complexity - O(N1+N2), where Ni = length(table_ref_i).

  IMPLEMENTATION
    The procedure assumes that mark_common_columns() has been called
    for the join that is being processed.

  RETURN
    TRUE    error: Some common column is ambiguous
    FALSE   OK
*/

static bool
store_natural_using_join_columns(THD *thd, TABLE_LIST *natural_using_join,
                                 TABLE_LIST *table_ref_1,
                                 TABLE_LIST *table_ref_2,
                                 List<String> *using_fields,
                                 uint found_using_fields)
{
  Field_iterator_table_ref it_1, it_2;
  Natural_join_column *nj_col_1, *nj_col_2;
  Query_arena *arena, backup;
  bool result= TRUE;
  List<Natural_join_column> *non_join_columns;
  List<Natural_join_column> *join_columns;
  DBUG_ENTER("store_natural_using_join_columns");

  DBUG_ASSERT(!natural_using_join->join_columns);

  arena= thd->activate_stmt_arena_if_needed(&backup);

  if (!(non_join_columns= new List<Natural_join_column>) ||
      !(join_columns= new List<Natural_join_column>))
    goto err;

  /* Append the columns of the first join operand. */
  for (it_1.set(table_ref_1); !it_1.end_of_fields(); it_1.next())
  {
    nj_col_1= it_1.get_natural_column_ref();
    if (nj_col_1->is_common)
    {
      join_columns->push_back(nj_col_1, thd->mem_root);
      /* Reset the common columns for the next call to mark_common_columns. */
      nj_col_1->is_common= FALSE;
    }
    else
      non_join_columns->push_back(nj_col_1, thd->mem_root);
  }

  /*
    Check that all columns in the USING clause are among the common
    columns. If this is not the case, report the first one that was
    not found in an error.
  */
  if (using_fields && found_using_fields < using_fields->elements)
  {
    String *using_field_name;
    List_iterator_fast<String> using_fields_it(*using_fields);
    while ((using_field_name= using_fields_it++))
    {
      List_iterator_fast<Natural_join_column>
        it(*join_columns);
      Natural_join_column *common_field;

      for (;;)
      {
        /* If reached the end of fields, and none was found, report error. */
        if (!(common_field= it++))
        {
          my_error(ER_BAD_FIELD_ERROR, MYF(0),
                   ErrConvString(using_field_name).ptr(),
                   current_thd->where);
          goto err;
        }
        if (common_field->name().streq(using_field_name->to_lex_cstring()))
          break;                                // Found match
      }
    }
  }

  /* Append the non-equi-join columns of the second join operand. */
  for (it_2.set(table_ref_2); !it_2.end_of_fields(); it_2.next())
  {
    nj_col_2= it_2.get_natural_column_ref();
    if (!nj_col_2->is_common)
      non_join_columns->push_back(nj_col_2, thd->mem_root);
    else
    {
      /* Reset the common columns for the next call to mark_common_columns. */
      nj_col_2->is_common= FALSE;
    }
  }

  if (non_join_columns->elements > 0)
    join_columns->append(non_join_columns);
  natural_using_join->join_columns= join_columns;
  natural_using_join->is_join_columns_complete= TRUE;

  result= FALSE;

  if (arena)
    thd->restore_active_arena(arena, &backup);
  DBUG_RETURN(result);

err:
  /*
     Actually we failed to build join columns list, so we have to
     clear it to avoid problems with half-build join on next run.
     The list was created in mark_common_columns().
   */
  table_ref_1->remove_join_columns();
  table_ref_2->remove_join_columns();

  if (arena)
    thd->restore_active_arena(arena, &backup);
  DBUG_RETURN(TRUE);
}


/*
  Precompute and store the row types of the top-most NATURAL/USING joins.

  SYNOPSIS
    store_top_level_join_columns()
    thd            current thread
    table_ref      nested join or table in a FROM clause
    left_neighbor  neighbor table reference to the left of table_ref at the
                   same level in the join tree
    right_neighbor neighbor table reference to the right of table_ref at the
                   same level in the join tree

  DESCRIPTION
    The procedure performs a post-order traversal of a nested join tree
    and materializes the row types of NATURAL/USING joins in a
    bottom-up manner until it reaches the TABLE_LIST elements that
    represent the top-most NATURAL/USING joins. The procedure should be
    applied to each element of SELECT_LEX::top_join_list (i.e. to each
    top-level element of the FROM clause).

  IMPLEMENTATION
    Notice that the table references in the list nested_join->join_list
    are in reverse order, thus when we iterate over it, we are moving
    from the right to the left in the FROM clause.

  RETURN
    TRUE   Error
    FALSE  OK
*/

static bool
store_top_level_join_columns(THD *thd, TABLE_LIST *table_ref,
                             TABLE_LIST *left_neighbor,
                             TABLE_LIST *right_neighbor)
{
  Query_arena *arena, backup;
  bool result= TRUE;

  DBUG_ENTER("store_top_level_join_columns");

  arena= thd->activate_stmt_arena_if_needed(&backup);

  /* Call the procedure recursively for each nested table reference. */
  if (table_ref->nested_join)
  {
    List_iterator_fast<TABLE_LIST> nested_it(table_ref->nested_join->join_list);
    TABLE_LIST *same_level_left_neighbor= nested_it++;
    TABLE_LIST *same_level_right_neighbor= NULL;
    /* Left/right-most neighbors, possibly at higher levels in the join tree. */
    TABLE_LIST *real_left_neighbor, *real_right_neighbor;

    while (same_level_left_neighbor)
    {
      TABLE_LIST *cur_table_ref= same_level_left_neighbor;
      same_level_left_neighbor= nested_it++;
      /*
        The order of RIGHT JOIN operands is reversed in 'join list' to
        transform it into a LEFT JOIN. However, in this procedure we need
        the join operands in their lexical order, so below we reverse the
        join operands. Notice that this happens only in the first loop,
        and not in the second one, as in the second loop
        same_level_left_neighbor == NULL.
        This is the correct behavior, because the second loop sets
        cur_table_ref reference correctly after the join operands are
        swapped in the first loop.
      */
      if (same_level_left_neighbor &&
          cur_table_ref->outer_join & JOIN_TYPE_RIGHT)
      {
        /* This can happen only for JOIN ... ON. */
        DBUG_ASSERT(table_ref->nested_join->join_list.elements == 2);
        swap_variables(TABLE_LIST*, same_level_left_neighbor, cur_table_ref);
      }

      /*
        Pick the parent's left and right neighbors if there are no immediate
        neighbors at the same level.
      */
      real_left_neighbor=  (same_level_left_neighbor) ?
                           same_level_left_neighbor : left_neighbor;
      real_right_neighbor= (same_level_right_neighbor) ?
                           same_level_right_neighbor : right_neighbor;

      if (cur_table_ref->nested_join &&
          store_top_level_join_columns(thd, cur_table_ref,
                                       real_left_neighbor, real_right_neighbor))
        goto err;
      same_level_right_neighbor= cur_table_ref;
    }
  }

  /*
    If this is a NATURAL/USING join, materialize its result columns and
    convert to a JOIN ... ON.
  */
  if (table_ref->is_natural_join)
  {
    DBUG_ASSERT(table_ref->nested_join &&
                table_ref->nested_join->join_list.elements == 2);
    List_iterator_fast<TABLE_LIST> operand_it(table_ref->nested_join->join_list);
    /*
      Notice that the order of join operands depends on whether table_ref
      represents a LEFT or a RIGHT join. In a RIGHT join, the operands are
      in inverted order.
     */
    TABLE_LIST *table_ref_2= operand_it++; /* Second NATURAL join operand.*/
    TABLE_LIST *table_ref_1= operand_it++; /* First NATURAL join operand. */
    List<String> *using_fields= table_ref->join_using_fields;
    uint found_using_fields;

    /*
      The two join operands were interchanged in the parser, change the order
      back for 'mark_common_columns'.
    */
    if (table_ref_2->outer_join & JOIN_TYPE_RIGHT)
      swap_variables(TABLE_LIST*, table_ref_1, table_ref_2);
    if (mark_common_columns(thd, table_ref_1, table_ref_2,
                            using_fields, &found_using_fields))
      goto err;

    /*
      Swap the join operands back, so that we pick the columns of the second
      one as the coalesced columns. In this way the coalesced columns are the
      same as of an equivalent LEFT JOIN.
    */
    if (table_ref_1->outer_join & JOIN_TYPE_RIGHT)
      swap_variables(TABLE_LIST*, table_ref_1, table_ref_2);
    if (store_natural_using_join_columns(thd, table_ref, table_ref_1,
                                         table_ref_2, using_fields,
                                         found_using_fields))
      goto err;

    /*
      Change NATURAL JOIN to JOIN ... ON. We do this for both operands
      because either one of them or the other is the one with the
      natural join flag because RIGHT joins are transformed into LEFT,
      and the two tables may be reordered.
    */
    table_ref_1->natural_join= table_ref_2->natural_join= NULL;

    /* Add a TRUE condition to outer joins that have no common columns. */
    if (table_ref_2->outer_join &&
        !table_ref_1->on_expr && !table_ref_2->on_expr)
      table_ref_2->on_expr= (Item*) Item_true;

    /* Change this table reference to become a leaf for name resolution. */
    if (left_neighbor)
    {
      TABLE_LIST *last_leaf_on_the_left;
      last_leaf_on_the_left= left_neighbor->last_leaf_for_name_resolution();
      last_leaf_on_the_left->next_name_resolution_table= table_ref;
    }
    if (right_neighbor)
    {
      TABLE_LIST *first_leaf_on_the_right;
      first_leaf_on_the_right= right_neighbor->first_leaf_for_name_resolution();
      table_ref->next_name_resolution_table= first_leaf_on_the_right;
    }
    else
      table_ref->next_name_resolution_table= NULL;
  }
  result= FALSE; /* All is OK. */

err:
  if (arena)
    thd->restore_active_arena(arena, &backup);
  DBUG_RETURN(result);
}


/*
  Compute and store the row types of the top-most NATURAL/USING joins
  in a FROM clause.

  SYNOPSIS
    setup_natural_join_row_types()
    thd          current thread
    from_clause  list of top-level table references in a FROM clause

  DESCRIPTION
    Apply the procedure 'store_top_level_join_columns' to each of the
    top-level table referencs of the FROM clause. Adjust the list of tables
    for name resolution - context->first_name_resolution_table to the
    top-most, lef-most NATURAL/USING join.

  IMPLEMENTATION
    Notice that the table references in 'from_clause' are in reverse
    order, thus when we iterate over it, we are moving from the right
    to the left in the FROM clause.

  NOTES
    We can't run this many times as the first_name_resolution_table would
    be different for subsequent runs when sub queries has been optimized
    away.

  RETURN
    TRUE   Error
    FALSE  OK
*/

static bool setup_natural_join_row_types(THD *thd,
                                         List<TABLE_LIST> *from_clause,
                                         Name_resolution_context *context)
{
  DBUG_ENTER("setup_natural_join_row_types");
  thd->where= "from clause";
  if (from_clause->elements == 0)
    DBUG_RETURN(false); /* We come here in the case of UNIONs. */

  /* 
     Do not redo work if already done:
     1) for stored procedures,
     2) for multitable update after lock failure and table reopening.
  */
  if (!context->select_lex->first_natural_join_processing)
  {
    context->first_name_resolution_table= context->natural_join_first_table;
    DBUG_PRINT("info", ("using cached setup_natural_join_row_types"));
    DBUG_RETURN(false);
  }

  List_iterator_fast<TABLE_LIST> table_ref_it(*from_clause);
  TABLE_LIST *table_ref; /* Current table reference. */
  /* Table reference to the left of the current. */
  TABLE_LIST *left_neighbor;
  /* Table reference to the right of the current. */
  TABLE_LIST *right_neighbor= NULL;

  /* Note that tables in the list are in reversed order */
  for (left_neighbor= table_ref_it++; left_neighbor ; )
  {
    table_ref= left_neighbor;
    do
    {
      left_neighbor= table_ref_it++;
    }
    while (left_neighbor && left_neighbor->sj_subq_pred);

    if (store_top_level_join_columns(thd, table_ref,
                                     left_neighbor, right_neighbor))
      DBUG_RETURN(true);
    if (left_neighbor)
    {
      TABLE_LIST *first_leaf_on_the_right;
      first_leaf_on_the_right= table_ref->first_leaf_for_name_resolution();
      left_neighbor->next_name_resolution_table= first_leaf_on_the_right;
    }
    right_neighbor= table_ref;
  }

  /*
    Store the top-most, left-most NATURAL/USING join, so that we start
    the search from that one instead of context->table_list. At this point
    right_neighbor points to the left-most top-level table reference in the
    FROM clause.
  */
  DBUG_ASSERT(right_neighbor);
  context->first_name_resolution_table=
    right_neighbor->first_leaf_for_name_resolution();
  /*
    This is only to ensure that first_name_resolution_table doesn't
    change on re-execution
  */
  context->natural_join_first_table= context->first_name_resolution_table;
  context->select_lex->first_natural_join_processing= false;
  DBUG_RETURN (false);
}


/****************************************************************************
** Expand all '*' in given fields
****************************************************************************/

int setup_wild(THD *thd, TABLE_LIST *tables, List<Item> &fields,
	       List<Item> *sum_func_list, SELECT_LEX *select_lex, bool returning_field)
{
  Item *item;
  List_iterator<Item> it(fields);
  Query_arena *arena, backup;
  uint *with_wild= returning_field ? &(thd->lex->returning()->with_wild) :
                                     &(select_lex->with_wild);
  DBUG_ENTER("setup_wild");

  if (!(*with_wild))
     DBUG_RETURN(0);

  if (!fields.elements)
    DBUG_RETURN(0);

  /*
    Don't use arena if we are not in prepared statements or stored procedures
    For PS/SP we have to use arena to remember the changes
  */
  arena= thd->activate_stmt_arena_if_needed(&backup);

  thd->lex->current_select->cur_pos_in_select_list= 0;
  while (*with_wild && (item= it++))
  {
    if (item->type() == Item::FIELD_ITEM &&
        ((Item_field*) item)->field_name.str == star_clex_str.str &&
	!((Item_field*) item)->field)
    {
      uint elem= fields.elements;
      bool any_privileges= ((Item_field *) item)->any_privileges;
      Item_subselect *subsel= thd->lex->current_select->master_unit()->item;
      if (subsel &&
          subsel->substype() == Item_subselect::EXISTS_SUBS)
      {
        /*
          It is EXISTS(SELECT * ...) and we can replace * by any constant.

          Item_int do not need fix_fields() because it is basic constant.
        */
        it.replace(new (thd->mem_root) Item_int(thd, "Not_used", (longlong) 1,
                                MY_INT64_NUM_DECIMAL_DIGITS));
      }
      else if (insert_fields(thd, ((Item_field*) item)->context,
                             ((Item_field*) item)->db_name,
                             ((Item_field*) item)->table_name, &it,
                             any_privileges, &select_lex->hidden_bit_fields, returning_field))
      {
	if (arena)
	  thd->restore_active_arena(arena, &backup);
	DBUG_RETURN(-1);
      }
      if (sum_func_list)
      {
	/*
	  sum_func_list is a list that has the fields list as a tail.
	  Because of this we have to update the element count also for this
	  list after expanding the '*' entry.
	*/
	sum_func_list->elements+= fields.elements - elem;
      }
      (*with_wild)--;
    }
    else
      thd->lex->current_select->cur_pos_in_select_list++;
  }
  DBUG_ASSERT(!(*with_wild));
  thd->lex->current_select->cur_pos_in_select_list= UNDEF_POS;
  if (arena)
    thd->restore_active_arena(arena, &backup);
  DBUG_RETURN(0);
}

/****************************************************************************
** Check that all given fields exists and fill struct with current data
****************************************************************************/

bool setup_fields(THD *thd, Ref_ptr_array ref_pointer_array,
                  List<Item> &fields, enum_column_usage column_usage,
                  List<Item> *sum_func_list, List<Item> *pre_fix,
                  bool allow_sum_func)
{
  Item *item;
  LEX * const lex= thd->lex;
  enum_column_usage saved_column_usage= thd->column_usage;
  nesting_map save_allow_sum_func= lex->allow_sum_func;
  List_iterator<Item> it(fields);
  bool save_is_item_list_lookup;
  bool make_pre_fix= (pre_fix && (pre_fix->elements == 0));
  DBUG_ENTER("setup_fields");
  DBUG_PRINT("enter", ("ref_pointer_array: %p", ref_pointer_array.array()));

  thd->column_usage= column_usage;
  DBUG_PRINT("info", ("thd->column_usage: %d", thd->column_usage));
  /*
    Followimg 2 condition always should be true (but they was added
    due to an error present only in 10.3):
    1) nest_level shoud be 0 or positive;
    2) nest level of all SELECTs on the same level shoud be equal first
       SELECT on this level (and each other).
  */
  DBUG_ASSERT(lex->current_select->nest_level >= 0);
  DBUG_ASSERT(lex->current_select->master_unit()->first_select()->nest_level ==
              lex->current_select->nest_level);
  if (allow_sum_func)
    lex->allow_sum_func.set_bit(lex->current_select->nest_level);
  thd->where= THD::DEFAULT_WHERE;
  save_is_item_list_lookup= lex->current_select->is_item_list_lookup;
  lex->current_select->is_item_list_lookup= 0;

  /*
    To prevent fail on forward lookup we fill it with zeroes,
    then if we got pointer on zero after find_item_in_list we will know
    that it is forward lookup.

    There is other way to solve problem: fill array with pointers to list,
    but it will be slower.

    TODO: remove it when (if) we made one list for allfields and
    ref_pointer_array
  */
  if (!ref_pointer_array.is_null())
  {
    DBUG_ASSERT(ref_pointer_array.size() >= fields.elements);
    memset(ref_pointer_array.array(), 0, sizeof(Item *) * fields.elements);
  }

  /*
    We call set_entry() there (before fix_fields() of the whole list of field
    items) because:
    1) the list of field items has same order as in the query, and the
       Item_func_get_user_var item may go before the Item_func_set_user_var:
          SELECT @a, @a := 10 FROM t;
    2) The entry->update_query_id value controls constantness of
       Item_func_get_user_var items, so in presence of Item_func_set_user_var
       items we have to refresh their entries before fixing of
       Item_func_get_user_var items.
  */
  List_iterator<Item_func_set_user_var> li(lex->set_var_list);
  Item_func_set_user_var *var;
  while ((var= li++))
    var->set_entry(thd, FALSE);

  Ref_ptr_array ref= ref_pointer_array;
  lex->current_select->cur_pos_in_select_list= 0;
  while ((item= it++))
  {
    if (make_pre_fix)
      pre_fix->push_back(item, thd->active_stmt_arena_to_use()->mem_root);

    if (item->fix_fields_if_needed_for_scalar(thd, it.ref()))
    {
      lex->current_select->is_item_list_lookup= save_is_item_list_lookup;
      lex->allow_sum_func= save_allow_sum_func;
      thd->column_usage= saved_column_usage;
      DBUG_PRINT("info", ("thd->column_usage: %d", thd->column_usage));
      DBUG_RETURN(TRUE); /* purecov: inspected */
    }
    item= *(it.ref()); // Item might have changed in fix_fields()
    if (!ref.is_null())
    {
      ref[0]= item;
      ref.pop_front();
    }
    /*
      split_sum_func() must be called for Window Function items, see
      Item_window_func::split_sum_func.
    */
    if (sum_func_list &&
        ((item->with_sum_func() && item->type() != Item::SUM_FUNC_ITEM) ||
         item->with_window_func()))
    {
      item->split_sum_func(thd, ref_pointer_array, *sum_func_list,
                           SPLIT_SUM_SELECT);
    }
    lex->current_select->select_list_tables|= item->used_tables();
    lex->used_tables|= item->used_tables();
    lex->current_select->cur_pos_in_select_list++;
    lex->current_select->rownum_in_field_list |= item->with_rownum_func();
  }
  lex->current_select->is_item_list_lookup= save_is_item_list_lookup;
  lex->current_select->cur_pos_in_select_list= UNDEF_POS;

  lex->allow_sum_func= save_allow_sum_func;
  thd->column_usage= saved_column_usage;
  DBUG_PRINT("info", ("thd->column_usage: %d", thd->column_usage));
  DBUG_RETURN(MY_TEST(thd->is_error()));
}

/*
  make list of leaves for a single TABLE_LIST

  SYNOPSIS
    make_leaves_for_single_table()
    thd             Thread handler
    leaves          List of leaf tables to be filled
    table           TABLE_LIST object to process
    full_table_list Whether to include tables from mergeable derived table/view
*/
void make_leaves_for_single_table(THD *thd, List<TABLE_LIST> &leaves,
                              TABLE_LIST *table, bool& full_table_list,
                              TABLE_LIST *boundary)
{
  if (table == boundary)
    full_table_list= !full_table_list;
  if (full_table_list && table->is_merged_derived())
  {
    SELECT_LEX *select_lex= table->get_single_select();
    /*
      It's safe to use select_lex->leaf_tables because all derived
      tables/views were already prepared and has their leaf_tables
      set properly.
    */
    make_leaves_list(thd, leaves, select_lex->get_table_list(),
                     full_table_list, boundary);
  }
  else
  {
    leaves.push_back(table, thd->mem_root);
  }
}


/*
  Perform checks like all given fields exists, if exists fill struct with
  current data and expand all '*' in given fields for LEX::returning.

  SYNOPSIS
     thd                 Thread handler
     table_list          Global/local table list
*/

int setup_returning_fields(THD* thd, TABLE_LIST* table_list)
{
  if (!thd->lex->has_returning())
    return 0;
  return setup_wild(thd, table_list, thd->lex->returning()->item_list, NULL,
                    thd->lex->returning(), true)
      || setup_fields(thd, Ref_ptr_array(), thd->lex->returning()->item_list,
                      MARK_COLUMNS_READ, NULL, NULL, false);
}


/*
  make list of leaves of join table tree

  SYNOPSIS
    make_leaves_list()
    leaves          List of leaf tables to be filled
    tables          Table list
    full_table_list Whether to include tables from mergeable derived table/view.
                    We need them for checks for INSERT/UPDATE statements only.
*/

void make_leaves_list(THD *thd, List<TABLE_LIST> &leaves, TABLE_LIST *tables,
                      bool full_table_list, TABLE_LIST *boundary)
 
{
  for (TABLE_LIST *table= tables; table; table= table->next_local)
  {
    make_leaves_for_single_table(thd, leaves, table, full_table_list,
                                 boundary);
  }
}


/*
  Setup the map and other attributes for a single TABLE_LIST object

  SYNOPSIS
    setup_table_attributes()
    thd                 Thread handler
    table_list          TABLE_LIST object to process
    first_select_table  First table participating in SELECT for INSERT..SELECT
                        statements, NULL for other cases
    tablenr             Serial number of the table in the SQL statement

  RETURN
    false               Success
    true                Failure
*/
bool setup_table_attributes(THD *thd, TABLE_LIST *table_list,
                            TABLE_LIST *first_select_table,
                            uint &tablenr)
{
  TABLE *table= table_list->table;
  if (table && !table->pos_in_table_list)
    table->pos_in_table_list= table_list;
  if (first_select_table && table_list->top_table() == first_select_table)
  {
    /* new counting for SELECT of INSERT ... SELECT command */
    first_select_table= 0;
    thd->lex->first_select_lex()->insert_tables= tablenr;
    tablenr= 0;
  }
  if (table_list->jtbm_subselect)
  {
    table_list->jtbm_table_no= tablenr;
  }
  else if (table)
  {
    setup_table_map(table, table_list, tablenr);

    if (table_list->process_index_hints(table))
      return true;
  }
  tablenr++;
  /*
    We test the max tables here as we setup_table_map() should not be called
    with tablenr >= 64
  */
  if (tablenr > MAX_TABLES)
  {
    my_error(ER_TOO_MANY_TABLES, MYF(0), static_cast<int>(MAX_TABLES));
    return true;
  }
  return false;
}


/*
  prepare tables

  SYNOPSIS
    setup_tables()
    thd		  Thread handler
    context       name resolution contest to setup table list there
    from_clause   Top-level list of table references in the FROM clause
    tables	  Table list (select_lex->table_list)
    leaves        List of join table leaves list (select_lex->leaf_tables)
    refresh       It is only refresh for subquery
    select_insert It is SELECT ... INSERT command
    full_table_list a parameter to pass to the make_leaves_list function

  NOTE
    Check also that the 'used keys' and 'ignored keys' exists and set up the
    table structure accordingly.
    Create a list of leaf tables. For queries with NATURAL/USING JOINs,
    compute the row types of the top most natural/using join table references
    and link these into a list of table references for name resolution.

    This has to be called for all tables that are used by items, as otherwise
    table->map is not set and all Item_field will be regarded as const items.

  RETURN
    FALSE ok;  In this case *map will includes the chosen index
    TRUE  error
*/

bool setup_tables(THD *thd, Name_resolution_context *context,
                  List<TABLE_LIST> *from_clause, TABLE_LIST *tables,
                  List<TABLE_LIST> &leaves, bool select_insert,
                  bool full_table_list)
{
  uint tablenr= 0;
  List_iterator<TABLE_LIST> ti(leaves);
  TABLE_LIST *table_list;

  DBUG_ENTER("setup_tables");

  DBUG_ASSERT ((select_insert && !tables->next_name_resolution_table) || !tables || 
               (context->table_list && context->first_name_resolution_table));
  /*
    this is used for INSERT ... SELECT.
    For select we setup tables except first (and its underlying tables)
  */
  TABLE_LIST *first_select_table= (select_insert ?
                                   tables->next_local:
                                   0);
  SELECT_LEX *select_lex= select_insert ? thd->lex->first_select_lex() :
                                          thd->lex->current_select;
  if (select_lex->first_cond_optimization)
  {
    leaves.empty();
    if (select_lex->prep_leaf_list_state != SELECT_LEX::SAVED)
    {
      /*
        For INSERT ... SELECT statements we must not include the first table
        (where the data is being inserted into) in the list of leaves
      */
      TABLE_LIST *tables_for_leaves=
          select_insert ? first_select_table : tables;
      make_leaves_list(thd, leaves, tables_for_leaves, full_table_list,
                       first_select_table);
      select_lex->prep_leaf_list_state= SELECT_LEX::READY;
      select_lex->leaf_tables_exec.empty();
    }
    else
    {
      List_iterator_fast <TABLE_LIST> ti(select_lex->leaf_tables_prep);
      while ((table_list= ti++))
        leaves.push_back(table_list, thd->mem_root);
    }
      
    List_iterator<TABLE_LIST> ti(leaves);
    while ((table_list= ti++))
    {
      if (setup_table_attributes(thd, table_list, first_select_table, tablenr))
        DBUG_RETURN(1);
    }

    if (select_insert)
    {
      /*
        The table/view in which the data is inserted must not be included into
        the leaf_tables list. But we need this table/view to setup attributes
        for it. So build a temporary list of leaves and setup attributes for
        the tables included
      */
      List<TABLE_LIST> leaves;
      TABLE_LIST *table= tables;

      make_leaves_for_single_table(thd, leaves, table, full_table_list,
                                   first_select_table);

      List_iterator<TABLE_LIST> ti(leaves);
      while ((table_list= ti++))
      {
        if (setup_table_attributes(thd, table_list, first_select_table,
                                   tablenr))
          DBUG_RETURN(1);
      }
    }
  }
  else
  { 
    List_iterator_fast <TABLE_LIST> ti(select_lex->leaf_tables_exec);
    select_lex->leaf_tables.empty();
    while ((table_list= ti++))
    {
      if(table_list->jtbm_subselect)
      {
        table_list->jtbm_table_no= table_list->tablenr_exec;
      }
      else
      {
        table_list->table->tablenr= table_list->tablenr_exec;
        table_list->table->map= table_list->map_exec;
        table_list->table->maybe_null= table_list->maybe_null_exec;
        table_list->table->pos_in_table_list= table_list;
        if (table_list->process_index_hints(table_list->table))
          DBUG_RETURN(1);
      }
      select_lex->leaf_tables.push_back(table_list);
    }
  }    

  for (table_list= tables;
       table_list;
       table_list= table_list->next_local)
  {
    if (table_list->is_merged_derived() && table_list->merge_underlying_list)
    {
      Query_arena *arena, backup;
      arena= thd->activate_stmt_arena_if_needed(&backup);
      bool res;
      res= table_list->setup_underlying(thd);
      if (arena)
        thd->restore_active_arena(arena, &backup);
      if (res)
        DBUG_RETURN(1);
    }

    if (table_list->jtbm_subselect)
    {
      Item *item= table_list->jtbm_subselect->optimizer;
      if (!table_list->jtbm_subselect->optimizer->fixed() &&
          table_list->jtbm_subselect->optimizer->fix_fields(thd, &item))
      {
        my_error(ER_TOO_MANY_TABLES,MYF(0), static_cast<int>(MAX_TABLES)); /* psergey-todo: WHY ER_TOO_MANY_TABLES ???*/
        DBUG_RETURN(1);
      }
      DBUG_ASSERT(item == table_list->jtbm_subselect->optimizer);
    }
  }

  /* Precompute and store the row types of NATURAL/USING joins. */
  if (setup_natural_join_row_types(thd, from_clause, context))
    DBUG_RETURN(1);

  DBUG_RETURN(0);
}


/*
  prepare tables and check access for the view tables

  SYNOPSIS
    setup_tables_and_check_access()
    thd		  Thread handler
    context       name resolution contest to setup table list there
    from_clause   Top-level list of table references in the FROM clause
    tables	  Table list (select_lex->table_list)
    conds	  Condition of current SELECT (can be changed by VIEW)
    leaves        List of join table leaves list (select_lex->leaf_tables)
    refresh       It is onle refresh for subquery
    select_insert It is SELECT ... INSERT command
    want_access   what access is needed
    full_table_list a parameter to pass to the make_leaves_list function

  NOTE
    a wrapper for check_tables that will also check the resulting
    table leaves list for access to all the tables that belong to a view

  RETURN
    FALSE ok;  In this case *map will include the chosen index
    TRUE  error
*/
bool setup_tables_and_check_access(THD *thd, Name_resolution_context *context,
                                   List<TABLE_LIST> *from_clause,
                                   TABLE_LIST *tables,
                                   List<TABLE_LIST> &leaves,
                                   bool select_insert,
                                   privilege_t want_access_first,
                                   privilege_t want_access,
                                   bool full_table_list)
{
  DBUG_ENTER("setup_tables_and_check_access");

  if (setup_tables(thd, context, from_clause, tables,
                   leaves, select_insert, full_table_list))
    DBUG_RETURN(TRUE);

  List_iterator<TABLE_LIST> ti(leaves);
  TABLE_LIST *table_list;
  privilege_t access= want_access_first;
  while ((table_list= ti++))
  {
    if (table_list->belong_to_view && !table_list->view && 
        check_single_table_access(thd, access, table_list, FALSE))
    {
      tables->hide_view_error(thd);
      DBUG_RETURN(TRUE);
    }
    access= want_access;
  }
  DBUG_RETURN(FALSE);
}


/*
   Create a key_map from a list of index names

   SYNOPSIS
     get_key_map_from_key_list()
     map		key_map to fill in
     table		Table
     index_list		List of index names

   RETURN
     0	ok;  In this case *map will includes the choosed index
     1	error
*/

bool get_key_map_from_key_list(key_map *map, TABLE *table,
                               List<String> *index_list)
{
  List_iterator_fast<String> it(*index_list);
  String *name;
  uint pos;

  map->clear_all();
  while ((name=it++))
  {
    if (table->s->keynames.type_names == 0 ||
        (pos= find_type(&table->s->keynames, name->ptr(),
                        name->length(), 1)) <=
        0)
    {
      my_error(ER_KEY_DOES_NOT_EXISTS, MYF(0), name->c_ptr(),
	       table->pos_in_table_list->alias.str);
      map->set_all();
      return 1;
    }
    map->set_bit(pos-1);
  }
  return 0;
}


/*
  Drops in all fields instead of current '*' field

  SYNOPSIS
    insert_fields()
    thd			Thread handler
    context             Context for name resolution
    db_name		Database name in case of 'database_name.table_name.*'
    table_name		Table name in case of 'table_name.*'
    it			Pointer to '*'
    any_privileges	0 If we should ensure that we have SELECT privileges
		          for all columns
                        1 If any privilege is ok
  RETURN
    0	ok     'it' is updated to point at last inserted
    1	error.  Error message is generated but not sent to client
*/

bool
insert_fields(THD *thd, Name_resolution_context *context,
              const Lex_ident_db &db_name_arg,
              const Lex_ident_table &table_name,
              List_iterator<Item> *it,
              bool any_privileges, uint *hidden_bit_fields,
              bool returning_field)
{
  Field_iterator_table_ref field_iterator;
  bool found;
  Lex_ident_db db_name= db_name_arg;
  IdentBuffer<SAFE_NAME_LEN> db_name_buff;
  DBUG_ENTER("insert_fields");
  DBUG_PRINT("arena", ("stmt arena: %p",thd->stmt_arena));

  if (db_name.str && lower_case_table_names)
  {
    /*
      convert database to lower case for comparison
      We can't do this in Item_field as this would change the
      'name' of the item which may be used in the select list
    */
    db_name= Lex_ident_db(db_name_buff.copy_casedn(db_name).to_lex_cstring());
  }

  found= FALSE;

  /*
    If table names are qualified, then loop over all tables used in the query,
    else treat natural joins as leaves and do not iterate over their underlying
    tables.
  */
  TABLE_LIST *first= context->first_name_resolution_table;
  TABLE_LIST *TABLE_LIST::* next= &TABLE_LIST::next_name_resolution_table;
  if (table_name.str && !returning_field)
  {
    first= context->table_list;
    next= &TABLE_LIST::next_local;
  }
  for (TABLE_LIST *tables= first; tables; tables= tables->*next)
  {
    Field *field;
    TABLE *table= tables->table;

    DBUG_ASSERT(tables->is_leaf_for_name_resolution());

    if ((table_name.str && !table_name.streq(tables->alias)) ||
        (db_name.str && strcmp(tables->db.str, db_name.str)))
      continue;

#ifndef NO_EMBEDDED_ACCESS_CHECKS
    /* 
       Ensure that we have access rights to all fields to be inserted
       the table 'tables'. Under some circumstances, this check may be skipped.

       The check is skipped in the following cases:

       - any_privileges is true

       - the table is a derived table

       - the table is a view with SELECT privilege

       - the table is a base table with SELECT privilege
    */
    if (!any_privileges &&
        !tables->is_derived() &&
        !(tables->is_view() && (tables->grant.privilege & SELECT_ACL)) &&
        !(table && (table->grant.privilege & SELECT_ACL)))
    {
      field_iterator.set(tables);
      if (check_grant_all_columns(thd, SELECT_ACL, &field_iterator))
        DBUG_RETURN(TRUE);
    }
#endif

    /*
      Update the tables used in the query based on the referenced fields. For
      views and natural joins this update is performed inside the loop below.
    */
    if (table)
    {
      thd->lex->used_tables|= table->map;
      thd->lex->current_select->select_list_tables|= table->map;
    }

    /*
      Initialize a generic field iterator for the current table reference.
      Notice that it is guaranteed that this iterator will iterate over the
      fields of a single table reference, because 'tables' is a leaf (for
      name resolution purposes).
    */
    field_iterator.set(tables);

    for (; !field_iterator.end_of_fields(); field_iterator.next())
    {
      /*
        field() is always NULL for views (see, e.g. Field_iterator_view or
        Field_iterator_natural_join).
        But view fields can never be invisible.
      */
      if ((field= field_iterator.field()) && field->invisible != VISIBLE)
        continue;

      Item *item;

      if (!(item= field_iterator.create_item(thd)))
        DBUG_RETURN(TRUE);

      /* cache the table for the Item_fields inserted by expanding stars */
      if (item->type() == Item::FIELD_ITEM && tables->cacheable_table)
        ((Item_field *)item)->cached_table= tables;

      if (!found)
      {
        found= TRUE;
        it->replace(item); /* Replace '*' with the first found item. */
      }
      else
        it->after(item);   /* Add 'item' to the SELECT list. */

      if (item->type() == Item::FIELD_ITEM && item->field_type() == MYSQL_TYPE_BIT)
        (*hidden_bit_fields)++;

#ifndef NO_EMBEDDED_ACCESS_CHECKS
      /*
        Set privilege information for the fields of newly created views.
        We have that (any_priviliges == TRUE) if and only if we are creating
        a view. In the time of view creation we can't use the MERGE algorithm,
        therefore if 'tables' is itself a view, it is represented by a
        temporary table. Thus in this case we can be sure that 'item' is an
        Item_field.
      */
      if (any_privileges && !tables->is_with_table() && !tables->is_derived())
      {
        DBUG_ASSERT((tables->field_translation == NULL && table) ||
                    tables->is_natural_join);
        DBUG_ASSERT(item->type() == Item::FIELD_ITEM);
        Item_field *fld= (Item_field*) item;
        const char *field_db_name= field_iterator.get_db_name().str;
        const char *field_table_name= field_iterator.get_table_name().str;

        if (!tables->schema_table && 
            !(fld->have_privileges=
              (get_column_grant(thd, field_iterator.grant(),
                                field_db_name,
                                field_table_name, fld->field_name) &
               VIEW_ANY_ACL)))
        {
          my_error(ER_TABLEACCESS_DENIED_ERROR, MYF(0), "ANY",
                   thd->security_ctx->priv_user,
                   thd->security_ctx->host_or_ip,
                   field_db_name, field_table_name);
          DBUG_RETURN(TRUE);
        }
      }
#endif

      if ((field= field_iterator.field()))
      {
        field->table->mark_column_with_deps(field);
        if (table)
          table->covering_keys.intersect(field->part_of_key);
        if (tables->is_natural_join)
        {
          TABLE *field_table;
          /*
            In this case we are sure that the column ref will not be created
            because it was already created and stored with the natural join.
          */
          Natural_join_column *nj_col;
          if (!(nj_col= field_iterator.get_natural_column_ref()))
            DBUG_RETURN(TRUE);
          DBUG_ASSERT(nj_col->table_field);
          field_table= nj_col->table_ref->table;
          if (field_table)
          {
            thd->lex->used_tables|= field_table->map;
            thd->lex->current_select->select_list_tables|=
              field_table->map;
            field_table->covering_keys.intersect(field->part_of_key);
            field_table->used_fields++;
          }
        }
      }
      else
        thd->lex->used_tables|= item->used_tables();
      thd->lex->current_select->cur_pos_in_select_list++;
    }
    /*
      In case of stored tables, all fields are considered as used,
      while in the case of views, the fields considered as used are the
      ones marked in setup_tables during fix_fields of view columns.
      For NATURAL joins, used_tables is updated in the IF above.
    */
    if (table)
      table->used_fields= table->s->fields;
  }
  if (found)
    DBUG_RETURN(FALSE);

  /*
    TODO: in the case when we skipped all columns because there was a
    qualified '*', and all columns were coalesced, we have to give a more
    meaningful message than ER_BAD_TABLE_ERROR.
  */
  if (!table_name.str)
    my_error(ER_NO_TABLES_USED, MYF(0));
  else if (!db_name.str && !thd->db.str)
    my_error(ER_NO_DB_ERROR, MYF(0));
  else
  {
    char name[FN_REFLEN];
    my_snprintf(name, sizeof(name), "%s.%s",
                db_name.str ? db_name.str : thd->get_db(), table_name.str);
    my_error(ER_BAD_TABLE_ERROR, MYF(0), name);
  }

  DBUG_RETURN(TRUE);
}


/**
  Wrap Item_ident

  @param thd             thread handle
  @param conds           pointer to the condition which should be wrapped
*/

void wrap_ident(THD *thd, Item **conds)
{
  Item_direct_ref_to_ident *wrapper;
  DBUG_ASSERT((*conds)->type() == Item::FIELD_ITEM || (*conds)->type() == Item::REF_ITEM);
  Query_arena *arena, backup;
  arena= thd->activate_stmt_arena_if_needed(&backup);
  if ((wrapper= new (thd->mem_root) Item_direct_ref_to_ident(thd, (Item_ident *) (*conds))))
    (*conds)= (Item*) wrapper;
  if (arena)
    thd->restore_active_arena(arena, &backup);
}

/**
  Prepare ON expression

  @param thd             Thread handle
  @param table           Pointer to table list
  @param is_update       Update flag

  @retval TRUE error.
  @retval FALSE OK.
*/

bool setup_on_expr(THD *thd, TABLE_LIST *table, bool is_update)
{
  uchar buff[STACK_BUFF_ALLOC];			// Max argument in function
  if (check_stack_overrun(thd, STACK_MIN_SIZE, buff))
    return TRUE;				// Fatal error flag is set!
  for(; table; table= table->next_local)
  {
    TABLE_LIST *embedded; /* The table at the current level of nesting. */
    TABLE_LIST *embedding= table; /* The parent nested table reference. */
    do
    {
      embedded= embedding;
      if (embedded->on_expr)
      {
        thd->where="on clause";
        embedded->on_expr->mark_as_condition_AND_part(embedded);
        if (embedded->on_expr->fix_fields_if_needed_for_bool(thd,
                                                           &embedded->on_expr))
          return TRUE;
      }
      /*
        If it's a semi-join nest, fix its "left expression", as it is used by
        the SJ-Materialization
      */
      if (embedded->sj_subq_pred)
      {
        Item **left_expr= embedded->sj_subq_pred->left_exp_ptr();
        if ((*left_expr)->fix_fields_if_needed(thd, left_expr))
          return TRUE;
      }

      embedding= embedded->embedding;
    }
    while (embedding &&
           embedding->nested_join->join_list.head() == embedded);

    if (table->is_merged_derived())
    {
      SELECT_LEX *select_lex= table->get_single_select();
      setup_on_expr(thd, select_lex->get_table_list(), is_update);
    }

    /* process CHECK OPTION */
    if (is_update)
    {
      TABLE_LIST *view= table->top_table();
      if (view->effective_with_check)
      {
        if (view->prepare_check_option(thd))
          return TRUE;
        thd->change_item_tree(&table->check_option, view->check_option);
      }
    }
  }
  return FALSE;
}

/*
  Fix all conditions and outer join expressions.

  SYNOPSIS
    setup_conds()
    thd     thread handler
    tables  list of tables for name resolving (select_lex->table_list)
    leaves  list of leaves of join table tree (select_lex->leaf_tables)
    conds   WHERE clause

  DESCRIPTION
    TODO

  RETURN
    TRUE  if some error occurred (e.g. out of memory)
    FALSE if all is OK
*/

int setup_conds(THD *thd, TABLE_LIST *tables, List<TABLE_LIST> &leaves,
                COND **conds)
{
  SELECT_LEX *select_lex= thd->lex->current_select;
  TABLE_LIST *table= NULL;	// For HP compilers
  /*
    it_is_update set to TRUE when tables of primary SELECT_LEX (SELECT_LEX
    which belong to LEX, i.e. most up SELECT) will be updated by
    INSERT/UPDATE/LOAD
    NOTE: using this condition helps to prevent call of prepare_check_option()
    from subquery of VIEW, because tables of subquery belongs to VIEW
    (see condition before prepare_check_option() call)
  */
  bool it_is_update= (select_lex == thd->lex->first_select_lex()) &&
    thd->lex->which_check_option_applicable();
  bool save_is_item_list_lookup= select_lex->is_item_list_lookup;
  TABLE_LIST *derived= select_lex->master_unit()->derived;
  bool save_resolve_in_select_list= select_lex->context.resolve_in_select_list;
  DBUG_ENTER("setup_conds");

  select_lex->is_item_list_lookup= 0;
  select_lex->context.resolve_in_select_list= false;

  thd->column_usage= MARK_COLUMNS_READ;
  DBUG_PRINT("info", ("thd->column_usage: %d", thd->column_usage));
  select_lex->cond_count= 0;
  select_lex->between_count= 0;
  select_lex->max_equal_elems= 0;

  for (table= tables; table; table= table->next_local)
  {
    if (select_lex == thd->lex->first_select_lex() &&
        select_lex->first_cond_optimization &&
        table->merged_for_insert &&
        table->prepare_where(thd, conds, FALSE))
      goto err_no_arena;
  }

  if (*conds)
  {
    thd->where="where clause";
    DBUG_EXECUTE("where",
                 print_where(*conds,
                             "WHERE in setup_conds",
                             QT_ORDINARY););
    /*
      Wrap alone field in WHERE clause in case it will be outer field of subquery
      which need persistent pointer on it, but conds could be changed by optimizer
    */
    if ((*conds)->type() == Item::FIELD_ITEM && !derived)
      wrap_ident(thd, conds);
    (*conds)->mark_as_condition_AND_part(NO_JOIN_NEST);
    if ((*conds)->fix_fields_if_needed_for_bool(thd, conds))
      goto err_no_arena;
  }

  /*
    Apply fix_fields() to all ON clauses at all levels of nesting,
    including the ones inside view definitions.
  */
  if (setup_on_expr(thd, tables, it_is_update))
    goto err_no_arena;

  if (!thd->stmt_arena->is_conventional())
  {
    /*
      We are in prepared statement preparation code => we should store
      WHERE clause changing for next executions.

      We do this ON -> WHERE transformation only once per PS/SP statement.
    */
    select_lex->where= *conds;
  }
  thd->lex->current_select->is_item_list_lookup= save_is_item_list_lookup;
  select_lex->context.resolve_in_select_list= save_resolve_in_select_list;
  DBUG_RETURN(thd->is_error());

err_no_arena:
  select_lex->is_item_list_lookup= save_is_item_list_lookup;
  DBUG_RETURN(1);
}


static bool vers_update_or_validate_fields(TABLE *table)
{
  if (!table->versioned())
    return 0;
  DBUG_ASSERT(table->vers_write);

  if (table->vers_update_fields())
    return 0;

  Field *row_start= table->vers_start_field();
  Field *row_end= table->vers_end_field();
  MYSQL_TIME ltime;

  /*
     Inserting the history row directly, check ROW_START < ROW_END and
     ROW_START is non-zero.
  */
  if ((row_start->cmp(row_start->ptr, row_end->ptr) < 0) &&
      !row_start->get_date(&ltime, Datetime::Options(
         TIME_NO_ZERO_DATE, time_round_mode_t(time_round_mode_t::FRAC_NONE))))
    return 0;

  StringBuffer<MAX_DATETIME_FULL_WIDTH+1> val_start, val_end;
  row_start->val_str(&val_start);
  row_end->val_str(&val_end);
  my_error(ER_WRONG_VERSIONING_RANGE, MYF(0),
           row_start->field_name.str, val_start.c_ptr(),
           row_end->field_name.str, val_end.c_ptr());
  return 1;
}


/******************************************************************************
** Fill a record with data (for INSERT or UPDATE)
** Returns : 1 if some field has wrong type
******************************************************************************/


/**
  Fill the fields of a table with the values of an Item list

  @param thd           thread handler
  @param table_arg     the table that is being modified
  @param fields        Item_fields list to be filled
  @param values        values to fill with
  @param ignore_errors TRUE if we should ignore errors
  @param update        TRUE if update query

  @details
    fill_record() may set table->auto_increment_field_not_null and a
    caller should make sure that it is reset after their last call to this
    function.
    default functions are executed for inserts.
    virtual fields are always updated

  @return Status
  @retval true An error occurred.
  @retval false OK.
*/

bool
fill_record(THD *thd, TABLE *table_arg, List<Item> &fields, List<Item> &values,
            bool ignore_errors, bool update)
{
  List_iterator_fast<Item> f(fields),v(values);
  Item *value, *fld;
  Item_field *field;
  Field *rfield;
  TABLE *table;
  bool only_unvers_fields= update && table_arg->versioned();
  bool save_abort_on_warning= thd->abort_on_warning;
  bool save_no_errors= thd->no_errors;
  DBUG_ENTER("fill_record");

  thd->no_errors= ignore_errors;
  /*
    Reset the table->auto_increment_field_not_null as it is valid for
    only one row.
  */
  if (fields.elements)
    table_arg->auto_increment_field_not_null= FALSE;

  while ((fld= f++))
  {
    if (!(field= fld->field_for_view_update()))
    {
      my_error(ER_NONUPDATEABLE_COLUMN, MYF(0), fld->name.str);
      goto err;
    }
    value=v++;
    DBUG_ASSERT(value);
    rfield= field->field;
    table= rfield->table;
    if (table->next_number_field &&
        rfield->field_index ==  table->next_number_field->field_index)
      table->auto_increment_field_not_null= TRUE;

    const bool skip_sys_field= rfield->vers_sys_field() &&
                       (update || !thd->vers_insert_history_fast(table));

    if ((rfield->vcol_info || skip_sys_field) &&
        !value->vcol_assignment_allowed_value() &&
        table->s->table_category != TABLE_CATEGORY_TEMPORARY)
    {
      push_warning_printf(thd, Sql_condition::WARN_LEVEL_WARN,
                          ER_WARNING_NON_DEFAULT_VALUE_FOR_GENERATED_COLUMN,
                          ER_THD(thd, ER_WARNING_NON_DEFAULT_VALUE_FOR_GENERATED_COLUMN),
                          rfield->field_name.str, table->s->table_name.str);
    }
    if (only_unvers_fields && !rfield->vers_update_unversioned())
      only_unvers_fields= false;

    if (rfield->stored_in_db())
    {
      if (!skip_sys_field)
      {
        if (value->save_in_field(rfield, 0) < 0 && !ignore_errors)
        {
          my_message(ER_UNKNOWN_ERROR, ER_THD(thd, ER_UNKNOWN_ERROR), MYF(0));
          goto err;
        }
        rfield->set_has_explicit_value();
      }
      /*
        In sql MODE_SIMULTANEOUS_ASSIGNMENT,
        move field pointer on value stored in record[1]
        which contains row before update (see MDEV-13417)
      */
      if (update && thd->variables.sql_mode & MODE_SIMULTANEOUS_ASSIGNMENT)
        rfield->move_field_offset((my_ptrdiff_t) (table->record[1] -
                                                  table->record[0]));
    }
  }

  if (update && thd->variables.sql_mode & MODE_SIMULTANEOUS_ASSIGNMENT)
  {
    // restore fields pointers on record[0]
    f.rewind();
    while ((fld= f++))
    {
      rfield= fld->field_for_view_update()->field;
      if (rfield->stored_in_db())
      {
        table= rfield->table;
        rfield->move_field_offset((my_ptrdiff_t) (table->record[0] -
                                                  table->record[1]));
      }
    }
  }

  if (update)
    table_arg->evaluate_update_default_function();
  else
    if (table_arg->default_field &&
        table_arg->update_default_fields(ignore_errors))
      goto err;

  if (!only_unvers_fields && vers_update_or_validate_fields(table_arg))
      goto err;

  /* Update virtual fields */
  if (table_arg->vfield &&
      table_arg->update_virtual_fields(table_arg->file, VCOL_UPDATE_FOR_WRITE))
    goto err;
  thd->abort_on_warning= save_abort_on_warning;
  thd->no_errors=        save_no_errors;
  DBUG_RETURN(thd->is_error());
err:
  DBUG_PRINT("error",("got error"));
  thd->abort_on_warning= save_abort_on_warning;
  thd->no_errors=        save_no_errors;
  if (fields.elements)
    table_arg->auto_increment_field_not_null= FALSE;
  DBUG_RETURN(TRUE);
}


/**
  Prepare Item_field's for fill_record_n_invoke_before_triggers()

  This means redirecting from table->field to
  table->field_to_fill(), if needed.
*/
void switch_to_nullable_trigger_fields(List<Item> &items, TABLE *table)
{
  Field** field= table->field_to_fill();

 /* True if we have NOT NULL fields and BEFORE triggers */
  if (field != table->field)
  {
    List_iterator_fast<Item> it(items);
    Item *item;

    while ((item= it++))
      item->walk(&Item::switch_to_nullable_fields_processor, 1, field);
    table->triggers->reset_extra_null_bitmap();
  }
}


/**
  Prepare Virtual fields and field with default expressions to use
  trigger fields

  This means redirecting from table->field to
  table->field_to_fill(), if needed.
*/

void switch_defaults_to_nullable_trigger_fields(TABLE *table)
{
  if (!table->default_field)
    return; // no defaults

  Field **trigger_field= table->field_to_fill();

 /* True if we have NOT NULL fields and BEFORE triggers */
  if (*trigger_field != *table->field)
  {
    for (Field **field_ptr= table->default_field; *field_ptr ; field_ptr++)
    {
      Field *field= (*field_ptr);
      field->default_value->expr->walk(&Item::switch_to_nullable_fields_processor, 1, trigger_field);
      *field_ptr= (trigger_field[field->field_index]);
    }
  }
}


/**
  Test NOT NULL constraint after BEFORE triggers
*/
static bool not_null_fields_have_null_values(TABLE *table)
{
  Field **orig_field= table->field;
  Field **filled_field= table->field_to_fill();

  if (filled_field != orig_field)
  {
    THD *thd=table->in_use;
    for (uint i=0; i < table->s->fields; i++)
    {
      Field *of= orig_field[i];
      Field *ff= filled_field[i];
      if (ff != of)
      {
        // copy after-update flags to of, copy before-update flags to ff
        swap_variables(uint32, of->flags, ff->flags);
        if (ff->is_real_null())
        {
          ff->set_notnull(); // for next row WHERE condition in UPDATE
          if (convert_null_to_field_value_or_error(of) || thd->is_error())
            return true;
        }
      }
    }
  }

  return false;
}

/**
  Fill fields in list with values from the list of items and invoke
  before triggers.

  @param thd           thread context
  @param table         the table that is being modified
  @param fields        Item_fields list to be filled
  @param values        values to fill with
  @param ignore_errors TRUE if we should ignore errors
  @param event         event type for triggers to be invoked

  @detail
    This function assumes that fields which values will be set and triggers
    to be invoked belong to the same table, and that TABLE::record[0] and
    record[1] buffers correspond to new and old versions of row respectively.

  @return Status
  @retval true An error occurred.
  @retval false OK.
*/

bool
fill_record_n_invoke_before_triggers(THD *thd, TABLE *table,
                                     List<Item> &fields,
                                     List<Item> &values, bool ignore_errors,
                                     enum trg_event_type event)
{
  int result;
  Table_triggers_list *triggers= table->triggers;

  result= fill_record(thd, table, fields, values, ignore_errors,
                      event == TRG_EVENT_UPDATE);

  if (!result && triggers)
  {
    if (triggers->process_triggers(thd, event, TRG_ACTION_BEFORE,
                                    TRUE) ||
        not_null_fields_have_null_values(table))
      return TRUE;

    /*
      Re-calculate virtual fields to cater for cases when base columns are
      updated by the triggers.
    */
    if (table->vfield && fields.elements)
    {
      Item *fld= (Item_field*) fields.head();
      Item_field *item_field= fld->field_for_view_update();
      if (item_field)
      {
        DBUG_ASSERT(table == item_field->field->table);
        result|= table->update_virtual_fields(table->file,
                                              VCOL_UPDATE_FOR_WRITE);
      }
    }
  }
  return result;
}


/**
  Fill the field buffer of a table with the values of an Item list
  All fields are given a value

  @param thd           thread handler
  @param table_arg     the table that is being modified
  @param ptr           pointer on pointer to record of fields
  @param values        values to fill with
  @param ignore_errors TRUE if we should ignore errors
  @param use_value     forces usage of value of the items instead of result
  @param check_for_computability whether to check for ability to invoke val_*()
                                 methods (val_int () etc) against supplied
                                 values

  @details
    fill_record() may set table->auto_increment_field_not_null and a
    caller should make sure that it is reset after their last call to this
    function.

  @return Status
  @retval true An error occurred.
  @retval false OK.
*/

bool
fill_record(THD *thd, TABLE *table, Field **ptr, List<Item> &values,
            bool ignore_errors, bool use_value, bool check_for_computability)
{
  List_iterator_fast<Item> v(values);
  List<TABLE> tbl_list;
  Item *value;
  Field *field;
  bool abort_on_warning_saved= thd->abort_on_warning;
  uint autoinc_index= table->next_number_field
                        ? table->next_number_field->field_index
                        : ~0U;
  DBUG_ENTER("fill_record");
  if (!*ptr)
  {
    /* No fields to update, quite strange!*/
    DBUG_RETURN(0);
  }

  /*
    On INSERT or UPDATE fields are checked to be from the same table,
    thus we safely can take table from the first field.
  */
  DBUG_ASSERT((*ptr)->table == table);

  /*
    Reset the table->auto_increment_field_not_null as it is valid for
    only one row.
  */
  table->auto_increment_field_not_null= FALSE;
  while ((field = *ptr++) && ! thd->is_error())
  {
    /* Ensure that all fields are from the same table */
    DBUG_ASSERT(field->table == table);

    if (unlikely(field->invisible))
      continue;

    value=v++;
    /* Ensure the end of the list of values is not reached */
    DBUG_ASSERT(value);

    if (check_for_computability &&
        value->check_is_evaluable_expression_or_error())
      goto err;

    const bool skip_sys_field= field->vers_sys_field() &&
                               !thd->vers_insert_history_fast(table);

    if (field->field_index == autoinc_index)
      table->auto_increment_field_not_null= TRUE;
    if ((unlikely(field->vcol_info) || (skip_sys_field && !ignore_errors)) &&
        !value->vcol_assignment_allowed_value() &&
        table->s->table_category != TABLE_CATEGORY_TEMPORARY)
    {
      push_warning_printf(thd, Sql_condition::WARN_LEVEL_WARN,
                          ER_WARNING_NON_DEFAULT_VALUE_FOR_GENERATED_COLUMN,
                          ER_THD(thd, ER_WARNING_NON_DEFAULT_VALUE_FOR_GENERATED_COLUMN),
                          field->field_name.str, table->s->table_name.str);
    }

    if (skip_sys_field)
      continue;

    if (use_value)
      value->save_val(field);
    else
      if (value->save_in_field(field, 0) < 0)
        goto err;
    field->set_has_explicit_value();
  }
  /* Update virtual fields if there wasn't any errors */
  if (!thd->is_error())
  {
    thd->abort_on_warning= FALSE;
    if (table->default_field && table->update_default_fields(ignore_errors))
      goto err;
    if (vers_update_or_validate_fields(table))
      goto err;
    if (table->vfield &&
        table->update_virtual_fields(table->file, VCOL_UPDATE_FOR_WRITE))
      goto err;
    thd->abort_on_warning= abort_on_warning_saved;
  }
  DBUG_RETURN(thd->is_error());

err:
  thd->abort_on_warning= abort_on_warning_saved;
  table->auto_increment_field_not_null= FALSE;
  DBUG_RETURN(TRUE);
}


/*
  Fill fields in an array with values from the list of items and invoke
  before triggers.

  @param thd           thread context
  @param table         the table that is being modified
  @param ptr        the fields to be filled
  @param values        values to fill with
  @param ignore_errors TRUE if we should ignore errors
  @param event         event type for triggers to be invoked

  @detail
    This function assumes that fields which values will be set and triggers
    to be invoked belong to the same table, and that TABLE::record[0] and
    record[1] buffers correspond to new and old versions of row respectively.

  @return Status
  @retval true An error occurred.
  @retval false OK.
*/

bool
fill_record_n_invoke_before_triggers(THD *thd, TABLE *table, Field **ptr,
                                     List<Item> &values, bool ignore_errors,
                                     enum trg_event_type event)
{
  bool result;
  Table_triggers_list *triggers= table->triggers;

  result= fill_record(thd, table, ptr, values, ignore_errors, false, false);

  if (!result && triggers && *ptr)
    result= triggers->process_triggers(thd, event, TRG_ACTION_BEFORE, TRUE) ||
            not_null_fields_have_null_values(table);
  /*
    Re-calculate virtual fields to cater for cases when base columns are
    updated by the triggers.
  */
  if (!result && triggers && *ptr)
  {
    DBUG_ASSERT(table == (*ptr)->table);
    if (table->vfield)
      result= table->update_virtual_fields(table->file, VCOL_UPDATE_FOR_WRITE);
  }
  return result;

}


my_bool mysql_rm_tmp_tables(void)
{
  size_t i, idx;
  char	path[FN_REFLEN], *tmpdir, path_copy[FN_REFLEN];
  MY_DIR *dirp;
  FILEINFO *file;
  TABLE_SHARE share;
  THD *thd;
  DBUG_ENTER("mysql_rm_tmp_tables");

  if (!(thd= new THD(0)))
    DBUG_RETURN(1);
  thd->thread_stack= (char*) &thd;
  thd->store_globals();

  for (i=0; i<=mysql_tmpdir_list.max; i++)
  {
    tmpdir=mysql_tmpdir_list.list[i];
    /* See if the directory exists */
    if (!(dirp = my_dir(tmpdir,MYF(MY_WME | MY_DONT_SORT))))
      continue;

    /* Remove all SQLxxx tables from directory */

    for (idx=0 ; idx < dirp->number_of_files ; idx++)
    {
      file=dirp->dir_entry+idx;

      if (!strncmp(file->name, tmp_file_prefix, tmp_file_prefix_length))
      {
        char *ext= fn_ext(file->name);
        size_t ext_len= strlen(ext);
        size_t path_len= my_snprintf(path, sizeof(path),
                                       "%s%c%s", tmpdir, FN_LIBCHAR,
                                       file->name);
        if (!strcmp(reg_ext, ext))
        {
          /* We should cut file extention before deleting of table */
          memcpy(path_copy, path, path_len - ext_len);
          path_copy[path_len - ext_len]= 0;
          init_tmp_table_share(thd, &share, "", 0, "", path_copy);
          if (!open_table_def(thd, &share))
            share.db_type()->drop_table(share.db_type(), path_copy);
          free_table_share(&share);
        }
        /*
          File can be already deleted by tmp_table.file->delete_table().
          So we hide error messages which happnes during deleting of these
          files(MYF(0)).
        */
        (void) mysql_file_delete(key_file_misc, path, MYF(0));
      }
    }
    my_dirend(dirp);
  }
  delete thd;
  DBUG_RETURN(0);
}


/*****************************************************************************
	unireg support functions
*****************************************************************************/

int setup_ftfuncs(SELECT_LEX *select_lex)
{
  List_iterator<Item_func_match> li(*(select_lex->ftfunc_list)),
                                 lj(*(select_lex->ftfunc_list));
  Item_func_match *ftf, *ftf2;

  while ((ftf=li++))
  {
    if (ftf->fix_index())
      return 1;
    lj.rewind();
    while ((ftf2=lj++) != ftf)
    {
      if (ftf->eq(ftf2,1) && !ftf2->master)
        ftf2->master=ftf;
    }
  }

  return 0;
}


void cleanup_ftfuncs(SELECT_LEX *select_lex)
{
  List_iterator<Item_func_match> li(*(select_lex->ftfunc_list)),
                                 lj(*(select_lex->ftfunc_list));
  Item_func_match *ftf;

  while ((ftf=li++))
  {
    ftf->cleanup();
  }
}


int init_ftfuncs(THD *thd, SELECT_LEX *select_lex, bool no_order)
{
  if (select_lex->ftfunc_list->elements)
  {
    List_iterator<Item_func_match> li(*(select_lex->ftfunc_list));
    Item_func_match *ifm;

    while ((ifm=li++))
      if (unlikely(!ifm->fixed()))
        /*
          it mean that clause where was FT function was removed, so we have
          to remove the function from the list.
        */
        li.remove();
      else if (ifm->init_search(thd, no_order))
	return 1;
  }
  return 0;
}


bool is_equal(const LEX_CSTRING *a, const LEX_CSTRING *b)
{
  return a->length == b->length && !strncmp(a->str, b->str, a->length);
}

/*
  Open and lock system tables for read.

  SYNOPSIS
    open_system_tables_for_read()
      thd         Thread context.
      table_list  List of tables to open.

  NOTES
    Caller should have used start_new_trans object to start a new
    transcation when reading system tables.

    Thanks to restrictions which we put on opening and locking of
    system tables for writing, we can open and lock them for reading
    even when we already have some other tables open and locked.
    One should call thd->commit_whole_transaction_and_close_tables()
    to close systems tables opened with this call.

  NOTES
   In some situations we  use this function to open system tables for
   writing. It happens, for examples, with statistical tables when
   they are updated by an ANALYZE command. In these cases we should
   guarantee that system tables will not be deadlocked.

  RETURN
    FALSE   Success
    TRUE    Error
*/

bool
open_system_tables_for_read(THD *thd, TABLE_LIST *table_list)
{
  Query_tables_list query_tables_list_backup;
  LEX *lex= thd->lex;
  DBUG_ENTER("open_system_tables_for_read");
  DBUG_ASSERT(thd->internal_transaction());

  /*
    Besides using new Open_tables_state for opening system tables,
    we also have to backup and reset/and then restore part of LEX
    which is accessed by open_tables() in order to determine if
    prelocking is needed and what tables should be added for it.
  */
  lex->reset_n_backup_query_tables_list(&query_tables_list_backup);
  thd->lex->sql_command= SQLCOM_SELECT;

  /*
    Only use MYSQL_LOCK_IGNORE_TIMEOUT for tables opened for read.
    This is to ensure that lock_wait_timeout is honored when trying
    to update stats tables.
  */
  if (open_and_lock_tables(thd, table_list, FALSE,
                           (MYSQL_OPEN_IGNORE_FLUSH |
                            MYSQL_OPEN_IGNORE_LOGGING_FORMAT |
                            (table_list->lock_type < TL_FIRST_WRITE ?
                             MYSQL_LOCK_IGNORE_TIMEOUT : 0))))
  {
    lex->restore_backup_query_tables_list(&query_tables_list_backup);
    DBUG_RETURN(TRUE);
  }

  for (TABLE_LIST *tables= table_list; tables; tables= tables->next_global)
  {
    TABLE *table= tables->table;
    DBUG_ASSERT(table->s->table_category == TABLE_CATEGORY_SYSTEM ||
                table->s->table_category == TABLE_CATEGORY_STATISTICS);
    table->file->row_logging= 0;
    table->use_all_columns();
  }
  lex->restore_backup_query_tables_list(&query_tables_list_backup);

  DBUG_RETURN(FALSE);
}

/**
  A helper function to close a mysql.* table opened
  in an auxiliary THD during bootstrap or in the main
  connection, when we know that there are no locks
  held by the connection due to a preceding implicit
  commit.

  We need this function since we'd like to not
  just close the system table, but also release
  the metadata lock on it.

  Note, that in LOCK TABLES mode this function
  does not release the metadata lock. But in this
  mode the table can be opened only if it is locked
  explicitly with LOCK TABLES.
*/

void
close_mysql_tables(THD *thd)
{
  if (! thd->in_sub_stmt)
  {
    trans_commit_stmt(thd);
    trans_commit(thd);
  }
  close_thread_tables(thd);
  thd->release_transactional_locks();
}

/*
  Open and lock one system table for update.

  SYNOPSIS
    open_system_table_for_update()
      thd        Thread context.
      one_table  Table to open.

  NOTES
    Table opened with this call should closed using close_thread_tables().

  RETURN
    0	Error
    #	Pointer to TABLE object of system table
*/

TABLE *
open_system_table_for_update(THD *thd, TABLE_LIST *one_table)
{
  DBUG_ENTER("open_system_table_for_update");

  TABLE *table= open_ltable(thd, one_table, one_table->lock_type,
                            MYSQL_LOCK_IGNORE_TIMEOUT);
  if (table)
  {
    DBUG_ASSERT(table->s->table_category == TABLE_CATEGORY_SYSTEM);
    table->use_all_columns();
    /* This table instance is not row logged */
    table->file->row_logging= 0;
  }
  DBUG_RETURN(table);
}

/**
  Open a log table.
  Opening such tables is performed internally in the server
  implementation, and is a 'nested' open, since some tables
  might be already opened by the current thread.
  The thread context before this call is saved, and is restored
  when calling close_log_table().
  @param thd The current thread
  @param one_table Log table to open
  @param backup [out] Temporary storage used to save the thread context
*/
TABLE *
open_log_table(THD *thd, TABLE_LIST *one_table, Open_tables_backup *backup)
{
  uint flags= ( MYSQL_OPEN_IGNORE_GLOBAL_READ_LOCK |
                MYSQL_LOCK_IGNORE_GLOBAL_READ_ONLY |
                MYSQL_OPEN_IGNORE_FLUSH |
                MYSQL_LOCK_IGNORE_TIMEOUT |
                MYSQL_LOCK_LOG_TABLE);
  TABLE *table;
  /* Save value that is changed in mysql_lock_tables() */
  ulonglong save_utime_after_lock= thd->utime_after_lock;
  DBUG_ENTER("open_log_table");

  thd->reset_n_backup_open_tables_state(backup);

  if ((table= open_ltable(thd, one_table, one_table->lock_type, flags)))
  {
    DBUG_ASSERT(table->s->table_category == TABLE_CATEGORY_LOG);
    DBUG_ASSERT(!table->file->row_logging);

    /* Make sure all columns get assigned to a default value */
    table->use_all_columns();
    DBUG_ASSERT(table->s->no_replicate);
  }
  else
    thd->restore_backup_open_tables_state(backup);

  thd->utime_after_lock= save_utime_after_lock;
  DBUG_RETURN(table);
}

/**
  Close a log table.
  The last table opened by open_log_table()
  is closed, then the thread context is restored.
  @param thd The current thread
  @param backup [in] the context to restore.
*/

void close_log_table(THD *thd, Open_tables_backup *backup)
{
  /*
    Inform the transaction handler that we are closing the
    system tables and we don't need the read view anymore.
  */
  for (TABLE *table= thd->open_tables ; table ; table= table->next)
    table->file->extra(HA_EXTRA_PREPARE_FOR_FORCED_CLOSE);
  close_thread_tables(thd);
  thd->restore_backup_open_tables_state(backup);
}


/**
  @brief
  Remove 'fixed' flag from items in a list

  @param items list of items to un-fix

  @details
  This function sets to 0 the 'fixed' flag for items in the 'items' list.
  It's needed to force correct marking of views' fields for INSERT/UPDATE
  statements.
*/

void unfix_fields(List<Item> &fields)
{
  List_iterator<Item> li(fields);
  Item *item;
  while ((item= li++))
    item->unfix_fields();
}


/**
  Check result of dynamic column function and issue error if it is needed

  @param rc              The result code of dynamic column function

  @return the result code which was get as an argument\
*/

int dynamic_column_error_message(enum_dyncol_func_result rc)
{
  switch (rc) {
  case ER_DYNCOL_YES:
  case ER_DYNCOL_OK:
  case ER_DYNCOL_TRUNCATED:
    break; // it is not an error
  case ER_DYNCOL_FORMAT:
    my_error(ER_DYN_COL_WRONG_FORMAT, MYF(0));
    break;
  case ER_DYNCOL_LIMIT:
    my_error(ER_DYN_COL_IMPLEMENTATION_LIMIT, MYF(0));
    break;
  case ER_DYNCOL_RESOURCE:
    my_error(ER_OUT_OF_RESOURCES, MYF(0));
    break;
  case ER_DYNCOL_DATA:
    my_error(ER_DYN_COL_DATA, MYF(0));
    break;
  case ER_DYNCOL_UNKNOWN_CHARSET:
    my_error(ER_DYN_COL_WRONG_CHARSET, MYF(0));
    break;
  }
  return rc;
}

/**
  @} (end of group Data_Dictionary)
*/<|MERGE_RESOLUTION|>--- conflicted
+++ resolved
@@ -256,11 +256,8 @@
 
 static my_bool list_open_tables_callback(void *el, void *a)
 {
-<<<<<<< HEAD
-=======
   TDC_element *element= static_cast<TDC_element*>(el);
   list_open_tables_arg *arg= static_cast<list_open_tables_arg*>(a);
->>>>>>> 14d9801c
   const Lex_ident_db
     db= Lex_ident_db(Lex_cstring_strlen((const char*) element->m_key));
   const char *table_name= db.str + db.length + 1;
@@ -308,12 +305,7 @@
   DBUG_ENTER("list_open_tables");
   list_open_tables_arg argument(thd, db, wild);
 
-<<<<<<< HEAD
-  if (tdc_iterate(thd, (my_hash_walk_action) list_open_tables_callback,
-                  &argument, true))
-=======
   if (tdc_iterate(thd, list_open_tables_callback, &argument, true))
->>>>>>> 14d9801c
     DBUG_RETURN(0);
 
   DBUG_RETURN(argument.open_list);
@@ -1973,11 +1965,7 @@
       if (table->s->table_cache_key.length == key_length &&
 	  !memcmp(table->s->table_cache_key.str, key, key_length))
       {
-<<<<<<< HEAD
-        if (table_alias_charset->streq(table->alias.to_lex_cstring(), alias) &&
-=======
         if (Lex_ident_table(table->alias.to_lex_cstring()).streq(alias) &&
->>>>>>> 14d9801c
             table->query_id != thd->query_id && /* skip tables already used */
             (thd->locked_tables_mode == LTM_LOCK_TABLES ||
              table->query_id == 0))
