/* Copyright (c) 2000, 2016, Oracle and/or its affiliates.
   Copyright (c) 2010, 2022, MariaDB

   This program is free software; you can redistribute it and/or modify
   it under the terms of the GNU General Public License as published by
   the Free Software Foundation; version 2 of the License.

   This program is distributed in the hope that it will be useful,
   but WITHOUT ANY WARRANTY; without even the implied warranty of
   MERCHANTABILITY or FITNESS FOR A PARTICULAR PURPOSE.  See the
   GNU General Public License for more details.

   You should have received a copy of the GNU General Public License
   along with this program; if not, write to the Free Software
   Foundation, Inc., 51 Franklin Street, Fifth Floor, Boston, MA  02110-1335  USA */


/* Basic functions needed by many modules */

#include "mariadb.h"
#include "sql_base.h"                           // setup_table_map
#include "sql_list.h"
#include "sql_priv.h"
#include "unireg.h"
#include "debug_sync.h"
#include "lock.h"        // mysql_lock_remove,
                         // mysql_unlock_tables,
                         // mysql_lock_have_duplicate
#include "sql_show.h"    // append_identifier
#include "strfunc.h"     // find_type
#include "sql_view.h"    // mysql_make_view, VIEW_ANY_ACL
#include "sql_parse.h"   // check_table_access
#include "sql_insert.h"  // kill_delayed_threads
#include "sql_partition.h"               // ALTER_PARTITION_PARAM_TYPE
#include "sql_derived.h" // mysql_derived_prepare,
                         // mysql_handle_derived,
                         // mysql_derived_filling
#include "sql_handler.h" // mysql_ha_flush
#include "sql_test.h"
#include "sql_partition.h"                      // ALTER_PARTITION_PARAM_TYPE
#include "log_event.h"                          // Query_log_event
#include "sql_select.h"
#include "sp_head.h"
#include "sp.h"
#include "sp_cache.h"
#include "sql_trigger.h"
#include "transaction.h"
#include "sql_prepare.h"
#include "sql_statistics.h"
#include "sql_cte.h"
#include "sql_update.h"  // class Sql_cmd_update
#include "sql_delete.h"  // class Sql_cmd_delete
#include <m_ctype.h>
#include <my_dir.h>
#include <hash.h>
#include "rpl_filter.h"
#include "sql_table.h"                          // build_table_filename
#include "datadict.h"   // dd_frm_is_view()
#include "rpl_rli.h"   // rpl_group_info
#ifdef  _WIN32
#include <io.h>
#endif
#include "wsrep_mysqld.h"
#ifdef WITH_WSREP
#include "wsrep_thd.h"
#include "wsrep_trans_observer.h"
#endif /* WITH_WSREP */

bool
No_such_table_error_handler::handle_condition(THD *,
                                              uint sql_errno,
                                              const char*,
                                              Sql_condition::enum_warning_level *level,
                                              const char*,
                                              Sql_condition ** cond_hdl)
{
  *cond_hdl= NULL;
  if (!first_error)
    first_error= sql_errno;
  if (sql_errno == ER_NO_SUCH_TABLE
      || sql_errno == ER_NO_SUCH_TABLE_IN_ENGINE
      || sql_errno == ER_UNKNOWN_SEQUENCES)
  {
    m_handled_errors++;
    return TRUE;
  }

  if (*level == Sql_condition::WARN_LEVEL_ERROR)
    m_unhandled_errors++;
  return FALSE;
}


bool No_such_table_error_handler::safely_trapped_errors()
{
  /*
    If m_unhandled_errors != 0, something else, unanticipated, happened,
    so the error is not trapped but returned to the caller.
    Multiple ER_NO_SUCH_TABLE can be raised in case of views.
  */
  return ((m_handled_errors > 0) && (m_unhandled_errors == 0));
}

/**
  This internal handler is used to trap ER_NO_SUCH_TABLE and
  ER_WRONG_MRG_TABLE errors during CHECK/REPAIR TABLE for MERGE
  tables.
*/

class Repair_mrg_table_error_handler : public Internal_error_handler
{
public:
  Repair_mrg_table_error_handler()
    : m_handled_errors(false), m_unhandled_errors(false)
  {}

  bool handle_condition(THD *thd,
                        uint sql_errno,
                        const char* sqlstate,
                        Sql_condition::enum_warning_level *level,
                        const char* msg,
                        Sql_condition ** cond_hdl) override;

  /**
    Returns TRUE if there were ER_NO_SUCH_/WRONG_MRG_TABLE and there
    were no unhandled errors. FALSE otherwise.
  */
  bool safely_trapped_errors()
  {
    /*
      Check for m_handled_errors is here for extra safety.
      It can be useful in situation when call to open_table()
      fails because some error which was suppressed by another
      error handler (e.g. in case of MDL deadlock which we
      decided to solve by back-off and retry).
    */
    return (m_handled_errors && (! m_unhandled_errors));
  }

private:
  bool m_handled_errors;
  bool m_unhandled_errors;
};


bool
Repair_mrg_table_error_handler::handle_condition(THD *,
                                                 uint sql_errno,
                                                 const char*,
                                                 Sql_condition::enum_warning_level *level,
                                                 const char*,
                                                 Sql_condition ** cond_hdl)
{
  *cond_hdl= NULL;
  if (sql_errno == ER_NO_SUCH_TABLE ||
      sql_errno == ER_NO_SUCH_TABLE_IN_ENGINE ||
      sql_errno == ER_WRONG_MRG_TABLE)
  {
    m_handled_errors= true;
    return TRUE;
  }

  m_unhandled_errors= true;
  return FALSE;
}


/**
  @defgroup Data_Dictionary Data Dictionary
  @{
*/

static bool check_and_update_table_version(THD *thd, TABLE_LIST *tables,
                                           TABLE_SHARE *table_share);
static bool open_table_entry_fini(THD *thd, TABLE_SHARE *share, TABLE *entry);
static bool auto_repair_table(THD *thd, TABLE_LIST *table_list);


/**
  Get table cache key for a table list element.

  @param table_list[in]  Table list element.
  @param key[out]        On return points to table cache key for the table.

  @note Unlike create_table_def_key() call this function doesn't construct
        key in a buffer provided by caller. Instead it relies on the fact
        that table list element for which key is requested has properly
        initialized MDL_request object and the fact that table definition
        cache key is suffix of key used in MDL subsystem. So to get table
        definition key it simply needs to return pointer to appropriate
        part of MDL_key object nested in this table list element.
        Indeed, this means that lifetime of key produced by this call is
        limited by the lifetime of table list element which it got as
        parameter.

  @return Length of key.
*/

uint get_table_def_key(const TABLE_LIST *table_list, const char **key)
{
  /*
    This call relies on the fact that TABLE_LIST::mdl_request::key object
    is properly initialized, so table definition cache can be produced
    from key used by MDL subsystem.
  */
  DBUG_ASSERT(!strcmp(table_list->get_db_name().str,
                      table_list->mdl_request.key.db_name()));
  DBUG_ASSERT(!strcmp(table_list->get_table_name().str,
                      table_list->mdl_request.key.name()));

  *key= (const char*)table_list->mdl_request.key.ptr() + 1;
  return table_list->mdl_request.key.length() - 1;
}



/*****************************************************************************
  Functions to handle table definition cache (TABLE_SHARE)
*****************************************************************************/

/*
  Create a list for all open tables matching SQL expression

  SYNOPSIS
    list_open_tables()
    thd			Thread THD
    wild		SQL like expression

  NOTES
    One gets only a list of tables for which one has any kind of privilege.
    db and table names are allocated in result struct, so one doesn't need
    a lock when traversing the return list.

  RETURN VALUES
    NULL	Error (Probably OOM)
    #		Pointer to list of names of open tables.
*/

class list_open_tables_arg
{
public:
  THD *thd;
  const Lex_ident_db db;
  const char *wild;
  TABLE_LIST table_list;
  OPEN_TABLE_LIST **start_list, *open_list;

  list_open_tables_arg(THD *thd_arg, const LEX_CSTRING &db_arg,
                       const char *wild_arg)
   :thd(thd_arg), db(db_arg), wild(wild_arg),
    start_list(&open_list), open_list(0)
  {
    bzero((char*) &table_list, sizeof(table_list));
  }
};


static my_bool list_open_tables_callback(void *el, void *a)
{
  TDC_element *element= static_cast<TDC_element*>(el);
  list_open_tables_arg *arg= static_cast<list_open_tables_arg*>(a);
  const Lex_ident_db
    db= Lex_ident_db(Lex_cstring_strlen((const char*) element->m_key));
  const char *table_name= db.str + db.length + 1;

  if (arg->db.str && !arg->db.streq(db))
    return FALSE;
  if (arg->wild && wild_compare(table_name, arg->wild, 0))
    return FALSE;

  /* Check if user has SELECT privilege for any column in the table */
  arg->table_list.db= db;
  arg->table_list.table_name= Lex_cstring_strlen(table_name);
  arg->table_list.grant.privilege= NO_ACL;

  if (check_table_access(arg->thd, SELECT_ACL, &arg->table_list, TRUE, 1, TRUE))
    return FALSE;

  if (!(*arg->start_list= (OPEN_TABLE_LIST *) arg->thd->alloc(
                    sizeof(**arg->start_list) + element->m_key_length)))
    return TRUE;

  strmov((*arg->start_list)->table=
         strmov(((*arg->start_list)->db= (char*) ((*arg->start_list) + 1)),
                db.str) + 1, table_name);
  (*arg->start_list)->in_use= 0;

  mysql_mutex_lock(&element->LOCK_table_share);
  All_share_tables_list::Iterator it(element->all_tables);
  TABLE *table;
  while ((table= it++))
    if (table->in_use)
      ++(*arg->start_list)->in_use;
  mysql_mutex_unlock(&element->LOCK_table_share);
  (*arg->start_list)->locked= 0;                   /* Obsolete. */
  arg->start_list= &(*arg->start_list)->next;
  *arg->start_list= 0;
  return FALSE;
}


OPEN_TABLE_LIST *list_open_tables(THD *thd,
                                  const LEX_CSTRING &db,
                                  const char *wild)
{
  DBUG_ENTER("list_open_tables");
  list_open_tables_arg argument(thd, db, wild);

  if (tdc_iterate(thd, list_open_tables_callback, &argument, true))
    DBUG_RETURN(0);

  DBUG_RETURN(argument.open_list);
}


/**
   Close all tables that are not in use in table definition cache
*/

void purge_tables()
{
  /*
    Force close of all open tables.

    Note that code in TABLE_SHARE::wait_for_old_version() assumes that
    incrementing of refresh_version is followed by purge of unused table
    shares.
  */
  kill_delayed_threads();
  /*
    Get rid of all unused TABLE and TABLE_SHARE instances. By doing
    this we automatically close all tables which were marked as "old".
  */
  tc_purge();
  /* Free table shares which were not freed implicitly by loop above. */
  tdc_purge(true);
}


/**
   close_cached_tables

   This function has two separate usages:
   1) Close not used tables in the table cache to free memory
   2) Close a list of tables and wait until they are not used anymore. This
      is used mainly when preparing a table for export.

   If there are locked tables, they are closed and reopened before
   function returns. This is done to ensure that table files will be closed
   by all threads and thus external copyable when FLUSH TABLES returns.
*/

bool close_cached_tables(THD *thd, TABLE_LIST *tables,
                         bool wait_for_refresh, ulong timeout)
{
  DBUG_ENTER("close_cached_tables");
  DBUG_ASSERT(thd || (!wait_for_refresh && !tables));
  DBUG_ASSERT(wait_for_refresh || !tables);

  if (!tables)
  {
    /* Free tables that are not used */
    purge_tables();
    if (!wait_for_refresh)
      DBUG_RETURN(false);
  }

  DBUG_PRINT("info", ("open table definitions: %d",
                      (int) tdc_records()));

  if (thd->locked_tables_mode)
  {
    /*
      If we are under LOCK TABLES, we need to reopen the tables without
      opening a door for any concurrent threads to sneak in and get
      lock on our tables. To achieve this we use exclusive metadata
      locks.
    */
    TABLE_LIST *tables_to_reopen= (tables ? tables :
                                  thd->locked_tables_list.locked_tables());
    bool result= false;

    /* close open HANDLER for this thread to allow table to be closed */
    mysql_ha_flush_tables(thd, tables_to_reopen);

    for (TABLE_LIST *table_list= tables_to_reopen; table_list;
         table_list= table_list->next_global)
    {
      int err;
      /* A check that the table was locked for write is done by the caller. */
      TABLE *table= find_table_for_mdl_upgrade(thd, table_list->db.str,
                                            table_list->table_name.str, &err);

      /* May return NULL if this table has already been closed via an alias. */
      if (! table)
        continue;

      if (wait_while_table_is_used(thd, table,
                                   HA_EXTRA_PREPARE_FOR_FORCED_CLOSE))
      {
        result= true;
        break;
      }
      close_all_tables_for_name(thd, table->s, HA_EXTRA_NOT_USED, NULL);
    }
    /*
      No other thread has the locked tables open; reopen them and get the
      old locks. This should always succeed (unless some external process
      has removed the tables)
    */
    if (thd->locked_tables_list.reopen_tables(thd, false))
      result= true;

    /*
      Since downgrade_lock() won't do anything with shared
      metadata lock it is much simpler to go through all open tables rather
      than picking only those tables that were flushed.
    */
    for (TABLE *tab= thd->open_tables; tab; tab= tab->next)
      tab->mdl_ticket->downgrade_lock(MDL_SHARED_NO_READ_WRITE);

    DBUG_RETURN(result);
  }
  else if (tables)
  {
    /*
      Get an explicit MDL lock for all requested tables to ensure they are
      not used by any other thread
    */
    MDL_request_list mdl_requests;

    DBUG_PRINT("info", ("Waiting for other threads to close their open tables"));
    DEBUG_SYNC(thd, "after_flush_unlock");

    /* close open HANDLER for this thread to allow table to be closed */
    mysql_ha_flush_tables(thd, tables);

    for (TABLE_LIST *table= tables; table; table= table->next_local)
    {
      MDL_request *mdl_request= new (thd->mem_root) MDL_request;
      if (mdl_request == NULL)
        DBUG_RETURN(true);
      MDL_REQUEST_INIT_BY_KEY(mdl_request, &table->mdl_request.key,
                              MDL_EXCLUSIVE, MDL_STATEMENT);
      mdl_requests.push_front(mdl_request);
    }

    if (thd->mdl_context.acquire_locks(&mdl_requests, timeout))
      DBUG_RETURN(true);

    for (TABLE_LIST *table= tables; table; table= table->next_local)
      tdc_remove_table(thd, table->db.str, table->table_name.str);
  }
  DBUG_RETURN(false);
}


/**
  Collect all shares that has open tables
*/

struct tc_collect_arg
{
  DYNAMIC_ARRAY shares;
  flush_tables_type flush_type;
};

static my_bool tc_collect_used_shares(void *el, void *a)
{
  TDC_element *element= static_cast<TDC_element*>(el);
  tc_collect_arg *arg= static_cast<tc_collect_arg*>(a);
  my_bool result= FALSE;

  DYNAMIC_ARRAY *shares= &arg->shares;
  mysql_mutex_lock(&element->LOCK_table_share);
  if (element->ref_count > 0 && !element->share->is_view)
  {
    DBUG_ASSERT(element->share);
    bool do_flush= 0;
    switch (arg->flush_type) {
    case FLUSH_ALL:
      do_flush= 1;
      break;
    case FLUSH_NON_TRANS_TABLES:
      if (!element->share->online_backup &&
          element->share->table_category == TABLE_CATEGORY_USER)
        do_flush= 1;
      break;
    case FLUSH_SYS_TABLES:
      if (!element->share->online_backup &&
          element->share->table_category != TABLE_CATEGORY_USER)
        do_flush= 1;
    }
    if (do_flush)
    {
      element->ref_count++;                       // Protect against delete
      if (push_dynamic(shares, (uchar*) &element->share))
        result= TRUE;
    }
  }
  mysql_mutex_unlock(&element->LOCK_table_share);
  return result;
}


/*
  Ignore errors from opening read only tables
*/

class flush_tables_error_handler : public Internal_error_handler
{
public:
  int handled_errors;
  int unhandled_errors;
  flush_tables_error_handler() : handled_errors(0), unhandled_errors(0)
  {}

  bool handle_condition(THD *thd,
                        uint sql_errno,
                        const char* sqlstate,
                        Sql_condition::enum_warning_level *level,
                        const char* msg,
                        Sql_condition ** cond_hdl) override
  {
    *cond_hdl= NULL;
    if (sql_errno == ER_OPEN_AS_READONLY || sql_errno == ER_LOCK_WAIT_TIMEOUT)
    {
      handled_errors++;
      return TRUE;
    }
    if (*level == Sql_condition::WARN_LEVEL_ERROR)
      unhandled_errors++;
    return FALSE;
  }

  bool got_fatal_error()
  {
    return unhandled_errors > 0;
  }
};


/**
   Flush cached table as part of global read lock

   @param thd
   @param flag   What type of tables should be flushed

   @return 0  ok
   @return 1  error

   After we get the list of table shares, we will call flush on all
   possible tables, even if some flush fails.
*/

bool flush_tables(THD *thd, flush_tables_type flag)
{
  bool result= TRUE;
  tc_collect_arg collect_arg;
  TABLE *tmp_table;
  flush_tables_error_handler error_handler;
  DBUG_ENTER("flush_tables");

  purge_tables();  /* Flush unused tables and shares */
  DEBUG_SYNC(thd, "after_purge_tables");

  /*
    Loop over all shares and collect shares that have open tables
    TODO:
    Optimize this to only collect shares that have been used for
    write after last time all tables was closed.
  */

  if (!(tmp_table= (TABLE*) my_malloc(PSI_INSTRUMENT_ME, sizeof(*tmp_table),
                                      MYF(MY_WME | MY_THREAD_SPECIFIC))))
    DBUG_RETURN(1);

  my_init_dynamic_array(PSI_INSTRUMENT_ME, &collect_arg.shares,
                        sizeof(TABLE_SHARE*), 100, 100, MYF(0));
  collect_arg.flush_type= flag;
  if (tdc_iterate(thd, tc_collect_used_shares, &collect_arg, true))
  {
    /* Release already collected shares */
    for (uint i= 0 ; i < collect_arg.shares.elements ; i++)
    {
      TABLE_SHARE *share= *dynamic_element(&collect_arg.shares, i,
                                           TABLE_SHARE**);
      tdc_release_share(share);
    }
    goto err;
  }

  /* Call HA_EXTRA_FLUSH on all found shares */

  thd->push_internal_handler(&error_handler);
  for (uint i= 0 ; i < collect_arg.shares.elements ; i++)
  {
    TABLE_SHARE *share= *dynamic_element(&collect_arg.shares, i,
                                         TABLE_SHARE**);
    TABLE *table= tc_acquire_table(thd, share->tdc);
    if (table)
    {
      (void) table->file->extra(HA_EXTRA_FLUSH);
      DEBUG_SYNC(table->in_use, "before_tc_release_table");
      tc_release_table(table);
    }
    else
    {
      /*
        No free TABLE instances available. We have to open a new one.

        Try to take a MDL lock to ensure we can open a new table instance.
        If the lock fails, it means that some DDL operation or flush tables
        with read lock is ongoing.
        In this case we cannot sending the HA_EXTRA_FLUSH signal.
      */

      MDL_request mdl_request;
      MDL_REQUEST_INIT(&mdl_request, MDL_key::TABLE,
                       share->db.str,
                       share->table_name.str,
                       MDL_SHARED, MDL_EXPLICIT);

      if (!thd->mdl_context.acquire_lock(&mdl_request, 0))
      {
        /*
          HA_OPEN_FOR_FLUSH is used to allow us to open the table even if
          TABLE_SHARE::incompatible_version is set. It also will tell
          SEQUENCE engine that we don't have to read the sequence information
          (which may cause deadlocks with concurrently running ALTER TABLE or
          ALTER SEQUENCE) as we will close the table at once.
        */
        if (!open_table_from_share(thd, share, &empty_clex_str,
                                   HA_OPEN_KEYFILE, 0,
                                   HA_OPEN_FOR_ALTER | HA_OPEN_FOR_FLUSH,
                                   tmp_table, FALSE,
                                   NULL))
        {
          (void) tmp_table->file->extra(HA_EXTRA_FLUSH);
          /*
            We don't put the table into the TDC as the table was not fully
            opened (we didn't open triggers)
          */
          closefrm(tmp_table);
        }
        thd->mdl_context.release_lock(mdl_request.ticket);
      }
    }
    tdc_release_share(share);
  }
  thd->pop_internal_handler();
  result= error_handler.got_fatal_error();
  DBUG_PRINT("note", ("open_errors: %u %u",
                      error_handler.handled_errors,
                      error_handler.unhandled_errors));
err:
  my_free(tmp_table);
  delete_dynamic(&collect_arg.shares);
  DBUG_RETURN(result);
}


/*
  Mark all tables in the list which were used by current substatement
  as free for reuse.

  SYNOPSIS
    mark_used_tables_as_free_for_reuse()
      thd   - thread context
      table - head of the list of tables

  DESCRIPTION
    Marks all tables in the list which were used by current substatement
    (they are marked by its query_id) as free for reuse.

    Clear 'check_table_binlog_row_based_done' flag. For tables which were used
    by current substatement the flag is cleared as part of 'ha_reset()' call.
    For the rest of the open tables not used by current substament if this
    flag is enabled as part of current substatement execution,
    (for example when THD::binlog_write_table_maps() calls
    prepare_for_row_logging()), clear the flag explicitly.

  NOTE
    The reason we reset query_id is that it's not enough to just test
    if table->query_id != thd->query_id to know if a table is in use.

    For example
    SELECT f1_that_uses_t1() FROM t1;
    In f1_that_uses_t1() we will see one instance of t1 where query_id is
    set to query_id of original query.
*/

static void mark_used_tables_as_free_for_reuse(THD *thd, TABLE *table)
{
  DBUG_ENTER("mark_used_tables_as_free_for_reuse");
  for (; table ; table= table->next)
  {
    DBUG_ASSERT(table->pos_in_locked_tables == NULL ||
                table->pos_in_locked_tables->table == table);
    if (table->query_id == thd->query_id)
    {
      table->query_id= 0;
      table->file->ha_reset();
    }
    else
      table->file->clear_cached_table_binlog_row_based_flag();
  }
  DBUG_VOID_RETURN;
}


/**
  Close all open instances of the table but keep the MDL lock.

  Works both under LOCK TABLES and in the normal mode.
  Removes all closed instances of the table from the table cache.

  @param     thd     thread handle
  @param[in] share   table share, but is just a handy way to
                     access the table cache key

  @param[in] extra
                     HA_EXTRA_PREPARE_FOR_DROP
                        - The table is dropped
                     HA_EXTRA_PREPARE_FOR_RENAME
                        - The table is renamed
                     HA_EXTRA_NOT_USED
                        - The table is marked as closed in the
                          locked_table_list but kept there so one can call
                          locked_table_list->reopen_tables() to put it back.

                     In case of drop/rename the documented behavior is to
                     implicitly remove the table from LOCK TABLES
                     list. 

  @pre Must be called with an X MDL lock on the table.
*/

void
close_all_tables_for_name(THD *thd, TABLE_SHARE *share,
                          ha_extra_function extra,
                          TABLE *skip_table)
{
  DBUG_ASSERT(!share->tmp_table);
  DBUG_ASSERT(share->tdc->flushed);

  char key[MAX_DBKEY_LENGTH];
  size_t key_length= share->table_cache_key.length;
  bool remove_from_locked_tables= extra != HA_EXTRA_NOT_USED;

  memcpy(key, share->table_cache_key.str, key_length);

  for (TABLE **prev= &thd->open_tables; *prev; )
  {
    TABLE *table= *prev;

    if (table->s->table_cache_key.length == key_length &&
        !memcmp(table->s->table_cache_key.str, key, key_length) &&
        table != skip_table)
    {
      thd->locked_tables_list.unlink_from_list(thd,
                                               table->pos_in_locked_tables,
                                               remove_from_locked_tables);
      /* Inform handler that there is a drop table or a rename going on */
      if (extra != HA_EXTRA_NOT_USED && table->db_stat)
      {
        table->file->extra(extra);
        extra= HA_EXTRA_NOT_USED;               // Call extra once!
      }

      /*
        Does nothing if the table is not locked.
        This allows one to use this function after a table
        has been unlocked, e.g. in partition management.
      */
      mysql_lock_remove(thd, thd->lock, table);
      close_thread_table(thd, prev);
    }
    else
    {
      /* Step to next entry in open_tables list. */
      prev= &table->next;
    }
  }
}

#ifdef DBUG_ASSERT_EXISTS
static inline bool check_field_pointers(const TABLE *table)
{
  for (Field **pf= table->field; *pf; pf++)
  {
    Field *f= *pf;
    if (f->ptr < table->record[0] || f->ptr > table->record[0]
                                              + table->s->reclength)
      return false;
    if (f->null_ptr &&
        (f->null_ptr < table->record[0] || f->null_ptr > table->record[0]
                                                       + table->s->reclength))
      return false;
  }
  return true;
}
#endif


int close_thread_tables_for_query(THD *thd)
{
  if (thd->lex && thd->lex->explain)
    thd->lex->explain->notify_tables_are_closed();

  DBUG_EXECUTE_IF("explain_notify_tables_are_closed",
                  if (dbug_user_var_equals_str(thd, "show_explain_probe_query",
                                               thd->query()))
                      dbug_serve_apcs(thd, 1);
                 );
  return close_thread_tables(thd);
}
/*
  Close all tables used by the current substatement, or all tables
  used by this thread if we are on the upper level.

  SYNOPSIS
    close_thread_tables()
    thd			Thread handler

  IMPLEMENTATION
    Unlocks tables and frees derived tables.
    Put all normal tables used by thread in free list.

    It will only close/mark as free for reuse tables opened by this
    substatement, it will also check if we are closing tables after
    execution of complete query (i.e. we are on upper level) and will
    leave prelocked mode if needed.
*/

int close_thread_tables(THD *thd)
{
  TABLE *table;
  int error= 0;
  PSI_stage_info org_stage;
  DBUG_ENTER("close_thread_tables");

  thd->backup_stage(&org_stage);
  THD_STAGE_INFO(thd, stage_closing_tables);

#ifdef EXTRA_DEBUG
  DBUG_PRINT("tcache", ("open tables:"));
  for (table= thd->open_tables; table; table= table->next)
    DBUG_PRINT("tcache", ("table: '%s'.'%s' %p", table->s->db.str,
                          table->s->table_name.str, table));
#endif

#if defined(ENABLED_DEBUG_SYNC)
  /* debug_sync may not be initialized for some slave threads */
  if (thd->debug_sync_control)
    DEBUG_SYNC(thd, "before_close_thread_tables");
#endif

  DBUG_ASSERT(thd->transaction->stmt.is_empty() || thd->in_sub_stmt ||
              (thd->state_flags & Open_tables_state::BACKUPS_AVAIL));

  for (table= thd->open_tables; table; table= table->next)
  {
    /* Table might be in use by some outer statement. */
    DBUG_PRINT("tcache", ("table: '%s'  query_id: %lu",
                          table->s->table_name.str, (ulong) table->query_id));

    DBUG_SLOW_ASSERT(check_field_pointers(table));

    if (thd->locked_tables_mode)
    {
#ifdef WITH_PARTITION_STORAGE_ENGINE
      if (table->part_info && table->part_info->vers_require_hist_part(thd) &&
          !thd->stmt_arena->is_stmt_prepare())
        table->part_info->vers_check_limit(thd);
#endif
      /*
        For simple locking we cleanup it here because we don't close thread
        tables. For prelocking we close it when we do close thread tables.
      */
      if (thd->locked_tables_mode != LTM_PRELOCKED)
        table->vcol_cleanup_expr(thd);
    }

    /* Detach MERGE children after every statement. Even under LOCK TABLES. */
    if (thd->locked_tables_mode <= LTM_LOCK_TABLES ||
        table->query_id == thd->query_id)
    {
      DBUG_ASSERT(table->file);
      table->file->extra(HA_EXTRA_DETACH_CHILDREN);
    }
  }

  /*
    We are assuming here that thd->derived_tables contains ONLY derived
    tables for this substatement. i.e. instead of approach which uses
    query_id matching for determining which of the derived tables belong
    to this substatement we rely on the ability of substatements to
    save/restore thd->derived_tables during their execution.

    TODO: Probably even better approach is to simply associate list of
          derived tables with (sub-)statement instead of thread and destroy
          them at the end of its execution.

    Note: EXPLAIN/ANALYZE depends on derived tables being freed here. See
    sql_explain.h:ExplainDataStructureLifetime.
  */
  if (thd->derived_tables)
  {
    TABLE *next;
    /*
      Close all derived tables generated in queries like
      SELECT * FROM (SELECT * FROM t1)
    */
    for (table= thd->derived_tables ; table ; table= next)
    {
      next= table->next;
      free_tmp_table(thd, table);
    }
    thd->derived_tables= 0;
  }

  if (thd->rec_tables)
  {
    TABLE *next;
    /*
      Close all temporary tables created for recursive table references.
      This action was postponed because the table could be used in the
      statements like  ANALYZE WITH r AS (...) SELECT * from r
      where r is defined through recursion. 
    */
    for (table= thd->rec_tables ; table ; table= next)
    {
      next= table->next;
      free_tmp_table(thd, table);
    }
    thd->rec_tables= 0;
  }

  /*
    Mark all temporary tables used by this statement as free for reuse.
  */
  thd->mark_tmp_tables_as_free_for_reuse();

  if (thd->locked_tables_mode)
  {

    /* Ensure we are calling ha_reset() for all used tables */
    mark_used_tables_as_free_for_reuse(thd, thd->open_tables);

    /*
      We are under simple LOCK TABLES or we're inside a sub-statement
      of a prelocked statement, so should not do anything else.

      Note that even if we are in LTM_LOCK_TABLES mode and statement
      requires prelocking (e.g. when we are closing tables after
      failing ot "open" all tables required for statement execution)
      we will exit this function a few lines below.
    */
    if (! thd->lex->requires_prelocking())
    {
      error= 0;
      goto end;
    }

    /*
      We are in the top-level statement of a prelocked statement,
      so we have to leave the prelocked mode now with doing implicit
      UNLOCK TABLES if needed.
    */
    if (thd->locked_tables_mode == LTM_PRELOCKED_UNDER_LOCK_TABLES)
      thd->locked_tables_mode= LTM_LOCK_TABLES;

    if (thd->locked_tables_mode == LTM_LOCK_TABLES)
    {
      error= 0;
      goto end;
    }

    thd->leave_locked_tables_mode();

    /* Fallthrough */
  }

  if (thd->lock)
  {
    /*
      For RBR we flush the pending event just before we unlock all the
      tables.  This means that we are at the end of a topmost
      statement, so we ensure that the STMT_END_F flag is set on the
      pending event.  For statements that are *inside* stored
      functions, the pending event will not be flushed: that will be
      handled either before writing a query log event (inside
      binlog_query()) or when preparing a pending event.
     */
    (void)thd->binlog_flush_pending_rows_event(TRUE);
    error= mysql_unlock_tables(thd, thd->lock);
    thd->lock=0;
  }
  /*
    Closing a MERGE child before the parent would be fatal if the
    other thread tries to abort the MERGE lock in between.
  */
  while (thd->open_tables)
    (void) close_thread_table(thd, &thd->open_tables);

end:
  THD_STAGE_INFO(thd, org_stage);
  DBUG_RETURN(error);
}


/* move one table to free list */

void close_thread_table(THD *thd, TABLE **table_ptr)
{
  TABLE *table= *table_ptr;
  handler *file= table->file;
  DBUG_ENTER("close_thread_table");
  DBUG_PRINT("tcache", ("table: '%s'.'%s' %p", table->s->db.str,
                        table->s->table_name.str, table));
  DBUG_ASSERT(!file->keyread_enabled());
  DBUG_ASSERT(file->inited == handler::NONE);

  /*
    The metadata lock must be released after giving back
    the table to the table cache.
  */
  DBUG_ASSERT(thd->mdl_context.is_lock_owner(MDL_key::TABLE,
                                             table->s->db.str,
                                             table->s->table_name.str,
                                             MDL_SHARED) ||
              thd->mdl_context.is_lock_warrantee(MDL_key::TABLE,
                                                 table->s->db.str,
                                                 table->s->table_name.str,
                                                 MDL_SHARED));
  table->vcol_cleanup_expr(thd);
  table->mdl_ticket= NULL;

  file->update_global_table_stats();
  file->update_global_index_stats();
  if (unlikely(file->handler_stats) && file->handler_stats->active)
  {
    Exec_time_tracker *tracker;
    if ((tracker= file->get_time_tracker()))
      file->handler_stats->engine_time+= tracker->get_cycles();
    thd->handler_stats.add(file->handler_stats);
  }
  /*
    This look is needed to allow THD::notify_shared_lock() to
    traverse the thd->open_tables list without having to worry that
    some of the tables are removed from under it
  */

  mysql_mutex_lock(&thd->LOCK_thd_data);
  *table_ptr=table->next;
  mysql_mutex_unlock(&thd->LOCK_thd_data);

  if (! table->needs_reopen())
  {
    /* Avoid having MERGE tables with attached children in table cache. */
    file->extra(HA_EXTRA_DETACH_CHILDREN);
    /* Free memory and reset for next loop. */
    free_field_buffers_larger_than(table, MAX_TDC_BLOB_SIZE);
    file->ha_reset();
  }

  /*
    Do this *before* entering the TABLE_SHARE::tdc.LOCK_table_share
    critical section.
  */
  MYSQL_UNBIND_TABLE(file);

  tc_release_table(table);
  DBUG_VOID_RETURN;
}


/*
  Find table in list.

  SYNOPSIS
    find_table_in_list()
    table		Pointer to table list
    offset		Offset to which list in table structure to use
    db_name		Data base name
    table_name		Table name

  NOTES:
    This is called by find_table_in_global_list().

  RETURN VALUES
    NULL	Table not found
    #		Pointer to found table.
*/

TABLE_LIST *find_table_in_list(TABLE_LIST *table,
                               TABLE_LIST *TABLE_LIST::*link,
                               const LEX_CSTRING *db_name,
                               const LEX_CSTRING *table_name)
{
  for (; table; table= table->*link )
  {
    if (cmp(&table->db, db_name) == 0 &&
        cmp(&table->table_name, table_name) == 0)
      break;
  }
  return table;
}


/**
  Test that table is unique (It's only exists once in the table list)

  @param  thd                   thread handle
  @param  table                 table which should be checked
  @param  table_list            list of tables
  @param  check_flag            whether to check tables' aliases
                                Currently this is only used by INSERT

  NOTE: to exclude derived tables from check we use following mechanism:
    a) during derived table processing set THD::derived_tables_processing
    b) JOIN::prepare set SELECT::exclude_from_table_unique_test if
       THD::derived_tables_processing set. (we can't use JOIN::execute
       because for PS we perform only JOIN::prepare, but we can't set this
       flag in JOIN::prepare if we are not sure that we are in derived table
       processing loop, because multi-update call fix_fields() for some its
       items (which mean JOIN::prepare for subqueries) before unique_table
       call to detect which tables should be locked for write).
    c) find_dup_table skip all tables which belong to SELECT with
       SELECT::exclude_from_table_unique_test set.
    Also SELECT::exclude_from_table_unique_test used to exclude from check
    tables of main SELECT of multi-delete and multi-update

    We also skip tables with TABLE_LIST::prelocking_placeholder set,
    because we want to allow SELECTs from them, and their modification
    will rise the error anyway.

    TODO: when we will have table/view change detection we can do this check
          only once for PS/SP

  @retval !=0  found duplicate
  @retval 0 if table is unique
*/

static
TABLE_LIST* find_dup_table(THD *thd, TABLE_LIST *table, TABLE_LIST *table_list,
                           uint check_flag)
{
  TABLE_LIST *res= 0;
  LEX_CSTRING *d_name, *t_name, *t_alias;
  DBUG_ENTER("find_dup_table");
  DBUG_PRINT("enter", ("table alias: %s", table->alias.str));

  /*
    If this function called for query which update table (INSERT/UPDATE/...)
    then we have in table->table pointer to TABLE object which we are
    updating even if it is VIEW so we need TABLE_LIST of this TABLE object
    to get right names (even if lower_case_table_names used).

    If this function called for CREATE command that we have not opened table
    (table->table equal to 0) and right names is in current TABLE_LIST
    object.
  */
  if (table->table &&
      thd->lex->sql_command != SQLCOM_UPDATE &&
      thd->lex->sql_command != SQLCOM_UPDATE_MULTI &&
      thd->lex->sql_command != SQLCOM_DELETE &&
      thd->lex->sql_command != SQLCOM_DELETE_MULTI)
  {
    /* All MyISAMMRG children are plain MyISAM tables. */
    DBUG_ASSERT(table->table->file->ht->db_type != DB_TYPE_MRG_MYISAM);

    table= table->find_underlying_table(table->table);
    /*
      as far as we have table->table we have to find real TABLE_LIST of
      it in underlying tables
    */
    DBUG_ASSERT(table);
  }
  d_name= &table->db;
  t_name= &table->table_name;
  t_alias= &table->alias;

  DBUG_PRINT("info", ("real table: %s.%s", d_name->str, t_name->str));
  for (TABLE_LIST *tl= table_list; tl ; tl= tl->next_global, res= 0)
  {
    if (tl->select_lex && tl->select_lex->master_unit() &&
        tl->select_lex->master_unit()->executed)
    {
      /*
        There is no sense to check tables of already executed parts
        of the query
      */
      continue;
    }
    /*
      Table is unique if it is present only once in the global list
      of tables and once in the list of table locks.
    */
    if (! (res= find_table_in_global_list(tl, d_name, t_name)))
      break;
    tl= res;                       // We can continue search after this table

    /* Skip if same underlying table. */
    if (res->table && (res->table == table->table))
      continue;

    /* Skip if table is tmp table */
    if (check_flag & CHECK_DUP_SKIP_TEMP_TABLE &&
        res->table && res->table->s->tmp_table != NO_TMP_TABLE)
    {
      continue;
    }
    if (check_flag & CHECK_DUP_FOR_CREATE)
      DBUG_RETURN(res);

    /* Skip if table alias does not match. */
    if (check_flag & CHECK_DUP_ALLOW_DIFFERENT_ALIAS)
    {
      if (my_strcasecmp(table_alias_charset, t_alias->str, res->alias.str))
        continue;
    }

    /*
      If table is not excluded (could be a derived table) and table is not
      a prelocking placeholder then we found either a duplicate entry
      or a table that is part of a derived table (handled below).
      Examples are:
      INSERT INTO t1 SELECT * FROM t1;
      INSERT INTO t1 SELECT * FROM view_containing_t1;
    */
    if (res->select_lex &&
        !res->select_lex->exclude_from_table_unique_test &&
        !res->prelocking_placeholder)
      break;

    /*
      If we found entry of this table or table of SELECT which already
      processed in derived table or top select of multi-update/multi-delete
      (exclude_from_table_unique_test) or prelocking placeholder.
    */
    DBUG_PRINT("info",
               ("found same copy of table or table which we should skip"));
  }
  DBUG_RETURN(res);
}

<<<<<<< HEAD
      Try to fix by materializing the derived table if one can't do without it.
    */
    TABLE_LIST *derived=  res->belong_to_derived;
    if (derived->is_merged_derived() && !derived->derived->is_excluded())
    {
      bool materialize= true;
      if (thd->lex->sql_command == SQLCOM_UPDATE)
      {
        Sql_cmd_update *cmd= (Sql_cmd_update *) (thd->lex->m_sql_cmd);
        if (cmd->is_multitable() || derived->derived->outer_select())
          materialize= false;
        else if (!cmd->processing_as_multitable_update_prohibited(thd))
	{
          cmd->set_as_multitable();
          materialize= false;
        }
      }
      else if (thd->lex->sql_command == SQLCOM_DELETE)
     {
        Sql_cmd_delete *cmd= (Sql_cmd_delete *) (thd->lex->m_sql_cmd);
        if (cmd->is_multitable() || derived->derived->outer_select())
          materialize= false;
        else if (!cmd->processing_as_multitable_delete_prohibited(thd))
	{
          cmd->set_as_multitable();
          materialize= false;
        }
      }
      if (materialize)
      {
        DBUG_PRINT("info",
                 ("convert merged to materialization to resolve the conflict"));
        derived->change_refs_to_fields();
        derived->set_materialized_derived();
        goto retry;
      }
=======

TABLE_LIST* unique_table_in_select_list(THD *thd, TABLE_LIST *table, SELECT_LEX *sel)
{
  subselect_table_finder_param param= {thd, table, NULL};
  List_iterator_fast<Item> it(sel->item_list);
  Item *item;
  while ((item= it++))
  {
    if (item->walk(&Item::subselect_table_finder_processor, FALSE, &param))
    {
      if (param.dup == NULL)
        return ERROR_TABLE;
      return param.dup;
>>>>>>> 4d41ec08
    }
    DBUG_ASSERT(param.dup == NULL);
  }
  return NULL;
}


typedef TABLE_LIST* (*find_table_callback)(THD *thd, TABLE_LIST *table,
                                           TABLE_LIST *table_list,
                                           uint check_flag, SELECT_LEX *sel);

static
TABLE_LIST*
find_table(THD *thd, TABLE_LIST *table, TABLE_LIST *table_list,
           uint check_flag, SELECT_LEX *sel, find_table_callback callback );

TABLE_LIST* unique_table_callback(THD *thd, TABLE_LIST *table,
                                  TABLE_LIST *table_list,
                                  uint check_flag, SELECT_LEX *sel)
{
  return find_dup_table(thd, table, table_list, check_flag);
}


TABLE_LIST* unique_in_sel_table_callback(THD *thd, TABLE_LIST *table,
                                         TABLE_LIST *table_list,
                                         uint check_flag, SELECT_LEX *sel)
{
  return unique_table_in_select_list(thd, table, sel);
}

/**
  Test that the subject table of INSERT/UPDATE/DELETE/CREATE
  or (in case of MyISAMMRG) one of its children are not used later
  in the query.

  For MyISAMMRG tables, it is assumed that all the underlying
  tables of @c table (if any) are listed right after it and that
  their @c parent_l field points at the main table.


  @retval non-NULL The table list element for the table that
                   represents the duplicate. 
  @retval NULL     No duplicates found.
*/

TABLE_LIST*
unique_table(THD *thd, TABLE_LIST *table, TABLE_LIST *table_list,
             uint check_flag)
{
  return find_table(thd, table, table_list, check_flag, NULL,
                    &unique_table_callback);
}


TABLE_LIST*
unique_table_in_insert_returning_subselect(THD *thd, TABLE_LIST *table, SELECT_LEX *sel)
{
  return find_table(thd, table, NULL, 0, sel,
                    &unique_in_sel_table_callback);

}


static
TABLE_LIST*
find_table(THD *thd, TABLE_LIST *table, TABLE_LIST *table_list,
           uint check_flag, SELECT_LEX *sel, find_table_callback callback )
{
  TABLE_LIST *dup;

  table= table->find_table_for_update();

  if (table->table &&
      table->table->file->ha_table_flags() & HA_CAN_MULTISTEP_MERGE)
  {
    TABLE_LIST *child;
    dup= NULL;
    /* Check duplicates of all merge children. */
    for (child= table->next_global; child;
         child= child->next_global)
    {
      if (child->table &&
          child->table->file->ha_table_flags() & HA_CAN_MULTISTEP_MERGE)
        continue;

      /*
        Ensure that the child has one parent that is the table that is
        updated.
      */
      TABLE_LIST *tmp_parent= child;
      while ((tmp_parent= tmp_parent->parent_l))
      {
        if (tmp_parent == table)
          break;
      }
      if (!tmp_parent)
        break;

      if ((dup= (*callback)(thd, child, child->next_global, check_flag, sel)))
        break;
    }
  }
  else
    dup= (*callback)(thd, table, table_list, check_flag, sel);
  return dup;
}


/*
  Issue correct error message in case we found 2 duplicate tables which
  prevent some update operation

  SYNOPSIS
    update_non_unique_table_error()
    update      table which we try to update
    operation   name of update operation
    duplicate   duplicate table which we found

  NOTE:
    here we hide view underlying tables if we have them
*/

void update_non_unique_table_error(TABLE_LIST *update,
                                   const char *operation,
                                   TABLE_LIST *duplicate)
{
  update= update->top_table();
  duplicate= duplicate->top_table();
  if (!update->view || !duplicate->view ||
      update->view == duplicate->view ||
      update->view_name.length != duplicate->view_name.length ||
      update->view_db.length != duplicate->view_db.length ||
      lex_string_cmp(table_alias_charset,
                     &update->view_name, &duplicate->view_name) != 0 ||
      lex_string_cmp(table_alias_charset,
                     &update->view_db, &duplicate->view_db) != 0)
  {
    /*
      it is not the same view repeated (but it can be parts of the same copy
      of view), so we have to hide underlying tables.
    */
    if (update->view)
    {
      /* Issue the ER_NON_INSERTABLE_TABLE error for an INSERT */
      if (update->view == duplicate->view)
        my_error(!strncmp(operation, "INSERT", 6) ?
                 ER_NON_INSERTABLE_TABLE : ER_NON_UPDATABLE_TABLE, MYF(0),
                 update->alias.str, operation);
      else
        my_error(ER_VIEW_PREVENT_UPDATE, MYF(0),
                 (duplicate->view ? duplicate->alias.str : update->alias.str),
                 operation, update->alias.str);
      return;
    }
    if (duplicate->view)
    {
      my_error(ER_VIEW_PREVENT_UPDATE, MYF(0), duplicate->alias.str, operation,
               update->alias.str);
      return;
    }
  }
  my_error(ER_UPDATE_TABLE_USED, MYF(0), update->alias.str, operation);
}


/**
   Force all other threads to stop using the table by upgrading
   metadata lock on it and remove unused TABLE instances from cache.

   @param thd      Thread handler
   @param table    Table to remove from cache
   @param function HA_EXTRA_PREPARE_FOR_DROP if table is to be deleted
                   HA_EXTRA_FORCE_REOPEN if table is not be used
                   HA_EXTRA_PREPARE_FOR_RENAME if table is to be renamed
                   HA_EXTRA_NOT_USED             Don't call extra()

   @note When returning, the table will be unusable for other threads
         until metadata lock is downgraded.

   @retval FALSE Success.
   @retval TRUE  Failure (e.g. because thread was killed).
*/

bool wait_while_table_is_used(THD *thd, TABLE *table,
                              enum ha_extra_function function)
{
  DBUG_ENTER("wait_while_table_is_used");
  DBUG_ASSERT(!table->s->tmp_table);
  DBUG_PRINT("enter", ("table: '%s'  share: %p  db_stat: %u",
                       table->s->table_name.str, table->s,
                       table->db_stat));

  if (thd->mdl_context.upgrade_shared_lock(
             table->mdl_ticket, MDL_EXCLUSIVE,
             thd->variables.lock_wait_timeout))
    DBUG_RETURN(TRUE);

  table->s->tdc->flush(thd, true);
  /* extra() call must come only after all instances above are closed */
  if (function != HA_EXTRA_NOT_USED)
  {
    int error= table->file->extra(function);
    if (error)
      table->file->print_error(error, MYF(0));
    DBUG_RETURN(error);
  }
  DBUG_RETURN(FALSE);
}


/**
  Close a and drop a just created table in CREATE TABLE ... SELECT.

  @param  thd         Thread handle
  @param  table       TABLE object for the table to be dropped
  @param  db_name     Name of database for this table
  @param  table_name  Name of this table

  This routine assumes that the table to be closed is open only
  by the calling thread, so we needn't wait until other threads
  close the table. It also assumes that the table is first
  in thd->open_ables and a data lock on it, if any, has been
  released. To sum up, it's tuned to work with
  CREATE TABLE ... SELECT and CREATE TABLE .. SELECT only.
  Note, that currently CREATE TABLE ... SELECT is not supported
  under LOCK TABLES. This function, still, can be called in
  prelocked mode, e.g. if we do CREATE TABLE .. SELECT f1();
*/

void drop_open_table(THD *thd, TABLE *table, const LEX_CSTRING *db_name,
                     const LEX_CSTRING *table_name)
{
  DBUG_ENTER("drop_open_table");
  if (table->s->tmp_table)
    thd->drop_temporary_table(table, NULL, true);
  else
  {
    DBUG_ASSERT(table == thd->open_tables);

    handlerton *table_type= table->s->db_type();
    table->file->extra(HA_EXTRA_PREPARE_FOR_DROP);
    table->s->tdc->flush(thd, true);
    close_thread_table(thd, &thd->open_tables);
    /* Remove the table from the storage engine and rm the .frm. */
    quick_rm_table(thd, table_type, db_name, table_name, 0);
 }
  DBUG_VOID_RETURN;
}


/**
  An error handler which converts, if possible, ER_LOCK_DEADLOCK error
  that can occur when we are trying to acquire a metadata lock to
  a request for back-off and re-start of open_tables() process.
*/

class MDL_deadlock_handler : public Internal_error_handler
{
public:
  MDL_deadlock_handler(Open_table_context *ot_ctx_arg)
    : m_ot_ctx(ot_ctx_arg), m_is_active(FALSE)
  {}

  ~MDL_deadlock_handler() override = default;

  bool handle_condition(THD *thd,
                                uint sql_errno,
                                const char* sqlstate,
                                Sql_condition::enum_warning_level *level,
                                const char* msg,
                                Sql_condition ** cond_hdl) override;

private:
  /** Open table context to be used for back-off request. */
  Open_table_context *m_ot_ctx;
  /**
    Indicates that we are already in the process of handling
    ER_LOCK_DEADLOCK error. Allows to re-emit the error from
    the error handler without falling into infinite recursion.
  */
  bool m_is_active;
};


bool MDL_deadlock_handler::handle_condition(THD *,
                                            uint sql_errno,
                                            const char*,
                                            Sql_condition::enum_warning_level*,
                                            const char*,
                                            Sql_condition ** cond_hdl)
{
  *cond_hdl= NULL;
  if (! m_is_active && sql_errno == ER_LOCK_DEADLOCK)
  {
    /* Disable the handler to avoid infinite recursion. */
    m_is_active= TRUE;
    (void) m_ot_ctx->request_backoff_action(
             Open_table_context::OT_BACKOFF_AND_RETRY,
             NULL);
    m_is_active= FALSE;
    /*
      If the above back-off request failed, a new instance of
      ER_LOCK_DEADLOCK error was emitted. Thus the current
      instance of error condition can be treated as handled.
    */
    return TRUE;
  }
  return FALSE;
}


/**
  Try to acquire an MDL lock for a table being opened.

  @param[in,out] thd      Session context, to report errors.
  @param[out]    ot_ctx   Open table context, to hold the back off
                          state. If we failed to acquire a lock
                          due to a lock conflict, we add the
                          failed request to the open table context.
  @param[in,out] mdl_request A request for an MDL lock.
                          If we managed to acquire a ticket
                          (no errors or lock conflicts occurred),
                          contains a reference to it on
                          return. However, is not modified if MDL
                          lock type- modifying flags were provided.
  @param[in]    flags flags MYSQL_OPEN_FORCE_SHARED_MDL,
                          MYSQL_OPEN_FORCE_SHARED_HIGH_PRIO_MDL or
                          MYSQL_OPEN_FAIL_ON_MDL_CONFLICT
                          @sa open_table().
  @param[out]   mdl_ticket Only modified if there was no error.
                          If we managed to acquire an MDL
                          lock, contains a reference to the
                          ticket, otherwise is set to NULL.

  @retval TRUE  An error occurred.
  @retval FALSE No error, but perhaps a lock conflict, check mdl_ticket.
*/

static bool
open_table_get_mdl_lock(THD *thd, Open_table_context *ot_ctx,
                        MDL_request *mdl_request,
                        uint flags,
                        MDL_ticket **mdl_ticket)
{
  MDL_request mdl_request_shared;

  if (flags & (MYSQL_OPEN_FORCE_SHARED_MDL |
               MYSQL_OPEN_FORCE_SHARED_HIGH_PRIO_MDL))
  {
    /*
      MYSQL_OPEN_FORCE_SHARED_MDL flag means that we are executing
      PREPARE for a prepared statement and want to override
      the type-of-operation aware metadata lock which was set
      in the parser/during view opening with a simple shared
      metadata lock.
      This is necessary to allow concurrent execution of PREPARE
      and LOCK TABLES WRITE statement against the same table.

      MYSQL_OPEN_FORCE_SHARED_HIGH_PRIO_MDL flag means that we open
      the table in order to get information about it for one of I_S
      queries and also want to override the type-of-operation aware
      shared metadata lock which was set earlier (e.g. during view
      opening) with a high-priority shared metadata lock.
      This is necessary to avoid unnecessary waiting and extra
      ER_WARN_I_S_SKIPPED_TABLE warnings when accessing I_S tables.

      These two flags are mutually exclusive.
    */
    DBUG_ASSERT(!(flags & MYSQL_OPEN_FORCE_SHARED_MDL) ||
                !(flags & MYSQL_OPEN_FORCE_SHARED_HIGH_PRIO_MDL));

    MDL_REQUEST_INIT_BY_KEY(&mdl_request_shared, &mdl_request->key,
        flags & MYSQL_OPEN_FORCE_SHARED_MDL ? MDL_SHARED : MDL_SHARED_HIGH_PRIO,
        MDL_TRANSACTION);
    mdl_request= &mdl_request_shared;
  }

  if (flags & MYSQL_OPEN_FAIL_ON_MDL_CONFLICT)
  {
    /*
      When table is being open in order to get data for I_S table,
      we might have some tables not only open but also locked (e.g. when
      this happens under LOCK TABLES or in a stored function).
      As a result by waiting on a conflicting metadata lock to go away
      we may create a deadlock which won't entirely belong to the
      MDL subsystem and thus won't be detectable by this subsystem's
      deadlock detector.
      To avoid such situation we skip the trouble-making table if
      there is a conflicting lock.
    */
    if (thd->mdl_context.try_acquire_lock(mdl_request))
      return TRUE;
    if (mdl_request->ticket == NULL)
    {
      my_error(ER_WARN_I_S_SKIPPED_TABLE, MYF(0),
               mdl_request->key.db_name(), mdl_request->key.name());
      return TRUE;
    }
  }
  else
  {
    /*
      We are doing a normal table open. Let us try to acquire a metadata
      lock on the table. If there is a conflicting lock, acquire_lock()
      will wait for it to go away. Sometimes this waiting may lead to a
      deadlock, with the following results:
      1) If a deadlock is entirely within MDL subsystem, it is
         detected by the deadlock detector of this subsystem.
         ER_LOCK_DEADLOCK error is produced. Then, the error handler
         that is installed prior to the call to acquire_lock() attempts
         to request a back-off and retry. Upon success, ER_LOCK_DEADLOCK
         error is suppressed, otherwise propagated up the calling stack.
      2) Otherwise, a deadlock may occur when the wait-for graph
         includes edges not visible to the MDL deadlock detector.
         One such example is a wait on an InnoDB row lock, e.g. when:
         conn C1 gets SR MDL lock on t1 with SELECT * FROM t1
         conn C2 gets a row lock on t2 with  SELECT * FROM t2 FOR UPDATE
         conn C3 gets in and waits on C1 with DROP TABLE t0, t1
         conn C2 continues and blocks on C3 with SELECT * FROM t0
         conn C1 deadlocks by waiting on C2 by issuing SELECT * FROM
         t2 LOCK IN SHARE MODE.
         Such circular waits are currently only resolved by timeouts,
         e.g. @@innodb_lock_wait_timeout or @@lock_wait_timeout.
    */
    MDL_deadlock_handler mdl_deadlock_handler(ot_ctx);

    thd->push_internal_handler(&mdl_deadlock_handler);
    bool result= thd->mdl_context.acquire_lock(mdl_request,
                                               ot_ctx->get_timeout());
    thd->pop_internal_handler();

    if (result && !ot_ctx->can_recover_from_failed_open())
      return TRUE;
  }
  *mdl_ticket= mdl_request->ticket;
  return FALSE;
}

#ifdef WITH_PARTITION_STORAGE_ENGINE
/* Set all [named] partitions as used. */
static int set_partitions_as_used(TABLE_LIST *tl, TABLE *t)
{
  if (t->part_info)
    return t->file->change_partitions_to_open(tl->partition_names);
  return 0;
}
#endif


/**
  Check if the given table is actually a VIEW that was LOCK-ed

  @param thd            Thread context.
  @param t              Table to check.

  @retval TRUE  The 't'-table is a locked view
                needed to remedy problem before retrying again.
  @retval FALSE 't' was not locked, not a VIEW or an error happened.
*/

bool is_locked_view(THD *thd, TABLE_LIST *t)
{
  DBUG_ENTER("is_locked_view");
  /*
   Is this table a view and not a base table?
   (it is work around to allow to open view with locked tables,
   real fix will be made after definition cache will be made)

   Since opening of view which was not explicitly locked by LOCK
   TABLES breaks metadata locking protocol (potentially can lead
   to deadlocks) it should be disallowed.
  */
  if (thd->mdl_context.is_lock_owner(MDL_key::TABLE, t->db.str,
                                     t->table_name.str, MDL_SHARED))
  {
    char path[FN_REFLEN + 1];
    build_table_filename(path, sizeof(path) - 1,
                         t->db.str, t->table_name.str, reg_ext, 0);
    /*
      Note that we can't be 100% sure that it is a view since it's
      possible that we either simply have not found unused TABLE
      instance in THD::open_tables list or were unable to open table
      during prelocking process (in this case in theory we still
      should hold shared metadata lock on it).
    */
    if (dd_frm_is_view(thd, path))
    {
      /*
        If parent_l of the table_list is non null then a merge table
        has this view as child table, which is not supported.
      */
      if (t->parent_l)
      {
        my_error(ER_WRONG_MRG_TABLE, MYF(0));
        DBUG_RETURN(FALSE);
      }

      if (!tdc_open_view(thd, t, CHECK_METADATA_VERSION))
      {
        DBUG_ASSERT(t->view != 0);
        DBUG_RETURN(TRUE); // VIEW
      }
    }
  }

  DBUG_RETURN(FALSE);
}


#ifdef WITH_PARTITION_STORAGE_ENGINE
/**
  Switch part_info->hist_part and request partition creation if needed.

  @retval true  Error or partition creation was requested.
  @retval false No error
*/
bool TABLE::vers_switch_partition(THD *thd, TABLE_LIST *table_list,
                                  Open_table_context *ot_ctx)
{
  if (!part_info || part_info->part_type != VERSIONING_PARTITION ||
      table_list->vers_conditions.delete_history ||
      thd->stmt_arena->is_stmt_prepare() ||
      table_list->lock_type < TL_WRITE_ALLOW_WRITE ||
      table_list->mdl_request.type < MDL_SHARED_WRITE ||
      table_list->mdl_request.type == MDL_EXCLUSIVE)
  {
    return false;
  }

  /*
    NOTE: we need this condition of prelocking_placeholder because we cannot do
    auto-create after the transaction is started. Auto-create does
    close_tables_for_reopen() and that is not possible under started transaction.
    Also the transaction may not be cancelled at that moment: f.ex. trigger
    after insert is run when some data is already written.

    We must do auto-creation for PRELOCK_ROUTINE tables at the initial
    open_tables() no matter what initiating sql_command is.
  */
  if (table_list->prelocking_placeholder != TABLE_LIST::PRELOCK_ROUTINE)
  {
    switch (thd->lex->sql_command)
    {
      case SQLCOM_INSERT_SELECT:
      case SQLCOM_INSERT:
        if (thd->lex->duplicates != DUP_UPDATE)
          return false;
        break;
      case SQLCOM_LOAD:
        if (thd->lex->duplicates != DUP_REPLACE)
          return false;
        break;
      case SQLCOM_LOCK_TABLES:
      case SQLCOM_DELETE:
      case SQLCOM_UPDATE:
      case SQLCOM_REPLACE:
      case SQLCOM_REPLACE_SELECT:
      case SQLCOM_DELETE_MULTI:
      case SQLCOM_UPDATE_MULTI:
        break;
      default:
        /*
          TODO: make row events set thd->lex->sql_command appropriately.

          Sergei Golubchik: f.ex. currently row events increment
          thd->status_var.com_stat[] each event for its own SQLCOM_xxx, it won't be
          needed if they'll just set thd->lex->sql_command.
        */
        if (thd->rgi_slave && thd->rgi_slave->current_event &&
            thd->lex->sql_command == SQLCOM_END)
        {
          switch (thd->rgi_slave->current_event->get_type_code())
          {
          case UPDATE_ROWS_EVENT:
          case UPDATE_ROWS_EVENT_V1:
          case DELETE_ROWS_EVENT:
          case DELETE_ROWS_EVENT_V1:
            break;
          default:;
            return false;
          }
        }
        break;
    }
    DBUG_ASSERT(!thd->lex->last_table() ||
                !thd->lex->last_table()->vers_conditions.delete_history);
  }

  if (table_list->partition_names)
  {
    my_error(ER_VERS_NOT_ALLOWED, MYF(0), s->db.str, s->table_name.str);
    return true;
  }

  TABLE *table= this;

  /*
      NOTE: The semantics of vers_set_hist_part() is twofold: even when we
      don't need auto-create, we need to update part_info->hist_part.
  */
  uint *create_count= (table_list->vers_skip_create == thd->query_id) ?
    NULL : &ot_ctx->vers_create_count;
  table_list->vers_skip_create= thd->query_id;
  if (table->part_info->vers_set_hist_part(thd, create_count))
    return true;
  if (ot_ctx->vers_create_count)
  {
    Open_table_context::enum_open_table_action action;
    TABLE_LIST *table_arg;
    mysql_mutex_lock(&table->s->LOCK_share);
    if (!table->s->vers_skip_auto_create)
    {
      table->s->vers_skip_auto_create= true;
      action= Open_table_context::OT_ADD_HISTORY_PARTITION;
      table_arg= table_list;
    }
    else
    {
      /*
          NOTE: this may repeat multiple times until creating thread acquires
          MDL_EXCLUSIVE. Since auto-creation is rare operation this is acceptable.
          We could suspend this thread on cond-var but we must first exit
          MDL_SHARED_WRITE and we cannot store cond-var into TABLE_SHARE
          because it is already released and there is no guarantee that it will
          be same instance if we acquire it again.
      */
      table_list->vers_skip_create= 0;
      ot_ctx->vers_create_count= 0;
      action= Open_table_context::OT_REOPEN_TABLES;
      table_arg= NULL;
      DEBUG_SYNC(thd, "reopen_history_partition");
    }
    mysql_mutex_unlock(&table->s->LOCK_share);
    ot_ctx->request_backoff_action(action, table_arg);
    return true;
  }

  return false;
}
#endif /* WITH_PARTITION_STORAGE_ENGINE */


/**
  Open a base table.

  @param thd            Thread context.
  @param table_list     Open first table in list.
  @param ot_ctx         Context with flags which modify how open works
                        and which is used to recover from a failed
                        open_table() attempt.
                        Some examples of flags:
                        MYSQL_OPEN_IGNORE_FLUSH - Open table even if
                        someone has done a flush. No version number
                        checking is done.
                        MYSQL_OPEN_HAS_MDL_LOCK - instead of acquiring
                        metadata locks rely on that caller already has
                        appropriate ones.

  Uses a cache of open tables to find a TABLE instance not in use.

  If TABLE_LIST::open_strategy is set to OPEN_IF_EXISTS, the table is
  opened only if it exists. If the open strategy is OPEN_STUB, the
  underlying table is never opened. In both cases, metadata locks are
  always taken according to the lock strategy.

  The function used to open temporary tables, but now it opens base tables
  only.

  @retval TRUE  Open failed. "action" parameter may contain type of action
                needed to remedy problem before retrying again.
  @retval FALSE Success. Members of TABLE_LIST structure are filled properly
                (e.g.  TABLE_LIST::table is set for real tables and
                TABLE_LIST::view is set for views).
*/

bool open_table(THD *thd, TABLE_LIST *table_list, Open_table_context *ot_ctx)
{
  TABLE *table;
  const char *key;
  uint	key_length;
  const LEX_CSTRING &alias= table_list->alias;
  uint flags= ot_ctx->get_flags();
  MDL_ticket *mdl_ticket;
  TABLE_SHARE *share;
  uint gts_flags;
  bool from_share= false;
#ifdef WITH_PARTITION_STORAGE_ENGINE
  int part_names_error=0;
#endif
  DBUG_ENTER("open_table");

  /*
    The table must not be opened already. The table can be pre-opened for
    some statements if it is a temporary table.

    open_temporary_table() must be used to open temporary tables.
  */
  DBUG_ASSERT(!table_list->table);

  /* an open table operation needs a lot of the stack space */
  if (check_stack_overrun(thd, STACK_MIN_SIZE_FOR_OPEN, (uchar *)&alias))
    DBUG_RETURN(TRUE);

  if (!(flags & MYSQL_OPEN_IGNORE_KILLED) && thd->killed)
  {
    thd->send_kill_message();
    DBUG_RETURN(TRUE);
  }

  /*
    Check if we're trying to take a write lock in a read only transaction.

    Note that we allow write locks on log tables as otherwise logging
    to general/slow log would be disabled in read only transactions.
  */
  if (table_list->mdl_request.is_write_lock_request() &&
      thd->tx_read_only &&
      !(flags & (MYSQL_LOCK_LOG_TABLE | MYSQL_OPEN_HAS_MDL_LOCK)))
  {
    my_error(ER_CANT_EXECUTE_IN_READ_ONLY_TRANSACTION, MYF(0));
    DBUG_RETURN(true);
  }

  if (!table_list->db.str)
  {
    my_error(ER_NO_DB_ERROR, MYF(0));
    DBUG_RETURN(true);
  }

  key_length= get_table_def_key(table_list, &key);

  /*
    If we're in pre-locked or LOCK TABLES mode, let's try to find the
    requested table in the list of pre-opened and locked tables. If the
    table is not there, return an error - we can't open not pre-opened
    tables in pre-locked/LOCK TABLES mode.
    TODO: move this block into a separate function.
  */
  if (thd->locked_tables_mode &&
      ! (flags & MYSQL_OPEN_GET_NEW_TABLE))
  {						// Using table locks
    TABLE *best_table= 0;
    int best_distance= INT_MIN;
    for (table=thd->open_tables; table ; table=table->next)
    {
      if (table->s->table_cache_key.length == key_length &&
	  !memcmp(table->s->table_cache_key.str, key, key_length))
      {
        if (Lex_ident_table(table->alias.to_lex_cstring()).streq(alias) &&
            table->query_id != thd->query_id && /* skip tables already used */
            (thd->locked_tables_mode == LTM_LOCK_TABLES ||
             table->query_id == 0))
        {
          int distance= ((int) table->reginfo.lock_type -
                         (int) table_list->lock_type);

          /*
            Find a table that either has the exact lock type requested,
            or has the best suitable lock. In case there is no locked
            table that has an equal or higher lock than requested,
            we us the closest matching lock to be able to produce an error
            message about wrong lock mode on the table. The best_table
            is changed if bd < 0 <= d or bd < d < 0 or 0 <= d < bd.

            distance <  0 - No suitable lock found
            distance >  0 - we have lock mode higher then we require
            distance == 0 - we have lock mode exactly which we need
          */
          if ((best_distance < 0 && distance > best_distance) ||
              (distance >= 0 && distance < best_distance))
          {
            best_distance= distance;
            best_table= table;
            if (best_distance == 0)
            {
              /*
                We have found a perfect match and can finish iterating
                through open tables list. Check for table use conflict
                between calling statement and SP/trigger is done in
                lock_tables().
              */
              break;
            }
          }
        }
      }
    }
    if (best_table)
    {
      table= best_table;
      table->query_id= thd->query_id;
      table->init(thd, table_list);
      DBUG_PRINT("info",("Using locked table"));
#ifdef WITH_PARTITION_STORAGE_ENGINE
      part_names_error= set_partitions_as_used(table_list, table);
      if (!part_names_error
          && table->vers_switch_partition(thd, table_list, ot_ctx))
        DBUG_RETURN(true);
#endif
      goto reset;
    }

    if (is_locked_view(thd, table_list))
    {
      if (table_list->sequence)
      {
        my_error(ER_NOT_SEQUENCE, MYF(0), table_list->db.str, table_list->alias.str);
        DBUG_RETURN(true);
      }
      DBUG_RETURN(FALSE); // VIEW
    }

    /*
      No table in the locked tables list. In case of explicit LOCK TABLES
      this can happen if a user did not include the table into the list.
      In case of pre-locked mode locked tables list is generated automatically,
      so we may only end up here if the table did not exist when
      locked tables list was created.
    */
    if (thd->locked_tables_mode == LTM_PRELOCKED)
      my_error(ER_NO_SUCH_TABLE, MYF(0), table_list->db.str, table_list->alias.str);
    else
      my_error(ER_TABLE_NOT_LOCKED, MYF(0), alias.str);
    DBUG_RETURN(TRUE);
  }

  /*
    Non pre-locked/LOCK TABLES mode, and the table is not temporary.
    This is the normal use case.
  */

  if (! (flags & MYSQL_OPEN_HAS_MDL_LOCK))
  {
    if (open_table_get_mdl_lock(thd, ot_ctx, &table_list->mdl_request,
                                flags, &mdl_ticket) ||
        mdl_ticket == NULL)
    {
      DEBUG_SYNC(thd, "before_open_table_wait_refresh");
      DBUG_RETURN(TRUE);
    }
    DEBUG_SYNC(thd, "after_open_table_mdl_shared");
  }
  else
  {
    /*
      Grab reference to the MDL lock ticket that was acquired
      by the caller.
    */
    mdl_ticket= table_list->mdl_request.ticket;
  }

  if (table_list->open_strategy == TABLE_LIST::OPEN_IF_EXISTS)
  {
    if (!ha_table_exists(thd, &table_list->db, &table_list->table_name))
      DBUG_RETURN(FALSE);
  }
  else if (table_list->open_strategy == TABLE_LIST::OPEN_STUB)
    DBUG_RETURN(FALSE);

  /* Table exists. Let us try to open it. */

  if (table_list->i_s_requested_object & OPEN_TABLE_ONLY)
    gts_flags= GTS_TABLE;
  else if (table_list->i_s_requested_object &  OPEN_VIEW_ONLY)
    gts_flags= GTS_VIEW;
  else
    gts_flags= GTS_TABLE | GTS_VIEW;

retry_share:

  share= tdc_acquire_share(thd, table_list, gts_flags, &table);

  if (unlikely(!share))
  {
    /*
      Hide "Table doesn't exist" errors if the table belongs to a view.
      The check for thd->is_error() is necessary to not push an
      unwanted error in case the error was already silenced.
      @todo Rework the alternative ways to deal with ER_NO_SUCH TABLE.
    */
    if (thd->is_error())
    {
      if (table_list->parent_l)
      {
        thd->clear_error();
        my_error(ER_WRONG_MRG_TABLE, MYF(0));
      }
      else if (table_list->belong_to_view)
      {
        TABLE_LIST *view= table_list->belong_to_view;
        thd->clear_error();
        my_error(ER_VIEW_INVALID, MYF(0),
                 view->view_db.str, view->view_name.str);
      }
    }
    DBUG_RETURN(TRUE);
  }

  /*
    Check if this TABLE_SHARE-object corresponds to a view. Note, that there is
    no need to check TABLE_SHARE::tdc.flushed as we do for regular tables,
    because view shares are always up to date.
  */
  if (share->is_view)
  {
    /*
      If parent_l of the table_list is non null then a merge table
      has this view as child table, which is not supported.
    */
    if (table_list->parent_l)
    {
      my_error(ER_WRONG_MRG_TABLE, MYF(0));
      goto err_lock;
    }
    if (table_list->sequence)
    {
      my_error(ER_NOT_SEQUENCE, MYF(0), table_list->db.str,
               table_list->alias.str);
      goto err_lock;
    }

    /*
      This table is a view. Validate its metadata version: in particular,
      that it was a view when the statement was prepared.
    */
    if (check_and_update_table_version(thd, table_list, share))
      goto err_lock;

    /* Open view */
    if (mysql_make_view(thd, share, table_list, false))
      goto err_lock;

    /* TODO: Don't free this */
    tdc_release_share(share);

    DBUG_ASSERT(table_list->view);

    DBUG_RETURN(FALSE);
  }

#ifdef WITH_WSREP
  if (!((flags & MYSQL_OPEN_IGNORE_FLUSH) ||
        (thd->wsrep_applier)))
#else
  if (!(flags & MYSQL_OPEN_IGNORE_FLUSH))
#endif
  {
    if (share->tdc->flushed)
    {
      /*
        We already have an MDL lock. But we have encountered an old
        version of table in the table definition cache which is possible
        when someone changes the table version directly in the cache
        without acquiring a metadata lock (e.g. this can happen during
        "rolling" FLUSH TABLE(S)).
        Release our reference to share, wait until old version of
        share goes away and then try to get new version of table share.
      */
      if (table)
        tc_release_table(table);
      else
        tdc_release_share(share);

      MDL_deadlock_handler mdl_deadlock_handler(ot_ctx);
      bool wait_result;

      thd->push_internal_handler(&mdl_deadlock_handler);
      wait_result= tdc_wait_for_old_version(thd, table_list->db.str,
                                            table_list->table_name.str,
                                            ot_ctx->get_timeout(),
                                            mdl_ticket->get_deadlock_weight());
      thd->pop_internal_handler();

      if (wait_result)
        DBUG_RETURN(TRUE);

      goto retry_share;
    }

    if (thd->open_tables && thd->open_tables->s->tdc->flushed)
    {
      /*
        If the version changes while we're opening the tables,
        we have to back off, close all the tables opened-so-far,
        and try to reopen them. Note: refresh_version is currently
        changed only during FLUSH TABLES.
      */
      if (table)
        tc_release_table(table);
      else
        tdc_release_share(share);
      (void)ot_ctx->request_backoff_action(Open_table_context::OT_REOPEN_TABLES,
                                           NULL);
      DBUG_RETURN(TRUE);
    }
  }

  if (table)
  {
    DBUG_ASSERT(table->file != NULL);
    if (table->file->discover_check_version())
    {
      tc_release_table(table);
      (void) ot_ctx->request_backoff_action(Open_table_context::OT_DISCOVER,
                                            table_list);
      DBUG_RETURN(TRUE);
    }
    table->file->rebind_psi();
#ifdef WITH_PARTITION_STORAGE_ENGINE
    part_names_error= set_partitions_as_used(table_list, table);
#endif
  }
  else
  {
    enum open_frm_error error;
    /* make a new table */
    if (!(table=(TABLE*) my_malloc(key_memory_TABLE, sizeof(*table),
                                   MYF(MY_WME))))
      goto err_lock;

    error= open_table_from_share(thd, share, &table_list->alias,
                                 HA_OPEN_KEYFILE | HA_TRY_READ_ONLY,
                                 EXTRA_RECORD,
                                 thd->open_options, table, FALSE,
                                 IF_PARTITIONING(table_list->partition_names,0));

    if (unlikely(error))
    {
      my_free(table);

      if (error == OPEN_FRM_DISCOVER)
        (void) ot_ctx->request_backoff_action(Open_table_context::OT_DISCOVER,
                                              table_list);
      else if (share->crashed)
      {
        if (!(flags & MYSQL_OPEN_IGNORE_REPAIR))
          (void) ot_ctx->request_backoff_action(Open_table_context::OT_REPAIR,
                                                table_list);
        else
          table_list->crashed= 1;  /* Mark that table was crashed */
      }
      goto err_lock;
    }
    if (open_table_entry_fini(thd, share, table))
    {
      closefrm(table);
      my_free(table);
      goto err_lock;
    }

    /* Add table to the share's used tables list. */
    tc_add_table(thd, table);
    from_share= true;
  }

#ifdef WITH_PARTITION_STORAGE_ENGINE
  if (!part_names_error &&
      table->vers_switch_partition(thd, table_list, ot_ctx))
  {
    MYSQL_UNBIND_TABLE(table->file);
    tc_release_table(table);
    DBUG_RETURN(true);
  }
#endif /* WITH_PARTITION_STORAGE_ENGINE */

  if (!(flags & MYSQL_OPEN_HAS_MDL_LOCK) &&
      table->s->table_category < TABLE_CATEGORY_INFORMATION)
  {
    /*
      We are not under LOCK TABLES and going to acquire write-lock/
      modify the base table. We need to acquire protection against
      global read lock until end of this statement in order to have
      this statement blocked by active FLUSH TABLES WITH READ LOCK.

      We don't need to acquire this protection under LOCK TABLES as
      such protection already acquired at LOCK TABLES time and
      not released until UNLOCK TABLES.

      We don't block statements which modify only temporary tables
      as these tables are not preserved by any form of
      backup which uses FLUSH TABLES WITH READ LOCK.

      TODO: The fact that we sometimes acquire protection against
            GRL only when we encounter table to be write-locked
            slightly increases probability of deadlock.
            This problem will be solved once Alik pushes his
            temporary table refactoring patch and we can start
            pre-acquiring metadata locks at the beggining of
            open_tables() call.
    */
    enum enum_mdl_type mdl_type= MDL_BACKUP_DML;

    if (table->s->table_category != TABLE_CATEGORY_USER)
      mdl_type= MDL_BACKUP_SYS_DML;
    else if (table->s->online_backup)
      mdl_type= MDL_BACKUP_TRANS_DML;

    if (table_list->mdl_request.is_write_lock_request() &&
        ! (flags & (MYSQL_OPEN_IGNORE_GLOBAL_READ_LOCK |
                    MYSQL_OPEN_FORCE_SHARED_MDL |
                    MYSQL_OPEN_FORCE_SHARED_HIGH_PRIO_MDL |
                    MYSQL_OPEN_SKIP_SCOPED_MDL_LOCK)) &&
        ! ot_ctx->has_protection_against_grl(mdl_type))
    {
      MDL_request protection_request;
      MDL_deadlock_handler mdl_deadlock_handler(ot_ctx);

      if (thd->has_read_only_protection())
      {
        MYSQL_UNBIND_TABLE(table->file);
        table->vcol_cleanup_expr(thd);
        tc_release_table(table);
        DBUG_RETURN(TRUE);
      }

      MDL_REQUEST_INIT(&protection_request, MDL_key::BACKUP, "", "", mdl_type,
                       MDL_STATEMENT);

      /*
        Install error handler which if possible will convert deadlock error
        into request to back-off and restart process of opening tables.
      */
      thd->push_internal_handler(&mdl_deadlock_handler);
      bool result= thd->mdl_context.acquire_lock(&protection_request,
                                                 ot_ctx->get_timeout());
      thd->pop_internal_handler();

      if (result)
      {
        MYSQL_UNBIND_TABLE(table->file);
        table->vcol_cleanup_expr(thd);
        tc_release_table(table);
        DBUG_RETURN(TRUE);
      }

      ot_ctx->set_has_protection_against_grl(mdl_type);
    }
  }

  table->mdl_ticket= mdl_ticket;
  table->reginfo.lock_type=TL_READ;		/* Assume read */

  table->init(thd, table_list);

  DBUG_ASSERT(table != thd->open_tables);
  table->next= thd->open_tables;		/* Link into simple list */
  thd->set_open_tables(table);

 reset:
  /*
    Check that there is no reference to a condition from an earlier query
    (cf. Bug#58553). 
  */
  DBUG_ASSERT(table->file->pushed_cond == NULL);
  table_list->updatable= 1; // It is not derived table nor non-updatable VIEW
  table_list->table= table;

  if (!from_share && table->vcol_fix_expr(thd))
    DBUG_RETURN(true);

#ifdef WITH_PARTITION_STORAGE_ENGINE
  if (unlikely(table->part_info))
  {
    /* Partitions specified were incorrect.*/
    if (part_names_error)
    {
      table->file->print_error(part_names_error, MYF(0));
      DBUG_RETURN(true);
    }
  }
  else if (table_list->partition_names)
  {
    /* Don't allow PARTITION () clause on a nonpartitioned table */
    my_error(ER_PARTITION_CLAUSE_ON_NONPARTITIONED, MYF(0));
    DBUG_RETURN(true);
  }
#endif
  if (table_list->sequence && table->s->table_type != TABLE_TYPE_SEQUENCE)
  {
    my_error(ER_NOT_SEQUENCE, MYF(0), table_list->db.str, table_list->alias.str);
    DBUG_RETURN(true);
  }

  DBUG_ASSERT(thd->locked_tables_mode || table->file->row_logging == 0);
  DBUG_RETURN(false);

err_lock:
  tdc_release_share(share);

  DBUG_PRINT("exit", ("failed"));
  DBUG_RETURN(true);
}


/**
   Find table in the list of open tables.

   @param list       List of TABLE objects to be inspected.
   @param db         Database name
   @param table_name Table name

   @return Pointer to the TABLE object found, 0 if no table found.
*/

TABLE *find_locked_table(TABLE *list, const char *db, const char *table_name)
{
  char	key[MAX_DBKEY_LENGTH];
  uint key_length= tdc_create_key(key, db, table_name);

  for (TABLE *table= list; table ; table=table->next)
  {
    if (table->s->table_cache_key.length == key_length &&
	!memcmp(table->s->table_cache_key.str, key, key_length))
      return table;
  }
  return(0);
}


/**
   Find instance of TABLE with upgradable or exclusive metadata
   lock from the list of open tables, emit error if no such table
   found.

   @param thd        Thread context
   @param db         Database name.
   @param table_name Name of table.
   @param p_error    In the case of an error (when the function returns NULL)
                     the error number is stored there.
                     If the p_error is NULL, function launches the error itself.

   @note This function checks if the connection holds a global IX
         metadata lock. If no such lock is found, it is not safe to
         upgrade the lock and ER_TABLE_NOT_LOCKED_FOR_WRITE will be
         reported.

   @return Pointer to TABLE instance with MDL_SHARED_UPGRADABLE
           MDL_SHARED_NO_WRITE, MDL_SHARED_NO_READ_WRITE, or
           MDL_EXCLUSIVE metadata lock, NULL otherwise.
*/

TABLE *find_table_for_mdl_upgrade(THD *thd, const char *db,
                                  const char *table_name, int *p_error)
{
  TABLE *tab= find_locked_table(thd->open_tables, db, table_name);
  int error;

  if (unlikely(!tab))
  {
    error= ER_TABLE_NOT_LOCKED;
    goto err_exit;
  }

  /*
    It is not safe to upgrade the metadata lock without a global IX lock.
    This can happen with FLUSH TABLES <list> WITH READ LOCK as we in these
    cases don't take a global IX lock in order to be compatible with
    global read lock.
  */
  if (unlikely(!thd->mdl_context.is_lock_owner(MDL_key::BACKUP, "", "",
                                               MDL_BACKUP_DDL)))
  {
    error= ER_TABLE_NOT_LOCKED_FOR_WRITE;
    goto err_exit;
  }

  while (tab->mdl_ticket != NULL &&
         !tab->mdl_ticket->is_upgradable_or_exclusive() &&
         (tab= find_locked_table(tab->next, db, table_name)))
    continue;

  if (unlikely(!tab))
  {
    error= ER_TABLE_NOT_LOCKED_FOR_WRITE;
    goto err_exit;
  }

  return tab;

err_exit:
  if (p_error)
    *p_error= error;
  else
    my_error(error, MYF(0), table_name);

  return NULL;
}


/***********************************************************************
  class Locked_tables_list implementation. Declared in sql_class.h
************************************************************************/

/**
  Enter LTM_LOCK_TABLES mode.

  Enter the LOCK TABLES mode using all the tables that are
  currently open and locked in this connection.
  Initializes a TABLE_LIST instance for every locked table.

  @param  thd  thread handle

  @return TRUE if out of memory.
*/

bool
Locked_tables_list::init_locked_tables(THD *thd)
{
  DBUG_ASSERT(thd->locked_tables_mode == LTM_NONE);
  DBUG_ASSERT(m_locked_tables == NULL);
  DBUG_ASSERT(m_reopen_array == NULL);
  DBUG_ASSERT(m_locked_tables_count == 0);

  for (TABLE *table= thd->open_tables; table;
       table= table->next, m_locked_tables_count++)
  {
    TABLE_LIST *src_table_list= table->pos_in_table_list;
    LEX_CSTRING db, table_name, alias;

    db.length=         table->s->db.length;
    table_name.length= table->s->table_name.length;
    alias.length=      table->alias.length();
    TABLE_LIST *dst_table_list;

    if (! multi_alloc_root(&m_locked_tables_root,
                           &dst_table_list, sizeof(*dst_table_list),
                           &db.str, (size_t) db.length + 1,
                           &table_name.str, (size_t) table_name.length + 1,
                           &alias.str, (size_t) alias.length + 1,
                           NullS))
    {
      reset();
      return TRUE;
    }

    memcpy((char*) db.str,         table->s->db.str, db.length + 1);
    memcpy((char*) table_name.str, table->s->table_name.str,
           table_name.length + 1);
    memcpy((char*) alias.str,      table->alias.c_ptr(), alias.length + 1);
    dst_table_list->init_one_table(&db, &table_name,
                                   &alias, table->reginfo.lock_type);
    dst_table_list->table= table;
    dst_table_list->mdl_request.ticket= src_table_list->mdl_request.ticket;

    /* Link last into the list of tables */
    *(dst_table_list->prev_global= m_locked_tables_last)= dst_table_list;
    m_locked_tables_last= &dst_table_list->next_global;
    table->pos_in_locked_tables= dst_table_list;
  }
  if (m_locked_tables_count)
  {
    /**
      Allocate an auxiliary array to pass to mysql_lock_tables()
      in reopen_tables(). reopen_tables() is a critical
      path and we don't want to complicate it with extra allocations.
    */
    m_reopen_array= (TABLE_LIST**)alloc_root(&m_locked_tables_root,
                                             sizeof(TABLE_LIST*) *
                                             (m_locked_tables_count+1));
    if (m_reopen_array == NULL)
    {
      reset();
      return TRUE;
    }
  }

  TRANSACT_TRACKER(add_trx_state(thd, TX_LOCKED_TABLES));

  thd->enter_locked_tables_mode(LTM_LOCK_TABLES);

  return FALSE;
}


/**
  Leave LTM_LOCK_TABLES mode if it's been entered.

  Close all locked tables, free memory, and leave the mode.

  @note This function is a no-op if we're not in LOCK TABLES.
*/

int
Locked_tables_list::unlock_locked_tables(THD *thd)
{
  int error;
  DBUG_ASSERT(!thd->in_sub_stmt &&
              !(thd->state_flags & Open_tables_state::BACKUPS_AVAIL));
  /*
    Sic: we must be careful to not close open tables if
    we're not in LOCK TABLES mode: unlock_locked_tables() is
    sometimes called implicitly, expecting no effect on
    open tables, e.g. from begin_trans().
  */
  if (thd->locked_tables_mode != LTM_LOCK_TABLES)
    return 0;

  for (TABLE_LIST *table_list= m_locked_tables;
       table_list; table_list= table_list->next_global)
  {
    /*
      Clear the position in the list, the TABLE object will be
      returned to the table cache.
    */
    if (table_list->table)                    // If not closed
      table_list->table->pos_in_locked_tables= NULL;
  }
  thd->leave_locked_tables_mode();

  TRANSACT_TRACKER(clear_trx_state(thd, TX_LOCKED_TABLES));

  DBUG_ASSERT(thd->transaction->stmt.is_empty());
  error= close_thread_tables(thd);

  /*
    We rely on the caller to implicitly commit the
    transaction and release transactional locks.
  */

  /*
    After closing tables we can free memory used for storing lock
    request for metadata locks and TABLE_LIST elements.
  */
  reset();
  return error;
}


/**
  Remove all meta data locks associated with table and release locked
  table mode if there is no locked tables anymore
*/

int
Locked_tables_list::unlock_locked_table(THD *thd, MDL_ticket *mdl_ticket)
{
  /*
    Ensure we are in locked table mode.
    As this function is only called on error condition it's better
    to check this condition here than in the caller.
  */
  if (thd->locked_tables_mode != LTM_LOCK_TABLES)
    return 0;

  if (mdl_ticket)
  {
    /*
      Under LOCK TABLES we may have several instances of table open
      and locked and therefore have to remove several metadata lock
      requests associated with them.
    */
    thd->mdl_context.release_all_locks_for_name(mdl_ticket);
  }

  if (thd->lock->table_count == 0)
    return unlock_locked_tables(thd);
  return 0;
}


/*
  Free memory allocated for storing locks
*/

void Locked_tables_list::reset()
{
  free_root(&m_locked_tables_root, MYF(0));
  m_locked_tables= NULL;
  m_locked_tables_last= &m_locked_tables;
  m_reopen_array= NULL;
  m_locked_tables_count= 0;
  some_table_marked_for_reopen= 0;
}


/**
  Unlink a locked table from the locked tables list, either
  temporarily or permanently.

  @param  thd        thread handle
  @param  table_list the element of locked tables list.
                     The implementation assumes that this argument
                     points to a TABLE_LIST element linked into
                     the locked tables list. Passing a TABLE_LIST
                     instance that is not part of locked tables
                     list will lead to a crash.
  @param  remove_from_locked_tables
                      TRUE if the table is removed from the list
                      permanently.

  This function is a no-op if we're not under LOCK TABLES.

  @sa Locked_tables_list::reopen_tables()
*/


void Locked_tables_list::unlink_from_list(THD *thd,
                                          TABLE_LIST *table_list,
                                          bool remove_from_locked_tables)
{
  /*
    If mode is not LTM_LOCK_TABLES, we needn't do anything. Moreover,
    outside this mode pos_in_locked_tables value is not trustworthy.
  */
  if (thd->locked_tables_mode != LTM_LOCK_TABLES &&
      thd->locked_tables_mode != LTM_PRELOCKED_UNDER_LOCK_TABLES)
    return;

  /*
    table_list must be set and point to pos_in_locked_tables of some
    table.
  */
  DBUG_ASSERT(table_list->table->pos_in_locked_tables == table_list);

  /* Clear the pointer, the table will be returned to the table cache. */
  table_list->table->pos_in_locked_tables= NULL;

  /* Mark the table as closed in the locked tables list. */
  table_list->table= NULL;

  /*
    If the table is being dropped or renamed, remove it from
    the locked tables list (implicitly drop the LOCK TABLES lock
    on it).
  */
  if (remove_from_locked_tables)
  {
    *table_list->prev_global= table_list->next_global;
    if (table_list->next_global == NULL)
      m_locked_tables_last= table_list->prev_global;
    else
      table_list->next_global->prev_global= table_list->prev_global;
    m_locked_tables_count--;
  }
}

/**
  This is an attempt to recover (somewhat) in case of an error.
  If we failed to reopen a closed table, let's unlink it from the
  list and forget about it. From a user perspective that would look
  as if the server "lost" the lock on one of the locked tables.

  @note This function is a no-op if we're not under LOCK TABLES.
*/

void Locked_tables_list::
unlink_all_closed_tables(THD *thd, MYSQL_LOCK *lock, size_t reopen_count)
{
  /* If we managed to take a lock, unlock tables and free the lock. */
  if (lock)
    mysql_unlock_tables(thd, lock);
  /*
    If a failure happened in reopen_tables(), we may have succeeded
    reopening some tables, but not all.
    This works when the connection was killed in mysql_lock_tables().
  */
  if (reopen_count)
  {
    while (reopen_count--)
    {
      /*
        When closing the table, we must remove it
        from thd->open_tables list.
        We rely on the fact that open_table() that was used
        in reopen_tables() always links the opened table
        to the beginning of the open_tables list.
      */
      DBUG_ASSERT(thd->open_tables == m_reopen_array[reopen_count]->table);

      thd->open_tables->pos_in_locked_tables->table= NULL;
      thd->open_tables->pos_in_locked_tables= NULL;

      close_thread_table(thd, &thd->open_tables);
    }
  }
  /* Exclude all closed tables from the LOCK TABLES list. */
  for (TABLE_LIST *table_list= m_locked_tables; table_list; table_list=
       table_list->next_global)
  {
    if (table_list->table == NULL)
    {
      /* Unlink from list. */
      *table_list->prev_global= table_list->next_global;
      if (table_list->next_global == NULL)
        m_locked_tables_last= table_list->prev_global;
      else
        table_list->next_global->prev_global= table_list->prev_global;
      m_locked_tables_count--;
    }
  }

  /* If no tables left, do an automatic UNLOCK TABLES */
  if (thd->lock && thd->lock->table_count == 0)
  {
    /*
      We have to rollback any open transactions here.
      This is required in the case where the server has been killed
      but some transations are still open (as part of locked tables).
      If we don't do this, we will get an assert in unlock_locked_tables().
    */
    ha_rollback_trans(thd, FALSE);
    ha_rollback_trans(thd, TRUE);
    unlock_locked_tables(thd);
  }
}


/*
  Mark all instances of the table to be reopened

  This is only needed when LOCK TABLES is active
*/

void Locked_tables_list::mark_table_for_reopen(TABLE *table)
{
  TABLE_SHARE *share= table->s;

  for (TABLE_LIST *table_list= m_locked_tables;
       table_list; table_list= table_list->next_global)
  {
    /*
      table_list->table can be NULL in the case of TRUNCATE TABLE where
      the table was locked twice and one instance closed in
      close_all_tables_for_name().
    */
    if (table_list->table && table_list->table->s == share)
    {
      table_list->table->internal_set_needs_reopen(true);
      some_table_marked_for_reopen= 1;
    }
  }
  /* This is needed in the case where lock tables where not used */
  table->internal_set_needs_reopen(true);
}


/**
  Reopen the tables locked with LOCK TABLES and temporarily closed
  by a DDL statement or FLUSH TABLES.

  @param need_reopen  If set, reopen open tables that are marked with
                      for reopen.
                      If not set, reopen tables that where closed.

  @note This function is a no-op if we're not under LOCK TABLES.

  @return TRUE if an error reopening the tables. May happen in
               case of some fatal system error only, e.g. a disk
               corruption, out of memory or a serious bug in the
               locking.
*/

bool
Locked_tables_list::reopen_tables(THD *thd, bool need_reopen)
{
  bool is_ok= thd->get_stmt_da()->is_ok();
  Open_table_context ot_ctx(thd, !is_ok ? MYSQL_OPEN_REOPEN:
                                  MYSQL_OPEN_IGNORE_KILLED | MYSQL_OPEN_REOPEN);
  uint reopen_count= 0;
  MYSQL_LOCK *lock;
  MYSQL_LOCK *merged_lock;
  DBUG_ENTER("Locked_tables_list::reopen_tables");

  DBUG_ASSERT(some_table_marked_for_reopen || !need_reopen);


  /* Reset flag that some table was marked for reopen */
  if (need_reopen)
    some_table_marked_for_reopen= 0;

  for (TABLE_LIST *table_list= m_locked_tables;
       table_list; table_list= table_list->next_global)
  {
    if (need_reopen)
    {
      if (!table_list->table || !table_list->table->needs_reopen())
        continue;
      for (TABLE **prev= &thd->open_tables; *prev; prev= &(*prev)->next)
      {
        if (*prev == table_list->table)
        {
          thd->locked_tables_list.unlink_from_list(thd, table_list, false);
          mysql_lock_remove(thd, thd->lock, *prev);
          (*prev)->file->extra(HA_EXTRA_PREPARE_FOR_FORCED_CLOSE);
          close_thread_table(thd, prev);
          break;
        }
      }
      DBUG_ASSERT(table_list->table == NULL);
    }
    else
    {
      if (table_list->table)                      /* The table was not closed */
        continue;
    }

    DBUG_ASSERT(reopen_count < m_locked_tables_count);
    m_reopen_array[reopen_count++]= table_list;
  }
  if (reopen_count)
  {
    TABLE **tables= (TABLE**) my_alloca(reopen_count * sizeof(TABLE*));

    for (uint i= 0 ; i < reopen_count ; i++)
    {
      TABLE_LIST *table_list= m_reopen_array[i];
      /* Links into thd->open_tables upon success */
      if (open_table(thd, table_list, &ot_ctx))
      {
        unlink_all_closed_tables(thd, 0, i);
        my_afree((void*) tables);
        DBUG_RETURN(TRUE);
      }
      tables[i]= table_list->table;
      table_list->table->pos_in_locked_tables= table_list;
      /* See also the comment on lock type in init_locked_tables(). */
      table_list->table->reginfo.lock_type= table_list->lock_type;
    }

    thd->in_lock_tables= 1;
    /*
      We re-lock all tables with mysql_lock_tables() at once rather
      than locking one table at a time because of the case
      reported in Bug#45035: when the same table is present
      in the list many times, thr_lock.c fails to grant READ lock
      on a table that is already locked by WRITE lock, even if
      WRITE lock is taken by the same thread. If READ and WRITE
      lock are passed to thr_lock.c in the same list, everything
      works fine. Patching legacy code of thr_lock.c is risking to
      break something else.
    */
    lock= mysql_lock_tables(thd, tables, reopen_count,
                            MYSQL_OPEN_REOPEN | MYSQL_LOCK_USE_MALLOC);
    thd->in_lock_tables= 0;
    if (lock == NULL || (merged_lock=
                         mysql_lock_merge(thd->lock, lock)) == NULL)
    {
      unlink_all_closed_tables(thd, lock, reopen_count);
      if (! thd->killed)
        my_error(ER_LOCK_DEADLOCK, MYF(0));
      my_afree((void*) tables);
      DBUG_RETURN(TRUE);
    }
    thd->lock= merged_lock;
    my_afree((void*) tables);
  }
  DBUG_RETURN(FALSE);
}

/**
  Add back a locked table to the locked list that we just removed from it.
  This is needed in CREATE OR REPLACE TABLE where we are dropping, creating
  and re-opening a locked table.

  @return 0  0k
  @return 1  error
*/

bool Locked_tables_list::restore_lock(THD *thd, TABLE_LIST *dst_table_list,
                                      TABLE *table, MYSQL_LOCK *lock)
{
  MYSQL_LOCK *merged_lock;
  DBUG_ENTER("restore_lock");
  DBUG_ASSERT(!strcmp(dst_table_list->table_name.str, table->s->table_name.str));

  /* Ensure we have the memory to add the table back */
  if (!(merged_lock= mysql_lock_merge(thd->lock, lock)))
    DBUG_RETURN(1);
  thd->lock= merged_lock;

  /* Link to the new table */
  dst_table_list->table= table;
  /*
    The lock type may have changed (normally it should not as create
    table will lock the table in write mode
  */
  dst_table_list->lock_type= table->reginfo.lock_type;
  table->pos_in_locked_tables= dst_table_list;

  add_back_last_deleted_lock(dst_table_list);

  table->mdl_ticket->downgrade_lock(table->reginfo.lock_type >=
                                    TL_FIRST_WRITE ?
                                    MDL_SHARED_NO_READ_WRITE :
                                    MDL_SHARED_READ);

  DBUG_RETURN(0);
}

/*
  Add back the last deleted lock structure.
  This should be followed by a call to reopen_tables() to
  open the table.
*/

void Locked_tables_list::add_back_last_deleted_lock(TABLE_LIST *dst_table_list)
{
  /* Link the lock back in the locked tables list */
  dst_table_list->prev_global= m_locked_tables_last;
  *m_locked_tables_last= dst_table_list;
  m_locked_tables_last= &dst_table_list->next_global;
  dst_table_list->next_global= 0;
  m_locked_tables_count++;
}


#ifndef DBUG_OFF
/* Cause a spurious statement reprepare for debug purposes. */
static bool inject_reprepare(THD *thd)
{
  if (thd->m_reprepare_observer && thd->stmt_arena->is_reprepared == FALSE)
  {
    thd->m_reprepare_observer->report_error(thd);
    return TRUE;
  }

  return FALSE;
}
#endif

/**
  Compare metadata versions of an element obtained from the table
  definition cache and its corresponding node in the parse tree.

  @details If the new and the old values mismatch, invoke
  Metadata_version_observer.
  At prepared statement prepare, all TABLE_LIST version values are
  NULL and we always have a mismatch. But there is no observer set
  in THD, and therefore no error is reported. Instead, we update
  the value in the parse tree, effectively recording the original
  version.
  At prepared statement execute, an observer may be installed.  If
  there is a version mismatch, we push an error and return TRUE.

  For conventional execution (no prepared statements), the
  observer is never installed.

  @sa Execute_observer
  @sa check_prepared_statement() to see cases when an observer is installed
  @sa TABLE_LIST::is_the_same_definition()
  @sa TABLE_SHARE::get_table_ref_id()

  @param[in]      thd         used to report errors
  @param[in,out]  tables      TABLE_LIST instance created by the parser
                              Metadata version information in this object
                              is updated upon success.
  @param[in]      table_share an element from the table definition cache

  @retval  TRUE  an error, which has been reported
  @retval  FALSE success, version in TABLE_LIST has been updated
*/

static bool
check_and_update_table_version(THD *thd,
                               TABLE_LIST *tables, TABLE_SHARE *table_share)
{
  /*
    First, verify that TABLE_LIST was indeed *created by the parser* -
    it must be in the global TABLE_LIST list. Standalone TABLE_LIST objects
    created with TABLE_LIST::init_one_table() have a short life time and
    aren't linked anywhere.
  */
  if (tables->prev_global && !tables->is_the_same_definition(thd, table_share))
  {
    if (thd->m_reprepare_observer &&
        thd->m_reprepare_observer->report_error(thd))
    {
      /*
        Version of the table share is different from the
        previous execution of the prepared statement, and it is
        unacceptable for this SQLCOM. Error has been reported.
      */
      DBUG_ASSERT(thd->is_error());
      return TRUE;
    }
    /* Always maintain the latest version and type */
    tables->set_table_ref_id(table_share);
  }

  DBUG_EXECUTE_IF("reprepare_each_statement", return inject_reprepare(thd););
  return FALSE;
}


/**
  Compares versions of a stored routine obtained from the sp cache
  and the version used at prepare.

  @details If the new and the old values mismatch, invoke
  Metadata_version_observer.
  At prepared statement prepare, all Sroutine_hash_entry version values
  are NULL and we always have a mismatch. But there is no observer set
  in THD, and therefore no error is reported. Instead, we update
  the value in Sroutine_hash_entry, effectively recording the original
  version.
  At prepared statement execute, an observer may be installed.  If
  there is a version mismatch, we push an error and return TRUE.

  For conventional execution (no prepared statements), the
  observer is never installed.

  @param[in]      thd         used to report errors
  @param[in/out]  rt          pointer to stored routine entry in the
                              parse tree
  @param[in]      sp          pointer to stored routine cache entry.
                              Can be NULL if there is no such routine.
  @retval  TRUE  an error, which has been reported
  @retval  FALSE success, version in Sroutine_hash_entry has been updated
*/

static bool
check_and_update_routine_version(THD *thd, Sroutine_hash_entry *rt,
                                 sp_head *sp)
{
  ulong spc_version= sp_cache_version();
  /* sp is NULL if there is no such routine. */
  ulong version= sp ? sp->sp_cache_version() : spc_version;
  /*
    If the version in the parse tree is stale,
    or the version in the cache is stale and sp is not used,
    we need to reprepare.
    Sic: version != spc_version <--> sp is not NULL.
  */
  if (rt->m_sp_cache_version != version ||
      (version != spc_version && !sp->is_invoked()))
  {
    if (thd->m_reprepare_observer &&
        thd->m_reprepare_observer->report_error(thd))
    {
      /*
        Version of the sp cache is different from the
        previous execution of the prepared statement, and it is
        unacceptable for this SQLCOM. Error has been reported.
      */
      DBUG_ASSERT(thd->is_error());
      return TRUE;
    }
    /* Always maintain the latest cache version. */
    rt->m_sp_cache_version= version;
  }
  return FALSE;
}


/**
   Open view by getting its definition from disk (and table cache in future).

   @param thd               Thread handle
   @param table_list        TABLE_LIST with db, table_name & belong_to_view
   @param flags             Flags which modify how we open the view

   @todo This function is needed for special handling of views under
         LOCK TABLES. We probably should get rid of it in long term.

   @return FALSE if success, TRUE - otherwise.
*/

bool tdc_open_view(THD *thd, TABLE_LIST *table_list, uint flags)
{
  TABLE not_used;
  TABLE_SHARE *share;
  bool err= TRUE;

  if (!(share= tdc_acquire_share(thd, table_list, GTS_VIEW)))
    return TRUE;

  DBUG_ASSERT(share->is_view);

  err= mysql_make_view(thd, share, table_list, (flags & OPEN_VIEW_NO_PARSE));

  if (!err && (flags & CHECK_METADATA_VERSION))
  {
    /*
      Check TABLE_SHARE-version of view only if we have been instructed to do
      so. We do not need to check the version if we're executing CREATE VIEW or
      ALTER VIEW statements.

      In the future, this functionality should be moved out from
      tdc_open_view(), and  tdc_open_view() should became a part of a clean
      table-definition-cache interface.
    */
    if (check_and_update_table_version(thd, table_list, share))
      goto ret;
  }

ret:
  tdc_release_share(share);

  return err;
}


/**
   Finalize the process of TABLE creation by loading table triggers
   and taking action if a HEAP table content was emptied implicitly.
*/

static bool open_table_entry_fini(THD *thd, TABLE_SHARE *share, TABLE *entry)
{
  if (Table_triggers_list::check_n_load(thd, &share->db,
                                        &share->table_name, entry, 0))
    return TRUE;

  /*
    If we are here, there was no fatal error (but error may be still
    unitialized).
  */
  if (unlikely(entry->file->implicit_emptied))
  {
    entry->file->implicit_emptied= 0;
    if (mysql_bin_log.is_open())
    {
      char query_buf[2*FN_REFLEN + 21];
      String query(query_buf, sizeof(query_buf), system_charset_info);

      query.length(0);
      query.append(STRING_WITH_LEN("TRUNCATE TABLE "));
      append_identifier(thd, &query, &share->db);
      query.append('.');
      append_identifier(thd, &query, &share->table_name);

      /*
        we bypass thd->binlog_query() here,
        as it does a lot of extra work, that is simply wrong in this case
      */
      Query_log_event qinfo(thd, query.ptr(), query.length(),
                            FALSE, TRUE, TRUE, 0);
      if (mysql_bin_log.write(&qinfo))
        return TRUE;
    }
  }
  return FALSE;
}


/**
   Auxiliary routine which is used for performing automatical table repair.
*/

static bool auto_repair_table(THD *thd, TABLE_LIST *table_list)
{
  TABLE_SHARE *share;
  TABLE entry;
  bool result= TRUE;

  thd->clear_error();

  if (!(share= tdc_acquire_share(thd, table_list, GTS_TABLE)))
    return result;

  DBUG_ASSERT(! share->is_view);

  if (open_table_from_share(thd, share, &table_list->alias,
                            HA_OPEN_KEYFILE | HA_TRY_READ_ONLY,
                            EXTRA_RECORD,
                            ha_open_options | HA_OPEN_FOR_REPAIR,
                            &entry, FALSE) || ! entry.file ||
      (entry.file->is_crashed() && entry.file->ha_check_and_repair(thd)))
  {
    /* Give right error message */
    thd->clear_error();
    my_error(ER_NOT_KEYFILE, MYF(0), share->table_name.str);
    sql_print_error("Couldn't repair table: %s.%s", share->db.str,
                    share->table_name.str);
    if (entry.file)
      closefrm(&entry);
  }
  else
  {
    thd->clear_error();			// Clear error message
    closefrm(&entry);
    result= FALSE;
  }

  tdc_remove_referenced_share(thd, share);
  return result;
}


/** Open_table_context */

Open_table_context::Open_table_context(THD *thd, uint flags)
  :m_thd(thd),
   m_failed_table(NULL),
   m_start_of_statement_svp(thd->mdl_context.mdl_savepoint()),
   m_timeout(flags & MYSQL_LOCK_IGNORE_TIMEOUT ?
             LONG_TIMEOUT : thd->variables.lock_wait_timeout),
   m_flags(flags),
   m_action(OT_NO_ACTION),
   m_has_locks(thd->mdl_context.has_locks()),
   m_has_protection_against_grl(0),
   vers_create_count(0)
{}


/**
  Check if we can back-off and set back off action if we can.
  Otherwise report and return error.

  @retval  TRUE if back-off is impossible.
  @retval  FALSE if we can back off. Back off action has been set.
*/

bool
Open_table_context::
request_backoff_action(enum_open_table_action action_arg,
                       TABLE_LIST *table)
{
  /*
    A back off action may be one of three kinds:

    * We met a broken table that needs repair, or a table that
      is not present on this MySQL server and needs re-discovery.
      To perform the action, we need an exclusive metadata lock on
      the table. Acquiring X lock while holding other shared
      locks can easily lead to deadlocks. We rely on MDL deadlock
      detector to discover them. If this is a multi-statement
      transaction that holds metadata locks for completed statements,
      we should keep these locks after discovery/repair.
      The action type in this case is OT_DISCOVER or OT_REPAIR.
    * Our attempt to acquire an MDL lock lead to a deadlock,
      detected by the MDL deadlock detector. The current
      session was chosen a victim. If this is a multi-statement
      transaction that holds metadata locks taken by completed
      statements, restarting locking for the current statement
      may lead to a livelock. Releasing locks of completed
      statements can not be done as will lead to violation
      of ACID. Thus, again, if m_has_locks is set,
      we report an error. Otherwise, when there are no metadata
      locks other than which belong to this statement, we can
      try to recover from error by releasing all locks and
      restarting the pre-locking.
      Similarly, a deadlock error can occur when the
      pre-locking process met a TABLE_SHARE that is being
      flushed, and unsuccessfully waited for the flush to
      complete. A deadlock in this case can happen, e.g.,
      when our session is holding a metadata lock that
      is being waited on by a session which is using
      the table which is being flushed. The only way
      to recover from this error is, again, to close all
      open tables, release all locks, and retry pre-locking.
      Action type name is OT_REOPEN_TABLES. Re-trying
      while holding some locks may lead to a livelock,
      and thus we don't do it.
    * Finally, this session has open TABLEs from different
      "generations" of the table cache. This can happen, e.g.,
      when, after this session has successfully opened one
      table used for a statement, FLUSH TABLES interfered and
      expelled another table used in it. FLUSH TABLES then
      blocks and waits on the table already opened by this
      statement.
      We detect this situation by ensuring that table cache
      version of all tables used in a statement is the same.
      If it isn't, all tables needs to be reopened.
      Note, that we can always perform a reopen in this case,
      even if we already have metadata locks, since we don't
      keep tables open between statements and a livelock
      is not possible.
  */
  if (action_arg == OT_BACKOFF_AND_RETRY && m_has_locks)
  {
    my_error(ER_LOCK_DEADLOCK, MYF(0));
    m_thd->mark_transaction_to_rollback(true);
    return TRUE;
  }
  /*
    If auto-repair or discovery are requested, a pointer to table
    list element must be provided.
  */
  if (table)
  {
    DBUG_ASSERT(action_arg == OT_DISCOVER || action_arg == OT_REPAIR ||
                action_arg == OT_ADD_HISTORY_PARTITION);
    m_failed_table= (TABLE_LIST*) m_thd->alloc(sizeof(TABLE_LIST));
    if (m_failed_table == NULL)
      return TRUE;
    m_failed_table->init_one_table(&table->db, &table->table_name, &table->alias, TL_WRITE);
    m_failed_table->open_strategy= table->open_strategy;
    m_failed_table->mdl_request.set_type(MDL_EXCLUSIVE);
    m_failed_table->vers_skip_create= table->vers_skip_create;
  }
  m_action= action_arg;
  return FALSE;
}


/**
  An error handler to mark transaction to rollback on DEADLOCK error
  during DISCOVER / REPAIR.
*/
class MDL_deadlock_discovery_repair_handler : public Internal_error_handler
{
public:
  bool handle_condition(THD *thd,
                                  uint sql_errno,
                                  const char* sqlstate,
                                  Sql_condition::enum_warning_level *level,
                                  const char* msg,
                                  Sql_condition ** cond_hdl) override
  {
    if (sql_errno == ER_LOCK_DEADLOCK)
    {
      thd->mark_transaction_to_rollback(true);
    }
    /*
      We have marked this transaction to rollback. Return false to allow
      error to be reported or handled by other handlers.
    */
    return false;
  }
};

/**
   Recover from failed attempt of open table by performing requested action.

   @pre This function should be called only with "action" != OT_NO_ACTION
        and after having called @sa close_tables_for_reopen().

   @retval FALSE - Success. One should try to open tables once again.
   @retval TRUE  - Error
*/

bool
Open_table_context::recover_from_failed_open()
{
  bool result= FALSE;
  MDL_deadlock_discovery_repair_handler handler;
  /*
    Install error handler to mark transaction to rollback on DEADLOCK error.
  */
  m_thd->push_internal_handler(&handler);

  /* Execute the action. */
  switch (m_action)
  {
    case OT_BACKOFF_AND_RETRY:
    case OT_REOPEN_TABLES:
      break;
    case OT_DISCOVER:
    case OT_REPAIR:
    case OT_ADD_HISTORY_PARTITION:
      DEBUG_SYNC(m_thd, "add_history_partition");
      if (!m_thd->locked_tables_mode)
        result= lock_table_names(m_thd, m_thd->lex->create_info, m_failed_table,
                                NULL, get_timeout(), 0);
      else
      {
        DBUG_ASSERT(!result);
        DBUG_ASSERT(m_action == OT_ADD_HISTORY_PARTITION);
      }
      /*
         We are now under MDL_EXCLUSIVE mode. Other threads have no table share
         acquired: they are blocked either at open_table_get_mdl_lock() in
         open_table() or at lock_table_names() here.
      */
      if (result)
      {
        if (m_action == OT_ADD_HISTORY_PARTITION)
        {
          TABLE_SHARE *share= tdc_acquire_share(m_thd, m_failed_table,
                                                GTS_TABLE, NULL);
          if (share)
          {
            share->vers_skip_auto_create= false;
            tdc_release_share(share);
          }
          if (m_thd->get_stmt_da()->sql_errno() == ER_LOCK_WAIT_TIMEOUT)
          {
            // MDEV-23642 Locking timeout caused by auto-creation affects original DML
            m_thd->clear_error();
            vers_create_count= 0;
            result= false;
          }
        }
        break;
      }

      /*
         We don't need to remove share under OT_ADD_HISTORY_PARTITION.
         Moreover fast_alter_partition_table() works with TABLE instance.
      */
      if (m_action != OT_ADD_HISTORY_PARTITION)
        tdc_remove_table(m_thd, m_failed_table->db.str,
                        m_failed_table->table_name.str);

      switch (m_action)
      {
        case OT_DISCOVER:
        {
          m_thd->get_stmt_da()->clear_warning_info(m_thd->query_id);
          m_thd->clear_error();                 // Clear error message

          No_such_table_error_handler no_such_table_handler;
          bool open_if_exists= m_failed_table->open_strategy == TABLE_LIST::OPEN_IF_EXISTS;

          if (open_if_exists)
            m_thd->push_internal_handler(&no_such_table_handler);

          result= !tdc_acquire_share(m_thd, m_failed_table,
                                 GTS_TABLE | GTS_FORCE_DISCOVERY | GTS_NOLOCK);
          if (open_if_exists)
          {
            m_thd->pop_internal_handler();
            if (result && no_such_table_handler.safely_trapped_errors())
              result= FALSE;
          }
          break;
        }
        case OT_REPAIR:
          result= auto_repair_table(m_thd, m_failed_table);
          break;
        case OT_ADD_HISTORY_PARTITION:
#ifdef WITH_PARTITION_STORAGE_ENGINE
        {
          result= false;
          TABLE *table= open_ltable(m_thd, m_failed_table, TL_WRITE,
                    MYSQL_OPEN_HAS_MDL_LOCK | MYSQL_OPEN_IGNORE_LOGGING_FORMAT);
          if (table == NULL)
          {
            m_thd->clear_error();
            break;
          }

          DBUG_ASSERT(vers_create_count);
          result= vers_create_partitions(m_thd, m_failed_table, vers_create_count);
          vers_create_count= 0;
          if (!m_thd->transaction->stmt.is_empty())
            trans_commit_stmt(m_thd);
          DBUG_ASSERT(!result ||
                      !m_thd->locked_tables_mode ||
                      m_thd->lock->lock_count);
          if (result)
            break;
          if (!m_thd->locked_tables_mode)
          {
            /*
              alter_partition_lock_handling() does mysql_lock_remove() but
              does not clear thd->lock completely.
            */
            DBUG_ASSERT(m_thd->lock->lock_count == 0);
            if (!(m_thd->lock->flags & GET_LOCK_ON_THD))
              my_free(m_thd->lock);
            m_thd->lock= NULL;
          }
          else if (m_thd->locked_tables_mode == LTM_PRELOCKED)
          {
            MYSQL_LOCK *lock;
            MYSQL_LOCK *merged_lock;

            /*
              In LTM_LOCK_TABLES table was reopened via locked_tables_list,
              but not in prelocked environment where we have to reopen
              the table manually.
            */
            Open_table_context ot_ctx(m_thd, MYSQL_OPEN_REOPEN);
            if (open_table(m_thd, m_failed_table, &ot_ctx))
            {
              result= true;
              break;
            }
            TABLE *table= m_failed_table->table;
            table->reginfo.lock_type= m_thd->update_lock_default;
            m_thd->in_lock_tables= 1;
            lock= mysql_lock_tables(m_thd, &table, 1,
                                    MYSQL_OPEN_REOPEN | MYSQL_LOCK_USE_MALLOC);
            m_thd->in_lock_tables= 0;
            if (lock == NULL ||
                !(merged_lock= mysql_lock_merge(m_thd->lock, lock, m_thd)))
            {
              result= true;
              break;
            }
            m_thd->lock= merged_lock;
          }
          break;
        }
#endif /* WITH_PARTITION_STORAGE_ENGINE */
        case OT_BACKOFF_AND_RETRY:
        case OT_REOPEN_TABLES:
        case OT_NO_ACTION:
          DBUG_ASSERT(0);
      }
      /*
        Rollback to start of the current statement to release exclusive lock
        on table which was discovered but preserve locks from previous statements
        in current transaction.
      */
      m_thd->mdl_context.rollback_to_savepoint(start_of_statement_svp());
      break;
    case OT_NO_ACTION:
      DBUG_ASSERT(0);
  }
  m_thd->pop_internal_handler();
  /*
    Reset the pointers to conflicting MDL request and the
    TABLE_LIST element, set when we need auto-discovery or repair,
    for safety.
  */
  m_failed_table= NULL;
  /*
    Reset flag indicating that we have already acquired protection
    against GRL. It is no longer valid as the corresponding lock was
    released by close_tables_for_reopen().
  */
  m_has_protection_against_grl= 0;
  /* Prepare for possible another back-off. */
  m_action= OT_NO_ACTION;
  return result;
}


/*
  Return a appropriate read lock type given a table object.

  @param thd              Thread context
  @param prelocking_ctx   Prelocking context.
  @param table_list       Table list element for table to be locked.
  @param routine_modifies_data
                          Some routine that is invoked by statement
                          modifies data.

  @remark Due to a statement-based replication limitation, statements such as
          INSERT INTO .. SELECT FROM .. and CREATE TABLE .. SELECT FROM need
          to grab a TL_READ_NO_INSERT lock on the source table in order to
          prevent the replication of a concurrent statement that modifies the
          source table. If such a statement gets applied on the slave before
          the INSERT .. SELECT statement finishes, data on the master could
          differ from data on the slave and end-up with a discrepancy between
          the binary log and table state.
          This also applies to SELECT/SET/DO statements which use stored
          functions. Calls to such functions are going to be logged as a
          whole and thus should be serialized against concurrent changes
          to tables used by those functions. This is avoided when functions
          do not modify data but only read it, since in this case nothing is
          written to the binary log. Argument routine_modifies_data
          denotes the same. So effectively, if the statement is not a
          update query and routine_modifies_data is false, then
          prelocking_placeholder does not take importance.

          Furthermore, this does not apply to I_S and log tables as it's
          always unsafe to replicate such tables under statement-based
          replication as the table on the slave might contain other data
          (ie: general_log is enabled on the slave). The statement will
          be marked as unsafe for SBR in decide_logging_format().
  @remark Note that even in prelocked mode it is important to correctly
          determine lock type value. In this mode lock type is passed to
          handler::start_stmt() method and can be used by storage engine,
          for example, to determine what kind of row locks it should acquire
          when reading data from the table.
*/

thr_lock_type read_lock_type_for_table(THD *thd,
                                       Query_tables_list *prelocking_ctx,
                                       TABLE_LIST *table_list,
                                       bool routine_modifies_data)
{
  /*
    In cases when this function is called for a sub-statement executed in
    prelocked mode we can't rely on OPTION_BIN_LOG flag in THD::options
    bitmap to determine that binary logging is turned on as this bit can
    be cleared before executing sub-statement. So instead we have to look
    at THD::variables::sql_log_bin member.
  */
  bool log_on= mysql_bin_log.is_open() && thd->variables.sql_log_bin;
  if ((log_on == FALSE) ||
      (thd->wsrep_binlog_format(thd->variables.binlog_format) == BINLOG_FORMAT_ROW) ||
      (table_list->table->s->table_category == TABLE_CATEGORY_LOG) ||
      (table_list->table->s->table_category == TABLE_CATEGORY_PERFORMANCE) ||
      !(is_update_query(prelocking_ctx->sql_command) ||
        (routine_modifies_data && table_list->prelocking_placeholder) ||
        (thd->locked_tables_mode > LTM_LOCK_TABLES)))
    return TL_READ;
  else
    return TL_READ_NO_INSERT;
}


/*
  Extend the prelocking set with tables and routines used by a routine.

  @param[in]  thd                   Thread context.
  @param[in]  rt                    Element of prelocking set to be processed.
  @param[in]  ot_ctx                Context of open_table used to recover from
                                    locking failures.
  @retval false  Success.
  @retval true   Failure (Conflicting metadata lock, OOM, other errors).
*/
static bool
sp_acquire_mdl(THD *thd, Sroutine_hash_entry *rt, Open_table_context *ot_ctx)
{
  DBUG_ENTER("sp_acquire_mdl");
  /*
    Since we acquire only shared lock on routines we don't
    need to care about global intention exclusive locks.
  */
  DBUG_ASSERT(rt->mdl_request.type == MDL_SHARED);

  /*
    Waiting for a conflicting metadata lock to go away may
    lead to a deadlock, detected by MDL subsystem.
    If possible, we try to resolve such deadlocks by releasing all
    metadata locks and restarting the pre-locking process.
    To prevent the error from polluting the diagnostics area
    in case of successful resolution, install a special error
    handler for ER_LOCK_DEADLOCK error.
  */
  MDL_deadlock_handler mdl_deadlock_handler(ot_ctx);

  thd->push_internal_handler(&mdl_deadlock_handler);
  bool result= thd->mdl_context.acquire_lock(&rt->mdl_request,
                                             ot_ctx->get_timeout());
  thd->pop_internal_handler();

  DBUG_RETURN(result);
}


/*
  Handle element of prelocking set other than table. E.g. cache routine
  and, if prelocking strategy prescribes so, extend the prelocking set
  with tables and routines used by it.

  @param[in]  thd                   Thread context.
  @param[in]  prelocking_ctx        Prelocking context.
  @param[in]  rt                    Element of prelocking set to be processed.
  @param[in]  prelocking_strategy   Strategy which specifies how the
                                    prelocking set should be extended when
                                    one of its elements is processed.
  @param[in]  has_prelocking_list   Indicates that prelocking set/list for
                                    this statement has already been built.
  @param[in]  ot_ctx                Context of open_table used to recover from
                                    locking failures.
  @param[out] need_prelocking       Set to TRUE if it was detected that this
                                    statement will require prelocked mode for
                                    its execution, not touched otherwise.
  @param[out] routine_modifies_data Set to TRUE if it was detected that this
                                    routine does modify table data.

  @retval FALSE  Success.
  @retval TRUE   Failure (Conflicting metadata lock, OOM, other errors).
*/

static bool
open_and_process_routine(THD *thd, Query_tables_list *prelocking_ctx,
                         Sroutine_hash_entry *rt,
                         Prelocking_strategy *prelocking_strategy,
                         bool has_prelocking_list,
                         Open_table_context *ot_ctx,
                         bool *need_prelocking, bool *routine_modifies_data)
{
  MDL_key::enum_mdl_namespace mdl_type= rt->mdl_request.key.mdl_namespace();
  DBUG_ENTER("open_and_process_routine");

  *routine_modifies_data= false;

  switch (mdl_type)
  {
  case MDL_key::PACKAGE_BODY:
    DBUG_ASSERT(rt != (Sroutine_hash_entry*)prelocking_ctx->sroutines_list.first);
    /*
      No need to cache the package body itself.
      It gets cached during open_and_process_routine()
      for the first used package routine. See the package related code
      in the "case" below.
    */
    if (sp_acquire_mdl(thd, rt, ot_ctx))
      DBUG_RETURN(TRUE);
    break;
  case MDL_key::FUNCTION:
  case MDL_key::PROCEDURE:
    {
      sp_head *sp;
      /*
        Try to get MDL lock on the routine.
        Note that we do not take locks on top-level CALLs as this can
        lead to a deadlock. Not locking top-level CALLs does not break
        the binlog as only the statements in the called procedure show
        up there, not the CALL itself.
      */
      if (rt != (Sroutine_hash_entry*)prelocking_ctx->sroutines_list.first ||
          mdl_type != MDL_key::PROCEDURE)
      {
        /*
          TODO: If this is a package routine, we should not put MDL
          TODO: on the routine itself. We should put only the package MDL.
        */
        if (sp_acquire_mdl(thd, rt, ot_ctx))
          DBUG_RETURN(TRUE);

        /* Ensures the routine is up-to-date and cached, if exists. */
        if (rt->sp_cache_routine(thd, &sp))
          DBUG_RETURN(TRUE);

        /* Remember the version of the routine in the parse tree. */
        if (check_and_update_routine_version(thd, rt, sp))
          DBUG_RETURN(TRUE);

        /* 'sp' is NULL when there is no such routine. */
        if (sp)
        {
          *routine_modifies_data= sp->modifies_data();

          if (!has_prelocking_list)
          {
            prelocking_strategy->handle_routine(thd, prelocking_ctx, rt, sp,
                                                need_prelocking);
            if (sp->m_parent)
            {
              /*
                If it's a package routine, we need also to handle the
                package body, as its initialization section can use
                some tables and routine calls.
                TODO: Only package public routines actually need this.
                TODO: Skip package body handling for private routines.
              */
              *routine_modifies_data|= sp->m_parent->modifies_data();
              prelocking_strategy->handle_routine(thd, prelocking_ctx, rt,
                                                  sp->m_parent,
                                                  need_prelocking);
            }
          }
        }
      }
      else
      {
        /*
          If it's a top level call, just make sure we have a recent
          version of the routine, if it exists.
          Validating routine version is unnecessary, since CALL
          does not affect the prepared statement prelocked list.
        */
        if (rt->sp_cache_routine(thd, &sp))
          DBUG_RETURN(TRUE);
      }
    }
    break;
  case MDL_key::TRIGGER:
    /**
      We add trigger entries to lex->sroutines_list, but we don't
      load them here. The trigger entry is only used when building
      a transitive closure of objects used in a statement, to avoid
      adding to this closure objects that are used in the trigger more
      than once.
      E.g. if a trigger trg refers to table t2, and the trigger table t1
      is used multiple times in the statement (say, because it's used in
      function f1() twice), we will only add t2 once to the list of
      tables to prelock.

      We don't take metadata locks on triggers either: they are protected
      by a respective lock on the table, on which the trigger is defined.

      The only two cases which give "trouble" are SHOW CREATE TRIGGER
      and DROP TRIGGER statements. For these, statement syntax doesn't
      specify the table on which this trigger is defined, so we have
      to make a "dirty" read in the data dictionary to find out the
      table name. Once we discover the table name, we take a metadata
      lock on it, and this protects all trigger operations.
      Of course the table, in theory, may disappear between the dirty
      read and metadata lock acquisition, but in that case we just return
      a run-time error.

      Grammar of other trigger DDL statements (CREATE, DROP) requires
      the table to be specified explicitly, so we use the table metadata
      lock to protect trigger metadata in these statements. Similarly, in
      DML we always use triggers together with their tables, and thus don't
      need to take separate metadata locks on them.
    */
    break;
  default:
    /* Impossible type value. */
    DBUG_ASSERT(0);
  }
  DBUG_RETURN(FALSE);
}

/*
  If we are not already in prelocked mode and extended table list is not
  yet built we might have to build the prelocking set for this statement.

  Since currently no prelocking strategy prescribes doing anything for
  tables which are only read, we do below checks only if table is going
  to be changed.
*/
bool extend_table_list(THD *thd, TABLE_LIST *tables,
                       Prelocking_strategy *prelocking_strategy,
                       bool has_prelocking_list)
{
  bool error= false;
  LEX *lex= thd->lex;
  bool maybe_need_prelocking=
    (tables->updating && tables->lock_type >= TL_FIRST_WRITE)
    || thd->lex->default_used;

  if (thd->locked_tables_mode <= LTM_LOCK_TABLES &&
      ! has_prelocking_list && maybe_need_prelocking)
  {
    bool need_prelocking= FALSE;
    TABLE_LIST **save_query_tables_last= lex->query_tables_last;
    /*
      Extend statement's table list and the prelocking set with
      tables and routines according to the current prelocking
      strategy.

      For example, for DML statements we need to add tables and routines
      used by triggers which are going to be invoked for this element of
      table list and also add tables required for handling of foreign keys.
    */
    error= prelocking_strategy->handle_table(thd, lex, tables,
                                             &need_prelocking);

    if (need_prelocking && ! lex->requires_prelocking())
      lex->mark_as_requiring_prelocking(save_query_tables_last);
  }
  return error;
}


/**
  Handle table list element by obtaining metadata lock, opening table or view
  and, if prelocking strategy prescribes so, extending the prelocking set with
  tables and routines used by it.

  @param[in]     thd                  Thread context.
  @param[in]     lex                  LEX structure for statement.
  @param[in]     tables               Table list element to be processed.
  @param[in,out] counter              Number of tables which are open.
  @param[in]     flags                Bitmap of flags to modify how the tables
                                      will be open, see open_table() description
                                      for details.
  @param[in]     prelocking_strategy  Strategy which specifies how the
                                      prelocking set should be extended
                                      when table or view is processed.
  @param[in]     has_prelocking_list  Indicates that prelocking set/list for
                                      this statement has already been built.
  @param[in]     ot_ctx               Context used to recover from a failed
                                      open_table() attempt.

  @retval  FALSE  Success.
  @retval  TRUE   Error, reported unless there is a chance to recover from it.
*/

static bool
open_and_process_table(THD *thd, TABLE_LIST *tables, uint *counter, uint flags,
                       Prelocking_strategy *prelocking_strategy,
                       bool has_prelocking_list, Open_table_context *ot_ctx)
{
  bool error= FALSE;
  bool safe_to_ignore_table= FALSE;
  LEX *lex= thd->lex;
  DBUG_ENTER("open_and_process_table");
  DEBUG_SYNC(thd, "open_and_process_table");

  /*
    Ignore placeholders for derived tables. After derived tables
    processing, link to created temporary table will be put here.
    If this is derived table for view then we still want to process
    routines used by this view.
  */
  if (tables->derived)
  {
    if (!tables->view)
    {
      if (!tables->is_derived())
        tables->set_derived();
      goto end;
    }
    /*
      We restore view's name and database wiped out by derived tables
      processing and fall back to standard open process in order to
      obtain proper metadata locks and do other necessary steps like
      stored routine processing.
    */
    tables->db= tables->view_db;
    tables->table_name= tables->view_name;
  }

  if (!tables->derived && is_infoschema_db(&tables->db))
  {
    /*
      Check whether the information schema contains a table
      whose name is tables->schema_table_name
    */
    ST_SCHEMA_TABLE *schema_table= tables->schema_table;
    if (!schema_table ||
        (schema_table->hidden &&
         ((sql_command_flags[lex->sql_command] & CF_STATUS_COMMAND) == 0 ||
          /*
            this check is used for show columns|keys from I_S hidden table
          */
          lex->sql_command == SQLCOM_SHOW_FIELDS ||
          lex->sql_command == SQLCOM_SHOW_KEYS)))
    {
      my_error(ER_UNKNOWN_TABLE, MYF(0),
               tables->table_name.str, INFORMATION_SCHEMA_NAME.str);
      DBUG_RETURN(1);
    }
  }
  /*
    If this TABLE_LIST object is a placeholder for an information_schema
    table, create a temporary table to represent the information_schema
    table in the query. Do not fill it yet - will be filled during
    execution.
  */
  if (tables->schema_table)
  {
    /*
      If this information_schema table is merged into a mergeable
      view, ignore it for now -- it will be filled when its respective
      TABLE_LIST is processed. This code works only during re-execution.
    */
    if (tables->view)
    {
      MDL_ticket *mdl_ticket;
      /*
        We still need to take a MDL lock on the merged view to protect
        it from concurrent changes.
      */
      if (!open_table_get_mdl_lock(thd, ot_ctx, &tables->mdl_request,
                                   flags, &mdl_ticket) &&
          mdl_ticket != NULL)
        goto process_view_routines;
      /* Fall-through to return error. */
    }
    else if (!mysql_schema_table(thd, lex, tables) &&
             !check_and_update_table_version(thd, tables, tables->table->s))
    {
      goto end;
    }
    error= TRUE;
    goto end;
  }

  if (tables->table_function)
  {
    if (!create_table_for_function(thd, tables))
      error= TRUE;
    goto end;
  }

  DBUG_PRINT("tcache", ("opening table: '%s'.'%s'  item: %p",
                        tables->db.str, tables->table_name.str, tables));
  (*counter)++;

  /*
    Not a placeholder: must be a base/temporary table or a view. Let us open it.
  */
  if (tables->table)
  {
    /*
      If this TABLE_LIST object has an associated open TABLE object
      (TABLE_LIST::table is not NULL), that TABLE object must be a pre-opened
      temporary table or SEQUENCE (see sequence_insert()).
    */
    DBUG_ASSERT(is_temporary_table(tables) || tables->table->s->sequence);
    if (tables->sequence &&
        tables->table->s->table_type != TABLE_TYPE_SEQUENCE)
    {
      my_error(ER_NOT_SEQUENCE, MYF(0), tables->db.str, tables->alias.str);
      DBUG_RETURN(true);
    }
  }
  else if (tables->open_type == OT_TEMPORARY_ONLY)
  {
    /*
      OT_TEMPORARY_ONLY means that we are in CREATE TEMPORARY TABLE statement.
      Also such table list element can't correspond to prelocking placeholder
      or to underlying table of merge table.
      So existing temporary table should have been preopened by this moment
      and we can simply continue without trying to open temporary or base
      table.
    */
    DBUG_ASSERT(tables->open_strategy);
    DBUG_ASSERT(!tables->prelocking_placeholder);
    DBUG_ASSERT(!tables->parent_l);
    DBUG_RETURN(0);
  }

  /* Not a placeholder: must be a base table or a view. Let us open it. */
  if (tables->prelocking_placeholder)
  {
    /*
      For the tables added by the pre-locking code, attempt to open
      the table but fail silently if the table does not exist.
      The real failure will occur when/if a statement attempts to use
      that table.
    */
    No_such_table_error_handler no_such_table_handler;
    thd->push_internal_handler(&no_such_table_handler);

    /*
      We're opening a table from the prelocking list.

      Since this table list element might have been added after pre-opening
      of temporary tables we have to try to open temporary table for it.

      We can't simply skip this table list element and postpone opening of
      temporary table till the execution of substatement for several reasons:
      - Temporary table can be a MERGE table with base underlying tables,
        so its underlying tables has to be properly open and locked at
        prelocking stage.
      - Temporary table can be a MERGE table and we might be in PREPARE
        phase for a prepared statement. In this case it is important to call
        HA_ATTACH_CHILDREN for all merge children.
        This is necessary because merge children remember "TABLE_SHARE ref type"
        and "TABLE_SHARE def version" in the HA_ATTACH_CHILDREN operation.
        If HA_ATTACH_CHILDREN is not called, these attributes are not set.
        Then, during the first EXECUTE, those attributes need to be updated.
        That would cause statement re-preparing (because changing those
        attributes during EXECUTE is caught by THD::m_reprepare_observers).
        The problem is that since those attributes are not set in merge
        children, another round of PREPARE will not help.
    */
    if (!thd->has_temporary_tables() ||
        (!(error= thd->open_temporary_table(tables)) &&
         !tables->table))
      error= open_table(thd, tables, ot_ctx);

    thd->pop_internal_handler();
    safe_to_ignore_table= no_such_table_handler.safely_trapped_errors();
  }
  else if (tables->parent_l && (thd->open_options & HA_OPEN_FOR_REPAIR))
  {
    /*
      Also fail silently for underlying tables of a MERGE table if this
      table is opened for CHECK/REPAIR TABLE statement. This is needed
      to provide complete list of problematic underlying tables in
      CHECK/REPAIR TABLE output.
    */
    Repair_mrg_table_error_handler repair_mrg_table_handler;
    thd->push_internal_handler(&repair_mrg_table_handler);

    if (!thd->has_temporary_tables() ||
        (!(error= thd->open_temporary_table(tables)) &&
         !tables->table))
      error= open_table(thd, tables, ot_ctx);

    thd->pop_internal_handler();
    safe_to_ignore_table= repair_mrg_table_handler.safely_trapped_errors();
  }
  else
  {
    if (tables->parent_l)
    {
      /*
        Even if we are opening table not from the prelocking list we
        still might need to look for a temporary table if this table
        list element corresponds to underlying table of a merge table.
      */
      if (thd->has_temporary_tables())
        error= thd->open_temporary_table(tables);
    }

    if (!error && !tables->table)
      error= open_table(thd, tables, ot_ctx);
  }

  if (unlikely(error))
  {
    if (! ot_ctx->can_recover_from_failed_open() && safe_to_ignore_table)
    {
      DBUG_PRINT("info", ("open_table: ignoring table '%s'.'%s'",
                          tables->db.str, tables->alias.str));
      error= FALSE;
    }
    goto end;
  }

  /*
    We can't rely on simple check for TABLE_LIST::view to determine
    that this is a view since during re-execution we might reopen
    ordinary table in place of view and thus have TABLE_LIST::view
    set from repvious execution and TABLE_LIST::table set from
    current.
  */
  if (!tables->table && tables->view)
  {
    /* VIEW placeholder */
    (*counter)--;

    /*
      tables->next_global list consists of two parts:
      1) Query tables and underlying tables of views.
      2) Tables used by all stored routines that this statement invokes on
         execution.
      We need to know where the bound between these two parts is. If we've
      just opened a view, which was the last table in part #1, and it
      has added its base tables after itself, adjust the boundary pointer
      accordingly.
    */
    if (lex->query_tables_own_last == &(tables->next_global) &&
        tables->view->query_tables)
      lex->query_tables_own_last= tables->view->query_tables_last;
    /*
      Let us free memory used by 'sroutines' hash here since we never
      call destructor for this LEX.
    */
    my_hash_free(&tables->view->sroutines);
    goto process_view_routines;
  }

  /*
    Special types of open can succeed but still don't set
    TABLE_LIST::table to anything.
  */
  if (tables->open_strategy && !tables->table)
    goto end;

  /* Check and update metadata version of a base table. */
  error= check_and_update_table_version(thd, tables, tables->table->s);

  if (unlikely(error))
    goto end;

  error= extend_table_list(thd, tables, prelocking_strategy, has_prelocking_list);
  if (unlikely(error))
    goto end;

  /* Copy grant information from TABLE_LIST instance to TABLE one. */
  tables->table->grant= tables->grant;

  /*
    After opening a MERGE table add the children to the query list of
    tables, so that they are opened too.
    Note that placeholders don't have the handler open.
  */
  /* MERGE tables need to access parent and child TABLE_LISTs. */
  DBUG_ASSERT(tables->table->pos_in_table_list == tables);
  /* Non-MERGE tables ignore this call. */
  if (tables->table->file->extra(HA_EXTRA_ADD_CHILDREN_LIST))
  {
    error= TRUE;
    goto end;
  }

process_view_routines:
  /*
    Again we may need cache all routines used by this view and add
    tables used by them to table list.
  */
  if (tables->view &&
      thd->locked_tables_mode <= LTM_LOCK_TABLES &&
      ! has_prelocking_list)
  {
    bool need_prelocking= FALSE;
    TABLE_LIST **save_query_tables_last= lex->query_tables_last;

    error= prelocking_strategy->handle_view(thd, lex, tables,
                                            &need_prelocking);

    if (need_prelocking && ! lex->requires_prelocking())
      lex->mark_as_requiring_prelocking(save_query_tables_last);

    if (unlikely(error))
      goto end;
  }

end:
  DBUG_RETURN(error);
}


static bool upgrade_lock_if_not_exists(THD *thd,
                                       const DDL_options_st &create_info,
                                       TABLE_LIST *create_table,
                                       ulong lock_wait_timeout)
{
  DBUG_ENTER("upgrade_lock_if_not_exists");

  if (thd->lex->sql_command == SQLCOM_CREATE_TABLE ||
      thd->lex->sql_command == SQLCOM_CREATE_SEQUENCE)
  {
    DEBUG_SYNC(thd,"create_table_before_check_if_exists");
    if (!create_info.or_replace() &&
        ha_table_exists(thd, &create_table->db, &create_table->table_name,
                        NULL, NULL, &create_table->db_type))
    {
      if (create_info.if_not_exists())
      {
        push_warning_printf(thd, Sql_condition::WARN_LEVEL_NOTE,
                            ER_TABLE_EXISTS_ERROR,
                            ER_THD(thd, ER_TABLE_EXISTS_ERROR),
                            create_table->table_name.str);
      }
      else
        my_error(ER_TABLE_EXISTS_ERROR, MYF(0), create_table->table_name.str);
      DBUG_RETURN(true);
    }
    DBUG_RETURN(thd->mdl_context.upgrade_shared_lock(
                                   create_table->mdl_request.ticket,
                                   MDL_EXCLUSIVE,
                                   lock_wait_timeout));
  }
  DBUG_RETURN(false);
}


/**
  Acquire upgradable (SNW, SNRW) metadata locks on tables used by
  LOCK TABLES or by a DDL statement. Under LOCK TABLES, we can't take
  new locks, so use open_tables_check_upgradable_mdl() instead.

  @param thd               Thread context.
  @param options           DDL options.
  @param tables_start      Start of list of tables on which upgradable locks
                           should be acquired.
  @param tables_end        End of list of tables.
  @param lock_wait_timeout Seconds to wait before timeout.
  @param flags             Bitmap of flags to modify how the tables will be
                           open, see open_table() description for details.

  @retval FALSE  Success.
  @retval TRUE   Failure (e.g. connection was killed) or table existed
	         for a CREATE TABLE.

  @notes
  In case of CREATE TABLE we avoid a wait for tables that are in use
  by first trying to do a meta data lock with timeout == 0.  If we get a
  timeout we will check if table exists (it should) and retry with
  normal timeout if it didn't exists.
  Note that for CREATE TABLE IF EXISTS we only generate a warning
  but still return TRUE (to abort the calling open_table() function).
  On must check THD->is_error() if one wants to distinguish between warning
  and error.  If table existed, tables_start->db_type is set to the handlerton
  for the found table.
*/

bool
lock_table_names(THD *thd, const DDL_options_st &options,
                 TABLE_LIST *tables_start, TABLE_LIST *tables_end,
                 ulong lock_wait_timeout, uint flags)
{
  MDL_request_list mdl_requests;
  TABLE_LIST *table;
  MDL_request global_request;
  MDL_savepoint mdl_savepoint;
  DBUG_ENTER("lock_table_names");

  DBUG_ASSERT(!thd->locked_tables_mode);

  for (table= tables_start; table && table != tables_end;
       table= table->next_global)
  {
    DBUG_PRINT("info", ("mdl_request.type: %d  open_type: %d",
                        table->mdl_request.type, table->open_type));
    if (table->mdl_request.type < MDL_SHARED_UPGRADABLE ||
        table->mdl_request.type == MDL_SHARED_READ_ONLY ||
        table->open_type == OT_TEMPORARY_ONLY ||
        (table->open_type == OT_TEMPORARY_OR_BASE && is_temporary_table(table)))
      continue;

    /* Write lock on normal tables is not allowed in a read only transaction. */
    if (thd->tx_read_only)
    {
      my_error(ER_CANT_EXECUTE_IN_READ_ONLY_TRANSACTION, MYF(0));
      DBUG_RETURN(true);
    }

    /* Scoped locks: Take intention exclusive locks on all involved schemas. */
    if (!(flags & MYSQL_OPEN_SKIP_SCOPED_MDL_LOCK))
    {
      MDL_request *schema_request= new (thd->mem_root) MDL_request;
      if (schema_request == NULL)
        DBUG_RETURN(TRUE);
      MDL_REQUEST_INIT(schema_request, MDL_key::SCHEMA, table->db.str, "",
                       MDL_INTENTION_EXCLUSIVE, MDL_TRANSACTION);
      mdl_requests.push_front(schema_request);
    }

    mdl_requests.push_front(&table->mdl_request);
  }

  if (mdl_requests.is_empty())
    DBUG_RETURN(FALSE);

  if (flags & MYSQL_OPEN_SKIP_SCOPED_MDL_LOCK)
  {
    DBUG_RETURN(thd->mdl_context.acquire_locks(&mdl_requests,
                                               lock_wait_timeout) ||
                upgrade_lock_if_not_exists(thd, options, tables_start,
                                           lock_wait_timeout));
  }

  /* Protect this statement against concurrent BACKUP STAGE or FTWRL. */
  if (thd->has_read_only_protection())
    DBUG_RETURN(true);

  MDL_REQUEST_INIT(&global_request, MDL_key::BACKUP, "", "", MDL_BACKUP_DDL,
                   MDL_STATEMENT);
  mdl_savepoint= thd->mdl_context.mdl_savepoint();

  while (!thd->mdl_context.acquire_locks(&mdl_requests, lock_wait_timeout) &&
         !upgrade_lock_if_not_exists(thd, options, tables_start,
                                     lock_wait_timeout) &&
         !thd->mdl_context.try_acquire_lock(&global_request))
  {
    if (global_request.ticket)
    {
      thd->mdl_backup_ticket= global_request.ticket;
      DBUG_RETURN(false);
    }

    /*
      There is ongoing or pending BACKUP STAGE or FTWRL.
      Wait until it finishes and re-try.
    */
    thd->mdl_context.rollback_to_savepoint(mdl_savepoint);
    if (thd->mdl_context.acquire_lock(&global_request, lock_wait_timeout))
      break;
    thd->mdl_context.rollback_to_savepoint(mdl_savepoint);

    /* Reset tickets for all acquired locks */
    global_request.ticket= 0;
    MDL_request_list::Iterator it(mdl_requests);
    while (auto mdl_request= it++)
      mdl_request->ticket= 0;
  }
  DBUG_RETURN(true);
}


/**
  Check for upgradable (SNW, SNRW) metadata locks on tables to be opened
  for a DDL statement. Under LOCK TABLES, we can't take new locks, so we
  must check if appropriate locks were pre-acquired.

  @param thd           Thread context.
  @param tables_start  Start of list of tables on which upgradable locks
                       should be searched for.
  @param tables_end    End of list of tables.
  @param flags         Bitmap of flags to modify how the tables will be
                       open, see open_table() description for details.

  @retval FALSE  Success.
  @retval TRUE   Failure (e.g. connection was killed)
*/

static bool
open_tables_check_upgradable_mdl(THD *thd, TABLE_LIST *tables_start,
                                 TABLE_LIST *tables_end, uint flags)
{
  TABLE_LIST *table;

  DBUG_ASSERT(thd->locked_tables_mode);

  for (table= tables_start; table && table != tables_end;
       table= table->next_global)
  {
    /*
      Check below needs to be updated if this function starts
      called for SRO locks.
    */
    DBUG_ASSERT(table->mdl_request.type != MDL_SHARED_READ_ONLY);
    if (table->mdl_request.type < MDL_SHARED_UPGRADABLE ||
        table->open_type == OT_TEMPORARY_ONLY ||
        (table->open_type == OT_TEMPORARY_OR_BASE && is_temporary_table(table)))
    {
      continue;
    }

    /*
      We don't need to do anything about the found TABLE instance as it
      will be handled later in open_tables(), we only need to check that
      an upgradable lock is already acquired. When we enter LOCK TABLES
      mode, SNRW locks are acquired before all other locks. So if under
      LOCK TABLES we find that there is TABLE instance with upgradeable
      lock, all other instances of TABLE for the same table will have the
      same ticket.

      Note that this works OK even for CREATE TABLE statements which
      request X type of metadata lock. This is because under LOCK TABLES
      such statements don't create the table but only check if it exists
      or, in most complex case, only insert into it.
      Thus SNRW lock should be enough.

      Note that find_table_for_mdl_upgrade() will report an error if
      no suitable ticket is found.
    */
    if (!find_table_for_mdl_upgrade(thd, table->db.str, table->table_name.str,
                                    NULL))
      return TRUE;
  }

  return FALSE;
}


/**
  Open all tables in list

  @param[in]     thd      Thread context.
  @param[in]     options  DDL options.
  @param[in,out] start    List of tables to be open (it can be adjusted for
                          statement that uses tables only implicitly, e.g.
                          for "SELECT f1()").
  @param[out]    counter  Number of tables which were open.
  @param[in]     flags    Bitmap of flags to modify how the tables will be
                          open, see open_table() description for details.
  @param[in]     prelocking_strategy  Strategy which specifies how prelocking
                                      algorithm should work for this statement.

  @note
    Unless we are already in prelocked mode and prelocking strategy prescribes
    so this function will also precache all SP/SFs explicitly or implicitly
    (via views and triggers) used by the query and add tables needed for their
    execution to table list. Statement that uses SFs, invokes triggers or
    requires foreign key checks will be marked as requiring prelocking.
    Prelocked mode will be enabled for such query during lock_tables() call.

    If query for which we are opening tables is already marked as requiring
    prelocking it won't do such precaching and will simply reuse table list
    which is already built.

  @retval  FALSE  Success.
  @retval  TRUE   Error, reported.
*/

bool open_tables(THD *thd, const DDL_options_st &options,
                 TABLE_LIST **start, uint *counter, uint flags,
                 Prelocking_strategy *prelocking_strategy)
{
  /*
    We use pointers to "next_global" member in the last processed
    TABLE_LIST element and to the "next" member in the last processed
    Sroutine_hash_entry element as iterators over, correspondingly,
    the table list and stored routines list which stay valid and allow
    to continue iteration when new elements are added to the tail of
    the lists.
  */
  TABLE_LIST **table_to_open;
  Sroutine_hash_entry **sroutine_to_open;
  TABLE_LIST *tables;
  Open_table_context ot_ctx(thd, flags);
  bool error= FALSE;
  bool some_routine_modifies_data= FALSE;
  bool has_prelocking_list;
  DBUG_ENTER("open_tables");

  /* Data access in XA transaction is only allowed when it is active. */
  for (TABLE_LIST *table= *start; table; table= table->next_global)
    if (!table->schema_table)
    {
      if (thd->transaction->xid_state.check_has_uncommitted_xa())
      {
	thd->transaction->xid_state.er_xaer_rmfail();
        DBUG_RETURN(true);
      }
      else
        break;
    }

  thd->current_tablenr= 0;
  sroutine_to_open= &thd->lex->sroutines_list.first;

restart:
  /*
    Close HANDLER tables which are marked for flush or against which there
    are pending exclusive metadata locks. This is needed both in order to
    avoid deadlocks and to have a point during statement execution at
    which such HANDLERs are closed even if they don't create problems for
    the current session (i.e. to avoid having a DDL blocked by HANDLERs
    opened for a long time).
  */
  if (thd->handler_tables_hash.records)
    mysql_ha_flush(thd);

  has_prelocking_list= thd->lex->requires_prelocking();
  table_to_open= start;
  *counter= 0;
  THD_STAGE_INFO(thd, stage_opening_tables);
  prelocking_strategy->reset(thd);

  /*
    If we are executing LOCK TABLES statement or a DDL statement
    (in non-LOCK TABLES mode) we might have to acquire upgradable
    semi-exclusive metadata locks (SNW or SNRW) on some of the
    tables to be opened.
    When executing CREATE TABLE .. If NOT EXISTS .. SELECT, the
    table may not yet exist, in which case we acquire an exclusive
    lock.
    We acquire all such locks at once here as doing this in one
    by one fashion may lead to deadlocks or starvation. Later when
    we will be opening corresponding table pre-acquired metadata
    lock will be reused (thanks to the fact that in recursive case
    metadata locks are acquired without waiting).
  */
  if (! (flags & (MYSQL_OPEN_HAS_MDL_LOCK |
                  MYSQL_OPEN_FORCE_SHARED_MDL |
                  MYSQL_OPEN_FORCE_SHARED_HIGH_PRIO_MDL)))
  {
    if (thd->locked_tables_mode)
    {
      /*
        Under LOCK TABLES, we can't acquire new locks, so we instead
        need to check if appropriate locks were pre-acquired.
      */
      if (open_tables_check_upgradable_mdl(thd, *start,
                                           thd->lex->first_not_own_table(),
                                           flags))
      {
        error= TRUE;
        goto error;
      }
    }
    else
    {
      TABLE_LIST *table;
      if (lock_table_names(thd, options, *start,
                           thd->lex->first_not_own_table(),
                           ot_ctx.get_timeout(), flags))
      {
        error= TRUE;
        goto error;
      }
      for (table= *start; table && table != thd->lex->first_not_own_table();
           table= table->next_global)
      {
        if (table->mdl_request.type >= MDL_SHARED_UPGRADABLE)
          table->mdl_request.ticket= NULL;
      }
    }
  }

  /*
    Perform steps of prelocking algorithm until there are unprocessed
    elements in prelocking list/set.
  */
  while (*table_to_open  ||
         (thd->locked_tables_mode <= LTM_LOCK_TABLES && *sroutine_to_open))
  {
    /*
      For every table in the list of tables to open, try to find or open
      a table.

      NOTE: there can be duplicates in the list. F.ex. table specified in
      LOCK TABLES and prelocked via another table (like when used in a trigger).
    */
    for (tables= *table_to_open; tables;
         table_to_open= &tables->next_global, tables= tables->next_global)
    {
      error= open_and_process_table(thd, tables, counter, flags,
                                    prelocking_strategy, has_prelocking_list,
                                    &ot_ctx);

      if (unlikely(error))
      {
        if (ot_ctx.can_recover_from_failed_open())
        {
          /*
            We have met exclusive metadata lock or old version of table.
            Now we have to close all tables and release metadata locks.
            We also have to throw away set of prelocked tables (and thus
            close tables from this set that were open by now) since it
            is possible that one of tables which determined its content
            was changed.

            Instead of implementing complex/non-robust logic mentioned
            above we simply close and then reopen all tables.

            We have to save pointer to table list element for table which we
            have failed to open since closing tables can trigger removal of
            elements from the table list (if MERGE tables are involved),
          */
          close_tables_for_reopen(thd, start, ot_ctx.start_of_statement_svp(),
                                  false);

          /*
            Here we rely on the fact that 'tables' still points to the valid
            TABLE_LIST element. Altough currently this assumption is valid
            it may change in future.
          */
          if (ot_ctx.recover_from_failed_open())
            goto error;

          /* Re-open temporary tables after close_tables_for_reopen(). */
          if (thd->open_temporary_tables(*start))
            goto error;

          error= FALSE;
          goto restart;
        }
        goto error;
      }

      DEBUG_SYNC(thd, "open_tables_after_open_and_process_table");
    }

    /*
      If we are not already in prelocked mode and extended table list is
      not yet built for our statement we need to cache routines it uses
      and build the prelocking list for it.
      If we are not in prelocked mode but have built the extended table
      list, we still need to call open_and_process_routine() to take
      MDL locks on the routines.
    */
    if (thd->locked_tables_mode <= LTM_LOCK_TABLES && *sroutine_to_open)
    {
      /*
        Process elements of the prelocking set which are present there
        since parsing stage or were added to it by invocations of
        Prelocking_strategy methods in the above loop over tables.

        For example, if element is a routine, cache it and then,
        if prelocking strategy prescribes so, add tables it uses to the
        table list and routines it might invoke to the prelocking set.
      */
      for (Sroutine_hash_entry *rt= *sroutine_to_open; rt;
           sroutine_to_open= &rt->next, rt= rt->next)
      {
        bool need_prelocking= false;
        bool routine_modifies_data;
        TABLE_LIST **save_query_tables_last= thd->lex->query_tables_last;

        error= open_and_process_routine(thd, thd->lex, rt, prelocking_strategy,
                                        has_prelocking_list, &ot_ctx,
                                        &need_prelocking,
                                        &routine_modifies_data);

        // Remember if any of SF modifies data.
        some_routine_modifies_data|= routine_modifies_data;

        if (need_prelocking && ! thd->lex->requires_prelocking())
          thd->lex->mark_as_requiring_prelocking(save_query_tables_last);

        if (need_prelocking && ! *start)
          *start= thd->lex->query_tables;

        if (unlikely(error))
        {
          /* F.ex. deadlock happened */
          if (ot_ctx.can_recover_from_failed_open())
          {
            close_tables_for_reopen(thd, start,
                                    ot_ctx.start_of_statement_svp(),
                                    true);
            if (ot_ctx.recover_from_failed_open())
              goto error;

            /* Re-open temporary tables after close_tables_for_reopen(). */
            if (thd->open_temporary_tables(*start))
              goto error;

            error= FALSE;
            sroutine_to_open= &thd->lex->sroutines_list.first;
            goto restart;
          }
          /*
            Serious error during reading stored routines from mysql.proc table.
            Something is wrong with the table or its contents, and an error has
            been emitted; we must abort.
          */
          goto error;
        }
      }
    }
    if ((error= prelocking_strategy->handle_end(thd)))
      goto error;
  }

  /*
    After successful open of all tables, including MERGE parents and
    children, attach the children to their parents. At end of statement,
    the children are detached. Attaching and detaching are always done,
    even under LOCK TABLES.

    We also convert all TL_WRITE_DEFAULT and TL_READ_DEFAULT locks to
    appropriate "real" lock types to be used for locking and to be passed
    to storage engine.

    And start wsrep TOI if needed.
  */
  for (tables= *start; tables; tables= tables->next_global)
  {
    TABLE *tbl= tables->table;

    /* Schema tables may not have a TABLE object here. */
    if (!tbl)
      continue;

    if (tbl->file->ha_table_flags() & HA_CAN_MULTISTEP_MERGE)
    {
      /* MERGE tables need to access parent and child TABLE_LISTs. */
      if (tbl->file->extra(HA_EXTRA_ATTACH_CHILDREN))
      {
        error= TRUE;
        goto error;
      }
    }

    /* Set appropriate TABLE::lock_type. */
    if (tbl && tables->lock_type != TL_UNLOCK && !thd->locked_tables_mode)
    {
      if (tables->lock_type == TL_WRITE_DEFAULT ||
          unlikely(tables->lock_type == TL_WRITE_SKIP_LOCKED &&
           !(tables->table->file->ha_table_flags() & HA_CAN_SKIP_LOCKED)))
          tbl->reginfo.lock_type= thd->update_lock_default;
      else if (likely(tables->lock_type == TL_READ_DEFAULT) ||
               (tables->lock_type == TL_READ_SKIP_LOCKED &&
                !(tables->table->file->ha_table_flags() & HA_CAN_SKIP_LOCKED)))
          tbl->reginfo.lock_type= read_lock_type_for_table(thd, thd->lex, tables,
                                                           some_routine_modifies_data);
      else
        tbl->reginfo.lock_type= tables->lock_type;
      tbl->reginfo.skip_locked= tables->skip_locked;
    }

#ifdef WITH_WSREP
    /*
       At this point we have SE associated with table so we can check wsrep_mode
       rules at this point.
    */
    if (WSREP(thd) &&
        wsrep_thd_is_local(thd) &&
        tbl &&
        tables == *start &&
        !wsrep_check_mode_after_open_table(thd,
                                           tbl->file->ht, tables))
    {
      error= TRUE;
      goto error;
    }

    /* If user has issued wsrep_on = OFF and wsrep was on before
    we need to check is local gtid feature disabled */
    if (thd->wsrep_was_on &&
	thd->variables.sql_log_bin == 1 &&
	!WSREP(thd) &&
        wsrep_check_mode(WSREP_MODE_DISALLOW_LOCAL_GTID))
    {
      enum_sql_command sql_command= thd->lex->sql_command;
      bool is_dml_stmt= thd->get_command() != COM_STMT_PREPARE &&
                    !thd->stmt_arena->is_stmt_prepare()        &&
                    (sql_command == SQLCOM_INSERT ||
                     sql_command == SQLCOM_INSERT_SELECT ||
                     sql_command == SQLCOM_REPLACE ||
                     sql_command == SQLCOM_REPLACE_SELECT ||
                     sql_command == SQLCOM_UPDATE ||
                     sql_command == SQLCOM_UPDATE_MULTI ||
                     sql_command == SQLCOM_LOAD ||
                     sql_command == SQLCOM_DELETE);

      if (is_dml_stmt && !is_temporary_table(tables))
      {
        /* wsrep_mode = WSREP_MODE_DISALLOW_LOCAL_GTID, treat as error */
        my_error(ER_GALERA_REPLICATION_NOT_SUPPORTED, MYF(0));
        push_warning_printf(thd, Sql_condition::WARN_LEVEL_WARN,
                            ER_OPTION_PREVENTS_STATEMENT,
                            "You can't execute statements that would generate local "
                            "GTIDs when wsrep_mode = DISALLOW_LOCAL_GTID is set. "
                            "Try disabling binary logging with SET sql_log_bin=0 "
                            "to execute this statement.");

        error= TRUE;
        goto error;
      }
    }
#endif /* WITH_WSREP */
  }

error:
  THD_STAGE_INFO(thd, stage_after_opening_tables);
  thd_proc_info(thd, 0);

  if (unlikely(error) && *table_to_open)
  {
    (*table_to_open)->table= NULL;
  }
  DBUG_PRINT("open_tables", ("returning: %d", (int) error));
  DBUG_RETURN(error);
}


/**
  Defines how prelocking algorithm for DML statements should handle routines:
  - For CALL statements we do unrolling (i.e. open and lock tables for each
    sub-statement individually). So for such statements prelocking is enabled
    only if stored functions are used in parameter list and only for period
    during which we calculate values of parameters. Thus in this strategy we
    ignore procedure which is directly called by such statement and extend
    the prelocking set only with tables/functions used by SF called from the
    parameter list.
  - For any other statement any routine which is directly or indirectly called
    by statement is going to be executed in prelocked mode. So in this case we
    simply add all tables and routines used by it to the prelocking set.

  @param[in]  thd              Thread context.
  @param[in]  prelocking_ctx   Prelocking context of the statement.
  @param[in]  rt               Prelocking set element describing routine.
  @param[in]  sp               Routine body.
  @param[out] need_prelocking  Set to TRUE if method detects that prelocking
                               required, not changed otherwise.

  @retval FALSE  Success.
  @retval TRUE   Failure (OOM).
*/

bool DML_prelocking_strategy::handle_routine(THD *thd,
               Query_tables_list *prelocking_ctx, Sroutine_hash_entry *rt,
               sp_head *sp, bool *need_prelocking)
{
  /*
    We assume that for any "CALL proc(...)" statement sroutines_list will
    have 'proc' as first element (it may have several, consider e.g.
    "proc(sp_func(...)))". This property is currently guaranted by the
    parser.
  */

  if (rt != (Sroutine_hash_entry*)prelocking_ctx->sroutines_list.first ||
      rt->mdl_request.key.mdl_namespace() != MDL_key::PROCEDURE)
  {
    *need_prelocking= TRUE;
    sp_update_stmt_used_routines(thd, prelocking_ctx, &sp->m_sroutines,
                                 rt->belong_to_view);
    (void)sp->add_used_tables_to_table_list(thd,
                                            &prelocking_ctx->query_tables_last,
                                            rt->belong_to_view);
  }
  sp->propagate_attributes(prelocking_ctx);
  return FALSE;
}


/*
  @note this can be changed to use a hash, instead of scanning the linked
  list, if the performance of this function will ever become an issue
*/
bool table_already_fk_prelocked(TABLE_LIST *tl, LEX_CSTRING *db,
                                LEX_CSTRING *table, thr_lock_type lock_type)
{
  for (; tl; tl= tl->next_global )
  {
    if (tl->lock_type >= lock_type &&
        tl->prelocking_placeholder == TABLE_LIST::PRELOCK_FK &&
        strcmp(tl->db.str, db->str) == 0 &&
        strcmp(tl->table_name.str, table->str) == 0)
      return true;
  }
  return false;
}


static TABLE_LIST *internal_table_exists(TABLE_LIST *global_list,
                                         const char *table_name)
{
  do
  {
    if (global_list->table_name.str == table_name)
      return global_list;
  } while ((global_list= global_list->next_global));
  return 0;
}


static bool
add_internal_tables(THD *thd, Query_tables_list *prelocking_ctx,
                    TABLE_LIST *tables)
{
  TABLE_LIST *global_table_list= prelocking_ctx->query_tables;
  DBUG_ENTER("add_internal_tables");

  do
  {
    TABLE_LIST *tmp __attribute__((unused));
    DBUG_PRINT("info", ("table name: %s", tables->table_name.str));
    /*
      Skip table if already in the list. Can happen with prepared statements
    */
    if ((tmp= internal_table_exists(global_table_list,
                                    tables->table_name.str)))
    {
      /*
        Use the original value for the next local, used by the
        original prepared statement. We cannot trust the original
        next_local value as it may have been changed by a previous
        statement using the same table.
      */
      tables->next_local= tmp;
      continue;
    }

    TABLE_LIST *tl= (TABLE_LIST *) thd->alloc(sizeof(TABLE_LIST));
    if (!tl)
      DBUG_RETURN(TRUE);
    tl->init_one_table_for_prelocking(&tables->db,
                                      &tables->table_name,
                                      NULL, tables->lock_type,
                                      TABLE_LIST::PRELOCK_NONE,
                                      0, 0,
                                      &prelocking_ctx->query_tables_last,
                                      tables->for_insert_data);
    /*
      Store link to the new table_list that will be used by open so that
      Item_func_nextval() can find it
    */
    tables->next_local= tl;
    DBUG_PRINT("info", ("table name: %s added", tables->table_name.str));
  } while ((tables= tables->next_global));
  DBUG_RETURN(FALSE);
}

/**
  Extend the table_list to include foreign tables for prelocking.

  @param[in]  thd              Thread context.
  @param[in]  prelocking_ctx   Prelocking context of the statement.
  @param[in]  table_list       Table list element for table.
  @param[in]  sp               Routine body.
  @param[out] need_prelocking  Set to TRUE if method detects that prelocking
                               required, not changed otherwise.

  @retval FALSE  Success.
  @retval TRUE   Failure (OOM).
*/
inline bool
prepare_fk_prelocking_list(THD *thd, Query_tables_list *prelocking_ctx,
                           TABLE_LIST *table_list, bool *need_prelocking,
                           uint8 op)
{
  DBUG_ENTER("prepare_fk_prelocking_list");
  List <FOREIGN_KEY_INFO> fk_list;
  List_iterator<FOREIGN_KEY_INFO> fk_list_it(fk_list);
  FOREIGN_KEY_INFO *fk;
  Query_arena *arena, backup;
  TABLE *table= table_list->table;

  if (!table->file->referenced_by_foreign_key())
    DBUG_RETURN(FALSE);

  arena= thd->activate_stmt_arena_if_needed(&backup);

  table->file->get_parent_foreign_key_list(thd, &fk_list);
  if (unlikely(thd->is_error()))
  {
    if (arena)
      thd->restore_active_arena(arena, &backup);
    return TRUE;
  }

  *need_prelocking= TRUE;

  while ((fk= fk_list_it++))
  {
    // FK_OPTION_RESTRICT and FK_OPTION_NO_ACTION only need read access
    thr_lock_type lock_type;

    if ((op & trg2bit(TRG_EVENT_DELETE) && fk_modifies_child(fk->delete_method))
     || (op & trg2bit(TRG_EVENT_UPDATE) && fk_modifies_child(fk->update_method)))
      lock_type= TL_FIRST_WRITE;
    else
      lock_type= TL_READ;

    if (table_already_fk_prelocked(prelocking_ctx->query_tables,
          fk->foreign_db, fk->foreign_table,
          lock_type))
      continue;

    TABLE_LIST *tl= (TABLE_LIST *) thd->alloc(sizeof(TABLE_LIST));
    tl->init_one_table_for_prelocking(fk->foreign_db,
        fk->foreign_table,
        NULL, lock_type,
        TABLE_LIST::PRELOCK_FK,
        table_list->belong_to_view, op,
        &prelocking_ctx->query_tables_last,
        table_list->for_insert_data);
  }
  if (arena)
    thd->restore_active_arena(arena, &backup);
  DBUG_RETURN(FALSE);
}

/**
  Defines how prelocking algorithm for DML statements should handle table list
  elements:
  - If table has triggers we should add all tables and routines
    used by them to the prelocking set.

  We do not need to acquire metadata locks on trigger names
  in DML statements, since all DDL statements
  that change trigger metadata always lock their
  subject tables.

  @param[in]  thd              Thread context.
  @param[in]  prelocking_ctx   Prelocking context of the statement.
  @param[in]  table_list       Table list element for table.
  @param[in]  sp               Routine body.
  @param[out] need_prelocking  Set to TRUE if method detects that prelocking
                               required, not changed otherwise.

  @retval FALSE  Success.
  @retval TRUE   Failure (OOM).
*/

bool DML_prelocking_strategy::handle_table(THD *thd,
             Query_tables_list *prelocking_ctx, TABLE_LIST *table_list,
             bool *need_prelocking)
{
  DBUG_ENTER("handle_table");
  TABLE *table= table_list->table;
  /* We rely on a caller to check that table is going to be changed. */
  DBUG_ASSERT(table_list->lock_type >= TL_FIRST_WRITE ||
              thd->lex->default_used);

  if (table_list->trg_event_map)
  {
    if (table->triggers)
    {
      *need_prelocking= TRUE;

      if (table->triggers->
          add_tables_and_routines_for_triggers(thd, prelocking_ctx, table_list))
        return TRUE;
    }

    if (prepare_fk_prelocking_list(thd, prelocking_ctx, table_list,
                                   need_prelocking,
                                   table_list->trg_event_map))
      return TRUE;
  }
  else if (table_list->slave_fk_event_map)
  {
    if (prepare_fk_prelocking_list(thd, prelocking_ctx, table_list,
                                   need_prelocking,
                                   table_list->slave_fk_event_map))
      return TRUE;
  }

  /* Open any tables used by DEFAULT (like sequence tables) */
  DBUG_PRINT("info", ("table: %p  name: %s  db: %s  flags: %u",
                      table_list, table_list->table_name.str,
                      table_list->db.str, table_list->for_insert_data));
  if (table->internal_tables &&
      (table_list->for_insert_data ||
       thd->lex->default_used))
  {
    Query_arena *arena, backup;
    bool error;
    arena= thd->activate_stmt_arena_if_needed(&backup);
    error= add_internal_tables(thd, prelocking_ctx,
                               table->internal_tables);
    if (arena)
      thd->restore_active_arena(arena, &backup);
    if (unlikely(error))
    {
      *need_prelocking= TRUE;
      DBUG_RETURN(TRUE);
    }
  }
  DBUG_RETURN(FALSE);
}


/**
  Open all tables used by DEFAULT functions.

  This is different from normal open_and_lock_tables() as we may
  already have other tables opened and locked and we have to merge the
  new table with the old ones.
*/

bool open_and_lock_internal_tables(TABLE *table, bool lock_table)
{
  THD *thd= table->in_use;
  TABLE_LIST *tl;
  MYSQL_LOCK *save_lock,*new_lock;
  DBUG_ENTER("open_and_lock_internal_tables");

  /* remove pointer to old select_lex which is already destroyed */
  for (tl= table->internal_tables ; tl ; tl= tl->next_global)
    tl->select_lex= 0;

  uint counter;
  MDL_savepoint mdl_savepoint= thd->mdl_context.mdl_savepoint();
  TABLE_LIST *tmp= table->internal_tables;
  DML_prelocking_strategy prelocking_strategy;

  if (open_tables(thd, thd->lex->create_info, &tmp, &counter, 0,
                  &prelocking_strategy))
    goto err;

  if (lock_table)
  {
    save_lock= thd->lock;
    thd->lock= 0;
    if (lock_tables(thd, table->internal_tables, counter,
                    MYSQL_LOCK_USE_MALLOC))
      goto err;

    if (!(new_lock= mysql_lock_merge(save_lock, thd->lock)))
    {
      thd->lock= save_lock;
      mysql_unlock_tables(thd, save_lock, 1);
      /* We don't have to close tables as caller will do that */
      goto err;
    }
    thd->lock= new_lock;
  }
  DBUG_RETURN(0);

err:
  thd->mdl_context.rollback_to_savepoint(mdl_savepoint);
  DBUG_RETURN(1);
}


/**
  Defines how prelocking algorithm for DML statements should handle view -
  all view routines should be added to the prelocking set.

  @param[in]  thd              Thread context.
  @param[in]  prelocking_ctx   Prelocking context of the statement.
  @param[in]  table_list       Table list element for view.
  @param[in]  sp               Routine body.
  @param[out] need_prelocking  Set to TRUE if method detects that prelocking
                               required, not changed otherwise.

  @retval FALSE  Success.
  @retval TRUE   Failure (OOM).
*/

bool DML_prelocking_strategy::handle_view(THD *thd,
            Query_tables_list *prelocking_ctx, TABLE_LIST *table_list,
            bool *need_prelocking)
{
  if (table_list->view->uses_stored_routines())
  {
    *need_prelocking= TRUE;

    sp_update_stmt_used_routines(thd, prelocking_ctx,
                                 &table_list->view->sroutines_list,
                                 table_list->top_table());
  }

  /*
    If a trigger was defined on one of the associated tables then assign the
    'trg_event_map' value of the view to the next table in table_list. When a
    Stored function is invoked, all the associated tables including the tables
    associated with the trigger are prelocked.
  */
  if (table_list->trg_event_map && table_list->next_global)
    table_list->next_global->trg_event_map= table_list->trg_event_map;
  return FALSE;
}


/**
  Defines how prelocking algorithm for LOCK TABLES statement should handle
  table list elements.

  @param[in]  thd              Thread context.
  @param[in]  prelocking_ctx   Prelocking context of the statement.
  @param[in]  table_list       Table list element for table.
  @param[in]  sp               Routine body.
  @param[out] need_prelocking  Set to TRUE if method detects that prelocking
                               required, not changed otherwise.

  @retval FALSE  Success.
  @retval TRUE   Failure (OOM).
*/

bool Lock_tables_prelocking_strategy::handle_table(THD *thd,
             Query_tables_list *prelocking_ctx, TABLE_LIST *table_list,
             bool *need_prelocking)
{
  TABLE_LIST **last= prelocking_ctx->query_tables_last;

  if (DML_prelocking_strategy::handle_table(thd, prelocking_ctx, table_list,
                                            need_prelocking))
    return TRUE;

  /*
    normally we don't need to open FK-prelocked tables for RESTRICT,
    MDL is enough. But under LOCK TABLES we have to open everything
  */
  for (TABLE_LIST *tl= *last; tl; tl= tl->next_global)
    tl->open_strategy= TABLE_LIST::OPEN_NORMAL;

  /* We rely on a caller to check that table is going to be changed. */
  DBUG_ASSERT(table_list->lock_type >= TL_FIRST_WRITE);

  return FALSE;
}


/**
  Defines how prelocking algorithm for ALTER TABLE statement should handle
  routines - do nothing as this statement is not supposed to call routines.

  We still can end up in this method when someone tries
  to define a foreign key referencing a view, and not just
  a simple view, but one that uses stored routines.
*/

bool Alter_table_prelocking_strategy::handle_routine(THD *thd,
               Query_tables_list *prelocking_ctx, Sroutine_hash_entry *rt,
               sp_head *sp, bool *need_prelocking)
{
  return FALSE;
}


/**
  Defines how prelocking algorithm for ALTER TABLE statement should handle
  table list elements.

  Unlike in DML, we do not process triggers here.

  @param[in]  thd              Thread context.
  @param[in]  prelocking_ctx   Prelocking context of the statement.
  @param[in]  table_list       Table list element for table.
  @param[in]  sp               Routine body.
  @param[out] need_prelocking  Set to TRUE if method detects that prelocking
                               required, not changed otherwise.


  @retval FALSE  Success.
  @retval TRUE   Failure (OOM).
*/

bool Alter_table_prelocking_strategy::handle_table(THD *thd,
             Query_tables_list *prelocking_ctx, TABLE_LIST *table_list,
             bool *need_prelocking)
{
  return FALSE;
}


/**
  Defines how prelocking algorithm for ALTER TABLE statement
  should handle view - do nothing. We don't need to add view
  routines to the prelocking set in this case as view is not going
  to be materialized.
*/

bool Alter_table_prelocking_strategy::handle_view(THD *thd,
            Query_tables_list *prelocking_ctx, TABLE_LIST *table_list,
            bool *need_prelocking)
{
  return FALSE;
}


/**
  Check that lock is ok for tables; Call start stmt if ok

  @param thd             Thread handle.
  @param prelocking_ctx  Prelocking context.
  @param table_list      Table list element for table to be checked.

  @retval FALSE - Ok.
  @retval TRUE  - Error.
*/

static bool check_lock_and_start_stmt(THD *thd,
                                      Query_tables_list *prelocking_ctx,
                                      TABLE_LIST *table_list)
{
  int error;
  thr_lock_type lock_type;
  DBUG_ENTER("check_lock_and_start_stmt");

  /*
    Prelocking placeholder is not set for TABLE_LIST that
    are directly used by TOP level statement.
  */
  DBUG_ASSERT(table_list->prelocking_placeholder == TABLE_LIST::PRELOCK_NONE);

  /*
    TL_WRITE_DEFAULT and TL_READ_DEFAULT are supposed to be parser only
    types of locks so they should be converted to appropriate other types
    to be passed to storage engine. The exact lock type passed to the
    engine is important as, for example, InnoDB uses it to determine
    what kind of row locks should be acquired when executing statement
    in prelocked mode or under LOCK TABLES with @@innodb_table_locks = 0.

    Last argument routine_modifies_data for read_lock_type_for_table()
    is ignored, as prelocking placeholder will never be set here.
  */
  if (table_list->lock_type == TL_WRITE_DEFAULT)
    lock_type= thd->update_lock_default;
  else if (table_list->lock_type == TL_READ_DEFAULT)
    lock_type= read_lock_type_for_table(thd, prelocking_ctx, table_list, true);
  else
    lock_type= table_list->lock_type;

  if ((int) lock_type >= (int) TL_FIRST_WRITE &&
      (int) table_list->table->reginfo.lock_type < (int) TL_FIRST_WRITE)
  {
    my_error(ER_TABLE_NOT_LOCKED_FOR_WRITE, MYF(0),
             table_list->table->alias.c_ptr());
    DBUG_RETURN(1);
  }
  if (unlikely((error= table_list->table->file->start_stmt(thd, lock_type))))
  {
    table_list->table->file->print_error(error, MYF(0));
    DBUG_RETURN(1);
  }

  /*
    Record in transaction state tracking
  */
  TRANSACT_TRACKER(add_trx_state(thd, lock_type,
                                 table_list->table->file->has_transactions()));

  DBUG_RETURN(0);
}


/**
  @brief Open and lock one table

  @param[in]    thd             thread handle
  @param[in]    table_l         table to open is first table in this list
  @param[in]    lock_type       lock to use for table
  @param[in]    flags           options to be used while opening and locking
                                table (see open_table(), mysql_lock_tables())
  @param[in]    prelocking_strategy  Strategy which specifies how prelocking
                                     algorithm should work for this statement.

  @return       table
    @retval     != NULL         OK, opened table returned
    @retval     NULL            Error

  @note
    If ok, the following are also set:
      table_list->lock_type 	lock_type
      table_list->table		table

  @note
    If table_l is a list, not a single table, the list is temporarily
    broken.

  @detail
    This function is meant as a replacement for open_ltable() when
    MERGE tables can be opened. open_ltable() cannot open MERGE tables.

    There may be more differences between open_n_lock_single_table() and
    open_ltable(). One known difference is that open_ltable() does
    neither call thd->decide_logging_format() nor handle some other logging
    and locking issues because it does not call lock_tables().
*/

TABLE *open_n_lock_single_table(THD *thd, TABLE_LIST *table_l,
                                thr_lock_type lock_type, uint flags,
                                Prelocking_strategy *prelocking_strategy)
{
  TABLE_LIST *save_next_global;
  DBUG_ENTER("open_n_lock_single_table");

  /* Remember old 'next' pointer. */
  save_next_global= table_l->next_global;
  /* Break list. */
  table_l->next_global= NULL;

  /* Set requested lock type. */
  table_l->lock_type= lock_type;
  /* Allow to open real tables only. */
  table_l->required_type= TABLE_TYPE_NORMAL;

  /* Open the table. */
  if (open_and_lock_tables(thd, table_l, FALSE, flags,
                           prelocking_strategy))
    table_l->table= NULL; /* Just to be sure. */

  /* Restore list. */
  table_l->next_global= save_next_global;

  DBUG_RETURN(table_l->table);
}


/*
  Open and lock one table

  SYNOPSIS
    open_ltable()
    thd			Thread handler
    table_list		Table to open is first table in this list
    lock_type		Lock to use for open
    lock_flags          Flags passed to mysql_lock_table

  NOTE
    This function doesn't do anything like SP/SF/views/triggers analysis done 
    in open_table()/lock_tables(). It is intended for opening of only one
    concrete table. And used only in special contexts.

  RETURN VALUES
    table		Opened table
    0			Error
  
    If ok, the following are also set:
      table_list->lock_type 	lock_type
      table_list->table		table
*/

TABLE *open_ltable(THD *thd, TABLE_LIST *table_list, thr_lock_type lock_type,
                   uint lock_flags)
{
  TABLE *table;
  Open_table_context ot_ctx(thd, lock_flags);
  bool error;
  DBUG_ENTER("open_ltable");

  /* Ignore temporary tables as they have already been opened. */
  if (table_list->table)
    DBUG_RETURN(table_list->table);

  THD_STAGE_INFO(thd, stage_opening_tables);
  thd->current_tablenr= 0;
  /* open_ltable can be used only for BASIC TABLEs */
  table_list->required_type= TABLE_TYPE_NORMAL;

  /* This function can't properly handle requests for such metadata locks. */
  DBUG_ASSERT(lock_flags & MYSQL_OPEN_HAS_MDL_LOCK  ||
              table_list->mdl_request.type < MDL_SHARED_UPGRADABLE);

  while ((error= open_table(thd, table_list, &ot_ctx)) &&
         ot_ctx.can_recover_from_failed_open())
  {
    /*
      Even though we have failed to open table we still need to
      call release_transactional_locks() to release metadata locks which
      might have been acquired successfully.
    */
    thd->mdl_context.rollback_to_savepoint(ot_ctx.start_of_statement_svp());
    table_list->mdl_request.ticket= 0;
    if (ot_ctx.recover_from_failed_open())
      break;
  }

  if (likely(!error))
  {
    /*
      We can't have a view or some special "open_strategy" in this function
      so there should be a TABLE instance.
    */
    DBUG_ASSERT(table_list->table);
    table= table_list->table;
    if (table->file->ha_table_flags() & HA_CAN_MULTISTEP_MERGE)
    {
      /* A MERGE table must not come here. */
      /* purecov: begin tested */
      my_error(ER_WRONG_OBJECT, MYF(0), table->s->db.str,
               table->s->table_name.str, "BASE TABLE");
      table= 0;
      goto end;
      /* purecov: end */
    }

    table_list->lock_type= lock_type;
    table->grant= table_list->grant;
    if (thd->locked_tables_mode)
    {
      if (check_lock_and_start_stmt(thd, thd->lex, table_list))
	table= 0;
    }
    else
    {
      DBUG_ASSERT(thd->lock == 0);	// You must lock everything at once
      if ((table->reginfo.lock_type= lock_type) != TL_UNLOCK)
	if (! (thd->lock= mysql_lock_tables(thd, &table_list->table, 1,
                                            lock_flags)))
        {
          table= 0;
        }
    }
  }
  else
    table= 0;

end:
  if (table == NULL)
  {
    if (!thd->in_sub_stmt)
      trans_rollback_stmt(thd);
    close_thread_tables(thd);
  }
  THD_STAGE_INFO(thd, stage_after_opening_tables);

  thd_proc_info(thd, 0);
  DBUG_RETURN(table);
}


/**
  Open all tables in list, locks them and optionally process derived tables.

  @param thd		      Thread context.
  @param options              DDL options.
  @param tables	              List of tables for open and locking.
  @param derived              Whether to handle derived tables.
  @param flags                Bitmap of options to be used to open and lock
                              tables (see open_tables() and mysql_lock_tables()
                              for details).
  @param prelocking_strategy  Strategy which specifies how prelocking algorithm
                              should work for this statement.

  @note
    The thr_lock locks will automatically be freed by
    close_thread_tables().

  @retval FALSE  OK.
  @retval TRUE   Error
*/

bool open_and_lock_tables(THD *thd, const DDL_options_st &options,
                          TABLE_LIST *tables,
                          bool derived, uint flags,
                          Prelocking_strategy *prelocking_strategy)
{
  uint counter;
  MDL_savepoint mdl_savepoint= thd->mdl_context.mdl_savepoint();
  DBUG_ENTER("open_and_lock_tables");
  DBUG_PRINT("enter", ("derived handling: %d", derived));

  if (open_tables(thd, options, &tables, &counter, flags, prelocking_strategy))
    goto err;

  DBUG_EXECUTE_IF("sleep_open_and_lock_after_open", {
                  const char *old_proc_info= thd->proc_info;
                  thd->proc_info= "DBUG sleep";
                  my_sleep(6000000);
                  thd->proc_info= old_proc_info;});

  if (lock_tables(thd, tables, counter, flags))
    goto err;

  /* Don't read statistics tables when opening internal tables */
  if (!(flags & (MYSQL_OPEN_IGNORE_LOGGING_FORMAT |
                 MYSQL_OPEN_IGNORE_ENGINE_STATS)))
    (void) read_statistics_for_tables_if_needed(thd, tables);
  
  if (derived)
  {
    if (mysql_handle_derived(thd->lex, DT_INIT))
      goto err;
    if (thd->prepare_derived_at_open &&
        (mysql_handle_derived(thd->lex, DT_PREPARE)))
      goto err;
  }

  DBUG_RETURN(FALSE);
err:
  if (! thd->in_sub_stmt)
    trans_rollback_stmt(thd);  /* Necessary if derived handling failed. */
  close_thread_tables(thd);
  /* Don't keep locks for a failed statement. */
  thd->mdl_context.rollback_to_savepoint(mdl_savepoint);
  DBUG_RETURN(TRUE);
}


/*
  Open all tables in list and process derived tables

  SYNOPSIS
    open_normal_and_derived_tables
    thd		- thread handler
    tables	- list of tables for open
    flags       - bitmap of flags to modify how the tables will be open:
                  MYSQL_LOCK_IGNORE_FLUSH - open table even if someone has
                  done a flush on it.
    dt_phases   - set of flags to pass to the mysql_handle_derived

  RETURN
    FALSE - ok
    TRUE  - error

  NOTE 
    This is to be used on prepare stage when you don't read any
    data from the tables.
*/

bool open_normal_and_derived_tables(THD *thd, TABLE_LIST *tables, uint flags,
                                    uint dt_phases)
{
  DML_prelocking_strategy prelocking_strategy;
  uint counter;
  MDL_savepoint mdl_savepoint= thd->mdl_context.mdl_savepoint();
  DBUG_ENTER("open_normal_and_derived_tables");
  if (open_tables(thd, &tables, &counter, flags, &prelocking_strategy) ||
      mysql_handle_derived(thd->lex, dt_phases))
    goto end;

  DBUG_RETURN(0);
end:
  /*
    No need to commit/rollback the statement transaction: it's
    either not started or we're filling in an INFORMATION_SCHEMA
    table on the fly, and thus mustn't manipulate with the
    transaction of the enclosing statement.
  */
  DBUG_ASSERT(thd->transaction->stmt.is_empty() ||
              (thd->state_flags & Open_tables_state::BACKUPS_AVAIL));
  close_thread_tables(thd);
  /* Don't keep locks for a failed statement. */
  thd->mdl_context.rollback_to_savepoint(mdl_savepoint);

  DBUG_RETURN(TRUE); /* purecov: inspected */
}


/**
  Open a table to read its structure, e.g. for:
  - SHOW FIELDS
  - delayed SP variable data type definition: DECLARE a t1.a%TYPE

  The flag MYSQL_OPEN_GET_NEW_TABLE is passed to make %TYPE work
  in stored functions, as during a stored function call
  (e.g. in a SELECT query) the tables referenced in %TYPE can already be locked,
  and attempt to open it again would return an error in open_table().

  The flag MYSQL_OPEN_GET_NEW_TABLE is not really needed for
  SHOW FIELDS or for a "CALL sp()" statement, but it's not harmful,
  so let's pass it unconditionally.
*/

bool open_tables_only_view_structure(THD *thd, TABLE_LIST *table_list,
                                     bool can_deadlock)
{
  DBUG_ENTER("open_tables_only_view_structure");
  /*
    Let us set fake sql_command so views won't try to merge
    themselves into main statement. If we don't do this,
    SELECT * from information_schema.xxxx will cause problems.
    SQLCOM_SHOW_FIELDS is used because it satisfies
    'LEX::only_view_structure()'.
  */
  enum_sql_command save_sql_command= thd->lex->sql_command;
  thd->lex->sql_command= SQLCOM_SHOW_FIELDS;
  bool rc= (thd->open_temporary_tables(table_list) ||
           open_normal_and_derived_tables(thd, table_list,
                                          (MYSQL_OPEN_IGNORE_FLUSH |
                                           MYSQL_OPEN_FORCE_SHARED_HIGH_PRIO_MDL |
                                           MYSQL_OPEN_GET_NEW_TABLE |
                                           (can_deadlock ?
                                            MYSQL_OPEN_FAIL_ON_MDL_CONFLICT : 0)),
                                          DT_INIT | DT_PREPARE));
  /*
    Restore old value of sql_command back as it is being looked at in
    process_table() function.
  */
  thd->lex->sql_command= save_sql_command;
  DBUG_RETURN(rc);
}


bool open_tables_for_query(THD *thd, TABLE_LIST *tables,
                           uint *table_count, uint flags,
                           DML_prelocking_strategy *prelocking_strategy)
{
  MDL_savepoint mdl_savepoint = thd->mdl_context.mdl_savepoint();

  DBUG_ASSERT(tables == thd->lex->query_tables);

  if (open_tables(thd, &tables, table_count,
                  thd->stmt_arena->is_stmt_prepare() ? MYSQL_OPEN_FORCE_SHARED_MDL : 0,
                  prelocking_strategy))
  {
    close_thread_tables(thd);
    /* Don't keep locks for a failed statement. */
    thd->mdl_context.rollback_to_savepoint(mdl_savepoint);
    return true;
  }

  return false;
}


/*
  Mark all real tables in the list as free for reuse.

  SYNOPSIS
    mark_real_tables_as_free_for_reuse()
      thd   - thread context
      table - head of the list of tables

  DESCRIPTION
    Marks all real tables in the list (i.e. not views, derived
    or schema tables) as free for reuse.
*/

static void mark_real_tables_as_free_for_reuse(TABLE_LIST *table_list)
{
  TABLE_LIST *table;
  DBUG_ENTER("mark_real_tables_as_free_for_reuse");

  /*
    We have to make two loops as HA_EXTRA_DETACH_CHILDREN may
    remove items from the table list that we have to reset
  */
  for (table= table_list; table; table= table->next_global)
  {
    if (!table->placeholder())
      table->table->query_id= 0;
  }
  for (table= table_list; table; table= table->next_global)
  {
    if (!table->placeholder())
    {
      /*
        Detach children of MyISAMMRG tables used in
        sub-statements, they will be reattached at open.
        This has to be done in a separate loop to make sure
        that children have had their query_id cleared.
      */
      table->table->file->extra(HA_EXTRA_DETACH_CHILDREN);
    }
  }
  DBUG_VOID_RETURN;
}


/**
  Lock all tables in a list.

  @param  thd           Thread handler
  @param  tables        Tables to lock
  @param  count         Number of opened tables
  @param  flags         Options (see mysql_lock_tables() for details)

  You can't call lock_tables() while holding thr_lock locks, as
  this would break the dead-lock-free handling thr_lock gives us.
  You must always get all needed locks at once.

  If the query for which we are calling this function is marked as
  requiring prelocking, this function will change
  locked_tables_mode to LTM_PRELOCKED.

  @retval FALSE         Success. 
  @retval TRUE          A lock wait timeout, deadlock or out of memory.
*/

bool lock_tables(THD *thd, TABLE_LIST *tables, uint count, uint flags)
{
  TABLE_LIST *table, *first_not_own;
  DBUG_ENTER("lock_tables");
  /*
    We can't meet statement requiring prelocking if we already
    in prelocked mode.
  */
  DBUG_ASSERT(thd->locked_tables_mode <= LTM_LOCK_TABLES ||
              !thd->lex->requires_prelocking());

  if (!tables && !thd->lex->requires_prelocking())
    DBUG_RETURN(0);

  first_not_own= thd->lex->first_not_own_table();

  /*
    Check for thd->locked_tables_mode to avoid a redundant
    and harmful attempt to lock the already locked tables again.
    Checking for thd->lock is not enough in some situations. For example,
    if a stored function contains
    "drop table t3; create temporary t3 ..; insert into t3 ...;"
    thd->lock may be 0 after drop tables, whereas locked_tables_mode
    is still on. In this situation an attempt to lock temporary
    table t3 will lead to a memory leak.
  */
  if (! thd->locked_tables_mode)
  {
    DBUG_ASSERT(thd->lock == 0);	// You must lock everything at once
    TABLE **start,**ptr;
    bool found_first_not_own= 0;

    if (!(ptr=start=(TABLE**) thd->alloc(sizeof(TABLE*)*count)))
      DBUG_RETURN(TRUE);

    /*
      Collect changes tables for table lock.
      Mark own tables with query id as this is needed by
      prepare_for_row_logging()
    */
    for (table= tables; table; table= table->next_global)
    {
      if (table == first_not_own)
        found_first_not_own= 1;
      if (!table->placeholder())
      {
        *(ptr++)= table->table;
        if (!found_first_not_own)
          table->table->query_id= thd->query_id;
      }
    }

#ifdef ENABLED_DEBUG_SYNC
    if (!tables ||
        !(strcmp(tables->db.str, "mysql") == 0 &&
          strcmp(tables->table_name.str, "proc") == 0))
      DEBUG_SYNC(thd, "before_lock_tables_takes_lock");
#endif

    if (! (thd->lock= mysql_lock_tables(thd, start, (uint) (ptr - start),
                                        flags)))
      DBUG_RETURN(TRUE);

#ifdef ENABLED_DEBUG_SYNC
    if (!tables ||
        !(strcmp(tables->db.str, "mysql") == 0 &&
          strcmp(tables->table_name.str, "proc") == 0))
      DEBUG_SYNC(thd, "after_lock_tables_takes_lock");
#endif

    if (thd->lex->requires_prelocking() &&
        thd->lex->sql_command != SQLCOM_LOCK_TABLES &&
        thd->lex->sql_command != SQLCOM_FLUSH)
    {
      /*
        We just have done implicit LOCK TABLES, and now we have
        to emulate first open_and_lock_tables() after it.

        When open_and_lock_tables() is called for a single table out of
        a table list, the 'next_global' chain is temporarily broken. We
        may not find 'first_not_own' before the end of the "list".
        Look for example at those places where open_n_lock_single_table()
        is called. That function implements the temporary breaking of
        a table list for opening a single table.
      */
      for (table= tables;
           table && table != first_not_own;
           table= table->next_global)
      {
        if (!table->placeholder())
        {
          if (check_lock_and_start_stmt(thd, thd->lex, table))
          {
            mysql_unlock_tables(thd, thd->lock);
            thd->lock= 0;
            DBUG_RETURN(TRUE);
          }
        }
      }
      /*
        Let us mark all tables which don't belong to the statement itself,
        and was marked as occupied during open_tables() as free for reuse.
      */
      mark_real_tables_as_free_for_reuse(first_not_own);
      DBUG_PRINT("info",("locked_tables_mode= LTM_PRELOCKED"));
      thd->enter_locked_tables_mode(LTM_PRELOCKED);
    }
  }
  else
  {
    /*
      When open_and_lock_tables() is called for a single table out of
      a table list, the 'next_global' chain is temporarily broken. We
      may not find 'first_not_own' before the end of the "list".
      Look for example at those places where open_n_lock_single_table()
      is called. That function implements the temporary breaking of
      a table list for opening a single table.
    */
    for (table= tables;
         table && table != first_not_own;
         table= table->next_global)
    {
      if (table->placeholder())
        continue;

      table->table->query_id= thd->query_id;
      /*
        In a stored function or trigger we should ensure that we won't change
        a table that is already used by the calling statement.
      */
      if (thd->locked_tables_mode >= LTM_PRELOCKED &&
          table->lock_type >= TL_FIRST_WRITE)
      {
        for (TABLE* opentab= thd->open_tables; opentab; opentab= opentab->next)
        {
          if (table->table->s == opentab->s && opentab->query_id &&
              table->table->query_id != opentab->query_id)
          {
            my_error(ER_CANT_UPDATE_USED_TABLE_IN_SF_OR_TRG, MYF(0),
                     table->table->s->table_name.str);
            DBUG_RETURN(TRUE);
          }
        }
      }

      if (check_lock_and_start_stmt(thd, thd->lex, table))
      {
	DBUG_RETURN(TRUE);
      }
    }
    /*
      If we are under explicit LOCK TABLES and our statement requires
      prelocking, we should mark all "additional" tables as free for use
      and enter prelocked mode.
    */
    if (thd->lex->requires_prelocking())
    {
      mark_real_tables_as_free_for_reuse(first_not_own);
      DBUG_PRINT("info",
                 ("thd->locked_tables_mode= LTM_PRELOCKED_UNDER_LOCK_TABLES"));
      thd->locked_tables_mode= LTM_PRELOCKED_UNDER_LOCK_TABLES;
    }
  }

  const bool res= !(flags & MYSQL_OPEN_IGNORE_LOGGING_FORMAT) &&
    thd->decide_logging_format(tables);

  DBUG_RETURN(res);
}


/*
  Restart transaction for tables

  This is used when we had to do an implicit commit after tables are opened
  and want to restart transactions on tables.

  This is used in case of:
  LOCK TABLES xx
  CREATE OR REPLACE TABLE xx;
*/

bool restart_trans_for_tables(THD *thd, TABLE_LIST *table)
{
  DBUG_ENTER("restart_trans_for_tables");

  for (; table; table= table->next_global)
  {
    if (table->placeholder())
      continue;

    if (check_lock_and_start_stmt(thd, thd->lex, table))
    {
      DBUG_ASSERT(0);                           // Should never happen
      DBUG_RETURN(TRUE);
    }
  }
  DBUG_RETURN(FALSE);
}


/**
  Prepare statement for reopening of tables and recalculation of set of
  prelocked tables.

  @param[in] thd         Thread context.
  @param[in,out] tables  List of tables which we were trying to open
                         and lock.
  @param[in] start_of_statement_svp MDL savepoint which represents the set
                         of metadata locks which the current transaction
                         managed to acquire before execution of the current
                         statement and to which we should revert before
                         trying to reopen tables. NULL if no metadata locks
                         were held and thus all metadata locks should be
                         released.
  @param[in] remove_indirect  True in case routines and tables implicitly
                                   used by a statement should be removed.
*/

void close_tables_for_reopen(THD *thd, TABLE_LIST **tables,
                             const MDL_savepoint &start_of_statement_svp,
                             bool remove_indirect)
{
  TABLE_LIST *tmp;

  if (remove_indirect)
  {
    TABLE_LIST *first_not_own_table= thd->lex->first_not_own_table();
    /*
      If table list consists only from tables from prelocking set, table list
      for new attempt should be empty, so we have to update list's root pointer.
    */
    if (first_not_own_table == *tables)
      *tables= 0;
    thd->lex->chop_off_not_own_tables();

    /* Reset MDL tickets for procedures/functions */
    for (Sroutine_hash_entry *rt=
        (Sroutine_hash_entry*)thd->lex->sroutines_list.first;
        rt; rt= rt->next)
      rt->mdl_request.ticket= NULL;
    sp_remove_not_own_routines(thd->lex);
  }
  for (tmp= *tables; tmp; tmp= tmp->next_global)
  {
    tmp->table= 0;
    tmp->mdl_request.ticket= NULL;
    /* We have to cleanup translation tables of views. */
    tmp->cleanup_items();
  }
  /*
    No need to commit/rollback the statement transaction: it's
    either not started or we're filling in an INFORMATION_SCHEMA
    table on the fly, and thus mustn't manipulate with the
    transaction of the enclosing statement.
  */
  DBUG_ASSERT(thd->transaction->stmt.is_empty() ||
              (thd->state_flags & Open_tables_state::BACKUPS_AVAIL));
  close_thread_tables(thd);
  thd->mdl_context.rollback_to_savepoint(start_of_statement_svp);
}


/*****************************************************************************
* The following find_field_in_XXX procedures implement the core of the
* name resolution functionality. The entry point to resolve a column name in a
* list of tables is 'find_field_in_tables'. It calls 'find_field_in_table_ref'
* for each table reference. In turn, depending on the type of table reference,
* 'find_field_in_table_ref' calls one of the 'find_field_in_XXX' procedures
* below specific for the type of table reference.
******************************************************************************/

/* Special Field pointers as return values of find_field_in_XXX functions. */
Field *not_found_field= (Field*) 0x1;
Field *view_ref_found= (Field*) 0x2; 

#define WRONG_GRANT (Field*) -1

static void update_field_dependencies(THD *thd, Field *field, TABLE *table)
{
  DBUG_ENTER("update_field_dependencies");
  if (should_mark_column(thd->column_usage))
  {
    /*
      We always want to register the used keys, as the column bitmap may have
      been set for all fields (for example for view).
    */
    table->covering_keys.intersect(field->part_of_key);

    if (thd->column_usage == MARK_COLUMNS_READ)
    {
      if (table->mark_column_with_deps(field))
        DBUG_VOID_RETURN; // Field was already marked
    }
    else
    {
      if (bitmap_fast_test_and_set(table->write_set, field->field_index))
      {
        DBUG_PRINT("warning", ("Found duplicated field"));
        thd->dup_field= field;
        DBUG_VOID_RETURN;
      }
    }

    table->used_fields++;
  }
  if (table->get_fields_in_item_tree)
    field->flags|= GET_FIXED_FIELDS_FLAG;
  DBUG_VOID_RETURN;
}


/*
  Find a field by name in a view that uses merge algorithm.

  SYNOPSIS
    find_field_in_view()
    thd				thread handler
    table_list			view to search for 'name'
    name			name of field
    length			length of name
    item_name                   name of item if it will be created (VIEW)
    ref				expression substituted in VIEW should be passed
                                using this reference (return view_ref_found)
    register_tree_change        TRUE if ref is not stack variable and we
                                need register changes in item tree

  RETURN
    0			field is not found
    view_ref_found	found value in VIEW (real result is in *ref)
    #			pointer to field - only for schema table fields
*/

static Field *
find_field_in_view(THD *thd, TABLE_LIST *table_list,
                   const char *name, size_t length,
                   const char *item_name, Item **ref,
                   bool register_tree_change)
{
  DBUG_ENTER("find_field_in_view");
  DBUG_PRINT("enter",
             ("view: '%s', field name: '%s', item name: '%s', ref %p",
              table_list->alias.str, name, item_name, ref));
  Field_iterator_view field_it;
  field_it.set(table_list);
  Query_arena *arena= 0, backup;  

  for (; !field_it.end_of_fields(); field_it.next())
  {
    if (!my_strcasecmp(system_charset_info, field_it.name()->str, name))
    {
      // in PS use own arena or data will be freed after prepare
      if (register_tree_change &&
          thd->stmt_arena->is_stmt_prepare_or_first_stmt_execute())
        arena= thd->activate_stmt_arena_if_needed(&backup);
      /*
        create_item() may, or may not create a new Item, depending on
        the column reference. See create_view_field() for details.
      */
      Item *item= field_it.create_item(thd);
      if (arena)
        thd->restore_active_arena(arena, &backup);
      
      if (!item)
        DBUG_RETURN(0);
      if (!ref)
        DBUG_RETURN((Field*) view_ref_found);
      /*
       *ref != NULL means that *ref contains the item that we need to
       replace. If the item was aliased by the user, set the alias to
       the replacing item.
      */
      if (*ref && (*ref)->is_explicit_name())
        item->set_name(thd, (*ref)->name);
      if (register_tree_change)
        thd->change_item_tree(ref, item);
      else
        *ref= item;
      DBUG_RETURN((Field*) view_ref_found);
    }
  }
  DBUG_RETURN(0);
}


/*
  Find field by name in a NATURAL/USING join table reference.

  SYNOPSIS
    find_field_in_natural_join()
    thd			 [in]  thread handler
    table_ref            [in]  table reference to search
    name		 [in]  name of field
    length		 [in]  length of name
    ref                  [in/out] if 'name' is resolved to a view field, ref is
                               set to point to the found view field
    register_tree_change [in]  TRUE if ref is not stack variable and we
                               need register changes in item tree
    actual_table         [out] the original table reference where the field
                               belongs - differs from 'table_list' only for
                               NATURAL/USING joins

  DESCRIPTION
    Search for a field among the result fields of a NATURAL/USING join.
    Notice that this procedure is called only for non-qualified field
    names. In the case of qualified fields, we search directly the base
    tables of a natural join.

  RETURN
    NULL        if the field was not found
    WRONG_GRANT if no access rights to the found field
    #           Pointer to the found Field
*/

static Field *
find_field_in_natural_join(THD *thd, TABLE_LIST *table_ref, const char *name, size_t length, Item **ref, bool register_tree_change,
                           TABLE_LIST **actual_table)
{
  List_iterator_fast<Natural_join_column>
    field_it(*(table_ref->join_columns));
  Natural_join_column *nj_col, *curr_nj_col;
  Field *UNINIT_VAR(found_field);
  Query_arena *UNINIT_VAR(arena), backup;
  DBUG_ENTER("find_field_in_natural_join");
  DBUG_PRINT("enter", ("field name: '%s', ref %p",
		       name, ref));
  DBUG_ASSERT(table_ref->is_natural_join && table_ref->join_columns);
  DBUG_ASSERT(*actual_table == NULL);

  for (nj_col= NULL, curr_nj_col= field_it++; curr_nj_col; 
       curr_nj_col= field_it++)
  {
    if (!my_strcasecmp(system_charset_info, curr_nj_col->name()->str, name))
    {
      if (nj_col)
      {
        my_error(ER_NON_UNIQ_ERROR, MYF(0), name, thd_where(thd));
        DBUG_RETURN(NULL);
      }
      nj_col= curr_nj_col;
    }
  }
  if (!nj_col)
    DBUG_RETURN(NULL);

  if (nj_col->view_field)
  {
    Item *item;
    if (register_tree_change)
      arena= thd->activate_stmt_arena_if_needed(&backup);
    /*
      create_item() may, or may not create a new Item, depending on the
      column reference. See create_view_field() for details.
    */
    item= nj_col->create_item(thd);
    if (!item)
      DBUG_RETURN(NULL);

    /*
     *ref != NULL means that *ref contains the item that we need to
     replace. If the item was aliased by the user, set the alias to
     the replacing item.
     */
    if (*ref && (*ref)->is_explicit_name())
      item->set_name(thd, (*ref)->name);
    if (register_tree_change && arena)
      thd->restore_active_arena(arena, &backup);

    if (!item)
      DBUG_RETURN(NULL);
    DBUG_ASSERT(nj_col->table_field == NULL);
    if (nj_col->table_ref->schema_table_reformed)
    {
      /*
        Translation table items are always Item_fields and fixed
        already('mysql_schema_table' function). So we can return
        ->field. It is used only for 'show & where' commands.
      */
      DBUG_RETURN(((Item_field*) (nj_col->view_field->item))->field);
    }
    if (register_tree_change)
      thd->change_item_tree(ref, item);
    else
      *ref= item;
    found_field= (Field*) view_ref_found;
  }
  else
  {
    /* This is a base table. */
    DBUG_ASSERT(nj_col->view_field == NULL);
    Item *ref= 0;
    /*
      This fix_fields is not necessary (initially this item is fixed by
      the Item_field constructor; after reopen_tables the Item_func_eq
      calls fix_fields on that item), it's just a check during table
      reopening for columns that was dropped by the concurrent connection.
    */
    if (nj_col->table_field->fix_fields_if_needed(thd, &ref))
    {
      DBUG_PRINT("info", ("column '%s' was dropped by the concurrent connection",
                          nj_col->table_field->name.str));
      DBUG_RETURN(NULL);
    }
    DBUG_ASSERT(ref == 0);                      // Should not have changed
    DBUG_ASSERT(nj_col->table_ref->table == nj_col->table_field->field->table);
    found_field= nj_col->table_field->field;
    update_field_dependencies(thd, found_field, nj_col->table_ref->table);
  }

  *actual_table= nj_col->table_ref;
  
  DBUG_RETURN(found_field);
}


/*
  Find field by name in a base table or a view with temp table algorithm.

  The caller is expected to check column-level privileges.

  SYNOPSIS
    find_field_in_table()
    thd				thread handler
    table			table where to search for the field
    name			name of field
    length			length of name
    allow_rowid			do allow finding of "_rowid" field?
    cached_field_index_ptr	cached position in field list (used to speedup
                                lookup for fields in prepared tables)

  RETURN
    0	field is not found
    #	pointer to field
*/

Field *
find_field_in_table(THD *thd, TABLE *table, const char *name, size_t length,
                    bool allow_rowid, field_index_t *cached_field_index_ptr)
{
  Field *field;
  field_index_t cached_field_index= *cached_field_index_ptr;
  DBUG_ENTER("find_field_in_table");
  DBUG_PRINT("enter", ("table: '%s', field name: '%s'", table->alias.c_ptr(),
                       name));

  /* We assume here that table->field < NO_CACHED_FIELD_INDEX = UINT_MAX */
  if (cached_field_index < table->s->fields &&
      !my_strcasecmp(system_charset_info,
                     table->field[cached_field_index]->field_name.str, name))
  {
    field= table->field[cached_field_index];
    DEBUG_SYNC(thd, "table_field_cached");
  }
  else
  {
    LEX_CSTRING fname= {name, length};
    field= table->find_field_by_name(&fname);
  }

  if (field)
  {
    if (field->invisible == INVISIBLE_FULL &&
        !DBUG_IF("test_completely_invisible"))
      DBUG_RETURN((Field*)0);

    if (thd->column_usage != MARK_COLUMNS_READ &&
        thd->column_usage != COLUMNS_READ)
    {
      if (thd->vers_insert_history(field))
        DBUG_ASSERT(table->versioned());
      else if (field->invisible == INVISIBLE_SYSTEM)
        DBUG_RETURN((Field*)0);
    }
  }
  else
  {
    if (!allow_rowid ||
        my_strcasecmp(system_charset_info, name, "_rowid") ||
        table->s->rowid_field_offset == 0)
      DBUG_RETURN((Field*) 0);
    field= table->field[table->s->rowid_field_offset-1];
  }
  *cached_field_index_ptr= field->field_index;

  update_field_dependencies(thd, field, table);

  DBUG_RETURN(field);
}


/*
  Find field in a table reference.

  SYNOPSIS
    find_field_in_table_ref()
    thd			   [in]  thread handler
    table_list		   [in]  table reference to search
    name		   [in]  name of field
    length		   [in]  field length of name
    item_name              [in]  name of item if it will be created (VIEW)
    db_name                [in]  optional database name that qualifies the
    table_name             [in]  optional table name that qualifies the field
                                 0 for non-qualified field in natural joins
    ref		       [in/out] if 'name' is resolved to a view field, ref
                                 is set to point to the found view field
    check_privileges       [in]  check privileges
    allow_rowid		   [in]  do allow finding of "_rowid" field?
    cached_field_index_ptr [in]  cached position in field list (used to
                                 speedup lookup for fields in prepared tables)
    register_tree_change   [in]  TRUE if ref is not stack variable and we
                                 need register changes in item tree
    actual_table           [out] the original table reference where the field
                                 belongs - differs from 'table_list' only for
                                 NATURAL_USING joins.

  DESCRIPTION
    Find a field in a table reference depending on the type of table
    reference. There are three types of table references with respect
    to the representation of their result columns:
    - an array of Field_translator objects for MERGE views and some
      information_schema tables,
    - an array of Field objects (and possibly a name hash) for stored
      tables,
    - a list of Natural_join_column objects for NATURAL/USING joins.
    This procedure detects the type of the table reference 'table_list'
    and calls the corresponding search routine.

    The routine checks column-level privieleges for the found field.

  RETURN
    0			field is not found
    view_ref_found	found value in VIEW (real result is in *ref)
    #			pointer to field
*/

Field *
find_field_in_table_ref(THD *thd, TABLE_LIST *table_list, const char *name,
                        size_t length, const char *item_name,
                        const char *db_name, const char *table_name,
                        ignored_tables_list_t ignored_tables, Item **ref,
                        bool check_privileges, bool allow_rowid,
                        field_index_t *cached_field_index_ptr,
                        bool register_tree_change, TABLE_LIST **actual_table)
{
  Field *fld;
  DBUG_ENTER("find_field_in_table_ref");
  DBUG_ASSERT(table_list->alias.str);
  DBUG_ASSERT(name);
  DBUG_ASSERT(item_name);
  DBUG_PRINT("enter",
             ("table: '%s'  field name: '%s'  item name: '%s'  ref %p",
              table_list->alias.str, name, item_name, ref));

  /*
    Check that the table and database that qualify the current field name
    are the same as the table reference we are going to search for the field.

    Exclude from the test below nested joins because the columns in a
    nested join generally originate from different tables. Nested joins
    also have no table name, except when a nested join is a merge view
    or an information schema table.

    We include explicitly table references with a 'field_translation' table,
    because if there are views over natural joins we don't want to search
    inside the view, but we want to search directly in the view columns
    which are represented as a 'field_translation'.

    tables->db.str may be 0 if we are preparing a statement
    db_name is 0 if item doesn't have a db name
    table_name is 0 if item doesn't have a specified table_name
  */
  if (db_name && !db_name[0])
    db_name= 0;                                 // Simpler test later

  if (/* Exclude nested joins. */
      (!table_list->nested_join ||
       /* Include merge views and information schema tables. */
       table_list->field_translation) &&
      /*
        Test if the field qualifiers match the table reference we plan
        to search.
      */
      table_name && table_name[0] &&
      (my_strcasecmp(table_alias_charset, table_list->alias.str, table_name) ||
       (db_name && (!table_list->db.str || !table_list->db.str[0])) ||
       (db_name && table_list->db.str && table_list->db.str[0] &&
        (table_list->schema_table ?
         my_strcasecmp(system_charset_info, db_name, table_list->db.str) :
         strcmp(db_name, table_list->db.str)))))
    DBUG_RETURN(0);

  /*
    Don't allow usage of fields in sequence table that is opened as part of
    NEXT VALUE for sequence_name
  */
  if (table_list->sequence)
    DBUG_RETURN(0);

  *actual_table= NULL;

  if (table_list->field_translation)
  {
    /* 'table_list' is a view or an information schema table. */
    if ((fld= find_field_in_view(thd, table_list, name, length, item_name, ref,
                                 register_tree_change)))
      *actual_table= table_list;
  }
  else if (!table_list->nested_join)
  {
    /* 'table_list' is a stored table. */
    DBUG_ASSERT(table_list->table);
    if ((fld= find_field_in_table(thd, table_list->table, name, length,
                                  allow_rowid, cached_field_index_ptr)))
      *actual_table= table_list;
  }
  else
  {
    /*
      'table_list' is a NATURAL/USING join, or an operand of such join that
      is a nested join itself.

      If the field name we search for is qualified, then search for the field
      in the table references used by NATURAL/USING the join.
    */
    if (table_name && table_name[0])
    {
      List_iterator<TABLE_LIST> it(table_list->nested_join->join_list);
      TABLE_LIST *table;
      while ((table= it++))
      {
        /*
          Check if the table is in the ignore list. Only base tables can be in
          the ignore list.
        */
        if (table->table && ignored_list_includes_table(ignored_tables, table))
          continue;

        if ((fld= find_field_in_table_ref(thd, table, name, length, item_name,
                                          db_name, table_name, ignored_tables,
                                          ref, check_privileges, allow_rowid,
                                          cached_field_index_ptr,
                                          register_tree_change, actual_table)))
          DBUG_RETURN(fld);
      }
      DBUG_RETURN(0);
    }
    /*
      Non-qualified field, search directly in the result columns of the
      natural join. The condition of the outer IF is true for the top-most
      natural join, thus if the field is not qualified, we will search
      directly the top-most NATURAL/USING join.
    */
    fld= find_field_in_natural_join(thd, table_list, name, length, ref,
                                    register_tree_change, actual_table);
  }

  if (fld)
  {
#ifndef NO_EMBEDDED_ACCESS_CHECKS
    /* Check if there are sufficient access rights to the found field. */
    if (check_privileges &&
        !table_list->is_derived() &&
        check_column_grant_in_table_ref(thd, *actual_table, name, length, fld))
      fld= WRONG_GRANT;
    else
#endif
      if (should_mark_column(thd->column_usage))
      {
        /*
          Get rw_set correct for this field so that the handler
          knows that this field is involved in the query and gets
          retrieved/updated
         */
        Field *field_to_set= NULL;
        if (fld == view_ref_found)
        {
          if (!ref)
            DBUG_RETURN(fld);
          Item *it= (*ref)->real_item();
          if (it->type() == Item::FIELD_ITEM)
            field_to_set= ((Item_field*)it)->field;
          else
          {
            if (thd->column_usage == MARK_COLUMNS_READ)
              it->walk(&Item::register_field_in_read_map, 0, 0);
            else
              it->walk(&Item::register_field_in_write_map, 0, 0);
          }
        }
        else
          field_to_set= fld;
        if (field_to_set)
        {
          TABLE *table= field_to_set->table;
          DBUG_ASSERT(table);
          if (thd->column_usage == MARK_COLUMNS_READ)
            field_to_set->register_field_in_read_map();
          else
            bitmap_set_bit(table->write_set, field_to_set->field_index);
        }
      }
  }
  DBUG_RETURN(fld);
}


/*
  Find field in table, no side effects, only purpose is to check for field
  in table object and get reference to the field if found.

  SYNOPSIS
  find_field_in_table_sef()

  table                         table where to find
  name                          Name of field searched for

  RETURN
    0                   field is not found
    #                   pointer to field
*/

Field *find_field_in_table_sef(TABLE *table, const char *name)
{
  Field **field_ptr;
  if (table->s->name_hash.records)
  {
    field_ptr= (Field**)my_hash_search(&table->s->name_hash,(uchar*) name,
                                       strlen(name));
    if (field_ptr)
    {
      /*
        field_ptr points to field in TABLE_SHARE. Convert it to the matching
        field in table
      */
      field_ptr= (table->field + (field_ptr - table->s->field));
    }
  }
  else
  {
    if (!(field_ptr= table->field))
      return (Field *)0;
    for (; *field_ptr; ++field_ptr)
      if (!my_strcasecmp(system_charset_info, (*field_ptr)->field_name.str,
                         name))
        break;
  }
  if (field_ptr)
    return *field_ptr;
  else
    return (Field *)0;
}


/*
  Find field in table list.

  SYNOPSIS
    find_field_in_tables()
    thd			  pointer to current thread structure
    item		  field item that should be found
    first_table           list of tables to be searched for item
    last_table            end of the list of tables to search for item. If NULL
                          then search to the end of the list 'first_table'.
    ignored_tables        Set of tables that should be ignored. Do not try to
                          find the field in those.
    ref			  if 'item' is resolved to a view field, ref is set to
                          point to the found view field
    report_error	  Degree of error reporting:
                          - IGNORE_ERRORS then do not report any error
                          - IGNORE_EXCEPT_NON_UNIQUE report only non-unique
                            fields, suppress all other errors
                          - REPORT_EXCEPT_NON_UNIQUE report all other errors
                            except when non-unique fields were found
                          - REPORT_ALL_ERRORS
    check_privileges      need to check privileges
    register_tree_change  TRUE if ref is not a stack variable and we
                          to need register changes in item tree

  RETURN VALUES
    0			If error: the found field is not unique, or there are
                        no sufficient access priviliges for the found field,
                        or the field is qualified with non-existing table.
    not_found_field	The function was called with report_error ==
                        (IGNORE_ERRORS || IGNORE_EXCEPT_NON_UNIQUE) and a
			field was not found.
    view_ref_found	View field is found, item passed through ref parameter
    found field         If a item was resolved to some field
*/

Field *
find_field_in_tables(THD *thd, Item_ident *item,
                     TABLE_LIST *first_table, TABLE_LIST *last_table,
                     ignored_tables_list_t ignored_tables,
		     Item **ref, find_item_error_report_type report_error,
                     bool check_privileges, bool register_tree_change)
{
  Field *found=0;
  LEX_CSTRING db= item->db_name;
  const char *table_name= item->table_name.str;
  const char *name= item->field_name.str;
  size_t length= item->field_name.length;
  IdentBuffer<SAFE_NAME_LEN> db_name_buff;
  TABLE_LIST *cur_table= first_table;
  TABLE_LIST *actual_table;
  bool allow_rowid;

  if (!table_name || !table_name[0])
  {
    table_name= 0;                              // For easier test
    db= Lex_cstring();
  }

  allow_rowid= table_name || (cur_table && !cur_table->next_local);

  if (item->cached_table)
  {
    DBUG_PRINT("info", ("using cached table"));
    /*
      This shortcut is used by prepared statements. We assume that
      TABLE_LIST *first_table is not changed during query execution (which
      is true for all queries except RENAME but luckily RENAME doesn't
      use fields...) so we can rely on reusing pointer to its member.
      With this optimization we also miss case when addition of one more
      field makes some prepared query ambiguous and so erroneous, but we
      accept this trade off.
    */
    TABLE_LIST *table_ref= item->cached_table;
    /*
      The condition (table_ref->view == NULL) ensures that we will call
      find_field_in_table even in the case of information schema tables
      when table_ref->field_translation != NULL.
      */
    if (table_ref->table && !table_ref->view &&
        (!table_ref->is_merged_derived() ||
         (!table_ref->is_multitable() && table_ref->merged_for_insert)))
    {

      found= find_field_in_table(thd, table_ref->table, name, length,
                                 TRUE, &(item->cached_field_index));
#ifndef NO_EMBEDDED_ACCESS_CHECKS
      /* Check if there are sufficient access rights to the found field. */
      if (found && check_privileges && !is_temporary_table(table_ref) &&
          check_column_grant_in_table_ref(thd, table_ref, name, length, found))
        found= WRONG_GRANT;
#endif
    }
    else
      found= find_field_in_table_ref(thd, table_ref, name, length,
                                     item->name.str, NULL, NULL,
                                     ignored_tables, ref, check_privileges,
                                     TRUE, &(item->cached_field_index),
                                     register_tree_change, &actual_table);
    if (found)
    {
      if (found == WRONG_GRANT)
	return (Field*) 0;

      /*
        Only views fields should be marked as dependent, not an underlying
        fields.
      */
      if (!table_ref->belong_to_view && !table_ref->belong_to_derived)
      {
        SELECT_LEX *current_sel= item->context->select_lex;
        SELECT_LEX *last_select= table_ref->select_lex;
        bool all_merged= TRUE;
        for (SELECT_LEX *sl= current_sel; sl && sl!=last_select;
             sl=sl->outer_select())
        {
          Item *subs= sl->master_unit()->item;
          if (!subs)
            continue;

          Item_in_subselect *in_subs= subs->get_IN_subquery();
          if (in_subs &&
              in_subs->substype() == Item_subselect::IN_SUBS &&
              in_subs->test_strategy(SUBS_SEMI_JOIN))
          {
            continue;
          }
          all_merged= FALSE;
          break;
        }
        /*
          If the field was an outer referencee, mark all selects using this
          sub query as dependent on the outer query
        */
        if (!all_merged && current_sel != last_select)
        {
          mark_select_range_as_dependent(thd, last_select, current_sel,
                                         found, *ref, item, true);
        }
      }
      return found;
    }
  }
  else
    item->can_be_depended= TRUE;

  if (db.str && lower_case_table_names)
  {
    /*
      convert database to lower case for comparison.
      We can't do this in Item_field as this would change the
      'name' of the item which may be used in the select list
    */
    db= db_name_buff.copy_casedn(db).to_lex_cstring();
  }

  if (last_table)
    last_table= last_table->next_name_resolution_table;

  field_index_t fake_index_for_duplicate_search= NO_CACHED_FIELD_INDEX;
  /*
    For the field search it will point to field cache, but for duplicate
    search it will point to fake_index_for_duplicate_search (no cache
    present).
  */
  field_index_t *current_cache= &(item->cached_field_index);
  for (; cur_table != last_table ;
       cur_table= cur_table->next_name_resolution_table)
  {
    if (cur_table->table &&
        ignored_list_includes_table(ignored_tables, cur_table))
      continue;

    Field *cur_field= find_field_in_table_ref(thd, cur_table, name, length,
                                              item->name.str,
                                              db.str, table_name,
                                              ignored_tables, ref,
                                              (thd->lex->sql_command ==
                                               SQLCOM_SHOW_FIELDS)
                                              ? false : check_privileges,
                                              allow_rowid,
                                              current_cache,
                                              register_tree_change,
                                              &actual_table);
    if (cur_field)
    {
      if (cur_field == WRONG_GRANT)
      {
        if (thd->lex->sql_command != SQLCOM_SHOW_FIELDS)
          return (Field*) 0;

        thd->clear_error();
        cur_field= find_field_in_table_ref(thd, cur_table, name, length,
                                           item->name.str, db.str, table_name,
                                           ignored_tables, ref, false,
                                           allow_rowid,
                                           current_cache,
                                           register_tree_change,
                                           &actual_table);
        if (cur_field)
        {
          Field *nf=new Field_null(NULL,0,Field::NONE,
                                   &cur_field->field_name,
                                   &my_charset_bin);
          nf->init(cur_table->table);
          cur_field= nf;
        }
      }

      /*
        Store the original table of the field, which may be different from
        cur_table in the case of NATURAL/USING join.
      */
      if (actual_table->cacheable_table /*(1)*/ && !found /*(2)*/)
      {
        /*
          We have just found a field allowed to cache (1) and
          it is not dublicate search (2).
        */
        item->cached_table= actual_table;
      }
      else
      {
        item->cached_table= NULL;
        item->cached_field_index= NO_CACHED_FIELD_INDEX;
      }

      DBUG_ASSERT(thd->where != THD_WHERE::NOWHERE);
      /*
        If we found a fully qualified field we return it directly as it can't
        have duplicates.
       */
      if (db.str)
        return cur_field;
      
      if (unlikely(found))
      {
        if (report_error == REPORT_ALL_ERRORS ||
            report_error == IGNORE_EXCEPT_NON_UNIQUE)
          my_error(ER_NON_UNIQ_ERROR, MYF(0),
                   table_name ? item->full_name() : name, thd_where(thd));
        return (Field*) 0;
      }
      found= cur_field;
      current_cache= &fake_index_for_duplicate_search;
    }
  }

  if (likely(found))
    return found;
  
  /*
    If the field was qualified and there were no tables to search, issue
    an error that an unknown table was given. The situation is detected
    as follows: if there were no tables we wouldn't go through the loop
    and cur_table wouldn't be updated by the loop increment part, so it
    will be equal to the first table.
  */
  if (table_name && (cur_table == first_table) &&
      (report_error == REPORT_ALL_ERRORS ||
       report_error == REPORT_EXCEPT_NON_UNIQUE))
  {
    char buff[SAFE_NAME_LEN*2 + 2];
    if (db.str && db.str[0])
    {
      strxnmov(buff, sizeof(buff) - 1, db.str, ".", table_name, NullS);
      table_name=buff;
    }
    my_error(ER_UNKNOWN_TABLE, MYF(0), table_name, thd_where(thd));
  }
  else
  {
    if (report_error == REPORT_ALL_ERRORS ||
        report_error == REPORT_EXCEPT_NON_UNIQUE)
      my_error(ER_BAD_FIELD_ERROR, MYF(0), item->full_name(), thd_where(thd));
    else
      found= not_found_field;
  }
  return found;
}


/*
  Find Item in list of items (find_field_in_tables analog)

  TODO
    is it better return only counter?

  SYNOPSIS
    find_item_in_list()
    find			Item to find
    items			List of items
    counter			To return number of found item
    report_error
      REPORT_ALL_ERRORS		report errors, return 0 if error
      REPORT_EXCEPT_NOT_FOUND	Do not report 'not found' error and
				return not_found_item, report other errors,
				return 0
      IGNORE_ERRORS		Do not report errors, return 0 if error
    resolution                  Set to the resolution type if the item is found 
                                (it says whether the item is resolved 
                                 against an alias name,
                                 or as a field name without alias,
                                 or as a field hidden by alias,
                                 or ignoring alias)
    limit                       How many items in the list to check
                                (if limit==0 then all items are to be checked)
                                
  RETURN VALUES
    0			Item is not found or item is not unique,
			error message is reported
    not_found_item	Function was called with
			report_error == REPORT_EXCEPT_NOT_FOUND and
			item was not found. No error message was reported
                        found field
*/

/* Special Item pointer to serve as a return value from find_item_in_list(). */
Item **not_found_item= (Item**) 0x1;


Item **
find_item_in_list(Item *find, List<Item> &items, uint *counter,
                  find_item_error_report_type report_error,
                  enum_resolution_type *resolution, uint limit)
{
  List_iterator<Item> li(items);
  uint n_items= limit == 0 ? items.elements : limit;
  Item **found=0, **found_unaliased= 0, *item;
  const char *db_name=0;
  const LEX_CSTRING *field_name= 0;
  const char *table_name=0;
  bool found_unaliased_non_uniq= 0;
  /*
    true if the item that we search for is a valid name reference
    (and not an item that happens to have a name).
  */
  bool is_ref_by_name= 0;
  uint unaliased_counter= 0;

  *resolution= NOT_RESOLVED;

  is_ref_by_name= (find->type() == Item::FIELD_ITEM  || 
                   find->type() == Item::REF_ITEM);
  if (is_ref_by_name)
  {
    field_name= &((Item_ident*) find)->field_name;
    table_name= ((Item_ident*) find)->table_name.str;
    db_name=    ((Item_ident*) find)->db_name.str;
  }

  for (uint i= 0; i < n_items; i++)
  {
    item= li++;
    if (field_name && field_name->str &&
        (item->real_item()->type() == Item::FIELD_ITEM ||
         ((item->type() == Item::REF_ITEM) &&
          (((Item_ref *)item)->ref_type() == Item_ref::VIEW_REF))))
    {
      Item_ident *item_field= (Item_ident*) item;

      /*
	In case of group_concat() with ORDER BY condition in the QUERY
	item_field can be field of temporary table without item name 
	(if this field created from expression argument of group_concat()),
	=> we have to check presence of name before compare
      */ 
      if (unlikely(!item_field->name.str))
        continue;

      if (table_name)
      {
        /*
          If table name is specified we should find field 'field_name' in
          table 'table_name'. According to SQL-standard we should ignore
          aliases in this case.

          Since we should NOT prefer fields from the select list over
          other fields from the tables participating in this select in
          case of ambiguity we have to do extra check outside this function.

          We use strcmp for table names and database names as these may be
          case sensitive. In cases where they are not case sensitive, they
          are always in lower case.

	  item_field->field_name and item_field->table_name can be 0x0 if
	  item is not fix_field()'ed yet.
        */
        if (item_field->field_name.str && item_field->table_name.str &&
	    !lex_string_cmp(system_charset_info, &item_field->field_name,
                            field_name) &&
            !my_strcasecmp(table_alias_charset, item_field->table_name.str,
                           table_name) &&
            (!db_name || (item_field->db_name.str &&
                          !strcmp(item_field->db_name.str, db_name))))
        {
          if (found_unaliased)
          {
            if ((*found_unaliased)->eq(item, 0))
              continue;
            /*
              Two matching fields in select list.
              We already can bail out because we are searching through
              unaliased names only and will have duplicate error anyway.
            */
            if (report_error != IGNORE_ERRORS)
              my_error(ER_NON_UNIQ_ERROR, MYF(0),
                       find->full_name(), thd_where(current_thd));
            return (Item**) 0;
          }
          found_unaliased= li.ref();
          unaliased_counter= i;
          *resolution= RESOLVED_IGNORING_ALIAS;
          if (db_name)
            break;                              // Perfect match
        }
      }
      else
      {
        bool fname_cmp= lex_string_cmp(system_charset_info,
                                       &item_field->field_name,
                                       field_name);
        if (!lex_string_cmp(system_charset_info,
                            &item_field->name, field_name))
        {
          /*
            If table name was not given we should scan through aliases
            and non-aliased fields first. We are also checking unaliased
            name of the field in then next  else-if, to be able to find
            instantly field (hidden by alias) if no suitable alias or
            non-aliased field was found.
          */
          if (found)
          {
            if ((*found)->eq(item, 0))
              continue;                           // Same field twice
            if (report_error != IGNORE_ERRORS)
              my_error(ER_NON_UNIQ_ERROR, MYF(0),
                       find->full_name(), thd_where(current_thd));
            return (Item**) 0;
          }
          found= li.ref();
          *counter= i;
          *resolution= fname_cmp ? RESOLVED_AGAINST_ALIAS:
	                           RESOLVED_WITH_NO_ALIAS;
        }
        else if (!fname_cmp)
        {
          /*
            We will use non-aliased field or react on such ambiguities only if
            we won't be able to find aliased field.
            Again if we have ambiguity with field outside of select list
            we should prefer fields from select list.
          */
          if (found_unaliased)
          {
            if ((*found_unaliased)->eq(item, 0))
              continue;                           // Same field twice
            found_unaliased_non_uniq= 1;
          }
          found_unaliased= li.ref();
          unaliased_counter= i;
        }
      }
    }
    else if (!table_name)
    { 
      if (is_ref_by_name && find->name.str && item->name.str &&
          find->name.length == item->name.length &&
	  !lex_string_cmp(system_charset_info, &item->name, &find->name))
      {
        found= li.ref();
        *counter= i;
        *resolution= RESOLVED_AGAINST_ALIAS;
        break;
      }
      else if (find->eq(item,0))
      {
        found= li.ref();
        *counter= i;
        *resolution= RESOLVED_IGNORING_ALIAS;
        break;
      }
    }
  }

  if (likely(found))
    return found;

  if (unlikely(found_unaliased_non_uniq))
  {
    if (report_error != IGNORE_ERRORS)
      my_error(ER_NON_UNIQ_ERROR, MYF(0),
               find->full_name(), thd_where(current_thd));
    return (Item **) 0;
  }
  if (found_unaliased)
  {
    found= found_unaliased;
    *counter= unaliased_counter;
    *resolution= RESOLVED_BEHIND_ALIAS;
  }

  if (found)
    return found;

  if (report_error != REPORT_EXCEPT_NOT_FOUND)
  {
    if (report_error == REPORT_ALL_ERRORS)
      my_error(ER_BAD_FIELD_ERROR, MYF(0),
               find->full_name(), thd_where(current_thd));
    return (Item **) 0;
  }
  else
    return (Item **) not_found_item;
}


/*
  Test if a string is a member of a list of strings.

  SYNOPSIS
    test_if_string_in_list()
    find      the string to look for
    str_list  a list of strings to be searched

  DESCRIPTION
    Sequentially search a list of strings for a string, and test whether
    the list contains the same string.

  RETURN
    TRUE  if find is in str_list
    FALSE otherwise
*/

static bool
test_if_string_in_list(const char *find, List<String> *str_list)
{
  List_iterator<String> str_list_it(*str_list);
  String *curr_str;
  size_t find_length= strlen(find);
  while ((curr_str= str_list_it++))
  {
    if (find_length != curr_str->length())
      continue;
    if (!my_strcasecmp(system_charset_info, find, curr_str->ptr()))
      return TRUE;
  }
  return FALSE;
}


/*
  Create a new name resolution context for an item so that it is
  being resolved in a specific table reference.

  SYNOPSIS
    set_new_item_local_context()
    thd        pointer to current thread
    item       item for which new context is created and set
    table_ref  table ref where an item showld be resolved

  DESCRIPTION
    Create a new name resolution context for an item, so that the item
    is resolved only the supplied 'table_ref'.

  RETURN
    FALSE  if all OK
    TRUE   otherwise
*/

static bool
set_new_item_local_context(THD *thd, Item_ident *item, TABLE_LIST *table_ref)
{
  Name_resolution_context *context;
  if (!(context= new (thd->mem_root) Name_resolution_context))
    return TRUE;
  context->init();
  context->select_lex= table_ref->select_lex;
  context->first_name_resolution_table=
    context->last_name_resolution_table= table_ref;
  item->context= context;
  return FALSE;
}


/*
  Find and mark the common columns of two table references.

  SYNOPSIS
    mark_common_columns()
    thd                [in] current thread
    table_ref_1        [in] the first (left) join operand
    table_ref_2        [in] the second (right) join operand
    using_fields       [in] if the join is JOIN...USING - the join columns,
                            if NATURAL join, then NULL
    found_using_fields [out] number of fields from the USING clause that were
                             found among the common fields

  DESCRIPTION
    The procedure finds the common columns of two relations (either
    tables or intermediate join results), and adds an equi-join condition
    to the ON clause of 'table_ref_2' for each pair of matching columns.
    If some of table_ref_XXX represents a base table or view, then we
    create new 'Natural_join_column' instances for each column
    reference and store them in the 'join_columns' of the table
    reference.

  IMPLEMENTATION
    The procedure assumes that store_natural_using_join_columns() was
    called for the previous level of NATURAL/USING joins.

  RETURN
    TRUE   error when some common column is non-unique, or out of memory
    FALSE  OK
*/

static bool
mark_common_columns(THD *thd, TABLE_LIST *table_ref_1, TABLE_LIST *table_ref_2,
                    List<String> *using_fields, uint *found_using_fields)
{
  Field_iterator_table_ref it_1, it_2;
  Natural_join_column *nj_col_1, *nj_col_2;
  Query_arena *arena, backup;
  bool result= TRUE;
  bool first_outer_loop= TRUE;
  Field *field_1;
  field_visibility_t field_1_invisible, field_2_invisible;
  /*
    Leaf table references to which new natural join columns are added
    if the leaves are != NULL.
  */
  TABLE_LIST *leaf_1= (table_ref_1->nested_join &&
                       !table_ref_1->is_natural_join) ?
                      NULL : table_ref_1;
  TABLE_LIST *leaf_2= (table_ref_2->nested_join &&
                       !table_ref_2->is_natural_join) ?
                      NULL : table_ref_2;

  DBUG_ENTER("mark_common_columns");
  DBUG_PRINT("info", ("operand_1: %s  operand_2: %s",
                      table_ref_1->alias.str, table_ref_2->alias.str));

  *found_using_fields= 0;
  arena= thd->activate_stmt_arena_if_needed(&backup);

  for (it_1.set(table_ref_1); !it_1.end_of_fields(); it_1.next())
  {
    bool found= FALSE;
    const LEX_CSTRING *field_name_1;
    Field *field_2= 0;

    /* true if field_name_1 is a member of using_fields */
    bool is_using_column_1;
    if (!(nj_col_1= it_1.get_or_create_column_ref(thd, leaf_1)))
      goto err;

    field_1= nj_col_1->field();
    field_1_invisible= field_1 ? field_1->invisible : VISIBLE;

    if (field_1_invisible == INVISIBLE_FULL)
      continue;

    field_name_1= nj_col_1->name();
    is_using_column_1= using_fields && 
      test_if_string_in_list(field_name_1->str, using_fields);
    DBUG_PRINT ("info", ("field_name_1=%s.%s", 
                         nj_col_1->safe_table_name(),
                         field_name_1->str));

    if (field_1_invisible && !is_using_column_1)
      continue;

    /*
      Find a field with the same name in table_ref_2.

      Note that for the second loop, it_2.set() will iterate over
      table_ref_2->join_columns and not generate any new elements or
      lists.
    */
    nj_col_2= NULL;
    for (it_2.set(table_ref_2); !it_2.end_of_fields(); it_2.next())
    {
      Natural_join_column *cur_nj_col_2;
      const LEX_CSTRING *cur_field_name_2;
      if (!(cur_nj_col_2= it_2.get_or_create_column_ref(thd, leaf_2)))
        goto err;

      field_2= cur_nj_col_2->field();
      field_2_invisible= field_2 ? field_2->invisible : VISIBLE;

      if (field_2_invisible == INVISIBLE_FULL)
        continue;

      cur_field_name_2= cur_nj_col_2->name();
      DBUG_PRINT ("info", ("cur_field_name_2=%s.%s", 
                           cur_nj_col_2->safe_table_name(),
                           cur_field_name_2->str));

      /*
        Compare the two columns and check for duplicate common fields.
        A common field is duplicate either if it was already found in
        table_ref_2 (then found == TRUE), or if a field in table_ref_2
        was already matched by some previous field in table_ref_1
        (then cur_nj_col_2->is_common == TRUE).
        Note that it is too early to check the columns outside of the
        USING list for ambiguity because they are not actually "referenced"
        here. These columns must be checked only on unqualified reference 
        by name (e.g. in SELECT list).
      */
      if (!lex_string_cmp(system_charset_info, field_name_1,
                          cur_field_name_2))
      {
        DBUG_PRINT ("info", ("match c1.is_common=%d", nj_col_1->is_common));
        if (cur_nj_col_2->is_common || found)
        {
          my_error(ER_NON_UNIQ_ERROR, MYF(0), field_name_1->str, thd_where(thd));
          goto err;
        }
        if ((!using_fields && !field_2_invisible) || is_using_column_1)
        {
          DBUG_ASSERT(nj_col_2 == NULL);
          nj_col_2= cur_nj_col_2;
          found= TRUE;
        }
      }
    }
    if (first_outer_loop && leaf_2)
    {
      /*
        Make sure that the next inner loop "knows" that all columns
        are materialized already.
      */
      leaf_2->is_join_columns_complete= TRUE;
      first_outer_loop= FALSE;
    }
    if (!found)
      continue;                                 // No matching field

    /* Restore field_2 to point to the field which was a match for field_1. */
    field_2= nj_col_2->field();

    /*
      field_1 and field_2 have the same names. Check if they are in the USING
      clause (if present), mark them as common fields, and add a new
      equi-join condition to the ON clause.
    */
    if (nj_col_2)
    {
      /*
        Create non-fixed fully qualified field and let fix_fields to
        resolve it.
      */
      Item *item_1=   nj_col_1->create_item(thd);
      Item *item_2=   nj_col_2->create_item(thd);
      Item_ident *item_ident_1, *item_ident_2;
      Item_func_eq *eq_cond;

      if (!item_1 || !item_2)
        goto err;                               // out of memory

      /*
        The following assert checks that the two created items are of
        type Item_ident.
      */
      DBUG_ASSERT(!thd->lex->current_select->no_wrap_view_item);
      /*
        In the case of no_wrap_view_item == 0, the created items must be
        of sub-classes of Item_ident.
      */
      DBUG_ASSERT(item_1->type() == Item::FIELD_ITEM ||
                  item_1->type() == Item::REF_ITEM);
      DBUG_ASSERT(item_2->type() == Item::FIELD_ITEM ||
                  item_2->type() == Item::REF_ITEM);

      /*
        We need to cast item_1,2 to Item_ident, because we need to hook name
        resolution contexts specific to each item.
      */
      item_ident_1= (Item_ident*) item_1;
      item_ident_2= (Item_ident*) item_2;
      /*
        Create and hook special name resolution contexts to each item in the
        new join condition . We need this to both speed-up subsequent name
        resolution of these items, and to enable proper name resolution of
        the items during the execute phase of PS.
      */
      if (set_new_item_local_context(thd, item_ident_1, nj_col_1->table_ref) ||
          set_new_item_local_context(thd, item_ident_2, nj_col_2->table_ref))
        goto err;

      if (!(eq_cond= new (thd->mem_root) Item_func_eq(thd, item_ident_1, item_ident_2)))
        goto err;                               /* Out of memory. */

      /*
        Add the new equi-join condition to the ON clause. Notice that
        fix_fields() is applied to all ON conditions in setup_conds()
        so we don't do it here.
      */
      add_join_on(thd, (table_ref_1->outer_join & JOIN_TYPE_RIGHT ?
                        table_ref_1 : table_ref_2),
                  eq_cond);

      nj_col_1->is_common= nj_col_2->is_common= TRUE;
      DBUG_PRINT ("info", ("%s.%s and %s.%s are common", 
                           nj_col_1->safe_table_name(),
                           nj_col_1->name()->str,
                           nj_col_2->safe_table_name(),
                           nj_col_2->name()->str));

      if (field_1)
        update_field_dependencies(thd, field_1, field_1->table);
      if (field_2)
        update_field_dependencies(thd, field_2, field_2->table);

      if (using_fields != NULL)
        ++(*found_using_fields);
    }
  }
  if (leaf_1)
    leaf_1->is_join_columns_complete= TRUE;

  /*
    Everything is OK.
    Notice that at this point there may be some column names in the USING
    clause that are not among the common columns. This is an SQL error and
    we check for this error in store_natural_using_join_columns() when
    (found_using_fields < length(join_using_fields)).
  */
  result= FALSE;

err:
  if (arena)
    thd->restore_active_arena(arena, &backup);
  DBUG_RETURN(result);
}



/*
  Materialize and store the row type of NATURAL/USING join.

  SYNOPSIS
    store_natural_using_join_columns()
    thd                current thread
    natural_using_join the table reference of the NATURAL/USING join
    table_ref_1        the first (left) operand (of a NATURAL/USING join).
    table_ref_2        the second (right) operand (of a NATURAL/USING join).
    using_fields       if the join is JOIN...USING - the join columns,
                       if NATURAL join, then NULL
    found_using_fields number of fields from the USING clause that were
                       found among the common fields

  DESCRIPTION
    Iterate over the columns of both join operands and sort and store
    all columns into the 'join_columns' list of natural_using_join
    where the list is formed by three parts:
      part1: The coalesced columns of table_ref_1 and table_ref_2,
             sorted according to the column order of the first table.
      part2: The other columns of the first table, in the order in
             which they were defined in CREATE TABLE.
      part3: The other columns of the second table, in the order in
             which they were defined in CREATE TABLE.
    Time complexity - O(N1+N2), where Ni = length(table_ref_i).

  IMPLEMENTATION
    The procedure assumes that mark_common_columns() has been called
    for the join that is being processed.

  RETURN
    TRUE    error: Some common column is ambiguous
    FALSE   OK
*/

static bool
store_natural_using_join_columns(THD *thd, TABLE_LIST *natural_using_join,
                                 TABLE_LIST *table_ref_1,
                                 TABLE_LIST *table_ref_2,
                                 List<String> *using_fields,
                                 uint found_using_fields)
{
  Field_iterator_table_ref it_1, it_2;
  Natural_join_column *nj_col_1, *nj_col_2;
  Query_arena *arena, backup;
  bool result= TRUE;
  List<Natural_join_column> *non_join_columns;
  List<Natural_join_column> *join_columns;
  DBUG_ENTER("store_natural_using_join_columns");

  DBUG_ASSERT(!natural_using_join->join_columns);

  arena= thd->activate_stmt_arena_if_needed(&backup);

  if (!(non_join_columns= new List<Natural_join_column>) ||
      !(join_columns= new List<Natural_join_column>))
    goto err;

  /* Append the columns of the first join operand. */
  for (it_1.set(table_ref_1); !it_1.end_of_fields(); it_1.next())
  {
    nj_col_1= it_1.get_natural_column_ref();
    if (nj_col_1->is_common)
    {
      join_columns->push_back(nj_col_1, thd->mem_root);
      /* Reset the common columns for the next call to mark_common_columns. */
      nj_col_1->is_common= FALSE;
    }
    else
      non_join_columns->push_back(nj_col_1, thd->mem_root);
  }

  /*
    Check that all columns in the USING clause are among the common
    columns. If this is not the case, report the first one that was
    not found in an error.
  */
  if (using_fields && found_using_fields < using_fields->elements)
  {
    String *using_field_name;
    List_iterator_fast<String> using_fields_it(*using_fields);
    while ((using_field_name= using_fields_it++))
    {
      const char *using_field_name_ptr= using_field_name->c_ptr();
      List_iterator_fast<Natural_join_column>
        it(*join_columns);
      Natural_join_column *common_field;

      for (;;)
      {
        /* If reached the end of fields, and none was found, report error. */
        if (!(common_field= it++))
        {
          my_error(ER_BAD_FIELD_ERROR, MYF(0), using_field_name_ptr,
                   thd_where(current_thd));
          goto err;
        }
        if (!my_strcasecmp(system_charset_info,
                           common_field->name()->str, using_field_name_ptr))
          break;                                // Found match
      }
    }
  }

  /* Append the non-equi-join columns of the second join operand. */
  for (it_2.set(table_ref_2); !it_2.end_of_fields(); it_2.next())
  {
    nj_col_2= it_2.get_natural_column_ref();
    if (!nj_col_2->is_common)
      non_join_columns->push_back(nj_col_2, thd->mem_root);
    else
    {
      /* Reset the common columns for the next call to mark_common_columns. */
      nj_col_2->is_common= FALSE;
    }
  }

  if (non_join_columns->elements > 0)
    join_columns->append(non_join_columns);
  natural_using_join->join_columns= join_columns;
  natural_using_join->is_join_columns_complete= TRUE;

  result= FALSE;

  if (arena)
    thd->restore_active_arena(arena, &backup);
  DBUG_RETURN(result);

err:
  /*
     Actually we failed to build join columns list, so we have to
     clear it to avoid problems with half-build join on next run.
     The list was created in mark_common_columns().
   */
  table_ref_1->remove_join_columns();
  table_ref_2->remove_join_columns();

  if (arena)
    thd->restore_active_arena(arena, &backup);
  DBUG_RETURN(TRUE);
}


/*
  Precompute and store the row types of the top-most NATURAL/USING joins.

  SYNOPSIS
    store_top_level_join_columns()
    thd            current thread
    table_ref      nested join or table in a FROM clause
    left_neighbor  neighbor table reference to the left of table_ref at the
                   same level in the join tree
    right_neighbor neighbor table reference to the right of table_ref at the
                   same level in the join tree

  DESCRIPTION
    The procedure performs a post-order traversal of a nested join tree
    and materializes the row types of NATURAL/USING joins in a
    bottom-up manner until it reaches the TABLE_LIST elements that
    represent the top-most NATURAL/USING joins. The procedure should be
    applied to each element of SELECT_LEX::top_join_list (i.e. to each
    top-level element of the FROM clause).

  IMPLEMENTATION
    Notice that the table references in the list nested_join->join_list
    are in reverse order, thus when we iterate over it, we are moving
    from the right to the left in the FROM clause.

  RETURN
    TRUE   Error
    FALSE  OK
*/

static bool
store_top_level_join_columns(THD *thd, TABLE_LIST *table_ref,
                             TABLE_LIST *left_neighbor,
                             TABLE_LIST *right_neighbor)
{
  Query_arena *arena, backup;
  bool result= TRUE;

  DBUG_ENTER("store_top_level_join_columns");

  arena= thd->activate_stmt_arena_if_needed(&backup);

  /* Call the procedure recursively for each nested table reference. */
  if (table_ref->nested_join)
  {
    List_iterator_fast<TABLE_LIST> nested_it(table_ref->nested_join->join_list);
    TABLE_LIST *same_level_left_neighbor= nested_it++;
    TABLE_LIST *same_level_right_neighbor= NULL;
    /* Left/right-most neighbors, possibly at higher levels in the join tree. */
    TABLE_LIST *real_left_neighbor, *real_right_neighbor;

    while (same_level_left_neighbor)
    {
      TABLE_LIST *cur_table_ref= same_level_left_neighbor;
      same_level_left_neighbor= nested_it++;
      /*
        The order of RIGHT JOIN operands is reversed in 'join list' to
        transform it into a LEFT JOIN. However, in this procedure we need
        the join operands in their lexical order, so below we reverse the
        join operands. Notice that this happens only in the first loop,
        and not in the second one, as in the second loop
        same_level_left_neighbor == NULL.
        This is the correct behavior, because the second loop sets
        cur_table_ref reference correctly after the join operands are
        swapped in the first loop.
      */
      if (same_level_left_neighbor &&
          cur_table_ref->outer_join & JOIN_TYPE_RIGHT)
      {
        /* This can happen only for JOIN ... ON. */
        DBUG_ASSERT(table_ref->nested_join->join_list.elements == 2);
        swap_variables(TABLE_LIST*, same_level_left_neighbor, cur_table_ref);
      }

      /*
        Pick the parent's left and right neighbors if there are no immediate
        neighbors at the same level.
      */
      real_left_neighbor=  (same_level_left_neighbor) ?
                           same_level_left_neighbor : left_neighbor;
      real_right_neighbor= (same_level_right_neighbor) ?
                           same_level_right_neighbor : right_neighbor;

      if (cur_table_ref->nested_join &&
          store_top_level_join_columns(thd, cur_table_ref,
                                       real_left_neighbor, real_right_neighbor))
        goto err;
      same_level_right_neighbor= cur_table_ref;
    }
  }

  /*
    If this is a NATURAL/USING join, materialize its result columns and
    convert to a JOIN ... ON.
  */
  if (table_ref->is_natural_join)
  {
    DBUG_ASSERT(table_ref->nested_join &&
                table_ref->nested_join->join_list.elements == 2);
    List_iterator_fast<TABLE_LIST> operand_it(table_ref->nested_join->join_list);
    /*
      Notice that the order of join operands depends on whether table_ref
      represents a LEFT or a RIGHT join. In a RIGHT join, the operands are
      in inverted order.
     */
    TABLE_LIST *table_ref_2= operand_it++; /* Second NATURAL join operand.*/
    TABLE_LIST *table_ref_1= operand_it++; /* First NATURAL join operand. */
    List<String> *using_fields= table_ref->join_using_fields;
    uint found_using_fields;

    /*
      The two join operands were interchanged in the parser, change the order
      back for 'mark_common_columns'.
    */
    if (table_ref_2->outer_join & JOIN_TYPE_RIGHT)
      swap_variables(TABLE_LIST*, table_ref_1, table_ref_2);
    if (mark_common_columns(thd, table_ref_1, table_ref_2,
                            using_fields, &found_using_fields))
      goto err;

    /*
      Swap the join operands back, so that we pick the columns of the second
      one as the coalesced columns. In this way the coalesced columns are the
      same as of an equivalent LEFT JOIN.
    */
    if (table_ref_1->outer_join & JOIN_TYPE_RIGHT)
      swap_variables(TABLE_LIST*, table_ref_1, table_ref_2);
    if (store_natural_using_join_columns(thd, table_ref, table_ref_1,
                                         table_ref_2, using_fields,
                                         found_using_fields))
      goto err;

    /*
      Change NATURAL JOIN to JOIN ... ON. We do this for both operands
      because either one of them or the other is the one with the
      natural join flag because RIGHT joins are transformed into LEFT,
      and the two tables may be reordered.
    */
    table_ref_1->natural_join= table_ref_2->natural_join= NULL;

    /* Add a TRUE condition to outer joins that have no common columns. */
    if (table_ref_2->outer_join &&
        !table_ref_1->on_expr && !table_ref_2->on_expr)
      table_ref_2->on_expr= (Item*) Item_true;

    /* Change this table reference to become a leaf for name resolution. */
    if (left_neighbor)
    {
      TABLE_LIST *last_leaf_on_the_left;
      last_leaf_on_the_left= left_neighbor->last_leaf_for_name_resolution();
      last_leaf_on_the_left->next_name_resolution_table= table_ref;
    }
    if (right_neighbor)
    {
      TABLE_LIST *first_leaf_on_the_right;
      first_leaf_on_the_right= right_neighbor->first_leaf_for_name_resolution();
      table_ref->next_name_resolution_table= first_leaf_on_the_right;
    }
    else
      table_ref->next_name_resolution_table= NULL;
  }
  result= FALSE; /* All is OK. */

err:
  if (arena)
    thd->restore_active_arena(arena, &backup);
  DBUG_RETURN(result);
}


/*
  Compute and store the row types of the top-most NATURAL/USING joins
  in a FROM clause.

  SYNOPSIS
    setup_natural_join_row_types()
    thd          current thread
    from_clause  list of top-level table references in a FROM clause

  DESCRIPTION
    Apply the procedure 'store_top_level_join_columns' to each of the
    top-level table referencs of the FROM clause. Adjust the list of tables
    for name resolution - context->first_name_resolution_table to the
    top-most, lef-most NATURAL/USING join.

  IMPLEMENTATION
    Notice that the table references in 'from_clause' are in reverse
    order, thus when we iterate over it, we are moving from the right
    to the left in the FROM clause.

  NOTES
    We can't run this many times as the first_name_resolution_table would
    be different for subsequent runs when sub queries has been optimized
    away.

  RETURN
    TRUE   Error
    FALSE  OK
*/

static bool setup_natural_join_row_types(THD *thd,
                                         List<TABLE_LIST> *from_clause,
                                         Name_resolution_context *context)
{
  DBUG_ENTER("setup_natural_join_row_types");
  thd->where= THD_WHERE::FROM_CLAUSE;
  if (from_clause->elements == 0)
    DBUG_RETURN(false); /* We come here in the case of UNIONs. */

  /* 
     Do not redo work if already done:
     1) for stored procedures,
     2) for multitable update after lock failure and table reopening.
  */
  if (!context->select_lex->first_natural_join_processing)
  {
    context->first_name_resolution_table= context->natural_join_first_table;
    DBUG_PRINT("info", ("using cached setup_natural_join_row_types"));
    DBUG_RETURN(false);
  }

  List_iterator_fast<TABLE_LIST> table_ref_it(*from_clause);
  TABLE_LIST *table_ref; /* Current table reference. */
  /* Table reference to the left of the current. */
  TABLE_LIST *left_neighbor;
  /* Table reference to the right of the current. */
  TABLE_LIST *right_neighbor= NULL;

  /* Note that tables in the list are in reversed order */
  for (left_neighbor= table_ref_it++; left_neighbor ; )
  {
    table_ref= left_neighbor;
    do
    {
      left_neighbor= table_ref_it++;
    }
    while (left_neighbor && left_neighbor->sj_subq_pred);

    if (store_top_level_join_columns(thd, table_ref,
                                     left_neighbor, right_neighbor))
      DBUG_RETURN(true);
    if (left_neighbor)
    {
      TABLE_LIST *first_leaf_on_the_right;
      first_leaf_on_the_right= table_ref->first_leaf_for_name_resolution();
      left_neighbor->next_name_resolution_table= first_leaf_on_the_right;
    }
    right_neighbor= table_ref;
  }

  /*
    Store the top-most, left-most NATURAL/USING join, so that we start
    the search from that one instead of context->table_list. At this point
    right_neighbor points to the left-most top-level table reference in the
    FROM clause.
  */
  DBUG_ASSERT(right_neighbor);
  context->first_name_resolution_table=
    right_neighbor->first_leaf_for_name_resolution();
  /*
    This is only to ensure that first_name_resolution_table doesn't
    change on re-execution
  */
  context->natural_join_first_table= context->first_name_resolution_table;
  context->select_lex->first_natural_join_processing= false;
  DBUG_RETURN (false);
}


/****************************************************************************
** Expand all '*' in given fields
****************************************************************************/

int setup_wild(THD *thd, TABLE_LIST *tables, List<Item> &fields,
	       List<Item> *sum_func_list, SELECT_LEX *select_lex, bool returning_field)
{
  Item *item;
  List_iterator<Item> it(fields);
  Query_arena *arena, backup;
  uint *with_wild= returning_field ? &(thd->lex->returning()->with_wild) :
                                     &(select_lex->with_wild);
  DBUG_ENTER("setup_wild");

  if (!(*with_wild))
     DBUG_RETURN(0);

  if (!fields.elements)
    DBUG_RETURN(0);

  /*
    Don't use arena if we are not in prepared statements or stored procedures
    For PS/SP we have to use arena to remember the changes
  */
  arena= thd->activate_stmt_arena_if_needed(&backup);

  thd->lex->current_select->cur_pos_in_select_list= 0;
  while (*with_wild && (item= it++))
  {
    if (item->type() == Item::FIELD_ITEM &&
        ((Item_field*) item)->field_name.str == star_clex_str.str &&
	!((Item_field*) item)->field)
    {
      uint elem= fields.elements;
      bool any_privileges= ((Item_field *) item)->any_privileges;
      Item_subselect *subsel= thd->lex->current_select->master_unit()->item;
      if (subsel &&
          subsel->substype() == Item_subselect::EXISTS_SUBS)
      {
        /*
          It is EXISTS(SELECT * ...) and we can replace * by any constant.

          Item_int do not need fix_fields() because it is basic constant.
        */
        it.replace(new (thd->mem_root) Item_int(thd, "Not_used", (longlong) 1,
                                MY_INT64_NUM_DECIMAL_DIGITS));
      }
      else if (insert_fields(thd, ((Item_field*) item)->context,
                             ((Item_field*) item)->db_name,
                             ((Item_field*) item)->table_name, &it,
                             any_privileges, &select_lex->hidden_bit_fields, returning_field))
      {
	if (arena)
	  thd->restore_active_arena(arena, &backup);
	DBUG_RETURN(-1);
      }
      if (sum_func_list)
      {
	/*
	  sum_func_list is a list that has the fields list as a tail.
	  Because of this we have to update the element count also for this
	  list after expanding the '*' entry.
	*/
	sum_func_list->elements+= fields.elements - elem;
      }
      (*with_wild)--;
    }
    else
      thd->lex->current_select->cur_pos_in_select_list++;
  }
  DBUG_ASSERT(!(*with_wild));
  thd->lex->current_select->cur_pos_in_select_list= UNDEF_POS;
  if (arena)
    thd->restore_active_arena(arena, &backup);
  DBUG_RETURN(0);
}

/****************************************************************************
** Check that all given fields exists and fill struct with current data
****************************************************************************/

bool setup_fields(THD *thd, Ref_ptr_array ref_pointer_array,
                  List<Item> &fields, enum_column_usage column_usage,
                  List<Item> *sum_func_list, List<Item> *pre_fix,
                  bool allow_sum_func, THD_WHERE where)
{
  Item *item;
  LEX * const lex= thd->lex;
  enum_column_usage saved_column_usage= thd->column_usage;
  nesting_map save_allow_sum_func= lex->allow_sum_func;
  List_iterator<Item> it(fields);
  bool save_is_item_list_lookup;
  bool make_pre_fix= (pre_fix && (pre_fix->elements == 0));
  DBUG_ENTER("setup_fields");
  DBUG_PRINT("enter", ("ref_pointer_array: %p", ref_pointer_array.array()));

  thd->column_usage= column_usage;
  DBUG_PRINT("info", ("thd->column_usage: %d", thd->column_usage));
  /*
    Followimg 2 condition always should be true (but they was added
    due to an error present only in 10.3):
    1) nest_level shoud be 0 or positive;
    2) nest level of all SELECTs on the same level shoud be equal first
       SELECT on this level (and each other).
  */
  DBUG_ASSERT(lex->current_select->nest_level >= 0);
  DBUG_ASSERT(lex->current_select->master_unit()->first_select()->nest_level ==
              lex->current_select->nest_level);
  if (allow_sum_func)
    lex->allow_sum_func.set_bit(lex->current_select->nest_level);
  thd->where= where;
  save_is_item_list_lookup= lex->current_select->is_item_list_lookup;
  lex->current_select->is_item_list_lookup= 0;

  /*
    To prevent fail on forward lookup we fill it with zeroes,
    then if we got pointer on zero after find_item_in_list we will know
    that it is forward lookup.

    There is other way to solve problem: fill array with pointers to list,
    but it will be slower.

    TODO: remove it when (if) we made one list for allfields and
    ref_pointer_array
  */
  if (!ref_pointer_array.is_null())
  {
    DBUG_ASSERT(ref_pointer_array.size() >= fields.elements);
    memset(ref_pointer_array.array(), 0, sizeof(Item *) * fields.elements);
  }

  /*
    We call set_entry() there (before fix_fields() of the whole list of field
    items) because:
    1) the list of field items has same order as in the query, and the
       Item_func_get_user_var item may go before the Item_func_set_user_var:
          SELECT @a, @a := 10 FROM t;
    2) The entry->update_query_id value controls constantness of
       Item_func_get_user_var items, so in presence of Item_func_set_user_var
       items we have to refresh their entries before fixing of
       Item_func_get_user_var items.
  */
  List_iterator<Item_func_set_user_var> li(lex->set_var_list);
  Item_func_set_user_var *var;
  while ((var= li++))
    var->set_entry(thd, FALSE);

  Ref_ptr_array ref= ref_pointer_array;
  lex->current_select->cur_pos_in_select_list= 0;
  while ((item= it++))
  {
    if (make_pre_fix)
      pre_fix->push_back(item, thd->active_stmt_arena_to_use()->mem_root);

    if (item->fix_fields_if_needed_for_scalar(thd, it.ref()))
    {
      lex->current_select->is_item_list_lookup= save_is_item_list_lookup;
      lex->allow_sum_func= save_allow_sum_func;
      thd->column_usage= saved_column_usage;
      DBUG_PRINT("info", ("thd->column_usage: %d", thd->column_usage));
      DBUG_RETURN(TRUE); /* purecov: inspected */
    }
    item= *(it.ref()); // Item might have changed in fix_fields()
    if (!ref.is_null())
    {
      ref[0]= item;
      ref.pop_front();
    }
    /*
      split_sum_func() must be called for Window Function items, see
      Item_window_func::split_sum_func.
    */
    if (sum_func_list &&
        ((item->with_sum_func() && item->type() != Item::SUM_FUNC_ITEM) ||
         item->with_window_func()))
    {
      item->split_sum_func(thd, ref_pointer_array, *sum_func_list,
                           SPLIT_SUM_SELECT);
    }
    lex->current_select->select_list_tables|= item->used_tables();
    lex->used_tables|= item->used_tables();
    lex->current_select->cur_pos_in_select_list++;
    lex->current_select->rownum_in_field_list |= item->with_rownum_func();
  }
  lex->current_select->is_item_list_lookup= save_is_item_list_lookup;
  lex->current_select->cur_pos_in_select_list= UNDEF_POS;

  lex->allow_sum_func= save_allow_sum_func;
  thd->column_usage= saved_column_usage;
  DBUG_PRINT("info", ("thd->column_usage: %d", thd->column_usage));
  DBUG_RETURN(thd->is_error());
}


/*
  Perform checks like all given fields exists, if exists fill struct with
  current data and expand all '*' in given fields for LEX::returning.

  SYNOPSIS
     thd                 Thread handler
     table_list          Global/local table list
*/

int setup_returning_fields(THD* thd, TABLE_LIST* table_list)
{
  if (!thd->lex->has_returning())
    return 0;
  return setup_wild(thd, table_list, thd->lex->returning()->item_list, NULL,
                    thd->lex->returning(), true)
      || setup_fields(thd, Ref_ptr_array(), thd->lex->returning()->item_list,
                      MARK_COLUMNS_READ, NULL, NULL, 0, THD_WHERE::RETURNING);
}


/*
  make list of leaves of join table tree

  SYNOPSIS
    make_leaves_list()
    list    pointer to pointer on list first element
    tables  table list
    full_table_list whether to include tables from mergeable derived table/view.
                    we need them for checks for INSERT/UPDATE statements only.

  RETURN pointer on pointer to next_leaf of last element
*/

void make_leaves_list(THD *thd, List<TABLE_LIST> &list, TABLE_LIST *tables,
                      bool full_table_list, TABLE_LIST *boundary)
 
{
  for (TABLE_LIST *table= tables; table; table= table->next_local)
  {
    if (table == boundary)
      full_table_list= !full_table_list;
    if (full_table_list && table->is_merged_derived())
    {
      SELECT_LEX *select_lex= table->get_single_select();
      /*
        It's safe to use select_lex->leaf_tables because all derived
        tables/views were already prepared and has their leaf_tables
        set properly.
      */
      make_leaves_list(thd, list, select_lex->get_table_list(),
      full_table_list, boundary);
    }
    else
    {
      list.push_back(table, thd->mem_root);
    }
  }
}

/*
  prepare tables

  SYNOPSIS
    setup_tables()
    thd		  Thread handler
    context       name resolution contest to setup table list there
    from_clause   Top-level list of table references in the FROM clause
    tables	  Table list (select_lex->table_list)
    leaves        List of join table leaves list (select_lex->leaf_tables)
    refresh       It is only refresh for subquery
    select_insert It is SELECT ... INSERT command
    full_table_list a parameter to pass to the make_leaves_list function

  NOTE
    Check also that the 'used keys' and 'ignored keys' exists and set up the
    table structure accordingly.
    Create a list of leaf tables. For queries with NATURAL/USING JOINs,
    compute the row types of the top most natural/using join table references
    and link these into a list of table references for name resolution.

    This has to be called for all tables that are used by items, as otherwise
    table->map is not set and all Item_field will be regarded as const items.

  RETURN
    FALSE ok;  In this case *map will includes the chosen index
    TRUE  error
*/

bool setup_tables(THD *thd, Name_resolution_context *context,
                  List<TABLE_LIST> *from_clause, TABLE_LIST *tables,
                  List<TABLE_LIST> &leaves, bool select_insert,
                  bool full_table_list)
{
  uint tablenr= 0;
  List_iterator<TABLE_LIST> ti(leaves);
  TABLE_LIST *table_list;

  DBUG_ENTER("setup_tables");

  DBUG_ASSERT ((select_insert && !tables->next_name_resolution_table) || !tables || 
               (context->table_list && context->first_name_resolution_table));
  /*
    this is used for INSERT ... SELECT.
    For select we setup tables except first (and its underlying tables)
  */
  TABLE_LIST *first_select_table= (select_insert ?
                                   tables->next_local:
                                   0);
  SELECT_LEX *select_lex= select_insert ? thd->lex->first_select_lex() :
                                          thd->lex->current_select;
  if (select_lex->first_cond_optimization)
  {
    leaves.empty();
    if (select_lex->prep_leaf_list_state != SELECT_LEX::SAVED)
    {
      make_leaves_list(thd, leaves, tables, full_table_list, first_select_table);
      select_lex->prep_leaf_list_state= SELECT_LEX::READY;
      select_lex->leaf_tables_exec.empty();
    }
    else
    {
      List_iterator_fast <TABLE_LIST> ti(select_lex->leaf_tables_prep);
      while ((table_list= ti++))
        leaves.push_back(table_list, thd->mem_root);
    }

    bool is_insert_tables_num_set= false;
    while ((table_list= ti++))
    {
      TABLE *table= table_list->table;
      if (table && !table->pos_in_table_list)
        table->pos_in_table_list= table_list;
      if (select_insert && !is_insert_tables_num_set &&
          table_list->top_table() == first_select_table)
      {
        /* new counting for SELECT of INSERT ... SELECT command */
        thd->lex->first_select_lex()->insert_tables= tablenr;
        is_insert_tables_num_set= true;
        tablenr= 0;
      }
      if(table_list->jtbm_subselect)
      {
        table_list->jtbm_table_no= tablenr;
      }
      else if (table)
      {
        setup_table_map(table, table_list, tablenr);

        if (table_list->process_index_hints(table))
          DBUG_RETURN(1);
      }
      tablenr++;
      /*
        Test MAX_TABLES overflow here inside the loop as setup_table_map()
        called in each iteration is sensitive for this
      */
      if (tablenr > MAX_TABLES)
      {
        my_error(ER_TOO_MANY_TABLES, MYF(0), static_cast<int>(MAX_TABLES));
        DBUG_RETURN(1);
      }
    }
    if (select_insert && !is_insert_tables_num_set)
    {
      /*
        This happens for statements like `INSERT INTO t1 SELECT 1`,
        when there are no tables in the SELECT part.
        In this case all leaf tables belong to the INSERT part
      */
      thd->lex->first_select_lex()->insert_tables= tablenr;
    }
  }
  else
  { 
    List_iterator_fast <TABLE_LIST> ti(select_lex->leaf_tables_exec);
    select_lex->leaf_tables.empty();
    while ((table_list= ti++))
    {
      if(table_list->jtbm_subselect)
      {
        table_list->jtbm_table_no= table_list->tablenr_exec;
      }
      else
      {
        table_list->table->tablenr= table_list->tablenr_exec;
        table_list->table->map= table_list->map_exec;
        table_list->table->maybe_null= table_list->maybe_null_exec;
        table_list->table->pos_in_table_list= table_list;
        if (table_list->process_index_hints(table_list->table))
          DBUG_RETURN(1);
      }
      select_lex->leaf_tables.push_back(table_list);
    }
  }    

  for (table_list= tables;
       table_list;
       table_list= table_list->next_local)
  {
    if (table_list->is_merged_derived() && table_list->merge_underlying_list)
    {
      Query_arena *arena, backup;
      arena= thd->activate_stmt_arena_if_needed(&backup);
      bool res;
      res= table_list->setup_underlying(thd);
      if (arena)
        thd->restore_active_arena(arena, &backup);
      if (res)
        DBUG_RETURN(1);
    }

    if (table_list->jtbm_subselect)
    {
      Item *item= table_list->jtbm_subselect->optimizer;
      if (!table_list->jtbm_subselect->optimizer->fixed() &&
          table_list->jtbm_subselect->optimizer->fix_fields(thd, &item))
      {
        my_error(ER_TOO_MANY_TABLES,MYF(0), static_cast<int>(MAX_TABLES)); /* psergey-todo: WHY ER_TOO_MANY_TABLES ???*/
        DBUG_RETURN(1);
      }
      DBUG_ASSERT(item == table_list->jtbm_subselect->optimizer);
    }
  }

  /* Precompute and store the row types of NATURAL/USING joins. */
  if (setup_natural_join_row_types(thd, from_clause, context))
    DBUG_RETURN(1);

  DBUG_RETURN(0);
}


/*
  prepare tables and check access for the view tables

  SYNOPSIS
    setup_tables_and_check_access()
    thd		  Thread handler
    context       name resolution contest to setup table list there
    from_clause   Top-level list of table references in the FROM clause
    tables	  Table list (select_lex->table_list)
    conds	  Condition of current SELECT (can be changed by VIEW)
    leaves        List of join table leaves list (select_lex->leaf_tables)
    refresh       It is onle refresh for subquery
    select_insert It is SELECT ... INSERT command
    want_access   what access is needed
    full_table_list a parameter to pass to the make_leaves_list function

  NOTE
    a wrapper for check_tables that will also check the resulting
    table leaves list for access to all the tables that belong to a view

  RETURN
    FALSE ok;  In this case *map will include the chosen index
    TRUE  error
*/
bool setup_tables_and_check_access(THD *thd, Name_resolution_context *context,
                                   List<TABLE_LIST> *from_clause,
                                   TABLE_LIST *tables,
                                   List<TABLE_LIST> &leaves,
                                   bool select_insert,
                                   privilege_t want_access_first,
                                   privilege_t want_access,
                                   bool full_table_list)
{
  DBUG_ENTER("setup_tables_and_check_access");

  if (setup_tables(thd, context, from_clause, tables,
                   leaves, select_insert, full_table_list))
    DBUG_RETURN(TRUE);

  List_iterator<TABLE_LIST> ti(leaves);
  TABLE_LIST *table_list;
  privilege_t access= want_access_first;
  while ((table_list= ti++))
  {
    if (table_list->belong_to_view && !table_list->view && 
        check_single_table_access(thd, access, table_list, FALSE))
    {
      tables->replace_view_error_with_generic(thd);
      DBUG_RETURN(TRUE);
    }
    access= want_access;
  }
  DBUG_RETURN(FALSE);
}


/*
   Create a key_map from a list of index names

   SYNOPSIS
     get_key_map_from_key_list()
     map		key_map to fill in
     table		Table
     index_list		List of index names

   RETURN
     0	ok;  In this case *map will includes the choosed index
     1	error
*/

bool get_key_map_from_key_list(key_map *map, TABLE *table,
                               List<String> *index_list)
{
  List_iterator_fast<String> it(*index_list);
  String *name;
  uint pos;

  map->clear_all();
  while ((name=it++))
  {
    if (table->s->keynames.type_names == 0 ||
        (pos= find_type(&table->s->keynames, name->ptr(),
                        name->length(), 1)) <=
        0)
    {
      my_error(ER_KEY_DOES_NOT_EXISTS, MYF(0), name->c_ptr(),
	       table->pos_in_table_list->alias.str);
      map->set_all();
      return 1;
    }
    map->set_bit(pos-1);
  }
  return 0;
}


/*
  Drops in all fields instead of current '*' field

  SYNOPSIS
    insert_fields()
    thd			Thread handler
    context             Context for name resolution
    db_name		Database name in case of 'database_name.table_name.*'
    table_name		Table name in case of 'table_name.*'
    it			Pointer to '*'
    any_privileges	0 If we should ensure that we have SELECT privileges
		          for all columns
                        1 If any privilege is ok
  RETURN
    0	ok     'it' is updated to point at last inserted
    1	error.  Error message is generated but not sent to client
*/

bool
insert_fields(THD *thd, Name_resolution_context *context,
              const LEX_CSTRING &db_name_arg, const LEX_CSTRING &table_name,
              List_iterator<Item> *it,
              bool any_privileges, uint *hidden_bit_fields,
              bool returning_field)
{
  Field_iterator_table_ref field_iterator;
  bool found;
  LEX_CSTRING db_name= db_name_arg;
  IdentBuffer<SAFE_NAME_LEN> db_name_buff;
  DBUG_ENTER("insert_fields");
  DBUG_PRINT("arena", ("stmt arena: %p",thd->stmt_arena));

  if (db_name.str && lower_case_table_names)
  {
    /*
      convert database to lower case for comparison
      We can't do this in Item_field as this would change the
      'name' of the item which may be used in the select list
    */
    db_name= db_name_buff.copy_casedn(db_name).to_lex_cstring();
  }

  found= FALSE;

  /*
    If table names are qualified, then loop over all tables used in the query,
    else treat natural joins as leaves and do not iterate over their underlying
    tables.
  */
  TABLE_LIST *first= context->first_name_resolution_table;
  TABLE_LIST *TABLE_LIST::* next= &TABLE_LIST::next_name_resolution_table;
  if (table_name.str && !returning_field)
  {
    first= context->table_list;
    next= &TABLE_LIST::next_local;
  }
  for (TABLE_LIST *tables= first; tables; tables= tables->*next)
  {
    Field *field;
    TABLE *table= tables->table;

    DBUG_ASSERT(tables->is_leaf_for_name_resolution());

    if ((table_name.str && my_strcasecmp(table_alias_charset, table_name.str,
                                          tables->alias.str)) ||
        (db_name.str && strcmp(tables->db.str, db_name.str)))
      continue;

#ifndef NO_EMBEDDED_ACCESS_CHECKS
    /* 
       Ensure that we have access rights to all fields to be inserted
       the table 'tables'. Under some circumstances, this check may be skipped.

       The check is skipped in the following cases:

       - any_privileges is true

       - the table is a derived table

       - the table is a view with SELECT privilege

       - the table is a base table with SELECT privilege
    */
    if (!any_privileges &&
        !tables->is_derived() &&
        !(tables->is_view() && (tables->grant.privilege & SELECT_ACL)) &&
        !(table && (table->grant.privilege & SELECT_ACL)))
    {
      field_iterator.set(tables);
      if (check_grant_all_columns(thd, SELECT_ACL, &field_iterator))
        DBUG_RETURN(TRUE);
    }
#endif

    /*
      Update the tables used in the query based on the referenced fields. For
      views and natural joins this update is performed inside the loop below.
    */
    if (table)
    {
      thd->lex->used_tables|= table->map;
      thd->lex->current_select->select_list_tables|= table->map;
    }

    /*
      Initialize a generic field iterator for the current table reference.
      Notice that it is guaranteed that this iterator will iterate over the
      fields of a single table reference, because 'tables' is a leaf (for
      name resolution purposes).
    */
    field_iterator.set(tables);

    for (; !field_iterator.end_of_fields(); field_iterator.next())
    {
      /*
        field() is always NULL for views (see, e.g. Field_iterator_view or
        Field_iterator_natural_join).
        But view fields can never be invisible.
      */
      if ((field= field_iterator.field()) && field->invisible != VISIBLE)
        continue;

      Item *item;

      if (!(item= field_iterator.create_item(thd)))
        DBUG_RETURN(TRUE);

      /* cache the table for the Item_fields inserted by expanding stars */
      if (item->type() == Item::FIELD_ITEM && tables->cacheable_table)
        ((Item_field *)item)->cached_table= tables;

      if (!found)
      {
        found= TRUE;
        it->replace(item); /* Replace '*' with the first found item. */
      }
      else
        it->after(item);   /* Add 'item' to the SELECT list. */

      if (item->type() == Item::FIELD_ITEM && item->field_type() == MYSQL_TYPE_BIT)
        (*hidden_bit_fields)++;

#ifndef NO_EMBEDDED_ACCESS_CHECKS
      /*
        Set privilege information for the fields of newly created views.
        We have that (any_priviliges == TRUE) if and only if we are creating
        a view. In the time of view creation we can't use the MERGE algorithm,
        therefore if 'tables' is itself a view, it is represented by a
        temporary table. Thus in this case we can be sure that 'item' is an
        Item_field.
      */
      if (any_privileges && !tables->is_with_table() && !tables->is_derived())
      {
        DBUG_ASSERT((tables->field_translation == NULL && table) ||
                    tables->is_natural_join);
        DBUG_ASSERT(item->type() == Item::FIELD_ITEM);
        Item_field *fld= (Item_field*) item;
        const char *field_db_name= field_iterator.get_db_name();
        const char *field_table_name= field_iterator.get_table_name();

        if (!tables->schema_table && 
            !(fld->have_privileges=
              (get_column_grant(thd, field_iterator.grant(),
                                field_db_name,
                                field_table_name, fld->field_name.str) &
               VIEW_ANY_ACL)))
        {
          my_error(ER_TABLEACCESS_DENIED_ERROR, MYF(0), "ANY",
                   thd->security_ctx->priv_user,
                   thd->security_ctx->host_or_ip,
                   field_db_name, field_table_name);
          DBUG_RETURN(TRUE);
        }
      }
#endif

      if ((field= field_iterator.field()))
      {
        field->table->mark_column_with_deps(field);
        if (table)
          table->covering_keys.intersect(field->part_of_key);
        if (tables->is_natural_join)
        {
          TABLE *field_table;
          /*
            In this case we are sure that the column ref will not be created
            because it was already created and stored with the natural join.
          */
          Natural_join_column *nj_col;
          if (!(nj_col= field_iterator.get_natural_column_ref()))
            DBUG_RETURN(TRUE);
          DBUG_ASSERT(nj_col->table_field);
          field_table= nj_col->table_ref->table;
          if (field_table)
          {
            thd->lex->used_tables|= field_table->map;
            thd->lex->current_select->select_list_tables|=
              field_table->map;
            field_table->covering_keys.intersect(field->part_of_key);
            field_table->used_fields++;
          }
        }
      }
      else
        thd->lex->used_tables|= item->used_tables();
      thd->lex->current_select->cur_pos_in_select_list++;
    }
    /*
      In case of stored tables, all fields are considered as used,
      while in the case of views, the fields considered as used are the
      ones marked in setup_tables during fix_fields of view columns.
      For NATURAL joins, used_tables is updated in the IF above.
    */
    if (table)
      table->used_fields= table->s->fields;
  }
  if (found)
    DBUG_RETURN(FALSE);

  /*
    TODO: in the case when we skipped all columns because there was a
    qualified '*', and all columns were coalesced, we have to give a more
    meaningful message than ER_BAD_TABLE_ERROR.
  */
  if (!table_name.str)
    my_error(ER_NO_TABLES_USED, MYF(0));
  else if (!db_name.str && !thd->db.str)
    my_error(ER_NO_DB_ERROR, MYF(0));
  else
  {
    char name[FN_REFLEN];
    my_snprintf(name, sizeof(name), "%s.%s",
                db_name.str ? db_name.str : thd->get_db(), table_name.str);
    my_error(ER_BAD_TABLE_ERROR, MYF(0), name);
  }

  DBUG_RETURN(TRUE);
}


/**
  Wrap Item_ident

  @param thd             thread handle
  @param conds           pointer to the condition which should be wrapped
*/

void wrap_ident(THD *thd, Item **conds)
{
  Item_direct_ref_to_ident *wrapper;
  DBUG_ASSERT((*conds)->type() == Item::FIELD_ITEM || (*conds)->type() == Item::REF_ITEM);
  Query_arena *arena, backup;
  arena= thd->activate_stmt_arena_if_needed(&backup);
  if ((wrapper= new (thd->mem_root) Item_direct_ref_to_ident(thd, (Item_ident *) (*conds))))
    (*conds)= (Item*) wrapper;
  if (arena)
    thd->restore_active_arena(arena, &backup);
}

/**
  Prepare ON expression

  @param thd             Thread handle
  @param table           Pointer to table list
  @param is_update       Update flag

  @retval TRUE error.
  @retval FALSE OK.
*/

bool setup_on_expr(THD *thd, TABLE_LIST *table, bool is_update)
{
  uchar buff[STACK_BUFF_ALLOC];			// Max argument in function
  if (check_stack_overrun(thd, STACK_MIN_SIZE, buff))
    return TRUE;				// Fatal error flag is set!
  for(; table; table= table->next_local)
  {
    TABLE_LIST *embedded; /* The table at the current level of nesting. */
    TABLE_LIST *embedding= table; /* The parent nested table reference. */
    do
    {
      embedded= embedding;
      if (embedded->on_expr)
      {
        thd->where= THD_WHERE::ON_CLAUSE;
        embedded->on_expr->mark_as_condition_AND_part(embedded);
        if (embedded->on_expr->fix_fields_if_needed_for_bool(thd,
                                                           &embedded->on_expr))
          return TRUE;
      }
      /*
        If it's a semi-join nest, fix its "left expression", as it is used by
        the SJ-Materialization
      */
      if (embedded->sj_subq_pred)
      {
        Item **left_expr= embedded->sj_subq_pred->left_exp_ptr();
        if ((*left_expr)->fix_fields_if_needed(thd, left_expr))
          return TRUE;
      }

      embedding= embedded->embedding;
    }
    while (embedding &&
           embedding->nested_join->join_list.head() == embedded);

    if (table->is_merged_derived())
    {
      SELECT_LEX *select_lex= table->get_single_select();
      setup_on_expr(thd, select_lex->get_table_list(), is_update);
    }

    /* process CHECK OPTION */
    if (is_update)
    {
      TABLE_LIST *view= table->top_table();
      if (view->effective_with_check)
      {
        if (view->prepare_check_option(thd))
          return TRUE;
        thd->change_item_tree(&table->check_option, view->check_option);
      }
    }
  }
  return FALSE;
}

/*
  Fix all conditions and outer join expressions.

  SYNOPSIS
    setup_conds()
    thd     thread handler
    tables  list of tables for name resolving (select_lex->table_list)
    leaves  list of leaves of join table tree (select_lex->leaf_tables)
    conds   WHERE clause

  DESCRIPTION
    TODO

  RETURN
    TRUE  if some error occurred (e.g. out of memory)
    FALSE if all is OK
*/

int setup_conds(THD *thd, TABLE_LIST *tables, List<TABLE_LIST> &leaves,
                COND **conds)
{
  SELECT_LEX *select_lex= thd->lex->current_select;
  TABLE_LIST *table= NULL;	// For HP compilers
  /*
    it_is_update set to TRUE when tables of primary SELECT_LEX (SELECT_LEX
    which belong to LEX, i.e. most up SELECT) will be updated by
    INSERT/UPDATE/LOAD
    NOTE: using this condition helps to prevent call of prepare_check_option()
    from subquery of VIEW, because tables of subquery belongs to VIEW
    (see condition before prepare_check_option() call)
  */
  bool it_is_update= (select_lex == thd->lex->first_select_lex()) &&
    thd->lex->which_check_option_applicable();
  bool save_is_item_list_lookup= select_lex->is_item_list_lookup;
  TABLE_LIST *derived= select_lex->master_unit()->derived;
  bool save_resolve_in_select_list= select_lex->context.resolve_in_select_list;
  DBUG_ENTER("setup_conds");

  select_lex->is_item_list_lookup= 0;
  select_lex->context.resolve_in_select_list= false;

  thd->column_usage= MARK_COLUMNS_READ;
  DBUG_PRINT("info", ("thd->column_usage: %d", thd->column_usage));
  select_lex->cond_count= 0;
  select_lex->between_count= 0;
  select_lex->max_equal_elems= 0;

  for (table= tables; table; table= table->next_local)
  {
    if (select_lex == thd->lex->first_select_lex() &&
        select_lex->first_cond_optimization &&
        table->merged_for_insert &&
        table->prepare_where(thd, conds, FALSE))
      goto err_no_arena;
  }

  if (*conds)
  {
    thd->where= THD_WHERE::WHERE_CLAUSE;
    DBUG_EXECUTE("where",
                 print_where(*conds,
                             "WHERE in setup_conds",
                             QT_ORDINARY););
    /*
      Wrap alone field in WHERE clause in case it will be outer field of subquery
      which need persistent pointer on it, but conds could be changed by optimizer
    */
    if ((*conds)->type() == Item::FIELD_ITEM && !derived)
      wrap_ident(thd, conds);
    (*conds)->mark_as_condition_AND_part(NO_JOIN_NEST);
    if ((*conds)->fix_fields_if_needed_for_bool(thd, conds))
      goto err_no_arena;
  }

  /*
    Apply fix_fields() to all ON clauses at all levels of nesting,
    including the ones inside view definitions.
  */
  if (setup_on_expr(thd, tables, it_is_update))
    goto err_no_arena;

  if (!thd->stmt_arena->is_conventional())
  {
    /*
      We are in prepared statement preparation code => we should store
      WHERE clause changing for next executions.

      We do this ON -> WHERE transformation only once per PS/SP statement.
    */
    select_lex->where= *conds;
  }
  thd->lex->current_select->is_item_list_lookup= save_is_item_list_lookup;
  select_lex->context.resolve_in_select_list= save_resolve_in_select_list;
  DBUG_RETURN(thd->is_error());

err_no_arena:
  select_lex->is_item_list_lookup= save_is_item_list_lookup;
  DBUG_RETURN(1);
}


static bool vers_update_or_validate_fields(TABLE *table)
{
  if (!table->versioned())
    return 0;
  DBUG_ASSERT(table->vers_write);

  if (table->vers_update_fields())
    return 0;

  Field *row_start= table->vers_start_field();
  Field *row_end= table->vers_end_field();
  MYSQL_TIME ltime;

  /*
     Inserting the history row directly, check ROW_START < ROW_END and
     ROW_START is non-zero.
  */
  if ((row_start->cmp(row_start->ptr, row_end->ptr) < 0) &&
      !row_start->get_date(&ltime, Datetime::Options(
         TIME_NO_ZERO_DATE, time_round_mode_t(time_round_mode_t::FRAC_NONE))))
    return 0;

  StringBuffer<MAX_DATETIME_FULL_WIDTH+1> val;
  row_start->val_str(&val);
  my_error(ER_WRONG_VALUE, MYF(0), row_start->field_name.str, val.c_ptr());
  return 1;
}


static void unwind_stored_field_offsets(const List<Item> &fields, Item_field *end)
{
  for (Item &item: fields)
  {
    Item_field *item_field= item.field_for_view_update();
    if (item_field == end)
      break;

    Field *f= item_field->field;
    if (f->stored_in_db())
    {
      TABLE *table= f->table;
      f->move_field_offset((my_ptrdiff_t) (table->record[0] -
                                           table->record[1]));
    }
  }
}

/******************************************************************************
** Fill a record with data (for INSERT or UPDATE)
** Returns : 1 if some field has wrong type
******************************************************************************/


/**
  Fill the fields of a table with the values of an Item list

  @param thd           thread handler
  @param table_arg     the table that is being modified
  @param fields        Item_fields list to be filled
  @param values        values to fill with
  @param ignore_errors TRUE if we should ignore errors
  @param update        TRUE if update query

  @details
    fill_record() may set table->auto_increment_field_not_null and a
    caller should make sure that it is reset after their last call to this
    function.
    default functions are executed for inserts.
    virtual fields are always updated

  @return Status
  @retval true An error occurred.
  @retval false OK.
*/

bool
fill_record(THD *thd, TABLE *table_arg, List<Item> &fields, List<Item> &values,
            bool ignore_errors, bool update)
{
  List_iterator_fast<Item> f(fields),v(values);
  Item *value, *fld;
  Item_field *field= NULL;
  Field *rfield;
  TABLE *table;
  bool only_unvers_fields= update && table_arg->versioned();
  bool save_abort_on_warning= thd->abort_on_warning;
  bool save_no_errors= thd->no_errors;
  DBUG_ENTER("fill_record");

  thd->no_errors= ignore_errors;
  /*
    Reset the table->auto_increment_field_not_null as it is valid for
    only one row.
  */
  if (fields.elements)
    table_arg->auto_increment_field_not_null= FALSE;

  while ((fld= f++))
  {
    field= fld->field_for_view_update();
    DBUG_ASSERT(field); // ensured by check_fields or check_view_insertability.
    value=v++;
    DBUG_ASSERT(value);
    rfield= field->field;
    table= rfield->table;
    if (table->next_number_field &&
        rfield->field_index ==  table->next_number_field->field_index)
      table->auto_increment_field_not_null= TRUE;

    const bool skip_sys_field= rfield->vers_sys_field() &&
                       (update || !thd->vers_insert_history_fast(table));

    if ((rfield->vcol_info || skip_sys_field) &&
        !value->vcol_assignment_allowed_value() &&
        table->s->table_category != TABLE_CATEGORY_TEMPORARY)
    {
      push_warning_printf(thd, Sql_condition::WARN_LEVEL_WARN,
                          ER_WARNING_NON_DEFAULT_VALUE_FOR_GENERATED_COLUMN,
                          ER_THD(thd, ER_WARNING_NON_DEFAULT_VALUE_FOR_GENERATED_COLUMN),
                          rfield->field_name.str, table->s->table_name.str);
    }
    if (only_unvers_fields && !rfield->vers_update_unversioned())
      only_unvers_fields= false;

    if (rfield->stored_in_db())
    {
      if (!skip_sys_field)
      {
        if (value->save_in_field(rfield, 0) < 0 && !ignore_errors)
        {
          my_message(ER_UNKNOWN_ERROR, ER_THD(thd, ER_UNKNOWN_ERROR), MYF(0));
          goto err_unwind_fields;
        }
        rfield->set_has_explicit_value();
      }
      /*
        In sql MODE_SIMULTANEOUS_ASSIGNMENT,
        move field pointer on value stored in record[1]
        which contains row before update (see MDEV-13417)
      */
      if (update && thd->variables.sql_mode & MODE_SIMULTANEOUS_ASSIGNMENT)
        rfield->move_field_offset((my_ptrdiff_t) (table->record[1] -
                                                  table->record[0]));
    }
  }

  if (update && thd->variables.sql_mode & MODE_SIMULTANEOUS_ASSIGNMENT)
    unwind_stored_field_offsets(fields, NULL);

  if (update)
    table_arg->evaluate_update_default_function();
  else
    if (table_arg->default_field &&
        table_arg->update_default_fields(ignore_errors))
      goto err;

  if (!only_unvers_fields && vers_update_or_validate_fields(table_arg))
      goto err;

  /* Update virtual fields */
  if (table_arg->vfield &&
      table_arg->update_virtual_fields(table_arg->file, VCOL_UPDATE_FOR_WRITE))
    goto err;
  thd->abort_on_warning= save_abort_on_warning;
  thd->no_errors=        save_no_errors;
  DBUG_RETURN(thd->is_error());
err_unwind_fields:
  if (update && thd->variables.sql_mode & MODE_SIMULTANEOUS_ASSIGNMENT)
    unwind_stored_field_offsets(fields, field);
err:
  DBUG_PRINT("error",("got error"));
  thd->abort_on_warning= save_abort_on_warning;
  thd->no_errors=        save_no_errors;
  if (fields.elements)
    table_arg->auto_increment_field_not_null= FALSE;
  DBUG_RETURN(TRUE);
}


/**
  Prepare Item_field's for fill_record_n_invoke_before_triggers()

  This means redirecting from table->field to
  table->field_to_fill(), if needed.
*/
void switch_to_nullable_trigger_fields(List<Item> &items, TABLE *table)
{
  Field** field= table->field_to_fill();

 /* True if we have NOT NULL fields and BEFORE triggers */
  if (field != table->field)
  {
    List_iterator_fast<Item> it(items);
    Item *item;

    while ((item= it++))
      item->walk(&Item::switch_to_nullable_fields_processor, 1, field);
  }
}


/**
  Prepare Virtual fields and field with default expressions to use
  trigger fields

  This means redirecting from table->field to
  table->field_to_fill(), if needed.
*/

void switch_defaults_to_nullable_trigger_fields(TABLE *table)
{
  if (!table->default_field)
    return; // no defaults

  Field **trigger_field= table->field_to_fill();

 /* True if we have NOT NULL fields and BEFORE triggers */
  if (*trigger_field != *table->field)
  {
    for (Field **field_ptr= table->default_field; *field_ptr ; field_ptr++)
    {
      Field *field= (*field_ptr);
      field->default_value->expr->walk(&Item::switch_to_nullable_fields_processor, 1, trigger_field);
      *field_ptr= (trigger_field[field->field_index]);
    }
  }
}


/**
  Test NOT NULL constraint after BEFORE triggers
*/
static bool not_null_fields_have_null_values(TABLE *table)
{
  Field **orig_field= table->field;
  Field **filled_field= table->field_to_fill();

  if (filled_field != orig_field)
  {
    THD *thd=table->in_use;
    for (uint i=0; i < table->s->fields; i++)
    {
      Field *of= orig_field[i];
      Field *ff= filled_field[i];
      if (ff != of)
      {
        // copy after-update flags to of, copy before-update flags to ff
        swap_variables(uint32, of->flags, ff->flags);
        if (ff->is_real_null())
        {
          uint err= ER_BAD_NULL_ERROR;
          if (ff->flags & NO_DEFAULT_VALUE_FLAG && !ff->has_explicit_value())
          {
            err= ER_NO_DEFAULT_FOR_FIELD;
            table->in_use->count_cuted_fields= CHECK_FIELD_WARN;
          }
          ff->set_notnull(); // for next row WHERE condition in UPDATE
          if (convert_null_to_field_value_or_error(of, err) || thd->is_error())
            return true;
        }
      }
    }
  }

  return false;
}

/**
  Fill fields in list with values from the list of items and invoke
  before triggers.

  @param thd           thread context
  @param table         the table that is being modified
  @param fields        Item_fields list to be filled
  @param values        values to fill with
  @param ignore_errors TRUE if we should ignore errors
  @param event         event type for triggers to be invoked

  @detail
    This function assumes that fields which values will be set and triggers
    to be invoked belong to the same table, and that TABLE::record[0] and
    record[1] buffers correspond to new and old versions of row respectively.

  @return Status
  @retval true An error occurred.
  @retval false OK.
*/

bool
fill_record_n_invoke_before_triggers(THD *thd, TABLE *table,
                                     List<Item> &fields,
                                     List<Item> &values, bool ignore_errors,
                                     enum trg_event_type event)
{
  int result;
  Table_triggers_list *triggers= table->triggers;

  result= fill_record(thd, table, fields, values, ignore_errors,
                      event == TRG_EVENT_UPDATE);

  if (!result && triggers)
  {

    if (triggers->process_triggers(thd, event, TRG_ACTION_BEFORE,
                                    TRUE) ||
        not_null_fields_have_null_values(table))
    {
      return TRUE;
    }

    /*
      Re-calculate virtual fields to cater for cases when base columns are
      updated by the triggers.
    */
    if (table->vfield && fields.elements)
    {
      Item *fld= (Item_field*) fields.head();
      Item_field *item_field= fld->field_for_view_update();
      if (item_field)
      {
        DBUG_ASSERT(table == item_field->field->table);
        result|= table->update_virtual_fields(table->file,
                                              VCOL_UPDATE_FOR_WRITE);
      }
    }
  }
  return result;
}


/**
  Fill the field buffer of a table with the values of an Item list
  All fields are given a value

  @param thd           thread handler
  @param table_arg     the table that is being modified
  @param ptr           pointer on pointer to record of fields
  @param values        values to fill with
  @param ignore_errors TRUE if we should ignore errors
  @param use_value     forces usage of value of the items instead of result
  @param check_for_computability whether to check for ability to invoke val_*()
                                 methods (val_int () etc) against supplied
                                 values

  @details
    fill_record() may set table->auto_increment_field_not_null and a
    caller should make sure that it is reset after their last call to this
    function.

  @return Status
  @retval true An error occurred.
  @retval false OK.
*/

bool
fill_record(THD *thd, TABLE *table, Field **ptr, List<Item> &values,
            bool ignore_errors, bool use_value, bool check_for_computability)
{
  List_iterator_fast<Item> v(values);
  List<TABLE> tbl_list;
  Item *value;
  Field *field;
  bool abort_on_warning_saved= thd->abort_on_warning;
  uint autoinc_index= table->next_number_field
                        ? table->next_number_field->field_index
                        : ~0U;
  DBUG_ENTER("fill_record");
  if (!*ptr)
  {
    /* No fields to update, quite strange!*/
    DBUG_RETURN(0);
  }

  /*
    On INSERT or UPDATE fields are checked to be from the same table,
    thus we safely can take table from the first field.
  */
  DBUG_ASSERT((*ptr)->table == table);

  /*
    Reset the table->auto_increment_field_not_null as it is valid for
    only one row.
  */
  table->auto_increment_field_not_null= FALSE;
  while ((field = *ptr++) && ! thd->is_error())
  {
    /* Ensure that all fields are from the same table */
    DBUG_ASSERT(field->table == table);

    if (unlikely(field->invisible))
      continue;

    value=v++;
    /* Ensure the end of the list of values is not reached */
    DBUG_ASSERT(value);

    if (check_for_computability &&
        value->check_is_evaluable_expression_or_error())
      goto err;

    const bool skip_sys_field= field->vers_sys_field() &&
                               !thd->vers_insert_history_fast(table);

    if (field->field_index == autoinc_index)
      table->auto_increment_field_not_null= TRUE;
    if ((unlikely(field->vcol_info) || (skip_sys_field && !ignore_errors)) &&
        !value->vcol_assignment_allowed_value() &&
        table->s->table_category != TABLE_CATEGORY_TEMPORARY)
    {
      push_warning_printf(thd, Sql_condition::WARN_LEVEL_WARN,
                          ER_WARNING_NON_DEFAULT_VALUE_FOR_GENERATED_COLUMN,
                          ER_THD(thd, ER_WARNING_NON_DEFAULT_VALUE_FOR_GENERATED_COLUMN),
                          field->field_name.str, table->s->table_name.str);
    }

    if (skip_sys_field)
      continue;

    if (use_value)
      value->save_val(field);
    else
      if (value->save_in_field(field, 0) < 0)
        goto err;
    field->set_has_explicit_value();
  }
  /* Update virtual fields if there wasn't any errors */
  if (!thd->is_error())
  {
    thd->abort_on_warning= FALSE;
    if (table->default_field && table->update_default_fields(ignore_errors))
      goto err;
    if (vers_update_or_validate_fields(table))
      goto err;
    if (table->vfield &&
        table->update_virtual_fields(table->file, VCOL_UPDATE_FOR_WRITE))
      goto err;
    thd->abort_on_warning= abort_on_warning_saved;
  }
  DBUG_RETURN(thd->is_error());

err:
  thd->abort_on_warning= abort_on_warning_saved;
  table->auto_increment_field_not_null= FALSE;
  DBUG_RETURN(TRUE);
}


/*
  Fill fields in an array with values from the list of items and invoke
  before triggers.

  @param thd           thread context
  @param table         the table that is being modified
  @param ptr        the fields to be filled
  @param values        values to fill with
  @param ignore_errors TRUE if we should ignore errors
  @param event         event type for triggers to be invoked

  @detail
    This function assumes that fields which values will be set and triggers
    to be invoked belong to the same table, and that TABLE::record[0] and
    record[1] buffers correspond to new and old versions of row respectively.

  @return Status
  @retval true An error occurred.
  @retval false OK.
*/

bool
fill_record_n_invoke_before_triggers(THD *thd, TABLE *table, Field **ptr,
                                     List<Item> &values, bool ignore_errors,
                                     enum trg_event_type event)
{
  bool result;
  Table_triggers_list *triggers= table->triggers;

  result= fill_record(thd, table, ptr, values, ignore_errors, false, false);

  if (!result && triggers && *ptr)
    result= triggers->process_triggers(thd, event, TRG_ACTION_BEFORE, TRUE) ||
            not_null_fields_have_null_values(table);
  /*
    Re-calculate virtual fields to cater for cases when base columns are
    updated by the triggers.
  */
  if (!result && triggers && *ptr)
  {
    DBUG_ASSERT(table == (*ptr)->table);
    if (table->vfield)
      result= table->update_virtual_fields(table->file, VCOL_UPDATE_FOR_WRITE);
  }
  return result;

}


my_bool mysql_rm_tmp_tables(void)
{
  THD *thd;
  size_t i, idx;
  char	path[FN_REFLEN], *tmpdir, path_copy[FN_REFLEN];
  MY_DIR *dirp;
  FILEINFO *file;
  TABLE_SHARE share;
  DBUG_ENTER("mysql_rm_tmp_tables");

  if (!(thd= new THD(0)))
    DBUG_RETURN(1);
  thd->thread_stack= (void*) &thd;              // Big stack
  thd->store_globals();

  for (i=0; i<=mysql_tmpdir_list.max; i++)
  {
    tmpdir=mysql_tmpdir_list.list[i];
    /* See if the directory exists */
    if (!(dirp = my_dir(tmpdir,MYF(MY_WME | MY_DONT_SORT))))
      continue;

    /* Remove all SQLxxx tables from directory */

    for (idx=0 ; idx < dirp->number_of_files ; idx++)
    {
      file=dirp->dir_entry+idx;

      if (!strncmp(file->name, tmp_file_prefix, tmp_file_prefix_length))
      {
        char *ext= fn_ext(file->name);
        size_t ext_len= strlen(ext);
        size_t path_len= my_snprintf(path, sizeof(path),
                                       "%s%c%s", tmpdir, FN_LIBCHAR,
                                       file->name);
        if (!strcmp(reg_ext, ext))
        {
          /* We should cut file extention before deleting of table */
          memcpy(path_copy, path, path_len - ext_len);
          path_copy[path_len - ext_len]= 0;
          init_tmp_table_share(thd, &share, "", 0, "", path_copy);
          if (!open_table_def(thd, &share))
          {
            handlerton *ht= share.db_type();
            ht->drop_table(ht, path_copy);
          }
          free_table_share(&share);
        }
        /*
          File can be already deleted by tmp_table.file->delete_table().
          So we hide error messages which happnes during deleting of these
          files(MYF(0)).
        */
        (void) mysql_file_delete(key_file_misc, path, MYF(0));
      }
    }
    my_dirend(dirp);
  }
  delete thd;
  DBUG_RETURN(0);
}


/*****************************************************************************
	unireg support functions
*****************************************************************************/

int setup_ftfuncs(SELECT_LEX *select_lex)
{
  List_iterator<Item_func_match> li(*(select_lex->ftfunc_list)),
                                 lj(*(select_lex->ftfunc_list));
  Item_func_match *ftf, *ftf2;

  while ((ftf=li++))
  {
    if (ftf->fix_index())
      return 1;
    lj.rewind();
    while ((ftf2=lj++) != ftf)
    {
      if (ftf->eq(ftf2,1) && !ftf2->master)
        ftf2->master=ftf;
    }
  }

  return 0;
}


void cleanup_ftfuncs(SELECT_LEX *select_lex)
{
  List_iterator<Item_func_match> li(*(select_lex->ftfunc_list)),
                                 lj(*(select_lex->ftfunc_list));
  Item_func_match *ftf;

  while ((ftf=li++))
  {
    ftf->cleanup();
  }
}


int init_ftfuncs(THD *thd, SELECT_LEX *select_lex, bool no_order)
{
  if (select_lex->ftfunc_list->elements)
  {
    List_iterator<Item_func_match> li(*(select_lex->ftfunc_list));
    Item_func_match *ifm;

    while ((ifm=li++))
      if (unlikely(!ifm->fixed()))
        /*
          it mean that clause where was FT function was removed, so we have
          to remove the function from the list.
        */
        li.remove();
      else if (ifm->init_search(thd, no_order))
	return 1;
  }
  return 0;
}


bool is_equal(const LEX_CSTRING *a, const LEX_CSTRING *b)
{
  return a->length == b->length && !strncmp(a->str, b->str, a->length);
}

/*
  Open and lock system tables for read.

  SYNOPSIS
    open_system_tables_for_read()
      thd         Thread context.
      table_list  List of tables to open.

  NOTES
    Caller should have used start_new_trans object to start a new
    transcation when reading system tables.

    Thanks to restrictions which we put on opening and locking of
    system tables for writing, we can open and lock them for reading
    even when we already have some other tables open and locked.
    One should call thd->commit_whole_transaction_and_close_tables()
    to close systems tables opened with this call.

  NOTES
   In some situations we  use this function to open system tables for
   writing. It happens, for examples, with statistical tables when
   they are updated by an ANALYZE command. In these cases we should
   guarantee that system tables will not be deadlocked.

  RETURN
    FALSE   Success
    TRUE    Error
*/

bool
open_system_tables_for_read(THD *thd, TABLE_LIST *table_list)
{
  Query_tables_list query_tables_list_backup;
  LEX *lex= thd->lex;
  DBUG_ENTER("open_system_tables_for_read");
  DBUG_ASSERT(thd->internal_transaction());

  /*
    Besides using new Open_tables_state for opening system tables,
    we also have to backup and reset/and then restore part of LEX
    which is accessed by open_tables() in order to determine if
    prelocking is needed and what tables should be added for it.
  */
  lex->reset_n_backup_query_tables_list(&query_tables_list_backup);
  thd->lex->sql_command= SQLCOM_SELECT;

  /*
    Only use MYSQL_LOCK_IGNORE_TIMEOUT for tables opened for read.
    This is to ensure that lock_wait_timeout is honored when trying
    to update stats tables.
  */
  if (open_and_lock_tables(thd, table_list, FALSE,
                           (MYSQL_OPEN_IGNORE_FLUSH |
                            MYSQL_OPEN_IGNORE_LOGGING_FORMAT |
                            (table_list->lock_type < TL_FIRST_WRITE ?
                             MYSQL_LOCK_IGNORE_TIMEOUT : 0))))
  {
    lex->restore_backup_query_tables_list(&query_tables_list_backup);
    DBUG_RETURN(TRUE);
  }

  for (TABLE_LIST *tables= table_list; tables; tables= tables->next_global)
  {
    DBUG_ASSERT(tables->table->s->table_category == TABLE_CATEGORY_SYSTEM);
    tables->table->file->row_logging= 0;
    tables->table->use_all_columns();
  }
  lex->restore_backup_query_tables_list(&query_tables_list_backup);

  DBUG_RETURN(FALSE);
}

/**
  A helper function to close a mysql.* table opened
  in an auxiliary THD during bootstrap or in the main
  connection, when we know that there are no locks
  held by the connection due to a preceding implicit
  commit.

  We need this function since we'd like to not
  just close the system table, but also release
  the metadata lock on it.

  Note, that in LOCK TABLES mode this function
  does not release the metadata lock. But in this
  mode the table can be opened only if it is locked
  explicitly with LOCK TABLES.
*/

void
close_mysql_tables(THD *thd)
{
  if (! thd->in_sub_stmt)
  {
    trans_commit_stmt(thd);
    trans_commit(thd);
  }
  close_thread_tables(thd);
  thd->release_transactional_locks();
}

/*
  Open and lock one system table for update.

  SYNOPSIS
    open_system_table_for_update()
      thd        Thread context.
      one_table  Table to open.

  NOTES
    Table opened with this call should closed using close_thread_tables().

  RETURN
    0	Error
    #	Pointer to TABLE object of system table
*/

TABLE *
open_system_table_for_update(THD *thd, TABLE_LIST *one_table)
{
  DBUG_ENTER("open_system_table_for_update");

  TABLE *table= open_ltable(thd, one_table, one_table->lock_type,
                            MYSQL_LOCK_IGNORE_TIMEOUT);
  if (table)
  {
    DBUG_ASSERT(table->s->table_category == TABLE_CATEGORY_SYSTEM);
    table->use_all_columns();
    /* This table instance is not row logged */
    table->file->row_logging= 0;
  }
  DBUG_RETURN(table);
}

/**
  Open a log table.
  Opening such tables is performed internally in the server
  implementation, and is a 'nested' open, since some tables
  might be already opened by the current thread.
  The thread context before this call is saved, and is restored
  when calling close_log_table().
  @param thd The current thread
  @param one_table Log table to open
  @param backup [out] Temporary storage used to save the thread context
*/
TABLE *
open_log_table(THD *thd, TABLE_LIST *one_table, Open_tables_backup *backup)
{
  uint flags= ( MYSQL_OPEN_IGNORE_GLOBAL_READ_LOCK |
                MYSQL_LOCK_IGNORE_GLOBAL_READ_ONLY |
                MYSQL_OPEN_IGNORE_FLUSH |
                MYSQL_LOCK_IGNORE_TIMEOUT |
                MYSQL_LOCK_LOG_TABLE);
  TABLE *table;
  /* Save value that is changed in mysql_lock_tables() */
  ulonglong save_utime_after_lock= thd->utime_after_lock;
  DBUG_ENTER("open_log_table");

  thd->reset_n_backup_open_tables_state(backup);

  if ((table= open_ltable(thd, one_table, one_table->lock_type, flags)))
  {
    DBUG_ASSERT(table->s->table_category == TABLE_CATEGORY_LOG);
    DBUG_ASSERT(!table->file->row_logging);

    /* Make sure all columns get assigned to a default value */
    table->use_all_columns();
    DBUG_ASSERT(table->s->no_replicate);
  }
  else
    thd->restore_backup_open_tables_state(backup);

  thd->utime_after_lock= save_utime_after_lock;
  DBUG_RETURN(table);
}

/**
  Close a log table.
  The last table opened by open_log_table()
  is closed, then the thread context is restored.
  @param thd The current thread
  @param backup [in] the context to restore.
*/

void close_log_table(THD *thd, Open_tables_backup *backup)
{
  /*
    Inform the transaction handler that we are closing the
    system tables and we don't need the read view anymore.
  */
  for (TABLE *table= thd->open_tables ; table ; table= table->next)
    table->file->extra(HA_EXTRA_PREPARE_FOR_FORCED_CLOSE);
  close_thread_tables(thd);
  thd->restore_backup_open_tables_state(backup);
}


/**
  @brief
  Remove 'fixed' flag from items in a list

  @param items list of items to un-fix

  @details
  This function sets to 0 the 'fixed' flag for items in the 'items' list.
  It's needed to force correct marking of views' fields for INSERT/UPDATE
  statements.
*/

void unfix_fields(List<Item> &fields)
{
  List_iterator<Item> li(fields);
  Item *item;
  while ((item= li++))
    item->unfix_fields();
}


/**
  Check result of dynamic column function and issue error if it is needed

  @param rc              The result code of dynamic column function

  @return the result code which was get as an argument\
*/

int dynamic_column_error_message(enum_dyncol_func_result rc)
{
  switch (rc) {
  case ER_DYNCOL_YES:
  case ER_DYNCOL_OK:
  case ER_DYNCOL_TRUNCATED:
    break; // it is not an error
  case ER_DYNCOL_FORMAT:
    my_error(ER_DYN_COL_WRONG_FORMAT, MYF(0));
    break;
  case ER_DYNCOL_LIMIT:
    my_error(ER_DYN_COL_IMPLEMENTATION_LIMIT, MYF(0));
    break;
  case ER_DYNCOL_RESOURCE:
    my_error(ER_OUT_OF_RESOURCES, MYF(0));
    break;
  case ER_DYNCOL_DATA:
    my_error(ER_DYN_COL_DATA, MYF(0));
    break;
  case ER_DYNCOL_UNKNOWN_CHARSET:
    my_error(ER_DYN_COL_WRONG_CHARSET, MYF(0));
    break;
  }
  return rc;
}

/**
  @} (end of group Data_Dictionary)
*/<|MERGE_RESOLUTION|>--- conflicted
+++ resolved
@@ -1243,47 +1243,40 @@
     DBUG_PRINT("info",
                ("found same copy of table or table which we should skip"));
   }
-  DBUG_RETURN(res);
-}
-
-<<<<<<< HEAD
+  if (res && res->belong_to_derived)
+  {
+    /*
+      We come here for queries of type:
+      INSERT INTO t1 (SELECT tmp.a FROM (select * FROM t1) as tmp);
+
       Try to fix by materializing the derived table if one can't do without it.
     */
     TABLE_LIST *derived=  res->belong_to_derived;
     if (derived->is_merged_derived() && !derived->derived->is_excluded())
     {
-      bool materialize= true;
       if (thd->lex->sql_command == SQLCOM_UPDATE)
       {
         Sql_cmd_update *cmd= (Sql_cmd_update *) (thd->lex->m_sql_cmd);
-        if (cmd->is_multitable() || derived->derived->outer_select())
-          materialize= false;
-        else if (!cmd->processing_as_multitable_update_prohibited(thd))
+        if (!(cmd->is_multitable() || derived->derived->outer_select()) &&
+            (!cmd->processing_as_multitable_update_prohibited(thd)))
 	{
           cmd->set_as_multitable();
-          materialize= false;
         }
       }
       else if (thd->lex->sql_command == SQLCOM_DELETE)
-     {
+      {
         Sql_cmd_delete *cmd= (Sql_cmd_delete *) (thd->lex->m_sql_cmd);
-        if (cmd->is_multitable() || derived->derived->outer_select())
-          materialize= false;
-        else if (!cmd->processing_as_multitable_delete_prohibited(thd))
+        if (!(cmd->is_multitable() || derived->derived->outer_select()) &&
+            (!cmd->processing_as_multitable_delete_prohibited(thd)))
 	{
           cmd->set_as_multitable();
-          materialize= false;
         }
       }
-      if (materialize)
-      {
-        DBUG_PRINT("info",
-                 ("convert merged to materialization to resolve the conflict"));
-        derived->change_refs_to_fields();
-        derived->set_materialized_derived();
-        goto retry;
-      }
-=======
+    }
+  }
+  DBUG_RETURN(res);
+}
+
 
 TABLE_LIST* unique_table_in_select_list(THD *thd, TABLE_LIST *table, SELECT_LEX *sel)
 {
@@ -1297,7 +1290,6 @@
       if (param.dup == NULL)
         return ERROR_TABLE;
       return param.dup;
->>>>>>> 4d41ec08
     }
     DBUG_ASSERT(param.dup == NULL);
   }
