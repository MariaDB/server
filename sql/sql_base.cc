--- conflicted
+++ resolved
@@ -4528,12 +4528,8 @@
   table_to_open= start;
   sroutine_to_open= &thd->lex->sroutines_list.first;
   *counter= 0;
-<<<<<<< HEAD
   THD_STAGE_INFO(thd, stage_opening_tables);
-=======
-  thd_proc_info(thd, "Opening tables");
   prelocking_strategy->reset(thd);
->>>>>>> cc37250a
 
   /*
     If we are executing LOCK TABLES statement or a DDL statement
@@ -9071,12 +9067,7 @@
     {
       file=dirp->dir_entry+idx;
 
-<<<<<<< HEAD
-      if (!memcmp(file->name, tmp_file_prefix,
-                  tmp_file_prefix_length))
-=======
       if (!strncmp(file->name, tmp_file_prefix, tmp_file_prefix_length))
->>>>>>> cc37250a
       {
         char *ext= fn_ext(file->name);
         uint ext_len= strlen(ext);
