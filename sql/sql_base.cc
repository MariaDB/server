--- conflicted
+++ resolved
@@ -4012,30 +4012,10 @@
 
   if (flags & MYSQL_OPEN_SKIP_SCOPED_MDL_LOCK)
   {
-<<<<<<< HEAD
-    /*
-      Protect this statement against concurrent global read lock
-      by acquiring global intention exclusive lock with statement
-      duration.
-    */
-    if (thd->global_read_lock.can_acquire_protection())
-      DBUG_RETURN(TRUE);
-    global_request.init(MDL_key::GLOBAL, "", "", MDL_INTENTION_EXCLUSIVE,
-                        MDL_STATEMENT);
-    mdl_requests.push_front(&global_request);
-
-    if (create_table)
-#ifdef WITH_WSREP
-      if (thd->lex->sql_command != SQLCOM_CREATE_TABLE &&
-          !thd->wsrep_applier)
-#endif
-      lock_wait_timeout= 0;                     // Don't wait for timeout
-=======
     DBUG_RETURN(thd->mdl_context.acquire_locks(&mdl_requests,
                                                lock_wait_timeout) ||
                 upgrade_lock_if_not_exists(thd, options, tables_start,
                                            lock_wait_timeout));
->>>>>>> 1c53aeff
   }
 
   /* Protect this statement against concurrent BACKUP STAGE or FTWRL. */
