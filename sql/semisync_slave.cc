--- conflicted
+++ resolved
@@ -215,12 +215,7 @@
   }
 
   row= mysql_fetch_row(res);
-<<<<<<< HEAD
-  if (DBUG_IF("master_not_support_semisync") || !row)
-=======
-  if (DBUG_EVALUATE_IF("master_not_support_semisync", 1, 0)
-      || (!row || ! row[1]))
->>>>>>> e5396177
+  if (DBUG_IF("master_not_support_semisync") || (!row || ! row[1]))
   {
     /* Master does not support semi-sync */
     if (!row)
@@ -292,16 +287,8 @@
                            name_len + REPLY_BINLOG_NAME_OFFSET);
   if (!reply_res)
   {
-    reply_res= DBUG_EVALUATE_IF("semislave_failed_net_flush", 1,
-                                net_flush(net));
+    reply_res= DBUG_IF("semislave_failed_net_flush") || net_flush(net);
     if (!reply_res)
-<<<<<<< HEAD
-    {
-      reply_res = (DBUG_IF("semislave_failed_net_flush") || net_flush(net));
-      if (reply_res)
-        sql_print_error("Semi-sync slave net_flush() reply failed");
-=======
->>>>>>> e5396177
       rpl_semi_sync_slave_send_ack++;
   }
   DBUG_RETURN(reply_res);
