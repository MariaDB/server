/* Copyright (c) 2018, 2022, MariaDB Corporation.
   This program is free software; you can redistribute it and/or modify
   it under the terms of the GNU General Public License as published by
   the Free Software Foundation; version 2 of the License.

   This program is distributed in the hope that it will be useful,
   but WITHOUT ANY WARRANTY; without even the implied warranty of
   MERCHANTABILITY or FITNESS FOR A PARTICULAR PURPOSE.  See the
   GNU General Public License for more details.

   You should have received a copy of the GNU General Public License
   along with this program; if not, write to the Free Software
   Foundation, Inc., 51 Franklin St, Fifth Floor, Boston, MA 02110-1301  USA */

/*
  Implementation of BACKUP STAGE, an interface for external backup tools.

  TODO:
  - At backup_start() we call ha_prepare_for_backup() for all active
    storage engines.  If someone tries to load a new storage engine
    that requires prepare_for_backup() for it to work, that storage
    engines has to be blocked from loading until backup finishes.
    As we currently don't have any loadable storage engine that
    requires this and we have not implemented that part.
    This can easily be done by adding a
    PLUGIN_CANT_BE_LOADED_WHILE_BACKUP_IS_RUNNING flag to
    maria_declare_plugin and check this before calling
    plugin_initialize()
*/

#include "mariadb.h"
#include "sql_class.h"
#include "sql_base.h"                           // flush_tables
#include "sql_insert.h"                         // kill_delayed_threads
#include "sql_handler.h"                        // mysql_ha_cleanup_no_free
#include <my_sys.h>
<<<<<<< HEAD
#include <strfunc.h>                           // strconvert()
#include "wsrep_mysqld.h"
=======
#ifdef WITH_WSREP
#include "wsrep_server_state.h"
#endif /* WITH_WSREP */
>>>>>>> ba987a46

static const char *stage_names[]=
{"START", "FLUSH", "BLOCK_DDL", "BLOCK_COMMIT", "END", 0};

TYPELIB backup_stage_names=
{ array_elements(stage_names)-1, "", stage_names, 0 };

static MDL_ticket *backup_flush_ticket;
static File volatile backup_log= -1;
static int backup_log_error= 0;

static bool backup_start(THD *thd);
static bool backup_flush(THD *thd);
static bool backup_block_ddl(THD *thd);
static bool backup_block_commit(THD *thd);
static bool start_ddl_logging();
static void stop_ddl_logging();

/**
  Run next stage of backup
*/

void backup_init()
{
  backup_flush_ticket= 0;
  backup_log= -1;
  backup_log_error= 0;
}

bool run_backup_stage(THD *thd, backup_stages stage)
{
  backup_stages next_stage;
  DBUG_ENTER("run_backup_stage");

  if (thd->current_backup_stage == BACKUP_FINISHED)
  {
    if (stage != BACKUP_START)
    {
      my_error(ER_BACKUP_NOT_RUNNING, MYF(0));
      DBUG_RETURN(1);
    }
    next_stage= BACKUP_START;
  }
  else
  {
    if ((uint) thd->current_backup_stage >= (uint) stage)
    {
      my_error(ER_BACKUP_WRONG_STAGE, MYF(0), stage_names[stage],
               stage_names[thd->current_backup_stage]);
      DBUG_RETURN(1);
    }
    if (stage == BACKUP_END)
    {
      /*
        If end is given, jump directly to stage end. This is to allow one
        to abort backup quickly.
      */
      next_stage= stage;
    }
    else
    {
      /* Go trough all not used stages until we reach 'stage' */
      next_stage= (backup_stages) ((uint) thd->current_backup_stage + 1);
    }
  }

  do
  {
    bool res= false;
    backup_stages previous_stage= thd->current_backup_stage;
    thd->current_backup_stage= next_stage;
    switch (next_stage) {
    case BACKUP_START:
      if (!(res= backup_start(thd)))
        break;
      /* Reset backup stage to start for next backup try */
      previous_stage= BACKUP_FINISHED;
      break;
    case BACKUP_FLUSH:
      res= backup_flush(thd);
      break;
    case BACKUP_WAIT_FOR_FLUSH:
      res= backup_block_ddl(thd);
      break;
    case BACKUP_LOCK_COMMIT:
      res= backup_block_commit(thd);
      break;
    case BACKUP_END:
      res= backup_end(thd);
      break;
    case BACKUP_FINISHED:
      DBUG_ASSERT(0);
    }
    if (res)
    {
      thd->current_backup_stage= previous_stage;
      my_error(ER_BACKUP_STAGE_FAILED, MYF(0), stage_names[(uint) stage]);
      DBUG_RETURN(1);
    }
    next_stage= (backup_stages) ((uint) next_stage + 1);
  } while ((uint) next_stage <= (uint) stage);

  DBUG_RETURN(0);
}


/**
  Start the backup

  - Wait for previous backup to stop running
  - Start service to log changed tables (TODO)
  - Block purge of redo files (Required at least for Aria)
  - An handler can optionally do a checkpoint of all tables,
    to speed up the recovery stage of the backup.
*/

static bool backup_start(THD *thd)
{
  MDL_request mdl_request;
  DBUG_ENTER("backup_start");

  thd->current_backup_stage= BACKUP_FINISHED;   // For next test
  if (thd->has_read_only_protection())
    DBUG_RETURN(1);

  if (thd->locked_tables_mode)
  {
    my_error(ER_LOCK_OR_ACTIVE_TRANSACTION, MYF(0));
    DBUG_RETURN(1);
  }

  /* this will be reset if this stage fails */
  thd->current_backup_stage= BACKUP_START;

  /*
    Wait for old backup to finish and block ddl's so that we can start the
    ddl logger
  */
  MDL_REQUEST_INIT(&mdl_request, MDL_key::BACKUP, "", "", MDL_BACKUP_BLOCK_DDL,
                   MDL_EXPLICIT);
  if (thd->mdl_context.acquire_lock(&mdl_request,
                                    thd->variables.lock_wait_timeout))
    DBUG_RETURN(1);

  if (start_ddl_logging())
  {
    thd->mdl_context.release_lock(mdl_request.ticket);
    DBUG_RETURN(1);
  }

  DBUG_ASSERT(backup_flush_ticket == 0);
  backup_flush_ticket= mdl_request.ticket;

  /* Downgrade lock to only block other backups */
  backup_flush_ticket->downgrade_lock(MDL_BACKUP_START);

  ha_prepare_for_backup();
  DBUG_RETURN(0);
}

/**
   backup_flush()

   - FLUSH all changes for not active non transactional tables, except
     for statistics and log tables. Close the tables, to ensure they
     are marked as closed after backup.

   - BLOCK all NEW write locks for all non transactional tables
     (except statistics and log tables).  Already granted locks are
     not affected (Running statements with non transaction tables will
     continue running).

   - The following DDL's doesn't have to be blocked as they can't set
     the table in a non consistent state:
     CREATE, RENAME, DROP
*/

static bool backup_flush(THD *thd)
{
  DBUG_ENTER("backup_flush");
  /*
    Lock all non transactional normal tables to be used in new DML's
  */
  if (thd->mdl_context.upgrade_shared_lock(backup_flush_ticket,
                                           MDL_BACKUP_FLUSH,
                                           thd->variables.lock_wait_timeout))
    DBUG_RETURN(1);

  /*
    Free unused tables and table shares so that mariabackup knows what
    is safe to copy
  */
  tc_purge();
  tdc_purge(true);

  DBUG_RETURN(0);
}

/**
  backup_block_ddl()

  - Kill all insert delay handlers, to ensure that all non transactional
    tables are closed (can be improved in the future).

  - Close handlers as other threads may wait for these, which can cause
    deadlocks.

  - Wait for all statements using write locked non-transactional tables to end.

  - Mark all not used active non transactional tables (except
    statistics and log tables) to be closed with
    handler->extra(HA_EXTRA_FLUSH)

  - Block TRUNCATE TABLE, CREATE TABLE, DROP TABLE and RENAME
    TABLE. Block also start of a new ALTER TABLE and the final rename
    phase of ALTER TABLE.  Running ALTER TABLES are not blocked.  Both normal
    and inline ALTER TABLE'S should be blocked when copying is completed but
    before final renaming of the tables / new table is activated.
    This will probably require a callback from the InnoDB code.
*/

/* Retry to get inital lock for 0.1 + 0.5 + 2.25 + 11.25 + 56.25 = 70.35 sec */
#define MAX_RETRY_COUNT 5

static bool backup_block_ddl(THD *thd)
{
  PSI_stage_info org_stage;
  uint sleep_time;
  DBUG_ENTER("backup_block_ddl");

  kill_delayed_threads();
  mysql_ha_cleanup_no_free(thd);

  thd->backup_stage(&org_stage);
  THD_STAGE_INFO(thd, stage_waiting_for_flush);
  /* Wait until all non trans statements has ended */
  if (thd->mdl_context.upgrade_shared_lock(backup_flush_ticket,
                                           MDL_BACKUP_WAIT_FLUSH,
                                           thd->variables.lock_wait_timeout))
    goto err;

  /*
    Remove not used tables from the table share.  Flush all changes to
    non transaction tables and mark those that are not in use in write
    operations as closed. From backup purposes it's not critical if
    flush_tables() returns an error. It's ok to continue with next
    backup stage even if we got an error.
  */
  (void) flush_tables(thd, FLUSH_NON_TRANS_TABLES);
  thd->clear_error();

#ifdef WITH_WSREP
  /*
    We desync the node for BACKUP STAGE because applier threads
    bypass backup MDL locks (see MDL_lock::can_grant_lock)
  */
  if (WSREP_NNULL(thd))
  {
    Wsrep_server_state &server_state= Wsrep_server_state::instance();
    if (server_state.desync_and_pause().is_undefined()) {
      DBUG_RETURN(1);
    }
    thd->wsrep_desynced_backup_stage= true;
  }
#endif /* WITH_WSREP */

  /*
    block new DDL's, in addition to all previous blocks
    We didn't do this lock above, as we wanted DDL's to be executed while
    we wait for non transactional tables (which may take a while).

    We do this lock in a loop as we can get a deadlock if there are multi-object
    ddl statements like
    RENAME TABLE t1 TO t2, t3 TO t3
    and the MDL happens in the middle of it.
 */
  THD_STAGE_INFO(thd, stage_waiting_for_ddl);
  sleep_time= 100;                              // Start with 0.1 seconds
  for (uint i= 0 ; i <= MAX_RETRY_COUNT ; i++)
  {
    if (!thd->mdl_context.upgrade_shared_lock(backup_flush_ticket,
                                              MDL_BACKUP_WAIT_DDL,
                                              thd->variables.lock_wait_timeout))
      break;
    if (thd->get_stmt_da()->sql_errno() != ER_LOCK_DEADLOCK || thd->killed ||
        i == MAX_RETRY_COUNT)
    {
      /*
        Could be a timeout. Downgrade lock to what is was before this function
        was called so that this function can be called again
      */
      backup_flush_ticket->downgrade_lock(MDL_BACKUP_FLUSH);
      goto err;
    }
    thd->clear_error();                         // Forget the DEADLOCK error
    my_sleep(sleep_time);
    sleep_time*= 5;                             // Wait a bit longer next time
  }

  /* There can't be anything more that needs to be logged to ddl log */
  THD_STAGE_INFO(thd, org_stage);
  stop_ddl_logging();
  DBUG_RETURN(0);
err:
  THD_STAGE_INFO(thd, org_stage);
  DBUG_RETURN(1);
}


/**
   backup_block_commit()

   Block commits, writes to log and statistics tables and binary log
*/

static bool backup_block_commit(THD *thd)
{
  DBUG_ENTER("backup_block_commit");
  if (thd->mdl_context.upgrade_shared_lock(backup_flush_ticket,
                                           MDL_BACKUP_WAIT_COMMIT,
                                           thd->variables.lock_wait_timeout))
    DBUG_RETURN(1);

  /* We can ignore errors from flush_tables () */
  (void) flush_tables(thd, FLUSH_SYS_TABLES);

  if (mysql_bin_log.is_open())
  {
    mysql_mutex_lock(mysql_bin_log.get_log_lock());
    mysql_file_sync(mysql_bin_log.get_log_file()->file,
                    MYF(MY_WME|MY_SYNC_FILESIZE));
    mysql_mutex_unlock(mysql_bin_log.get_log_lock());
  }
  thd->clear_error();

  DBUG_RETURN(0);
}


/**
   backup_end()

   Safe to run, even if backup has not been run by this thread.
   This is for example the case when a THD ends.
*/

bool backup_end(THD *thd)
{
  DBUG_ENTER("backup_end");

  if (thd->current_backup_stage != BACKUP_FINISHED)
  {
    DBUG_ASSERT(backup_flush_ticket);
    MDL_ticket *old_ticket= backup_flush_ticket;
    ha_end_backup();
    // This is needed as we may call backup_end without backup_block_commit
    stop_ddl_logging();
    backup_flush_ticket= 0;
    thd->current_backup_stage= BACKUP_FINISHED;
    thd->mdl_context.release_lock(old_ticket);
#ifdef WITH_WSREP
    if (WSREP_NNULL(thd) && thd->wsrep_desynced_backup_stage)
    {
      Wsrep_server_state &server_state= Wsrep_server_state::instance();
      server_state.resume_and_resync();
      thd->wsrep_desynced_backup_stage= false;
    }
#endif /* WITH_WSREP */
  }
  DBUG_RETURN(0);
}


/**
   backup_set_alter_copy_lock()

   @param thd
   @param table  From table that is part of ALTER TABLE. This is only used
                 for the assert to ensure we use this function correctly.

   Downgrades the MDL_BACKUP_DDL lock to MDL_BACKUP_ALTER_COPY to allow
   copy of altered table to proceed under MDL_BACKUP_WAIT_DDL

   Note that in some case when using non transactional tables,
   the lock may be of type MDL_BACKUP_DML.
*/

void backup_set_alter_copy_lock(THD *thd, TABLE *table)
{
  MDL_ticket *ticket= thd->mdl_backup_ticket;

  /* Ticket maybe NULL in case of LOCK TABLES or for temporary tables*/
  DBUG_ASSERT(ticket || thd->locked_tables_mode ||
              table->s->tmp_table != NO_TMP_TABLE);
  if (ticket)
    ticket->downgrade_lock(MDL_BACKUP_ALTER_COPY);
}

/**
   backup_reset_alter_copy_lock

   Upgrade the lock of the original ALTER table MDL_BACKUP_DDL
   Can fail if MDL lock was killed
*/

bool backup_reset_alter_copy_lock(THD *thd)
{
  bool res= 0;
  MDL_ticket *ticket= thd->mdl_backup_ticket;

  /* Ticket maybe NULL in case of LOCK TABLES or for temporary tables*/
  if (ticket)
    res= thd->mdl_context.upgrade_shared_lock(ticket, MDL_BACKUP_DDL,
                                              thd->variables.lock_wait_timeout);
  return res;
}


/*****************************************************************************
 Interfaces for BACKUP LOCK
 These functions are used by maria_backup to ensure that there are no active
 ddl's on the object the backup is going to copy
*****************************************************************************/


bool backup_lock(THD *thd, TABLE_LIST *table)
{
  /* We should leave the previous table unlocked in case of errors */
  backup_unlock(thd);
  if (thd->locked_tables_mode)
  {
    my_error(ER_LOCK_OR_ACTIVE_TRANSACTION, MYF(0));
    return 1;
  }
  table->mdl_request.duration= MDL_EXPLICIT;
  if (thd->mdl_context.acquire_lock(&table->mdl_request,
                                    thd->variables.lock_wait_timeout))
    return 1;
  thd->mdl_backup_lock= table->mdl_request.ticket;
  return 0;
}


/* Release old backup lock if it exists */

void backup_unlock(THD *thd)
{
  if (thd->mdl_backup_lock)
    thd->mdl_context.release_lock(thd->mdl_backup_lock);
  thd->mdl_backup_lock= 0;
}


/*****************************************************************************
 Logging of ddl statements to backup log
*****************************************************************************/

static bool start_ddl_logging()
{
  char name[FN_REFLEN];
  DBUG_ENTER("start_ddl_logging");

  fn_format(name, "ddl", mysql_data_home, ".log", 0);

  backup_log_error= 0;
  backup_log= mysql_file_create(key_file_log_ddl, name, CREATE_MODE,
                                O_TRUNC | O_WRONLY | O_APPEND | O_NOFOLLOW,
                                MYF(MY_WME));
  DBUG_RETURN(backup_log < 0);
}

static void stop_ddl_logging()
{
  mysql_mutex_lock(&LOCK_backup_log);
  if (backup_log >= 0)
  {
    mysql_file_close(backup_log, MYF(MY_WME));
    backup_log= -1;
  }
  backup_log_error= 0;
  mysql_mutex_unlock(&LOCK_backup_log);
}


static inline char *add_str_to_buffer(char *ptr, const LEX_CSTRING *from)
{
  if (from->length)                           // If length == 0, str may be 0
    memcpy(ptr, from->str, from->length);
  ptr[from->length]= '\t';
  return ptr+ from->length + 1;
}

static char *add_name_to_buffer(char *ptr, const LEX_CSTRING *from)
{
  LEX_CSTRING tmp;
  char buff[NAME_LEN*4];
  uint errors;

  tmp.str= buff;
  tmp.length= strconvert(system_charset_info, from->str, from->length,
                         &my_charset_filename, buff, sizeof(buff), &errors);
  return add_str_to_buffer(ptr, &tmp);
}


static char *add_id_to_buffer(char *ptr, const LEX_CUSTRING *from)
{
  LEX_CSTRING tmp;
  char buff[MY_UUID_STRING_LENGTH];

  if (!from->length)
    return add_str_to_buffer(ptr, (LEX_CSTRING*) from);

  tmp.str= buff;
  tmp.length= MY_UUID_STRING_LENGTH;
  my_uuid2str(from->str, buff);
  return add_str_to_buffer(ptr, &tmp);
}


static char *add_bool_to_buffer(char *ptr, bool value) {
  *(ptr++) = value ? '1' : '0';
  *(ptr++) = '\t';
  return ptr;
}

/*
  Write to backup log

  Sets backup_log_error in case of error.  The backup thread could check this
  to ensure that all logging had succeded
*/

void backup_log_ddl(const backup_log_info *info)
{
  if (backup_log >= 0 && backup_log_error == 0)
  {
    mysql_mutex_lock(&LOCK_backup_log);
    if (backup_log < 0)
    {
      mysql_mutex_unlock(&LOCK_backup_log);
      return;
    }
    /* Enough place for db.table *2 + query + engine_name * 2 + tabs+ uuids */
    char buff[NAME_CHAR_LEN*4+20+40*2+10+MY_UUID_STRING_LENGTH*2], *ptr= buff;
    char timebuff[20];
    struct tm current_time;
    LEX_CSTRING tmp_lex;
    time_t tmp_time= my_time(0);

    localtime_r(&tmp_time, &current_time);
    tmp_lex.str= timebuff;
    tmp_lex.length= snprintf(timebuff, sizeof(timebuff),
                             "%4d-%02d-%02d %2d:%02d:%02d",
                             current_time.tm_year + 1900,
                             current_time.tm_mon+1,
                             current_time.tm_mday,
                             current_time.tm_hour,
                             current_time.tm_min,
                             current_time.tm_sec);
    ptr= add_str_to_buffer(ptr, &tmp_lex);

    ptr= add_str_to_buffer(ptr,  &info->query);
    ptr= add_str_to_buffer(ptr,  &info->org_storage_engine_name);
    ptr= add_bool_to_buffer(ptr, info->org_partitioned);
    ptr= add_name_to_buffer(ptr, &info->org_database);
    ptr= add_name_to_buffer(ptr, &info->org_table);
    ptr= add_id_to_buffer(ptr,   &info->org_table_id);

    /* The following fields are only set in case of rename */
    ptr= add_str_to_buffer(ptr,  &info->new_storage_engine_name);
    ptr= add_bool_to_buffer(ptr, info->new_partitioned);
    ptr= add_name_to_buffer(ptr, &info->new_database);
    ptr= add_name_to_buffer(ptr, &info->new_table);
    ptr= add_id_to_buffer(ptr,   &info->new_table_id);

    ptr[-1]= '\n';                              // Replace last tab with nl
    if (mysql_file_write(backup_log, (uchar*) buff, (size_t) (ptr-buff),
                         MYF(MY_FNABP)))
      backup_log_error= my_errno;
    mysql_mutex_unlock(&LOCK_backup_log);
  }
}<|MERGE_RESOLUTION|>--- conflicted
+++ resolved
@@ -34,14 +34,10 @@
 #include "sql_insert.h"                         // kill_delayed_threads
 #include "sql_handler.h"                        // mysql_ha_cleanup_no_free
 #include <my_sys.h>
-<<<<<<< HEAD
 #include <strfunc.h>                           // strconvert()
-#include "wsrep_mysqld.h"
-=======
 #ifdef WITH_WSREP
 #include "wsrep_server_state.h"
 #endif /* WITH_WSREP */
->>>>>>> ba987a46
 
 static const char *stage_names[]=
 {"START", "FLUSH", "BLOCK_DDL", "BLOCK_COMMIT", "END", 0};
