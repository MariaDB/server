/* Copyright (C) 2000,2004 MySQL AB & MySQL Finland AB & TCX DataKonsult AB

   This program is free software; you can redistribute it and/or modify
   it under the terms of the GNU General Public License as published by
   the Free Software Foundation; either version 2 of the License, or
   (at your option) any later version.

   This program is distributed in the hope that it will be useful,
   but WITHOUT ANY WARRANTY; without even the implied warranty of
   MERCHANTABILITY or FITNESS FOR A PARTICULAR PURPOSE.  See the
   GNU General Public License for more details.

   You should have received a copy of the GNU General Public License
   along with this program; if not, write to the Free Software
   Foundation, Inc., 59 Temple Place, Suite 330, Boston, MA  02111-1307  USA */


/* Definitions for parameters to do with handler-routines */

#ifdef USE_PRAGMA_INTERFACE
#pragma interface			/* gcc class implementation */
#endif

#include <ft_global.h>
#include <keycache.h>

#ifndef NO_HASH
#define NO_HASH				/* Not yet implemented */
#endif

#if defined(HAVE_BERKELEY_DB) || defined(HAVE_INNOBASE_DB) || \
    defined(HAVE_NDBCLUSTER_DB)
#define USING_TRANSACTIONS
#endif

// the following is for checking tables

#define HA_ADMIN_ALREADY_DONE	  1
#define HA_ADMIN_OK               0
#define HA_ADMIN_NOT_IMPLEMENTED -1
#define HA_ADMIN_FAILED		 -2
#define HA_ADMIN_CORRUPT         -3
#define HA_ADMIN_INTERNAL_ERROR  -4
#define HA_ADMIN_INVALID         -5
#define HA_ADMIN_REJECT          -6
#define HA_ADMIN_TRY_ALTER       -7
#define HA_ADMIN_WRONG_CHECKSUM  -8
#define HA_ADMIN_NOT_BASE_TABLE  -9
#define HA_ADMIN_NEEDS_UPGRADE  -10
#define HA_ADMIN_NEEDS_ALTER    -11
#define HA_ADMIN_NEEDS_CHECK    -12

/* Bits in table_flags() to show what database can do */

/*
  Can switch index during the scan with ::rnd_same() - not used yet.
  see mi_rsame/heap_rsame/myrg_rsame
*/
#define HA_READ_RND_SAME       (1 << 0)
#define HA_PARTIAL_COLUMN_READ (1 << 1) /* read may not return all columns */
#define HA_TABLE_SCAN_ON_INDEX (1 << 2) /* No separate data/index file */
#define HA_REC_NOT_IN_SEQ      (1 << 3) /* ha_info don't return recnumber;
                                           It returns a position to ha_r_rnd */
#define HA_CAN_GEOMETRY        (1 << 4)
/*
  Reading keys in random order is as fast as reading keys in sort order
  (Used in records.cc to decide if we should use a record cache and by
  filesort to decide if we should sort key + data or key + pointer-to-row
*/
#define HA_FAST_KEY_READ       (1 << 5)
#define HA_NULL_IN_KEY         (1 << 7) /* One can have keys with NULL */
#define HA_DUPP_POS            (1 << 8) /* ha_position() gives dup row */
#define HA_NO_BLOBS            (1 << 9) /* Doesn't support blobs */
#define HA_CAN_INDEX_BLOBS     (1 << 10)
#define HA_AUTO_PART_KEY       (1 << 11) /* auto-increment in multi-part key */
#define HA_REQUIRE_PRIMARY_KEY (1 << 12) /* .. and can't create a hidden one */
#define HA_NOT_EXACT_COUNT     (1 << 13)
/*
  INSERT_DELAYED only works with handlers that uses MySQL internal table
  level locks
*/
#define HA_CAN_INSERT_DELAYED  (1 << 14)
#define HA_PRIMARY_KEY_IN_READ_INDEX (1 << 15)
#define HA_CAN_RTREEKEYS       (1 << 17)
#define HA_NOT_DELETE_WITH_CACHE (1 << 18)
#define HA_NO_PREFIX_CHAR_KEYS (1 << 20)
#define HA_CAN_FULLTEXT        (1 << 21)
#define HA_CAN_SQL_HANDLER     (1 << 22)
#define HA_NO_AUTO_INCREMENT   (1 << 23)
#define HA_HAS_CHECKSUM        (1 << 24)
/* Table data are stored in separate files (for lower_case_table_names) */
#define HA_FILE_BASED	       (1 << 26)
#define HA_NO_VARCHAR	       (1 << 27)
#define HA_CAN_BIT_FIELD       (1 << 28) /* supports bit fields */
#define HA_NEED_READ_RANGE_BUFFER (1 << 29) /* for read_multi_range */
#define HA_ANY_INDEX_MAY_BE_UNIQUE (1 << 30)


/* bits in index_flags(index_number) for what you can do with index */
#define HA_READ_NEXT            1       /* TODO really use this flag */
#define HA_READ_PREV            2       /* supports ::index_prev */
#define HA_READ_ORDER           4       /* index_next/prev follow sort order */
#define HA_READ_RANGE           8       /* can find all records in a range */
#define HA_ONLY_WHOLE_INDEX	16	/* Can't use part key searches */
#define HA_KEYREAD_ONLY         64	/* Support HA_EXTRA_KEYREAD */

/*
  Index scan will not return records in rowid order. Not guaranteed to be
  set for unordered (e.g. HASH) indexes.
*/
#define HA_KEY_SCAN_NOT_ROR     128


/* operations for disable/enable indexes */
#define HA_KEY_SWITCH_NONUNIQ      0
#define HA_KEY_SWITCH_ALL          1
#define HA_KEY_SWITCH_NONUNIQ_SAVE 2
#define HA_KEY_SWITCH_ALL_SAVE     3

/*
  Note: the following includes binlog and closing 0.
  so: innodb + bdb + ndb + binlog + myisam + myisammrg + archive +
      example + csv + heap + blackhole + federated + 0
  (yes, the sum is deliberately inaccurate)
*/
#define MAX_HA 14

/*
  Bits in index_ddl_flags(KEY *wanted_index)
  for what ddl you can do with index
  If none is set, the wanted type of index is not supported
  by the handler at all. See WorkLog 1563.
*/
#define HA_DDL_SUPPORT   1 /* Supported by handler */
#define HA_DDL_WITH_LOCK 2 /* Can create/drop with locked table */
#define HA_DDL_ONLINE    4 /* Can create/drop without lock */

/*
  Parameters for open() (in register form->filestat)
  HA_GET_INFO does an implicit HA_ABORT_IF_LOCKED
*/

#define HA_OPEN_KEYFILE		1
#define HA_OPEN_RNDFILE		2
#define HA_GET_INDEX		4
#define HA_GET_INFO		8	/* do a ha_info() after open */
#define HA_READ_ONLY		16	/* File opened as readonly */
/* Try readonly if can't open with read and write */
#define HA_TRY_READ_ONLY	32
#define HA_WAIT_IF_LOCKED	64	/* Wait if locked on open */
#define HA_ABORT_IF_LOCKED	128	/* skip if locked on open.*/
#define HA_BLOCK_LOCK		256	/* unlock when reading some records */
#define HA_OPEN_TEMPORARY	512

	/* Errors on write which is recoverable  (Key exist) */
#define HA_WRITE_SKIP 121		/* Duplicate key on write */
#define HA_READ_CHECK 123		/* Update with is recoverable */
#define HA_CANT_DO_THAT 131		/* Databasehandler can't do it */

	/* Some key definitions */
#define HA_KEY_NULL_LENGTH	1
#define HA_KEY_BLOB_LENGTH	2

#define HA_LEX_CREATE_TMP_TABLE	1
#define HA_LEX_CREATE_IF_NOT_EXISTS 2
#define HA_OPTION_NO_CHECKSUM	(1L << 17)
#define HA_OPTION_NO_DELAY_KEY_WRITE (1L << 18)
#define HA_MAX_REC_LENGTH	65535

/* Table caching type */
#define HA_CACHE_TBL_NONTRANSACT 0
#define HA_CACHE_TBL_NOCACHE     1
#define HA_CACHE_TBL_ASKTRANSACT 2
#define HA_CACHE_TBL_TRANSACT    4

/* Options of START TRANSACTION statement (and later of SET TRANSACTION stmt) */
#define MYSQL_START_TRANS_OPT_WITH_CONS_SNAPSHOT 1

enum db_type
{
  DB_TYPE_UNKNOWN=0,DB_TYPE_DIAB_ISAM=1,
  DB_TYPE_HASH,DB_TYPE_MISAM,DB_TYPE_PISAM,
  DB_TYPE_RMS_ISAM, DB_TYPE_HEAP, DB_TYPE_ISAM,
  DB_TYPE_MRG_ISAM, DB_TYPE_MYISAM, DB_TYPE_MRG_MYISAM,
  DB_TYPE_BERKELEY_DB, DB_TYPE_INNODB,
  DB_TYPE_GEMINI, DB_TYPE_NDBCLUSTER,
  DB_TYPE_EXAMPLE_DB, DB_TYPE_ARCHIVE_DB, DB_TYPE_CSV_DB,
  DB_TYPE_FEDERATED_DB,
  DB_TYPE_BLACKHOLE_DB,
  DB_TYPE_DEFAULT // Must be last
};

enum row_type { ROW_TYPE_NOT_USED=-1, ROW_TYPE_DEFAULT, ROW_TYPE_FIXED,
		ROW_TYPE_DYNAMIC, ROW_TYPE_COMPRESSED,
		ROW_TYPE_REDUNDANT, ROW_TYPE_COMPACT };

/* struct to hold information about the table that should be created */

/* Bits in used_fields */
#define HA_CREATE_USED_AUTO             (1L << 0)
#define HA_CREATE_USED_RAID             (1L << 1)
#define HA_CREATE_USED_UNION            (1L << 2)
#define HA_CREATE_USED_INSERT_METHOD    (1L << 3)
#define HA_CREATE_USED_MIN_ROWS         (1L << 4)
#define HA_CREATE_USED_MAX_ROWS         (1L << 5)
#define HA_CREATE_USED_AVG_ROW_LENGTH   (1L << 6)
#define HA_CREATE_USED_PACK_KEYS        (1L << 7)
#define HA_CREATE_USED_CHARSET          (1L << 8)
#define HA_CREATE_USED_DEFAULT_CHARSET  (1L << 9)
#define HA_CREATE_USED_DATADIR          (1L << 10)
#define HA_CREATE_USED_INDEXDIR         (1L << 11)
#define HA_CREATE_USED_ENGINE           (1L << 12)
#define HA_CREATE_USED_CHECKSUM         (1L << 13)
#define HA_CREATE_USED_DELAY_KEY_WRITE  (1L << 14)
#define HA_CREATE_USED_ROW_FORMAT       (1L << 15)
#define HA_CREATE_USED_COMMENT          (1L << 16)
#define HA_CREATE_USED_PASSWORD         (1L << 17)
#define HA_CREATE_USED_CONNECTION       (1L << 18)

typedef ulonglong my_xid; // this line is the same as in log_event.h
#define MYSQL_XID_PREFIX "MySQLXid"
#define MYSQL_XID_PREFIX_LEN 8 // must be a multiple of 8
#define MYSQL_XID_OFFSET (MYSQL_XID_PREFIX_LEN+sizeof(server_id))
#define MYSQL_XID_GTRID_LEN (MYSQL_XID_OFFSET+sizeof(my_xid))

#define XIDDATASIZE 128
#define MAXGTRIDSIZE 64
#define MAXBQUALSIZE 64

struct xid_t {
  long formatID;
  long gtrid_length;
  long bqual_length;
  char data[XIDDATASIZE];  // not \0-terminated !

  xid_t() {}                                /* Remove gcc warning */
  bool eq(struct xid_t *xid)
  { return eq(xid->gtrid_length, xid->bqual_length, xid->data); }
  bool eq(long g, long b, const char *d)
  { return g == gtrid_length && b == bqual_length && !memcmp(d, data, g+b); }
  void set(struct xid_t *xid)
  { memcpy(this, xid, xid->length()); }
  void set(long f, const char *g, long gl, const char *b, long bl)
  {
    formatID= f;
    memcpy(data, g, gtrid_length= gl);
    memcpy(data+gl, b, bqual_length= bl);
  }
  void set(ulonglong xid)
  {
    my_xid tmp;
    formatID= 1;
    set(MYSQL_XID_PREFIX_LEN, 0, MYSQL_XID_PREFIX);
    memcpy(data+MYSQL_XID_PREFIX_LEN, &server_id, sizeof(server_id));
    tmp= xid;
    memcpy(data+MYSQL_XID_OFFSET, &tmp, sizeof(tmp));
    gtrid_length=MYSQL_XID_GTRID_LEN;
  }
  void set(long g, long b, const char *d)
  {
    formatID= 1;
    gtrid_length= g;
    bqual_length= b;
    memcpy(data, d, g+b);
  }
  bool is_null() { return formatID == -1; }
  void null() { formatID= -1; }
  my_xid quick_get_my_xid()
  {
    my_xid tmp;
    memcpy(&tmp, data+MYSQL_XID_OFFSET, sizeof(tmp));
    return tmp;
  }
  my_xid get_my_xid()
  {
    return gtrid_length == MYSQL_XID_GTRID_LEN && bqual_length == 0 &&
           !memcmp(data+MYSQL_XID_PREFIX_LEN, &server_id, sizeof(server_id)) &&
           !memcmp(data, MYSQL_XID_PREFIX, MYSQL_XID_PREFIX_LEN) ?
           quick_get_my_xid() : 0;
  }
  uint length()
  {
    return sizeof(formatID)+sizeof(gtrid_length)+sizeof(bqual_length)+
           gtrid_length+bqual_length;
  }
  byte *key()
  {
    return (byte *)&gtrid_length;
  }
  uint key_length()
  {
    return sizeof(gtrid_length)+sizeof(bqual_length)+gtrid_length+bqual_length;
  }
};
typedef struct xid_t XID;

/* for recover() handlerton call */
#define MIN_XID_LIST_SIZE  128
#ifdef SAFEMALLOC
#define MAX_XID_LIST_SIZE  256
#else
#define MAX_XID_LIST_SIZE  (1024*128)
#endif

/*
  handlerton is a singleton structure - one instance per storage engine -
  to provide access to storage engine functionality that works on the
  "global" level (unlike handler class that works on a per-table basis)

  usually handlerton instance is defined statically in ha_xxx.cc as

  static handlerton { ... } xxx_hton;

  savepoint_*, prepare, recover, and *_by_xid pointers can be 0.
*/
typedef struct
{
  /*
    storage engine name as it should be printed to a user
  */
  const char *name;

  /*
    Historical marker for if the engine is available of not
  */
  SHOW_COMP_OPTION state;

  /*
    A comment used by SHOW to describe an engine.
  */
  const char *comment;

  /*
    Historical number used for frm file to determine the correct storage engine.
    This is going away and new engines will just use "name" for this.
  */
  enum db_type db_type;
  /*
    Method that initizlizes a storage engine
  */
  bool (*init)();

  /*
    each storage engine has it's own memory area (actually a pointer)
    in the thd, for storing per-connection information.
    It is accessed as

      thd->ha_data[xxx_hton.slot]

   slot number is initialized by MySQL after xxx_init() is called.
   */
   uint slot;
   /*
     to store per-savepoint data storage engine is provided with an area
     of a requested size (0 is ok here).
     savepoint_offset must be initialized statically to the size of
     the needed memory to store per-savepoint information.
     After xxx_init it is changed to be an offset to savepoint storage
     area and need not be used by storage engine.
     see binlog_hton and binlog_savepoint_set/rollback for an example.
   */
   uint savepoint_offset;
   /*
     handlerton methods:

     close_connection is only called if
     thd->ha_data[xxx_hton.slot] is non-zero, so even if you don't need
     this storage area - set it to something, so that MySQL would know
     this storage engine was accessed in this connection
   */
   int  (*close_connection)(THD *thd);
   /*
     sv points to an uninitialized storage area of requested size
     (see savepoint_offset description)
   */
   int  (*savepoint_set)(THD *thd, void *sv);
   /*
     sv points to a storage area, that was earlier passed
     to the savepoint_set call
   */
   int  (*savepoint_rollback)(THD *thd, void *sv);
   int  (*savepoint_release)(THD *thd, void *sv);
   /*
     'all' is true if it's a real commit, that makes persistent changes
     'all' is false if it's not in fact a commit but an end of the
     statement that is part of the transaction.
     NOTE 'all' is also false in auto-commit mode where 'end of statement'
     and 'real commit' mean the same event.
   */
   int  (*commit)(THD *thd, bool all);
   int  (*rollback)(THD *thd, bool all);
   int  (*prepare)(THD *thd, bool all);
   int  (*recover)(XID *xid_list, uint len);
   int  (*commit_by_xid)(XID *xid);
   int  (*rollback_by_xid)(XID *xid);
   void *(*create_cursor_read_view)();
   void (*set_cursor_read_view)(void *);
   void (*close_cursor_read_view)(void *);
   uint32 flags;                                /* global handler flags */
} handlerton;

struct show_table_alias_st {
  const char *alias;
  const char *type;
};

/* Possible flags of a handlerton */
#define HTON_NO_FLAGS                 0
#define HTON_CLOSE_CURSORS_AT_COMMIT (1 << 0)
#define HTON_ALTER_NOT_SUPPORTED     (1 << 1) //Engine does not support alter
#define HTON_CAN_RECREATE            (1 << 2) //Delete all is used fro truncate
#define HTON_HIDDEN                  (1 << 3) //Engine does not appear in lists

typedef struct st_thd_trans
{
  /* number of entries in the ht[] */
  uint        nht;
  /* true is not all entries in the ht[] support 2pc */
  bool        no_2pc;
  /* storage engines that registered themselves for this transaction */
  handlerton *ht[MAX_HA];
} THD_TRANS;

enum enum_tx_isolation { ISO_READ_UNCOMMITTED, ISO_READ_COMMITTED,
			 ISO_REPEATABLE_READ, ISO_SERIALIZABLE};

typedef struct st_ha_create_information
{
  CHARSET_INFO *table_charset, *default_table_charset;
  LEX_STRING connect_string;
  LEX_STRING comment;
  const char *password;
  const char *data_file_name, *index_file_name;
  const char *alias;
  ulonglong max_rows,min_rows;
  ulonglong auto_increment_value;
  ulong table_options;
  ulong avg_row_length;
  ulong raid_chunksize;
  ulong used_fields;
  SQL_LIST merge_list;
  enum db_type db_type;
  enum row_type row_type;
  uint null_bits;                       /* NULL bits at start of record */
  uint options;				/* OR of HA_CREATE_ options */
  uint raid_type,raid_chunks;
  uint merge_insert_method;
  uint extra_size;                      /* length of extra data segment */
  bool table_existed;			/* 1 in create if table existed */
  bool frm_only;                        /* 1 if no ha_create_table() */
  bool varchar;                         /* 1 if table has a VARCHAR */
} HA_CREATE_INFO;


/* The handler for a table type.  Will be included in the TABLE structure */

struct st_table;
typedef struct st_table TABLE;
struct st_foreign_key_info;
typedef struct st_foreign_key_info FOREIGN_KEY_INFO;

typedef struct st_savepoint SAVEPOINT;
extern ulong savepoint_alloc_size;

/* Forward declaration for condition pushdown to storage engine */
typedef class Item COND;

typedef struct st_ha_check_opt
{
  st_ha_check_opt() {}                        /* Remove gcc warning */
  ulong sort_buffer_size;
  uint flags;       /* isam layer flags (e.g. for myisamchk) */
  uint sql_flags;   /* sql layer flags - for something myisamchk cannot do */
  KEY_CACHE *key_cache;	/* new key cache when changing key cache */
  void init();
} HA_CHECK_OPT;


/*
  This is a buffer area that the handler can use to store rows.
  'end_of_used_area' should be kept updated after calls to
  read-functions so that other parts of the code can use the
  remaining area (until next read calls is issued).
*/

typedef struct st_handler_buffer
{
  const byte *buffer;         /* Buffer one can start using */
  const byte *buffer_end;     /* End of buffer */
  byte *end_of_used_area;     /* End of area that was used by handler */
} HANDLER_BUFFER;


class handler :public Sql_alloc
{
 protected:
  struct st_table *table;		/* The table definition */

  virtual int index_init(uint idx) { active_index=idx; return 0; }
  virtual int index_end() { active_index=MAX_KEY; return 0; }
  /*
    rnd_init() can be called two times without rnd_end() in between
    (it only makes sense if scan=1).
    then the second call should prepare for the new table scan (e.g
    if rnd_init allocates the cursor, second call should position it
    to the start of the table, no need to deallocate and allocate it again
  */
  virtual int rnd_init(bool scan) =0;
  virtual int rnd_end() { return 0; }

public:
  const handlerton *ht;                 /* storage engine of this handler */
  byte *ref;				/* Pointer to current row */
  byte *dupp_ref;			/* Pointer to dupp row */
  ulonglong data_file_length;		/* Length off data file */
  ulonglong max_data_file_length;	/* Length off data file */
  ulonglong index_file_length;
  ulonglong max_index_file_length;
  ulonglong delete_length;		/* Free bytes */
  ulonglong auto_increment_value;
  ha_rows records;			/* Records in table */
  ha_rows deleted;			/* Deleted records */
  ulong raid_chunksize;
  ulong mean_rec_length;		/* physical reclength */
  time_t create_time;			/* When table was created */
  time_t check_time;
  time_t update_time;

  /* The following are for read_multi_range */
  bool multi_range_sorted;
  KEY_MULTI_RANGE *multi_range_curr;
  KEY_MULTI_RANGE *multi_range_end;
  HANDLER_BUFFER *multi_range_buffer;

  /* The following are for read_range() */
  key_range save_end_range, *end_range;
  KEY_PART_INFO *range_key_part;
  int key_compare_result_on_equal;
  bool eq_range;

  uint errkey;				/* Last dup key */
  uint sortkey, key_used_on_scan;
  uint active_index;
  /* Length of ref (1-8 or the clustered key length) */
  uint ref_length;
  uint block_size;			/* index block size */
  uint raid_type,raid_chunks;
  FT_INFO *ft_handler;
  enum {NONE=0, INDEX, RND} inited;
  bool  auto_increment_column_changed;
  bool implicit_emptied;                /* Can be !=0 only if HEAP */
  const COND *pushed_cond;

  handler(const handlerton *ht_arg, TABLE *table_arg) :table(table_arg),
    ht(ht_arg),
    ref(0), data_file_length(0), max_data_file_length(0), index_file_length(0),
    delete_length(0), auto_increment_value(0),
    records(0), deleted(0), mean_rec_length(0),
    create_time(0), check_time(0), update_time(0),
    key_used_on_scan(MAX_KEY), active_index(MAX_KEY),
    ref_length(sizeof(my_off_t)), block_size(0),
    raid_type(0), ft_handler(0), inited(NONE), implicit_emptied(0),
    pushed_cond(NULL)
    {}
  virtual ~handler(void) { /* TODO: DBUG_ASSERT(inited == NONE); */ }
  virtual handler *clone(MEM_ROOT *mem_root);
  int ha_open(const char *name, int mode, int test_if_locked);
  void adjust_next_insert_id_after_explicit_value(ulonglong nr);
  int update_auto_increment();
  virtual void print_error(int error, myf errflag);
  virtual bool get_error_message(int error, String *buf);
  uint get_dup_key(int error);
  void change_table_ptr(TABLE *table_arg) { table=table_arg; }
  virtual double scan_time()
    { return ulonglong2double(data_file_length) / IO_SIZE + 2; }
  virtual double read_time(uint index, uint ranges, ha_rows rows)
 { return rows2double(ranges+rows); }
  virtual const key_map *keys_to_use_for_scanning() { return &key_map_empty; }
  virtual bool has_transactions(){ return 0;}
  virtual uint extra_rec_buf_length() { return 0; }

  /*
    Return upper bound of current number of records in the table
    (max. of how many records one will retrieve when doing a full table scan)
    If upper bound is not known, HA_POS_ERROR should be returned as a max
    possible upper bound.
  */
  virtual ha_rows estimate_rows_upper_bound()
  { return records+EXTRA_RECORDS; }

  /*
    Get the row type from the storage engine.  If this method returns
    ROW_TYPE_NOT_USED, the information in HA_CREATE_INFO should be used.
  */
  virtual enum row_type get_row_type() const { return ROW_TYPE_NOT_USED; }

  virtual const char *index_type(uint key_number) { DBUG_ASSERT(0); return "";}

  int ha_index_init(uint idx)
  {
    DBUG_ENTER("ha_index_init");
    DBUG_ASSERT(inited==NONE);
    inited=INDEX;
    DBUG_RETURN(index_init(idx));
  }
  int ha_index_end()
  {
    DBUG_ENTER("ha_index_end");
    DBUG_ASSERT(inited==INDEX);
    inited=NONE;
    DBUG_RETURN(index_end());
  }
  int ha_rnd_init(bool scan)
  {
    DBUG_ENTER("ha_rnd_init");
    DBUG_ASSERT(inited==NONE || (inited==RND && scan));
    inited=RND;
    DBUG_RETURN(rnd_init(scan));
  }
  int ha_rnd_end()
  {
    DBUG_ENTER("ha_rnd_end");
    DBUG_ASSERT(inited==RND);
    inited=NONE;
    DBUG_RETURN(rnd_end());
  }
  /* this is necessary in many places, e.g. in HANDLER command */
  int ha_index_or_rnd_end()
  {
    return inited == INDEX ? ha_index_end() : inited == RND ? ha_rnd_end() : 0;
  }
  uint get_index(void) const { return active_index; }
  virtual int open(const char *name, int mode, uint test_if_locked)=0;
  virtual int close(void)=0;
  virtual int write_row(byte * buf) { return  HA_ERR_WRONG_COMMAND; }
  virtual int update_row(const byte * old_data, byte * new_data)
   { return  HA_ERR_WRONG_COMMAND; }
  virtual int delete_row(const byte * buf)
   { return  HA_ERR_WRONG_COMMAND; }
  virtual int index_read(byte * buf, const byte * key,
			 uint key_len, enum ha_rkey_function find_flag)
   { return  HA_ERR_WRONG_COMMAND; }
  virtual int index_read_idx(byte * buf, uint index, const byte * key,
			     uint key_len, enum ha_rkey_function find_flag);
  virtual int index_next(byte * buf)
   { return  HA_ERR_WRONG_COMMAND; }
  virtual int index_prev(byte * buf)
   { return  HA_ERR_WRONG_COMMAND; }
  virtual int index_first(byte * buf)
   { return  HA_ERR_WRONG_COMMAND; }
  virtual int index_last(byte * buf)
   { return  HA_ERR_WRONG_COMMAND; }
  virtual int index_next_same(byte *buf, const byte *key, uint keylen);
  virtual int index_read_last(byte * buf, const byte * key, uint key_len)
   { return (my_errno=HA_ERR_WRONG_COMMAND); }
  virtual int read_multi_range_first(KEY_MULTI_RANGE **found_range_p,
                                     KEY_MULTI_RANGE *ranges, uint range_count,
                                     bool sorted, HANDLER_BUFFER *buffer);
  virtual int read_multi_range_next(KEY_MULTI_RANGE **found_range_p);
  virtual int read_range_first(const key_range *start_key,
                               const key_range *end_key,
                               bool eq_range, bool sorted);
  virtual int read_range_next();
  int compare_key(key_range *range);
  virtual int ft_init() { return HA_ERR_WRONG_COMMAND; }
  void ft_end() { ft_handler=NULL; }
  virtual FT_INFO *ft_init_ext(uint flags, uint inx,String *key)
    { return NULL; }
  virtual int ft_read(byte *buf) { return HA_ERR_WRONG_COMMAND; }
  virtual int rnd_next(byte *buf)=0;
  virtual int rnd_pos(byte * buf, byte *pos)=0;
  virtual int read_first_row(byte *buf, uint primary_key);
  /*
    The following function is only needed for tables that may be temporary
    tables during joins
  */
  virtual int restart_rnd_next(byte *buf, byte *pos)
    { return HA_ERR_WRONG_COMMAND; }
  virtual int rnd_same(byte *buf, uint inx)
    { return HA_ERR_WRONG_COMMAND; }
  virtual ha_rows records_in_range(uint inx, key_range *min_key,
                                   key_range *max_key)
    { return (ha_rows) 10; }
  virtual void position(const byte *record)=0;
<<<<<<< HEAD
  virtual void info(uint)=0; // see my_base.h for full description
=======
  virtual int info(uint)=0;
>>>>>>> 44a882f9
  virtual int extra(enum ha_extra_function operation)
  { return 0; }
  virtual int extra_opt(enum ha_extra_function operation, ulong cache_size)
  { return extra(operation); }
  virtual int reset() { return extra(HA_EXTRA_RESET); }
  virtual int external_lock(THD *thd, int lock_type) { return 0; }
  virtual void unlock_row() {}
  virtual int start_stmt(THD *thd, thr_lock_type lock_type) {return 0;}
  /*
    This is called to delete all rows in a table
    If the handler don't support this, then this function will
    return HA_ERR_WRONG_COMMAND and MySQL will delete the rows one
    by one.
  */
  virtual int delete_all_rows()
  { return (my_errno=HA_ERR_WRONG_COMMAND); }
  virtual ulonglong get_auto_increment();
  virtual void restore_auto_increment();

  /*
    Reset the auto-increment counter to the given value, i.e. the next row
    inserted will get the given value. This is called e.g. after TRUNCATE
    is emulated by doing a 'DELETE FROM t'. HA_ERR_WRONG_COMMAND is
    returned by storage engines that don't support this operation.
  */
  virtual int reset_auto_increment(ulonglong value)
  { return HA_ERR_WRONG_COMMAND; }

  virtual void update_create_info(HA_CREATE_INFO *create_info) {}
protected:
  /* to be implemented in handlers */

  /* admin commands - called from mysql_admin_table */
  virtual int check(THD* thd, HA_CHECK_OPT* check_opt)
  { return HA_ADMIN_NOT_IMPLEMENTED; }

  /*
     in these two methods check_opt can be modified
     to specify CHECK option to use to call check()
     upon the table
  */
  virtual int check_for_upgrade(HA_CHECK_OPT *check_opt)
  { return 0; }
public:
  int ha_check_for_upgrade(HA_CHECK_OPT *check_opt);
  int check_old_types();
  /* to be actually called to get 'check()' functionality*/
  int ha_check(THD *thd, HA_CHECK_OPT *check_opt);

  virtual int backup(THD* thd, HA_CHECK_OPT* check_opt)
  { return HA_ADMIN_NOT_IMPLEMENTED; }
  /*
    restore assumes .frm file must exist, and that generate_table() has been
    called; It will just copy the data file and run repair.
  */
  virtual int restore(THD* thd, HA_CHECK_OPT* check_opt)
  { return HA_ADMIN_NOT_IMPLEMENTED; }
protected:
  virtual int repair(THD* thd, HA_CHECK_OPT* check_opt)
  { return HA_ADMIN_NOT_IMPLEMENTED; }
public:
  int ha_repair(THD* thd, HA_CHECK_OPT* check_opt);
  virtual int optimize(THD* thd, HA_CHECK_OPT* check_opt)
  { return HA_ADMIN_NOT_IMPLEMENTED; }
  virtual int analyze(THD* thd, HA_CHECK_OPT* check_opt)
  { return HA_ADMIN_NOT_IMPLEMENTED; }
  virtual int assign_to_keycache(THD* thd, HA_CHECK_OPT* check_opt)
  { return HA_ADMIN_NOT_IMPLEMENTED; }
  virtual int preload_keys(THD* thd, HA_CHECK_OPT* check_opt)
  { return HA_ADMIN_NOT_IMPLEMENTED; }
  /* end of the list of admin commands */

  virtual bool check_and_repair(THD *thd) { return HA_ERR_WRONG_COMMAND; }
  virtual int dump(THD* thd, int fd = -1) { return HA_ERR_WRONG_COMMAND; }
  virtual int disable_indexes(uint mode) { return HA_ERR_WRONG_COMMAND; }
  virtual int enable_indexes(uint mode) { return HA_ERR_WRONG_COMMAND; }
  virtual int indexes_are_disabled(void) {return 0;}
  virtual void start_bulk_insert(ha_rows rows) {}
  virtual int end_bulk_insert() {return 0; }
  virtual int discard_or_import_tablespace(my_bool discard)
  {return HA_ERR_WRONG_COMMAND;}
  virtual int net_read_dump(NET* net) { return HA_ERR_WRONG_COMMAND; }
  virtual char *update_table_comment(const char * comment)
  { return (char*) comment;}
  virtual void append_create_info(String *packet) {}
  virtual char* get_foreign_key_create_info()
  { return(NULL);}  /* gets foreign key create string from InnoDB */
  /* used in ALTER TABLE; 1 if changing storage engine is allowed */
  virtual bool can_switch_engines() { return 1; }
  /* used in REPLACE; is > 0 if table is referred by a FOREIGN KEY */
  virtual int get_foreign_key_list(THD *thd, List<FOREIGN_KEY_INFO> *f_key_list)
  { return 0; }
  virtual uint referenced_by_foreign_key() { return 0;}
  virtual void init_table_handle_for_HANDLER()
  { return; }       /* prepare InnoDB for HANDLER */
  virtual void free_foreign_key_create_info(char* str) {}
  /* The following can be called without an open handler */
  virtual const char *table_type() const =0;
  virtual const char **bas_ext() const =0;
  virtual ulong table_flags(void) const =0;
  virtual ulong index_flags(uint idx, uint part, bool all_parts) const =0;
  virtual ulong index_ddl_flags(KEY *wanted_index) const
  { return (HA_DDL_SUPPORT); }
  virtual int add_index(TABLE *table_arg, KEY *key_info, uint num_of_keys)
  { return (HA_ERR_WRONG_COMMAND); }
  virtual int drop_index(TABLE *table_arg, uint *key_num, uint num_of_keys)
  { return (HA_ERR_WRONG_COMMAND); }

  uint max_record_length() const
  { return min(HA_MAX_REC_LENGTH, max_supported_record_length()); }
  uint max_keys() const
  { return min(MAX_KEY, max_supported_keys()); }
  uint max_key_parts() const
  { return min(MAX_REF_PARTS, max_supported_key_parts()); }
  uint max_key_length() const
  { return min(MAX_KEY_LENGTH, max_supported_key_length()); }
  uint max_key_part_length() const
  { return min(MAX_KEY_LENGTH, max_supported_key_part_length()); }

  virtual uint max_supported_record_length() const { return HA_MAX_REC_LENGTH; }
  virtual uint max_supported_keys() const { return 0; }
  virtual uint max_supported_key_parts() const { return MAX_REF_PARTS; }
  virtual uint max_supported_key_length() const { return MAX_KEY_LENGTH; }
  virtual uint max_supported_key_part_length() const { return 255; }
  virtual uint min_record_length(uint options) const { return 1; }

  virtual bool low_byte_first() const { return 1; }
  virtual uint checksum() const { return 0; }
  virtual bool is_crashed() const  { return 0; }
  virtual bool auto_repair() const { return 0; }

  /*
    default rename_table() and delete_table() rename/delete files with a
    given name and extensions from bas_ext()
  */
  virtual int rename_table(const char *from, const char *to);
  virtual int delete_table(const char *name);

  virtual int create(const char *name, TABLE *form, HA_CREATE_INFO *info)=0;

  /* lock_count() can be more than one if the table is a MERGE */
  virtual uint lock_count(void) const { return 1; }
  virtual THR_LOCK_DATA **store_lock(THD *thd,
				     THR_LOCK_DATA **to,
				     enum thr_lock_type lock_type)=0;

  /* Type of table for caching query */
  virtual uint8 table_cache_type() { return HA_CACHE_TBL_NONTRANSACT; }
  /* ask handler about permission to cache table when query is to be cached */
  virtual my_bool register_query_cache_table(THD *thd, char *table_key,
					     uint key_length,
					     qc_engine_callback
					     *engine_callback,
					     ulonglong *engine_data)
  {
    *engine_callback= 0;
    return 1;
  }
 /*
  RETURN
    true  Primary key (if there is one) is clustered key covering all fields
    false otherwise
 */
 virtual bool primary_key_is_clustered() { return FALSE; }

 virtual int cmp_ref(const byte *ref1, const byte *ref2)
 {
   return memcmp(ref1, ref2, ref_length);
 }

 /*
   Condition pushdown to storage engines
 */

 /*
   Push condition down to the table handler.
   SYNOPSIS
     cond_push()
     cond   Condition to be pushed. The condition tree must not be
     modified by the by the caller.
   RETURN
     The 'remainder' condition that caller must use to filter out records.
     NULL means the handler will not return rows that do not match the
     passed condition.
   NOTES
   The pushed conditions form a stack (from which one can remove the
   last pushed condition using cond_pop).
   The table handler filters out rows using (pushed_cond1 AND pushed_cond2
   AND ... AND pushed_condN)
   or less restrictive condition, depending on handler's capabilities.

   handler->extra(HA_EXTRA_RESET) call empties the condition stack.
   Calls to rnd_init/rnd_end, index_init/index_end etc do not affect the
   condition stack.
 */
 virtual const COND *cond_push(const COND *cond) { return cond; };
 /*
   Pop the top condition from the condition stack of the handler instance.
   SYNOPSIS
     cond_pop()
     Pops the top if condition stack, if stack is not empty
 */
 virtual void cond_pop() { return; };
};

	/* Some extern variables used with handlers */

extern handlerton *sys_table_types[];
extern const char *ha_row_type[];
extern TYPELIB tx_isolation_typelib;
extern TYPELIB myisam_stats_method_typelib;
extern ulong total_ha, total_ha_2pc;

	/* Wrapper functions */
#define ha_commit_stmt(thd) (ha_commit_trans((thd), FALSE))
#define ha_rollback_stmt(thd) (ha_rollback_trans((thd), FALSE))
#define ha_commit(thd) (ha_commit_trans((thd), TRUE))
#define ha_rollback(thd) (ha_rollback_trans((thd), TRUE))

/* lookups */
enum db_type ha_resolve_by_name(const char *name, uint namelen);
const char *ha_get_storage_engine(enum db_type db_type);
handler *get_new_handler(TABLE *table, MEM_ROOT *alloc, enum db_type db_type);
enum db_type ha_checktype(THD *thd, enum db_type database_type,
                          bool no_substitute, bool report_error);
bool ha_check_storage_engine_flag(enum db_type db_type, uint32 flag);

/* basic stuff */
int ha_init(void);
TYPELIB *ha_known_exts(void);
int ha_panic(enum ha_panic_function flag);
int ha_update_statistics();
void ha_close_connection(THD* thd);
my_bool ha_storage_engine_is_enabled(enum db_type database_type);
bool ha_flush_logs(void);
void ha_drop_database(char* path);
int ha_create_table(const char *name, HA_CREATE_INFO *create_info,
		    bool update_create_info);
int ha_delete_table(THD *thd, enum db_type db_type, const char *path,
                    const char *alias, bool generate_warning);

/* discovery */
int ha_create_table_from_engine(THD* thd, const char *db, const char *name);
int ha_discover(THD* thd, const char* dbname, const char* name,
                const void** frmblob, uint* frmlen);
int ha_find_files(THD *thd,const char *db,const char *path,
                  const char *wild, bool dir,List<char>* files);
int ha_table_exists_in_engine(THD* thd, const char* db, const char* name);

/* key cache */
int ha_init_key_cache(const char *name, KEY_CACHE *key_cache);
int ha_resize_key_cache(KEY_CACHE *key_cache);
int ha_change_key_cache_param(KEY_CACHE *key_cache);
int ha_change_key_cache(KEY_CACHE *old_key_cache, KEY_CACHE *new_key_cache);
int ha_end_key_cache(KEY_CACHE *key_cache);

/* report to InnoDB that control passes to the client */
int ha_release_temporary_latches(THD *thd);

/* transactions: interface to handlerton functions */
int ha_start_consistent_snapshot(THD *thd);
int ha_commit_or_rollback_by_xid(XID *xid, bool commit);
int ha_commit_one_phase(THD *thd, bool all);
int ha_rollback_trans(THD *thd, bool all);
int ha_prepare(THD *thd);
int ha_recover(HASH *commit_list);

/* transactions: these functions never call handlerton functions directly */
int ha_commit_trans(THD *thd, bool all);
int ha_autocommit_or_rollback(THD *thd, int error);
int ha_enable_transaction(THD *thd, bool on);

/* savepoints */
int ha_rollback_to_savepoint(THD *thd, SAVEPOINT *sv);
int ha_savepoint(THD *thd, SAVEPOINT *sv);
int ha_release_savepoint(THD *thd, SAVEPOINT *sv);

/* these are called by storage engines */
void trans_register_ha(THD *thd, bool all, handlerton *ht);

/*
  Storage engine has to assume the transaction will end up with 2pc if
   - there is more than one 2pc-capable storage engine available
   - in the current transaction 2pc was not disabled yet
*/
#define trans_need_2pc(thd, all)                   ((total_ha_2pc > 1) && \
        !((all ? &thd->transaction.all : &thd->transaction.stmt)->no_2pc))<|MERGE_RESOLUTION|>--- conflicted
+++ resolved
@@ -682,11 +682,7 @@
                                    key_range *max_key)
     { return (ha_rows) 10; }
   virtual void position(const byte *record)=0;
-<<<<<<< HEAD
-  virtual void info(uint)=0; // see my_base.h for full description
-=======
-  virtual int info(uint)=0;
->>>>>>> 44a882f9
+  virtual int info(uint)=0; // see my_base.h for full description
   virtual int extra(enum ha_extra_function operation)
   { return 0; }
   virtual int extra_opt(enum ha_extra_function operation, ulong cache_size)
