#ifndef HANDLER_INCLUDED
#define HANDLER_INCLUDED
/*
   Copyright (c) 2000, 2014, Oracle and/or its affiliates.
   Copyright (c) 2009, 2014, Monty Program Ab.

   This program is free software; you can redistribute it and/or
   modify it under the terms of the GNU General Public License
   as published by the Free Software Foundation; version 2 of
   the License.

   This program is distributed in the hope that it will be useful,
   but WITHOUT ANY WARRANTY; without even the implied warranty of
   MERCHANTABILITY or FITNESS FOR A PARTICULAR PURPOSE. See the
   GNU General Public License for more details.

   You should have received a copy of the GNU General Public License
   along with this program; if not, write to the Free Software
   Foundation, Inc., 51 Franklin St, Fifth Floor, Boston, MA 02110-1301  USA
*/

/* Definitions for parameters to do with handler-routines */

#ifdef USE_PRAGMA_INTERFACE
#pragma interface			/* gcc class implementation */
#endif

#include "sql_const.h"
#include "mysqld.h"                             /* server_id */
#include "sql_plugin.h"        /* plugin_ref, st_plugin_int, plugin */
#include "thr_lock.h"          /* thr_lock_type, THR_LOCK_DATA */
#include "sql_cache.h"
#include "structs.h"                            /* SHOW_COMP_OPTION */
#include "sql_array.h"          /* Dynamic_array<> */
#include "mdl.h"

#include "sql_analyze_stmt.h" // for Exec_time_tracker 

#include <my_compare.h>
#include <ft_global.h>
#include <keycache.h>
#include <mysql/psi/mysql_table.h>

#if MAX_KEY > 128
#error MAX_KEY is too large.  Values up to 128 are supported.
#endif

class Alter_info;

// the following is for checking tables

#define HA_ADMIN_ALREADY_DONE	  1
#define HA_ADMIN_OK               0
#define HA_ADMIN_NOT_IMPLEMENTED -1
#define HA_ADMIN_FAILED		 -2
#define HA_ADMIN_CORRUPT         -3
#define HA_ADMIN_INTERNAL_ERROR  -4
#define HA_ADMIN_INVALID         -5
#define HA_ADMIN_REJECT          -6
#define HA_ADMIN_TRY_ALTER       -7
#define HA_ADMIN_WRONG_CHECKSUM  -8
#define HA_ADMIN_NOT_BASE_TABLE  -9
#define HA_ADMIN_NEEDS_UPGRADE  -10
#define HA_ADMIN_NEEDS_ALTER    -11
#define HA_ADMIN_NEEDS_CHECK    -12

/**
   Return values for check_if_supported_inplace_alter().

   @see check_if_supported_inplace_alter() for description of
   the individual values.
*/
enum enum_alter_inplace_result {
  HA_ALTER_ERROR,
  HA_ALTER_INPLACE_NOT_SUPPORTED,
  HA_ALTER_INPLACE_EXCLUSIVE_LOCK,
  HA_ALTER_INPLACE_SHARED_LOCK_AFTER_PREPARE,
  HA_ALTER_INPLACE_SHARED_LOCK,
  HA_ALTER_INPLACE_NO_LOCK_AFTER_PREPARE,
  HA_ALTER_INPLACE_NO_LOCK
};

/* Bits in table_flags() to show what database can do */

#define HA_NO_TRANSACTIONS     (1ULL << 0) /* Doesn't support transactions */
#define HA_PARTIAL_COLUMN_READ (1ULL << 1) /* read may not return all columns */
#define HA_TABLE_SCAN_ON_INDEX (1ULL << 2) /* No separate data/index file */
/*
  The following should be set if the following is not true when scanning
  a table with rnd_next()
  - We will see all rows (including deleted ones)
  - Row positions are 'table->s->db_record_offset' apart
  If this flag is not set, filesort will do a position() call for each matched
  row to be able to find the row later.
*/
#define HA_REC_NOT_IN_SEQ      (1ULL << 3)
#define HA_CAN_GEOMETRY        (1ULL << 4)
/*
  Reading keys in random order is as fast as reading keys in sort order
  (Used in records.cc to decide if we should use a record cache and by
  filesort to decide if we should sort key + data or key + pointer-to-row
*/
#define HA_FAST_KEY_READ       (1ULL << 5)
/*
  Set the following flag if we on delete should force all key to be read
  and on update read all keys that changes
*/
#define HA_REQUIRES_KEY_COLUMNS_FOR_DELETE (1ULL << 6)
#define HA_NULL_IN_KEY         (1ULL << 7) /* One can have keys with NULL */
#define HA_DUPLICATE_POS       (1ULL << 8)    /* ha_position() gives dup row */
#define HA_NO_BLOBS            (1ULL << 9) /* Doesn't support blobs */
#define HA_CAN_INDEX_BLOBS     (1ULL << 10)
#define HA_AUTO_PART_KEY       (1ULL << 11) /* auto-increment in multi-part key */
#define HA_REQUIRE_PRIMARY_KEY (1ULL << 12) /* .. and can't create a hidden one */
#define HA_STATS_RECORDS_IS_EXACT (1ULL << 13) /* stats.records is exact */
/*
  INSERT_DELAYED only works with handlers that uses MySQL internal table
  level locks
*/
#define HA_CAN_INSERT_DELAYED  (1ULL << 14)
/*
  If we get the primary key columns for free when we do an index read
  (usually, it also implies that HA_PRIMARY_KEY_REQUIRED_FOR_POSITION
  flag is set).
*/
#define HA_PRIMARY_KEY_IN_READ_INDEX (1ULL << 15)
/*
  If HA_PRIMARY_KEY_REQUIRED_FOR_POSITION is set, it means that to position()
  uses a primary key given by the record argument.
  Without primary key, we can't call position().
  If not set, the position is returned as the current rows position
  regardless of what argument is given.
*/ 
#define HA_PRIMARY_KEY_REQUIRED_FOR_POSITION (1ULL << 16) 
#define HA_CAN_RTREEKEYS       (1ULL << 17)
#define HA_NOT_DELETE_WITH_CACHE (1ULL << 18)
/*
  The following is we need to a primary key to delete (and update) a row.
  If there is no primary key, all columns needs to be read on update and delete
*/
#define HA_PRIMARY_KEY_REQUIRED_FOR_DELETE (1ULL << 19)
#define HA_NO_PREFIX_CHAR_KEYS (1ULL << 20)
#define HA_CAN_FULLTEXT        (1ULL << 21)
#define HA_CAN_SQL_HANDLER     (1ULL << 22)
#define HA_NO_AUTO_INCREMENT   (1ULL << 23)
/* Has automatic checksums and uses the old checksum format */
#define HA_HAS_OLD_CHECKSUM    (1ULL << 24)
/* Table data are stored in separate files (for lower_case_table_names) */
#define HA_FILE_BASED	       (1ULL << 26)
#define HA_NO_VARCHAR	       (1ULL << 27)
#define HA_CAN_BIT_FIELD       (1ULL << 28) /* supports bit fields */
#define HA_NEED_READ_RANGE_BUFFER (1ULL << 29) /* for read_multi_range */
#define HA_ANY_INDEX_MAY_BE_UNIQUE (1ULL << 30)
#define HA_NO_COPY_ON_ALTER    (1ULL << 31)
#define HA_HAS_RECORDS	       (1ULL << 32) /* records() gives exact count*/
/* Has it's own method of binlog logging */
#define HA_HAS_OWN_BINLOGGING  (1ULL << 33)
/*
  Engine is capable of row-format and statement-format logging,
  respectively
*/
#define HA_BINLOG_ROW_CAPABLE  (1ULL << 34)
#define HA_BINLOG_STMT_CAPABLE (1ULL << 35)
/*
    When a multiple key conflict happens in a REPLACE command mysql
    expects the conflicts to be reported in the ascending order of
    key names.

    For e.g.

    CREATE TABLE t1 (a INT, UNIQUE (a), b INT NOT NULL, UNIQUE (b), c INT NOT
                     NULL, INDEX(c));

    REPLACE INTO t1 VALUES (1,1,1),(2,2,2),(2,1,3);

    MySQL expects the conflict with 'a' to be reported before the conflict with
    'b'.

    If the underlying storage engine does not report the conflicting keys in
    ascending order, it causes unexpected errors when the REPLACE command is
    executed.

    This flag helps the underlying SE to inform the server that the keys are not
    ordered.
*/
#define HA_DUPLICATE_KEY_NOT_IN_ORDER    (1ULL << 36)

/*
  Engine supports REPAIR TABLE. Used by CHECK TABLE FOR UPGRADE if an
  incompatible table is detected. If this flag is set, CHECK TABLE FOR UPGRADE
  will report ER_TABLE_NEEDS_UPGRADE, otherwise ER_TABLE_NEED_REBUILD.
*/
#define HA_CAN_REPAIR                    (1ULL << 37)

/* Has automatic checksums and uses the new checksum format */
#define HA_HAS_NEW_CHECKSUM    (1ULL << 38)
#define HA_CAN_VIRTUAL_COLUMNS (1ULL << 39)
#define HA_MRR_CANT_SORT       (1ULL << 40)
#define HA_RECORD_MUST_BE_CLEAN_ON_WRITE (1ULL << 41)

/*
  This storage engine supports condition pushdown
*/
#define HA_CAN_TABLE_CONDITION_PUSHDOWN (1ULL << 42)
/* old name for the same flag */
#define HA_MUST_USE_TABLE_CONDITION_PUSHDOWN HA_CAN_TABLE_CONDITION_PUSHDOWN

/**
  The handler supports read before write removal optimization

  Read before write removal may be used for storage engines which support
  write without previous read of the row to be updated. Handler returning
  this flag must implement start_read_removal() and end_read_removal().
  The handler may return "fake" rows constructed from the key of the row
  asked for. This is used to optimize UPDATE and DELETE by reducing the
  numer of roundtrips between handler and storage engine.
  
  Example:
  UPDATE a=1 WHERE pk IN (<keys>)

  mysql_update()
  {
    if (<conditions for starting read removal>)
      start_read_removal()
      -> handler returns true if read removal supported for this table/query

    while(read_record("pk=<key>"))
      -> handler returns fake row with column "pk" set to <key>

      ha_update_row()
      -> handler sends write "a=1" for row with "pk=<key>"

    end_read_removal()
    -> handler returns the number of rows actually written
  }

  @note This optimization in combination with batching may be used to
        remove even more roundtrips.
*/
#define HA_READ_BEFORE_WRITE_REMOVAL  (1LL << 43)

/*
  Engine supports extended fulltext API
 */
#define HA_CAN_FULLTEXT_EXT              (1LL << 44)

/*
  Storage engine supports table export using the
  FLUSH TABLE <table_list> FOR EXPORT statement
  (meaning, after this statement one can copy table files out of the
  datadir and later "import" (somehow) in another MariaDB instance)
 */
#define HA_CAN_EXPORT                 (1LL << 45)


/*
  Set of all binlog flags. Currently only contain the capabilities
  flags.
 */
#define HA_BINLOG_FLAGS (HA_BINLOG_ROW_CAPABLE | HA_BINLOG_STMT_CAPABLE)

/* bits in index_flags(index_number) for what you can do with index */
#define HA_READ_NEXT            1       /* TODO really use this flag */
#define HA_READ_PREV            2       /* supports ::index_prev */
#define HA_READ_ORDER           4       /* index_next/prev follow sort order */
#define HA_READ_RANGE           8       /* can find all records in a range */
#define HA_ONLY_WHOLE_INDEX	16	/* Can't use part key searches */
#define HA_KEYREAD_ONLY         64	/* Support HA_EXTRA_KEYREAD */

/*
  Index scan will not return records in rowid order. Not guaranteed to be
  set for unordered (e.g. HASH) indexes.
*/
#define HA_KEY_SCAN_NOT_ROR     128 
#define HA_DO_INDEX_COND_PUSHDOWN  256 /* Supports Index Condition Pushdown */
/*
  Data is clustered on this key. This means that when you read the key
  you also get the row data without any additional disk reads.
*/
#define HA_CLUSTERED_INDEX      512

/*
  bits in alter_table_flags:
*/
/*
  These bits are set if different kinds of indexes can be created or dropped
  in-place without re-creating the table using a temporary table.
  NO_READ_WRITE indicates that the handler needs concurrent reads and writes
  of table data to be blocked.
  Partitioning needs both ADD and DROP to be supported by its underlying
  handlers, due to error handling, see bug#57778.
*/
#define HA_INPLACE_ADD_INDEX_NO_READ_WRITE         (1L << 0)
#define HA_INPLACE_DROP_INDEX_NO_READ_WRITE        (1L << 1)
#define HA_INPLACE_ADD_UNIQUE_INDEX_NO_READ_WRITE  (1L << 2)
#define HA_INPLACE_DROP_UNIQUE_INDEX_NO_READ_WRITE (1L << 3)
#define HA_INPLACE_ADD_PK_INDEX_NO_READ_WRITE      (1L << 4)
#define HA_INPLACE_DROP_PK_INDEX_NO_READ_WRITE     (1L << 5)
/*
  These are set if different kinds of indexes can be created or dropped
  in-place while still allowing concurrent reads (but not writes) of table
  data. If a handler is capable of one or more of these, it should also set
  the corresponding *_NO_READ_WRITE bit(s).
*/
#define HA_INPLACE_ADD_INDEX_NO_WRITE              (1L << 6)
#define HA_INPLACE_DROP_INDEX_NO_WRITE             (1L << 7)
#define HA_INPLACE_ADD_UNIQUE_INDEX_NO_WRITE       (1L << 8)
#define HA_INPLACE_DROP_UNIQUE_INDEX_NO_WRITE      (1L << 9)
#define HA_INPLACE_ADD_PK_INDEX_NO_WRITE           (1L << 10)
#define HA_INPLACE_DROP_PK_INDEX_NO_WRITE          (1L << 11)
/*
  HA_PARTITION_FUNCTION_SUPPORTED indicates that the function is
  supported at all.
  HA_FAST_CHANGE_PARTITION means that optimised variants of the changes
  exists but they are not necessarily done online.

  HA_ONLINE_DOUBLE_WRITE means that the handler supports writing to both
  the new partition and to the old partitions when updating through the
  old partitioning schema while performing a change of the partitioning.
  This means that we can support updating of the table while performing
  the copy phase of the change. For no lock at all also a double write
  from new to old must exist and this is not required when this flag is
  set.
  This is actually removed even before it was introduced the first time.
  The new idea is that handlers will handle the lock level already in
  store_lock for ALTER TABLE partitions.

  HA_PARTITION_ONE_PHASE is a flag that can be set by handlers that take
  care of changing the partitions online and in one phase. Thus all phases
  needed to handle the change are implemented inside the storage engine.
  The storage engine must also support auto-discovery since the frm file
  is changed as part of the change and this change must be controlled by
  the storage engine. A typical engine to support this is NDB (through
  WL #2498).
*/
#define HA_PARTITION_FUNCTION_SUPPORTED         (1L << 12)
#define HA_FAST_CHANGE_PARTITION                (1L << 13)
#define HA_PARTITION_ONE_PHASE                  (1L << 14)

/* operations for disable/enable indexes */
#define HA_KEY_SWITCH_NONUNIQ      0
#define HA_KEY_SWITCH_ALL          1
#define HA_KEY_SWITCH_NONUNIQ_SAVE 2
#define HA_KEY_SWITCH_ALL_SAVE     3

/*
  Note: the following includes binlog and closing 0.
  TODO remove the limit, use dynarrays
*/
#define MAX_HA 64

/*
  Use this instead of 0 as the initial value for the slot number of
  handlerton, so that we can distinguish uninitialized slot number
  from slot 0.
*/
#define HA_SLOT_UNDEF ((uint)-1)

/*
  Parameters for open() (in register form->filestat)
  HA_GET_INFO does an implicit HA_ABORT_IF_LOCKED
*/

#define HA_OPEN_KEYFILE		1
#define HA_OPEN_RNDFILE		2
#define HA_GET_INDEX		4
#define HA_GET_INFO		8	/* do a ha_info() after open */
#define HA_READ_ONLY		16	/* File opened as readonly */
/* Try readonly if can't open with read and write */
#define HA_TRY_READ_ONLY	32
#define HA_WAIT_IF_LOCKED	64	/* Wait if locked on open */
#define HA_ABORT_IF_LOCKED	128	/* skip if locked on open.*/
#define HA_BLOCK_LOCK		256	/* unlock when reading some records */
#define HA_OPEN_TEMPORARY	512

	/* Some key definitions */
#define HA_KEY_NULL_LENGTH	1
#define HA_KEY_BLOB_LENGTH	2

#define HA_LEX_CREATE_TMP_TABLE	1
#define HA_CREATE_TMP_ALTER     8

#define HA_MAX_REC_LENGTH	65535

/* Table caching type */
#define HA_CACHE_TBL_NONTRANSACT 0
#define HA_CACHE_TBL_NOCACHE     1
#define HA_CACHE_TBL_ASKTRANSACT 2
#define HA_CACHE_TBL_TRANSACT    4

/**
  Options for the START TRANSACTION statement.

  Note that READ ONLY and READ WRITE are logically mutually exclusive.
  This is enforced by the parser and depended upon by trans_begin().

  We need two flags instead of one in order to differentiate between
  situation when no READ WRITE/ONLY clause were given and thus transaction
  is implicitly READ WRITE and the case when READ WRITE clause was used
  explicitly.
*/

// WITH CONSISTENT SNAPSHOT option
static const uint MYSQL_START_TRANS_OPT_WITH_CONS_SNAPSHOT = 1;
// READ ONLY option
static const uint MYSQL_START_TRANS_OPT_READ_ONLY          = 2;
// READ WRITE option
static const uint MYSQL_START_TRANS_OPT_READ_WRITE         = 4;

/* Flags for method is_fatal_error */
#define HA_CHECK_DUP_KEY 1
#define HA_CHECK_DUP_UNIQUE 2
#define HA_CHECK_DUP (HA_CHECK_DUP_KEY + HA_CHECK_DUP_UNIQUE)

enum legacy_db_type
{
  /* note these numerical values are fixed and can *not* be changed */
  DB_TYPE_UNKNOWN=0,
  DB_TYPE_HEAP=6,
  DB_TYPE_MYISAM=9,
  DB_TYPE_MRG_MYISAM=10,
  DB_TYPE_INNODB=12,
  DB_TYPE_EXAMPLE_DB=15,
  DB_TYPE_ARCHIVE_DB=16,
  DB_TYPE_CSV_DB=17,
  DB_TYPE_FEDERATED_DB=18,
  DB_TYPE_BLACKHOLE_DB=19,
  DB_TYPE_PARTITION_DB=20,
  DB_TYPE_BINLOG=21,
  DB_TYPE_PBXT=23,
  DB_TYPE_PERFORMANCE_SCHEMA=28,
  DB_TYPE_ARIA=42,
  DB_TYPE_TOKUDB=43,
  DB_TYPE_FIRST_DYNAMIC=44,
  DB_TYPE_DEFAULT=127 // Must be last
};
/*
  Better name for DB_TYPE_UNKNOWN. Should be used for engines that do not have
  a hard-coded type value here.
 */
#define DB_TYPE_AUTOASSIGN DB_TYPE_UNKNOWN

enum row_type { ROW_TYPE_NOT_USED=-1, ROW_TYPE_DEFAULT, ROW_TYPE_FIXED,
		ROW_TYPE_DYNAMIC, ROW_TYPE_COMPRESSED,
		ROW_TYPE_REDUNDANT, ROW_TYPE_COMPACT, ROW_TYPE_PAGE };

/* not part of the enum, so that it shouldn't be in switch(row_type) */
#define ROW_TYPE_MAX ((uint)ROW_TYPE_PAGE + 1)

/* Specifies data storage format for individual columns */
enum column_format_type {
  COLUMN_FORMAT_TYPE_DEFAULT=   0, /* Not specified (use engine default) */
  COLUMN_FORMAT_TYPE_FIXED=     1, /* FIXED format */
  COLUMN_FORMAT_TYPE_DYNAMIC=   2  /* DYNAMIC format */
};

enum enum_binlog_func {
  BFN_RESET_LOGS=        1,
  BFN_RESET_SLAVE=       2,
  BFN_BINLOG_WAIT=       3,
  BFN_BINLOG_END=        4,
  BFN_BINLOG_PURGE_FILE= 5
};

enum enum_binlog_command {
  LOGCOM_CREATE_TABLE,
  LOGCOM_ALTER_TABLE,
  LOGCOM_RENAME_TABLE,
  LOGCOM_DROP_TABLE,
  LOGCOM_CREATE_DB,
  LOGCOM_ALTER_DB,
  LOGCOM_DROP_DB
};

/* struct to hold information about the table that should be created */

/* Bits in used_fields */
#define HA_CREATE_USED_AUTO             (1L << 0)
#define HA_CREATE_USED_RAID             (1L << 1) //RAID is no longer availble
#define HA_CREATE_USED_UNION            (1L << 2)
#define HA_CREATE_USED_INSERT_METHOD    (1L << 3)
#define HA_CREATE_USED_MIN_ROWS         (1L << 4)
#define HA_CREATE_USED_MAX_ROWS         (1L << 5)
#define HA_CREATE_USED_AVG_ROW_LENGTH   (1L << 6)
#define HA_CREATE_USED_PACK_KEYS        (1L << 7)
#define HA_CREATE_USED_CHARSET          (1L << 8)
#define HA_CREATE_USED_DEFAULT_CHARSET  (1L << 9)
#define HA_CREATE_USED_DATADIR          (1L << 10)
#define HA_CREATE_USED_INDEXDIR         (1L << 11)
#define HA_CREATE_USED_ENGINE           (1L << 12)
#define HA_CREATE_USED_CHECKSUM         (1L << 13)
#define HA_CREATE_USED_DELAY_KEY_WRITE  (1L << 14)
#define HA_CREATE_USED_ROW_FORMAT       (1L << 15)
#define HA_CREATE_USED_COMMENT          (1L << 16)
#define HA_CREATE_USED_PASSWORD         (1L << 17)
#define HA_CREATE_USED_CONNECTION       (1L << 18)
#define HA_CREATE_USED_KEY_BLOCK_SIZE   (1L << 19)
/* The following two are used by Maria engine: */
#define HA_CREATE_USED_TRANSACTIONAL    (1L << 20)
#define HA_CREATE_USED_PAGE_CHECKSUM    (1L << 21)
/** This is set whenever STATS_PERSISTENT=0|1|default has been
specified in CREATE/ALTER TABLE. See also HA_OPTION_STATS_PERSISTENT in
include/my_base.h. It is possible to distinguish whether
STATS_PERSISTENT=default has been specified or no STATS_PERSISTENT= is
given at all. */
#define HA_CREATE_USED_STATS_PERSISTENT (1L << 22)
/**
   This is set whenever STATS_AUTO_RECALC=0|1|default has been
   specified in CREATE/ALTER TABLE. See enum_stats_auto_recalc.
   It is possible to distinguish whether STATS_AUTO_RECALC=default
   has been specified or no STATS_AUTO_RECALC= is given at all.
*/
#define HA_CREATE_USED_STATS_AUTO_RECALC (1L << 23)
/**
   This is set whenever STATS_SAMPLE_PAGES=N|default has been
   specified in CREATE/ALTER TABLE. It is possible to distinguish whether
   STATS_SAMPLE_PAGES=default has been specified or no STATS_SAMPLE_PAGES= is
   given at all.
*/
#define HA_CREATE_USED_STATS_SAMPLE_PAGES (1L << 24)


/*
  This is master database for most of system tables. However there
  can be other databases which can hold system tables. Respective
  storage engines define their own system database names.
*/
extern const char *mysqld_system_database;

/*
  Structure to hold list of system_database.system_table.
  This is used at both mysqld and storage engine layer.
*/
struct st_system_tablename
{
  const char *db;
  const char *tablename;
};


typedef ulonglong my_xid; // this line is the same as in log_event.h
#define MYSQL_XID_PREFIX "MySQLXid"
#define MYSQL_XID_PREFIX_LEN 8 // must be a multiple of 8
#define MYSQL_XID_OFFSET (MYSQL_XID_PREFIX_LEN+sizeof(server_id))
#define MYSQL_XID_GTRID_LEN (MYSQL_XID_OFFSET+sizeof(my_xid))

#define XIDDATASIZE MYSQL_XIDDATASIZE
#define MAXGTRIDSIZE 64
#define MAXBQUALSIZE 64

#define COMPATIBLE_DATA_YES 0
#define COMPATIBLE_DATA_NO  1

/**
  struct xid_t is binary compatible with the XID structure as
  in the X/Open CAE Specification, Distributed Transaction Processing:
  The XA Specification, X/Open Company Ltd., 1991.
  http://www.opengroup.org/bookstore/catalog/c193.htm

  @see MYSQL_XID in mysql/plugin.h
*/
struct xid_t {
  long formatID;
  long gtrid_length;
  long bqual_length;
  char data[XIDDATASIZE];  // not \0-terminated !

  xid_t() {}                                /* Remove gcc warning */  
  bool eq(struct xid_t *xid)
  { return eq(xid->gtrid_length, xid->bqual_length, xid->data); }
  bool eq(long g, long b, const char *d)
  { return g == gtrid_length && b == bqual_length && !memcmp(d, data, g+b); }
  void set(struct xid_t *xid)
  { memcpy(this, xid, xid->length()); }
  void set(long f, const char *g, long gl, const char *b, long bl)
  {
    formatID= f;
    memcpy(data, g, gtrid_length= gl);
    memcpy(data+gl, b, bqual_length= bl);
  }
  void set(ulonglong xid)
  {
    my_xid tmp;
    formatID= 1;
    set(MYSQL_XID_PREFIX_LEN, 0, MYSQL_XID_PREFIX);
    memcpy(data+MYSQL_XID_PREFIX_LEN, &server_id, sizeof(server_id));
    tmp= xid;
    memcpy(data+MYSQL_XID_OFFSET, &tmp, sizeof(tmp));
    gtrid_length=MYSQL_XID_GTRID_LEN;
  }
  void set(long g, long b, const char *d)
  {
    formatID= 1;
    gtrid_length= g;
    bqual_length= b;
    memcpy(data, d, g+b);
  }
  bool is_null() { return formatID == -1; }
  void null() { formatID= -1; }
  my_xid quick_get_my_xid()
  {
    my_xid tmp;
    memcpy(&tmp, data+MYSQL_XID_OFFSET, sizeof(tmp));
    return tmp;
  }
  my_xid get_my_xid()
  {
    return gtrid_length == MYSQL_XID_GTRID_LEN && bqual_length == 0 &&
           !memcmp(data, MYSQL_XID_PREFIX, MYSQL_XID_PREFIX_LEN) ?
           quick_get_my_xid() : 0;
  }
  uint length()
  {
    return sizeof(formatID)+sizeof(gtrid_length)+sizeof(bqual_length)+
           gtrid_length+bqual_length;
  }
  uchar *key() const
  {
    return (uchar *)&gtrid_length;
  }
  uint key_length() const
  {
    return sizeof(gtrid_length)+sizeof(bqual_length)+gtrid_length+bqual_length;
  }
};
typedef struct xid_t XID;

/* for recover() handlerton call */
#define MIN_XID_LIST_SIZE  128
#define MAX_XID_LIST_SIZE  (1024*128)

/*
  These structures are used to pass information from a set of SQL commands
  on add/drop/change tablespace definitions to the proper hton.
*/
#define UNDEF_NODEGROUP 65535
enum ts_command_type
{
  TS_CMD_NOT_DEFINED = -1,
  CREATE_TABLESPACE = 0,
  ALTER_TABLESPACE = 1,
  CREATE_LOGFILE_GROUP = 2,
  ALTER_LOGFILE_GROUP = 3,
  DROP_TABLESPACE = 4,
  DROP_LOGFILE_GROUP = 5,
  CHANGE_FILE_TABLESPACE = 6,
  ALTER_ACCESS_MODE_TABLESPACE = 7
};

enum ts_alter_tablespace_type
{
  TS_ALTER_TABLESPACE_TYPE_NOT_DEFINED = -1,
  ALTER_TABLESPACE_ADD_FILE = 1,
  ALTER_TABLESPACE_DROP_FILE = 2
};

enum tablespace_access_mode
{
  TS_NOT_DEFINED= -1,
  TS_READ_ONLY = 0,
  TS_READ_WRITE = 1,
  TS_NOT_ACCESSIBLE = 2
};

struct handlerton;
class st_alter_tablespace : public Sql_alloc
{
  public:
  const char *tablespace_name;
  const char *logfile_group_name;
  enum ts_command_type ts_cmd_type;
  enum ts_alter_tablespace_type ts_alter_tablespace_type;
  const char *data_file_name;
  const char *undo_file_name;
  const char *redo_file_name;
  ulonglong extent_size;
  ulonglong undo_buffer_size;
  ulonglong redo_buffer_size;
  ulonglong initial_size;
  ulonglong autoextend_size;
  ulonglong max_size;
  uint nodegroup_id;
  handlerton *storage_engine;
  bool wait_until_completed;
  const char *ts_comment;
  enum tablespace_access_mode ts_access_mode;
  st_alter_tablespace()
  {
    tablespace_name= NULL;
    logfile_group_name= "DEFAULT_LG"; //Default log file group
    ts_cmd_type= TS_CMD_NOT_DEFINED;
    data_file_name= NULL;
    undo_file_name= NULL;
    redo_file_name= NULL;
    extent_size= 1024*1024;        //Default 1 MByte
    undo_buffer_size= 8*1024*1024; //Default 8 MByte
    redo_buffer_size= 8*1024*1024; //Default 8 MByte
    initial_size= 128*1024*1024;   //Default 128 MByte
    autoextend_size= 0;            //No autoextension as default
    max_size= 0;                   //Max size == initial size => no extension
    storage_engine= NULL;
    nodegroup_id= UNDEF_NODEGROUP;
    wait_until_completed= TRUE;
    ts_comment= NULL;
    ts_access_mode= TS_NOT_DEFINED;
  }
};

/* The handler for a table type.  Will be included in the TABLE structure */

struct TABLE;

/*
  Make sure that the order of schema_tables and enum_schema_tables are the same.
*/
enum enum_schema_tables
{
  SCH_ALL_PLUGINS,
  SCH_APPLICABLE_ROLES,
  SCH_CHARSETS,
  SCH_COLLATIONS,
  SCH_COLLATION_CHARACTER_SET_APPLICABILITY,
  SCH_COLUMNS,
  SCH_COLUMN_PRIVILEGES,
  SCH_ENABLED_ROLES,
  SCH_ENGINES,
  SCH_EVENTS,
  SCH_EXPLAIN,
  SCH_FILES,
  SCH_GLOBAL_STATUS,
  SCH_GLOBAL_VARIABLES,
  SCH_KEY_CACHES,
  SCH_KEY_COLUMN_USAGE,
  SCH_OPEN_TABLES,
  SCH_PARAMETERS,
  SCH_PARTITIONS,
  SCH_PLUGINS,
  SCH_PROCESSLIST,
  SCH_PROFILES,
  SCH_REFERENTIAL_CONSTRAINTS,
  SCH_PROCEDURES,
  SCH_SCHEMATA,
  SCH_SCHEMA_PRIVILEGES,
  SCH_SESSION_STATUS,
  SCH_SESSION_VARIABLES,
  SCH_STATISTICS,
  SCH_SYSTEM_VARIABLES,
  SCH_TABLES,
  SCH_TABLESPACES,
  SCH_TABLE_CONSTRAINTS,
  SCH_TABLE_NAMES,
  SCH_TABLE_PRIVILEGES,
  SCH_TRIGGERS,
  SCH_USER_PRIVILEGES,
  SCH_VIEWS,
#ifdef HAVE_SPATIAL
  SCH_GEOMETRY_COLUMNS,
  SCH_SPATIAL_REF_SYS,
#endif /*HAVE_SPATIAL*/
};

struct TABLE_SHARE;
struct HA_CREATE_INFO;
struct st_foreign_key_info;
typedef struct st_foreign_key_info FOREIGN_KEY_INFO;
typedef bool (stat_print_fn)(THD *thd, const char *type, uint type_len,
                             const char *file, uint file_len,
                             const char *status, uint status_len);
enum ha_stat_type { HA_ENGINE_STATUS, HA_ENGINE_LOGS, HA_ENGINE_MUTEX };
extern st_plugin_int *hton2plugin[MAX_HA];

/* Transaction log maintains type definitions */
enum log_status
{
  HA_LOG_STATUS_FREE= 0,      /* log is free and can be deleted */
  HA_LOG_STATUS_INUSE= 1,     /* log can't be deleted because it is in use */
  HA_LOG_STATUS_NOSUCHLOG= 2  /* no such log (can't be returned by
                                the log iterator status) */
};
/*
  Function for signaling that the log file changed its state from
  LOG_STATUS_INUSE to LOG_STATUS_FREE

  Now it do nothing, will be implemented as part of new transaction
  log management for engines.
  TODO: implement the function.
*/
void signal_log_not_needed(struct handlerton, char *log_file);
/*
  Data of transaction log iterator.
*/
struct handler_log_file_data {
  LEX_STRING filename;
  enum log_status status;
};

/*
  Definitions for engine-specific table/field/index options in the CREATE TABLE.

  Options are declared with HA_*OPTION_* macros (HA_TOPTION_NUMBER,
  HA_FOPTION_ENUM, HA_IOPTION_STRING, etc).

  Every macros takes the option name, and the name of the underlying field of
  the appropriate C structure. The "appropriate C structure" is
  ha_table_option_struct for table level options,
  ha_field_option_struct for field level options,
  ha_index_option_struct for key level options. The engine either
  defines a structure of this name, or uses #define's to map
  these "appropriate" names to the actual structure type name.

  ULL options use a ulonglong as the backing store.
  HA_*OPTION_NUMBER() takes the option name, the structure field name,
  the default value for the option, min, max, and blk_siz values.

  STRING options use a char* as a backing store.
  HA_*OPTION_STRING takes the option name and the structure field name.
  The default value will be 0.

  ENUM options use a uint as a backing store (not enum!!!).
  HA_*OPTION_ENUM takes the option name, the structure field name,
  the default value for the option as a number, and a string with the
  permitted values for this enum - one string with comma separated values,
  for example: "gzip,bzip2,lzma"

  BOOL options use a bool as a backing store.
  HA_*OPTION_BOOL takes the option name, the structure field name,
  and the default value for the option.
  From the SQL, BOOL options accept YES/NO, ON/OFF, and 1/0.

  The name of the option is limited to 255 bytes,
  the value (for string options) - to the 32767 bytes.

  See ha_example.cc for an example.
*/

struct ha_table_option_struct;
struct ha_field_option_struct;
struct ha_index_option_struct;

enum ha_option_type { HA_OPTION_TYPE_ULL,    /* unsigned long long */
                      HA_OPTION_TYPE_STRING, /* char * */
                      HA_OPTION_TYPE_ENUM,   /* uint */
                      HA_OPTION_TYPE_BOOL,   /* bool */
                      HA_OPTION_TYPE_SYSVAR};/* type of the sysval */

#define HA_xOPTION_NUMBER(name, struc, field, def, min, max, blk_siz)   \
  { HA_OPTION_TYPE_ULL, name, sizeof(name)-1,                        \
    offsetof(struc, field), def, min, max, blk_siz, 0, 0 }
#define HA_xOPTION_STRING(name, struc, field)                        \
  { HA_OPTION_TYPE_STRING, name, sizeof(name)-1,                     \
    offsetof(struc, field), 0, 0, 0, 0, 0, 0}
#define HA_xOPTION_ENUM(name, struc, field, values, def)             \
  { HA_OPTION_TYPE_ENUM, name, sizeof(name)-1,                       \
    offsetof(struc, field), def, 0,                                  \
    sizeof(values)-1, 0, values, 0 }
#define HA_xOPTION_BOOL(name, struc, field, def)                     \
  { HA_OPTION_TYPE_BOOL, name, sizeof(name)-1,                       \
    offsetof(struc, field), def, 0, 1, 0, 0, 0 }
#define HA_xOPTION_SYSVAR(name, struc, field, sysvar)                \
  { HA_OPTION_TYPE_SYSVAR, name, sizeof(name)-1,                     \
    offsetof(struc, field), 0, 0, 0, 0, 0, MYSQL_SYSVAR(sysvar) }
#define HA_xOPTION_END { HA_OPTION_TYPE_ULL, 0, 0, 0, 0, 0, 0, 0, 0, 0 }

#define HA_TOPTION_NUMBER(name, field, def, min, max, blk_siz)          \
  HA_xOPTION_NUMBER(name, ha_table_option_struct, field, def, min, max, blk_siz)
#define HA_TOPTION_STRING(name, field)                               \
  HA_xOPTION_STRING(name, ha_table_option_struct, field)
#define HA_TOPTION_ENUM(name, field, values, def)                    \
  HA_xOPTION_ENUM(name, ha_table_option_struct, field, values, def)
#define HA_TOPTION_BOOL(name, field, def)                            \
  HA_xOPTION_BOOL(name, ha_table_option_struct, field, def)
#define HA_TOPTION_SYSVAR(name, field, sysvar)                       \
  HA_xOPTION_SYSVAR(name, ha_table_option_struct, field, sysvar)
#define HA_TOPTION_END HA_xOPTION_END

#define HA_FOPTION_NUMBER(name, field, def, min, max, blk_siz)          \
  HA_xOPTION_NUMBER(name, ha_field_option_struct, field, def, min, max, blk_siz)
#define HA_FOPTION_STRING(name, field)                               \
  HA_xOPTION_STRING(name, ha_field_option_struct, field)
#define HA_FOPTION_ENUM(name, field, values, def)                    \
  HA_xOPTION_ENUM(name, ha_field_option_struct, field, values, def)
#define HA_FOPTION_BOOL(name, field, def)                            \
  HA_xOPTION_BOOL(name, ha_field_option_struct, field, def)
#define HA_FOPTION_SYSVAR(name, field, sysvar)                       \
  HA_xOPTION_SYSVAR(name, ha_field_option_struct, field, sysvar)
#define HA_FOPTION_END HA_xOPTION_END

#define HA_IOPTION_NUMBER(name, field, def, min, max, blk_siz)          \
  HA_xOPTION_NUMBER(name, ha_index_option_struct, field, def, min, max, blk_siz)
#define HA_IOPTION_STRING(name, field)                               \
  HA_xOPTION_STRING(name, ha_index_option_struct, field)
#define HA_IOPTION_ENUM(name, field, values, def)                    \
  HA_xOPTION_ENUM(name, ha_index_option_struct, field, values, def)
#define HA_IOPTION_BOOL(name, field, def)                            \
  HA_xOPTION_BOOL(name, ha_index_option_struct, field, def)
#define HA_IOPTION_SYSVAR(name, field, sysvar)                       \
  HA_xOPTION_SYSVAR(name, ha_index_option_struct, field, sysvar)
#define HA_IOPTION_END HA_xOPTION_END

typedef struct st_ha_create_table_option {
  enum ha_option_type type;
  const char *name;
  size_t name_length;
  ptrdiff_t offset;
  ulonglong def_value;
  ulonglong min_value, max_value, block_size;
  const char *values;
  struct st_mysql_sys_var *var;
} ha_create_table_option;

enum handler_iterator_type
{
  /* request of transaction log iterator */
  HA_TRANSACTLOG_ITERATOR= 1
};
enum handler_create_iterator_result
{
  HA_ITERATOR_OK,          /* iterator created */
  HA_ITERATOR_UNSUPPORTED, /* such type of iterator is not supported */
  HA_ITERATOR_ERROR        /* error during iterator creation */
};

/*
  Iterator structure. Can be used by handler/handlerton for different purposes.

  Iterator should be created in the way to point "before" the first object
  it iterate, so next() call move it to the first object or return !=0 if
  there is nothing to iterate through.
*/
struct handler_iterator {
  /*
    Moves iterator to next record and return 0 or return !=0
    if there is no records.
    iterator_object will be filled by this function if next() returns 0.
    Content of the iterator_object depend on iterator type.
  */
  int (*next)(struct handler_iterator *, void *iterator_object);
  /*
    Free resources allocated by iterator, after this call iterator
    is not usable.
  */
  void (*destroy)(struct handler_iterator *);
  /*
    Pointer to buffer for the iterator to use.
    Should be allocated by function which created the iterator and
    destroied by freed by above "destroy" call
  */
  void *buffer;
};

class handler;
/*
  handlerton is a singleton structure - one instance per storage engine -
  to provide access to storage engine functionality that works on the
  "global" level (unlike handler class that works on a per-table basis)

  usually handlerton instance is defined statically in ha_xxx.cc as

  static handlerton { ... } xxx_hton;

  savepoint_*, prepare, recover, and *_by_xid pointers can be 0.
*/
struct handlerton
{
  /*
    Historical marker for if the engine is available of not
  */
  SHOW_COMP_OPTION state;

  /*
    Historical number used for frm file to determine the correct
    storage engine.  This is going away and new engines will just use
    "name" for this.
  */
  enum legacy_db_type db_type;
  /*
    each storage engine has it's own memory area (actually a pointer)
    in the thd, for storing per-connection information.
    It is accessed as

      thd->ha_data[xxx_hton.slot]

   slot number is initialized by MySQL after xxx_init() is called.
   */
   uint slot;
   /*
     to store per-savepoint data storage engine is provided with an area
     of a requested size (0 is ok here).
     savepoint_offset must be initialized statically to the size of
     the needed memory to store per-savepoint information.
     After xxx_init it is changed to be an offset to savepoint storage
     area and need not be used by storage engine.
     see binlog_hton and binlog_savepoint_set/rollback for an example.
   */
   uint savepoint_offset;
   /*
     handlerton methods:

     close_connection is only called if
     thd->ha_data[xxx_hton.slot] is non-zero, so even if you don't need
     this storage area - set it to something, so that MySQL would know
     this storage engine was accessed in this connection
   */
   int  (*close_connection)(handlerton *hton, THD *thd);
   /*
     Tell handler that query has been killed.
   */
   void (*kill_query)(handlerton *hton, THD *thd, enum thd_kill_levels level);
   /*
     sv points to an uninitialized storage area of requested size
     (see savepoint_offset description)
   */
   int  (*savepoint_set)(handlerton *hton, THD *thd, void *sv);
   /*
     sv points to a storage area, that was earlier passed
     to the savepoint_set call
   */
   int  (*savepoint_rollback)(handlerton *hton, THD *thd, void *sv);
   /**
     Check if storage engine allows to release metadata locks which were
     acquired after the savepoint if rollback to savepoint is done.
     @return true  - If it is safe to release MDL locks.
             false - If it is not.
   */
   bool (*savepoint_rollback_can_release_mdl)(handlerton *hton, THD *thd);
   int  (*savepoint_release)(handlerton *hton, THD *thd, void *sv);
   /*
     'all' is true if it's a real commit, that makes persistent changes
     'all' is false if it's not in fact a commit but an end of the
     statement that is part of the transaction.
     NOTE 'all' is also false in auto-commit mode where 'end of statement'
     and 'real commit' mean the same event.
   */
   int (*commit)(handlerton *hton, THD *thd, bool all);
   /*
     The commit_ordered() method is called prior to the commit() method, after
     the transaction manager has decided to commit (not rollback) the
     transaction. Unlike commit(), commit_ordered() is called only when the
     full transaction is committed, not for each commit of statement
     transaction in a multi-statement transaction.

     Not that like prepare(), commit_ordered() is only called when 2-phase
     commit takes place. Ie. when no binary log and only a single engine
     participates in a transaction, one commit() is called, no
     commit_ordered(). So engines must be prepared for this.

     The calls to commit_ordered() in multiple parallel transactions is
     guaranteed to happen in the same order in every participating
     handler. This can be used to ensure the same commit order among multiple
     handlers (eg. in table handler and binlog). So if transaction T1 calls
     into commit_ordered() of handler A before T2, then T1 will also call
     commit_ordered() of handler B before T2.

     Engines that implement this method should during this call make the
     transaction visible to other transactions, thereby making the order of
     transaction commits be defined by the order of commit_ordered() calls.

     The intention is that commit_ordered() should do the minimal amount of
     work that needs to happen in consistent commit order among handlers. To
     preserve ordering, calls need to be serialised on a global mutex, so
     doing any time-consuming or blocking operations in commit_ordered() will
     limit scalability.

     Handlers can rely on commit_ordered() calls to be serialised (no two
     calls can run in parallel, so no extra locking on the handler part is
     required to ensure this).

     Note that commit_ordered() can be called from a different thread than the
     one handling the transaction! So it can not do anything that depends on
     thread local storage, in particular it can not call my_error() and
     friends (instead it can store the error code and delay the call of
     my_error() to the commit() method).

     Similarly, since commit_ordered() returns void, any return error code
     must be saved and returned from the commit() method instead.

     The commit_ordered method is optional, and can be left unset if not
     needed in a particular handler (then there will be no ordering guarantees
     wrt. other engines and binary log).
   */
   void (*commit_ordered)(handlerton *hton, THD *thd, bool all);
   int  (*rollback)(handlerton *hton, THD *thd, bool all);
   int  (*prepare)(handlerton *hton, THD *thd, bool all);
   /*
     The prepare_ordered method is optional. If set, it will be called after
     successful prepare() in all handlers participating in 2-phase
     commit. Like commit_ordered(), it is called only when the full
     transaction is committed, not for each commit of statement transaction.

     The calls to prepare_ordered() among multiple parallel transactions are
     ordered consistently with calls to commit_ordered(). This means that
     calls to prepare_ordered() effectively define the commit order, and that
     each handler will see the same sequence of transactions calling into
     prepare_ordered() and commit_ordered().

     Thus, prepare_ordered() can be used to define commit order for handlers
     that need to do this in the prepare step (like binlog). It can also be
     used to release transaction's locks early in an order consistent with the
     order transactions will be eventually committed.

     Like commit_ordered(), prepare_ordered() calls are serialised to maintain
     ordering, so the intention is that they should execute fast, with only
     the minimal amount of work needed to define commit order. Handlers can
     rely on this serialisation, and do not need to do any extra locking to
     avoid two prepare_ordered() calls running in parallel.

     Like commit_ordered(), prepare_ordered() is not guaranteed to be called
     in the context of the thread handling the rest of the transaction. So it
     cannot invoke code that relies on thread local storage, in particular it
     cannot call my_error().

     prepare_ordered() cannot cause a rollback by returning an error, all
     possible errors must be handled in prepare() (the prepare_ordered()
     method returns void). In case of some fatal error, a record of the error
     must be made internally by the engine and returned from commit() later.

     Note that for user-level XA SQL commands, no consistent ordering among
     prepare_ordered() and commit_ordered() is guaranteed (as that would
     require blocking all other commits for an indefinite time).

     When 2-phase commit is not used (eg. only one engine (and no binlog) in
     transaction), neither prepare() nor prepare_ordered() is called.
   */
   void (*prepare_ordered)(handlerton *hton, THD *thd, bool all);
   int  (*recover)(handlerton *hton, XID *xid_list, uint len);
   int  (*commit_by_xid)(handlerton *hton, XID *xid);
   int  (*rollback_by_xid)(handlerton *hton, XID *xid);
   /*
     The commit_checkpoint_request() handlerton method is used to checkpoint
     the XA recovery process for storage engines that support two-phase
     commit.

     The method is optional - an engine that does not implemented is expected
     to work the traditional way, where every commit() durably flushes the
     transaction to disk in the engine before completion, so XA recovery will
     no longer be needed for that transaction.

     An engine that does implement commit_checkpoint_request() is also
     expected to implement commit_ordered(), so that ordering of commits is
     consistent between 2pc participants. Such engine is no longer required to
     durably flush to disk transactions in commit(), provided that the
     transaction has been successfully prepare()d and commit_ordered(); thus
     potentionally saving one fsync() call. (Engine must still durably flush
     to disk in commit() when no prepare()/commit_ordered() steps took place,
     at least if durable commits are wanted; this happens eg. if binlog is
     disabled).

     The TC will periodically (eg. once per binlog rotation) call
     commit_checkpoint_request(). When this happens, the engine must arrange
     for all transaction that have completed commit_ordered() to be durably
     flushed to disk (this does not include transactions that might be in the
     middle of executing commit_ordered()). When such flush has completed, the
     engine must call commit_checkpoint_notify_ha(), passing back the opaque
     "cookie".

     The flush and call of commit_checkpoint_notify_ha() need not happen
     immediately - it can be scheduled and performed asynchroneously (ie. as
     part of next prepare(), or sync every second, or whatever), but should
     not be postponed indefinitely. It is however also permissible to do it
     immediately, before returning from commit_checkpoint_request().

     When commit_checkpoint_notify_ha() is called, the TC will know that the
     transactions are durably committed, and thus no longer require XA
     recovery. It uses that to reduce the work needed for any subsequent XA
     recovery process.
   */
   void (*commit_checkpoint_request)(handlerton *hton, void *cookie);
  /*
    "Disable or enable checkpointing internal to the storage engine. This is
    used for FLUSH TABLES WITH READ LOCK AND DISABLE CHECKPOINT to ensure that
    the engine will never start any recovery from a time between
    FLUSH TABLES ... ; UNLOCK TABLES.

    While checkpointing is disabled, the engine should pause any background
    write activity (such as tablespace checkpointing) that require consistency
    between different files (such as transaction log and tablespace files) for
    crash recovery to succeed. The idea is to use this to make safe
    multi-volume LVM snapshot backups.
  */
   int  (*checkpoint_state)(handlerton *hton, bool disabled);
   void *(*create_cursor_read_view)(handlerton *hton, THD *thd);
   void (*set_cursor_read_view)(handlerton *hton, THD *thd, void *read_view);
   void (*close_cursor_read_view)(handlerton *hton, THD *thd, void *read_view);
   handler *(*create)(handlerton *hton, TABLE_SHARE *table, MEM_ROOT *mem_root);
   void (*drop_database)(handlerton *hton, char* path);
   int (*panic)(handlerton *hton, enum ha_panic_function flag);
   int (*start_consistent_snapshot)(handlerton *hton, THD *thd);
   bool (*flush_logs)(handlerton *hton);
   bool (*show_status)(handlerton *hton, THD *thd, stat_print_fn *print, enum ha_stat_type stat);
   uint (*partition_flags)();
   uint (*alter_table_flags)(uint flags);
   int (*alter_tablespace)(handlerton *hton, THD *thd, st_alter_tablespace *ts_info);
   int (*fill_is_table)(handlerton *hton, THD *thd, TABLE_LIST *tables, 
                        class Item *cond, 
                        enum enum_schema_tables);
   uint32 flags;                                /* global handler flags */
   /*
      Those handlerton functions below are properly initialized at handler
      init.
   */
   int (*binlog_func)(handlerton *hton, THD *thd, enum_binlog_func fn, void *arg);
   void (*binlog_log_query)(handlerton *hton, THD *thd, 
                            enum_binlog_command binlog_command,
                            const char *query, uint query_length,
                            const char *db, const char *table_name);
   int (*release_temporary_latches)(handlerton *hton, THD *thd);

   /*
     Get log status.
     If log_status is null then the handler do not support transaction
     log information (i.e. log iterator can't be created).
     (see example of implementation in handler.cc, TRANS_LOG_MGM_EXAMPLE_CODE)

   */
   enum log_status (*get_log_status)(handlerton *hton, char *log);

   /*
     Iterators creator.
     Presence of the pointer should be checked before using
   */
   enum handler_create_iterator_result
     (*create_iterator)(handlerton *hton, enum handler_iterator_type type,
                        struct handler_iterator *fill_this_in);
   int (*abort_transaction)(handlerton *hton, THD *bf_thd,
			    THD *victim_thd, my_bool signal);
   int (*set_checkpoint)(handlerton *hton, const XID* xid);
   int (*get_checkpoint)(handlerton *hton, XID* xid);
   void (*fake_trx_id)(handlerton *hton, THD *thd);
   /*
     Optional clauses in the CREATE/ALTER TABLE
   */
   ha_create_table_option *table_options; // table level options
   ha_create_table_option *field_options; // these are specified per field
   ha_create_table_option *index_options; // these are specified per index

   /**
     The list of extensions of files created for a single table in the
     database directory (datadir/db_name/).

     Used by open_table_error(), by the default rename_table and delete_table
     handler methods, and by the default discovery implementation.
  
     For engines that have more than one file name extentions (separate
     metadata, index, and/or data files), the order of elements is relevant.
     First element of engine file name extentions array should be metadata
     file extention. This is implied by the open_table_error()
     and the default discovery implementation.
     
     Second element - data file extention. This is implied
     assumed by REPAIR TABLE ... USE_FRM implementation.
   */
   const char **tablefile_extensions; // by default - empty list

   /*********************************************************************
     Table discovery API.
     It allows the server to "discover" tables that exist in the storage
     engine, without user issuing an explicit CREATE TABLE statement.
   **********************************************************************/

   /*
     This method is required for any engine that supports automatic table
     discovery, there is no default implementation.

     Given a TABLE_SHARE discover_table() fills it in with a correct table
     structure using one of the TABLE_SHARE::init_from_* methods.

     Returns HA_ERR_NO_SUCH_TABLE if the table did not exist in the engine,
     zero if the table was discovered successfully, or any other
     HA_ERR_* error code as appropriate if the table existed, but the
     discovery failed.
   */
   int (*discover_table)(handlerton *hton, THD* thd, TABLE_SHARE *share);

   /*
     The discover_table_names method tells the server
     about all tables in the specified database that the engine
     knows about. Tables (or file names of tables) are added to
     the provided discovered_list collector object using
     add_table() or add_file() methods.
   */
   class discovered_list
   {
     public:
     virtual bool add_table(const char *tname, size_t tlen) = 0;
     virtual bool add_file(const char *fname) = 0;
     protected: virtual ~discovered_list() {}
   };

   /*
     By default (if not implemented by the engine, but the discovery_table() is
     implemented) it will perform a file-based discovery:

     - if tablefile_extensions[0] is not null, this will discovers all tables
       with the tablefile_extensions[0] extension.

     Returns 0 on success and 1 on error.
   */
   int (*discover_table_names)(handlerton *hton, LEX_STRING *db, MY_DIR *dir,
                               discovered_list *result);

   /*
     This is a method that allows to server to check if a table exists without
     an overhead of the complete discovery.

     By default (if not implemented by the engine, but the discovery_table() is
     implemented) it will try to perform a file-based discovery:

     - if tablefile_extensions[0] is not null this will look for a file name
       with the tablefile_extensions[0] extension.

     - if tablefile_extensions[0] is null, this will resort to discover_table().

     Note that resorting to discover_table() is slow and the engine
     should probably implement its own discover_table_existence() method,
     if its tablefile_extensions[0] is null.

     Returns 1 if the table exists and 0 if it does not.
   */
   int (*discover_table_existence)(handlerton *hton, const char *db,
                                   const char *table_name);

   /*
     This is the assisted table discovery method. Unlike the fully
     automatic discovery as above, here a user is expected to issue an
     explicit CREATE TABLE with the appropriate table attributes to
     "assist" the discovery of a table. But this "discovering" CREATE TABLE
     statement will not specify the table structure - the engine discovers
     it using this method. For example, FederatedX uses it in

      CREATE TABLE t1 ENGINE=FEDERATED CONNECTION="mysql://foo/bar/t1";

     Given a TABLE_SHARE discover_table_structure() fills it in with a correct
     table structure using one of the TABLE_SHARE::init_from_* methods.

     Assisted discovery works independently from the automatic discover.
     An engine is allowed to support only assisted discovery and not
     support automatic one. Or vice versa.
   */
   int (*discover_table_structure)(handlerton *hton, THD* thd,
                                   TABLE_SHARE *share, HA_CREATE_INFO *info);
};


static inline LEX_STRING *hton_name(const handlerton *hton)
{
  return &(hton2plugin[hton->slot]->name);
}

static inline handlerton *plugin_hton(plugin_ref plugin)
{
  return plugin_data(plugin, handlerton *);
}

static inline sys_var *find_hton_sysvar(handlerton *hton, st_mysql_sys_var *var)
{
  return find_plugin_sysvar(hton2plugin[hton->slot], var);
}

handlerton *ha_default_handlerton(THD *thd);
handlerton *ha_default_tmp_handlerton(THD *thd);

/* Possible flags of a handlerton (there can be 32 of them) */
#define HTON_NO_FLAGS                 0
#define HTON_CLOSE_CURSORS_AT_COMMIT (1 << 0)
#define HTON_ALTER_NOT_SUPPORTED     (1 << 1) //Engine does not support alter
#define HTON_CAN_RECREATE            (1 << 2) //Delete all is used for truncate
#define HTON_HIDDEN                  (1 << 3) //Engine does not appear in lists
#define HTON_NOT_USER_SELECTABLE     (1 << 5)
#define HTON_TEMPORARY_NOT_SUPPORTED (1 << 6) //Having temporary tables not supported
#define HTON_SUPPORT_LOG_TABLES      (1 << 7) //Engine supports log tables
#define HTON_NO_PARTITION            (1 << 8) //Not partition of these tables

/*
  This flag should be set when deciding that the engine does not allow
  row based binary logging (RBL) optimizations.

  Currently, setting this flag, means that table's read/write_set will
  be left untouched when logging changes to tables in this engine. In
  practice this means that the server will not mess around with
  table->write_set and/or table->read_set when using RBL and deciding
  whether to log full or minimal rows.

  It's valuable for instance for virtual tables, eg: Performance
  Schema which have no meaning for replication.
*/
#define HTON_NO_BINLOG_ROW_OPT       (1 << 9)
#define HTON_SUPPORTS_EXTENDED_KEYS  (1 <<10) //supports extended keys

// MySQL compatibility. Unused.
#define HTON_SUPPORTS_FOREIGN_KEYS   (1 << 0) //Foreign key constraint supported.

class Ha_trx_info;

struct THD_TRANS
{
  /* true is not all entries in the ht[] support 2pc */
  bool        no_2pc;
  /* storage engines that registered in this transaction */
  Ha_trx_info *ha_list;
  /* 
    The purpose of this flag is to keep track of non-transactional
    tables that were modified in scope of:
    - transaction, when the variable is a member of
    THD::transaction.all
    - top-level statement or sub-statement, when the variable is a
    member of THD::transaction.stmt
    This member has the following life cycle:
    * stmt.modified_non_trans_table is used to keep track of
    modified non-transactional tables of top-level statements. At
    the end of the previous statement and at the beginning of the session,
    it is reset to FALSE.  If such functions
    as mysql_insert, mysql_update, mysql_delete etc modify a
    non-transactional table, they set this flag to TRUE.  At the
    end of the statement, the value of stmt.modified_non_trans_table 
    is merged with all.modified_non_trans_table and gets reset.
    * all.modified_non_trans_table is reset at the end of transaction
    
    * Since we do not have a dedicated context for execution of a
    sub-statement, to keep track of non-transactional changes in a
    sub-statement, we re-use stmt.modified_non_trans_table. 
    At entrance into a sub-statement, a copy of the value of
    stmt.modified_non_trans_table (containing the changes of the
    outer statement) is saved on stack. Then 
    stmt.modified_non_trans_table is reset to FALSE and the
    substatement is executed. Then the new value is merged with the
    saved value.
  */
  bool modified_non_trans_table;

  void reset() {
    no_2pc= FALSE;
    modified_non_trans_table= FALSE;
    m_unsafe_rollback_flags= 0;
  }
  bool is_empty() const { return ha_list == NULL; }
  THD_TRANS() {}                        /* Remove gcc warning */

  unsigned int m_unsafe_rollback_flags;
 /*
    Define the type of statemens which cannot be rolled back safely.
    Each type occupies one bit in m_unsafe_rollback_flags.
  */
  static unsigned int const MODIFIED_NON_TRANS_TABLE= 0x01;
  static unsigned int const CREATED_TEMP_TABLE= 0x02;
  static unsigned int const DROPPED_TEMP_TABLE= 0x04;
  static unsigned int const DID_WAIT= 0x08;

  void mark_created_temp_table()
  {
    DBUG_PRINT("debug", ("mark_created_temp_table"));
    m_unsafe_rollback_flags|= CREATED_TEMP_TABLE;
  }
  void mark_trans_did_wait() { m_unsafe_rollback_flags|= DID_WAIT; }
  bool trans_did_wait() const {
    return (m_unsafe_rollback_flags & DID_WAIT) != 0;
  }

};


/**
  Either statement transaction or normal transaction - related
  thread-specific storage engine data.

  If a storage engine participates in a statement/transaction,
  an instance of this class is present in
  thd->transaction.{stmt|all}.ha_list. The addition to
  {stmt|all}.ha_list is made by trans_register_ha().

  When it's time to commit or rollback, each element of ha_list
  is used to access storage engine's prepare()/commit()/rollback()
  methods, and also to evaluate if a full two phase commit is
  necessary.

  @sa General description of transaction handling in handler.cc.
*/

class Ha_trx_info
{
public:
  /** Register this storage engine in the given transaction context. */
  void register_ha(THD_TRANS *trans, handlerton *ht_arg)
  {
    DBUG_ASSERT(m_flags == 0);
    DBUG_ASSERT(m_ht == NULL);
    DBUG_ASSERT(m_next == NULL);

    m_ht= ht_arg;
    m_flags= (int) TRX_READ_ONLY; /* Assume read-only at start. */

    m_next= trans->ha_list;
    trans->ha_list= this;
  }

  /** Clear, prepare for reuse. */
  void reset()
  {
    m_next= NULL;
    m_ht= NULL;
    m_flags= 0;
  }

  Ha_trx_info() { reset(); }

  void set_trx_read_write()
  {
    DBUG_ASSERT(is_started());
    m_flags|= (int) TRX_READ_WRITE;
  }
  bool is_trx_read_write() const
  {
    DBUG_ASSERT(is_started());
    return m_flags & (int) TRX_READ_WRITE;
  }
  bool is_started() const { return m_ht != NULL; }
  /** Mark this transaction read-write if the argument is read-write. */
  void coalesce_trx_with(const Ha_trx_info *stmt_trx)
  {
    /*
      Must be called only after the transaction has been started.
      Can be called many times, e.g. when we have many
      read-write statements in a transaction.
    */
    DBUG_ASSERT(is_started());
    if (stmt_trx->is_trx_read_write())
      set_trx_read_write();
  }
  Ha_trx_info *next() const
  {
    DBUG_ASSERT(is_started());
    return m_next;
  }
  handlerton *ht() const
  {
    DBUG_ASSERT(is_started());
    return m_ht;
  }
private:
  enum { TRX_READ_ONLY= 0, TRX_READ_WRITE= 1 };
  /** Auxiliary, used for ha_list management */
  Ha_trx_info *m_next;
  /**
    Although a given Ha_trx_info instance is currently always used
    for the same storage engine, 'ht' is not-NULL only when the
    corresponding storage is a part of a transaction.
  */
  handlerton *m_ht;
  /**
    Transaction flags related to this engine.
    Not-null only if this instance is a part of transaction.
    May assume a combination of enum values above.
  */
  uchar       m_flags;
};


enum enum_tx_isolation { ISO_READ_UNCOMMITTED, ISO_READ_COMMITTED,
			 ISO_REPEATABLE_READ, ISO_SERIALIZABLE};


typedef struct {
  ulonglong data_file_length;
  ulonglong max_data_file_length;
  ulonglong index_file_length;
  ulonglong delete_length;
  ha_rows records;
  ulong mean_rec_length;
  time_t create_time;
  time_t check_time;
  time_t update_time;
  ulonglong check_sum;
} PARTITION_STATS;

#define UNDEF_NODEGROUP 65535
class Item;
struct st_table_log_memory_entry;

class partition_info;

struct st_partition_iter;

enum ha_choice { HA_CHOICE_UNDEF, HA_CHOICE_NO, HA_CHOICE_YES, HA_CHOICE_MAX };

enum enum_stats_auto_recalc { HA_STATS_AUTO_RECALC_DEFAULT= 0,
                              HA_STATS_AUTO_RECALC_ON,
                              HA_STATS_AUTO_RECALC_OFF };

/**
  A helper struct for schema DDL statements:
    CREATE SCHEMA [IF NOT EXISTS] name [ schema_specification... ]
    ALTER SCHEMA name [ schema_specification... ]

  It stores the "schema_specification" part of the CREATE/ALTER statements and
  is passed to mysql_create_db() and  mysql_alter_db().
  Currently consists only of the schema default character set and collation.
*/
struct Schema_specification_st
{
  CHARSET_INFO *default_table_charset;
  void init()
  {
    bzero(this, sizeof(*this));
  }
};


/**
  A helper struct for table DDL statements, e.g.:
  CREATE [OR REPLACE] [TEMPORARY]
    TABLE [IF NOT EXISTS] tbl_name table_contents_source;

  Represents a combinations of:
  1. The scope, i.e. TEMPORARY or not TEMPORARY
  2. The "table_contents_source" part of the table DDL statements,
     which can be initialized from either of these:
     - table_element_list ...      // Explicit definition (column and key list)
     - LIKE another_table_name ... // Copy structure from another table
     - [AS] SELECT ...             // Copy structure from a subquery
*/
struct Table_scope_and_contents_source_st
{
  CHARSET_INFO *table_charset;
  LEX_CUSTRING tabledef_version;
  LEX_STRING connect_string;
  const char *password, *tablespace;
  LEX_STRING comment;
  const char *data_file_name, *index_file_name;
  const char *alias;
  ulonglong max_rows,min_rows;
  ulonglong auto_increment_value;
  ulong table_options;                  ///< HA_OPTION_ values
  ulong avg_row_length;
  ulong used_fields;
  ulong key_block_size;
  /*
    number of pages to sample during
    stats estimation, if used, otherwise 0.
  */
  uint stats_sample_pages;
  uint null_bits;                       /* NULL bits at start of record */
  uint options;				/* OR of HA_CREATE_ options */
  uint merge_insert_method;
  uint extra_size;                      /* length of extra data segment */
  SQL_I_List<TABLE_LIST> merge_list;
  handlerton *db_type;
  /**
    Row type of the table definition.

    Defaults to ROW_TYPE_DEFAULT for all non-ALTER statements.
    For ALTER TABLE defaults to ROW_TYPE_NOT_USED (means "keep the current").

    Can be changed either explicitly by the parser.
    If nothing specified inherits the value of the original table (if present).
  */
  enum row_type row_type;
  enum ha_choice transactional;
  enum ha_storage_media storage_media;  ///< DEFAULT, DISK or MEMORY
  enum ha_choice page_checksum;         ///< If we have page_checksums
  engine_option_value *option_list;     ///< list of table create options
  enum_stats_auto_recalc stats_auto_recalc;
  bool varchar;                         ///< 1 if table has a VARCHAR

  /* the following three are only for ALTER TABLE, check_if_incompatible_data() */
  ha_table_option_struct *option_struct;           ///< structure with parsed table options
  ha_field_option_struct **fields_option_struct;   ///< array of field option structures
  ha_index_option_struct **indexes_option_struct;  ///< array of index option structures

  /* The following is used to remember the old state for CREATE OR REPLACE */
  TABLE *table;
  TABLE_LIST *pos_in_locked_tables;
  MDL_ticket *mdl_ticket;
  bool table_was_deleted;

<<<<<<< HEAD
  void init()
  {
    bzero(this, sizeof(*this));
  }
  bool tmp_table() const { return options & HA_LEX_CREATE_TMP_TABLE; }
  void use_default_db_type(THD *thd)
  {
    db_type= tmp_table() ? ha_default_tmp_handlerton(thd)
                         : ha_default_handlerton(thd);
  }
};


/**
  This struct is passed to handler table routines, e.g. ha_create().
  It does not include the "OR REPLACE" and "IF NOT EXISTS" parts, as these
  parts are handled on the SQL level and are not needed on the handler level.
*/
struct HA_CREATE_INFO: public Table_scope_and_contents_source_st,
                       public Schema_specification_st
{
  void init()
  {
    Table_scope_and_contents_source_st::init();
    Schema_specification_st::init();
  }
};


/**
  This struct is passed to mysql_create_table() and similar creation functions,
  as well as to show_create_table().
*/
struct Table_specification_st: public HA_CREATE_INFO,
                               public DDL_options_st
{
  // Deep initialization
  void init()
  {
    HA_CREATE_INFO::init();
    DDL_options_st::init();
  }
  void init(DDL_options_st::Options options)
  {
    HA_CREATE_INFO::init();
    DDL_options_st::init(options);
  }
  /*
    Quick initialization, for parser.
    Most of the HA_CREATE_INFO is left uninitialized.
    It gets fully initialized in sql_yacc.yy, only when the parser
    scans a related keyword (e.g. CREATE, ALTER).
  */
  void lex_start()
  {
    HA_CREATE_INFO::options= 0;
    DDL_options_st::init();
=======
  bool tmp_table() { return options & HA_LEX_CREATE_TMP_TABLE; }
  bool check_conflicting_charset_declarations(CHARSET_INFO *cs);
  bool add_table_option_default_charset(CHARSET_INFO *cs)
  {
    // cs can be NULL, e.g.:  CREATE TABLE t1 (..) CHARACTER SET DEFAULT;
    if (check_conflicting_charset_declarations(cs))
      return true;
    default_table_charset= cs;
    used_fields|= HA_CREATE_USED_DEFAULT_CHARSET;
    return false;
  }
  bool add_alter_list_item_convert_to_charset(CHARSET_INFO *cs)
  {
    /* 
      cs cannot be NULL, as sql_yacc.yy translates
         CONVERT TO CHARACTER SET DEFAULT
      to
         CONVERT TO CHARACTER SET <character-set-of-the-current-database>
      TODO: Should't we postpone resolution of DEFAULT until the
      character set of the table owner database is loaded from its db.opt?
    */
    DBUG_ASSERT(cs);
    if (check_conflicting_charset_declarations(cs))
      return true;
    table_charset= default_table_charset= cs;
    used_fields|= (HA_CREATE_USED_CHARSET | HA_CREATE_USED_DEFAULT_CHARSET);  
    return false;
>>>>>>> a8523559
  }
};


/**
  In-place alter handler context.

  This is a superclass intended to be subclassed by individual handlers
  in order to store handler unique context between in-place alter API calls.

  The handler is responsible for creating the object. This can be done
  as early as during check_if_supported_inplace_alter().

  The SQL layer is responsible for destroying the object.
  The class extends Sql_alloc so the memory will be mem root allocated.

  @see Alter_inplace_info
*/

class inplace_alter_handler_ctx : public Sql_alloc
{
public:
  inplace_alter_handler_ctx() {}

  virtual ~inplace_alter_handler_ctx() {}
};


/**
  Class describing changes to be done by ALTER TABLE.
  Instance of this class is passed to storage engine in order
  to determine if this ALTER TABLE can be done using in-place
  algorithm. It is also used for executing the ALTER TABLE
  using in-place algorithm.
*/

class Alter_inplace_info
{
public:
  /**
     Bits to show in detail what operations the storage engine is
     to execute.

     All these operations are supported as in-place operations by the
     SQL layer. This means that operations that by their nature must
     be performed by copying the table to a temporary table, will not
     have their own flags here.

     We generally try to specify handler flags only if there are real
     changes. But in cases when it is cumbersome to determine if some
     attribute has really changed we might choose to set flag
     pessimistically, for example, relying on parser output only.
  */
  typedef ulong HA_ALTER_FLAGS;

  // Add non-unique, non-primary index
  static const HA_ALTER_FLAGS ADD_INDEX                  = 1L << 0;

  // Drop non-unique, non-primary index
  static const HA_ALTER_FLAGS DROP_INDEX                 = 1L << 1;

  // Add unique, non-primary index
  static const HA_ALTER_FLAGS ADD_UNIQUE_INDEX           = 1L << 2;

  // Drop unique, non-primary index
  static const HA_ALTER_FLAGS DROP_UNIQUE_INDEX          = 1L << 3;

  // Add primary index
  static const HA_ALTER_FLAGS ADD_PK_INDEX               = 1L << 4;

  // Drop primary index
  static const HA_ALTER_FLAGS DROP_PK_INDEX              = 1L << 5;

  // Add column
  static const HA_ALTER_FLAGS ADD_COLUMN                 = 1L << 6;

  // Drop column
  static const HA_ALTER_FLAGS DROP_COLUMN                = 1L << 7;

  // Rename column
  static const HA_ALTER_FLAGS ALTER_COLUMN_NAME          = 1L << 8;

  // Change column datatype
  static const HA_ALTER_FLAGS ALTER_COLUMN_TYPE          = 1L << 9;

  /**
    Change column datatype in such way that new type has compatible
    packed representation with old type, so it is theoretically
    possible to perform change by only updating data dictionary
    without changing table rows.
  */
  static const HA_ALTER_FLAGS ALTER_COLUMN_EQUAL_PACK_LENGTH = 1L << 10;

  // Reorder column
  static const HA_ALTER_FLAGS ALTER_COLUMN_ORDER         = 1L << 11;

  // Change column from NOT NULL to NULL
  static const HA_ALTER_FLAGS ALTER_COLUMN_NULLABLE      = 1L << 12;

  // Change column from NULL to NOT NULL
  static const HA_ALTER_FLAGS ALTER_COLUMN_NOT_NULLABLE  = 1L << 13;

  // Set or remove default column value
  static const HA_ALTER_FLAGS ALTER_COLUMN_DEFAULT       = 1L << 14;

  // Add foreign key
  static const HA_ALTER_FLAGS ADD_FOREIGN_KEY            = 1L << 15;

  // Drop foreign key
  static const HA_ALTER_FLAGS DROP_FOREIGN_KEY           = 1L << 16;

  // table_options changed, see HA_CREATE_INFO::used_fields for details.
  static const HA_ALTER_FLAGS CHANGE_CREATE_OPTION       = 1L << 17;

  // Table is renamed
  static const HA_ALTER_FLAGS ALTER_RENAME               = 1L << 18;

  // column's engine options changed, something in field->option_struct
  static const HA_ALTER_FLAGS ALTER_COLUMN_OPTION        = 1L << 19;

  // MySQL alias for the same thing:
  static const HA_ALTER_FLAGS ALTER_COLUMN_STORAGE_TYPE  = 1L << 19;

  // Change the column format of column
  static const HA_ALTER_FLAGS ALTER_COLUMN_COLUMN_FORMAT = 1L << 20;

  // Add partition
  static const HA_ALTER_FLAGS ADD_PARTITION              = 1L << 21;

  // Drop partition
  static const HA_ALTER_FLAGS DROP_PARTITION             = 1L << 22;

  // Changing partition options
  static const HA_ALTER_FLAGS ALTER_PARTITION            = 1L << 23;

  // Coalesce partition
  static const HA_ALTER_FLAGS COALESCE_PARTITION         = 1L << 24;

  // Reorganize partition ... into
  static const HA_ALTER_FLAGS REORGANIZE_PARTITION       = 1L << 25;

  // Reorganize partition
  static const HA_ALTER_FLAGS ALTER_TABLE_REORG          = 1L << 26;

  // Remove partitioning
  static const HA_ALTER_FLAGS ALTER_REMOVE_PARTITIONING  = 1L << 27;

  // Partition operation with ALL keyword
  static const HA_ALTER_FLAGS ALTER_ALL_PARTITION        = 1L << 28;

  /**
    Recreate the table for ALTER TABLE FORCE, ALTER TABLE ENGINE
    and OPTIMIZE TABLE operations.
  */
  static const HA_ALTER_FLAGS RECREATE_TABLE             = 1L << 29;

  // Virtual columns changed
  static const HA_ALTER_FLAGS ALTER_COLUMN_VCOL          = 1L << 30;

  // ALTER TABLE for a partitioned table
  static const HA_ALTER_FLAGS ALTER_PARTITIONED          = 1L << 31;

  /**
    Create options (like MAX_ROWS) for the new version of table.

    @note The referenced instance of HA_CREATE_INFO object was already
          used to create new .FRM file for table being altered. So it
          has been processed by mysql_prepare_create_table() already.
          For example, this means that it has HA_OPTION_PACK_RECORD
          flag in HA_CREATE_INFO::table_options member correctly set.
  */
  HA_CREATE_INFO *create_info;

  /**
    Alter options, fields and keys for the new version of table.

    @note The referenced instance of Alter_info object was already
          used to create new .FRM file for table being altered. So it
          has been processed by mysql_prepare_create_table() already.
          In particular, this means that in Create_field objects for
          fields which were present in some form in the old version
          of table, Create_field::field member points to corresponding
          Field instance for old version of table.
  */
  Alter_info *alter_info;

  /**
    Array of KEYs for new version of table - including KEYs to be added.

    @note Currently this array is produced as result of
          mysql_prepare_create_table() call.
          This means that it follows different convention for
          KEY_PART_INFO::fieldnr values than objects in TABLE::key_info
          array.

    @todo This is mainly due to the fact that we need to keep compatibility
          with removed handler::add_index() call. We plan to switch to
          TABLE::key_info numbering later.

    KEYs are sorted - see sort_keys().
  */
  KEY  *key_info_buffer;

  /** Size of key_info_buffer array. */
  uint key_count;

  /** Size of index_drop_buffer array. */
  uint index_drop_count;

  /**
     Array of pointers to KEYs to be dropped belonging to the TABLE instance
     for the old version of the table.
  */
  KEY  **index_drop_buffer;

  /** Size of index_add_buffer array. */
  uint index_add_count;

  /**
     Array of indexes into key_info_buffer for KEYs to be added,
     sorted in increasing order.
  */
  uint *index_add_buffer;

  /**
     Context information to allow handlers to keep context between in-place
     alter API calls.

     @see inplace_alter_handler_ctx for information about object lifecycle.
  */
  inplace_alter_handler_ctx *handler_ctx;

  /**
    If the table uses several handlers, like ha_partition uses one handler
    per partition, this contains a Null terminated array of ctx pointers
    that should all be committed together.
    Or NULL if only handler_ctx should be committed.
    Set to NULL if the low level handler::commit_inplace_alter_table uses it,
    to signal to the main handler that everything was committed as atomically.

    @see inplace_alter_handler_ctx for information about object lifecycle.
  */
  inplace_alter_handler_ctx **group_commit_ctx;

  /**
     Flags describing in detail which operations the storage engine is to execute.
  */
  HA_ALTER_FLAGS handler_flags;

  /**
     Partition_info taking into account the partition changes to be performed.
     Contains all partitions which are present in the old version of the table
     with partitions to be dropped or changed marked as such + all partitions
     to be added in the new version of table marked as such.
  */
  partition_info *modified_part_info;

  /** true for ALTER IGNORE TABLE ... */
  const bool ignore;

  /** true for online operation (LOCK=NONE) */
  bool online;

  /**
     Can be set by handler to describe why a given operation cannot be done
     in-place (HA_ALTER_INPLACE_NOT_SUPPORTED) or why it cannot be done
     online (HA_ALTER_INPLACE_NO_LOCK or
     HA_ALTER_INPLACE_NO_LOCK_AFTER_PREPARE)
     If set, it will be used with ER_ALTER_OPERATION_NOT_SUPPORTED_REASON if
     results from handler::check_if_supported_inplace_alter() doesn't match
     requirements set by user. If not set, the more generic
     ER_ALTER_OPERATION_NOT_SUPPORTED will be used.

     Please set to a properly localized string, for example using
     my_get_err_msg(), so that the error message as a whole is localized.
  */
  const char *unsupported_reason;

  Alter_inplace_info(HA_CREATE_INFO *create_info_arg,
                     Alter_info *alter_info_arg,
                     KEY *key_info_arg, uint key_count_arg,
                     partition_info *modified_part_info_arg,
                     bool ignore_arg)
    : create_info(create_info_arg),
    alter_info(alter_info_arg),
    key_info_buffer(key_info_arg),
    key_count(key_count_arg),
    index_drop_count(0),
    index_drop_buffer(NULL),
    index_add_count(0),
    index_add_buffer(NULL),
    handler_ctx(NULL),
    group_commit_ctx(NULL),
    handler_flags(0),
    modified_part_info(modified_part_info_arg),
    ignore(ignore_arg),
    online(false),
    unsupported_reason(NULL)
  {}

  ~Alter_inplace_info()
  {
    delete handler_ctx;
  }

  /**
    Used after check_if_supported_inplace_alter() to report
    error if the result does not match the LOCK/ALGORITHM
    requirements set by the user.

    @param not_supported  Part of statement that was not supported.
    @param try_instead    Suggestion as to what the user should
                          replace not_supported with.
  */
  void report_unsupported_error(const char *not_supported,
                                const char *try_instead);
};


typedef struct st_key_create_information
{
  enum ha_key_alg algorithm;
  ulong block_size;
  LEX_STRING parser_name;
  LEX_STRING comment;
  /**
    A flag to determine if we will check for duplicate indexes.
    This typically means that the key information was specified
    directly by the user (set by the parser).
  */
  bool check_for_duplicate_indexes;
} KEY_CREATE_INFO;


/*
  Class for maintaining hooks used inside operations on tables such
  as: create table functions, delete table functions, and alter table
  functions.

  Class is using the Template Method pattern to separate the public
  usage interface from the private inheritance interface.  This
  imposes no overhead, since the public non-virtual function is small
  enough to be inlined.

  The hooks are usually used for functions that does several things,
  e.g., create_table_from_items(), which both create a table and lock
  it.
 */
class TABLEOP_HOOKS
{
public:
  TABLEOP_HOOKS() {}
  virtual ~TABLEOP_HOOKS() {}

  inline void prelock(TABLE **tables, uint count)
  {
    do_prelock(tables, count);
  }

  inline int postlock(TABLE **tables, uint count)
  {
    return do_postlock(tables, count);
  }
private:
  /* Function primitive that is called prior to locking tables */
  virtual void do_prelock(TABLE **tables, uint count)
  {
    /* Default is to do nothing */
  }

  /**
     Primitive called after tables are locked.

     If an error is returned, the tables will be unlocked and error
     handling start.

     @return Error code or zero.
   */
  virtual int do_postlock(TABLE **tables, uint count)
  {
    return 0;                           /* Default is to do nothing */
  }
};

typedef struct st_savepoint SAVEPOINT;
extern ulong savepoint_alloc_size;
extern KEY_CREATE_INFO default_key_create_info;

/* Forward declaration for condition pushdown to storage engine */
typedef class Item COND;

typedef struct st_ha_check_opt
{
  st_ha_check_opt() {}                        /* Remove gcc warning */
  uint flags;       /* isam layer flags (e.g. for myisamchk) */
  uint sql_flags;   /* sql layer flags - for something myisamchk cannot do */
  time_t start_time;   /* When check/repair starts */
  KEY_CACHE *key_cache; /* new key cache when changing key cache */
  void init();
} HA_CHECK_OPT;


/********************************************************************************
 * MRR
 ********************************************************************************/

typedef void *range_seq_t;

typedef struct st_range_seq_if
{
  /*
    Get key information
 
    SYNOPSIS
      get_key_info()
        init_params  The seq_init_param parameter 
        length       OUT length of the keys in this range sequence
        map          OUT key_part_map of the keys in this range sequence

    DESCRIPTION
      This function is set only when using HA_MRR_FIXED_KEY mode. In that mode, 
      all ranges are single-point equality ranges that use the same set of key
      parts. This function allows the MRR implementation to get the length of
      a key, and which keyparts it uses.
  */
  void (*get_key_info)(void *init_params, uint *length, key_part_map *map);

  /*
    Initialize the traversal of range sequence
    
    SYNOPSIS
      init()
        init_params  The seq_init_param parameter 
        n_ranges     The number of ranges obtained 
        flags        A combination of HA_MRR_SINGLE_POINT, HA_MRR_FIXED_KEY

    RETURN
      An opaque value to be used as RANGE_SEQ_IF::next() parameter
  */
  range_seq_t (*init)(void *init_params, uint n_ranges, uint flags);


  /*
    Get the next range in the range sequence

    SYNOPSIS
      next()
        seq    The value returned by RANGE_SEQ_IF::init()
        range  OUT Information about the next range
    
    RETURN
      FALSE - Ok, the range structure filled with info about the next range
      TRUE  - No more ranges
  */
  bool (*next) (range_seq_t seq, KEY_MULTI_RANGE *range);

  /*
    Check whether range_info orders to skip the next record

    SYNOPSIS
      skip_record()
        seq         The value returned by RANGE_SEQ_IF::init()
        range_info  Information about the next range 
                    (Ignored if MRR_NO_ASSOCIATION is set)
        rowid       Rowid of the record to be checked (ignored if set to 0)
    
    RETURN
      1 - Record with this range_info and/or this rowid shall be filtered
          out from the stream of records returned by multi_range_read_next()
      0 - The record shall be left in the stream
  */ 
  bool (*skip_record) (range_seq_t seq, range_id_t range_info, uchar *rowid);

  /*
    Check if the record combination matches the index condition
    SYNOPSIS
      skip_index_tuple()
        seq         The value returned by RANGE_SEQ_IF::init()
        range_info  Information about the next range 
    
    RETURN
      0 - The record combination satisfies the index condition
      1 - Otherwise
  */ 
  bool (*skip_index_tuple) (range_seq_t seq, range_id_t range_info);
} RANGE_SEQ_IF;

typedef bool (*SKIP_INDEX_TUPLE_FUNC) (range_seq_t seq, range_id_t range_info);

class Cost_estimate
{ 
public:
  double io_count;     /* number of I/O                 */
  double avg_io_cost;  /* cost of an average I/O oper.  */
  double cpu_cost;     /* cost of operations in CPU     */
  double import_cost;  /* cost of remote operations     */
  double mem_cost;     /* cost of used memory           */ 
  
  enum { IO_COEFF=1 };
  enum { CPU_COEFF=1 };
  enum { MEM_COEFF=1 };
  enum { IMPORT_COEFF=1 };

  Cost_estimate()
  {
    reset();
  }

  double total_cost() 
  {
    return IO_COEFF*io_count*avg_io_cost + CPU_COEFF * cpu_cost +
           MEM_COEFF*mem_cost + IMPORT_COEFF*import_cost;
  }

  /**
    Whether or not all costs in the object are zero
    
    @return true if all costs are zero, false otherwise
  */
  bool is_zero() const
  { 
    return !(io_count || cpu_cost || import_cost || mem_cost);
  }

  void reset()
  {
    avg_io_cost= 1.0;
    io_count= cpu_cost= mem_cost= import_cost= 0.0;
  }

  void multiply(double m)
  {
    io_count *= m;
    cpu_cost *= m;
    import_cost *= m;
    /* Don't multiply mem_cost */
  }

  void add(const Cost_estimate* cost)
  {
    double io_count_sum= io_count + cost->io_count;
    add_io(cost->io_count, cost->avg_io_cost);
    io_count= io_count_sum;
    cpu_cost += cost->cpu_cost;
  }

  void add_io(double add_io_cnt, double add_avg_cost)
  {
    /* In edge cases add_io_cnt may be zero */
    if (add_io_cnt > 0)
    {
      double io_count_sum= io_count + add_io_cnt;
      avg_io_cost= (io_count * avg_io_cost + 
                    add_io_cnt * add_avg_cost) / io_count_sum;
      io_count= io_count_sum;
    }
  }

  /// Add to CPU cost
  void add_cpu(double add_cpu_cost) { cpu_cost+= add_cpu_cost; }

  /// Add to import cost
  void add_import(double add_import_cost) { import_cost+= add_import_cost; }

  /// Add to memory cost
  void add_mem(double add_mem_cost) { mem_cost+= add_mem_cost; }

  /*
    To be used when we go from old single value-based cost calculations to
    the new Cost_estimate-based.
  */
  void convert_from_cost(double cost)
  {
    reset();
    io_count= cost;
  }
};

void get_sweep_read_cost(TABLE *table, ha_rows nrows, bool interrupted, 
                         Cost_estimate *cost);

/*
  Indicates that all scanned ranges will be singlepoint (aka equality) ranges.
  The ranges may not use the full key but all of them will use the same number
  of key parts.
*/
#define HA_MRR_SINGLE_POINT 1
#define HA_MRR_FIXED_KEY  2

/* 
  Indicates that RANGE_SEQ_IF::next(&range) doesn't need to fill in the
  'range' parameter.
*/
#define HA_MRR_NO_ASSOCIATION 4

/* 
  The MRR user will provide ranges in key order, and MRR implementation
  must return rows in key order.
*/
#define HA_MRR_SORTED 8

/* MRR implementation doesn't have to retrieve full records */
#define HA_MRR_INDEX_ONLY 16

/* 
  The passed memory buffer is of maximum possible size, the caller can't
  assume larger buffer.
*/
#define HA_MRR_LIMITS 32


/*
  Flag set <=> default MRR implementation is used
  (The choice is made by **_info[_const]() function which may set this
   flag. SQL layer remembers the flag value and then passes it to
   multi_read_range_init().
*/
#define HA_MRR_USE_DEFAULT_IMPL 64

/*
  Used only as parameter to multi_range_read_info():
  Flag set <=> the caller guarantees that the bounds of the scanned ranges
  will not have NULL values.
*/
#define HA_MRR_NO_NULL_ENDPOINTS 128

/*
  The MRR user has materialized range keys somewhere in the user's buffer.
  This can be used for optimization of the procedure that sorts these keys
  since in this case key values don't have to be copied into the MRR buffer.

  In other words, it is guaranteed that after RANGE_SEQ_IF::next() call the 
  pointer in range->start_key.key will point to a key value that will remain 
  there until the end of the MRR scan.
*/
#define HA_MRR_MATERIALIZED_KEYS 256

/*
  The following bits are reserved for use by MRR implementation. The intended
  use scenario:

  * sql layer calls handler->multi_range_read_info[_const]() 
    - MRR implementation figures out what kind of scan it will perform, saves
      the result in *mrr_mode parameter.
  * sql layer remembers what was returned in *mrr_mode

  * the optimizer picks the query plan (which may or may not include the MRR 
    scan that was estimated by the multi_range_read_info[_const] call)

  * if the query is an EXPLAIN statement, sql layer will call 
    handler->multi_range_read_explain_info(mrr_mode) to get a text description
    of the picked MRR scan; the description will be a part of EXPLAIN output.
*/
#define HA_MRR_IMPLEMENTATION_FLAG1 512
#define HA_MRR_IMPLEMENTATION_FLAG2 1024
#define HA_MRR_IMPLEMENTATION_FLAG3 2048
#define HA_MRR_IMPLEMENTATION_FLAG4 4096
#define HA_MRR_IMPLEMENTATION_FLAG5 8192
#define HA_MRR_IMPLEMENTATION_FLAG6 16384

#define HA_MRR_IMPLEMENTATION_FLAGS \
  (512 | 1024 | 2048 | 4096 | 8192 | 16384)

/*
  This is a buffer area that the handler can use to store rows.
  'end_of_used_area' should be kept updated after calls to
  read-functions so that other parts of the code can use the
  remaining area (until next read calls is issued).
*/

typedef struct st_handler_buffer
{
  /* const? */uchar *buffer;         /* Buffer one can start using */
  /* const? */uchar *buffer_end;     /* End of buffer */
  uchar *end_of_used_area;     /* End of area that was used by handler */
} HANDLER_BUFFER;

typedef struct system_status_var SSV;

class ha_statistics
{
public:
  ulonglong data_file_length;		/* Length off data file */
  ulonglong max_data_file_length;	/* Length off data file */
  ulonglong index_file_length;
  ulonglong max_index_file_length;
  ulonglong delete_length;		/* Free bytes */
  ulonglong auto_increment_value;
  /*
    The number of records in the table. 
      0    - means the table has exactly 0 rows
    other  - if (table_flags() & HA_STATS_RECORDS_IS_EXACT)
               the value is the exact number of records in the table
             else
               it is an estimate
  */
  ha_rows records;
  ha_rows deleted;			/* Deleted records */
  ulong mean_rec_length;		/* physical reclength */
  time_t create_time;			/* When table was created */
  time_t check_time;
  time_t update_time;
  uint block_size;			/* index block size */

  /*
    number of buffer bytes that native mrr implementation needs,
  */
  uint mrr_length_per_rec; 

  ha_statistics():
    data_file_length(0), max_data_file_length(0),
    index_file_length(0), delete_length(0), auto_increment_value(0),
    records(0), deleted(0), mean_rec_length(0), create_time(0),
    check_time(0), update_time(0), block_size(0), mrr_length_per_rec(0)
  {}
};

extern "C" enum icp_result handler_index_cond_check(void* h_arg);

uint calculate_key_len(TABLE *, uint, const uchar *, key_part_map);
/*
  bitmap with first N+1 bits set
  (keypart_map for a key prefix of [0..N] keyparts)
*/
#define make_keypart_map(N) (((key_part_map)2 << (N)) - 1)
/*
  bitmap with first N bits set
  (keypart_map for a key prefix of [0..N-1] keyparts)
*/
#define make_prev_keypart_map(N) (((key_part_map)1 << (N)) - 1)


/** Base class to be used by handlers different shares */
class Handler_share
{
public:
  Handler_share() {}
  virtual ~Handler_share() {}
};


/**
  The handler class is the interface for dynamically loadable
  storage engines. Do not add ifdefs and take care when adding or
  changing virtual functions to avoid vtable confusion

  Functions in this class accept and return table columns data. Two data
  representation formats are used:
  1. TableRecordFormat - Used to pass [partial] table records to/from
     storage engine

  2. KeyTupleFormat - used to pass index search tuples (aka "keys") to
     storage engine. See opt_range.cc for description of this format.

  TableRecordFormat
  =================
  [Warning: this description is work in progress and may be incomplete]
  The table record is stored in a fixed-size buffer:
   
    record: null_bytes, column1_data, column2_data, ...
  
  The offsets of the parts of the buffer are also fixed: every column has 
  an offset to its column{i}_data, and if it is nullable it also has its own
  bit in null_bytes. 

  The record buffer only includes data about columns that are marked in the
  relevant column set (table->read_set and/or table->write_set, depending on
  the situation). 
  <not-sure>It could be that it is required that null bits of non-present
  columns are set to 1</not-sure>

  VARIOUS EXCEPTIONS AND SPECIAL CASES

  If the table has no nullable columns, then null_bytes is still 
  present, its length is one byte <not-sure> which must be set to 0xFF 
  at all times. </not-sure>
  
  If the table has columns of type BIT, then certain bits from those columns
  may be stored in null_bytes as well. Grep around for Field_bit for
  details.

  For blob columns (see Field_blob), the record buffer stores length of the 
  data, following by memory pointer to the blob data. The pointer is owned 
  by the storage engine and is valid until the next operation.

  If a blob column has NULL value, then its length and blob data pointer
  must be set to 0.
*/

class handler :public Sql_alloc
{
public:
  typedef ulonglong Table_flags;
protected:
  TABLE_SHARE *table_share;   /* The table definition */
  TABLE *table;               /* The current open table */
  Table_flags cached_table_flags;       /* Set on init() and open() */

  ha_rows estimation_rows_to_insert;
public:
  handlerton *ht;                 /* storage engine of this handler */
  uchar *ref;				/* Pointer to current row */
  uchar *dup_ref;			/* Pointer to duplicate row */

  ha_statistics stats;

  /** MultiRangeRead-related members: */
  range_seq_t mrr_iter;    /* Interator to traverse the range sequence */
  RANGE_SEQ_IF mrr_funcs;  /* Range sequence traversal functions */
  HANDLER_BUFFER *multi_range_buffer; /* MRR buffer info */
  uint ranges_in_seq; /* Total number of ranges in the traversed sequence */
  /* TRUE <=> source MRR ranges and the output are ordered */
  bool mrr_is_output_sorted;

  /** TRUE <=> we're currently traversing a range in mrr_cur_range. */
  bool mrr_have_range;
  /** Current range (the one we're now returning rows from) */
  KEY_MULTI_RANGE mrr_cur_range;

  /** The following are for read_range() */
  key_range save_end_range, *end_range;
  KEY_PART_INFO *range_key_part;
  int key_compare_result_on_equal;
  bool eq_range;
  bool internal_tmp_table;                      /* If internal tmp table */

  uint errkey;				/* Last dup key */
  uint key_used_on_scan;
  uint active_index;
  /* 
    TRUE <=> the engine guarantees that returned records are within the range
    being scanned.
  */
  bool in_range_check_pushed_down;

  /** Length of ref (1-8 or the clustered key length) */
  uint ref_length;
  FT_INFO *ft_handler;
  enum {NONE=0, INDEX, RND} inited;
  bool implicit_emptied;                /* Can be !=0 only if HEAP */
  const COND *pushed_cond;
  /**
    next_insert_id is the next value which should be inserted into the
    auto_increment column: in a inserting-multi-row statement (like INSERT
    SELECT), for the first row where the autoinc value is not specified by the
    statement, get_auto_increment() called and asked to generate a value,
    next_insert_id is set to the next value, then for all other rows
    next_insert_id is used (and increased each time) without calling
    get_auto_increment().
  */
  ulonglong next_insert_id;
  /**
    insert id for the current row (*autogenerated*; if not
    autogenerated, it's 0).
    At first successful insertion, this variable is stored into
    THD::first_successful_insert_id_in_cur_stmt.
  */
  ulonglong insert_id_for_cur_row;
  /**
    Interval returned by get_auto_increment() and being consumed by the
    inserter.
  */
  /* Statistics  variables */
  ulonglong rows_read;
  ulonglong rows_tmp_read;
  ulonglong rows_changed;
  /* One bigger than needed to avoid to test if key == MAX_KEY */
  ulonglong index_rows_read[MAX_KEY+1];

private:
  /* ANALYZE time tracker, if present */
  Exec_time_tracker *tracker;
public:
  void set_time_tracker(Exec_time_tracker *tracker_arg) { tracker=tracker_arg;}


  Item *pushed_idx_cond;
  uint pushed_idx_cond_keyno;  /* The index which the above condition is for */

  Discrete_interval auto_inc_interval_for_cur_row;
  /**
     Number of reserved auto-increment intervals. Serves as a heuristic
     when we have no estimation of how many records the statement will insert:
     the more intervals we have reserved, the bigger the next one. Reset in
     handler::ha_release_auto_increment().
  */
  uint auto_inc_intervals_count;

  /**
    Instrumented table associated with this handler.
    This member should be set to NULL when no instrumentation is in place,
    so that linking an instrumented/non instrumented server/plugin works.
    For example:
    - the server is compiled with the instrumentation.
    The server expects either NULL or valid pointers in m_psi.
    - an engine plugin is compiled without instrumentation.
    The plugin can not leave this pointer uninitialized,
    or can not leave a trash value on purpose in this pointer,
    as this would crash the server.
  */
  PSI_table *m_psi;

  virtual void unbind_psi();
  virtual void rebind_psi();

private:
  /**
    The lock type set by when calling::ha_external_lock(). This is 
    propagated down to the storage engine. The reason for also storing 
    it here, is that when doing MRR we need to create/clone a second handler
    object. This cloned handler object needs to know about the lock_type used.
  */
  int m_lock_type;
  /**
    Pointer where to store/retrieve the Handler_share pointer.
    For non partitioned handlers this is &TABLE_SHARE::ha_share.
  */
  Handler_share **ha_share;

public:
  handler(handlerton *ht_arg, TABLE_SHARE *share_arg)
    :table_share(share_arg), table(0),
    estimation_rows_to_insert(0), ht(ht_arg),
    ref(0), end_range(NULL), key_used_on_scan(MAX_KEY), active_index(MAX_KEY),
    in_range_check_pushed_down(FALSE),
    ref_length(sizeof(my_off_t)),
    ft_handler(0), inited(NONE),
    implicit_emptied(0),
    pushed_cond(0), next_insert_id(0), insert_id_for_cur_row(0),
    tracker(NULL),
    pushed_idx_cond(NULL),
    pushed_idx_cond_keyno(MAX_KEY),
    auto_inc_intervals_count(0),
    m_psi(NULL), m_lock_type(F_UNLCK), ha_share(NULL)
  {
    DBUG_PRINT("info",
               ("handler created F_UNLCK %d F_RDLCK %d F_WRLCK %d",
                F_UNLCK, F_RDLCK, F_WRLCK));
    reset_statistics();
  }
  virtual ~handler(void)
  {
    DBUG_ASSERT(m_lock_type == F_UNLCK);
    DBUG_ASSERT(inited == NONE);
  }
  virtual handler *clone(const char *name, MEM_ROOT *mem_root);
  /** This is called after create to allow us to set up cached variables */
  void init()
  {
    cached_table_flags= table_flags();
  }
  /* ha_ methods: pubilc wrappers for private virtual API */
  
  int ha_open(TABLE *table, const char *name, int mode, uint test_if_locked);
  int ha_index_init(uint idx, bool sorted)
  {
    DBUG_EXECUTE_IF("ha_index_init_fail", return HA_ERR_TABLE_DEF_CHANGED;);
    int result;
    DBUG_ENTER("ha_index_init");
    DBUG_ASSERT(inited==NONE);
    if (!(result= index_init(idx, sorted)))
    {
      inited=       INDEX;
      active_index= idx;
      end_range= NULL;
    }
    DBUG_RETURN(result);
  }
  int ha_index_end()
  {
    DBUG_ENTER("ha_index_end");
    DBUG_ASSERT(inited==INDEX);
    inited=       NONE;
    active_index= MAX_KEY;
    end_range=    NULL;
    DBUG_RETURN(index_end());
  }
  /* This is called after index_init() if we need to do a index scan */
  virtual int prepare_index_scan() { return 0; }
  virtual int prepare_index_key_scan_map(const uchar * key, key_part_map keypart_map)
  {
    uint key_len= calculate_key_len(table, active_index, key, keypart_map);
    return  prepare_index_key_scan(key, key_len);
  }
  virtual int prepare_index_key_scan( const uchar * key, uint key_len )
  { return 0; }
  virtual int prepare_range_scan(const key_range *start_key, const key_range *end_key)
  { return 0; }

  int ha_rnd_init(bool scan) __attribute__ ((warn_unused_result))
  {
    DBUG_EXECUTE_IF("ha_rnd_init_fail", return HA_ERR_TABLE_DEF_CHANGED;);
    int result;
    DBUG_ENTER("ha_rnd_init");
    DBUG_ASSERT(inited==NONE || (inited==RND && scan));
    inited= (result= rnd_init(scan)) ? NONE: RND;
    end_range= NULL;
    DBUG_RETURN(result);
  }
  int ha_rnd_end()
  {
    DBUG_ENTER("ha_rnd_end");
    DBUG_ASSERT(inited==RND);
    inited=NONE;
    end_range= NULL;
    DBUG_RETURN(rnd_end());
  }
  int ha_rnd_init_with_error(bool scan) __attribute__ ((warn_unused_result));
  int ha_reset();
  /* this is necessary in many places, e.g. in HANDLER command */
  int ha_index_or_rnd_end()
  {
    return inited == INDEX ? ha_index_end() : inited == RND ? ha_rnd_end() : 0;
  }
  /**
    The cached_table_flags is set at ha_open and ha_external_lock
  */
  Table_flags ha_table_flags() const { return cached_table_flags; }
  /**
    These functions represent the public interface to *users* of the
    handler class, hence they are *not* virtual. For the inheritance
    interface, see the (private) functions write_row(), update_row(),
    and delete_row() below.
  */
  int ha_external_lock(THD *thd, int lock_type);
  int ha_write_row(uchar * buf);
  int ha_update_row(const uchar * old_data, uchar * new_data);
  int ha_delete_row(const uchar * buf);
  void ha_release_auto_increment();

  int check_collation_compatibility();
  int ha_check_for_upgrade(HA_CHECK_OPT *check_opt);
  /** to be actually called to get 'check()' functionality*/
  int ha_check(THD *thd, HA_CHECK_OPT *check_opt);
  int ha_repair(THD* thd, HA_CHECK_OPT* check_opt);
  void ha_start_bulk_insert(ha_rows rows, uint flags= 0)
  {
    DBUG_ENTER("handler::ha_start_bulk_insert");
    estimation_rows_to_insert= rows;
    start_bulk_insert(rows, flags);
    DBUG_VOID_RETURN;
  }
  int ha_end_bulk_insert()
  {
    DBUG_ENTER("handler::ha_end_bulk_insert");
    estimation_rows_to_insert= 0;
    int ret= end_bulk_insert();
    DBUG_RETURN(ret);
  }
  int ha_bulk_update_row(const uchar *old_data, uchar *new_data,
                         uint *dup_key_found);
  int ha_delete_all_rows();
  int ha_truncate();
  int ha_reset_auto_increment(ulonglong value);
  int ha_optimize(THD* thd, HA_CHECK_OPT* check_opt);
  int ha_analyze(THD* thd, HA_CHECK_OPT* check_opt);
  bool ha_check_and_repair(THD *thd);
  int ha_disable_indexes(uint mode);
  int ha_enable_indexes(uint mode);
  int ha_discard_or_import_tablespace(my_bool discard);
  int ha_rename_table(const char *from, const char *to);
  int ha_delete_table(const char *name);
  void ha_drop_table(const char *name);

  int ha_create(const char *name, TABLE *form, HA_CREATE_INFO *info);

  int ha_create_partitioning_metadata(const char *name, const char *old_name,
                                      int action_flag);

  int ha_change_partitions(HA_CREATE_INFO *create_info,
                           const char *path,
                           ulonglong * const copied,
                           ulonglong * const deleted,
                           const uchar *pack_frm_data,
                           size_t pack_frm_len);
  int ha_drop_partitions(const char *path);
  int ha_rename_partitions(const char *path);

  void adjust_next_insert_id_after_explicit_value(ulonglong nr);
  int update_auto_increment();
  virtual void print_error(int error, myf errflag);
  virtual bool get_error_message(int error, String *buf);
  uint get_dup_key(int error);
  /**
    Retrieves the names of the table and the key for which there was a
    duplicate entry in the case of HA_ERR_FOREIGN_DUPLICATE_KEY.

    If any of the table or key name is not available this method will return
    false and will not change any of child_table_name or child_key_name.

    @param child_table_name[out]    Table name
    @param child_table_name_len[in] Table name buffer size
    @param child_key_name[out]      Key name
    @param child_key_name_len[in]   Key name buffer size

    @retval  true                  table and key names were available
                                   and were written into the corresponding
                                   out parameters.
    @retval  false                 table and key names were not available,
                                   the out parameters were not touched.
  */
  virtual bool get_foreign_dup_key(char *child_table_name,
                                   uint child_table_name_len,
                                   char *child_key_name,
                                   uint child_key_name_len)
  { DBUG_ASSERT(false); return(false); }
  void reset_statistics()
  {
    rows_read= rows_changed= rows_tmp_read= 0;
    bzero(index_rows_read, sizeof(index_rows_read));
  }
  virtual void change_table_ptr(TABLE *table_arg, TABLE_SHARE *share)
  {
    table= table_arg;
    table_share= share;
    reset_statistics();
  }
  virtual double scan_time()
  { return ulonglong2double(stats.data_file_length) / IO_SIZE + 2; }

  /**
     The cost of reading a set of ranges from the table using an index
     to access it.
     
     @param index  The index number.
     @param ranges The number of ranges to be read.
     @param rows   Total number of rows to be read.
     
     This method can be used to calculate the total cost of scanning a table
     using an index by calling it using read_time(index, 1, table_size).
  */
  virtual double read_time(uint index, uint ranges, ha_rows rows)
  { return rows2double(ranges+rows); }

  /**
    Calculate cost of 'keyread' scan for given index and number of records.

     @param index    index to read
     @param ranges   #of ranges to read
     @param rows     #of records to read
  */
  virtual double keyread_time(uint index, uint ranges, ha_rows rows);

  virtual const key_map *keys_to_use_for_scanning() { return &key_map_empty; }
  bool has_transactions()
  { return (ha_table_flags() & HA_NO_TRANSACTIONS) == 0; }
  virtual uint extra_rec_buf_length() const { return 0; }

  /**
    This method is used to analyse the error to see whether the error
    is ignorable or not, certain handlers can have more error that are
    ignorable than others. E.g. the partition handler can get inserts
    into a range where there is no partition and this is an ignorable
    error.
    HA_ERR_FOUND_DUP_UNIQUE is a special case in MyISAM that means the
    same thing as HA_ERR_FOUND_DUP_KEY but can in some cases lead to
    a slightly different error message.
  */
  virtual bool is_fatal_error(int error, uint flags)
  {
    if (!error ||
        ((flags & HA_CHECK_DUP_KEY) &&
         (error == HA_ERR_FOUND_DUPP_KEY ||
          error == HA_ERR_FOUND_DUPP_UNIQUE)) ||
        error == HA_ERR_AUTOINC_ERANGE)
      return FALSE;
    return TRUE;
  }

  /**
    Number of rows in table. It will only be called if
    (table_flags() & (HA_HAS_RECORDS | HA_STATS_RECORDS_IS_EXACT)) != 0
  */
  virtual ha_rows records() { return stats.records; }
  /**
    Return upper bound of current number of records in the table
    (max. of how many records one will retrieve when doing a full table scan)
    If upper bound is not known, HA_POS_ERROR should be returned as a max
    possible upper bound.
  */
  virtual ha_rows estimate_rows_upper_bound()
  { return stats.records+EXTRA_RECORDS; }

  /**
    Get the row type from the storage engine.  If this method returns
    ROW_TYPE_NOT_USED, the information in HA_CREATE_INFO should be used.
  */
  virtual enum row_type get_row_type() const { return ROW_TYPE_NOT_USED; }

  virtual const char *index_type(uint key_number) { DBUG_ASSERT(0); return "";}


  /**
    Signal that the table->read_set and table->write_set table maps changed
    The handler is allowed to set additional bits in the above map in this
    call. Normally the handler should ignore all calls until we have done
    a ha_rnd_init() or ha_index_init(), write_row(), update_row or delete_row()
    as there may be several calls to this routine.
  */
  virtual void column_bitmaps_signal();
  /*
    We have to check for inited as some engines, like innodb, sets
    active_index during table scan.
  */
  uint get_index(void) const
  { return inited == INDEX ? active_index : MAX_KEY; }
  int ha_close(void);

  /**
    @retval  0   Bulk update used by handler
    @retval  1   Bulk update not used, normal operation used
  */
  virtual bool start_bulk_update() { return 1; }
  /**
    @retval  0   Bulk delete used by handler
    @retval  1   Bulk delete not used, normal operation used
  */
  virtual bool start_bulk_delete() { return 1; }
  /**
    After this call all outstanding updates must be performed. The number
    of duplicate key errors are reported in the duplicate key parameter.
    It is allowed to continue to the batched update after this call, the
    handler has to wait until end_bulk_update with changing state.

    @param    dup_key_found       Number of duplicate keys found

    @retval  0           Success
    @retval  >0          Error code
  */
  virtual int exec_bulk_update(uint *dup_key_found)
  {
    DBUG_ASSERT(FALSE);
    return HA_ERR_WRONG_COMMAND;
  }
  /**
    Perform any needed clean-up, no outstanding updates are there at the
    moment.
  */
  virtual void end_bulk_update() { return; }
  /**
    Execute all outstanding deletes and close down the bulk delete.

    @retval 0             Success
    @retval >0            Error code
  */
  virtual int end_bulk_delete()
  {
    DBUG_ASSERT(FALSE);
    return HA_ERR_WRONG_COMMAND;
  }
  /**
     @brief
     Positions an index cursor to the index specified in the
     handle. Fetches the row if available. If the key value is null,
     begin at the first key of the index.
  */
protected:
  virtual int index_read_map(uchar * buf, const uchar * key,
                             key_part_map keypart_map,
                             enum ha_rkey_function find_flag)
  {
    uint key_len= calculate_key_len(table, active_index, key, keypart_map);
    return index_read(buf, key, key_len, find_flag);
  }
  /**
     @brief
     Positions an index cursor to the index specified in the
     handle. Fetches the row if available. If the key value is null,
     begin at the first key of the index.
  */
  virtual int index_read_idx_map(uchar * buf, uint index, const uchar * key,
                                 key_part_map keypart_map,
                                 enum ha_rkey_function find_flag);
  virtual int index_next(uchar * buf)
   { return  HA_ERR_WRONG_COMMAND; }
  virtual int index_prev(uchar * buf)
   { return  HA_ERR_WRONG_COMMAND; }
  virtual int index_first(uchar * buf)
   { return  HA_ERR_WRONG_COMMAND; }
  virtual int index_last(uchar * buf)
   { return  HA_ERR_WRONG_COMMAND; }
  virtual int index_next_same(uchar *buf, const uchar *key, uint keylen);
  virtual int close(void)=0;
  inline void update_rows_read()
  {
    if (likely(!internal_tmp_table))
      rows_read++;
    else
      rows_tmp_read++;
  }
  inline void update_index_statistics()
  {
    index_rows_read[active_index]++;
    update_rows_read();
  }
public:

  int ha_index_read_map(uchar * buf, const uchar * key,
                        key_part_map keypart_map,
                        enum ha_rkey_function find_flag);
  int ha_index_read_idx_map(uchar * buf, uint index, const uchar * key,
                            key_part_map keypart_map,
                            enum ha_rkey_function find_flag);
  int ha_index_next(uchar * buf);
  int ha_index_prev(uchar * buf);
  int ha_index_first(uchar * buf);
  int ha_index_last(uchar * buf);
  int ha_index_next_same(uchar *buf, const uchar *key, uint keylen);
  /*
    TODO: should we make for those functions non-virtual ha_func_name wrappers,
    too?
  */
  virtual ha_rows multi_range_read_info_const(uint keyno, RANGE_SEQ_IF *seq,
                                              void *seq_init_param, 
                                              uint n_ranges, uint *bufsz,
                                              uint *mrr_mode,
                                              Cost_estimate *cost);
  virtual ha_rows multi_range_read_info(uint keyno, uint n_ranges, uint keys,
                                        uint key_parts, uint *bufsz, 
                                        uint *mrr_mode, Cost_estimate *cost);
  virtual int multi_range_read_init(RANGE_SEQ_IF *seq, void *seq_init_param,
                                    uint n_ranges, uint mrr_mode, 
                                    HANDLER_BUFFER *buf);
  virtual int multi_range_read_next(range_id_t *range_info);
  /*
    Return string representation of the MRR plan.

    This is intended to be used for EXPLAIN, via the following scenario:
    1. SQL layer calls handler->multi_range_read_info().
    1.1. Storage engine figures out whether it will use some non-default
         MRR strategy, sets appropritate bits in *mrr_mode, and returns 
         control to SQL layer
    2. SQL layer remembers the returned mrr_mode
    3. SQL layer compares various options and choses the final query plan. As
       a part of that, it makes a choice of whether to use the MRR strategy
       picked in 1.1
    4. EXPLAIN code converts the query plan to its text representation. If MRR
       strategy is part of the plan, it calls
       multi_range_read_explain_info(mrr_mode) to get a text representation of
       the picked MRR strategy.

    @param mrr_mode   Mode which was returned by multi_range_read_info[_const]
    @param str        INOUT string to be printed for EXPLAIN
    @param str_end    End of the string buffer. The function is free to put the 
                      string into [str..str_end] memory range.
  */
  virtual int multi_range_read_explain_info(uint mrr_mode, char *str, 
                                            size_t size)
  { return 0; }

  virtual int read_range_first(const key_range *start_key,
                               const key_range *end_key,
                               bool eq_range, bool sorted);
  virtual int read_range_next();
  void set_end_range(const key_range *end_key);
  int compare_key(key_range *range);
  int compare_key2(key_range *range);
  virtual int ft_init() { return HA_ERR_WRONG_COMMAND; }
  void ft_end() { ft_handler=NULL; }
  virtual FT_INFO *ft_init_ext(uint flags, uint inx,String *key)
    { return NULL; }
private:
  virtual int ft_read(uchar *buf) { return HA_ERR_WRONG_COMMAND; }
  virtual int rnd_next(uchar *buf)=0;
  virtual int rnd_pos(uchar * buf, uchar *pos)=0;
  /**
    This function only works for handlers having
    HA_PRIMARY_KEY_REQUIRED_FOR_POSITION set.
    It will return the row with the PK given in the record argument.
  */
  virtual int rnd_pos_by_record(uchar *record)
  {
    DBUG_ASSERT(table_flags() & HA_PRIMARY_KEY_REQUIRED_FOR_POSITION);
    position(record);
    return rnd_pos(record, ref);
  }
  virtual int read_first_row(uchar *buf, uint primary_key);
public:

  /* Same as above, but with statistics */
  inline int ha_ft_read(uchar *buf);
  int ha_rnd_next(uchar *buf);
  int ha_rnd_pos(uchar *buf, uchar *pos);
  inline int ha_rnd_pos_by_record(uchar *buf);
  inline int ha_read_first_row(uchar *buf, uint primary_key);

  /**
    The following 3 function is only needed for tables that may be
    internal temporary tables during joins.
  */
  virtual int remember_rnd_pos()
    { return HA_ERR_WRONG_COMMAND; }
  virtual int restart_rnd_next(uchar *buf)
    { return HA_ERR_WRONG_COMMAND; }
  virtual int rnd_same(uchar *buf, uint inx)
    { return HA_ERR_WRONG_COMMAND; }

  virtual ha_rows records_in_range(uint inx, key_range *min_key,
                                   key_range *max_key)
    { return (ha_rows) 10; }
  /*
    If HA_PRIMARY_KEY_REQUIRED_FOR_POSITION is set, then it sets ref
    (reference to the row, aka position, with the primary key given in
    the record).
    Otherwise it set ref to the current row.
  */
  virtual void position(const uchar *record)=0;
  virtual int info(uint)=0; // see my_base.h for full description
  virtual void get_dynamic_partition_info(PARTITION_STATS *stat_info,
                                          uint part_id);
  virtual int extra(enum ha_extra_function operation)
  { return 0; }
  virtual int extra_opt(enum ha_extra_function operation, ulong cache_size)
  { return extra(operation); }

  /**
    In an UPDATE or DELETE, if the row under the cursor was locked by another
    transaction, and the engine used an optimistic read of the last
    committed row value under the cursor, then the engine returns 1 from this
    function. MySQL must NOT try to update this optimistic value. If the
    optimistic value does not match the WHERE condition, MySQL can decide to
    skip over this row. Currently only works for InnoDB. This can be used to
    avoid unnecessary lock waits.

    If this method returns nonzero, it will also signal the storage
    engine that the next read will be a locking re-read of the row.
  */
  virtual bool was_semi_consistent_read() { return 0; }
  /**
    Tell the engine whether it should avoid unnecessary lock waits.
    If yes, in an UPDATE or DELETE, if the row under the cursor was locked
    by another transaction, the engine may try an optimistic read of
    the last committed row value under the cursor.
  */
  virtual void try_semi_consistent_read(bool) {}
  virtual void unlock_row() {}
  virtual int start_stmt(THD *thd, thr_lock_type lock_type) {return 0;}
  virtual void get_auto_increment(ulonglong offset, ulonglong increment,
                                  ulonglong nb_desired_values,
                                  ulonglong *first_value,
                                  ulonglong *nb_reserved_values);
  void set_next_insert_id(ulonglong id)
  {
    DBUG_PRINT("info",("auto_increment: next value %lu", (ulong)id));
    next_insert_id= id;
  }
  void restore_auto_increment(ulonglong prev_insert_id)
  {
    /*
      Insertion of a row failed, re-use the lastly generated auto_increment
      id, for the next row. This is achieved by resetting next_insert_id to
      what it was before the failed insertion (that old value is provided by
      the caller). If that value was 0, it was the first row of the INSERT;
      then if insert_id_for_cur_row contains 0 it means no id was generated
      for this first row, so no id was generated since the INSERT started, so
      we should set next_insert_id to 0; if insert_id_for_cur_row is not 0, it
      is the generated id of the first and failed row, so we use it.
    */
    next_insert_id= (prev_insert_id > 0) ? prev_insert_id :
      insert_id_for_cur_row;
  }

  virtual void update_create_info(HA_CREATE_INFO *create_info) {}
  int check_old_types();
  virtual int assign_to_keycache(THD* thd, HA_CHECK_OPT* check_opt)
  { return HA_ADMIN_NOT_IMPLEMENTED; }
  virtual int preload_keys(THD* thd, HA_CHECK_OPT* check_opt)
  { return HA_ADMIN_NOT_IMPLEMENTED; }
  /* end of the list of admin commands */

  virtual int indexes_are_disabled(void) {return 0;}
  virtual char *update_table_comment(const char * comment)
  { return (char*) comment;}
  virtual void append_create_info(String *packet) {}
  /**
    If index == MAX_KEY then a check for table is made and if index <
    MAX_KEY then a check is made if the table has foreign keys and if
    a foreign key uses this index (and thus the index cannot be dropped).

    @param  index            Index to check if foreign key uses it

    @retval   TRUE            Foreign key defined on table or index
    @retval   FALSE           No foreign key defined
  */
  virtual bool is_fk_defined_on_table_or_index(uint index)
  { return FALSE; }
  virtual char* get_foreign_key_create_info()
  { return(NULL);}  /* gets foreign key create string from InnoDB */
  /**
    Used in ALTER TABLE to check if changing storage engine is allowed.

    @note Called without holding thr_lock.c lock.

    @retval true   Changing storage engine is allowed.
    @retval false  Changing storage engine not allowed.
  */
  virtual bool can_switch_engines() { return true; }
  virtual int can_continue_handler_scan() { return 0; }
  /**
    Get the list of foreign keys in this table.

    @remark Returns the set of foreign keys where this table is the
            dependent or child table.

    @param thd  The thread handle.
    @param f_key_list[out]  The list of foreign keys.

    @return The handler error code or zero for success.
  */
  virtual int
  get_foreign_key_list(THD *thd, List<FOREIGN_KEY_INFO> *f_key_list)
  { return 0; }
  /**
    Get the list of foreign keys referencing this table.

    @remark Returns the set of foreign keys where this table is the
            referenced or parent table.

    @param thd  The thread handle.
    @param f_key_list[out]  The list of foreign keys.

    @return The handler error code or zero for success.
  */
  virtual int
  get_parent_foreign_key_list(THD *thd, List<FOREIGN_KEY_INFO> *f_key_list)
  { return 0; }
  virtual uint referenced_by_foreign_key() { return 0;}
  virtual void init_table_handle_for_HANDLER()
  { return; }       /* prepare InnoDB for HANDLER */
  virtual void free_foreign_key_create_info(char* str) {}
  /** The following can be called without an open handler */
  const char *table_type() const { return hton_name(ht)->str; }
  const char **bas_ext() const { return ht->tablefile_extensions; }

  virtual int get_default_no_partitions(HA_CREATE_INFO *create_info)
  { return 1;}
  virtual void set_auto_partitions(partition_info *part_info) { return; }
  virtual bool get_no_parts(const char *name,
                            uint *no_parts)
  {
    *no_parts= 0;
    return 0;
  }
  virtual void set_part_info(partition_info *part_info) {return;}

  virtual ulong index_flags(uint idx, uint part, bool all_parts) const =0;

  uint max_record_length() const
  { return MY_MIN(HA_MAX_REC_LENGTH, max_supported_record_length()); }
  uint max_keys() const
  { return MY_MIN(MAX_KEY, max_supported_keys()); }
  uint max_key_parts() const
  { return MY_MIN(MAX_REF_PARTS, max_supported_key_parts()); }
  uint max_key_length() const
  { return MY_MIN(MAX_KEY_LENGTH, max_supported_key_length()); }
  uint max_key_part_length() const
  { return MY_MIN(MAX_KEY_LENGTH, max_supported_key_part_length()); }

  virtual uint max_supported_record_length() const { return HA_MAX_REC_LENGTH; }
  virtual uint max_supported_keys() const { return 0; }
  virtual uint max_supported_key_parts() const { return MAX_REF_PARTS; }
  virtual uint max_supported_key_length() const { return MAX_KEY_LENGTH; }
  virtual uint max_supported_key_part_length() const { return 255; }
  virtual uint min_record_length(uint options) const { return 1; }

  virtual uint checksum() const { return 0; }
  virtual bool is_crashed() const  { return 0; }
  virtual bool auto_repair(int error) const { return 0; }

  void update_global_table_stats();
  void update_global_index_stats();

#define CHF_CREATE_FLAG 0
#define CHF_DELETE_FLAG 1
#define CHF_RENAME_FLAG 2
#define CHF_INDEX_FLAG  3

  /**
    @note lock_count() can return > 1 if the table is MERGE or partitioned.
  */
  virtual uint lock_count(void) const { return 1; }
  /**
    Is not invoked for non-transactional temporary tables.

    @note store_lock() can return more than one lock if the table is MERGE
    or partitioned.

    @note that one can NOT rely on table->in_use in store_lock().  It may
    refer to a different thread if called from mysql_lock_abort_for_thread().

    @note If the table is MERGE, store_lock() can return less locks
    than lock_count() claimed. This can happen when the MERGE children
    are not attached when this is called from another thread.
  */
  virtual THR_LOCK_DATA **store_lock(THD *thd,
				     THR_LOCK_DATA **to,
				     enum thr_lock_type lock_type)=0;

  /** Type of table for caching query */
  virtual uint8 table_cache_type() { return HA_CACHE_TBL_NONTRANSACT; }


  /**
    @brief Register a named table with a call back function to the query cache.

    @param thd The thread handle
    @param table_key A pointer to the table name in the table cache
    @param key_length The length of the table name
    @param[out] engine_callback The pointer to the storage engine call back
      function
    @param[out] engine_data Storage engine specific data which could be
      anything

    This method offers the storage engine, the possibility to store a reference
    to a table name which is going to be used with query cache. 
    The method is called each time a statement is written to the cache and can
    be used to verify if a specific statement is cachable. It also offers
    the possibility to register a generic (but static) call back function which
    is called each time a statement is matched against the query cache.

    @note If engine_data supplied with this function is different from
      engine_data supplied with the callback function, and the callback returns
      FALSE, a table invalidation on the current table will occur.

    @return Upon success the engine_callback will point to the storage engine
      call back function, if any, and engine_data will point to any storage
      engine data used in the specific implementation.
      @retval TRUE Success
      @retval FALSE The specified table or current statement should not be
        cached
  */

  virtual my_bool register_query_cache_table(THD *thd, char *table_key,
                                             uint key_length,
                                             qc_engine_callback
                                             *engine_callback,
                                             ulonglong *engine_data)
  {
    *engine_callback= 0;
    return TRUE;
  }

  /*
    Count tables invisible from all tables list on which current one built
    (like myisammrg and partitioned tables)

    tables_type          mask for the tables should be added herdde

    returns number of such tables
  */

  virtual uint count_query_cache_dependant_tables(uint8 *tables_type
                                                  __attribute__((unused)))
  {
    return 0;
  }

  /*
    register tables invisible from all tables list on which current one built
    (like myisammrg and partitioned tables).

    @note they should be counted by method above

    cache                Query cache pointer
    block                Query cache block to write the table
    n                    Number of the table

    @retval FALSE - OK
    @retval TRUE  - Error
  */

  virtual my_bool
    register_query_cache_dependant_tables(THD *thd
                                          __attribute__((unused)),
                                          Query_cache *cache
                                          __attribute__((unused)),
                                          Query_cache_block_table **block
                                          __attribute__((unused)),
                                          uint *n __attribute__((unused)))
  {
    return FALSE;
  }

 /*
   Check if the primary key (if there is one) is a clustered and a
   reference key. This means:

   - Data is stored together with the primary key (no secondary lookup
     needed to find the row data). The optimizer uses this to find out
     the cost of fetching data.
   - The primary key is part of each secondary key and is used
     to find the row data in the primary index when reading trough
     secondary indexes.
   - When doing a HA_KEYREAD_ONLY we get also all the primary key parts
     into the row. This is critical property used by index_merge.

   All the above is usually true for engines that store the row
   data in the primary key index (e.g. in a b-tree), and use the primary
   key value as a position().  InnoDB is an example of such an engine.

   For such a clustered primary key, the following should also hold:
   index_flags() should contain HA_CLUSTERED_INDEX
   table_flags() should contain HA_TABLE_SCAN_ON_INDEX

   @retval TRUE   yes
   @retval FALSE  No.
 */
 virtual bool primary_key_is_clustered() { return FALSE; }
 virtual int cmp_ref(const uchar *ref1, const uchar *ref2)
 {
   return memcmp(ref1, ref2, ref_length);
 }

 /*
   Condition pushdown to storage engines
 */

 /**
   Push condition down to the table handler.

   @param  cond   Condition to be pushed. The condition tree must not be
                  modified by the by the caller.

   @return
     The 'remainder' condition that caller must use to filter out records.
     NULL means the handler will not return rows that do not match the
     passed condition.

   @note
   The pushed conditions form a stack (from which one can remove the
   last pushed condition using cond_pop).
   The table handler filters out rows using (pushed_cond1 AND pushed_cond2 
   AND ... AND pushed_condN)
   or less restrictive condition, depending on handler's capabilities.

   handler->ha_reset() call empties the condition stack.
   Calls to rnd_init/rnd_end, index_init/index_end etc do not affect the
   condition stack.
 */ 
 virtual const COND *cond_push(const COND *cond) { return cond; };
 /**
   Pop the top condition from the condition stack of the handler instance.

   Pops the top if condition stack, if stack is not empty.
 */
 virtual void cond_pop() { return; };

 /**
   Push down an index condition to the handler.

   The server will use this method to push down a condition it wants
   the handler to evaluate when retrieving records using a specified
   index. The pushed index condition will only refer to fields from
   this handler that is contained in the index (but it may also refer
   to fields in other handlers). Before the handler evaluates the
   condition it must read the content of the index entry into the 
   record buffer.

   The handler is free to decide if and how much of the condition it
   will take responsibility for evaluating. Based on this evaluation
   it should return the part of the condition it will not evaluate.
   If it decides to evaluate the entire condition it should return
   NULL. If it decides not to evaluate any part of the condition it
   should return a pointer to the same condition as given as argument.

   @param keyno    the index number to evaluate the condition on
   @param idx_cond the condition to be evaluated by the handler

   @return The part of the pushed condition that the handler decides
           not to evaluate
 */
 virtual Item *idx_cond_push(uint keyno, Item* idx_cond) { return idx_cond; }

 /** Reset information about pushed index conditions */
 virtual void cancel_pushed_idx_cond()
 {
   pushed_idx_cond= NULL;
   pushed_idx_cond_keyno= MAX_KEY;
   in_range_check_pushed_down= false;
 }
 /**
   Part of old, deprecated in-place ALTER API.
 */
 virtual bool check_if_incompatible_data(HA_CREATE_INFO *create_info,
					 uint table_changes)
 { return COMPATIBLE_DATA_NO; }

 /* On-line/in-place ALTER TABLE interface. */

 /*
   Here is an outline of on-line/in-place ALTER TABLE execution through
   this interface.

   Phase 1 : Initialization
   ========================
   During this phase we determine which algorithm should be used
   for execution of ALTER TABLE and what level concurrency it will
   require.

   *) This phase starts by opening the table and preparing description
      of the new version of the table.
   *) Then we check if it is impossible even in theory to carry out
      this ALTER TABLE using the in-place algorithm. For example, because
      we need to change storage engine or the user has explicitly requested
      usage of the "copy" algorithm.
   *) If in-place ALTER TABLE is theoretically possible, we continue
      by compiling differences between old and new versions of the table
      in the form of HA_ALTER_FLAGS bitmap. We also build a few
      auxiliary structures describing requested changes and store
      all these data in the Alter_inplace_info object.
   *) Then the handler::check_if_supported_inplace_alter() method is called
      in order to find if the storage engine can carry out changes requested
      by this ALTER TABLE using the in-place algorithm. To determine this,
      the engine can rely on data in HA_ALTER_FLAGS/Alter_inplace_info
      passed to it as well as on its own checks. If the in-place algorithm
      can be used for this ALTER TABLE, the level of required concurrency for
      its execution is also returned.
      If any errors occur during the handler call, ALTER TABLE is aborted
      and no further handler functions are called.
   *) Locking requirements of the in-place algorithm are compared to any
      concurrency requirements specified by user. If there is a conflict
      between them, we either switch to the copy algorithm or emit an error.

   Phase 2 : Execution
   ===================

   In this phase the operations are executed.

   *) As the first step, we acquire a lock corresponding to the concurrency
      level which was returned by handler::check_if_supported_inplace_alter()
      and requested by the user. This lock is held for most of the
      duration of in-place ALTER (if HA_ALTER_INPLACE_SHARED_LOCK_AFTER_PREPARE
      or HA_ALTER_INPLACE_NO_LOCK_AFTER_PREPARE were returned we acquire an
      exclusive lock for duration of the next step only).
   *) After that we call handler::ha_prepare_inplace_alter_table() to give the
      storage engine a chance to update its internal structures with a higher
      lock level than the one that will be used for the main step of algorithm.
      After that we downgrade the lock if it is necessary.
   *) After that, the main step of this phase and algorithm is executed.
      We call the handler::ha_inplace_alter_table() method, which carries out the
      changes requested by ALTER TABLE but does not makes them visible to other
      connections yet.
   *) We ensure that no other connection uses the table by upgrading our
      lock on it to exclusive.
   *) a) If the previous step succeeds, handler::ha_commit_inplace_alter_table() is
         called to allow the storage engine to do any final updates to its structures,
         to make all earlier changes durable and visible to other connections.
      b) If we have failed to upgrade lock or any errors have occured during the
         handler functions calls (including commit), we call
         handler::ha_commit_inplace_alter_table()
         to rollback all changes which were done during previous steps.

  Phase 3 : Final
  ===============

  In this phase we:

  *) Update SQL-layer data-dictionary by installing .FRM file for the new version
     of the table.
  *) Inform the storage engine about this change by calling the
     handler::ha_notify_table_changed() method.
  *) Destroy the Alter_inplace_info and handler_ctx objects.

 */

 /**
    Check if a storage engine supports a particular alter table in-place

    @param    altered_table     TABLE object for new version of table.
    @param    ha_alter_info     Structure describing changes to be done
                                by ALTER TABLE and holding data used
                                during in-place alter.

    @retval   HA_ALTER_ERROR                  Unexpected error.
    @retval   HA_ALTER_INPLACE_NOT_SUPPORTED  Not supported, must use copy.
    @retval   HA_ALTER_INPLACE_EXCLUSIVE_LOCK Supported, but requires X lock.
    @retval   HA_ALTER_INPLACE_SHARED_LOCK_AFTER_PREPARE
                                              Supported, but requires SNW lock
                                              during main phase. Prepare phase
                                              requires X lock.
    @retval   HA_ALTER_INPLACE_SHARED_LOCK    Supported, but requires SNW lock.
    @retval   HA_ALTER_INPLACE_NO_LOCK_AFTER_PREPARE
                                              Supported, concurrent reads/writes
                                              allowed. However, prepare phase
                                              requires X lock.
    @retval   HA_ALTER_INPLACE_NO_LOCK        Supported, concurrent
                                              reads/writes allowed.

    @note The default implementation uses the old in-place ALTER API
    to determine if the storage engine supports in-place ALTER or not.

    @note Called without holding thr_lock.c lock.
 */
 virtual enum_alter_inplace_result
 check_if_supported_inplace_alter(TABLE *altered_table,
                                  Alter_inplace_info *ha_alter_info);


 /**
    Public functions wrapping the actual handler call.
    @see prepare_inplace_alter_table()
 */
 bool ha_prepare_inplace_alter_table(TABLE *altered_table,
                                     Alter_inplace_info *ha_alter_info);


 /**
    Public function wrapping the actual handler call.
    @see inplace_alter_table()
 */
 bool ha_inplace_alter_table(TABLE *altered_table,
                             Alter_inplace_info *ha_alter_info)
 {
   return inplace_alter_table(altered_table, ha_alter_info);
 }


 /**
    Public function wrapping the actual handler call.
    Allows us to enforce asserts regardless of handler implementation.
    @see commit_inplace_alter_table()
 */
 bool ha_commit_inplace_alter_table(TABLE *altered_table,
                                    Alter_inplace_info *ha_alter_info,
                                    bool commit);


 /**
    Public function wrapping the actual handler call.
    @see notify_table_changed()
 */
 void ha_notify_table_changed()
 {
   notify_table_changed();
 }


protected:
 /**
    Allows the storage engine to update internal structures with concurrent
    writes blocked. If check_if_supported_inplace_alter() returns
    HA_ALTER_INPLACE_NO_LOCK_AFTER_PREPARE or
    HA_ALTER_INPLACE_SHARED_AFTER_PREPARE, this function is called with
    exclusive lock otherwise the same level of locking as for
    inplace_alter_table() will be used.

    @note Storage engines are responsible for reporting any errors by
    calling my_error()/print_error()

    @note If this function reports error, commit_inplace_alter_table()
    will be called with commit= false.

    @note For partitioning, failing to prepare one partition, means that
    commit_inplace_alter_table() will be called to roll back changes for
    all partitions. This means that commit_inplace_alter_table() might be
    called without prepare_inplace_alter_table() having been called first
    for a given partition.

    @param    altered_table     TABLE object for new version of table.
    @param    ha_alter_info     Structure describing changes to be done
                                by ALTER TABLE and holding data used
                                during in-place alter.

    @retval   true              Error
    @retval   false             Success
 */
 virtual bool prepare_inplace_alter_table(TABLE *altered_table,
                                          Alter_inplace_info *ha_alter_info)
 { return false; }


 /**
    Alter the table structure in-place with operations specified using HA_ALTER_FLAGS
    and Alter_inplace_info. The level of concurrency allowed during this
    operation depends on the return value from check_if_supported_inplace_alter().

    @note Storage engines are responsible for reporting any errors by
    calling my_error()/print_error()

    @note If this function reports error, commit_inplace_alter_table()
    will be called with commit= false.

    @param    altered_table     TABLE object for new version of table.
    @param    ha_alter_info     Structure describing changes to be done
                                by ALTER TABLE and holding data used
                                during in-place alter.

    @retval   true              Error
    @retval   false             Success
 */
 virtual bool inplace_alter_table(TABLE *altered_table,
                                  Alter_inplace_info *ha_alter_info)
 { return false; }


 /**
    Commit or rollback the changes made during prepare_inplace_alter_table()
    and inplace_alter_table() inside the storage engine.
    Note that in case of rollback the allowed level of concurrency during
    this operation will be the same as for inplace_alter_table() and thus
    might be higher than during prepare_inplace_alter_table(). (For example,
    concurrent writes were blocked during prepare, but might not be during
    rollback).

    @note Storage engines are responsible for reporting any errors by
    calling my_error()/print_error()

    @note If this function with commit= true reports error, it will be called
    again with commit= false.

    @note In case of partitioning, this function might be called for rollback
    without prepare_inplace_alter_table() having been called first.
    Also partitioned tables sets ha_alter_info->group_commit_ctx to a NULL
    terminated array of the partitions handlers and if all of them are
    committed as one, then group_commit_ctx should be set to NULL to indicate
    to the partitioning handler that all partitions handlers are committed.
    @see prepare_inplace_alter_table().

    @param    altered_table     TABLE object for new version of table.
    @param    ha_alter_info     Structure describing changes to be done
                                by ALTER TABLE and holding data used
                                during in-place alter.
    @param    commit            True => Commit, False => Rollback.

    @retval   true              Error
    @retval   false             Success
 */
 virtual bool commit_inplace_alter_table(TABLE *altered_table,
                                         Alter_inplace_info *ha_alter_info,
                                         bool commit)
{
  /* Nothing to commit/rollback, mark all handlers committed! */
  ha_alter_info->group_commit_ctx= NULL;
  return false;
}


 /**
    Notify the storage engine that the table structure (.FRM) has been updated.

    @note No errors are allowed during notify_table_changed().
 */
 virtual void notify_table_changed();

public:
 /* End of On-line/in-place ALTER TABLE interface. */


  /**
    use_hidden_primary_key() is called in case of an update/delete when
    (table_flags() and HA_PRIMARY_KEY_REQUIRED_FOR_DELETE) is defined
    but we don't have a primary key
  */
  virtual void use_hidden_primary_key();
  virtual uint alter_table_flags(uint flags)
  {
    if (ht->alter_table_flags)
      return ht->alter_table_flags(flags);
    return 0;
  }

  LEX_STRING *engine_name() { return hton_name(ht); }

  /*
    @brief
    Check whether the engine supports virtual columns
    
    @retval
      FALSE   if the engine does not support virtual columns    
    @retval
      TRUE    if the engine supports virtual columns
  */

  virtual bool check_if_supported_virtual_columns(void) { return FALSE;}
  
  TABLE* get_table() { return table; }
  TABLE_SHARE* get_table_share() { return table_share; }
protected:
  /* deprecated, don't use in new engines */
  inline void ha_statistic_increment(ulong SSV::*offset) const { }

  /* Service methods for use by storage engines. */
  void **ha_data(THD *) const;
  THD *ha_thd(void) const;

  /**
    Acquire the instrumented table information from a table share.
    @return an instrumented table share, or NULL.
  */
  PSI_table_share *ha_table_share_psi() const;

  /**
    Default rename_table() and delete_table() rename/delete files with a
    given name and extensions from bas_ext().

    These methods can be overridden, but their default implementation
    provide useful functionality.
  */
  virtual int rename_table(const char *from, const char *to);
  /**
    Delete a table in the engine. Called for base as well as temporary
    tables.
  */
  virtual int delete_table(const char *name);

private:
  /* Private helpers */
  inline void mark_trx_read_write();
private:
  inline void increment_statistics(ulong SSV::*offset) const;
  inline void decrement_statistics(ulong SSV::*offset) const;

  /*
    Low-level primitives for storage engines.  These should be
    overridden by the storage engine class. To call these methods, use
    the corresponding 'ha_*' method above.
  */

  virtual int open(const char *name, int mode, uint test_if_locked)=0;
  /* Note: ha_index_read_idx_map() may bypass index_init() */
  virtual int index_init(uint idx, bool sorted) { return 0; }
  virtual int index_end() { return 0; }
  /**
    rnd_init() can be called two times without rnd_end() in between
    (it only makes sense if scan=1).
    then the second call should prepare for the new table scan (e.g
    if rnd_init allocates the cursor, second call should position it
    to the start of the table, no need to deallocate and allocate it again
  */
  virtual int rnd_init(bool scan)= 0;
  virtual int rnd_end() { return 0; }
  virtual int write_row(uchar *buf __attribute__((unused)))
  {
    return HA_ERR_WRONG_COMMAND;
  }

  /**
    Update a single row.

    Note: If HA_ERR_FOUND_DUPP_KEY is returned, the handler must read
    all columns of the row so MySQL can create an error message. If
    the columns required for the error message are not read, the error
    message will contain garbage.
  */
  virtual int update_row(const uchar *old_data __attribute__((unused)),
                         uchar *new_data __attribute__((unused)))
  {
    return HA_ERR_WRONG_COMMAND;
  }

  virtual int delete_row(const uchar *buf __attribute__((unused)))
  {
    return HA_ERR_WRONG_COMMAND;
  }
  /**
    Reset state of file to after 'open'.
    This function is called after every statement for all tables used
    by that statement.
  */
  virtual int reset() { return 0; }
  virtual Table_flags table_flags(void) const= 0;
  /**
    Is not invoked for non-transactional temporary tables.

    Tells the storage engine that we intend to read or write data
    from the table. This call is prefixed with a call to handler::store_lock()
    and is invoked only for those handler instances that stored the lock.

    Calls to rnd_init/index_init are prefixed with this call. When table
    IO is complete, we call external_lock(F_UNLCK).
    A storage engine writer should expect that each call to
    ::external_lock(F_[RD|WR]LOCK is followed by a call to
    ::external_lock(F_UNLCK). If it is not, it is a bug in MySQL.

    The name and signature originate from the first implementation
    in MyISAM, which would call fcntl to set/clear an advisory
    lock on the data file in this method.

    @param   lock_type    F_RDLCK, F_WRLCK, F_UNLCK

    @return  non-0 in case of failure, 0 in case of success.
    When lock_type is F_UNLCK, the return value is ignored.
  */
  virtual int external_lock(THD *thd __attribute__((unused)),
                            int lock_type __attribute__((unused)))
  {
    return 0;
  }
  virtual void release_auto_increment() { return; };
  /** admin commands - called from mysql_admin_table */
  virtual int check_for_upgrade(HA_CHECK_OPT *check_opt)
  { return 0; }
  virtual int check(THD* thd, HA_CHECK_OPT* check_opt)
  { return HA_ADMIN_NOT_IMPLEMENTED; }

  /**
     In this method check_opt can be modified
     to specify CHECK option to use to call check()
     upon the table.
  */
  virtual int repair(THD* thd, HA_CHECK_OPT* check_opt)
  {
    DBUG_ASSERT(!(ha_table_flags() & HA_CAN_REPAIR));
    return HA_ADMIN_NOT_IMPLEMENTED;
  }
  virtual void start_bulk_insert(ha_rows rows, uint flags) {}
  virtual int end_bulk_insert() { return 0; }
protected:
  virtual int index_read(uchar * buf, const uchar * key, uint key_len,
                         enum ha_rkey_function find_flag)
   { return  HA_ERR_WRONG_COMMAND; }
  friend class ha_partition;
public:
  /**
    This method is similar to update_row, however the handler doesn't need
    to execute the updates at this point in time. The handler can be certain
    that another call to bulk_update_row will occur OR a call to
    exec_bulk_update before the set of updates in this query is concluded.

    @param    old_data       Old record
    @param    new_data       New record
    @param    dup_key_found  Number of duplicate keys found

    @retval  0   Bulk delete used by handler
    @retval  1   Bulk delete not used, normal operation used
  */
  virtual int bulk_update_row(const uchar *old_data, uchar *new_data,
                              uint *dup_key_found)
  {
    DBUG_ASSERT(FALSE);
    return HA_ERR_WRONG_COMMAND;
  }
  /**
    This is called to delete all rows in a table
    If the handler don't support this, then this function will
    return HA_ERR_WRONG_COMMAND and MySQL will delete the rows one
    by one.
  */
  virtual int delete_all_rows()
  { return (my_errno=HA_ERR_WRONG_COMMAND); }
  /**
    Quickly remove all rows from a table.

    @remark This method is responsible for implementing MySQL's TRUNCATE
            TABLE statement, which is a DDL operation. As such, a engine
            can bypass certain integrity checks and in some cases avoid
            fine-grained locking (e.g. row locks) which would normally be
            required for a DELETE statement.

    @remark Typically, truncate is not used if it can result in integrity
            violation. For example, truncate is not used when a foreign
            key references the table, but it might be used if foreign key
            checks are disabled.

    @remark Engine is responsible for resetting the auto-increment counter.

    @remark The table is locked in exclusive mode.
  */
  virtual int truncate()
  {
    int error= delete_all_rows();
    return error ? error : reset_auto_increment(0);
  }
  /**
    Reset the auto-increment counter to the given value, i.e. the next row
    inserted will get the given value.
  */
  virtual int reset_auto_increment(ulonglong value)
  { return 0; }
  virtual int optimize(THD* thd, HA_CHECK_OPT* check_opt)
  { return HA_ADMIN_NOT_IMPLEMENTED; }
  virtual int analyze(THD* thd, HA_CHECK_OPT* check_opt)
  { return HA_ADMIN_NOT_IMPLEMENTED; }
  virtual bool check_and_repair(THD *thd) { return TRUE; }
  virtual int disable_indexes(uint mode) { return HA_ERR_WRONG_COMMAND; }
  virtual int enable_indexes(uint mode) { return HA_ERR_WRONG_COMMAND; }
  virtual int discard_or_import_tablespace(my_bool discard)
  { return (my_errno=HA_ERR_WRONG_COMMAND); }
  virtual void prepare_for_alter() { return; }
  virtual void drop_table(const char *name);
  virtual int create(const char *name, TABLE *form, HA_CREATE_INFO *info)=0;

  virtual int create_partitioning_metadata(const char *name, const char *old_name,
                                   int action_flag)
  { return FALSE; }

  virtual int change_partitions(HA_CREATE_INFO *create_info,
                                const char *path,
                                ulonglong * const copied,
                                ulonglong * const deleted,
                                const uchar *pack_frm_data,
                                size_t pack_frm_len)
  { return HA_ERR_WRONG_COMMAND; }
  virtual int drop_partitions(const char *path)
  { return HA_ERR_WRONG_COMMAND; }
  virtual int rename_partitions(const char *path)
  { return HA_ERR_WRONG_COMMAND; }
  virtual bool set_ha_share_ref(Handler_share **arg_ha_share)
  {
    DBUG_ASSERT(!ha_share);
    DBUG_ASSERT(arg_ha_share);
    if (ha_share || !arg_ha_share)
      return true;
    ha_share= arg_ha_share;
    return false;
  }
  int get_lock_type() const { return m_lock_type; }
public:
  /* XXX to be removed, see ha_partition::partition_ht() */
  virtual handlerton *partition_ht() const
  { return ht; }
  inline int ha_write_tmp_row(uchar *buf);
  inline int ha_update_tmp_row(const uchar * old_data, uchar * new_data);

  virtual void set_lock_type(enum thr_lock_type lock);

  friend enum icp_result handler_index_cond_check(void* h_arg);
protected:
  Handler_share *get_ha_share_ptr();
  void set_ha_share_ptr(Handler_share *arg_ha_share);
  void lock_shared_ha_data();
  void unlock_shared_ha_data();
};

#include "multi_range_read.h"

bool key_uses_partial_cols(TABLE_SHARE *table, uint keyno);

	/* Some extern variables used with handlers */

extern const char *ha_row_type[];
extern MYSQL_PLUGIN_IMPORT const char *tx_isolation_names[];
extern MYSQL_PLUGIN_IMPORT const char *binlog_format_names[];
extern TYPELIB tx_isolation_typelib;
extern const char *myisam_stats_method_names[];
extern ulong total_ha, total_ha_2pc;

/* lookups */
plugin_ref ha_resolve_by_name(THD *thd, const LEX_STRING *name, bool tmp_table);
plugin_ref ha_lock_engine(THD *thd, const handlerton *hton);
handlerton *ha_resolve_by_legacy_type(THD *thd, enum legacy_db_type db_type);
handler *get_new_handler(TABLE_SHARE *share, MEM_ROOT *alloc,
                         handlerton *db_type);
handlerton *ha_checktype(THD *thd, handlerton *hton, bool no_substitute);

static inline handlerton *ha_checktype(THD *thd, enum legacy_db_type type,
                                       bool no_substitute = 0)
{
  return ha_checktype(thd, ha_resolve_by_legacy_type(thd, type), no_substitute);
}

static inline enum legacy_db_type ha_legacy_type(const handlerton *db_type)
{
  return (db_type == NULL) ? DB_TYPE_UNKNOWN : db_type->db_type;
}

static inline const char *ha_resolve_storage_engine_name(const handlerton *db_type)
{
  return db_type == NULL ? "UNKNOWN" : hton_name(db_type)->str;
}

static inline bool ha_check_storage_engine_flag(const handlerton *db_type, uint32 flag)
{
  return db_type == NULL ? FALSE : MY_TEST(db_type->flags & flag);
}

static inline bool ha_storage_engine_is_enabled(const handlerton *db_type)
{
  return (db_type && db_type->create) ?
         (db_type->state == SHOW_OPTION_YES) : FALSE;
}

#define view_pseudo_hton ((handlerton *)1)

/* basic stuff */
int ha_init_errors(void);
int ha_init(void);
int ha_end(void);
int ha_initialize_handlerton(st_plugin_int *plugin);
int ha_finalize_handlerton(st_plugin_int *plugin);

TYPELIB *ha_known_exts(void);
int ha_panic(enum ha_panic_function flag);
void ha_close_connection(THD* thd);
void ha_kill_query(THD* thd, enum thd_kill_levels level);
bool ha_flush_logs(handlerton *db_type);
void ha_drop_database(char* path);
void ha_checkpoint_state(bool disable);
void ha_commit_checkpoint_request(void *cookie, void (*pre_hook)(void *));
int ha_create_table(THD *thd, const char *path,
                    const char *db, const char *table_name,
                    HA_CREATE_INFO *create_info, LEX_CUSTRING *frm);
int ha_delete_table(THD *thd, handlerton *db_type, const char *path,
                    const char *db, const char *alias, bool generate_warning);

/* statistics and info */
bool ha_show_status(THD *thd, handlerton *db_type, enum ha_stat_type stat);

/* discovery */
#ifdef MYSQL_SERVER
class Discovered_table_list: public handlerton::discovered_list
{
  THD *thd;
  const char *wild, *wend;
  bool with_temps; // whether to include temp tables in the result
public:
  Dynamic_array<LEX_STRING*> *tables;

  Discovered_table_list(THD *thd_arg, Dynamic_array<LEX_STRING*> *tables_arg,
                        const LEX_STRING *wild_arg);
  Discovered_table_list(THD *thd_arg, Dynamic_array<LEX_STRING*> *tables_arg)
    : thd(thd_arg), wild(NULL), with_temps(true), tables(tables_arg) {}
  ~Discovered_table_list() {}

  bool add_table(const char *tname, size_t tlen);
  bool add_file(const char *fname);

  void sort();
  void remove_duplicates(); // assumes that the list is sorted
};

int ha_discover_table(THD *thd, TABLE_SHARE *share);
int ha_discover_table_names(THD *thd, LEX_STRING *db, MY_DIR *dirp,
                            Discovered_table_list *result, bool reusable);
bool ha_table_exists(THD *thd, const char *db, const char *table_name,
                     handlerton **hton= 0);
#endif

/* key cache */
extern "C" int ha_init_key_cache(const char *name, KEY_CACHE *key_cache, void *);
int ha_resize_key_cache(KEY_CACHE *key_cache);
int ha_change_key_cache_param(KEY_CACHE *key_cache);
int ha_repartition_key_cache(KEY_CACHE *key_cache);
int ha_change_key_cache(KEY_CACHE *old_key_cache, KEY_CACHE *new_key_cache);

/* report to InnoDB that control passes to the client */
int ha_release_temporary_latches(THD *thd);

/* transactions: interface to handlerton functions */
int ha_start_consistent_snapshot(THD *thd);
int ha_commit_or_rollback_by_xid(XID *xid, bool commit);
int ha_commit_one_phase(THD *thd, bool all);
int ha_commit_trans(THD *thd, bool all);
int ha_rollback_trans(THD *thd, bool all);
int ha_prepare(THD *thd);
int ha_recover(HASH *commit_list);

/* transactions: these functions never call handlerton functions directly */
int ha_enable_transaction(THD *thd, bool on);

/* savepoints */
int ha_rollback_to_savepoint(THD *thd, SAVEPOINT *sv);
bool ha_rollback_to_savepoint_can_release_mdl(THD *thd);
int ha_savepoint(THD *thd, SAVEPOINT *sv);
int ha_release_savepoint(THD *thd, SAVEPOINT *sv);
#ifdef WITH_WSREP
int ha_abort_transaction(THD *bf_thd, THD *victim_thd, my_bool signal);
void ha_fake_trx_id(THD *thd);
#else
inline void ha_fake_trx_id(THD *thd) { }
#endif

/* these are called by storage engines */
void trans_register_ha(THD *thd, bool all, handlerton *ht);

/*
  Storage engine has to assume the transaction will end up with 2pc if
   - there is more than one 2pc-capable storage engine available
   - in the current transaction 2pc was not disabled yet
*/
#define trans_need_2pc(thd, all)                   ((total_ha_2pc > 1) && \
        !((all ? &thd->transaction.all : &thd->transaction.stmt)->no_2pc))

const char *get_canonical_filename(handler *file, const char *path,
                                   char *tmp_path);
bool mysql_xa_recover(THD *thd);
void commit_checkpoint_notify_ha(handlerton *hton, void *cookie);

inline const char *table_case_name(HA_CREATE_INFO *info, const char *name)
{
  return ((lower_case_table_names == 2 && info->alias) ? info->alias : name);
}


#define TABLE_IO_WAIT(TRACKER, PSI, OP, INDEX, FLAGS, PAYLOAD) \
  { \
    Exec_time_tracker *this_tracker; \
    if (unlikely((this_tracker= tracker))) \
      tracker->start_tracking(); \
    \
    MYSQL_TABLE_IO_WAIT(PSI, OP, INDEX, FLAGS, PAYLOAD); \
    \
    if (unlikely(this_tracker)) \
      tracker->stop_tracking(); \
  }

void print_keydup_error(TABLE *table, KEY *key, const char *msg, myf errflag);
void print_keydup_error(TABLE *table, KEY *key, myf errflag);
#endif<|MERGE_RESOLUTION|>--- conflicted
+++ resolved
@@ -1596,141 +1596,13 @@
 */
 struct Schema_specification_st
 {
+  CHARSET_INFO *table_charset;
   CHARSET_INFO *default_table_charset;
+  ulong used_fields;
   void init()
   {
     bzero(this, sizeof(*this));
   }
-};
-
-
-/**
-  A helper struct for table DDL statements, e.g.:
-  CREATE [OR REPLACE] [TEMPORARY]
-    TABLE [IF NOT EXISTS] tbl_name table_contents_source;
-
-  Represents a combinations of:
-  1. The scope, i.e. TEMPORARY or not TEMPORARY
-  2. The "table_contents_source" part of the table DDL statements,
-     which can be initialized from either of these:
-     - table_element_list ...      // Explicit definition (column and key list)
-     - LIKE another_table_name ... // Copy structure from another table
-     - [AS] SELECT ...             // Copy structure from a subquery
-*/
-struct Table_scope_and_contents_source_st
-{
-  CHARSET_INFO *table_charset;
-  LEX_CUSTRING tabledef_version;
-  LEX_STRING connect_string;
-  const char *password, *tablespace;
-  LEX_STRING comment;
-  const char *data_file_name, *index_file_name;
-  const char *alias;
-  ulonglong max_rows,min_rows;
-  ulonglong auto_increment_value;
-  ulong table_options;                  ///< HA_OPTION_ values
-  ulong avg_row_length;
-  ulong used_fields;
-  ulong key_block_size;
-  /*
-    number of pages to sample during
-    stats estimation, if used, otherwise 0.
-  */
-  uint stats_sample_pages;
-  uint null_bits;                       /* NULL bits at start of record */
-  uint options;				/* OR of HA_CREATE_ options */
-  uint merge_insert_method;
-  uint extra_size;                      /* length of extra data segment */
-  SQL_I_List<TABLE_LIST> merge_list;
-  handlerton *db_type;
-  /**
-    Row type of the table definition.
-
-    Defaults to ROW_TYPE_DEFAULT for all non-ALTER statements.
-    For ALTER TABLE defaults to ROW_TYPE_NOT_USED (means "keep the current").
-
-    Can be changed either explicitly by the parser.
-    If nothing specified inherits the value of the original table (if present).
-  */
-  enum row_type row_type;
-  enum ha_choice transactional;
-  enum ha_storage_media storage_media;  ///< DEFAULT, DISK or MEMORY
-  enum ha_choice page_checksum;         ///< If we have page_checksums
-  engine_option_value *option_list;     ///< list of table create options
-  enum_stats_auto_recalc stats_auto_recalc;
-  bool varchar;                         ///< 1 if table has a VARCHAR
-
-  /* the following three are only for ALTER TABLE, check_if_incompatible_data() */
-  ha_table_option_struct *option_struct;           ///< structure with parsed table options
-  ha_field_option_struct **fields_option_struct;   ///< array of field option structures
-  ha_index_option_struct **indexes_option_struct;  ///< array of index option structures
-
-  /* The following is used to remember the old state for CREATE OR REPLACE */
-  TABLE *table;
-  TABLE_LIST *pos_in_locked_tables;
-  MDL_ticket *mdl_ticket;
-  bool table_was_deleted;
-
-<<<<<<< HEAD
-  void init()
-  {
-    bzero(this, sizeof(*this));
-  }
-  bool tmp_table() const { return options & HA_LEX_CREATE_TMP_TABLE; }
-  void use_default_db_type(THD *thd)
-  {
-    db_type= tmp_table() ? ha_default_tmp_handlerton(thd)
-                         : ha_default_handlerton(thd);
-  }
-};
-
-
-/**
-  This struct is passed to handler table routines, e.g. ha_create().
-  It does not include the "OR REPLACE" and "IF NOT EXISTS" parts, as these
-  parts are handled on the SQL level and are not needed on the handler level.
-*/
-struct HA_CREATE_INFO: public Table_scope_and_contents_source_st,
-                       public Schema_specification_st
-{
-  void init()
-  {
-    Table_scope_and_contents_source_st::init();
-    Schema_specification_st::init();
-  }
-};
-
-
-/**
-  This struct is passed to mysql_create_table() and similar creation functions,
-  as well as to show_create_table().
-*/
-struct Table_specification_st: public HA_CREATE_INFO,
-                               public DDL_options_st
-{
-  // Deep initialization
-  void init()
-  {
-    HA_CREATE_INFO::init();
-    DDL_options_st::init();
-  }
-  void init(DDL_options_st::Options options)
-  {
-    HA_CREATE_INFO::init();
-    DDL_options_st::init(options);
-  }
-  /*
-    Quick initialization, for parser.
-    Most of the HA_CREATE_INFO is left uninitialized.
-    It gets fully initialized in sql_yacc.yy, only when the parser
-    scans a related keyword (e.g. CREATE, ALTER).
-  */
-  void lex_start()
-  {
-    HA_CREATE_INFO::options= 0;
-    DDL_options_st::init();
-=======
-  bool tmp_table() { return options & HA_LEX_CREATE_TMP_TABLE; }
   bool check_conflicting_charset_declarations(CHARSET_INFO *cs);
   bool add_table_option_default_charset(CHARSET_INFO *cs)
   {
@@ -1757,7 +1629,132 @@
     table_charset= default_table_charset= cs;
     used_fields|= (HA_CREATE_USED_CHARSET | HA_CREATE_USED_DEFAULT_CHARSET);  
     return false;
->>>>>>> a8523559
+  }
+};
+
+
+/**
+  A helper struct for table DDL statements, e.g.:
+  CREATE [OR REPLACE] [TEMPORARY]
+    TABLE [IF NOT EXISTS] tbl_name table_contents_source;
+
+  Represents a combinations of:
+  1. The scope, i.e. TEMPORARY or not TEMPORARY
+  2. The "table_contents_source" part of the table DDL statements,
+     which can be initialized from either of these:
+     - table_element_list ...      // Explicit definition (column and key list)
+     - LIKE another_table_name ... // Copy structure from another table
+     - [AS] SELECT ...             // Copy structure from a subquery
+*/
+struct Table_scope_and_contents_source_st
+{
+  LEX_CUSTRING tabledef_version;
+  LEX_STRING connect_string;
+  const char *password, *tablespace;
+  LEX_STRING comment;
+  const char *data_file_name, *index_file_name;
+  const char *alias;
+  ulonglong max_rows,min_rows;
+  ulonglong auto_increment_value;
+  ulong table_options;                  ///< HA_OPTION_ values
+  ulong avg_row_length;
+  ulong key_block_size;
+  /*
+    number of pages to sample during
+    stats estimation, if used, otherwise 0.
+  */
+  uint stats_sample_pages;
+  uint null_bits;                       /* NULL bits at start of record */
+  uint options;				/* OR of HA_CREATE_ options */
+  uint merge_insert_method;
+  uint extra_size;                      /* length of extra data segment */
+  SQL_I_List<TABLE_LIST> merge_list;
+  handlerton *db_type;
+  /**
+    Row type of the table definition.
+
+    Defaults to ROW_TYPE_DEFAULT for all non-ALTER statements.
+    For ALTER TABLE defaults to ROW_TYPE_NOT_USED (means "keep the current").
+
+    Can be changed either explicitly by the parser.
+    If nothing specified inherits the value of the original table (if present).
+  */
+  enum row_type row_type;
+  enum ha_choice transactional;
+  enum ha_storage_media storage_media;  ///< DEFAULT, DISK or MEMORY
+  enum ha_choice page_checksum;         ///< If we have page_checksums
+  engine_option_value *option_list;     ///< list of table create options
+  enum_stats_auto_recalc stats_auto_recalc;
+  bool varchar;                         ///< 1 if table has a VARCHAR
+
+  /* the following three are only for ALTER TABLE, check_if_incompatible_data() */
+  ha_table_option_struct *option_struct;           ///< structure with parsed table options
+  ha_field_option_struct **fields_option_struct;   ///< array of field option structures
+  ha_index_option_struct **indexes_option_struct;  ///< array of index option structures
+
+  /* The following is used to remember the old state for CREATE OR REPLACE */
+  TABLE *table;
+  TABLE_LIST *pos_in_locked_tables;
+  MDL_ticket *mdl_ticket;
+  bool table_was_deleted;
+
+  void init()
+  {
+    bzero(this, sizeof(*this));
+  }
+  bool tmp_table() const { return options & HA_LEX_CREATE_TMP_TABLE; }
+  void use_default_db_type(THD *thd)
+  {
+    db_type= tmp_table() ? ha_default_tmp_handlerton(thd)
+                         : ha_default_handlerton(thd);
+  }
+};
+
+
+/**
+  This struct is passed to handler table routines, e.g. ha_create().
+  It does not include the "OR REPLACE" and "IF NOT EXISTS" parts, as these
+  parts are handled on the SQL level and are not needed on the handler level.
+*/
+struct HA_CREATE_INFO: public Table_scope_and_contents_source_st,
+                       public Schema_specification_st
+{
+  void init()
+  {
+    Table_scope_and_contents_source_st::init();
+    Schema_specification_st::init();
+  }
+};
+
+
+/**
+  This struct is passed to mysql_create_table() and similar creation functions,
+  as well as to show_create_table().
+*/
+struct Table_specification_st: public HA_CREATE_INFO,
+                               public DDL_options_st
+{
+  // Deep initialization
+  void init()
+  {
+    HA_CREATE_INFO::init();
+    DDL_options_st::init();
+  }
+  void init(DDL_options_st::Options options)
+  {
+    HA_CREATE_INFO::init();
+    DDL_options_st::init(options);
+  }
+  /*
+    Quick initialization, for parser.
+    Most of the HA_CREATE_INFO is left uninitialized.
+    It gets fully initialized in sql_yacc.yy, only when the parser
+    scans a related keyword (e.g. CREATE, ALTER).
+  */
+  void lex_start()
+  {
+    HA_CREATE_INFO::options= 0;
+    DDL_options_st::init();
   }
 };
 
