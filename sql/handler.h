--- conflicted
+++ resolved
@@ -321,8 +321,7 @@
 #define HA_REUSES_FILE_NAMES             (1ULL << 49)
 
 /*
-  Set of all binlog flags. Currently only contain the capabilities
-  flags.
+  Set of all binlog flags. Currently only contain the capabilities flags.
  */
 #define HA_BINLOG_FLAGS (HA_BINLOG_ROW_CAPABLE | HA_BINLOG_STMT_CAPABLE)
 
@@ -371,17 +370,12 @@
 /* Implements SELECT ... FOR UPDATE SKIP LOCKED */
 #define HA_CAN_SKIP_LOCKED  (1ULL << 61)
 
-<<<<<<< HEAD
+#define HA_CHECK_UNIQUE_AFTER_WRITE  (1ULL << 62)
+
 /* This engine is not compatible with Online ALTER TABLE */
-#define HA_NO_ONLINE_ALTER  (1ULL << 62)
+#define HA_NO_ONLINE_ALTER  (1ULL << 63)
 
 #define HA_LAST_TABLE_FLAG HA_NO_ONLINE_ALTER
-=======
-#define HA_CHECK_UNIQUE_AFTER_WRITE  (1ULL << 62)
-
-#define HA_LAST_TABLE_FLAG HA_CHECK_UNIQUE_AFTER_WRITE
->>>>>>> 053f9bcb
-
 
 /* bits in index_flags(index_number) for what you can do with index */
 #define HA_READ_NEXT            1       /* TODO really use this flag */
@@ -3559,7 +3553,7 @@
   */
   Table_flags ha_table_flags() const
   {
-    DBUG_ASSERT(cached_table_flags < (HA_LAST_TABLE_FLAG << 1));
+    DBUG_ASSERT((cached_table_flags >> 1) < HA_LAST_TABLE_FLAG);
     return cached_table_flags;
   }
   /**
