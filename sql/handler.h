--- conflicted
+++ resolved
@@ -3442,14 +3442,8 @@
   handler(handlerton *ht_arg, TABLE_SHARE *share_arg)
     :table_share(share_arg), table(0),
     estimation_rows_to_insert(0),
-<<<<<<< HEAD
-    lookup_handler(this),
-    ht(ht_arg), costs(0), ref(0), lookup_buffer(NULL), handler_stats(NULL),
-    end_range(NULL), implicit_emptied(0),
-=======
-    ht(ht_arg), ref(0), lookup_buffer(NULL), lookup_handler(this),
+    ht(ht_arg), costs(0), ref(0), lookup_buffer(NULL), lookup_handler(this),
     handler_stats(NULL), end_range(NULL), implicit_emptied(0),
->>>>>>> c4b76b98
     mark_trx_read_write_done(0),
     check_table_binlog_row_based_done(0),
     check_table_binlog_row_based_result(0),
