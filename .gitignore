*-t
*.ctest
*.reject
*.spec
*.bak
*.dgcov
*.rpm
.*.swp
*.ninja
.ninja_*
.gdb_history
errmsg.sys
typescript
_CPack_Packages
CMakeCache.txt
CMakeFiles/
MakeFile
install_manifest*.txt
CPackConfig.cmake
CPackSourceConfig.cmake
CTestTestfile.cmake
Docs/INFO_BIN
Docs/INFO_SRC
Makefile
TAGS
Testing/
tmp/
VERSION.dep
configure
client/async_example
client/mysql
client/mysql_plugin
client/mysql_upgrade
client/mysqladmin
client/mysqlbinlog
client/mysqlcheck
client/mysqldump
client/mysqlimport
client/mysqlshow
client/mysqlslap
client/mysqltest
cmake_install.cmake
dbug/*.r
dbug/factorial
dbug/tests
dbug/user.ps
dbug/user.t
extra/comp_err
extra/innochecksum
extra/jemalloc/build/
extra/jemalloc/tmp/
extra/mariabackup/mariabackup
extra/mariabackup/mbstream
extra/my_print_defaults
extra/mysql_waitpid
extra/mysqld_safe_helper
extra/perror
extra/replace
extra/resolve_stack_dump
extra/resolveip
import_executables.cmake
include/*.h.tmp
include/config.h
include/my_config.h
include/mysql_version.h
include/mysqld_ername.h
include/mysqld_error.h
include/sql_state.h
include/probes_mysql.d
include/probes_mysql_dtrace.h
include/probes_mysql_nodtrace.h
include/source_revision.h
info_macros.cmake
libmysql*/libmysql*_exports_file.cc
libmysql*/merge_archives_mysql*.cmake
libmysql*/mysql*_depends.c
libmysql/libmysql_versions.ld
libmysqld/examples/mysql_client_test_embedded
libmysqld/examples/mysql_embedded
libmysqld/examples/mysqltest_embedded
make_dist.cmake
mariadb-*.*.*.tar.gz
mariadb-*.*.*/
mysql-test/lib/My/SafeProcess/my_safe_process
mysql-test/mtr
mysql-test/mysql-test-run
mysql-test/var
mysql-test-gcov.err
mysql-test-gcov.msg
mysys/test_hash
mysys/thr_lock
mysys/thr_timer
packaging/rpm-oel/mysql.spec
packaging/rpm-uln/mysql.10.0.11.spec
packaging/solaris/postinstall-solaris
pcre/config.h
pcre/pcre.h
pcre/pcre_chartables.c
pcre/pcregrep
pcre/pcretest
pcre/test*grep
plugin/auth_pam/auth_pam_tool
plugin/aws_key_management/aws-sdk-cpp
plugin/aws_key_management/aws_sdk_cpp
plugin/aws_key_management/aws_sdk_cpp-prefix
scripts/comp_sql
scripts/make_binary_distribution
scripts/msql2mysql
scripts/mysql_config
scripts/mysql_config.pl
scripts/mysql_convert_table_format
scripts/mysql_find_rows
scripts/mysql_fix_extensions
scripts/mysql_fix_privilege_tables.sql
scripts/mysql_fix_privilege_tables_sql.c
scripts/mysql_install_db
scripts/mysql_secure_installation
scripts/mysql_setpermission
scripts/mysql_zap
scripts/mysqlaccess
scripts/mysqlbug
scripts/mysqld_multi
scripts/mysqld_safe
scripts/mysqldumpslow
scripts/mysqlhotcopy
scripts/mytop
scripts/wsrep_sst_common
scripts/wsrep_sst_mysqldump
scripts/wsrep_sst_rsync
scripts/wsrep_sst_rsync_wan
scripts/wsrep_sst_mariabackup
scripts/wsrep_sst_xtrabackup
scripts/wsrep_sst_xtrabackup-v2
scripts/maria_add_gis_sp.sql
scripts/maria_add_gis_sp_bootstrap.sql
scripts/galera_new_cluster
scripts/galera_recovery
sql-bench/bench-count-distinct
sql-bench/bench-init.pl
sql-bench/compare-results
sql-bench/copy-db
sql-bench/crash-me
sql-bench/graph-compare-results
sql-bench/innotest1
sql-bench/innotest1a
sql-bench/innotest1b
sql-bench/innotest2
sql-bench/innotest2a
sql-bench/innotest2b
sql-bench/run-all-tests
sql-bench/server-cfg
sql-bench/test-ATIS
sql-bench/test-alter-table
sql-bench/test-big-tables
sql-bench/test-connect
sql-bench/test-create
sql-bench/test-insert
sql-bench/test-select
sql-bench/test-table-elimination
sql-bench/test-transactions
sql-bench/test-wisconsin
sql/lex_token.h
sql/gen_lex_token
sql/gen_lex_hash
sql/lex_hash.h
sql/mysql_tzinfo_to_sql
sql/mysqld
sql/sql_builtin.cc
sql/sql_yacc.cc
sql/sql_yacc.hh
sql/sql_yacc_ora.cc
sql/sql_yacc_ora.hh
storage/heap/hp_test1
storage/heap/hp_test2
storage/maria/aria_chk
storage/maria/aria_dump_log
storage/maria/aria_ftdump
storage/maria/aria_pack
storage/maria/aria_read_log
storage/maria/ma_rt_test
storage/maria/ma_sp_test
storage/maria/ma_test1
storage/maria/ma_test2
storage/maria/ma_test3
storage/maria/test_ma_backup
storage/myisam/mi_test1
storage/myisam/mi_test2
storage/myisam/mi_test3
storage/myisam/myisam_ftdump
storage/myisam/myisamchk
storage/myisam/myisamlog
storage/myisam/myisampack
storage/myisam/rt_test
storage/myisam/sp_test
storage/rocksdb/ldb
storage/rocksdb/myrocks_hotbackup
storage/rocksdb/mysql_ldb
storage/rocksdb/myrocks_hotbackup
storage/rocksdb/rdb_source_revision.h
storage/rocksdb/sst_dump
storage/tokudb/PerconaFT/buildheader/db.h
storage/tokudb/PerconaFT/buildheader/make_tdb
storage/tokudb/PerconaFT/buildheader/runcat.sh
storage/tokudb/PerconaFT/ft/log_code.cc
storage/tokudb/PerconaFT/ft/log_header.h
storage/tokudb/PerconaFT/ft/log_print.cc
storage/tokudb/PerconaFT/ft/logformat
storage/tokudb/PerconaFT/ft/ftverify
storage/tokudb/PerconaFT/ft/tdb-recover
storage/tokudb/PerconaFT/ft/tokuftdump
storage/tokudb/PerconaFT/portability/merge_archives_tokuportability_static.cmake
storage/tokudb/PerconaFT/portability/toku_config.h
storage/tokudb/PerconaFT/portability/tokuportability_static_depends.cc
storage/tokudb/PerconaFT/snappy/
storage/tokudb/PerconaFT/src/merge_archives_tokufractaltree_static.cmake
storage/tokudb/PerconaFT/src/tokufractaltree_static_depends.cc
storage/tokudb/PerconaFT/toku_include/toku_config.h
storage/tokudb/PerconaFT/tools/ba_replay
storage/tokudb/PerconaFT/tools/ftverify
storage/tokudb/PerconaFT/tools/tdb-recover
storage/tokudb/PerconaFT/tools/tokudb_dump
storage/tokudb/PerconaFT/tools/tokudb_gen
storage/tokudb/PerconaFT/tools/tokudb_load
storage/tokudb/PerconaFT/tools/tokuftdump
storage/tokudb/PerconaFT/tools/tokuft_logprint
storage/tokudb/PerconaFT/xz/
storage/tokudb/tokudb.cnf
storage/tokudb/tokudb.conf
strings/conf_to_src
support-files/MySQL-shared-compat.spec
support-files/binary-configure
support-files/config.huge.ini
support-files/config.medium.ini
support-files/config.small.ini
support-files/mariadb.pc
support-files/mariadb@.service
support-files/mariadb.service
support-files/my-huge.cnf
support-files/my-innodb-heavy-4G.cnf
support-files/my-large.cnf
support-files/my-medium.cnf
support-files/my-small.cnf
support-files/mysql-log-rotate
support-files/mysql.10.0.11.spec
support-files/mysql.server
support-files/mysql.spec
support-files/mysqld_multi.server
support-files/wsrep.cnf
support-files/wsrep_notify
support-files/policy/selinux/mysqld-safe.pp
support-files/mariadb.pp
tags
tests/async_queries
tests/bug25714
tests/mysql_client_test
storage/mroonga/config.sh
storage/mroonga/mrn_version.h
storage/mroonga/data/install.sql
storage/mroonga/vendor/groonga/config.h
storage/mroonga/vendor/groonga/config.sh
storage/mroonga/vendor/groonga/groonga.pc
storage/mroonga/vendor/groonga/src/grnslap
storage/mroonga/vendor/groonga/src/groonga
storage/mroonga/vendor/groonga/src/groonga-benchmark
storage/mroonga/vendor/groonga/src/suggest/groonga-suggest-create-dataset
storage/mroonga/mysql-test/mroonga/storage/r/information_schema_plugins.result
storage/mroonga/mysql-test/mroonga/storage/r/variable_version.result
zlib/zconf.h
xxx/*
yyy/*
zzz/*

# C and C++

# Compiled Object files
*.slo
*.o
*.ko
*.obj
*.elf
*.exp
*.dep
*.idb
*.res
*.tlog

# Precompiled Headers
*.gch
*.pch

# Compiled Static libraries
*.lib
*.a
*.la
*.lai
*.lo

# Compiled Dynamic libraries
*.so
*.so.*
*.dylib
*.dll

# Executables
*.exe
*.out
*.app
*.i*86
*.x86_64
*.hex


## Ignore Visual Studio temporary files, build results, and
## files generated by popular Visual Studio add-ons.

# User-specific files
*.suo
*.user
*.userosscache
*.sln.docstates
*.sln

*.vcproj
*.vcproj.*
*.vcproj.*.*
*.vcproj.*.*.*
*.vcxproj
*.vcxproj.*
*.vcxproj.*.*
*.vcxproj.*.*.*

# Build results
[Dd]ebug/
[Dd]ebugPublic/
[Rr]elease/
[Rr]eleases/
x64/
x86/
build/
bld/
[Bb]in/
[Oo]bj/

# Roslyn cache directories
*.ide/

# MSTest test Results
[Tt]est[Rr]esult*/
[Bb]uild[Ll]og.*

#NUNIT
*.VisualState.xml
TestResult.xml

# Build Results of an ATL Project
[Dd]ebugPS/
[Rr]eleasePS/
dlldata.c

*_i.c
*_p.c
*_i.h
*.ilk
*.meta
*.pdb
*.pgc
*.pgd
*.rsp
*.sbr
*.tlb
*.tli
*.tlh
*.tmp
*.tmp_proj
*.log
*.vspscc
*.vssscc
.builds
*.pidb
*.svclog
*.scc

# Chutzpah Test files
_Chutzpah*

# Visual C++ cache files
ipch/
*.aps
*.ncb
*.opensdf
*.sdf
*.cachefile

# Visual Studio profiler
*.psess
*.vsp
*.vspx

# TFS 2012 Local Workspace
$tf/

# Guidance Automation Toolkit
*.gpState

# ReSharper is a .NET coding add-in
_ReSharper*/
*.[Rr]e[Ss]harper
*.DotSettings.user

# JustCode is a .NET coding addin-in
.JustCode

# TeamCity is a build add-in
_TeamCity*

# DotCover is a Code Coverage Tool
*.dotCover

# NCrunch
_NCrunch_*
.*crunch*.local.xml

# MightyMoose
*.mm.*
AutoTest.Net/

# Web workbench (sass)
.sass-cache/

# Installshield output folder
[Ee]xpress/

# DocProject is a documentation generator add-in
DocProject/buildhelp/
DocProject/Help/*.HxT
DocProject/Help/*.HxC
DocProject/Help/*.hhc
DocProject/Help/*.hhk
DocProject/Help/*.hhp
DocProject/Help/Html2
DocProject/Help/html

# Click-Once directory
publish/

# Publish Web Output
*.[Pp]ublish.xml
*.azurePubxml
# TODO: Comment the next line if you want to checkin your web deploy settings
# but database connection strings (with potential passwords) will be unencrypted
*.pubxml
*.publishproj

# NuGet Packages
*.nupkg
# The packages folder can be ignored because of Package Restore
**/packages/*
# except build/, which is used as an MSBuild target.
!**/packages/build/
# If using the old MSBuild-Integrated Package Restore, uncomment this:
#!**/packages/repositories.config

# Windows Azure Build Output
csx/
*.build.csdef

# Windows Store app package directory
AppPackages/

# Others
# sql/
*.Cache
ClientBin/
[Ss]tyle[Cc]op.*
~$*
*~
*.dbmdl
*.dbproj.schemaview
*.pfx
*.publishsettings
node_modules/

# RIA/Silverlight projects
Generated_Code/

# Backup & report files from converting an old project file
# to a newer Visual Studio version. Backup files are not needed,
# because we have git ;-)
_UpgradeReport_Files/
Backup*/
UpgradeLog*.XML
UpgradeLog*.htm

# SQL Server files
*.mdf
*.ldf

# Business Intelligence projects
*.rdl.data
*.bim.layout
*.bim_*.settings

# Microsoft Fakes
FakesAssemblies/

# macOS garbage
.DS_Store

# QtCreator && CodeBlocks
*.cbp

compile_commands.json
.clang-format
.kscope/
.vimrc
.editorconfig
.kateconfig
*.kdev4

<<<<<<< HEAD
# Clion && other JetBrains ides
.idea
=======
# Visual Studio Code workspace
.vscode/
>>>>>>> ca80e14a
<|MERGE_RESOLUTION|>--- conflicted
+++ resolved
@@ -517,10 +517,8 @@
 .kateconfig
 *.kdev4
 
-<<<<<<< HEAD
+# Visual Studio Code workspace
+.vscode/
+
 # Clion && other JetBrains ides
 .idea
-=======
-# Visual Studio Code workspace
-.vscode/
->>>>>>> ca80e14a
