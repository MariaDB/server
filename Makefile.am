--- conflicted
+++ resolved
@@ -31,19 +31,7 @@
 			@bench_dirs@ support-files @tools_dirs@ \
 			plugin unittest win
 
-<<<<<<< HEAD
 DIST_SUBDIRS =		$(SUBDIRS) BUILD
-=======
-DIST_SUBDIRS =		. include @docs_dirs@ zlib \
-			@readline_topdir@ sql-common \
-			@thread_dirs@ pstack \
-                        strings mysys dbug extra regex storage \
-                        vio sql libmysql_r libmysql client scripts \
-			@man_dirs@ tests \
-			BUILD netware @libmysqld_dirs@\
-			@bench_dirs@ support-files server-tools \
-			plugin unittest win
->>>>>>> 24caba3a
 
 # Run these targets before any others, also make part of clean target,
 # to make sure we create new links after a clean.
