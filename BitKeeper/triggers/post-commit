#!/bin/sh

#shift
FROM=$USER@mysql.com
COMMITS=commits@lists.mysql.com
DOCS=docs-commit@mysql.com
LIMIT=10000
VERSION="5.1"
BKROOT=`bk root`

if [ -x /usr/sbin/sendmail ]; then
  SENDMAIL=/usr/sbin/sendmail
else
  SENDMAIL=sendmail
fi

if [ "$REAL_EMAIL" = "" ]
then
 echo "Warning: you must set REAL_EMAIL in your profile"
else
 FROM=$REAL_EMAIL 
fi

BK_STATUS=$BK_STATUS$BK_COMMIT

if [ "$BK_STATUS" = OK ]
then 

HAS_ACTUAL_CHANGES=`bk cset -r+ -d | grep -v "^#"`
if [ "$HAS_ACTUAL_CHANGES" = "" ]
then
  echo ChangeSet had no real changes, not sending emails
  exit
fi

IS_MERGE=`bk changes -r+ -k -m`
if [ "$IS_MERGE" = "" ]
then
  echo Merge changeset, not sending mails
  exit
fi

CHANGESET=`bk -R prs -r+ -h -d':P:::I:' ChangeSet`
CSETKEY=`bk -R prs -r+ -h -d':KEY:' ChangeSet`
#
# composing subject lines of commit mails.
# if a fix targets to a WL and there is a bug referred
# then X-Bug mail header will contain the first found bug's number
#
BUG=`bk -R prs -r+ -h -d':C:' ChangeSet | \
     sed -ne 's/[Bb][Uu][Gg] *# *\([0-9][0-9]*\).*$/BUG#\1/
              s/.*BUG#\([0-9][0-9]*\)/\1/p'`
WL=`bk -R prs -r+ -h -d':C:' ChangeSet | \
     sed -ne 's/[Ww][Ll] *# *\([0-9][0-9]*\).*$/WL#\1/
              s/.*\(WL#[0-9][0-9]*\)/ \1/p'`
if [ "$BUG" = "" ]
then
#  TO=dev-public@mysql.com
  BS=""
  BH=""
else
#  TO=dev-bugs@mysql.com
  BS=" BUG#$BUG"
# need newline here
  BH="X-Bug: $BUG
"
fi

#++
# commits@ or dev-private@ mail
#--

LIST="commits"
TO="commits@lists.mysql.com"
if [ -f .tree-is-private ]
then
  LIST="dev-private"
  TO="dev-private@mysql.com"
fi

 echo "Notifying $LIST list at $TO"
 (
   cat <<EOF
List-ID: <bk.mysql-$VERSION>
From: $FROM
To: $TO
Subject: bk commit into $VERSION tree ($CHANGESET)$BS
X-CSetKey: <$CSETKEY>
$BH
Below is the list of changes that have just been committed into a local
$VERSION repository of $USER. When $USER does a push these changes will
be propagated to the main repository and, within 24 hours after the
push, to the public repository.
For information on how to access the public repository
see http://dev.mysql.com/doc/mysql/en/installing-source-tree.html

EOF
  bk changes -v -r+
<<<<<<< HEAD
  bk cset -r+ -d
=======
  bk rset -r+ -ah | bk gnupatch -h -dup -T
>>>>>>> 9877249c
 ) | bk sed -e ${LIMIT}q > $BKROOT/BitKeeper/tmp/commits.txt

$SENDMAIL -t < $BKROOT/BitKeeper/tmp/commits.txt

#++
# docs-commit@ mail
# Picks up anything under the Docs subdirectory (relevant for docs team).
#--
 bk changes -v -r+ | grep -q "  Docs/"
 if [ $? -eq 0 ]
 then
  echo "Notifying docs list at $DOCS"
  (
    cat <<EOF
List-ID: <bk.mysql-$VERSION>
From: $FROM
To: $DOCS
Subject: bk commit - $VERSION tree (Manual) ($CHANGESET)$BS

EOF
  bk changes -v -r+
<<<<<<< HEAD
  bk cset -r+ -d
=======
  bk rset -r+ -ah | bk gnupatch -h -dup -T
>>>>>>> 9877249c
 ) > $BKROOT/BitKeeper/tmp/docs.txt
 $SENDMAIL -t < $BKROOT/BitKeeper/tmp/docs.txt
 fi

else
  echo "commit failed because '$BK_STATUS', you may need to re-clone..." 
fi<|MERGE_RESOLUTION|>--- conflicted
+++ resolved
@@ -96,11 +96,7 @@
 
 EOF
   bk changes -v -r+
-<<<<<<< HEAD
-  bk cset -r+ -d
-=======
   bk rset -r+ -ah | bk gnupatch -h -dup -T
->>>>>>> 9877249c
  ) | bk sed -e ${LIMIT}q > $BKROOT/BitKeeper/tmp/commits.txt
 
 $SENDMAIL -t < $BKROOT/BitKeeper/tmp/commits.txt
@@ -122,11 +118,7 @@
 
 EOF
   bk changes -v -r+
-<<<<<<< HEAD
-  bk cset -r+ -d
-=======
   bk rset -r+ -ah | bk gnupatch -h -dup -T
->>>>>>> 9877249c
  ) > $BKROOT/BitKeeper/tmp/docs.txt
  $SENDMAIL -t < $BKROOT/BitKeeper/tmp/docs.txt
  fi
