--- conflicted
+++ resolved
@@ -2860,7 +2860,18 @@
 --source include/wait_until_count_sessions.inc
 
 --echo #
-<<<<<<< HEAD
+--echo # MDEV-31083 ASAN use-after-poison in myrg_attach_children
+--echo #
+
+CREATE TABLE t1 (f TEXT, FULLTEXT (f)) ENGINE=MyISAM;
+INSERT INTO t1 VALUES ('foo'),('bar');
+CREATE TABLE mrg (f TEXT) ENGINE=MERGE, UNION(t1);
+SELECT * FROM mrg;
+DROP TABLE mrg, t1;
+
+--echo End of 10.5 tests
+
+--echo #
 --echo # End of 10.0 tests
 --echo #
 
@@ -2886,16 +2897,4 @@
 
 --echo #
 --echo # End of 10.8 tests
---echo #
-=======
---echo # MDEV-31083 ASAN use-after-poison in myrg_attach_children
---echo #
-
-CREATE TABLE t1 (f TEXT, FULLTEXT (f)) ENGINE=MyISAM;
-INSERT INTO t1 VALUES ('foo'),('bar');
-CREATE TABLE mrg (f TEXT) ENGINE=MERGE, UNION(t1);
-SELECT * FROM mrg;
-DROP TABLE mrg, t1;
-
---echo End of 10.5 tests
->>>>>>> 9edb1a5c
+--echo #