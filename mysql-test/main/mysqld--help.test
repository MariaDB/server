--- conflicted
+++ resolved
@@ -28,13 +28,9 @@
                large-files-support lower-case-file-system system-time-zone
                collation-server character-set-server log-tc-size table-cache
                table-open-cache table-open-cache-instances max-connections
-<<<<<<< HEAD
                server-uid tls-version version.* password-reuse-check
                provider-bzip2 provider-lzma provider-lzo
-               password-reuse-check-interval/;
-=======
-               server-uid tls-version version.* analyze-max-length/;
->>>>>>> 82d7419e
+               password-reuse-check-interval analyze-max-length/;
 
   # Plugins which may or may not be there:
   @plugins=qw/innodb archive blackhole federated partition s3
