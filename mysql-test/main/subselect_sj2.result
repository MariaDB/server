set @innodb_stats_persistent_save= @@innodb_stats_persistent;
set @innodb_stats_persistent_sample_pages_save=
@@innodb_stats_persistent_sample_pages;
set global innodb_stats_persistent= 1;
set global innodb_stats_persistent_sample_pages=100;
set @subselect_sj2_tmp= @@optimizer_switch;
set optimizer_switch='semijoin=on,firstmatch=on,loosescan=on';
set optimizer_switch='mrr=on,mrr_sort_keys=on,index_condition_pushdown=on';
SET optimizer_switch=ifnull(@optimizer_switch_for_subselect_sj2_test,'outer_join_with_cache=off');
SET optimizer_switch=ifnull(@optimizer_switch_for_subselect_sj2_test,'semijoin_with_cache=off');
set join_cache_level=1;
drop table if exists t0, t1, t2, t3, t4, t5;
drop view if exists v1;
create table t0 (a int);
insert into t0 values (0),(1),(2),(3),(4),(5),(6),(7),(8),(9);
create table t1 (
a int, 
b int
);
insert into t1 values (1,1),(1,1),(2,2);
create table t2 (
a int,
b int,
key(b)
);
insert into t2 select a, a/2 from t0;
insert into t2 select a+10, a+10/2 from t0;
select * from t1;
a	b
1	1
1	1
2	2
select * from t2;
a	b
0	0
1	1
2	1
3	2
4	2
5	3
6	3
7	4
8	4
9	5
10	5
11	6
12	7
13	8
14	9
15	10
16	11
17	12
18	13
19	14
explain select * from t2 where b in (select a from t1);
id	select_type	table	type	possible_keys	key	key_len	ref	rows	Extra
1	PRIMARY	t2	ALL	b	NULL	NULL	NULL	20	
1	PRIMARY	<subquery2>	eq_ref	distinct_key	distinct_key	4	func	1	
2	MATERIALIZED	t1	ALL	NULL	NULL	NULL	NULL	3	
select * from t2 where b in (select a from t1);
a	b
1	1
2	1
3	2
4	2
create table t3 (
a int, 
b int,
key(b),
pk1 char(200), pk2 char(200), pk3 char(200),
primary key(pk1, pk2, pk3)
) engine=innodb;
insert into t3 select a,a, a,a,a from t0;
insert into t3 select a,a, a+100,a+100,a+100 from t0;
analyze table t1,t2,t3;
Table	Op	Msg_type	Msg_text
test.t1	analyze	status	Engine-independent statistics collected
test.t1	analyze	status	OK
test.t2	analyze	status	Engine-independent statistics collected
test.t2	analyze	status	OK
test.t3	analyze	status	Engine-independent statistics collected
test.t3	analyze	status	OK
explain select * from t3 where b in (select a from t1);
id	select_type	table	type	possible_keys	key	key_len	ref	rows	Extra
1	PRIMARY	t3	ALL	b	NULL	NULL	NULL	20	
1	PRIMARY	<subquery2>	eq_ref	distinct_key	distinct_key	4	func	1	
2	MATERIALIZED	t1	ALL	NULL	NULL	NULL	NULL	3	
select * from t3 where b in (select a from t1);
a	b	pk1	pk2	pk3
1	1	1	1	1
1	1	101	101	101
2	2	102	102	102
2	2	2	2	2
set @save_max_heap_table_size= @@max_heap_table_size;
set max_heap_table_size=16384;
set @save_join_buffer_size = @@join_buffer_size;
set join_buffer_size= 8192;
drop table t3;
create table t3 (
a int, 
b int,
key(b),
pk1 char(200), pk2 char(200),
primary key(pk1, pk2)
) engine=innodb;
insert into t3 select 
A.a + 10*B.a, A.a + 10*B.a, A.a + 10*B.a, A.a + 10*B.a 
from t0 A, t0 B where B.a <5;
explain select * from t3 where b in (select a from t0);
id	select_type	table	type	possible_keys	key	key_len	ref	rows	Extra
1	PRIMARY	t3	ALL	b	NULL	NULL	NULL	#	
1	PRIMARY	<subquery2>	eq_ref	distinct_key	distinct_key	4	func	#	
2	MATERIALIZED	t0	ALL	NULL	NULL	NULL	NULL	#	
select * from t3 where b in (select A.a+B.a from t0 A, t0 B where B.a<5);
a	b	pk1	pk2
0	0	0	0
1	1	1	1
10	10	10	10
11	11	11	11
12	12	12	12
13	13	13	13
2	2	2	2
3	3	3	3
4	4	4	4
5	5	5	5
6	6	6	6
7	7	7	7
8	8	8	8
9	9	9	9
set join_buffer_size= @save_join_buffer_size;
set max_heap_table_size= @save_max_heap_table_size;
explain select * from t1 where a in (select b from t2);
id	select_type	table	type	possible_keys	key	key_len	ref	rows	Extra
<<<<<<< HEAD
1	PRIMARY	t1	ALL	NULL	NULL	NULL	NULL	3	Using where
1	PRIMARY	t2	ref	b	b	5	test.t1.a	1	Using index; FirstMatch(t1)
=======
1	PRIMARY	t1	ALL	NULL	NULL	NULL	NULL	3	
1	PRIMARY	<subquery2>	eq_ref	distinct_key	distinct_key	4	func	1	
2	MATERIALIZED	t2	index	b	b	5	NULL	20	Using index
>>>>>>> 396da1a7
select * from t1;
a	b
1	1
1	1
2	2
select * from t1 where a in (select b from t2);
a	b
1	1
1	1
2	2
drop table t1, t2, t3;
set @save_join_buffer_size = @@join_buffer_size;
set join_buffer_size= 8192;
create table t1 (a int, filler1 binary(200), filler2 binary(200));
insert into t1 select a, 'filler123456', 'filler123456' from t0;
insert into t1 select a+10, 'filler123456', 'filler123456' from t0;
create table t2 as select * from t1;
insert into t1 select a+20, 'filler123456', 'filler123456' from t0;
insert into t1 values (2, 'duplicate ok', 'duplicate ok');
insert into t1 values (18, 'duplicate ok', 'duplicate ok');
insert into t2 values (3, 'duplicate ok', 'duplicate ok');
insert into t2 values (19, 'duplicate ok', 'duplicate ok');
explain select 
a, mid(filler1, 1,10), length(filler1)=length(filler2) as Z 
from t1 ot where a in (select a from t2 it);
id	select_type	table	type	possible_keys	key	key_len	ref	rows	Extra
1	PRIMARY	ot	ALL	NULL	NULL	NULL	NULL	32	
1	PRIMARY	<subquery2>	eq_ref	distinct_key	distinct_key	4	func	1	
2	MATERIALIZED	it	ALL	NULL	NULL	NULL	NULL	22	
select 
a, mid(filler1, 1,10), length(filler1)=length(filler2) as Z 
from t1 ot where a in (select a from t2 it);
a	mid(filler1, 1,10)	Z
0	filler1234	1
1	filler1234	1
2	filler1234	1
3	filler1234	1
4	filler1234	1
5	filler1234	1
6	filler1234	1
7	filler1234	1
8	filler1234	1
9	filler1234	1
10	filler1234	1
11	filler1234	1
12	filler1234	1
13	filler1234	1
14	filler1234	1
15	filler1234	1
16	filler1234	1
17	filler1234	1
18	filler1234	1
19	filler1234	1
2	duplicate 	1
18	duplicate 	1
explain select 
a, mid(filler1, 1,10), length(filler1)=length(filler2) 
from t2 ot where a in (select a from t1 it);
id	select_type	table	type	possible_keys	key	key_len	ref	rows	Extra
1	PRIMARY	ot	ALL	NULL	NULL	NULL	NULL	22	
1	PRIMARY	<subquery2>	eq_ref	distinct_key	distinct_key	4	func	1	
2	MATERIALIZED	it	ALL	NULL	NULL	NULL	NULL	32	
select 
a, mid(filler1, 1,10), length(filler1)=length(filler2) 
from t2 ot where a in (select a from t1 it);
a	mid(filler1, 1,10)	length(filler1)=length(filler2)
0	filler1234	1
1	filler1234	1
2	filler1234	1
3	filler1234	1
4	filler1234	1
5	filler1234	1
6	filler1234	1
7	filler1234	1
8	filler1234	1
9	filler1234	1
10	filler1234	1
11	filler1234	1
12	filler1234	1
13	filler1234	1
14	filler1234	1
15	filler1234	1
16	filler1234	1
17	filler1234	1
18	filler1234	1
19	filler1234	1
3	duplicate 	1
19	duplicate 	1
insert into t1 select a+20, 'filler123456', 'filler123456' from t0;
insert into t1 select a+20, 'filler123456', 'filler123456' from t0;
explain select 
a, mid(filler1, 1,10), length(filler1)=length(filler2) as Z 
from t1 ot where a in (select a from t2 it);
id	select_type	table	type	possible_keys	key	key_len	ref	rows	Extra
1	PRIMARY	ot	ALL	NULL	NULL	NULL	NULL	52	
1	PRIMARY	<subquery2>	eq_ref	distinct_key	distinct_key	4	func	1	
2	MATERIALIZED	it	ALL	NULL	NULL	NULL	NULL	22	
select 
a, mid(filler1, 1,10), length(filler1)=length(filler2) as Z 
from t1 ot where a in (select a from t2 it);
a	mid(filler1, 1,10)	Z
0	filler1234	1
1	filler1234	1
2	filler1234	1
3	filler1234	1
4	filler1234	1
5	filler1234	1
6	filler1234	1
7	filler1234	1
8	filler1234	1
9	filler1234	1
10	filler1234	1
11	filler1234	1
12	filler1234	1
13	filler1234	1
14	filler1234	1
15	filler1234	1
16	filler1234	1
17	filler1234	1
18	filler1234	1
19	filler1234	1
2	duplicate 	1
18	duplicate 	1
explain select 
a, mid(filler1, 1,10), length(filler1)=length(filler2) 
from t2 ot where a in (select a from t1 it);
id	select_type	table	type	possible_keys	key	key_len	ref	rows	Extra
1	PRIMARY	ot	ALL	NULL	NULL	NULL	NULL	22	
1	PRIMARY	<subquery2>	eq_ref	distinct_key	distinct_key	4	func	1	
2	MATERIALIZED	it	ALL	NULL	NULL	NULL	NULL	52	
select 
a, mid(filler1, 1,10), length(filler1)=length(filler2) 
from t2 ot where a in (select a from t1 it);
a	mid(filler1, 1,10)	length(filler1)=length(filler2)
0	filler1234	1
1	filler1234	1
2	filler1234	1
3	filler1234	1
4	filler1234	1
5	filler1234	1
6	filler1234	1
7	filler1234	1
8	filler1234	1
9	filler1234	1
10	filler1234	1
11	filler1234	1
12	filler1234	1
13	filler1234	1
14	filler1234	1
15	filler1234	1
16	filler1234	1
17	filler1234	1
18	filler1234	1
19	filler1234	1
3	duplicate 	1
19	duplicate 	1
drop table t1, t2;
create table t1 (a int, b int, key(a));
create table t2 (a int, b int, key(a));
create table t3 (a int, b int, key(a));
insert into t1 select a,a from t0;
insert into t2 select a,a from t0;
insert into t3 select a,a from t0;
t2 and t3 must be use 'ref', not 'ALL':
explain select * 
from t0 where a in
(select t2.a+t3.a from t1 left join (t2 join t3) on t2.a=t1.a and t3.a=t1.a);
id	select_type	table	type	possible_keys	key	key_len	ref	rows	Extra
1	PRIMARY	t0	ALL	NULL	NULL	NULL	NULL	10	
1	PRIMARY	<subquery2>	eq_ref	distinct_key	distinct_key	8	func	1	Using where
2	MATERIALIZED	t1	index	a	a	5	NULL	10	Using where; Using index
2	MATERIALIZED	t2	ref	a	a	5	test.t1.a	1	Using index
2	MATERIALIZED	t3	ref	a	a	5	test.t1.a	1	Using index
drop table t0, t1,t2,t3;
CREATE TABLE t1 (
ID int(11) NOT NULL auto_increment,
Name char(35) NOT NULL default '',
Country char(3) NOT NULL default '',
Population int(11) NOT NULL default '0',
PRIMARY KEY  (ID),
INDEX (Population),
INDEX (Country) 
);
CREATE TABLE t2 (
Code char(3) NOT NULL default '',
Name char(52) NOT NULL default '',
SurfaceArea float(10,2) NOT NULL default '0.00',
Population int(11) NOT NULL default '0',
Capital int(11) default NULL,
PRIMARY KEY  (Code),
UNIQUE INDEX (Name),
INDEX (Population)
);
CREATE TABLE t3 (
Country char(3) NOT NULL default '',
Language char(30) NOT NULL default '',
Percentage float(3,1) NOT NULL default '0.0',
PRIMARY KEY  (Country, Language),
INDEX (Percentage)
);
set @bug35674_save_optimizer_switch=@@optimizer_switch;
set optimizer_switch='materialization=off';
EXPLAIN
SELECT Name FROM t2 
WHERE t2.Code IN (SELECT Country FROM t1 WHERE Population > 5000000)
AND
t2.Code IN (SELECT Country FROM t3 
WHERE Language='English' AND Percentage > 10 AND
t2.Population > 100000);
id	select_type	table	type	possible_keys	key	key_len	ref	rows	Extra
1	PRIMARY	t1	range	Population,Country	Population	4	NULL	1	Using index condition; Rowid-ordered scan; Start temporary
1	PRIMARY	t2	eq_ref	PRIMARY,Population	PRIMARY	3	test.t1.Country	1	Using where; End temporary
1	PRIMARY	t3	eq_ref	PRIMARY,Percentage	PRIMARY	33	test.t1.Country,const	1	Using index condition; Using where
set optimizer_switch=@bug35674_save_optimizer_switch;
DROP TABLE t1,t2,t3;
CREATE TABLE t1 (
Code char(3) NOT NULL DEFAULT '',
Name char(52) NOT NULL DEFAULT '',
Continent enum('Asia','Europe','North America','Africa','Oceania','Antarctica','South America') NOT NULL DEFAULT 'Asia',
Region char(26) NOT NULL DEFAULT '',
SurfaceArea float(10,2) NOT NULL DEFAULT '0.00',
IndepYear smallint(6) DEFAULT NULL,
Population int(11) NOT NULL DEFAULT '0',
LifeExpectancy float(3,1) DEFAULT NULL,
GNP float(10,2) DEFAULT NULL,
GNPOld float(10,2) DEFAULT NULL,
LocalName char(45) NOT NULL DEFAULT '',
GovernmentForm char(45) NOT NULL DEFAULT '',
HeadOfState char(60) DEFAULT NULL,
Capital int(11) DEFAULT NULL,
Code2 char(2) NOT NULL DEFAULT '',
PRIMARY KEY (Code)
);
CREATE TABLE t2 (
ID int(11) NOT NULL AUTO_INCREMENT,
Name char(35) NOT NULL DEFAULT '',
CountryCode char(3) NOT NULL DEFAULT '',
District char(20) NOT NULL DEFAULT '',
Population int(11) NOT NULL DEFAULT '0',
PRIMARY KEY (ID),
KEY CountryCode (CountryCode)
);
Fill the table with test data
This must not use LooseScan:
EXPLAIN SELECT Name FROM t1 
WHERE t1.Code IN (
SELECT t2.CountryCode FROM t2 WHERE Population > 5000000);
id	select_type	table	type	possible_keys	key	key_len	ref	rows	Extra
1	PRIMARY	t1	ALL	PRIMARY	NULL	NULL	NULL	31	
1	PRIMARY	<subquery2>	eq_ref	distinct_key	distinct_key	3	func	1	
2	MATERIALIZED	t2	ALL	CountryCode	NULL	NULL	NULL	545	Using where
SELECT Name FROM t1 
WHERE t1.Code IN (
SELECT t2.CountryCode FROM t2 WHERE Population > 5000000);
Name
Austria
Canada
China
Czech Republic
drop table t1, t2;
drop procedure if exists p1;
drop procedure if exists p2;
drop procedure if exists p3;
drop procedure if exists p4;
CREATE TABLE t1(a INT);
CREATE TABLE t2(c INT);
CREATE PROCEDURE p1(v1 int)
BEGIN
SELECT 1 FROM t1 WHERE a = v1 AND a IN (SELECT c FROM t2);
END
//
CREATE PROCEDURE p2(v1 int)
BEGIN
SELECT 1 FROM t1 WHERE a IN (SELECT c FROM t2);
END
//
CREATE PROCEDURE p3(v1 int)
BEGIN
SELECT 1 
FROM 
t1 t01,t1 t02,t1 t03,t1 t04,t1 t05,t1 t06,t1 t07,t1 t08,
t1 t09,t1 t10,t1 t11,t1 t12,t1 t13,t1 t14,t1 t15,t1 t16,
t1 t17,t1 t18,t1 t19,t1 t20,t1 t21,t1 t22,t1 t23,t1 t24,
t1 t25,t1 t26,t1 t27,t1 t28,t1 t29,t1 t30,t1 t31,t1 t32,
t1 t33,t1 t34,t1 t35,t1 t36,t1 t37,t1 t38,t1 t39,t1 t40,
t1 t41,t1 t42,t1 t43,t1 t44,t1 t45,t1 t46,t1 t47,t1 t48,
t1 t49,t1 t50,t1 t51,t1 t52,t1 t53,t1 t54,t1 t55,t1 t56,
t1 t57,t1 t58,t1 t59,t1 t60
WHERE t01.a IN (SELECT c FROM t2);
END
//
CREATE PROCEDURE p4(v1 int)
BEGIN
SELECT 1 
FROM 
t1 t01,t1 t02,t1 t03,t1 t04,t1 t05,t1 t06,t1 t07,t1 t08,
t1 t09,t1 t10,t1 t11,t1 t12,t1 t13,t1 t14,t1 t15,t1 t16,
t1 t17,t1 t18,t1 t19,t1 t20,t1 t21,t1 t22,t1 t23,t1 t24,
t1 t25,t1 t26,t1 t27,t1 t28,t1 t29,t1 t30,t1 t31,t1 t32,
t1 t33,t1 t34,t1 t35,t1 t36,t1 t37,t1 t38,t1 t39,t1 t40,
t1 t41,t1 t42,t1 t43,t1 t44,t1 t45,t1 t46,t1 t47,t1 t48,
t1 t49,t1 t50,t1 t51,t1 t52,t1 t53,t1 t54,t1 t55,t1 t56,
t1 t57,t1 t58,t1 t59,t1 t60
WHERE t01.a = v1 AND t01.a IN (SELECT c FROM t2);
END
//
CALL p1(1);
1
CALL p2(1);
1
CALL p3(1);
1
CALL p4(1);
1
DROP TABLE t1, t2;
DROP PROCEDURE p1;
DROP PROCEDURE p2;
DROP PROCEDURE p3;
DROP PROCEDURE p4;
create table t0 (a int);
insert into t0 values (0),(1),(2),(3),(4);
create table t1 (a int, b int, key(a));
insert into t1 select a,a from t0;
insert into t1 select a+5,a from t0;
create table t2 (a int, b int, primary key(a));
insert into t2 select * from t1;
Table t2, unlike table t1, should be displayed as pulled out
explain extended select * from t0
where t0.a in ( select t1.a from t1,t2 where t2.a=t0.a and
t1.b=t2.b);
id	select_type	table	type	possible_keys	key	key_len	ref	rows	filtered	Extra
1	PRIMARY	t0	ALL	NULL	NULL	NULL	NULL	5	100.00	Using where
1	PRIMARY	t2	eq_ref	PRIMARY	PRIMARY	4	test.t0.a	1	100.00	
1	PRIMARY	t1	ref	a	a	5	test.t0.a	1	100.00	Using where; FirstMatch(t2)
Warnings:
Note	1276	Field or reference 'test.t0.a' of SELECT #2 was resolved in SELECT #1
Note	1003	select `test`.`t0`.`a` AS `a` from `test`.`t2` semi join (`test`.`t1`) join `test`.`t0` where `test`.`t2`.`a` = `test`.`t0`.`a` and `test`.`t1`.`a` = `test`.`t0`.`a` and `test`.`t1`.`b` = `test`.`t2`.`b`
update t1 set a=3, b=11 where a=4;
update t2 set b=11 where a=3;
select * from t0 where t0.a in 
(select t1.a from t1, t2 where t2.a=t0.a and t1.b=t2.b);
a
0
1
2
3
drop table t0, t1, t2;
CREATE TABLE t1 (
id int(11) NOT NULL,
PRIMARY KEY (id));
CREATE TABLE t2 (
id int(11) NOT NULL,
fid int(11) NOT NULL,
PRIMARY KEY (id));
insert into t1 values(1);
insert into t2 values(1,7503),(2,1);
explain select count(*) 
from t1 
where fid IN (select fid from t2 where (id between 7502 and 8420) order by fid );
ERROR 42S22: Unknown column 'fid' in 'IN/ALL/ANY subquery'
drop table t1, t2;
create table t1 (a int, b int, key (a), key (b));
insert into t1 values (2,4),(2,4),(2,4);
select t1.a from t1 
where 
t1.a in (select 1 from t1 where t1.a in (select 1 from t1) group by  t1.a);
a
drop table t1;
create table t1(a int,b int,key(a),key(b));
insert into t1 values (1,1),(2,2),(3,3);
select 1 from t1 
where t1.a not in (select 1 from t1 
where t1.a in (select 1 from t1) 
group by  t1.b);
1
1
1
drop table t1;
CREATE TABLE t1
(EMPNUM   CHAR(3) NOT NULL,
EMPNAME  CHAR(20),
GRADE    DECIMAL(4),
CITY     CHAR(15));
CREATE TABLE t2
(PNUM     CHAR(3) NOT NULL,
PNAME    CHAR(20),
PTYPE    CHAR(6),
BUDGET   DECIMAL(9),
CITY     CHAR(15));
CREATE TABLE t3
(EMPNUM   CHAR(3) NOT NULL,
PNUM     CHAR(3) NOT NULL,
HOURS    DECIMAL(5));
INSERT INTO t1 VALUES ('E1','Alice',12,'Deale');
INSERT INTO t1 VALUES ('E2','Betty',10,'Vienna');
INSERT INTO t1 VALUES ('E3','Carmen',13,'Vienna');
INSERT INTO t1 VALUES ('E4','Don',12,'Deale');
INSERT INTO t1 VALUES ('E5','Ed',13,'Akron');
INSERT INTO t2 VALUES ('P1','MXSS','Design',10000,'Deale');
INSERT INTO t2 VALUES ('P2','CALM','Code',30000,'Vienna');
INSERT INTO t2 VALUES ('P3','SDP','Test',30000,'Tampa');
INSERT INTO t2 VALUES ('P4','SDP','Design',20000,'Deale');
INSERT INTO t2 VALUES ('P5','IRM','Test',10000,'Vienna');
INSERT INTO t2 VALUES ('P6','PAYR','Design',50000,'Deale');
INSERT INTO t3 VALUES  ('E1','P1',40);
INSERT INTO t3 VALUES  ('E1','P2',20);
INSERT INTO t3 VALUES  ('E1','P3',80);
INSERT INTO t3 VALUES  ('E1','P4',20);
INSERT INTO t3 VALUES  ('E1','P5',12);
INSERT INTO t3 VALUES  ('E1','P6',12);
INSERT INTO t3 VALUES  ('E2','P1',40);
INSERT INTO t3 VALUES  ('E2','P2',80);
INSERT INTO t3 VALUES  ('E3','P2',20);
INSERT INTO t3 VALUES  ('E4','P2',20);
INSERT INTO t3 VALUES  ('E4','P4',40);
INSERT INTO t3 VALUES  ('E4','P5',80);
SELECT * FROM t1;
EMPNUM	EMPNAME	GRADE	CITY
E1	Alice	12	Deale
E2	Betty	10	Vienna
E3	Carmen	13	Vienna
E4	Don	12	Deale
E5	Ed	13	Akron
CREATE UNIQUE INDEX t1_IDX ON t1(EMPNUM);
SELECT EMPNAME
FROM t1
WHERE EMPNUM IN
(SELECT EMPNUM
FROM t3
WHERE PNUM IN
(SELECT PNUM
FROM t2
WHERE PTYPE = 'Design'));
EMPNAME
Alice
Betty
Don
DROP INDEX t1_IDX ON t1;
CREATE INDEX t1_IDX ON t1(EMPNUM);
SELECT EMPNAME
FROM t1
WHERE EMPNUM IN
(SELECT EMPNUM
FROM t3
WHERE PNUM IN
(SELECT PNUM
FROM t2
WHERE PTYPE = 'Design'));
EMPNAME
Alice
Betty
Don
DROP INDEX t1_IDX ON t1;
SELECT EMPNAME
FROM t1
WHERE EMPNUM IN
(SELECT EMPNUM
FROM t3
WHERE PNUM IN
(SELECT PNUM
FROM t2
WHERE PTYPE = 'Design'));
EMPNAME
Alice
Betty
Don
DROP TABLE t1, t2, t3;
CREATE TABLE t1 (f1 INT NOT NULL);
CREATE VIEW v1 (a) AS SELECT f1 IN (SELECT f1 FROM t1) FROM t1;
SELECT * FROM v1;
a
drop view v1;
drop table t1;
create table t0 (a int);
insert into t0 values (0),(1),(2),(3),(4),(5),(6),(7),(8),(9);
create table t1(a int, b int);
insert into t1 values (0,0),(1,1),(2,2);
create table t2 as select * from t1;
create table t3 (pk int, a int, primary key(pk));
insert into t3 select a,a from t0;
explain 
select * from t1 left join t2 on (t2.a= t1.a and t2.a in (select pk from t3));
id	select_type	table	type	possible_keys	key	key_len	ref	rows	Extra
1	PRIMARY	t1	ALL	NULL	NULL	NULL	NULL	3	
1	PRIMARY	t2	ALL	NULL	NULL	NULL	NULL	3	Using where
2	MATERIALIZED	t3	index	PRIMARY	PRIMARY	4	NULL	10	Using index
drop table t0, t1, t2, t3;
create table t1 (a int);
insert into t1 values (0),(1),(2),(3),(4),(5),(6),(7),(8),(9);
create table t2 (a char(200), b char(200), c char(200), primary key (a,b,c)) engine=innodb;
insert into t2 select concat(a, repeat('X',198)),repeat('B',200),repeat('B',200) from t1;
insert into t2 select concat(a, repeat('Y',198)),repeat('B',200),repeat('B',200) from t1;
alter table t2 add filler1 int;
insert into t1 select A.a + 10*(B.a + 10*C.a) from t1 A, t1 B, t1 C;
set @save_join_buffer_size=@@join_buffer_size;
set join_buffer_size=1;
select * from t2 where filler1 in ( select a from t1);
a	b	c	filler1
set join_buffer_size=default;
drop table t1, t2;
create table t1 (a int not null);
drop procedure if exists p1;
CREATE PROCEDURE p1()
BEGIN
DECLARE EXIT HANDLER FOR SQLEXCEPTION select a from t1;
prepare s1 from '
  select a from t1 where a in ( 
  select a from t1 where a in ( 
  select a from t1 where a in ( 
  select a from t1 where a in ( 
  select a from t1 where a in ( 
  select a from t1 where a in ( 
  select a from t1 where a in ( 
  select a from t1 where a in ( 
  select a from t1 where a in ( 
  select a from t1 where a in ( 
  select a from t1 where a in ( 
  select a from t1 where a in ( 
  select a from t1 where a in ( 
  select a from t1 where a in ( 
  select a from t1 where a in ( 
  select a from t1 where a in ( 
  select a from t1 where a in ( 
  select a from t1 where a in ( 
  select a from t1 where a in ( 
  select a from t1 where a in ( 
  select a from t1 where a in ( 
  select a from t1 where a in ( 
  select a from t1 where a in ( 
  select a from t1 where a in ( 
  select a from t1 where a in ( 
  select a from t1 where a in ( 
  select a from t1 where a in ( 
  select a from t1 where a in ( 
  select a from t1 where a in ( 
  select a from t1 where a in ( 
  select a from t1 where a in ( 
  select a from t1 where a in ( 
  select a from t1 where a in ( 
  select a from t1 where a in ( 
  select a from t1 where a in ( 
  select a from t1 where a in ( 
  select a from t1 where a in ( 
  select a from t1 where a in ( 
  select a from t1 where a in ( 
  select a from t1 where a in ( 
  select a from t1 where a in ( 
  select a from t1 where a in ( 
  select a from t1 where a in ( 
  select a from t1 where a in ( 
  select a from t1 where a in ( 
  select a from t1 where a in ( 
  select a from t1 where a in ( 
  select a from t1 where a in ( 
  select a from t1 where a in ( 
  select a from t1 where a in ( 
  select a from t1 where a in ( 
  select a from t1 where a in ( 
  select a from t1 where a in ( 
  select a from t1 where a in ( 
  select a from t1 where a in ( 
  select a from t1 where a in ( 
  select a from t1 where a in ( 
  select a from t1 where a in ( 
  select a from t1 where a in ( 
  select a from t1 where a in ( 
  select a from t1 where a in ( 
  select a from t1 where a in ( select a from t1) 
  )))))))))))))))))))))))))))))))))))))))))))))))))))))))))))))';
execute s1;
END;
|
call p1();
a
drop procedure p1;
drop table t1;
create table t0 (a int);
insert into t0 values (0),(1),(2),(3),(4),(5),(6),(7),(8),(9);
create table t1 (a int) as select A.a + 10 *(B.a + 10*C.a) as a  from t0 A, t0 B, t0 C;
create table t2 (id int, a int, primary key(id), key(a)) as select a as id, a as a  from t1;
show create table t2;
Table	Create Table
t2	CREATE TABLE `t2` (
  `id` int(11) NOT NULL,
  `a` int(11) DEFAULT NULL,
  PRIMARY KEY (`id`),
  KEY `a` (`a`)
) ENGINE=MyISAM DEFAULT CHARSET=latin1
set @a=0;
create table t3 as select * from t2 limit 0;
insert into t3 select @a:=@a+1, t2.a from t2, t0;
insert into t3 select @a:=@a+1, t2.a from t2, t0;
insert into t3 select @a:=@a+1, t2.a from t2, t0;
alter table t3 add primary key(id), add key(a);
The following must use loose index scan over t3, key a:
explain select count(a) from t2 where a in ( SELECT  a FROM t3);
id	select_type	table	type	possible_keys	key	key_len	ref	rows	Extra
1	PRIMARY	t2	index	a	a	5	NULL	1000	Using where; Using index
1	PRIMARY	t3	ref	a	a	5	test.t2.a	30	Using index; FirstMatch(t2)
select count(a) from t2 where a in ( SELECT  a FROM t3);
count(a)
1000
drop table t0,t1,t2,t3;

BUG#42740: crash in optimize_semijoin_nests

create table t1 (c6 timestamp,key (c6)) engine=innodb;
create table t2 (c2 double) engine=innodb;
explain select 1 from t2 where c2 = any (select log10(null) from t1 where c6 <null)  ;
id	select_type	table	type	possible_keys	key	key_len	ref	rows	Extra
1	PRIMARY	NULL	NULL	NULL	NULL	NULL	NULL	NULL	Impossible WHERE noticed after reading const tables
drop table t1, t2;
# 
# BUG#42742: crash in setup_sj_materialization, Copy_field::set
# 
create table t3 ( c1 year) engine=innodb;
insert into t3 values (2135),(2142);
create table t2 (c1 tinytext,c2 text,c6 timestamp) engine=innodb;
# The following must not crash, EXPLAIN should show one SJ strategy, not a mix:
explain select 1 from t2 where 
c2 in (select 1 from t3, t2) and
c1 in (select convert(c6,char(1)) from t2);
id	select_type	table	type	possible_keys	key	key_len	ref	rows	Extra
1	PRIMARY	t2	ALL	NULL	NULL	NULL	NULL	1	Using where
1	PRIMARY	<subquery3>	eq_ref	distinct_key	distinct_key	4	func	1	Using where
1	PRIMARY	t2	ALL	NULL	NULL	NULL	NULL	1	
1	PRIMARY	t3	ALL	NULL	NULL	NULL	NULL	2	FirstMatch((sj-nest))
3	MATERIALIZED	t2	ALL	NULL	NULL	NULL	NULL	1	
drop table t2, t3;
#
# BUG#761598: InnoDB: Error: row_search_for_mysql() is called without ha_innobase::external_lock() in maria-5.3
#
CREATE TABLE t1 ( f1 int NOT NULL , f10 int) ;
INSERT IGNORE INTO t1 VALUES (25,0),(29,0);
CREATE TABLE t2 ( f10 int) ENGINE=InnoDB;
CREATE TABLE t3 ( f11 int) ;
INSERT IGNORE INTO t3 VALUES (0);
SELECT alias1.f10 AS field2
FROM t2 AS alias1
JOIN (
t3 AS alias2
JOIN t1 AS alias3
ON alias3.f10
) ON alias3.f1
WHERE alias2.f11 IN (
SELECT SQ4_alias1.f10
FROM t1 AS SQ4_alias1
LEFT JOIN t2 AS SQ4_alias3 ON SQ4_alias3.f10
)
GROUP BY field2;
field2
drop table t1, t2, t3;
#
# BUG#849763: Wrong result with second execution of prepared statement with semijoin + view
#
CREATE TABLE t1 ( c varchar(1)) engine=innodb;
INSERT INTO t1 VALUES ('r');
CREATE TABLE t2 ( a integer, b varchar(1), c varchar(1)) engine=innodb;
INSERT INTO t2 VALUES (1,'r','r');
CREATE OR REPLACE VIEW v1 AS SELECT * FROM t1;
PREPARE st1 FROM 'SELECT * FROM t2 WHERE a = SOME (SELECT a FROM v1 WHERE v1.c = t2.c)';
EXECUTE st1;
a	b	c
1	r	r
EXECUTE st1;
a	b	c
1	r	r
DROP VIEW v1;
DROP TABLE t1, t2;
#
# BUG#858732: Wrong result with semijoin + loosescan + comma join
#
CREATE TABLE t1 (f13 int(11) NOT NULL , PRIMARY KEY (f13)) ENGINE=InnoDB;
INSERT INTO t1 VALUES (16),(24);
CREATE TABLE t2 (f14 int(11) NOT NULL, f12 varchar(1) NOT NULL, KEY (f12,f14)) ENGINE=InnoDB;
INSERT INTO t2 VALUES (6,'y');
CREATE TABLE t3 (f12 varchar(1) NOT NULL) ENGINE=InnoDB;
INSERT INTO t3 VALUES ('r'),('s'),('t'),('v'),('w'),('x'),('y');
# The following must use LooseScan but not join buffering
explain
SELECT * FROM t3 
WHERE f12 IN (SELECT alias2.f12 FROM t1 AS alias1, t2 AS alias2, t1 WHERE alias1.f13 = 24);
id	select_type	table	type	possible_keys	key	key_len	ref	rows	Extra
1	PRIMARY	alias1	const	PRIMARY	PRIMARY	4	const	#	Using index
1	PRIMARY	alias2	index	f12	f12	7	NULL	#	Using index; LooseScan
1	PRIMARY	t1	index	NULL	PRIMARY	4	NULL	#	Using index; FirstMatch(alias2)
1	PRIMARY	t3	ALL	NULL	NULL	NULL	NULL	#	Using where; Using join buffer (flat, BNL join)
SELECT * FROM t3 
WHERE f12 IN (SELECT alias2.f12 FROM t1 AS alias1, t2 AS alias2, t1 WHERE alias1.f13 = 24);
f12
y
DROP TABLE t1,t2,t3;
#
# BUG#869012: Wrong result with semijoin + materialization + AND in WHERE
#
CREATE TABLE t1 (f3 varchar(1) , f4 varchar(1) ) engine=InnoDB;
INSERT IGNORE INTO t1 VALUES ('x','x'),('x','x');
CREATE TABLE t2 ( f4 varchar(1) ) ;
INSERT IGNORE INTO t2 VALUES ('g');
CREATE TABLE t3 (f4 varchar(1) ) Engine=InnoDB;
INSERT IGNORE INTO t3 VALUES ('x');
set @tmp_869012=@@optimizer_switch;
SET optimizer_switch='semijoin=on,materialization=on';
SELECT *
FROM t1 , t2
WHERE ( t1.f4 ) IN ( SELECT f4 FROM t3 )
AND t2.f4 != t1.f3 ;
f3	f4	f4
x	x	g
x	x	g
set optimizer_switch= @tmp_869012;
DROP TABLE t1,t2,t3;
#
# BUG#869001: Wrong result with semijoin + materialization + firstmatch + multipart key
#
set @tmp869001_jcl= @@join_cache_level;
set @tmp869001_os= @@optimizer_switch;
SET join_cache_level=0;
SET optimizer_switch='materialization=on,semijoin=on,firstmatch=on,loosescan=off';
CREATE TABLE t1 ( f2 int, f3 varchar(1), KEY (f3,f2)) engine=innodb;
INSERT INTO t1 VALUES (8,'x'),(NULL,'x'),(8,'c');
CREATE TABLE t2 ( f4 varchar(1)) engine=innodb;
INSERT INTO t2 VALUES ('x');
CREATE TABLE t3 ( f1 int) engine=innodb;
INSERT INTO t3 VALUES (8),(6),(2),(9),(6);
CREATE TABLE t4 ( f3 varchar(1)) engine=innodb;
INSERT INTO t4 VALUES ('p'),('j'),('c');
SELECT *
FROM t1 JOIN t2 ON (t2.f4 = t1.f3 )
WHERE ( 8 ) IN (
SELECT t3.f1 FROM t3 , t4
);
f2	f3	f4
NULL	x	x
8	x	x
DROP TABLE t1, t2, t3, t4;
set join_cache_level= @tmp869001_jcl;
set optimizer_switch= @tmp869001_os;
# 
# Bug #881318: join cache + duplicate elimination + left join
#              with empty materialized derived inner table
#
CREATE TABLE t1 (b varchar(1)) ENGINE=InnoDB;
CREATE TABLE t2 (a varchar(1)) ENGINE=InnoDB;
INSERT INTO t2 VALUES ('a');
CREATE TABLE t3 (a varchar(1), b varchar(1)) ENGINE=InnoDB;
INSERT INTO t3 VALUES ('c','c');
CREATE TABLE t4 (b varchar(1)) ENGINE=InnoDB;
INSERT INTO t4 VALUES ('c'), ('b');
CREATE ALGORITHM=TEMPTABLE VIEW v1 AS SELECT * FROM t1;
EXPLAIN
SELECT * FROM t3 LEFT JOIN (v1,t2) ON t3.a = t2.a
WHERE t3.b IN (SELECT b FROM t4);
id	select_type	table	type	possible_keys	key	key_len	ref	rows	Extra
1	PRIMARY	t3	ALL	NULL	NULL	NULL	NULL	1	
1	PRIMARY	<subquery2>	eq_ref	distinct_key	distinct_key	4	func	1	
1	PRIMARY	t2	ALL	NULL	NULL	NULL	NULL	1	Using where
1	PRIMARY	<derived3>	ALL	NULL	NULL	NULL	NULL	2	
2	MATERIALIZED	t4	ALL	NULL	NULL	NULL	NULL	2	
3	DERIVED	t1	ALL	NULL	NULL	NULL	NULL	1	
SELECT * FROM t3 LEFT JOIN (v1,t2) ON t3.a = t2.a
WHERE t3.b IN (SELECT b FROM t4);
a	b	b	a
c	c	NULL	NULL
DROP VIEW v1;
DROP TABLE t1,t2,t3,t4;
#
# BUG#912538: Wrong result (missing rows) with semijoin=on, firstmatch=on, ...
#
CREATE TABLE t1 ( a INT NOT NULL, UNIQUE KEY(a) );
INSERT INTO t1 VALUES (1),(2),(3),(4);
CREATE TABLE t2 ( b INT, c INT ) ENGINE=InnoDB;
INSERT INTO t2 VALUES (1,1);
SELECT * FROM t1, t2 WHERE c IN (SELECT c FROM t1, t2 WHERE a = b);
a	b	c
1	1	1
2	1	1
3	1	1
4	1	1
DROP TABLE t1,t2;
# 
# BUG#962667: Assertion `0' failed in QUICK_INDEX_SORT_SELECT::need_sorted_output() 
#   with index_merge+index_merge_sort_union+loosescan+semijoin
#
CREATE TABLE t1 (
a INT, b VARCHAR(1), c INT,
KEY(a), KEY(b)
) ENGINE=InnoDB;
INSERT INTO t1 VALUES
(1,'v',9),(2,'v',8),(3,'c',7),(4,'m',6),(5,'x',5),
(6,'i',4),(7,'e',3),(8,'p',2),(9,'s',1),(10,'j',9),
(11,'z',8),(12,'c',7),(13,'a',6),(14,'q',5),(15,'y',4),
(16,'n',3),(17,'r',2),(18,'v',1),(19,'p',0);
CREATE TABLE t2 (
pk INT, d VARCHAR(1), e INT,
PRIMARY KEY(pk), KEY(d,e)
) ENGINE=InnoDB;
INSERT INTO t2 VALUES
(1,'x',1),(2,'d',2),(3,'r',3),(4,'f',4),(5,'y',5),
(6,'u',6),(7,'m',7),(8,'k',8),(9,'o',9),(10,'w',1),
(11,'m',2),(12,'q',3),(13,'m',4),(14,'d',5),
(15,'g',6),(16,'x',7),(17,'f',8);
analyze table t1,t2;
Table	Op	Msg_type	Msg_text
test.t1	analyze	status	Engine-independent statistics collected
test.t1	analyze	status	OK
test.t2	analyze	status	Engine-independent statistics collected
test.t2	analyze	status	OK
explain
SELECT * FROM t1 WHERE b IN (
SELECT d FROM t2, t1
WHERE a = d AND ( pk < 2 OR d = 'z' )
);
id	select_type	table	type	possible_keys	key	key_len	ref	rows	Extra
1	PRIMARY	t1	ALL	b	NULL	NULL	NULL	19	
1	PRIMARY	<subquery2>	eq_ref	distinct_key	distinct_key	4	func	1	
2	MATERIALIZED	t2	index	PRIMARY,d	d	9	NULL	17	Using where; Using index
2	MATERIALIZED	t1	ref	a	a	5	test.t2.d	1	Using where; Using index
SELECT * FROM t1 WHERE b IN (
SELECT d FROM t2, t1
WHERE a = d AND ( pk < 2 OR d = 'z' )
);
a	b	c
Warnings:
Warning	1292	Truncated incorrect INTEGER value: 'x'
DROP TABLE t1, t2;
#
# BUG#951937: Wrong result (missing rows) with semijoin+materialization, IN subquery, InnoDB, TEMPTABLE view
#
CREATE TABLE t1 (
a VARCHAR(1),
b VARCHAR(1) NOT NULL,
KEY(a)
) ENGINE=InnoDB;
INSERT INTO t1 VALUES
('j','j'),('v','v'),('c','c'),('m','m'),('d','d'),
('y','y'),('t','t'),('d','d'),('s','s'),('r','r'),
('m','m'),('b','b'),('x','x'),('g','g'),('p','p'),
('q','q'),('w','w'),('d','d'),('e','e');
ANALYZE TABLE t1;
Table	Op	Msg_type	Msg_text
test.t1	analyze	status	Engine-independent statistics collected
test.t1	analyze	status	OK
CREATE ALGORITHM=TEMPTABLE VIEW v1 AS SELECT * FROM t1;
# This query returned 6 rows instead of 19
SELECT * FROM v1
WHERE ( a, a ) IN (
SELECT alias2.b, alias2.a
FROM t1 AS alias1, t1 AS alias2
WHERE alias2.b = alias1.a
AND ( alias1.b >= alias1.a OR alias2.b = 'z' )
);
a	b
b	b
c	c
d	d
d	d
d	d
e	e
g	g
j	j
m	m
m	m
p	p
q	q
r	r
s	s
t	t
v	v
w	w
x	x
y	y
# Another testcase, without the VIEW:
CREATE TABLE t2 (a VARCHAR(1), b VARCHAR(1) NOT NULL, KEY(a)) ENGINE=InnoDB;
INSERT INTO t2 SELECT * FROM t1;
INSERT INTO t2 SELECT * FROM t1;
ANALYZE TABLE t2;
Table	Op	Msg_type	Msg_text
test.t2	analyze	status	Engine-independent statistics collected
test.t2	analyze	status	OK
EXPLAIN 
SELECT * FROM t2 
WHERE (a, a) IN (SELECT alias2.b, alias2.a FROM t1 AS alias1, t1 AS alias2 
WHERE 
alias2.b = alias1.a AND 
(alias1.b >= alias1.a OR alias2.b = 'z'));
id	select_type	table	type	possible_keys	key	key_len	ref	rows	Extra
1	PRIMARY	t2	ALL	a	NULL	NULL	NULL	38	
1	PRIMARY	<subquery2>	eq_ref	distinct_key	distinct_key	8	func,func	1	
2	MATERIALIZED	alias1	ALL	a	NULL	NULL	NULL	19	Using where
2	MATERIALIZED	alias2	ref	a	a	4	test.alias1.a	1	Using where
SELECT * FROM t2 
WHERE (a, a) IN (SELECT alias2.b, alias2.a FROM t1 AS alias1, t1 AS alias2 
WHERE 
alias2.b = alias1.a AND 
(alias1.b >= alias1.a OR alias2.b = 'z'));
a	b
b	b
b	b
c	c
c	c
d	d
d	d
d	d
d	d
d	d
d	d
e	e
e	e
g	g
g	g
j	j
j	j
m	m
m	m
m	m
m	m
p	p
p	p
q	q
q	q
r	r
r	r
s	s
s	s
t	t
t	t
v	v
v	v
w	w
w	w
x	x
x	x
y	y
y	y
DROP VIEW v1;
DROP TABLE t1, t2;
# 
# BUG#965872: Server crashes in embedding_sjm on a simple 1-table select with AND and OR  
#  (this is a regression caused by the fix for BUG#951937)
CREATE TABLE t1 ( a INT, b INT, c INT, d INT );
INSERT INTO t1 VALUES (4,2,8,9),(4,2,7,8);
SELECT * FROM t1
WHERE a = d AND ( b = 50 AND b = d OR a = c );
a	b	c	d
DROP TABLE t1;
#
# BUG#951283: Wrong result (missing rows) with semijoin+firstmatch, IN/ANY subquery
#
set @tmp_951283=@@optimizer_prune_level;
SET optimizer_prune_level=0;
CREATE TABLE t1 ( a INT ) ENGINE=InnoDB;
INSERT INTO t1 VALUES
(10),(11),(12),(13),(14),(15),(16),
(17),(18),(19),(20),(21),(22),(23);
CREATE TABLE t2 (
b INT PRIMARY KEY,
c VARCHAR(1),
d VARCHAR(1),
KEY(c)
) ENGINE=InnoDB;
INSERT INTO t2 VALUES
(1,'j','j'),(2,'v','v'),(3,'c','c'),(4,'m','m'),
(5,'d','d'),(6,'d','d'),(7,'y','y'),(8,'t','t'),
(9,'d','d'),(10,'s','s'),(11,'r','r'),(12,'m','m'),
(13,'b','b'),(14,'x','x'),(15,'g','g'),(16,'p','p'),
(17,'q','q'),(18,'w','w'),(19,'d','d');
EXPLAIN
SELECT COUNT(*) FROM t1 AS alias1, t1 AS alias2, t2 AS alias3
WHERE alias3.d IN (
SELECT alias4.c FROM t2 AS alias4, t2 AS alias5
WHERE alias5.b = alias4.b
AND ( alias5.b >= alias3.b OR alias5.c != alias3.c )
);
id	select_type	table	type	possible_keys	key	key_len	ref	rows	Extra
1	PRIMARY	alias3	ALL	PRIMARY	NULL	NULL	NULL	#	
1	PRIMARY	alias5	index	PRIMARY	c	4	NULL	#	Using where; Using index
1	PRIMARY	alias4	eq_ref	PRIMARY,c	PRIMARY	4	test.alias5.b	#	Using where; FirstMatch(alias3)
1	PRIMARY	alias1	ALL	NULL	NULL	NULL	NULL	#	Using join buffer (flat, BNL join)
1	PRIMARY	alias2	ALL	NULL	NULL	NULL	NULL	#	Using join buffer (flat, BNL join)
SELECT COUNT(*) FROM t1 AS alias1, t1 AS alias2, t2 AS alias3
WHERE alias3.d IN (
SELECT alias4.c FROM t2 AS alias4, t2 AS alias5
WHERE alias5.b = alias4.b
AND ( alias5.b >= alias3.b OR alias5.c != alias3.c )
);
COUNT(*)
3724
EXPLAIN
SELECT COUNT(*) FROM t1 AS alias1, t1 AS alias2, t2 AS alias3
WHERE alias3.d IN (
SELECT alias4.c FROM t2 AS alias4, t2 AS alias5
WHERE alias5.b = alias4.b
AND ( alias5.b >= alias3.b OR alias3.c != alias5.c )
);
id	select_type	table	type	possible_keys	key	key_len	ref	rows	Extra
1	PRIMARY	alias3	ALL	PRIMARY	NULL	NULL	NULL	#	
1	PRIMARY	alias5	index	PRIMARY	c	4	NULL	#	Using where; Using index
1	PRIMARY	alias4	eq_ref	PRIMARY,c	PRIMARY	4	test.alias5.b	#	Using where; FirstMatch(alias3)
1	PRIMARY	alias1	ALL	NULL	NULL	NULL	NULL	#	Using join buffer (flat, BNL join)
1	PRIMARY	alias2	ALL	NULL	NULL	NULL	NULL	#	Using join buffer (flat, BNL join)
SELECT COUNT(*) FROM t1 AS alias1, t1 AS alias2, t2 AS alias3
WHERE alias3.d IN (
SELECT alias4.c FROM t2 AS alias4, t2 AS alias5
WHERE alias5.b = alias4.b
AND ( alias5.b >= alias3.b OR alias3.c != alias5.c )
);
COUNT(*)
3724
set optimizer_prune_level=@tmp_951283;
DROP TABLE t1,t2;
#
# Bug mdev-5135: crash on semijoin with nested outer joins
#
CREATE TABLE t1 (i1 int) ENGINE=MyISAM;
INSERT INTO t1 VALUES (1),(2);
CREATE TABLE t2 (i2 int, INDEX(i2)) ENGINE=MyISAM;
CREATE TABLE t3 (i3 int, c varchar(1), INDEX(i3), INDEX(c)) ENGINE=MyISAM;
INSERT INTO t3 VALUES (3,'x'),(4,'y');
SELECT * FROM t1 WHERE ( 1, 1 ) IN ( 
SELECT i2, i2 FROM t2 LEFT OUTER JOIN ( 
t3 AS t3a INNER JOIN t3 AS t3b ON ( t3a.i3 = t3b.i3 ) 
) ON ( t3a.c = t3b.c ) 
);
i1
DROP TABLE t1,t2,t3;
#
# MDEV-5582: Plugin 'MEMORY' has ref_count=1 after shutdown with materialization+semijoin
#
CREATE TABLE t1 (a INT) engine=innodb;
INSERT INTO t1 VALUES (8),(9);
CREATE TABLE t2 (b INT) engine=innodb;
INSERT INTO t2 VALUES (2),(3);
CREATE TABLE t3 (c INT, INDEX(c)) engine=innodb;
INSERT INTO t2 VALUES (4),(5);
explain
SELECT * FROM t1 WHERE 9 IN ( SELECT b FROM t2 WHERE 1 IN ( SELECT MIN(c) FROM t3 ) );
id	select_type	table	type	possible_keys	key	key_len	ref	rows	Extra
1	PRIMARY	NULL	NULL	NULL	NULL	NULL	NULL	NULL	Impossible WHERE
3	MATERIALIZED	NULL	NULL	NULL	NULL	NULL	NULL	NULL	No matching min/max row
SELECT * FROM t1 WHERE 9 IN ( SELECT b FROM t2 WHERE 1 IN ( SELECT MIN(c) FROM t3 ) );
a
DROP TABLE t1,t2,t3;
DROP TABLE IF EXISTS t1,t2,t3,t4;
#
# MDEV-4782: Valgrind warnings (Conditional jump or move depends on uninitialised value) with InnoDB, semijoin
#
CREATE TABLE t1 ( t1_pk1 varchar(3), t1_pk2 varchar(52), PRIMARY KEY (t1_pk1,t1_pk2)) ENGINE=InnoDB;
INSERT INTO t1 VALUES ('CHN','Chinese'),('USA','English');
CREATE TABLE t2 ( t2_i int(11), t2_c varchar(52)) ENGINE=InnoDB;
INSERT INTO t2 VALUES (86,'English');
CREATE TABLE t3 ( t3_i int(11), t3_c varchar(35)) ENGINE=InnoDB;
INSERT INTO t3 VALUES (3989,'Abilene'),(3873,'Akron');
create table t4 like t1;
insert into t4 select * from t1;
SELECT * FROM t1, t3 WHERE t3_c IN ( SELECT t1_pk2 FROM t4, t2 WHERE t2_c = t1_pk2 AND t2_i >= t3_i ) AND ( t1_pk1 = 'POL' );
t1_pk1	t1_pk2	t3_i	t3_c
explain
SELECT * FROM t1, t3 WHERE t3_c IN ( SELECT t1_pk2 FROM t4, t2 WHERE t2_c = t1_pk2 AND t2_i >= t3_i ) AND ( t1_pk1 = 'POL' );
id	select_type	table	type	possible_keys	key	key_len	ref	rows	Extra
1	PRIMARY	t1	ref	PRIMARY	PRIMARY	5	const	1	Using where; Using index
1	PRIMARY	t2	ALL	NULL	NULL	NULL	NULL	1	Start temporary
1	PRIMARY	t3	ALL	NULL	NULL	NULL	NULL	2	Using where; Using join buffer (flat, BNL join)
1	PRIMARY	t4	index	NULL	PRIMARY	59	NULL	2	Using where; Using index; End temporary
DROP TABLE t1,t2,t3,t4;
#
# MDEV-6263: Wrong result when using IN subquery with order by
#
CREATE TABLE t1 (
id int(11) NOT NULL,
nombre varchar(255) NOT NULL,
PRIMARY KEY (id)
) ENGINE=InnoDB DEFAULT CHARSET=latin1;
INSERT INTO t1 (id, nombre) VALUES
(1, 'row 1'),(2, 'row 2'),(3, 'row 3'),
(4, 'row 4'),(5, 'row 5'),(6, 'row 6');
CREATE TABLE t2 (
id_algo int(11) NOT NULL,
id_agente int(11) NOT NULL,
PRIMARY KEY (id_algo,id_agente), 
KEY another_data (id_agente)
) ENGINE=InnoDB DEFAULT CHARSET=latin1;
INSERT INTO t2 (id_algo, id_agente) VALUES
(1, 1),(1, 2),(2, 1),(2, 2),(2, 3),(3, 1);
SELECT * FROM t1 WHERE id in (select distinct id_agente from t2) ORDER BY nombre ASC;
id	nombre
1	row 1
2	row 2
3	row 3
SELECT * FROM t1 WHERE id in (select distinct id_agente from t2);
id	nombre
1	row 1
2	row 2
3	row 3
DROP TABLE t1, t2;
#
# MDEV-7474: Semi-Join's DuplicateWeedout strategy skipped for some values of optimizer_search_depth
#
CREATE TABLE t1 (
t1id BIGINT(20) NOT NULL,
code VARCHAR(20),
PRIMARY KEY (t1id)
) COLLATE='utf8mb4_bin' ENGINE=InnoDB;
CREATE TABLE t2 (
t2id BIGINT(20) NOT NULL,
t1idref BIGINT(20) NOT NULL,
code VARCHAR(20),
PRIMARY KEY (t2id),
INDEX FK_T2_T1Id (t1idref),
CONSTRAINT FK_T2_T1Id FOREIGN KEY (t1idref) REFERENCES t1 (t1id)
) COLLATE='utf8mb4_bin' ENGINE=InnoDB;
CREATE TABLE t3 (
t3idref BIGINT(20) NOT NULL,
t2idref BIGINT(20) NOT NULL,
sequencenumber INT(10) NOT NULL,
PRIMARY KEY (t3idref, t2idref),
INDEX FK_T3_T2Id (t2idref),
CONSTRAINT FK_T3_T2Id FOREIGN KEY (t2idref) REFERENCES t2 (t2id)
) COLLATE='utf8mb4_bin' ENGINE=InnoDB;
INSERT INTO t1 (t1id) VALUES (100001),(100017),(100018),(100026),(100027),(100028),(100029),(100030),
(100031),(100032),(100033),(100034),(100035),(100036),(100037),(100038),(100040),(100041),(100042),
(100043),(100044),(100045),(100046),(100047);
INSERT IGNORE INTO t2 (t2id, t1idref) SELECT t1id, t1id FROM t1;
INSERT IGNORE INTO t1 VALUES (200001, 'a');
INSERT IGNORE INTO t2 (t2id, t1idref) VALUES (200011, 200001),(200012, 200001),(200013, 200001);
INSERT IGNORE INTO t3 VALUES (1, 200011, 1),  (1, 200012, 2), (1, 200013, 3);
ANALYZE TABLE t1,t2,t3;
Table	Op	Msg_type	Msg_text
test.t1	analyze	status	Engine-independent statistics collected
test.t1	analyze	status	OK
test.t2	analyze	status	Engine-independent statistics collected
test.t2	analyze	status	OK
test.t3	analyze	status	Engine-independent statistics collected
test.t3	analyze	status	OK
set @tmp7474= @@optimizer_search_depth;
SET SESSION optimizer_search_depth = 1;
SELECT SQL_NO_CACHE 
T2_0_.t1idref,
T2_0_.t2id
FROM
t2 T2_0_ 
WHERE
T2_0_.t1idref IN (
SELECT
T1_1_.t1id 
FROM
t3 T3_0_ 
INNER JOIN
t2 T2_1_ 
ON T3_0_.t2idref=T2_1_.t2id 
INNER JOIN
t1 T1_1_ 
ON T2_1_.t1idref=T1_1_.t1id            
WHERE
T3_0_.t3idref= 1
);
t1idref	t2id
200001	200011
200001	200012
200001	200013
explain SELECT SQL_NO_CACHE 
T2_0_.t1idref,
T2_0_.t2id
FROM
t2 T2_0_ 
WHERE
T2_0_.t1idref IN (
SELECT
T1_1_.t1id 
FROM
t3 T3_0_ 
INNER JOIN
t2 T2_1_ 
ON T3_0_.t2idref=T2_1_.t2id 
INNER JOIN
t1 T1_1_ 
ON T2_1_.t1idref=T1_1_.t1id            
WHERE
T3_0_.t3idref= 1
);
id	select_type	table	type	possible_keys	key	key_len	ref	rows	Extra
1	PRIMARY	T3_0_	ref	PRIMARY,FK_T3_T2Id	PRIMARY	8	const	3	Using index; Start temporary
1	PRIMARY	T2_1_	eq_ref	PRIMARY,FK_T2_T1Id	PRIMARY	8	test.T3_0_.t2idref	1	
1	PRIMARY	T1_1_	eq_ref	PRIMARY	PRIMARY	8	test.T2_1_.t1idref	1	Using index
1	PRIMARY	T2_0_	ref	FK_T2_T1Id	FK_T2_T1Id	8	test.T2_1_.t1idref	1	Using index; End temporary
drop table t3,t2,t1;
set optimizer_search_depth=@tmp7474;
#
#
#
CREATE TABLE t1 (
id int(16) NOT NULL AUTO_INCREMENT,
PRIMARY KEY (id)
) ENGINE=InnoDB DEFAULT CHARSET=utf8;
CREATE TABLE t2 (
id int(16) NOT NULL AUTO_INCREMENT,
t3_id int(16) NOT NULL DEFAULT '0',
t1_id int(16) NOT NULL DEFAULT '0',
PRIMARY KEY (id),
KEY t3_idx (t3_id),
KEY t1_idx (t1_id)
) ENGINE=MyISAM DEFAULT CHARSET=utf8;
CREATE TABLE t3 (
id int(16) NOT NULL AUTO_INCREMENT,
PRIMARY KEY (id)
) ENGINE=MyISAM DEFAULT CHARSET=utf8;
INSERT INTO t3 VALUES (1);
INSERT INTO t2 VALUES (1, 1, 1);
INSERT INTO t2 VALUES (2, 1, 2);
INSERT INTO t2 VALUES (3, 1, 2);
INSERT INTO t2 VALUES (4, 1, 1);
INSERT INTO t1 VALUES (1);
INSERT INTO t1 VALUES (2);
SELECT * FROM t1 WHERE t1.id IN (             
SELECT t2.t1_id FROM t3 JOIN t2 ON t3.id = t2.t3_id WHERE t3.id = 1
);
id
1
2
drop table t1,t2,t3;
#
# MDEV-11108: Assertion `uniq_tuple_length_arg <= table->file->max_key_length()' failed in SJ_TMP_TABLE::create_sj_weedout_tmp_table
#
CREATE TABLE t1 (a INT) ENGINE=InnoDB;
CREATE TABLE t2 (pk BLOB, b INT, PRIMARY KEY(pk(1000))) ENGINE=InnoDB;
CREATE TABLE t3 (c INT) ENGINE=InnoDB;
CREATE OR REPLACE ALGORITHM=MERGE VIEW v3 AS SELECT * FROM t3;
INSERT INTO t3 VALUES (1),(2),(3),(4),(5),(6),(7),(8);
SELECT * FROM t1, t2
WHERE a IN ( SELECT b FROM t2 LEFT JOIN v3 ON ( c = b ) ) ;
a	pk	b
DROP TABLE t1,t2,t3;
DROP VIEW v3;
# This must be the last in the file:
set global innodb_stats_persistent= @innodb_stats_persistent_save;
set global innodb_stats_persistent_sample_pages=
@innodb_stats_persistent_sample_pages_save;
set optimizer_switch=@subselect_sj2_tmp;<|MERGE_RESOLUTION|>--- conflicted
+++ resolved
@@ -131,14 +131,9 @@
 set max_heap_table_size= @save_max_heap_table_size;
 explain select * from t1 where a in (select b from t2);
 id	select_type	table	type	possible_keys	key	key_len	ref	rows	Extra
-<<<<<<< HEAD
-1	PRIMARY	t1	ALL	NULL	NULL	NULL	NULL	3	Using where
-1	PRIMARY	t2	ref	b	b	5	test.t1.a	1	Using index; FirstMatch(t1)
-=======
 1	PRIMARY	t1	ALL	NULL	NULL	NULL	NULL	3	
 1	PRIMARY	<subquery2>	eq_ref	distinct_key	distinct_key	4	func	1	
 2	MATERIALIZED	t2	index	b	b	5	NULL	20	Using index
->>>>>>> 396da1a7
 select * from t1;
 a	b
 1	1
@@ -736,8 +731,9 @@
 The following must use loose index scan over t3, key a:
 explain select count(a) from t2 where a in ( SELECT  a FROM t3);
 id	select_type	table	type	possible_keys	key	key_len	ref	rows	Extra
-1	PRIMARY	t2	index	a	a	5	NULL	1000	Using where; Using index
-1	PRIMARY	t3	ref	a	a	5	test.t2.a	30	Using index; FirstMatch(t2)
+1	PRIMARY	t2	index	a	a	5	NULL	1000	Using index
+1	PRIMARY	<subquery2>	eq_ref	distinct_key	distinct_key	4	func	1	
+2	MATERIALIZED	t3	index	a	a	5	NULL	30000	Using index
 select count(a) from t2 where a in ( SELECT  a FROM t3);
 count(a)
 1000
