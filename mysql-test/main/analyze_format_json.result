--- conflicted
+++ resolved
@@ -698,15 +698,6 @@
           "query_block": {
             "select_id": 2,
             "r_loops": 1,
-<<<<<<< HEAD
-            "rows": 2,
-            "r_rows": 2,
-            "r_table_time_ms": "REPLACED",
-            "r_other_time_ms": "REPLACED",
-            "r_engine_stats": REPLACED,
-            "filtered": 100,
-            "r_filtered": 100
-=======
             "r_total_time_ms": "REPLACED",
             "table": {
               "table_name": "t1",
@@ -716,10 +707,10 @@
               "r_rows": 2,
               "r_table_time_ms": "REPLACED",
               "r_other_time_ms": "REPLACED",
+              "r_engine_stats": REPLACED,
               "filtered": 100,
               "r_filtered": 100
             }
->>>>>>> cf1c381b
           }
         }
       }
