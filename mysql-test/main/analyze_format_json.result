drop table if exists t0,t1,t2,t3;
create table t0 (a int);
INSERT INTO t0 VALUES (0),(1),(2),(3),(4),(5),(6),(7),(8),(9);
# r_filtered=30%, because 3 rows match: 0,1,2
analyze format=json select * from t0 where a<3;
ANALYZE
{
  "query_optimization": {
    "r_total_time_ms": "REPLACED"
  },
  "query_block": {
    "select_id": 1,
    "r_loops": 1,
    "r_total_time_ms": "REPLACED",
    "nested_loop": [
      {
        "table": {
          "table_name": "t0",
          "access_type": "ALL",
          "r_loops": 1,
          "rows": 10,
          "r_rows": 10,
          "r_table_time_ms": "REPLACED",
          "r_other_time_ms": "REPLACED",
          "r_engine_stats": REPLACED,
          "filtered": 100,
          "r_filtered": 30,
          "attached_condition": "t0.a < 3"
        }
      }
    ]
  }
}
create table t1 (a int, b int, c int, key(a));
insert into t1 select A.a*10 + B.a, A.a*10 + B.a, A.a*10 + B.a from t0 A, t0 B;
analyze
select * from t0, t1 where t1.a=t0.a and t0.a > 9;
id	select_type	table	type	possible_keys	key	key_len	ref	rows	r_rows	filtered	r_filtered	Extra
1	SIMPLE	t0	ALL	NULL	NULL	NULL	NULL	10	10.00	100.00	0.00	Using where
1	SIMPLE	t1	ref	a	a	5	test.t0.a	1	NULL	100.00	NULL	
analyze format=json 
select * from t0, t1 where t1.a=t0.a and t0.a > 9;
ANALYZE
{
  "query_optimization": {
    "r_total_time_ms": "REPLACED"
  },
  "query_block": {
    "select_id": 1,
    "r_loops": 1,
    "r_total_time_ms": "REPLACED",
    "nested_loop": [
      {
        "table": {
          "table_name": "t0",
          "access_type": "ALL",
          "r_loops": 1,
          "rows": 10,
          "r_rows": 10,
          "r_table_time_ms": "REPLACED",
          "r_other_time_ms": "REPLACED",
          "r_engine_stats": REPLACED,
          "filtered": 100,
          "r_filtered": 0,
          "attached_condition": "t0.a > 9 and t0.a is not null"
        }
      },
      {
        "table": {
          "table_name": "t1",
          "access_type": "ref",
          "possible_keys": ["a"],
          "key": "a",
          "key_length": "5",
          "used_key_parts": ["a"],
          "ref": ["test.t0.a"],
          "r_loops": 0,
          "rows": 1,
          "r_rows": null,
          "r_engine_stats": REPLACED,
          "filtered": 100,
          "r_filtered": null
        }
      }
    ]
  }
}
analyze
select * from t0, t1 where t1.a=t0.a and t1.b<4;
id	select_type	table	type	possible_keys	key	key_len	ref	rows	r_rows	filtered	r_filtered	Extra
1	SIMPLE	t0	ALL	NULL	NULL	NULL	NULL	10	10.00	100.00	100.00	Using where
1	SIMPLE	t1	ref	a	a	5	test.t0.a	1	1.00	100.00	40.00	Using where
analyze format=json
select * from t0, t1 where t1.a=t0.a and t1.b<4;
ANALYZE
{
  "query_optimization": {
    "r_total_time_ms": "REPLACED"
  },
  "query_block": {
    "select_id": 1,
    "r_loops": 1,
    "r_total_time_ms": "REPLACED",
    "nested_loop": [
      {
        "table": {
          "table_name": "t0",
          "access_type": "ALL",
          "r_loops": 1,
          "rows": 10,
          "r_rows": 10,
          "r_table_time_ms": "REPLACED",
          "r_other_time_ms": "REPLACED",
          "r_engine_stats": REPLACED,
          "filtered": 100,
          "r_filtered": 100,
          "attached_condition": "t0.a is not null"
        }
      },
      {
        "table": {
          "table_name": "t1",
          "access_type": "ref",
          "possible_keys": ["a"],
          "key": "a",
          "key_length": "5",
          "used_key_parts": ["a"],
          "ref": ["test.t0.a"],
          "r_loops": 10,
          "rows": 1,
          "r_rows": 1,
          "r_table_time_ms": "REPLACED",
          "r_other_time_ms": "REPLACED",
          "r_engine_stats": REPLACED,
          "filtered": 100,
          "r_filtered": 40,
          "attached_condition": "t1.b < 4"
        }
      }
    ]
  }
}
analyze 
select * from t1 tbl1, t1 tbl2 where tbl1.b<2 and tbl2.b>5;
id	select_type	table	type	possible_keys	key	key_len	ref	rows	r_rows	filtered	r_filtered	Extra
1	SIMPLE	tbl1	ALL	NULL	NULL	NULL	NULL	100	100.00	100.00	2.00	Using where
1	SIMPLE	tbl2	ALL	NULL	NULL	NULL	NULL	100	100.00	100.00	94.00	Using where; Using join buffer (flat, BNL join)
analyze format=json
select * from t1 tbl1, t1 tbl2 where tbl1.b<20 and tbl2.b<60;
ANALYZE
{
  "query_optimization": {
    "r_total_time_ms": "REPLACED"
  },
  "query_block": {
    "select_id": 1,
    "r_loops": 1,
    "r_total_time_ms": "REPLACED",
    "nested_loop": [
      {
        "table": {
          "table_name": "tbl1",
          "access_type": "ALL",
          "r_loops": 1,
          "rows": 100,
          "r_rows": 100,
          "r_table_time_ms": "REPLACED",
          "r_other_time_ms": "REPLACED",
          "r_engine_stats": REPLACED,
          "filtered": 100,
          "r_filtered": 20,
          "attached_condition": "tbl1.b < 20"
        }
      },
      {
        "block-nl-join": {
          "table": {
            "table_name": "tbl2",
            "access_type": "ALL",
            "r_loops": 1,
            "rows": 100,
            "r_rows": 100,
            "r_table_time_ms": "REPLACED",
            "r_other_time_ms": "REPLACED",
            "r_engine_stats": REPLACED,
            "filtered": 100,
            "r_filtered": 60,
            "attached_condition": "tbl2.b < 60"
          },
          "buffer_type": "flat",
          "buffer_size": "1Kb",
          "join_type": "BNL",
          "r_loops": 20,
          "r_filtered": 100,
          "r_unpack_time_ms": "REPLACED",
          "r_other_time_ms": "REPLACED",
          "r_effective_rows": 60
        }
      }
    ]
  }
}
analyze format=json
select * from t1 tbl1, t1 tbl2 where tbl1.b<20 and tbl2.b<60 and tbl1.c > tbl2.c;
ANALYZE
{
  "query_optimization": {
    "r_total_time_ms": "REPLACED"
  },
  "query_block": {
    "select_id": 1,
    "r_loops": 1,
    "r_total_time_ms": "REPLACED",
    "nested_loop": [
      {
        "table": {
          "table_name": "tbl1",
          "access_type": "ALL",
          "r_loops": 1,
          "rows": 100,
          "r_rows": 100,
          "r_table_time_ms": "REPLACED",
          "r_other_time_ms": "REPLACED",
          "r_engine_stats": REPLACED,
          "filtered": 100,
          "r_filtered": 20,
          "attached_condition": "tbl1.b < 20"
        }
      },
      {
        "block-nl-join": {
          "table": {
            "table_name": "tbl2",
            "access_type": "ALL",
            "r_loops": 1,
            "rows": 100,
            "r_rows": 100,
            "r_table_time_ms": "REPLACED",
            "r_other_time_ms": "REPLACED",
            "r_engine_stats": REPLACED,
            "filtered": 100,
            "r_filtered": 60,
            "attached_condition": "tbl2.b < 60"
          },
          "buffer_type": "flat",
          "buffer_size": "1Kb",
          "join_type": "BNL",
          "attached_condition": "tbl1.c > tbl2.c",
          "r_loops": 20,
          "r_filtered": 15.83333333,
          "r_unpack_time_ms": "REPLACED",
          "r_other_time_ms": "REPLACED",
          "r_effective_rows": 60
        }
      }
    ]
  }
}
drop table t1;
drop table t0;
#
# MDEV-7674: ANALYZE shows r_rows=0
#
create table t1(a int);
insert into t1 values (0),(1),(2),(3),(4),(5),(6),(7),(8),(9);
create table t2 (a int, key(a));
insert into t2 values (0),(1);
analyze format=json select * from t1 straight_join t2 force index(a) where t2.a=t1.a;
ANALYZE
{
  "query_optimization": {
    "r_total_time_ms": "REPLACED"
  },
  "query_block": {
    "select_id": 1,
    "r_loops": 1,
    "r_total_time_ms": "REPLACED",
    "nested_loop": [
      {
        "table": {
          "table_name": "t1",
          "access_type": "ALL",
          "r_loops": 1,
          "rows": 10,
          "r_rows": 10,
          "r_table_time_ms": "REPLACED",
          "r_other_time_ms": "REPLACED",
          "r_engine_stats": REPLACED,
          "filtered": 100,
          "r_filtered": 100,
          "attached_condition": "t1.a is not null"
        }
      },
      {
        "table": {
          "table_name": "t2",
          "access_type": "ref",
          "possible_keys": ["a"],
          "key": "a",
          "key_length": "5",
          "used_key_parts": ["a"],
          "ref": ["test.t1.a"],
          "r_loops": 10,
          "rows": 2,
          "r_rows": 0.2,
          "r_table_time_ms": "REPLACED",
          "r_other_time_ms": "REPLACED",
          "r_engine_stats": REPLACED,
          "filtered": 100,
          "r_filtered": 100,
          "using_index": true
        }
      }
    ]
  }
}
drop table t1,t2;
create table t1(a int);
insert into t1 values (0),(1),(2),(3),(4),(5),(6),(7),(8),(9);
#
# MDEV-7679: ANALYZE crashes when printing WHERE when no default db
#
select database();
database()
test
connect  con1,localhost,root,,*NO-ONE*;
connection con1;
select database();
database()
NULL
analyze format=json select * from test.t1 where t1.a<5;
ANALYZE
{
  "query_optimization": {
    "r_total_time_ms": "REPLACED"
  },
  "query_block": {
    "select_id": 1,
    "r_loops": 1,
    "r_total_time_ms": "REPLACED",
    "nested_loop": [
      {
        "table": {
          "table_name": "t1",
          "access_type": "ALL",
          "r_loops": 1,
          "rows": 10,
          "r_rows": 10,
          "r_table_time_ms": "REPLACED",
          "r_other_time_ms": "REPLACED",
          "r_engine_stats": REPLACED,
          "filtered": 100,
          "r_filtered": 50,
          "attached_condition": "test.t1.a < 5"
        }
      }
    ]
  }
}
disconnect con1;
connection default;
drop table t1;
#
# MDEV-7812: ANALYZE FORMAT=JSON UPDATE/DELETE doesnt print
# the r_total_time_ms
#
create table t2(a int);
insert into t2 values (0),(1),(2),(3),(4),(5),(6),(7),(8),(9);
create table t3(a int);
insert into t3 select A.a + B.a* 10 + C.a * 100 from t2 A, t2 B, t2 C;
create table t1 (pk int primary key);
insert into t1 select a from t3;
alter table t1 add b int;
analyze format=json
update t1 set b=pk;
ANALYZE
{
  "query_optimization": {
    "r_total_time_ms": "REPLACED"
  },
  "query_block": {
    "select_id": 1,
    "r_total_time_ms": "REPLACED",
    "table": {
      "update": 1,
      "table_name": "t1",
      "access_type": "ALL",
      "rows": 1000,
      "r_rows": 1000,
      "r_filtered": 100,
      "r_total_time_ms": "REPLACED",
      "r_engine_stats": REPLACED
    }
  }
}
analyze format=json
select * from t1 where pk < 10 and b > 4;
ANALYZE
{
  "query_optimization": {
    "r_total_time_ms": "REPLACED"
  },
  "query_block": {
    "select_id": 1,
    "r_loops": 1,
    "r_total_time_ms": "REPLACED",
    "nested_loop": [
      {
        "table": {
          "table_name": "t1",
          "access_type": "range",
          "possible_keys": ["PRIMARY"],
          "key": "PRIMARY",
          "key_length": "4",
          "used_key_parts": ["pk"],
          "r_loops": 1,
          "rows": 10,
          "r_rows": 10,
          "r_table_time_ms": "REPLACED",
          "r_other_time_ms": "REPLACED",
          "r_engine_stats": REPLACED,
          "filtered": 100,
          "r_filtered": 50,
          "index_condition": "t1.pk < 10",
          "attached_condition": "t1.b > 4"
        }
      }
    ]
  }
}
analyze format=json
delete from t1 where pk < 10 and b > 4;
ANALYZE
{
  "query_optimization": {
    "r_total_time_ms": "REPLACED"
  },
  "query_block": {
    "select_id": 1,
    "r_total_time_ms": "REPLACED",
    "table": {
      "delete": 1,
      "table_name": "t1",
      "access_type": "range",
      "possible_keys": ["PRIMARY"],
      "key": "PRIMARY",
      "key_length": "4",
      "used_key_parts": ["pk"],
      "rows": 10,
      "r_rows": 10,
      "r_filtered": 50,
      "r_total_time_ms": "REPLACED",
      "r_engine_stats": REPLACED,
      "attached_condition": "t1.pk < 10 and t1.b > 4"
    }
  }
}
drop table t1, t3, t2;
#
# MDEV-7833:ANALYZE FORMAT=JSON and Range checked for each record
#
create table t3(a int);
insert into t3 values (0),(1),(2),(3),(4),(5),(6),(7),(8),(9);
create table t4(a int);
insert into t4 select A.a + B.a* 10 + C.a * 100 from t3 A, t3 B, t3 C;
create table t1 (lb1 int, rb1 int, lb2 int, rb2 int, c1 int, c2 int);
insert into t1 values (1,2,10,20,15,15);
insert into t1 values (3,5,10,20,15,15);
insert into t1 values (10,20,10,20,15,15);
insert into t1 values (10,20,1,2,15,15);
insert into t1 values (10,20,10,20,1,3);
create table t2 (key1 int, key2 int, key3 int, key4 int, col1 int,
key(key1), key(key2), key(key3), key(key4));
insert into t2 select a,a,a,a,a from t3;
insert into t2 select 15,15,15,15,15 from t4;
analyze format=json
select * from t1, t2 where (t2.key1 between t1.lb1 and t1.rb1) and
(t2.key2 between t1.lb2 and t1.rb2) and
(t2.key3=t1.c1  OR t2.key4=t1.c2);
ANALYZE
{
  "query_optimization": {
    "r_total_time_ms": "REPLACED"
  },
  "query_block": {
    "select_id": 1,
    "r_loops": 1,
    "r_total_time_ms": "REPLACED",
    "nested_loop": [
      {
        "table": {
          "table_name": "t1",
          "access_type": "ALL",
          "r_loops": 1,
          "rows": 5,
          "r_rows": 5,
          "r_table_time_ms": "REPLACED",
          "r_other_time_ms": "REPLACED",
          "r_engine_stats": REPLACED,
          "filtered": 100,
          "r_filtered": 100
        }
      },
      {
        "range-checked-for-each-record": {
          "keys": ["key1", "key2", "key3", "key4"],
          "r_keys": {
            "full_scan": 1,
            "index_merge": 1,
            "range": {
              "key1": 2,
              "key2": 1,
              "key3": 0,
              "key4": 0
            }
          },
          "table": {
            "table_name": "t2",
            "access_type": "ALL",
            "possible_keys": ["key1", "key2", "key3", "key4"],
            "r_loops": 5,
            "rows": 1010,
            "r_rows": 203.8,
            "r_table_time_ms": "REPLACED",
            "r_other_time_ms": "REPLACED",
            "r_engine_stats": REPLACED,
            "filtered": 100,
            "r_filtered": 98.13542689
          }
        }
      }
    ]
  }
}
drop table t1,t2,t3,t4;
#
# MDEV-7904: ANALYZE FORMAT=JSON SELECT .. UNION SELECT doesn't print r_rows for union output
#
create table t0 (a int);
INSERT INTO t0 VALUES (0),(1),(2),(3),(4),(5),(6),(7),(8),(9);
create table t1 (a int);
INSERT INTO t1 select * from t0;
analyze format=json (select * from t1 tbl1 where a<5) union (select * from t1 tbl2 where a in (2,3));
ANALYZE
{
  "query_optimization": {
    "r_total_time_ms": "REPLACED"
  },
  "query_block": {
    "union_result": {
      "table_name": "<union1,2>",
      "access_type": "ALL",
      "r_loops": 1,
      "r_rows": 5,
      "query_specifications": [
        {
          "query_block": {
            "select_id": 1,
            "r_loops": 1,
            "r_total_time_ms": "REPLACED",
            "nested_loop": [
              {
                "table": {
                  "table_name": "tbl1",
                  "access_type": "ALL",
                  "r_loops": 1,
                  "rows": 10,
                  "r_rows": 10,
                  "r_table_time_ms": "REPLACED",
                  "r_other_time_ms": "REPLACED",
                  "r_engine_stats": REPLACED,
                  "filtered": 100,
                  "r_filtered": 50,
                  "attached_condition": "tbl1.a < 5"
                }
              }
            ]
          }
        },
        {
          "query_block": {
            "select_id": 2,
            "operation": "UNION",
            "r_loops": 1,
            "r_total_time_ms": "REPLACED",
            "nested_loop": [
              {
                "table": {
                  "table_name": "tbl2",
                  "access_type": "ALL",
                  "r_loops": 1,
                  "rows": 10,
                  "r_rows": 10,
                  "r_table_time_ms": "REPLACED",
                  "r_other_time_ms": "REPLACED",
                  "r_engine_stats": REPLACED,
                  "filtered": 100,
                  "r_filtered": 20,
                  "attached_condition": "tbl2.a in (2,3)"
                }
              }
            ]
          }
        }
      ]
    }
  }
}
drop table t0, t1;
#
# MDEV-7970: EXPLAIN FORMAT=JSON does not print HAVING
#
create table t0(a int);
insert into t0 values (0),(1),(2),(3);
create table t1(a int);
insert into t1 select A.a + B.a* 10 + C.a * 100 from t0 A, t0 B, t0 C;
create table t2 (
a int, 
b int, 
key (a)
);
insert into t2 select A.a*1000 + B.a, A.a*1000 + B.a from t0 A, t1 B;
# normal HAVING
analyze format=json select a, max(b) as TOP from t2 group by a having TOP > a;
ANALYZE
{
  "query_optimization": {
    "r_total_time_ms": "REPLACED"
  },
  "query_block": {
    "select_id": 1,
    "r_loops": 1,
    "r_total_time_ms": "REPLACED",
    "having_condition": "TOP > t2.a",
    "filesort": {
      "sort_key": "t2.a",
      "r_loops": 1,
      "r_total_time_ms": "REPLACED",
      "r_used_priority_queue": false,
      "r_output_rows": 0,
      "r_buffer_size": "REPLACED",
      "r_sort_mode": "sort_key,rowid",
      "temporary_table": {
        "nested_loop": [
          {
            "table": {
              "table_name": "t2",
              "access_type": "ALL",
              "r_loops": 1,
              "rows": 256,
              "r_rows": 256,
              "r_table_time_ms": "REPLACED",
              "r_other_time_ms": "REPLACED",
              "r_engine_stats": REPLACED,
              "filtered": 100,
              "r_filtered": 100
            }
          }
        ]
      }
    }
  }
}
# HAVING is always TRUE (not printed)
analyze format=json select a, max(b) as TOP from t2 group by a having 1<>2;
ANALYZE
{
  "query_optimization": {
    "r_total_time_ms": "REPLACED"
  },
  "query_block": {
    "select_id": 1,
    "r_loops": 1,
    "r_total_time_ms": "REPLACED",
    "filesort": {
      "sort_key": "t2.a",
      "r_loops": 1,
      "r_total_time_ms": "REPLACED",
      "r_used_priority_queue": false,
      "r_output_rows": 256,
      "r_buffer_size": "REPLACED",
      "r_sort_mode": "sort_key,rowid",
      "temporary_table": {
        "nested_loop": [
          {
            "table": {
              "table_name": "t2",
              "access_type": "ALL",
              "r_loops": 1,
              "rows": 256,
              "r_rows": 256,
              "r_table_time_ms": "REPLACED",
              "r_other_time_ms": "REPLACED",
              "r_engine_stats": REPLACED,
              "filtered": 100,
              "r_filtered": 100
            }
          }
        ]
      }
    }
  }
}
# HAVING is always FALSE (intercepted by message)
analyze format=json select a, max(b) as TOP from t2 group by a having 1=2;
ANALYZE
{
  "query_optimization": {
    "r_total_time_ms": "REPLACED"
  },
  "query_block": {
    "select_id": 1,
    "table": {
      "message": "Impossible HAVING"
    }
  }
}
# HAVING is absent
analyze format=json select a, max(b) as TOP from t2 group by a;
ANALYZE
{
  "query_optimization": {
    "r_total_time_ms": "REPLACED"
  },
  "query_block": {
    "select_id": 1,
    "r_loops": 1,
    "r_total_time_ms": "REPLACED",
    "filesort": {
      "sort_key": "t2.a",
      "r_loops": 1,
      "r_total_time_ms": "REPLACED",
      "r_used_priority_queue": false,
      "r_output_rows": 256,
      "r_buffer_size": "REPLACED",
      "r_sort_mode": "sort_key,rowid",
      "temporary_table": {
        "nested_loop": [
          {
            "table": {
              "table_name": "t2",
              "access_type": "ALL",
              "r_loops": 1,
              "rows": 256,
              "r_rows": 256,
              "r_table_time_ms": "REPLACED",
              "r_other_time_ms": "REPLACED",
              "r_engine_stats": REPLACED,
              "filtered": 100,
              "r_filtered": 100
            }
          }
        ]
      }
    }
  }
}
drop table t0, t1, t2;
#
# MDEV-7267: Server crashes in Item_field::print on ANALYZE FORMAT=JSON	
#
CREATE TABLE t1 (a INT);
INSERT INTO t1 VALUES (1),(2);
CREATE TABLE t2 (b INT);
INSERT INTO t2 VALUES (3),(4);
ANALYZE FORMAT=JSON SELECT STRAIGHT_JOIN * FROM t1, t2 WHERE b IN ( SELECT a FROM t1 );
ANALYZE
{
  "query_optimization": {
    "r_total_time_ms": "REPLACED"
  },
  "query_block": {
    "select_id": 1,
    "r_loops": 1,
    "r_total_time_ms": "REPLACED",
    "nested_loop": [
      {
<<<<<<< HEAD
        "table": {
          "table_name": "t1",
          "access_type": "ALL",
          "r_loops": 1,
          "rows": 2,
          "r_rows": 2,
          "r_table_time_ms": "REPLACED",
          "r_other_time_ms": "REPLACED",
          "r_engine_stats": REPLACED,
          "filtered": 100,
          "r_filtered": 100
        }
      },
      {
        "block-nl-join": {
          "table": {
            "table_name": "t2",
            "access_type": "ALL",
            "r_loops": 1,
            "rows": 2,
            "r_rows": 2,
            "r_table_time_ms": "REPLACED",
            "r_other_time_ms": "REPLACED",
            "r_engine_stats": REPLACED,
            "filtered": 100,
            "r_filtered": 0,
            "attached_condition": "<in_optimizer>(t2.b,t2.b in (subquery#2))"
          },
          "buffer_type": "flat",
          "buffer_size": "65",
          "join_type": "BNL",
          "attached_condition": "<in_optimizer>(t2.b,t2.b in (subquery#2))",
          "r_loops": 2,
          "r_filtered": null,
          "r_unpack_time_ms": "REPLACED",
          "r_other_time_ms": "REPLACED",
          "r_effective_rows": 0
        }
      }
    ],
    "subqueries": [
      {
        "query_block": {
          "select_id": 2,
          "r_loops": 1,
          "r_total_time_ms": "REPLACED",
          "nested_loop": [
            {
              "table": {
                "table_name": "t1",
                "access_type": "ALL",
                "r_loops": 1,
                "rows": 2,
                "r_rows": 2,
                "r_table_time_ms": "REPLACED",
                "r_other_time_ms": "REPLACED",
                "r_engine_stats": REPLACED,
                "filtered": 100,
                "r_filtered": 100
              }
            }
          ]
=======
        "materialization": {
          "r_strategy": "index_lookup",
          "r_loops": 2,
          "query_block": {
            "select_id": 2,
            "r_loops": 1,
            "r_total_time_ms": "REPLACED",
            "table": {
              "table_name": "t1",
              "access_type": "ALL",
              "r_loops": 1,
              "rows": 2,
              "r_rows": 2,
              "r_table_time_ms": "REPLACED",
              "r_other_time_ms": "REPLACED",
              "r_engine_stats": REPLACED,
              "filtered": 100,
              "r_filtered": 100
            }
          }
>>>>>>> f071b762
        }
      }
    ]
  }
}
drop table t1,t2;
#
# MDEV-8864: Server crash #2 in Item_field::print on ANALYZE FORMAT=JSON
#
CREATE TABLE t1 (f1 INT) ENGINE=MyISAM;
INSERT INTO t1 VALUES (1),(2);
CREATE TABLE t2 (f2 INT) ENGINE=MyISAM;
INSERT INTO t2 VALUES (2),(3);
CREATE TABLE t3 (f3 INT) ENGINE=MyISAM;
INSERT INTO t3 VALUES (3),(4);
ANALYZE FORMAT=JSON 
SELECT GROUP_CONCAT(f3) AS gc, ( SELECT MAX(f1) FROM t1, t2 WHERE f2 = f3 ) sq
FROM t2, t3
WHERE f3 IN ( 1, 2 ) 
GROUP BY sq ORDER BY gc;
ANALYZE
{
  "query_optimization": {
    "r_total_time_ms": "REPLACED"
  },
  "query_block": {
    "select_id": 1,
    "r_loops": 1,
    "r_total_time_ms": "REPLACED",
    "filesort": {
      "sort_key": "group_concat(t3.f3 separator ',')",
      "r_loops": 1,
      "r_total_time_ms": "REPLACED",
      "r_used_priority_queue": false,
      "r_output_rows": 0,
      "r_buffer_size": "REPLACED",
      "r_sort_mode": "packed_sort_key,rowid",
      "temporary_table": {
        "filesort": {
          "sort_key": "(subquery#2)",
          "r_loops": 1,
          "r_total_time_ms": "REPLACED",
          "r_used_priority_queue": false,
          "r_output_rows": 0,
          "r_buffer_size": "REPLACED",
          "r_sort_mode": "sort_key,rowid",
          "temporary_table": {
            "nested_loop": [
              {
                "table": {
                  "table_name": "t2",
                  "access_type": "ALL",
                  "r_loops": 1,
                  "rows": 2,
                  "r_rows": 2,
                  "r_table_time_ms": "REPLACED",
                  "r_other_time_ms": "REPLACED",
                  "r_engine_stats": REPLACED,
                  "filtered": 100,
                  "r_filtered": 100
                }
              },
              {
                "block-nl-join": {
                  "table": {
                    "table_name": "t3",
                    "access_type": "ALL",
                    "r_loops": 1,
                    "rows": 2,
                    "r_rows": 2,
                    "r_table_time_ms": "REPLACED",
                    "r_other_time_ms": "REPLACED",
                    "r_engine_stats": REPLACED,
                    "filtered": 100,
                    "r_filtered": 0,
                    "attached_condition": "t3.f3 in (1,2)"
                  },
                  "buffer_type": "flat",
                  "buffer_size": "1",
                  "join_type": "BNL",
                  "r_loops": 2,
                  "r_filtered": null,
                  "r_unpack_time_ms": "REPLACED",
                  "r_other_time_ms": "REPLACED",
                  "r_effective_rows": 0
                }
              }
            ],
            "subqueries": [
              {
                "expression_cache": {
                  "state": "uninitialized",
                  "r_loops": 0,
                  "query_block": {
                    "select_id": 2,
                    "nested_loop": [
                      {
                        "table": {
                          "table_name": "t1",
                          "access_type": "ALL",
                          "r_loops": 0,
                          "rows": 2,
                          "r_rows": null,
                          "r_engine_stats": REPLACED,
                          "filtered": 100,
                          "r_filtered": null
                        }
                      },
                      {
                        "block-nl-join": {
                          "table": {
                            "table_name": "t2",
                            "access_type": "ALL",
                            "r_loops": 0,
                            "rows": 2,
                            "r_rows": null,
                            "r_engine_stats": REPLACED,
                            "filtered": 100,
                            "r_filtered": null
                          },
                          "buffer_type": "flat",
                          "buffer_size": "65",
                          "join_type": "BNL",
                          "attached_condition": "t2.f2 = t3.f3",
                          "r_loops": 0,
                          "r_filtered": null,
                          "r_unpack_time_ms": "REPLACED",
                          "r_other_time_ms": "REPLACED",
                          "r_effective_rows": null
                        }
                      }
                    ]
                  }
                }
              }
            ]
          }
        }
      }
    }
  }
}
drop table t1,t2,t3;
#
# MDEV-13286: Floating point exception in Filesort_tracker::print_json_members(Json_writer*)
#
create table t0(a int);
insert into t0 values (0),(1),(2),(3),(4),(5),(6),(7),(8),(9);
create table t1 (a int, b int, c int);
insert into t1 select a,a,a from t0;
create table t2 as select * from t1;
analyze format=json select a, (select t2.b from t2 where t2.a<t1.a order by t2.c limit 1) from t1 where t1.a<0;
ANALYZE
{
  "query_optimization": {
    "r_total_time_ms": "REPLACED"
  },
  "query_block": {
    "select_id": 1,
    "r_loops": 1,
    "r_total_time_ms": "REPLACED",
    "nested_loop": [
      {
        "table": {
          "table_name": "t1",
          "access_type": "ALL",
          "r_loops": 1,
          "rows": 10,
          "r_rows": 10,
          "r_table_time_ms": "REPLACED",
          "r_other_time_ms": "REPLACED",
          "r_engine_stats": REPLACED,
          "filtered": 100,
          "r_filtered": 0,
          "attached_condition": "t1.a < 0"
        }
      }
    ],
    "subqueries": [
      {
        "expression_cache": {
          "state": "uninitialized",
          "r_loops": 0,
          "query_block": {
            "select_id": 2,
            "nested_loop": [
              {
                "read_sorted_file": {
                  "r_rows": null,
                  "filesort": {
                    "sort_key": "t2.c",
                    "r_loops": null,
                    "r_limit": null,
                    "r_used_priority_queue": null,
                    "r_output_rows": null,
                    "r_sort_mode": "sort_key,rowid",
                    "table": {
                      "table_name": "t2",
                      "access_type": "ALL",
                      "r_loops": 0,
                      "rows": 10,
                      "r_rows": null,
                      "r_engine_stats": REPLACED,
                      "filtered": 100,
                      "r_filtered": null,
                      "attached_condition": "t2.a < t1.a"
                    }
                  }
                }
              }
            ]
          }
        }
      }
    ]
  }
}
drop table t0,t1,t2;
#
# MDEV-30806: ANALYZE FORMAT=JSON: better support for BNL and BNL-H joins
#
create table t10 (
a int,
b int
);
insert into t10 select seq, seq/3 from seq_0_to_999;
create table t11 (
a int,
b int
);
insert into t11 select seq, seq/5 from seq_0_to_999;
analyze table t10,t11 persistent for all;
Table	Op	Msg_type	Msg_text
test.t10	analyze	status	Engine-independent statistics collected
test.t10	analyze	status	OK
test.t11	analyze	status	Engine-independent statistics collected
test.t11	analyze	status	OK
analyze format=json
select * from t10, t11
where
t10.a < 700 and
t11.a < 100
and t10.b=t11.b;
ANALYZE
{
  "query_optimization": {
    "r_total_time_ms": "REPLACED"
  },
  "query_block": {
    "select_id": 1,
    "r_loops": 1,
    "r_total_time_ms": "REPLACED",
    "nested_loop": [
      {
        "table": {
          "table_name": "t11",
          "access_type": "ALL",
          "r_loops": 1,
          "rows": 1000,
          "r_rows": 1000,
          "r_table_time_ms": "REPLACED",
          "r_other_time_ms": "REPLACED",
          "r_engine_stats": REPLACED,
          "filtered": 10,
          "r_filtered": 10,
          "attached_condition": "t11.a < 100"
        }
      },
      {
        "block-nl-join": {
          "table": {
            "table_name": "t10",
            "access_type": "ALL",
            "r_loops": 1,
            "rows": 1000,
            "r_rows": 1000,
            "r_table_time_ms": "REPLACED",
            "r_other_time_ms": "REPLACED",
            "r_engine_stats": REPLACED,
            "filtered": 70,
            "r_filtered": 70,
            "attached_condition": "t10.a < 700"
          },
          "buffer_type": "flat",
          "buffer_size": "1Kb",
          "join_type": "BNL",
          "attached_condition": "t10.b = t11.b",
          "r_loops": 100,
          "r_filtered": 0.424285714,
          "r_unpack_time_ms": "REPLACED",
          "r_other_time_ms": "REPLACED",
          "r_effective_rows": 700
        }
      }
    ]
  }
}
set @tmp=@@join_cache_level, join_cache_level=6;
analyze format=json
select * from t10, t11
where
t10.a < 700 and
t11.a < 100
and t10.b=t11.b;
ANALYZE
{
  "query_optimization": {
    "r_total_time_ms": "REPLACED"
  },
  "query_block": {
    "select_id": 1,
    "r_loops": 1,
    "r_total_time_ms": "REPLACED",
    "nested_loop": [
      {
        "table": {
          "table_name": "t11",
          "access_type": "ALL",
          "r_loops": 1,
          "rows": 1000,
          "r_rows": 1000,
          "r_table_time_ms": "REPLACED",
          "r_other_time_ms": "REPLACED",
          "r_engine_stats": REPLACED,
          "filtered": 10,
          "r_filtered": 10,
          "attached_condition": "t11.a < 100 and t11.b is not null"
        }
      },
      {
        "block-nl-join": {
          "table": {
            "table_name": "t10",
            "access_type": "hash_ALL",
            "key": "#hash#$hj",
            "key_length": "5",
            "used_key_parts": ["b"],
            "ref": ["test.t11.b"],
            "r_loops": 1,
            "rows": 1000,
            "r_rows": 1000,
            "r_table_time_ms": "REPLACED",
            "r_other_time_ms": "REPLACED",
            "r_engine_stats": REPLACED,
            "filtered": 70,
            "r_filtered": 70,
            "attached_condition": "t10.a < 700"
          },
          "buffer_type": "flat",
          "buffer_size": "3Kb",
          "join_type": "BNLH",
          "attached_condition": "t10.b = t11.b",
          "r_loops": 100,
          "r_filtered": 100,
          "r_unpack_time_ms": "REPLACED",
          "r_other_time_ms": "REPLACED",
          "r_effective_rows": 2.97
        }
      }
    ]
  }
}
set join_cache_level=@tmp;
drop table t10, t11;<|MERGE_RESOLUTION|>--- conflicted
+++ resolved
@@ -775,7 +775,6 @@
     "r_total_time_ms": "REPLACED",
     "nested_loop": [
       {
-<<<<<<< HEAD
         "table": {
           "table_name": "t1",
           "access_type": "ALL",
@@ -818,27 +817,6 @@
     ],
     "subqueries": [
       {
-        "query_block": {
-          "select_id": 2,
-          "r_loops": 1,
-          "r_total_time_ms": "REPLACED",
-          "nested_loop": [
-            {
-              "table": {
-                "table_name": "t1",
-                "access_type": "ALL",
-                "r_loops": 1,
-                "rows": 2,
-                "r_rows": 2,
-                "r_table_time_ms": "REPLACED",
-                "r_other_time_ms": "REPLACED",
-                "r_engine_stats": REPLACED,
-                "filtered": 100,
-                "r_filtered": 100
-              }
-            }
-          ]
-=======
         "materialization": {
           "r_strategy": "index_lookup",
           "r_loops": 2,
@@ -846,20 +824,23 @@
             "select_id": 2,
             "r_loops": 1,
             "r_total_time_ms": "REPLACED",
-            "table": {
-              "table_name": "t1",
-              "access_type": "ALL",
-              "r_loops": 1,
-              "rows": 2,
-              "r_rows": 2,
-              "r_table_time_ms": "REPLACED",
-              "r_other_time_ms": "REPLACED",
-              "r_engine_stats": REPLACED,
-              "filtered": 100,
-              "r_filtered": 100
-            }
+            "nested_loop": [
+              {
+                "table": {
+                  "table_name": "t1",
+                  "access_type": "ALL",
+                  "r_loops": 1,
+                  "rows": 2,
+                  "r_rows": 2,
+                  "r_table_time_ms": "REPLACED",
+                  "r_other_time_ms": "REPLACED",
+                  "r_engine_stats": REPLACED,
+                  "filtered": 100,
+                  "r_filtered": 100
+                }
+              }
+            ]
           }
->>>>>>> f071b762
         }
       }
     ]
