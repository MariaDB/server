--- conflicted
+++ resolved
@@ -43,26 +43,5 @@
 DROP USER foo@localhost;
 DROP USER bar@localhost;
 #
-<<<<<<< HEAD
-=======
-# Test that KILL is allowed with SUPER
-#
-CREATE USER foo@localhost;
-GRANT SELECT ON *.* TO foo@localhost;
-CREATE USER bar@localhost;
-GRANT PROCESS, SUPER ON *.* TO bar@localhost;
-connect  foo,localhost,foo,,;
-connect  bar,localhost,bar,,;
-SELECT user FROM information_schema.processlist WHERE id=$id;
-user
-foo
-KILL ID;
-connection default;
-disconnect foo;
-disconnect bar;
-DROP USER foo@localhost;
-DROP USER bar@localhost;
-#
->>>>>>> 97b32c44
 # End of 10.5 tests
 #