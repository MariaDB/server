--echo '# SET STATEMENT ..... FOR ....  TEST'
############################ STATEMENT_SET #############################
#                                                                      #
# Testing working functionality of SET STATEMENT                       #
#                                                                      #
#                                                                      #
# There is important documentation within                              #
#                                                                      #
#                                                                      #
# Author: Joe Lukas                                                    #
# Creation:                                                            #
# 2009-08-02 Implement this test as part of                            #
#                   WL#681 Per query variable settings                 #
#                                                                      #
########################################################################

--disable_warnings
DROP TABLE IF EXISTS t1;
DROP FUNCTION IF EXISTS myProc;
DROP PROCEDURE IF EXISTS p1;
DROP PROCEDURE IF EXISTS p2;
DROP PROCEDURE IF EXISTS p3;
DROP PROCEDURE IF EXISTS p4;
DROP PROCEDURE IF EXISTS p5;
DROP PROCEDURE IF EXISTS p6;
DROP VIEW IF EXISTS v1;
DROP TABLE IF EXISTS STATEMENT;
--enable_warnings
SET @save_binlog_format           = @@binlog_format;
SET @save_keep_files_on_create    = @@keep_files_on_create;
SET @save_max_join_size           = @@max_join_size;
SET @save_myisam_repair_threads   = @@myisam_repair_threads;
SET @save_myisam_sort_buffer_size = @@myisam_sort_buffer_size;
SET @save_sort_buffer_size        = @@sort_buffer_size;
####################################################################
#Set up current database
####################################################################
--echo '# Setup database'
CREATE TABLE t1 (v1 INT, v2 INT);
INSERT INTO t1 VALUES (1,2);
INSERT INTO t1 VALUES (3,4);
--echo ''
--echo '#------------------ STATEMENT Test 1 -----------------------#'
####################################################################
#   Checks with variable value type ulong                          #
####################################################################
--echo '# Initialize variables to known setting'
SET SESSION sort_buffer_size=100000;
--echo ''
--echo '# Pre-STATEMENT variable value'
SHOW SESSION VARIABLES LIKE 'sort_buffer_size';
SET STATEMENT sort_buffer_size=150000 FOR SELECT *,@@sort_buffer_size FROM t1;
--echo ''
--echo '# Post-STATEMENT variable value'
SHOW SESSION VARIABLES LIKE 'sort_buffer_size';
--echo ''
--echo '#------------------ STATEMENT Test 2 -----------------------#'
####################################################################
#   Checks for multiple set values inside STATEMENT ... FOR        #
####################################################################
--echo '# Initialize variables to known setting'
SET SESSION binlog_format=mixed;
SET SESSION sort_buffer_size=100000;
--echo '# Pre-STATEMENT variable value'
SHOW SESSION VARIABLES LIKE 'sort_buffer_size';
SHOW SESSION VARIABLES LIKE 'binlog_format';
SET STATEMENT sort_buffer_size=150000, binlog_format=row
 FOR SELECT *,@@sort_buffer_size,@@binlog_format FROM t1;
--echo '# Post-STATEMENT variable value'
SHOW SESSION VARIABLES LIKE 'sort_buffer_size';
SHOW SESSION VARIABLES LIKE 'binlog_format';

--echo ''
--echo '#------------------ STATEMENT Test 3 -----------------------#'
####################################################################
#   Check current variable value is stored in using stored         #
#   statements.                                                    #
####################################################################
--echo '# set initial variable value, make prepared statement
SET SESSION binlog_format=row;
PREPARE stmt1 FROM 'SET STATEMENT binlog_format=row FOR SELECT *,@@binlog_format FROM t1';
--echo ''
--echo '# Change variable setting'
SET SESSION binlog_format=mixed;
--echo ''
--echo '# Pre-STATEMENT variable value'
--echo ''
SHOW SESSION VARIABLES LIKE 'binlog_format';
--echo ''
EXECUTE stmt1;
--echo ''
--echo '# Post-STATEMENT variable value'
SHOW SESSION VARIABLES LIKE 'binlog_format';

--echo ''
DEALLOCATE PREPARE stmt1;
--echo '#------------------ STATEMENT Test 4 -----------------------#'
####################################################################
#   Check works with OPTIMIZE TABLE command                        #
#   Checks works with a variable value of type INT                 #
#   Checks works with variable type ULONGLONG                      #
####################################################################
--echo '# set initial variable value, make prepared statement
SET SESSION myisam_sort_buffer_size=500000, myisam_repair_threads=1;
--echo ''
--echo '# Pre-STATEMENT variable value'
SHOW SESSION VARIABLES LIKE 'myisam_sort_buffer_size';
SHOW SESSION VARIABLES LIKE 'myisam_repair_threads';
--echo ''
SET STATEMENT myisam_sort_buffer_size=800000,
              myisam_repair_threads=2 FOR OPTIMIZE TABLE t1;
--echo ''
--echo '# Post-STATEMENT variable value'
SHOW SESSION VARIABLES LIKE 'myisam_sort_buffer_size';
SHOW SESSION VARIABLES LIKE 'myisam_repair_threads';

--echo ''
--echo '#------------------ STATEMENT Test 5 -----------------------#'
####################################################################
#   Checks if variable reset after error in statement after FOR    #
####################################################################
--echo '# Initialize variables to known setting'
SET SESSION sort_buffer_size=100000;
--echo ''
--echo '# Pre-STATEMENT variable value'
SHOW SESSION VARIABLES LIKE 'sort_buffer_size';
--echo ''
--error ER_NO_SUCH_TABLE
SET STATEMENT sort_buffer_size=150000 FOR SELECT * FROM t2;
--echo ''
--echo '# Post-STATEMENT variable value'
SHOW SESSION VARIABLES LIKE 'sort_buffer_size';

--echo ''
--echo '#------------------ STATEMENT Test 6 -----------------------#'
####################################################################
#   Checks works with variable type MY_BOOL                        #
####################################################################
--echo '# Initialize variables to known setting'
SET SESSION  keep_files_on_create=ON;
--echo ''
--echo '# Pre-STATEMENT variable value'
SHOW SESSION VARIABLES LIKE 'keep_files_on_create';
--echo ''
SET STATEMENT keep_files_on_create=OFF FOR SELECT *,@@keep_files_on_create FROM t1;
--echo ''
--echo '# Post-STATEMENT variable value'
SHOW SESSION VARIABLES LIKE 'keep_files_on_create';

--echo ''
--echo '#------------------ STATEMENT Test 7 -----------------------#'
####################################################################
#   Checks works with variable type HA_ROWS                        #
####################################################################
--echo '# Initialize variables to known setting'
SET SESSION  max_join_size=2222220000000;
--echo ''
--echo '# Pre-STATEMENT variable value'
SHOW SESSION VARIABLES LIKE 'max_join_size';
--echo ''
SET STATEMENT max_join_size=1000000000000 FOR SELECT *,@@max_join_size FROM t1;
--echo ''
--echo '# Post-STATEMENT variable value'
SHOW SESSION VARIABLES LIKE 'max_join_size';

--echo ''
--echo '#------------------Test 8-----------------------#'
####################################################################
#   Ensure variable of each type is set to proper value during     #
#   statement after FOR execution                                  #
####################################################################
--echo '# Initialize test variables'
SET SESSION myisam_sort_buffer_size=500000,
            myisam_repair_threads=1,
            sort_buffer_size = 200000,
            max_join_size=2222220000000,
            keep_files_on_create=ON;

--echo ''
--echo '#  LONG    '
SHOW SESSION VARIABLES LIKE 'sort_buffer_size';
SET STATEMENT sort_buffer_size = 100000
              FOR SHOW SESSION VARIABLES LIKE 'sort_buffer_size';
SHOW SESSION VARIABLES LIKE 'sort_buffer_size';
--echo ''
--echo '# MY_BOOL     '
SHOW SESSION VARIABLES LIKE 'keep_files_on_create';
SET STATEMENT keep_files_on_create=OFF
              FOR SHOW SESSION VARIABLES LIKE 'keep_files_on_create';
SHOW SESSION VARIABLES LIKE 'keep_files_on_create';

--echo ''
--echo '# INT/LONG    '
SHOW SESSION VARIABLES LIKE 'myisam_repair_threads';
SET STATEMENT myisam_repair_threads=2
              FOR SHOW SESSION VARIABLES LIKE 'myisam_repair_threads';
SHOW SESSION VARIABLES LIKE 'myisam_repair_threads';
--echo ''
--echo '# ULONGLONG     '
SHOW SESSION VARIABLES LIKE 'max_join_size';
SET STATEMENT max_join_size=2000000000000
              FOR SHOW SESSION VARIABLES LIKE 'max_join_size';
SHOW SESSION VARIABLES LIKE 'max_join_size';

--echo ''
--echo '#------------------Test 9-----------------------#'
####################################################################
#   No 1 - Check works with CREATE ... BEGIN ... END  command      #
#          Display variables during execution                      #
#   No 2 - Test with DROP command                                  #
####################################################################
--echo '# set initial variable values
SET SESSION myisam_sort_buffer_size=500000,
            myisam_repair_threads=1,
            sort_buffer_size=100000,
            binlog_format=mixed,
            keep_files_on_create=ON,
            max_join_size=2222220000000;
--echo ''
--echo ''
--echo '# Pre-STATEMENT variable value
SELECT @@myisam_sort_buffer_size,
       @@myisam_repair_threads,
       @@sort_buffer_size,
       @@binlog_format,
       @@keep_files_on_create,
       @@max_join_size;
--echo ''
--echo ''
DELIMITER |;
CREATE FUNCTION myProc (cost DECIMAL(10,2))
   RETURNS DECIMAL(10,2)

   SQL SECURITY DEFINER

   tax: BEGIN
       DECLARE order_tax DECIMAL(10,2);
       SET order_tax = cost * .05 + @@sort_buffer_size;
       RETURN order_tax;
   END|
DELIMITER ;|
--echo ''
--echo '# During Execution values
SET STATEMENT myisam_sort_buffer_size=400000,
              myisam_repair_threads=2,
              sort_buffer_size=200000,
              binlog_format=row,
              keep_files_on_create=OFF,
              max_join_size=4444440000000 FOR
              SELECT myProc(123.45);
SET STATEMENT myisam_sort_buffer_size=400000,
              myisam_repair_threads=2,
              sort_buffer_size=300000,
              binlog_format=row,
              keep_files_on_create=OFF,
              max_join_size=4444440000000 FOR
              SELECT myProc(123.45);
--echo ''
--echo '# Post-STATEMENT No 1 variable value Pre-STATEMENT for No 2'
SELECT @@myisam_sort_buffer_size,
       @@myisam_repair_threads,
       @@sort_buffer_size,
       @@binlog_format,
       @@keep_files_on_create,
       @@max_join_size;
--echo ''
SET STATEMENT myisam_sort_buffer_size=400000,
              myisam_repair_threads=2,
              sort_buffer_size=200000,
              binlog_format=row,
              keep_files_on_create=OFF,
              max_join_size=4444440000000 FOR
              DROP FUNCTION myProc;
--echo ''
--echo '# Post-STATEMENT No 2 variable value
SELECT @@myisam_sort_buffer_size,
       @@myisam_repair_threads,
       @@sort_buffer_size,
       @@binlog_format,
       @@keep_files_on_create,
       @@max_join_size;

--echo ''
--echo '#------------------Test 11-----------------------#'
####################################################################
#   No 1 - Check with PREPARE statement                            #
#          check with different variable on inside PREPARE         #
#   No 2 - Check with EXECUTE statement                            #
####################################################################
--echo '# set initial variable values
SET SESSION myisam_sort_buffer_size=500000,
            myisam_repair_threads=1,
            sort_buffer_size=100000,
            binlog_format=mixed,
            keep_files_on_create=ON,
            max_join_size=2222220000000;
--echo ''
--echo ''
--echo '# Pre-STATEMENT variable value
SELECT @@myisam_sort_buffer_size,
       @@myisam_repair_threads,
       @@sort_buffer_size,
       @@binlog_format,
       @@keep_files_on_create,
       @@max_join_size;
--echo ''
--echo ''
SET STATEMENT myisam_sort_buffer_size=400000,
              myisam_repair_threads=2,
              sort_buffer_size=200000,
              keep_files_on_create=OFF,
              max_join_size=4444440000000 FOR
              PREPARE stmt1 FROM
             'SET STATEMENT binlog_format=row FOR SELECT *,@@binlog_format,@@sort_buffer_size FROM t1';
--echo ''
--echo 'Test No 1 Post Value & Test 2 Pre values'
SELECT @@myisam_sort_buffer_size,
       @@myisam_repair_threads,
       @@sort_buffer_size,
       @@binlog_format,
       @@keep_files_on_create,
       @@max_join_size;
--echo ''
--echo ''
SET STATEMENT myisam_sort_buffer_size=400000,
              myisam_repair_threads=2,
              sort_buffer_size=200000,
              keep_files_on_create=OFF,
              max_join_size=4444440000000 FOR
              EXECUTE stmt1;
--echo ''
--echo '# Post-STATEMENT No 2
SELECT @@myisam_sort_buffer_size,
       @@myisam_repair_threads,
       @@sort_buffer_size,
       @@binlog_format,
       @@keep_files_on_create,
       @@max_join_size;
--echo ''
--echo ''
--echo '#------------------Test 12-----------------------#'
####################################################################
#   No 1 - Check with PROCEDURE     (show variables in procedure)  #
#   No 2 - Check with CALL statement show variables in PROCEDURE   #
####################################################################
--echo '# set initial variable values
SET SESSION myisam_sort_buffer_size=500000,
            myisam_repair_threads=1,
            sort_buffer_size=100000,
            binlog_format=mixed,
            keep_files_on_create=ON,
            max_join_size=2222220000000;
--echo ''
--echo ''
--echo '# Pre-STATEMENT variable value
SELECT @@myisam_sort_buffer_size,
       @@myisam_repair_threads,
       @@sort_buffer_size,
       @@binlog_format,
       @@keep_files_on_create,
       @@max_join_size;
--echo ''
--echo ''
DELIMITER |;
SET STATEMENT myisam_sort_buffer_size=400000,
              myisam_repair_threads=2,
              sort_buffer_size=200000,
              binlog_format=row,
              keep_files_on_create=OFF,
              max_join_size=4444440000000 FOR
              CREATE PROCEDURE p1() BEGIN
              SELECT @@myisam_sort_buffer_size,
                     @@myisam_repair_threads,
                     @@sort_buffer_size,
                     @@binlog_format,
                     @@keep_files_on_create,
                     @@max_join_size;
              END|
DELIMITER ;|
--echo ''
--echo 'Test No 1 Post Value & Test 2 Pre values'
SELECT @@myisam_sort_buffer_size,
       @@myisam_repair_threads,
       @@sort_buffer_size,
       @@binlog_format,
       @@keep_files_on_create,
       @@max_join_size;
--echo ''
--echo ''
SET STATEMENT myisam_sort_buffer_size=400001,
              myisam_repair_threads=3,
              sort_buffer_size=200001,
              binlog_format=row,
              keep_files_on_create=OFF,
              max_join_size=4444440000001 FOR
              CALL p1();
--echo ''
--echo '# Post-STATEMENT No 2
SELECT @@myisam_sort_buffer_size,
       @@myisam_repair_threads,
       @@sort_buffer_size,
       @@binlog_format,
       @@keep_files_on_create,
       @@max_join_size;
--echo ''
--echo ''

--echo '#------------------Test 13-----------------------#'
####################################################################
#   Check PROCEDURE containing SET STATEMENT FOR                   #
#      p1() from test 12 will be used to display variables         #
####################################################################
--echo '# set initial variable values
SET SESSION myisam_sort_buffer_size=500000,
            myisam_repair_threads=1,
            sort_buffer_size=100000,
            binlog_format=mixed,
            keep_files_on_create=ON,
            max_join_size=2222220000000;
--echo ''
--echo ''
DELIMITER |;
CREATE PROCEDURE p2() BEGIN
       SET STATEMENT myisam_sort_buffer_size=400000,
              myisam_repair_threads=3,
              sort_buffer_size=300000,
              binlog_format=mixed,
              keep_files_on_create=OFF,
              max_join_size=3333330000000 FOR
              CALL p1();
              END|
DELIMITER ;|
--echo ''
--echo '# Pre-STATEMENT variable value
SELECT @@myisam_sort_buffer_size,
       @@myisam_repair_threads,
       @@sort_buffer_size,
       @@binlog_format,
       @@keep_files_on_create,
       @@max_join_size;
--echo ''
--echo ''
SET STATEMENT myisam_sort_buffer_size=400000,
              myisam_repair_threads=2,
              sort_buffer_size=200000,
              binlog_format=row,
              keep_files_on_create=OFF,
              max_join_size=4444440000000 FOR
              CALL p2();
--echo ''
--echo '# Post-STATEMENT
SELECT @@myisam_sort_buffer_size,
       @@myisam_repair_threads,
       @@sort_buffer_size,
       @@binlog_format,
       @@keep_files_on_create,
       @@max_join_size;
--echo ''
--echo ''
--echo '#------------------Test 14-----------------------#'
####################################################################
#   Check PROCEDURE containing compound SET STATEMENT FOR          #
#      p2() will be used as compounding statement from test 13     #
####################################################################
--echo '# set initial variable values
SET SESSION myisam_sort_buffer_size=500000,
            myisam_repair_threads=1,
            sort_buffer_size=100000,
            binlog_format=mixed,
            keep_files_on_create=ON,
            max_join_size=2222220000000;
--echo ''
--echo ''
DELIMITER |;
CREATE PROCEDURE p3() BEGIN
       SELECT @@myisam_sort_buffer_size,
              @@myisam_repair_threads,
              @@sort_buffer_size,
              @@binlog_format,
              @@keep_files_on_create,
              @@max_join_size;
       SET STATEMENT myisam_sort_buffer_size=320000,
              myisam_repair_threads=2,
              sort_buffer_size=220022,
              binlog_format=row,
              keep_files_on_create=ON,
              max_join_size=2222220000000 FOR
              CALL p2();
              END|
DELIMITER ;|
--echo ''
--echo '# Pre-STATEMENT variable value
SELECT @@myisam_sort_buffer_size,
       @@myisam_repair_threads,
       @@sort_buffer_size,
       @@binlog_format,
       @@keep_files_on_create,
       @@max_join_size;
--echo ''
--echo ''
SET STATEMENT myisam_sort_buffer_size=400000,
              myisam_repair_threads=2,
              sort_buffer_size=200000,
              binlog_format=row,
              keep_files_on_create=OFF,
              max_join_size=4444440000000 FOR
              CALL p3();
--echo ''
--echo '# Post-STATEMENT
SELECT @@myisam_sort_buffer_size,
       @@myisam_repair_threads,
       @@sort_buffer_size,
       @@binlog_format,
       @@keep_files_on_create,
       @@max_join_size;
--echo ''
--echo ''

       --echo ''
--echo ''
--echo '#------------------Test 15-----------------------#'
####################################################################
#   Check PROCEDURE containing compound SET STATEMENT FOR          #
#      call multiple SET STATEMENT .. FOR showing SELECT           #
####################################################################
--echo '# set initial variable values
SET SESSION myisam_sort_buffer_size=500000,
            myisam_repair_threads=1,
            sort_buffer_size=100000,
            binlog_format=mixed,
            keep_files_on_create=ON,
            max_join_size=2222220000000;
--echo ''
--echo ''
DELIMITER |;
CREATE PROCEDURE p4() BEGIN
       SELECT @@myisam_sort_buffer_size,
              @@myisam_repair_threads,
              @@sort_buffer_size,
              @@binlog_format,
              @@keep_files_on_create,
              @@max_join_size;
       SET STATEMENT myisam_sort_buffer_size=320000,
              myisam_repair_threads=2,
              sort_buffer_size=220022,
              binlog_format=row,
              keep_files_on_create=ON,
              max_join_size=2222220000000 FOR
              SELECT @@myisam_sort_buffer_size,
              @@myisam_repair_threads,
              @@sort_buffer_size,
              @@binlog_format,
              @@keep_files_on_create,
              @@max_join_size;
       SET STATEMENT myisam_sort_buffer_size=320000,
              myisam_repair_threads=2,
              sort_buffer_size=220022,
              binlog_format=row,
              keep_files_on_create=ON,
              max_join_size=2222220000000 FOR
              SELECT @@myisam_sort_buffer_size,
              @@myisam_repair_threads,
              @@sort_buffer_size,
              @@binlog_format,
              @@keep_files_on_create,
              @@max_join_size;
       SET STATEMENT myisam_sort_buffer_size=320000,
              myisam_repair_threads=2,
              sort_buffer_size=220022,
              binlog_format=row,
              keep_files_on_create=ON,
              max_join_size=2222220000000 FOR
              SELECT @@myisam_sort_buffer_size,
              @@myisam_repair_threads,
              @@sort_buffer_size,
              @@binlog_format,
              @@keep_files_on_create,
              @@max_join_size;
              END|
DELIMITER ;|
--echo ''
--echo '# Pre-STATEMENT variable value
SELECT @@myisam_sort_buffer_size,
       @@myisam_repair_threads,
       @@sort_buffer_size,
       @@binlog_format,
       @@keep_files_on_create,
       @@max_join_size;
--echo ''
--echo ''
SET STATEMENT myisam_sort_buffer_size=400000,
              myisam_repair_threads=2,
              sort_buffer_size=200000,
              binlog_format=row,
              keep_files_on_create=OFF,
              max_join_size=4444440000000 FOR
              CALL p4();
--echo ''
--echo '# Post-STATEMENT
SELECT @@myisam_sort_buffer_size,
       @@myisam_repair_threads,
       @@sort_buffer_size,
       @@binlog_format,
       @@keep_files_on_create,
       @@max_join_size;

--echo ''
--echo ''
--echo '#------------------Test 16-----------------------#'
####################################################################
#   Test Effect on parsing                                         #
####################################################################
--echo ''
--echo '# Pre-STATEMENT variable value
SELECT @@sql_mode;
--echo ''
--echo ''
SET STATEMENT sql_mode='ansi' FOR PREPARE stmt FROM 'SELECT "t1".* FROM t1';
execute stmt;
ALTER TABLE t1 ADD COLUMN v3 int;
# repreparation with other mode does not cause an error
execute stmt;
ALTER TABLE t1 drop COLUMN v3;
deallocate prepare stmt;
--echo ''
--echo '# Post-STATEMENT
SELECT @@sql_mode;
--echo check the same behaviour in normal set
SET sql_mode='ansi';
PREPARE stmt FROM 'SELECT "t1".* FROM t1';
SET sql_mode=default;
execute stmt;
ALTER TABLE t1 ADD COLUMN v3 int;
# repreparation with other mode does not cause an error
execute stmt;
ALTER TABLE t1 drop COLUMN v3;
deallocate prepare stmt;
# the above test about SP
SELECT @@sql_mode;
SET sql_mode='ansi';
SELECT @@sql_mode;
DELIMITER |;
              CREATE PROCEDURE p6() BEGIN
              SELECT @@sql_mode;
              SELECT "t1".* FROM t1;
              END|
DELIMITER ;|
SET sql_mode=default;
call p6;
ALTER TABLE t1 ADD COLUMN v3 int;
#force SP stack invalidation
create view v1 as select * from t1;
drop view v1;
call p6;
ALTER TABLE t1 drop COLUMN v3;
drop procedure p6;


SELECT @@sql_mode;
DELIMITER |;
--echo # SET and the statement parsed as one unit before the SET takes effect
--error ER_PARSE_ERROR
SET STATEMENT sql_mode='ansi' FOR
              CREATE PROCEDURE p6() BEGIN
              SELECT @@sql_mode;
              SELECT "t1".* FROM t1;
              END|
DELIMITER ;|
#call p1;
#ALTER TABLE t1 ADD COLUMN v3 int;
#--echo # no reparsing for now
#call p1;
#ALTER TABLE t1 drop COLUMN v3;
#drop procedure p1;


# the above test about compound statement
SELECT @@sql_mode;
SET sql_mode='ansi';
SELECT @@sql_mode;
DELIMITER |;
BEGIN NOT ATOMIC
              SELECT @@sql_mode;
              SELECT "t1".* FROM t1;
END|
DELIMITER ;|
SET sql_mode=default;


SELECT @@sql_mode;
DELIMITER |;
--echo # SET and the statement parsed as one unit before the SET takes effect
--error ER_PARSE_ERROR
SET STATEMENT sql_mode='ansi' FOR
BEGIN NOT ATOMIC
              SELECT @@sql_mode;
              SELECT "t1".* FROM t1;
END|
SET STATEMENT sql_mode='ansi' FOR
BEGIN NOT ATOMIC
              SELECT @@sql_mode;
              SELECT * FROM t1;
              SELECT @@sql_mode;
END|
DELIMITER ;|
--echo ''
--echo ''
--echo '#------------------Test 17-----------------------#'
####################################################################
#   Test effect of SET STATEMENT FOR with SET SESSION modifying    #
#   the same variables as the SET STATEMENT                        #
####################################################################
--echo '# set initial variable values
SET SESSION myisam_sort_buffer_size=500000,
            myisam_repair_threads=1,
            sort_buffer_size=100000,
            binlog_format=mixed,
            keep_files_on_create=ON,
            max_join_size=2222220000000;
--echo ''
--echo '# Pre-STATEMENT variable value
SELECT @@myisam_sort_buffer_size,
       @@myisam_repair_threads,
       @@sort_buffer_size,
       @@binlog_format,
       @@keep_files_on_create,
       @@max_join_size;
--echo ''
--echo ''
SET STATEMENT myisam_sort_buffer_size=320000,
           myisam_repair_threads=2,
           sort_buffer_size=220022,
           binlog_format=row,
           keep_files_on_create=ON,
           max_join_size=2222220000000
           FOR SET SESSION
           myisam_sort_buffer_size=260000,
           myisam_repair_threads=3,
           sort_buffer_size=230013,
           binlog_format=row,
           keep_files_on_create=ON,
           max_join_size=2323230000000;

--echo ''
--echo '# Post-STATEMENT
SELECT @@myisam_sort_buffer_size,
       @@myisam_repair_threads,
       @@sort_buffer_size,
       @@binlog_format,
       @@keep_files_on_create,
       @@max_join_size;

--echo ''
--echo ''
--echo '#------------------Test 18-----------------------#'
####################################################################
#   Test effect of SET SESSION inside a stored procedure with      #
#   with a SET STATEMENT on outside variables                      #
####################################################################
--echo '# set initial variable values
SET SESSION myisam_sort_buffer_size=500000,
            myisam_repair_threads=1,
            sort_buffer_size=100000,
            binlog_format=mixed,
            keep_files_on_create=ON,
            max_join_size=2222220000000;
--echo ''
--echo '# Pre-STATEMENT variable value
SELECT @@myisam_sort_buffer_size,
       @@myisam_repair_threads,
       @@sort_buffer_size,
       @@binlog_format,
       @@keep_files_on_create,
       @@max_join_size;
--echo ''
--echo ''
DELIMITER |;
CREATE PROCEDURE p5() BEGIN
	  SELECT @@myisam_sort_buffer_size,
             @@myisam_repair_threads,
             @@sort_buffer_size,
             @@binlog_format,
             @@keep_files_on_create,
             @@max_join_size;
		SET SESSION
           myisam_sort_buffer_size=260000,
           myisam_repair_threads=3,
           sort_buffer_size=230013,
           binlog_format=row,
           keep_files_on_create=ON,
           max_join_size=2323230000000;
      SELECT @@myisam_sort_buffer_size,
             @@myisam_repair_threads,
             @@sort_buffer_size,
             @@binlog_format,
             @@keep_files_on_create,
             @@max_join_size;
        END|
DELIMITER ;|
--echo ''
--echo ''
SET STATEMENT myisam_sort_buffer_size=400000,
              myisam_repair_threads=2,
              sort_buffer_size=200000,
              binlog_format=row,
              keep_files_on_create=OFF,
              max_join_size=4444440000000 FOR
              CALL p5();

--echo ''
--echo '# Post-STATEMENT
SELECT @@myisam_sort_buffer_size,
       @@myisam_repair_threads,
       @@sort_buffer_size,
       @@binlog_format,
       @@keep_files_on_create,
       @@max_join_size;

--echo ''
--echo ''
--echo '#------------------Test 19-----------------------#'
#Test for bad syntax
--error ER_PARSE_ERROR 
SET STATEMENT max_error_count=100 FOR;
--error ER_PARSE_ERROR
SET STATEMENT max_error_count=100 INSERT t1 VALUES (1,2);
--error ER_PARSE_ERROR
SET STATEMENT FOR INSERT INTO t1 VALUES (1,2);
--error ER_PARSE_ERROR
SET max_error_count=100 FOR INSERT INTO t1 VALUES (1,2);
--error ER_PARSE_ERROR
SET STATEMENT GLOBAL max_error_count=100 FOR INSERT INTO t1 VALUES (1,2);
--error ER_PARSE_ERROR
SET STATEMENT @@global.max_error_count=100 FOR INSERT INTO t1 VALUES (1,2);

--echo ''
--echo ''
--echo '#------------------Test 20-----------------------#'
#Test for global-only variables
--error ER_GLOBAL_VARIABLE
SET STATEMENT connect_timeout=100 FOR INSERT INTO t1 VALUES (1,2); 

--echo ''
--echo ''
--echo '#------------------Test 21-----------------------#'
#Test for recursion
SELECT @@myisam_sort_buffer_size, @@sort_buffer_size;
SET STATEMENT myisam_sort_buffer_size = 700000, sort_buffer_size = 3000000
  FOR SET STATEMENT myisam_sort_buffer_size=200000
    FOR SELECT @@myisam_sort_buffer_size, @@sort_buffer_size;
SELECT @@myisam_sort_buffer_size, @@sort_buffer_size;

--echo ''
--echo ''
--echo '#------------------Test 22-----------------------#'
#Test for STATEMENT keyword
CREATE TABLE STATEMENT(a INT);
DROP TABLE STATEMENT;

--echo ''
--echo '# Cleanup'
DROP TABLE t1;
DROP PROCEDURE p1;
DROP PROCEDURE p2;
DROP PROCEDURE p3;
DROP PROCEDURE p4;
DROP PROCEDURE p5;

#
# Limitation of opening tables for set operation
#
CREATE TABLE t1 (v1 INT, v2 INT);
insert into t1 values (1,1);
DELIMITER |;
CREATE FUNCTION myProc ()
   RETURNS INT

   SQL SECURITY DEFINER

   BEGIN
       DECLARE mx INT;
       SET mx = (select max(v1) from t1);
       RETURN mx;
   END|
DELIMITER ;|
--error ER_SUBQUERIES_NOT_SUPPORTED
SET STATEMENT myisam_repair_threads=(select max(v1) from t1) FOR
  select 1;

--error ER_SUBQUERIES_NOT_SUPPORTED
SET STATEMENT myisam_repair_threads=myProc() FOR
  select 1;
drop function myProc;
drop table t1;

#
# Prepared Statement
#
set session binlog_format=mixed;
PREPARE stmt1 FROM 'SELECT @@binlog_format';
execute stmt1;
set statement binlog_format=row for execute stmt1;
execute stmt1;
deallocate prepare stmt1;
set statement binlog_format=row for PREPARE stmt1 FROM 'SELECT @@binlog_format';
execute stmt1;
execute stmt1;
deallocate prepare stmt1;
PREPARE stmt1 FROM 'set statement binlog_format=row for SELECT @@binlog_format';
execute stmt1;
execute stmt1;
deallocate prepare stmt1;
set session binlog_format=default;

#
# Percona server bug#1341438
# SET SESSION statement combined with SET STATEMENT has no effect
#
set session binlog_format=mixed;
SET STATEMENT sort_buffer_size=150000 FOR set session binlog_format=row;
SELECT @@binlog_format;

#
# restore variables of original tests
#
SET @@binlog_format           = @save_binlog_format;
SET @@keep_files_on_create    = @save_keep_files_on_create;
SET @@max_join_size           = @save_max_join_size;
SET @@myisam_repair_threads   = @save_myisam_repair_threads;
SET @@myisam_sort_buffer_size = @save_myisam_sort_buffer_size;
SET @@sort_buffer_size        = @save_sort_buffer_size;

#
# Percona sever bug#1341606
# SET STATEMENT incorrectly restore vaues of some variables
#
--echo #Correctly set timestamp
set session timestamp=4646464;
select @@timestamp != 4646464;
select @@timestamp != 4646464;
--echo #Correctly returned normal behaviour
set session timestamp=default;
select @@timestamp != 4646464;
select @@timestamp != 4646464;
--echo #here timestamp should be set only for the statement then restored default
set statement timestamp=4646464 for select @@timestamp;
set @save_tm=@@timestamp;
select @@timestamp != 4646464;
select @@timestamp != 4646464;
let $wait_condition=select @@timestamp != @save_tm;
source include/wait_condition.inc;
eval $wait_condition;

#
# Test of temporary changing default storage engine
#
set @save_dfs=@@default_storage_engine;
SET @@default_storage_engine=MyISAM;
SET STATEMENT default_storage_engine=MEMORY for CREATE TABLE t1 (a int);
SHOW CREATE TABLE t1;
select @@default_storage_engine;
drop table t1;
SET STATEMENT default_storage_engine=MyISAM for CREATE TABLE t1 (a int);
SHOW CREATE TABLE t1;
drop table t1;
SET @@default_storage_engine=@save_dfs;

#
# MDEV-6946:Assertion `0' failed in mysql_execute_command on SET STATEMENT
# keycache1.key_buffer_size=.. FOR
#
--error ER_GLOBAL_VARIABLE
SET STATEMENT keycache1.key_buffer_size=1024 FOR SELECT 1;


#
# MDEV-6940: SET STATEMENT executed after SET GLOBAL does not work
#
set @save_general_log=@@global.general_log;
--echo # SET STATEMENT works (OK)
set statement lock_wait_timeout=1 for select @@lock_wait_timeout;
--echo # Setting a totally unrelated global variable
set global general_log=0;
--echo # SET STATEMENT should work
set statement lock_wait_timeout=1 for select @@lock_wait_timeout;
set global general_log=@save_general_log;

--echo # MDEV-7006 MDEV-7007: SET statement and slow log

set @save_long_query_time= @@long_query_time;
set @save_slow_query_log= @@slow_query_log;
set @save_log_output= @@log_output;

let $long_query_time=`select @@long_query_time`;
--replace_result $long_query_time DEFAULT
set statement long_query_time=default for select @@long_query_time;

# Disable result log as the results depends on the values of the variables
--disable_result_log
set statement log_slow_filter=default for select @@log_slow_filter;
set statement log_slow_verbosity=default for select @@log_slow_verbosity;
set statement log_slow_rate_limit=default for select @@log_slow_rate_limit;
set statement slow_query_log=default for select @@slow_query_log;
--enable_result_log

truncate table mysql.slow_log;
set slow_query_log= 1;
set global log_output='TABLE';

select sql_text from mysql.slow_log where sql_text not like 'set @@long_query_time%';
set @@long_query_time=0.01;
--echo #should be written
select sleep(0.1);
set @@long_query_time=@save_long_query_time;
select sql_text from mysql.slow_log where sql_text not like 'set @@long_query_time%';
--echo #---
--echo #should be written
set statement long_query_time=0.01 for select sleep(0.1);
select sql_text from mysql.slow_log where sql_text not like 'set @@long_query_time%';
--echo #---
set @@long_query_time=0.01;
--echo #should NOT be written
set statement slow_query_log=0 for select sleep(0.1);
set @@long_query_time=@save_long_query_time;
select sql_text from mysql.slow_log where sql_text not like 'set @@long_query_time%';
--echo #---
--echo #should NOT be written
set statement long_query_time=0.01,log_slow_filter='full_scan' for select sleep(0.1);
select sql_text from mysql.slow_log where sql_text not like 'set @@long_query_time%';
--echo #---
--echo #should NOT be written
set statement long_query_time=0.01,log_slow_rate_limit=9999 for select sleep(0.1);
select sql_text from mysql.slow_log where sql_text not like 'set @@long_query_time%';
--echo #---
--echo #should NOT be written
set statement long_query_time=0.01,min_examined_row_limit=50 for select sleep(0.1);
select sql_text from mysql.slow_log where sql_text not like 'set @@long_query_time%';
--echo #---
#
# log_slow_verbosity is impossible to check because results are not written
# in TABLE mode
#

set global log_output= @save_log_output;
set @@slow_query_log= @save_slow_query_log;
set @@long_query_time= @save_long_query_time;
truncate table mysql.slow_log;


#
# Prohibited Variables
#
--error ER_SET_STATEMENT_NOT_SUPPORTED
set statement autocommit=default for select 1;
--error ER_SET_STATEMENT_NOT_SUPPORTED
set statement tx_isolation=default for select 1;
--error ER_SET_STATEMENT_NOT_SUPPORTED
set statement skip_replication=default for select 1;
--error ER_SET_STATEMENT_NOT_SUPPORTED
set statement sql_log_off=default for select 1;
--error ER_SET_STATEMENT_NOT_SUPPORTED
set statement character_set_client=default for select 1;
--error ER_SET_STATEMENT_NOT_SUPPORTED
set statement character_set_connection=default for select 1;
--error ER_SET_STATEMENT_NOT_SUPPORTED
set statement character_set_filesystem=default for select 1;
--error ER_SET_STATEMENT_NOT_SUPPORTED
set statement collation_connection=default for select 1;
--error ER_SET_STATEMENT_NOT_SUPPORTED
set statement query_cache_type=default for select 1;
--error ER_SET_STATEMENT_NOT_SUPPORTED
set statement wait_timeout=default for select 1;
--error ER_SET_STATEMENT_NOT_SUPPORTED
set statement interactive_timeout=default for select 1;

# MDEV-6996: SET STATEMENT default_week_format = .. has no effect
set @save_week_format=@@default_week_format;
set @@default_week_format=0;
SET STATEMENT default_week_format = 2 FOR SELECT WEEK('2000-01-01');
create table t1 (a date);
insert t1 values ('2000-01-01');
explain extended select week(a) from t1;
prepare stmt1 from "select week(a) from t1";
execute stmt1;
set default_week_format = 2;
execute stmt1;
alter table t1 engine=myisam;
execute stmt1;
deallocate prepare stmt1;
drop table t1;
set @@default_week_format=@save_week_format;

# MDEV-7015: SET STATEMENT old_passwords has no effect
set @save_old_passwords=@@old_passwords;
set @@old_passwords=0;
set statement OLD_PASSWORDS = 0 for select password('test');
set statement OLD_PASSWORDS = 1 for select password('test');
set statement OLD_PASSWORDS = 0 for explain extended select password('test');
set statement OLD_PASSWORDS = 1 for explain extended select password('test');
create table t1 (a char(10));
insert t1 values ('qwertyuiop');
prepare stmt1 from "select password(a) from t1";
execute stmt1;
set old_passwords=1;
execute stmt1;
alter table t1 engine=myisam;
execute stmt1;
deallocate prepare stmt1;
drop table t1;
set @@old_passwords=@save_old_passwords;

--echo #
--echo #MDEV-6951:Erroneous SET STATEMENT produces two identical errors 
--echo #

--error ER_UNKNOWN_SYSTEM_VARIABLE
set statement non_existing=1 for select 1;
show errors;

--echo #
--echo # MDEV-6954: SET STATEMENT rand_seedX = ...FOR ... makes
--echo # the next rand() to return 0
--echo #
set @rnd=1;
let $1=10;
--disable_query_log
--echo # test that rand() is not always 0 after restoring rand_seed, rand_seed2...
while ($1)
{
  --disable_result_log
  set statement rand_seed1=1, rand_seed2=1 for select 1;
  --enable_result_log
  set @rnd= rand()=0 and @rnd;
  dec $1;
}
--enable_query_log
--echo # @rnd should be 0
select @rnd;

<<<<<<< HEAD
create table t (a int);
SET sql_mode=ORACLE;
SET STATEMENT myisam_sort_buffer_size=800000 FOR OPTIMIZE TABLE t;
SET sql_mode=default;
SET STATEMENT myisam_sort_buffer_size=800000 FOR OPTIMIZE TABLE t;
drop table t;


--echo #
--echo # MDEV-18358: Server crash when using SET STATEMENT max_statement_time
--echo #
SET sql_mode=ORACLE;
SET STATEMENT max_statement_time=30 FOR DELETE FROM mysql.user where user = 'unknown';
SET sql_mode=default;
SET STATEMENT max_statement_time=30 FOR DELETE FROM mysql.user where user = 'unknown';
=======
--echo #
--echo # MDEV-24860: Incorrect behaviour of SET STATEMENT in case
--echo #             it is executed as a prepared statement
--echo #
PREPARE stmt FROM "SET STATEMENT sql_mode = 'NO_ENGINE_SUBSTITUTION' FOR CREATE TABLE t1 AS SELECT CONCAT('abc') AS c1";
EXECUTE stmt;
DEALLOCATE PREPARE stmt;

--echo # Show definition of the table t1 created using Prepared Statement
SHOW CREATE TABLE t1;

DROP TABLE t1;

--echo # Create the table t1 with the same definition as it used before
--echo # using regular statement execution mode.
SET STATEMENT sql_mode = 'NO_ENGINE_SUBSTITUTION' FOR CREATE TABLE t1 AS SELECT CONCAT('abc') AS c1;

--echo # Show that the table has the same definition as it is in case the table
--echo # created in prepared statement mode.
SHOW CREATE TABLE t1;

DROP TABLE t1;
>>>>>>> 5bd994b0
<|MERGE_RESOLUTION|>--- conflicted
+++ resolved
@@ -1137,7 +1137,30 @@
 --echo # @rnd should be 0
 select @rnd;
 
-<<<<<<< HEAD
+
+--echo #
+--echo # MDEV-24860: Incorrect behaviour of SET STATEMENT in case
+--echo #             it is executed as a prepared statement
+--echo #
+PREPARE stmt FROM "SET STATEMENT sql_mode = 'NO_ENGINE_SUBSTITUTION' FOR CREATE TABLE t1 AS SELECT CONCAT('abc') AS c1";
+EXECUTE stmt;
+DEALLOCATE PREPARE stmt;
+
+--echo # Show definition of the table t1 created using Prepared Statement
+SHOW CREATE TABLE t1;
+
+DROP TABLE t1;
+
+--echo # Create the table t1 with the same definition as it used before
+--echo # using regular statement execution mode.
+SET STATEMENT sql_mode = 'NO_ENGINE_SUBSTITUTION' FOR CREATE TABLE t1 AS SELECT CONCAT('abc') AS c1;
+
+--echo # Show that the table has the same definition as it is in case the table
+--echo # created in prepared statement mode.
+SHOW CREATE TABLE t1;
+
+DROP TABLE t1;
+
 create table t (a int);
 SET sql_mode=ORACLE;
 SET STATEMENT myisam_sort_buffer_size=800000 FOR OPTIMIZE TABLE t;
@@ -1153,27 +1176,5 @@
 SET STATEMENT max_statement_time=30 FOR DELETE FROM mysql.user where user = 'unknown';
 SET sql_mode=default;
 SET STATEMENT max_statement_time=30 FOR DELETE FROM mysql.user where user = 'unknown';
-=======
---echo #
---echo # MDEV-24860: Incorrect behaviour of SET STATEMENT in case
---echo #             it is executed as a prepared statement
---echo #
-PREPARE stmt FROM "SET STATEMENT sql_mode = 'NO_ENGINE_SUBSTITUTION' FOR CREATE TABLE t1 AS SELECT CONCAT('abc') AS c1";
-EXECUTE stmt;
-DEALLOCATE PREPARE stmt;
-
---echo # Show definition of the table t1 created using Prepared Statement
-SHOW CREATE TABLE t1;
-
-DROP TABLE t1;
-
---echo # Create the table t1 with the same definition as it used before
---echo # using regular statement execution mode.
-SET STATEMENT sql_mode = 'NO_ENGINE_SUBSTITUTION' FOR CREATE TABLE t1 AS SELECT CONCAT('abc') AS c1;
-
---echo # Show that the table has the same definition as it is in case the table
---echo # created in prepared statement mode.
-SHOW CREATE TABLE t1;
-
-DROP TABLE t1;
->>>>>>> 5bd994b0
+
+--echo # End of 10.4 tests