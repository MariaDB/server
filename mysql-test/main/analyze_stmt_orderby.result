--- conflicted
+++ resolved
@@ -517,12 +517,8 @@
               "buffer_size": "119",
               "join_type": "BNL",
               "attached_condition": "t5.a = t6.a",
-<<<<<<< HEAD
-              "r_filtered": 21.42857143
-=======
-              "r_filtered": 21.429,
+              "r_filtered": 21.42857143,
               "r_unpack_time_ms": "REPLACED"
->>>>>>> 86351f5e
             }
           }
         }
