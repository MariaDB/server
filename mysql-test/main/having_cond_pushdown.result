CREATE TABLE t1(a INT, b INT, c INT);
CREATE TABLE t2(x INT, y INT);
INSERT INTO t1 VALUES (1,14,3), (2,13,2), (1,22,1), (3,13,4), (3,14,2);
INSERT INTO t2 VALUES (2,13),(5,22),(3,14),(1,22);
CREATE VIEW v1
AS SELECT t1.a,MAX(t1.b),t1.c
FROM t1
GROUP BY t1.a;
CREATE FUNCTION f1() RETURNS INT RETURN 3;
# conjunctive subformula
set statement optimizer_switch='condition_pushdown_from_having=off' for SELECT t1.a,MAX(t1.b)
FROM t1
GROUP BY t1.a
HAVING (t1.a>2);
a	MAX(t1.b)
3	14
SELECT t1.a,MAX(t1.b)
FROM t1
GROUP BY t1.a
HAVING (t1.a>2);
a	MAX(t1.b)
3	14
explain SELECT t1.a,MAX(t1.b)
FROM t1
GROUP BY t1.a
HAVING (t1.a>2);
id	select_type	table	type	possible_keys	key	key_len	ref	rows	Extra
1	SIMPLE	t1	ALL	NULL	NULL	NULL	NULL	5	Using where; Using temporary; Using filesort
explain format=json SELECT t1.a,MAX(t1.b)
FROM t1
GROUP BY t1.a
HAVING (t1.a>2);
EXPLAIN
{
  "query_block": {
    "select_id": 1,
    "filesort": {
      "sort_key": "t1.a",
      "temporary_table": {
        "nested_loop": [
          {
            "table": {
              "table_name": "t1",
              "access_type": "ALL",
              "rows": 5,
              "filtered": 100,
              "attached_condition": "t1.a > 2"
            }
          }
        ]
      }
    }
  }
}
set statement optimizer_switch='condition_pushdown_from_having=off' for explain format=json SELECT t1.a,MAX(t1.b)
FROM t1
WHERE (t1.a>2)
GROUP BY t1.a;
EXPLAIN
{
  "query_block": {
    "select_id": 1,
    "filesort": {
      "sort_key": "t1.a",
      "temporary_table": {
        "nested_loop": [
          {
            "table": {
              "table_name": "t1",
              "access_type": "ALL",
              "rows": 5,
              "filtered": 100,
              "attached_condition": "t1.a > 2"
            }
          }
        ]
      }
    }
  }
}
# conjunctive subformula : using equality
set statement optimizer_switch='condition_pushdown_from_having=off' for SELECT t1.a,MAX(t1.b)
FROM t1
GROUP BY t1.a
HAVING (t1.a=2);
a	MAX(t1.b)
2	13
SELECT t1.a,MAX(t1.b)
FROM t1
GROUP BY t1.a
HAVING (t1.a=2);
a	MAX(t1.b)
2	13
explain SELECT t1.a,MAX(t1.b)
FROM t1
GROUP BY t1.a
HAVING (t1.a=2);
id	select_type	table	type	possible_keys	key	key_len	ref	rows	Extra
1	SIMPLE	t1	ALL	NULL	NULL	NULL	NULL	5	Using where
explain format=json SELECT t1.a,MAX(t1.b)
FROM t1
GROUP BY t1.a
HAVING (t1.a=2);
EXPLAIN
{
  "query_block": {
    "select_id": 1,
    "nested_loop": [
      {
        "table": {
          "table_name": "t1",
          "access_type": "ALL",
          "rows": 5,
          "filtered": 100,
          "attached_condition": "t1.a = 2"
        }
      }
    ]
  }
}
set statement optimizer_switch='condition_pushdown_from_having=off' for explain format=json SELECT t1.a,MAX(t1.b)
FROM t1
WHERE (t1.a=2)
GROUP BY t1.a;
EXPLAIN
{
  "query_block": {
    "select_id": 1,
    "nested_loop": [
      {
        "table": {
          "table_name": "t1",
          "access_type": "ALL",
          "rows": 5,
          "filtered": 100,
          "attached_condition": "t1.a = 2"
        }
      }
    ]
  }
}
# extracted AND formula
set statement optimizer_switch='condition_pushdown_from_having=off' for SELECT t1.a,MAX(t1.b)
FROM t1
GROUP BY t1.a
HAVING (t1.a>1) AND (t1.a<4);
a	MAX(t1.b)
2	13
3	14
SELECT t1.a,MAX(t1.b)
FROM t1
GROUP BY t1.a
HAVING (t1.a>1) AND (t1.a<4);
a	MAX(t1.b)
2	13
3	14
explain SELECT t1.a,MAX(t1.b)
FROM t1
GROUP BY t1.a
HAVING (t1.a>1) AND (t1.a<4);
id	select_type	table	type	possible_keys	key	key_len	ref	rows	Extra
1	SIMPLE	t1	ALL	NULL	NULL	NULL	NULL	5	Using where; Using temporary; Using filesort
explain format=json SELECT t1.a,MAX(t1.b)
FROM t1
GROUP BY t1.a
HAVING (t1.a>1) AND (t1.a<4);
EXPLAIN
{
  "query_block": {
    "select_id": 1,
    "filesort": {
      "sort_key": "t1.a",
      "temporary_table": {
        "nested_loop": [
          {
            "table": {
              "table_name": "t1",
              "access_type": "ALL",
              "rows": 5,
              "filtered": 100,
              "attached_condition": "t1.a > 1 and t1.a < 4"
            }
          }
        ]
      }
    }
  }
}
set statement optimizer_switch='condition_pushdown_from_having=off' for explain format=json SELECT t1.a,MAX(t1.b)
FROM t1
WHERE (t1.a>1) AND (t1.a<4)
GROUP BY t1.a;
EXPLAIN
{
  "query_block": {
    "select_id": 1,
    "filesort": {
      "sort_key": "t1.a",
      "temporary_table": {
        "nested_loop": [
          {
            "table": {
              "table_name": "t1",
              "access_type": "ALL",
              "rows": 5,
              "filtered": 100,
              "attached_condition": "t1.a > 1 and t1.a < 4"
            }
          }
        ]
      }
    }
  }
}
# extracted OR formula
set statement optimizer_switch='condition_pushdown_from_having=off' for SELECT t1.a,MAX(t1.b)
FROM t1
GROUP BY t1.a
HAVING (t1.a>1) OR (a IN (SELECT 3));
a	MAX(t1.b)
2	13
3	14
SELECT t1.a,MAX(t1.b)
FROM t1
GROUP BY t1.a
HAVING (t1.a>1) OR (a IN (SELECT 3));
a	MAX(t1.b)
2	13
3	14
explain SELECT t1.a,MAX(t1.b)
FROM t1
GROUP BY t1.a
HAVING (t1.a>1) OR (a IN (SELECT 3));
id	select_type	table	type	possible_keys	key	key_len	ref	rows	Extra
1	SIMPLE	t1	ALL	NULL	NULL	NULL	NULL	5	Using where; Using temporary; Using filesort
Warnings:
Note	1249	Select 2 was reduced during optimization
explain format=json SELECT t1.a,MAX(t1.b)
FROM t1
GROUP BY t1.a
HAVING (t1.a>1) OR (a IN (SELECT 3));
EXPLAIN
{
  "query_block": {
    "select_id": 1,
    "filesort": {
      "sort_key": "t1.a",
      "temporary_table": {
        "nested_loop": [
          {
            "table": {
              "table_name": "t1",
              "access_type": "ALL",
              "rows": 5,
              "filtered": 100,
              "attached_condition": "t1.a > 1 or t1.a = 3"
            }
          }
        ]
      }
    }
  }
}
Warnings:
Note	1249	Select 2 was reduced during optimization
set statement optimizer_switch='condition_pushdown_from_having=off' for explain format=json SELECT t1.a,MAX(t1.b)
FROM t1
WHERE (t1.a>1) OR (a IN (SELECT 3))
GROUP BY t1.a;
EXPLAIN
{
  "query_block": {
    "select_id": 1,
    "filesort": {
      "sort_key": "t1.a",
      "temporary_table": {
        "nested_loop": [
          {
            "table": {
              "table_name": "t1",
              "access_type": "ALL",
              "rows": 5,
              "filtered": 100,
              "attached_condition": "t1.a > 1 or t1.a = 3"
            }
          }
        ]
      }
    }
  }
}
Warnings:
Note	1249	Select 3 was reduced during optimization
set statement optimizer_switch='condition_pushdown_from_having=off' for SELECT t1.a,MAX(t1.b),MIN(t1.c)
FROM t1
GROUP BY t1.a
HAVING ((t1.a>2) AND (MAX(t1.b)>13)) OR ((t1.a<3) AND (MIN(t1.c)>1));
a	MAX(t1.b)	MIN(t1.c)
2	13	2
3	14	2
SELECT t1.a,MAX(t1.b),MIN(t1.c)
FROM t1
GROUP BY t1.a
HAVING ((t1.a>2) AND (MAX(t1.b)>13)) OR ((t1.a<3) AND (MIN(t1.c)>1));
a	MAX(t1.b)	MIN(t1.c)
2	13	2
3	14	2
explain SELECT t1.a,MAX(t1.b),MIN(t1.c)
FROM t1
GROUP BY t1.a
HAVING ((t1.a>2) AND (MAX(t1.b)>13)) OR ((t1.a<3) AND (MIN(t1.c)>1));
id	select_type	table	type	possible_keys	key	key_len	ref	rows	Extra
1	SIMPLE	t1	ALL	NULL	NULL	NULL	NULL	5	Using where; Using temporary; Using filesort
explain format=json SELECT t1.a,MAX(t1.b),MIN(t1.c)
FROM t1
GROUP BY t1.a
HAVING ((t1.a>2) AND (MAX(t1.b)>13)) OR ((t1.a<3) AND (MIN(t1.c)>1));
EXPLAIN
{
  "query_block": {
    "select_id": 1,
    "having_condition": "t1.a > 2 and max(t1.b) > 13 or t1.a < 3 and min(t1.c) > 1",
    "filesort": {
      "sort_key": "t1.a",
      "temporary_table": {
        "nested_loop": [
          {
            "table": {
              "table_name": "t1",
              "access_type": "ALL",
              "rows": 5,
              "filtered": 100,
              "attached_condition": "t1.a > 2 or t1.a < 3"
            }
          }
        ]
      }
    }
  }
}
set statement optimizer_switch='condition_pushdown_from_having=off' for explain format=json SELECT t1.a,MAX(t1.b),t1.c
FROM t1
WHERE (t1.a>2) OR (t1.a<3)
GROUP BY t1.a
HAVING ((t1.a>2) AND (MAX(t1.b)>13)) OR ((t1.a<3) AND (MIN(t1.c)>1));
EXPLAIN
{
  "query_block": {
    "select_id": 1,
    "having_condition": "t1.a > 2 and max(t1.b) > 13 or t1.a < 3 and min(t1.c) > 1",
    "filesort": {
      "sort_key": "t1.a",
      "temporary_table": {
        "nested_loop": [
          {
            "table": {
              "table_name": "t1",
              "access_type": "ALL",
              "rows": 5,
              "filtered": 100,
              "attached_condition": "t1.a > 2 or t1.a < 3"
            }
          }
        ]
      }
    }
  }
}
# conjunctive subformula : no aggregation formula pushdown
set statement optimizer_switch='condition_pushdown_from_having=off' for SELECT t1.a,MAX(t1.b)
FROM t1
GROUP BY t1.a
HAVING (t1.a>1) AND (MAX(t1.a)<3);
a	MAX(t1.b)
2	13
SELECT t1.a,MAX(t1.b)
FROM t1
GROUP BY t1.a
HAVING (t1.a>1) AND (MAX(t1.a)<3);
a	MAX(t1.b)
2	13
explain SELECT t1.a,MAX(t1.b)
FROM t1
GROUP BY t1.a
HAVING (t1.a>1) AND (MAX(t1.a)<3);
id	select_type	table	type	possible_keys	key	key_len	ref	rows	Extra
1	SIMPLE	t1	ALL	NULL	NULL	NULL	NULL	5	Using where; Using temporary; Using filesort
explain format=json SELECT t1.a,MAX(t1.b)
FROM t1
GROUP BY t1.a
HAVING (t1.a>1) AND (MAX(t1.a)<3);
EXPLAIN
{
  "query_block": {
    "select_id": 1,
    "having_condition": "max(t1.a) < 3",
    "filesort": {
      "sort_key": "t1.a",
      "temporary_table": {
        "nested_loop": [
          {
            "table": {
              "table_name": "t1",
              "access_type": "ALL",
              "rows": 5,
              "filtered": 100,
              "attached_condition": "t1.a > 1"
            }
          }
        ]
      }
    }
  }
}
set statement optimizer_switch='condition_pushdown_from_having=off' for explain format=json SELECT t1.a,MAX(t1.b)
FROM t1
WHERE (t1.a>1)
GROUP BY t1.a
HAVING (MAX(t1.a)<3);
EXPLAIN
{
  "query_block": {
    "select_id": 1,
    "having_condition": "max(t1.a) < 3",
    "filesort": {
      "sort_key": "t1.a",
      "temporary_table": {
        "nested_loop": [
          {
            "table": {
              "table_name": "t1",
              "access_type": "ALL",
              "rows": 5,
              "filtered": 100,
              "attached_condition": "t1.a > 1"
            }
          }
        ]
      }
    }
  }
}
set statement optimizer_switch='condition_pushdown_from_having=off' for SELECT t1.a,MAX(t1.b)
FROM t1
GROUP BY t1.a
HAVING (t1.a>1) AND (MAX(t1.b)>13);
a	MAX(t1.b)
3	14
SELECT t1.a,MAX(t1.b)
FROM t1
GROUP BY t1.a
HAVING (t1.a>1) AND (MAX(t1.b)>13);
a	MAX(t1.b)
3	14
explain SELECT t1.a,MAX(t1.b)
FROM t1
GROUP BY t1.a
HAVING (t1.a>1) AND (MAX(t1.b)>13);
id	select_type	table	type	possible_keys	key	key_len	ref	rows	Extra
1	SIMPLE	t1	ALL	NULL	NULL	NULL	NULL	5	Using where; Using temporary; Using filesort
explain format=json SELECT t1.a,MAX(t1.b)
FROM t1
GROUP BY t1.a
HAVING (t1.a>1) AND (MAX(t1.b)>13);
EXPLAIN
{
  "query_block": {
    "select_id": 1,
    "having_condition": "max(t1.b) > 13",
    "filesort": {
      "sort_key": "t1.a",
      "temporary_table": {
        "nested_loop": [
          {
            "table": {
              "table_name": "t1",
              "access_type": "ALL",
              "rows": 5,
              "filtered": 100,
              "attached_condition": "t1.a > 1"
            }
          }
        ]
      }
    }
  }
}
set statement optimizer_switch='condition_pushdown_from_having=off' for explain format=json SELECT t1.a,MAX(t1.b)
FROM t1
WHERE (t1.a>1)
GROUP BY t1.a
HAVING (MAX(t1.b)>13);
EXPLAIN
{
  "query_block": {
    "select_id": 1,
    "having_condition": "max(t1.b) > 13",
    "filesort": {
      "sort_key": "t1.a",
      "temporary_table": {
        "nested_loop": [
          {
            "table": {
              "table_name": "t1",
              "access_type": "ALL",
              "rows": 5,
              "filtered": 100,
              "attached_condition": "t1.a > 1"
            }
          }
        ]
      }
    }
  }
}
set statement optimizer_switch='condition_pushdown_from_having=off' for SELECT t1.a,MAX(t1.b)
FROM t1
GROUP BY t1.a
HAVING (t1.a=3) AND (MAX(t1.a)=3);
a	MAX(t1.b)
3	14
SELECT t1.a,MAX(t1.b)
FROM t1
GROUP BY t1.a
HAVING (t1.a=3) AND (MAX(t1.a)=3);
a	MAX(t1.b)
3	14
explain SELECT t1.a,MAX(t1.b)
FROM t1
GROUP BY t1.a
HAVING (t1.a=3) AND (MAX(t1.a)=3);
id	select_type	table	type	possible_keys	key	key_len	ref	rows	Extra
1	SIMPLE	t1	ALL	NULL	NULL	NULL	NULL	5	Using where
explain format=json SELECT t1.a,MAX(t1.b)
FROM t1
GROUP BY t1.a
HAVING (t1.a=3) AND (MAX(t1.a)=3);
EXPLAIN
{
  "query_block": {
    "select_id": 1,
    "having_condition": "max(t1.a) = 3",
    "nested_loop": [
      {
        "table": {
          "table_name": "t1",
          "access_type": "ALL",
          "rows": 5,
          "filtered": 100,
          "attached_condition": "t1.a = 3"
        }
      }
    ]
  }
}
set statement optimizer_switch='condition_pushdown_from_having=off' for explain format=json SELECT t1.a,MAX(t1.b)
FROM t1
WHERE (t1.a=3)
GROUP BY t1.a
HAVING (MAX(t1.a)=3);
EXPLAIN
{
  "query_block": {
    "select_id": 1,
    "having_condition": "max(t1.a) = 3",
    "nested_loop": [
      {
        "table": {
          "table_name": "t1",
          "access_type": "ALL",
          "rows": 5,
          "filtered": 100,
          "attached_condition": "t1.a = 3"
        }
      }
    ]
  }
}
set statement optimizer_switch='condition_pushdown_from_having=off' for SELECT t1.a,MAX(t1.b)
FROM t1
GROUP BY t1.a
HAVING (t1.a=2) AND (MAX(t1.b)>12);
a	MAX(t1.b)
2	13
SELECT t1.a,MAX(t1.b)
FROM t1
GROUP BY t1.a
HAVING (t1.a=2) AND (MAX(t1.b)>12);
a	MAX(t1.b)
2	13
explain SELECT t1.a,MAX(t1.b)
FROM t1
GROUP BY t1.a
HAVING (t1.a=2) AND (MAX(t1.b)>12);
id	select_type	table	type	possible_keys	key	key_len	ref	rows	Extra
1	SIMPLE	t1	ALL	NULL	NULL	NULL	NULL	5	Using where
explain format=json SELECT t1.a,MAX(t1.b)
FROM t1
GROUP BY t1.a
HAVING (t1.a=2) AND (MAX(t1.b)>12);
EXPLAIN
{
  "query_block": {
    "select_id": 1,
    "having_condition": "max(t1.b) > 12",
    "nested_loop": [
      {
        "table": {
          "table_name": "t1",
          "access_type": "ALL",
          "rows": 5,
          "filtered": 100,
          "attached_condition": "t1.a = 2"
        }
      }
    ]
  }
}
set statement optimizer_switch='condition_pushdown_from_having=off' for explain format=json SELECT t1.a,MAX(t1.b)
FROM t1
WHERE (t1.a=2)
GROUP BY t1.a
HAVING (MAX(t1.b)>12);
EXPLAIN
{
  "query_block": {
    "select_id": 1,
    "having_condition": "max(t1.b) > 12",
    "nested_loop": [
      {
        "table": {
          "table_name": "t1",
          "access_type": "ALL",
          "rows": 5,
          "filtered": 100,
          "attached_condition": "t1.a = 2"
        }
      }
    ]
  }
}
set statement optimizer_switch='condition_pushdown_from_having=off' for SELECT t1.a,MAX(t1.b)
FROM t1
GROUP BY t1.a
HAVING (t1.a>1) AND (MAX(t1.b)=13);
a	MAX(t1.b)
2	13
SELECT t1.a,MAX(t1.b)
FROM t1
GROUP BY t1.a
HAVING (t1.a>1) AND (MAX(t1.b)=13);
a	MAX(t1.b)
2	13
explain SELECT t1.a,MAX(t1.b)
FROM t1
GROUP BY t1.a
HAVING (t1.a>1) AND (MAX(t1.b)=13);
id	select_type	table	type	possible_keys	key	key_len	ref	rows	Extra
1	SIMPLE	t1	ALL	NULL	NULL	NULL	NULL	5	Using where; Using temporary; Using filesort
explain format=json SELECT t1.a,MAX(t1.b)
FROM t1
GROUP BY t1.a
HAVING (t1.a>1) AND (MAX(t1.b)=13);
EXPLAIN
{
  "query_block": {
    "select_id": 1,
    "having_condition": "max(t1.b) = 13",
    "filesort": {
      "sort_key": "t1.a",
      "temporary_table": {
        "nested_loop": [
          {
            "table": {
              "table_name": "t1",
              "access_type": "ALL",
              "rows": 5,
              "filtered": 100,
              "attached_condition": "t1.a > 1"
            }
          }
        ]
      }
    }
  }
}
set statement optimizer_switch='condition_pushdown_from_having=off' for explain format=json SELECT t1.a,MAX(t1.b)
FROM t1
WHERE (t1.a>1)
GROUP BY t1.a
HAVING (MAX(t1.b)=13);
EXPLAIN
{
  "query_block": {
    "select_id": 1,
    "having_condition": "max(t1.b) = 13",
    "filesort": {
      "sort_key": "t1.a",
      "temporary_table": {
        "nested_loop": [
          {
            "table": {
              "table_name": "t1",
              "access_type": "ALL",
              "rows": 5,
              "filtered": 100,
              "attached_condition": "t1.a > 1"
            }
          }
        ]
      }
    }
  }
}
set statement optimizer_switch='condition_pushdown_from_having=off' for SELECT t1.a,MIN(t1.c)
FROM t1
GROUP BY t1.a
HAVING (t1.a>1) AND (MIN(t1.c)<3);
a	MIN(t1.c)
2	2
3	2
SELECT t1.a,MIN(t1.c)
FROM t1
GROUP BY t1.a
HAVING (t1.a>1) AND (MIN(t1.c)<3);
a	MIN(t1.c)
2	2
3	2
explain SELECT t1.a,MIN(t1.c)
FROM t1
GROUP BY t1.a
HAVING (t1.a>1) AND (MIN(t1.c)<3);
id	select_type	table	type	possible_keys	key	key_len	ref	rows	Extra
1	SIMPLE	t1	ALL	NULL	NULL	NULL	NULL	5	Using where; Using temporary; Using filesort
explain format=json SELECT t1.a,MIN(t1.c)
FROM t1
GROUP BY t1.a
HAVING (t1.a>1) AND (MIN(t1.c)<3);
EXPLAIN
{
  "query_block": {
    "select_id": 1,
    "having_condition": "min(t1.c) < 3",
    "filesort": {
      "sort_key": "t1.a",
      "temporary_table": {
        "nested_loop": [
          {
            "table": {
              "table_name": "t1",
              "access_type": "ALL",
              "rows": 5,
              "filtered": 100,
              "attached_condition": "t1.a > 1"
            }
          }
        ]
      }
    }
  }
}
set statement optimizer_switch='condition_pushdown_from_having=off' for explain format=json SELECT t1.a,MIN(t1.c)
FROM t1
WHERE (t1.a>1)
GROUP BY t1.a
HAVING (MIN(t1.c)<3);
EXPLAIN
{
  "query_block": {
    "select_id": 1,
    "having_condition": "min(t1.c) < 3",
    "filesort": {
      "sort_key": "t1.a",
      "temporary_table": {
        "nested_loop": [
          {
            "table": {
              "table_name": "t1",
              "access_type": "ALL",
              "rows": 5,
              "filtered": 100,
              "attached_condition": "t1.a > 1"
            }
          }
        ]
      }
    }
  }
}
set statement optimizer_switch='condition_pushdown_from_having=off' for SELECT t1.a,MAX(t1.b),MIN(t1.c)
FROM t1
GROUP BY t1.a
HAVING (t1.a=2) AND (MAX(t1.b)=13) AND (MIN(t1.c)=2);
a	MAX(t1.b)	MIN(t1.c)
2	13	2
SELECT t1.a,MAX(t1.b),MIN(t1.c)
FROM t1
GROUP BY t1.a
HAVING (t1.a=2) AND (MAX(t1.b)=13) AND (MIN(t1.c)=2);
a	MAX(t1.b)	MIN(t1.c)
2	13	2
explain SELECT t1.a,MAX(t1.b),MIN(t1.c)
FROM t1
GROUP BY t1.a
HAVING (t1.a=2) AND (MAX(t1.b)=13) AND (MIN(t1.c)=2);
id	select_type	table	type	possible_keys	key	key_len	ref	rows	Extra
1	SIMPLE	t1	ALL	NULL	NULL	NULL	NULL	5	Using where
explain format=json SELECT t1.a,MAX(t1.b),MIN(t1.c)
FROM t1
GROUP BY t1.a
HAVING (t1.a=2) AND (MAX(t1.b)=13) AND (MIN(t1.c)=2);
EXPLAIN
{
  "query_block": {
    "select_id": 1,
    "having_condition": "max(t1.b) = 13 and min(t1.c) = 2",
    "nested_loop": [
      {
        "table": {
          "table_name": "t1",
          "access_type": "ALL",
          "rows": 5,
          "filtered": 100,
          "attached_condition": "t1.a = 2"
        }
      }
    ]
  }
}
set statement optimizer_switch='condition_pushdown_from_having=off' for explain format=json SELECT t1.a,MIN(t1.c)
FROM t1
WHERE (t1.a=2)
GROUP BY t1.a
HAVING (MAX(t1.b)=13) AND (MIN(t1.c)=2);
EXPLAIN
{
  "query_block": {
    "select_id": 1,
    "having_condition": "max(t1.b) = 13 and min(t1.c) = 2",
    "nested_loop": [
      {
        "table": {
          "table_name": "t1",
          "access_type": "ALL",
          "rows": 5,
          "filtered": 100,
          "attached_condition": "t1.a = 2"
        }
      }
    ]
  }
}
# conjunctive subformula : no stored function pushdown
set statement optimizer_switch='condition_pushdown_from_having=off' for SELECT t1.a,MAX(t1.b)
FROM t1
GROUP BY t1.a
HAVING (t1.a>1) AND (a=test.f1());
a	MAX(t1.b)
3	14
SELECT t1.a,MAX(t1.b)
FROM t1
GROUP BY t1.a
HAVING (t1.a>1) AND (a=test.f1());
a	MAX(t1.b)
3	14
explain SELECT t1.a,MAX(t1.b)
FROM t1
GROUP BY t1.a
HAVING (t1.a>1) AND (a=test.f1());
id	select_type	table	type	possible_keys	key	key_len	ref	rows	Extra
1	SIMPLE	t1	ALL	NULL	NULL	NULL	NULL	5	Using where; Using temporary; Using filesort
explain format=json SELECT t1.a,MAX(t1.b)
FROM t1
GROUP BY t1.a
HAVING (t1.a>1) AND (a=test.f1());
EXPLAIN
{
  "query_block": {
    "select_id": 1,
    "having_condition": "t1.a = test.f1()",
    "filesort": {
      "sort_key": "t1.a",
      "temporary_table": {
        "nested_loop": [
          {
            "table": {
              "table_name": "t1",
              "access_type": "ALL",
              "rows": 5,
              "filtered": 100,
              "attached_condition": "t1.a > 1"
            }
          }
        ]
      }
    }
  }
}
set statement optimizer_switch='condition_pushdown_from_having=off' for explain format=json SELECT t1.a,MAX(t1.b)
FROM t1
WHERE (t1.a>1)
GROUP BY t1.a
HAVING (a=test.f1());
EXPLAIN
{
  "query_block": {
    "select_id": 1,
    "having_condition": "t1.a = test.f1()",
    "filesort": {
      "sort_key": "t1.a",
      "temporary_table": {
        "nested_loop": [
          {
            "table": {
              "table_name": "t1",
              "access_type": "ALL",
              "rows": 5,
              "filtered": 100,
              "attached_condition": "t1.a > 1"
            }
          }
        ]
      }
    }
  }
}
# conjunctive subformula : pushdown into derived table WHERE clause
set statement optimizer_switch='condition_pushdown_from_having=off' for SELECT v1.a
FROM t2,v1
WHERE (t2.x=v1.a)
GROUP BY v1.a
HAVING (v1.a>1);
a
2
3
SELECT v1.a
FROM t2,v1
WHERE (t2.x=v1.a)
GROUP BY v1.a
HAVING (v1.a>1);
a
2
3
explain SELECT v1.a
FROM t2,v1
WHERE (t2.x=v1.a)
GROUP BY v1.a
HAVING (v1.a>1);
id	select_type	table	type	possible_keys	key	key_len	ref	rows	Extra
1	PRIMARY	t2	ALL	NULL	NULL	NULL	NULL	4	Using where; Using temporary; Using filesort
1	PRIMARY	<derived2>	ref	key0	key0	5	test.t2.x	2	
2	DERIVED	t1	ALL	NULL	NULL	NULL	NULL	5	Using where; Using temporary; Using filesort
explain format=json SELECT v1.a
FROM t2,v1
WHERE (t2.x=v1.a)
GROUP BY v1.a
HAVING (v1.a>1);
EXPLAIN
{
  "query_block": {
    "select_id": 1,
    "filesort": {
      "sort_key": "v1.a",
      "temporary_table": {
        "nested_loop": [
          {
            "table": {
              "table_name": "t2",
              "access_type": "ALL",
              "rows": 4,
              "filtered": 100,
              "attached_condition": "t2.x > 1 and t2.x is not null"
            }
          },
          {
            "table": {
              "table_name": "<derived2>",
              "access_type": "ref",
              "possible_keys": ["key0"],
              "key": "key0",
              "key_length": "5",
              "used_key_parts": ["a"],
              "ref": ["test.t2.x"],
              "rows": 2,
              "filtered": 100,
              "materialized": {
                "query_block": {
                  "select_id": 2,
                  "filesort": {
                    "sort_key": "t1.a",
                    "temporary_table": {
                      "nested_loop": [
                        {
                          "table": {
                            "table_name": "t1",
                            "access_type": "ALL",
                            "rows": 5,
                            "filtered": 100,
                            "attached_condition": "t1.a > 1"
                          }
                        }
                      ]
                    }
                  }
                }
              }
            }
          }
        ]
      }
    }
  }
}
set statement optimizer_switch='condition_pushdown_from_having=off' for explain format=json SELECT v1.a
FROM t2,v1
WHERE (t2.x=v1.a) AND (v1.a>1)
GROUP BY v1.a;
EXPLAIN
{
  "query_block": {
    "select_id": 1,
    "filesort": {
      "sort_key": "v1.a",
      "temporary_table": {
        "nested_loop": [
          {
            "table": {
              "table_name": "t2",
              "access_type": "ALL",
              "rows": 4,
              "filtered": 100,
              "attached_condition": "t2.x > 1 and t2.x is not null"
            }
          },
          {
            "table": {
              "table_name": "<derived3>",
              "access_type": "ref",
              "possible_keys": ["key0"],
              "key": "key0",
              "key_length": "5",
              "used_key_parts": ["a"],
              "ref": ["test.t2.x"],
              "rows": 2,
              "filtered": 100,
              "materialized": {
                "query_block": {
                  "select_id": 3,
                  "filesort": {
                    "sort_key": "t1.a",
                    "temporary_table": {
                      "nested_loop": [
                        {
                          "table": {
                            "table_name": "t1",
                            "access_type": "ALL",
                            "rows": 5,
                            "filtered": 100,
                            "attached_condition": "t1.a > 1"
                          }
                        }
                      ]
                    }
                  }
                }
              }
            }
          }
        ]
      }
    }
  }
}
# conjunctive subformula : pushdown into derived table HAVING clause
set statement optimizer_switch='condition_pushdown_from_having=off' for SELECT v1.a,v1.c
FROM t2,v1
WHERE (t2.x=v1.a)
GROUP BY v1.c
HAVING (v1.c>2);
a	c
1	3
3	4
SELECT v1.a,v1.c
FROM t2,v1
WHERE (t2.x=v1.a)
GROUP BY v1.c
HAVING (v1.c>2);
a	c
1	3
3	4
explain SELECT v1.a,v1.c
FROM t2,v1
WHERE (t2.x=v1.a)
GROUP BY v1.c
HAVING (v1.c>2);
id	select_type	table	type	possible_keys	key	key_len	ref	rows	Extra
1	PRIMARY	t2	ALL	NULL	NULL	NULL	NULL	4	Using where; Using temporary; Using filesort
1	PRIMARY	<derived2>	ref	key0	key0	5	test.t2.x	2	Using where
2	DERIVED	t1	ALL	NULL	NULL	NULL	NULL	5	Using temporary; Using filesort
explain format=json SELECT v1.a,v1.c
FROM t2,v1
WHERE (t2.x=v1.a)
GROUP BY v1.c
HAVING (v1.c>2);
EXPLAIN
{
  "query_block": {
    "select_id": 1,
    "filesort": {
      "sort_key": "v1.c",
      "temporary_table": {
        "nested_loop": [
          {
            "table": {
              "table_name": "t2",
              "access_type": "ALL",
              "rows": 4,
              "filtered": 100,
              "attached_condition": "t2.x is not null"
            }
          },
          {
            "table": {
              "table_name": "<derived2>",
              "access_type": "ref",
              "possible_keys": ["key0"],
              "key": "key0",
              "key_length": "5",
              "used_key_parts": ["a"],
              "ref": ["test.t2.x"],
              "rows": 2,
              "filtered": 100,
              "attached_condition": "v1.c > 2",
              "materialized": {
                "query_block": {
                  "select_id": 2,
                  "having_condition": "t1.c > 2",
                  "filesort": {
                    "sort_key": "t1.a",
                    "temporary_table": {
                      "nested_loop": [
                        {
                          "table": {
                            "table_name": "t1",
                            "access_type": "ALL",
                            "rows": 5,
                            "filtered": 100
                          }
                        }
                      ]
                    }
                  }
                }
              }
            }
          }
        ]
      }
    }
  }
}
set statement optimizer_switch='condition_pushdown_from_having=off' for explain format=json SELECT v1.a,v1.c
FROM t2,v1
WHERE (t2.x=v1.a) AND (v1.c>2)
GROUP BY v1.c;
EXPLAIN
{
  "query_block": {
    "select_id": 1,
    "filesort": {
      "sort_key": "v1.c",
      "temporary_table": {
        "nested_loop": [
          {
            "table": {
              "table_name": "t2",
              "access_type": "ALL",
              "rows": 4,
              "filtered": 100,
              "attached_condition": "t2.x is not null"
            }
          },
          {
            "table": {
              "table_name": "<derived3>",
              "access_type": "ref",
              "possible_keys": ["key0"],
              "key": "key0",
              "key_length": "5",
              "used_key_parts": ["a"],
              "ref": ["test.t2.x"],
              "rows": 2,
              "filtered": 100,
              "attached_condition": "v1.c > 2",
              "materialized": {
                "query_block": {
                  "select_id": 3,
                  "having_condition": "t1.c > 2",
                  "filesort": {
                    "sort_key": "t1.a",
                    "temporary_table": {
                      "nested_loop": [
                        {
                          "table": {
                            "table_name": "t1",
                            "access_type": "ALL",
                            "rows": 5,
                            "filtered": 100
                          }
                        }
                      ]
                    }
                  }
                }
              }
            }
          }
        ]
      }
    }
  }
}
# conjunctive subformula : pushdown into materialized IN subquery
#                          WHERE clause
set statement optimizer_switch='condition_pushdown_from_having=off' for SELECT * FROM t1
WHERE
(t1.a,t1.b) IN (SELECT t2.x,MAX(t2.y) FROM t2 WHERE t2.x<5 GROUP BY t2.x)
GROUP BY t1.a
HAVING (t1.a>1);
a	b	c
2	13	2
3	14	2
SELECT * FROM t1
WHERE
(t1.a,t1.b) IN (SELECT t2.x,MAX(t2.y) FROM t2 WHERE t2.x<5 GROUP BY t2.x)
GROUP BY t1.a
HAVING (t1.a>1);
a	b	c
2	13	2
3	14	2
explain SELECT * FROM t1
WHERE
(t1.a,t1.b) IN (SELECT t2.x,MAX(t2.y) FROM t2 WHERE t2.x<5 GROUP BY t2.x)
GROUP BY t1.a
HAVING (t1.a>1);
id	select_type	table	type	possible_keys	key	key_len	ref	rows	Extra
1	PRIMARY	t1	ALL	NULL	NULL	NULL	NULL	5	Using where; Using temporary; Using filesort
1	PRIMARY	<subquery2>	eq_ref	distinct_key	distinct_key	8	test.t1.a,test.t1.b	1	
2	MATERIALIZED	t2	ALL	NULL	NULL	NULL	NULL	4	Using where; Using temporary
explain format=json SELECT * FROM t1
WHERE
(t1.a,t1.b) IN (SELECT t2.x,MAX(t2.y) FROM t2 WHERE t2.x<5 GROUP BY t2.x)
GROUP BY t1.a
HAVING (t1.a>1);
EXPLAIN
{
  "query_block": {
    "select_id": 1,
    "filesort": {
      "sort_key": "t1.a",
      "temporary_table": {
<<<<<<< HEAD
        "nested_loop": [
          {
            "table": {
              "table_name": "t1",
              "access_type": "ALL",
              "rows": 5,
              "filtered": 100,
              "attached_condition": "t1.a > 1 and t1.a is not null and t1.b is not null"
            }
          },
          {
            "table": {
              "table_name": "<subquery2>",
              "access_type": "eq_ref",
              "possible_keys": ["distinct_key"],
              "key": "distinct_key",
              "key_length": "8",
              "used_key_parts": ["x", "MAX(t2.y)"],
              "ref": ["test.t1.a", "test.t1.b"],
              "rows": 1,
              "filtered": 100,
              "materialized": {
                "unique": 1,
                "query_block": {
                  "select_id": 2,
                  "temporary_table": {
                    "nested_loop": [
                      {
                        "table": {
                          "table_name": "t2",
                          "access_type": "ALL",
                          "rows": 4,
                          "filtered": 100,
                          "attached_condition": "t2.x < 5 and t2.x > 1"
                        }
                      }
                    ]
=======
        "table": {
          "table_name": "t1",
          "access_type": "ALL",
          "rows": 5,
          "filtered": 100,
          "attached_condition": "t1.a > 1 and t1.a is not null and t1.b is not null"
        },
        "table": {
          "table_name": "<subquery2>",
          "access_type": "eq_ref",
          "possible_keys": ["distinct_key"],
          "key": "distinct_key",
          "key_length": "8",
          "used_key_parts": ["x", "MAX(t2.y)"],
          "ref": ["test.t1.a", "test.t1.b"],
          "rows": 1,
          "filtered": 100,
          "materialized": {
            "unique": 1,
            "materialization": {
              "query_block": {
                "select_id": 2,
                "temporary_table": {
                  "table": {
                    "table_name": "t2",
                    "access_type": "ALL",
                    "rows": 4,
                    "filtered": 100,
                    "attached_condition": "t2.x < 5 and t2.x > 1"
>>>>>>> f071b762
                  }
                }
              }
            }
          }
        ]
      }
    }
  }
}
set statement optimizer_switch='condition_pushdown_from_having=off' for explain format=json SELECT * FROM t1
WHERE
(t1.a>1) AND
(t1.a,t1.b) IN (SELECT t2.x,MAX(t2.y) FROM t2 WHERE t2.x<5 GROUP BY t2.x)
GROUP BY t1.a;
EXPLAIN
{
  "query_block": {
    "select_id": 1,
    "filesort": {
      "sort_key": "t1.a",
      "temporary_table": {
<<<<<<< HEAD
        "nested_loop": [
          {
            "table": {
              "table_name": "t1",
              "access_type": "ALL",
              "rows": 5,
              "filtered": 100,
              "attached_condition": "t1.a > 1 and t1.a is not null and t1.b is not null"
            }
          },
          {
            "table": {
              "table_name": "<subquery3>",
              "access_type": "eq_ref",
              "possible_keys": ["distinct_key"],
              "key": "distinct_key",
              "key_length": "8",
              "used_key_parts": ["x", "MAX(t2.y)"],
              "ref": ["test.t1.a", "test.t1.b"],
              "rows": 1,
              "filtered": 100,
              "materialized": {
                "unique": 1,
                "query_block": {
                  "select_id": 3,
                  "temporary_table": {
                    "nested_loop": [
                      {
                        "table": {
                          "table_name": "t2",
                          "access_type": "ALL",
                          "rows": 4,
                          "filtered": 100,
                          "attached_condition": "t2.x < 5 and t2.x > 1"
                        }
                      }
                    ]
=======
        "table": {
          "table_name": "t1",
          "access_type": "ALL",
          "rows": 5,
          "filtered": 100,
          "attached_condition": "t1.a > 1 and t1.a is not null and t1.b is not null"
        },
        "table": {
          "table_name": "<subquery3>",
          "access_type": "eq_ref",
          "possible_keys": ["distinct_key"],
          "key": "distinct_key",
          "key_length": "8",
          "used_key_parts": ["x", "MAX(t2.y)"],
          "ref": ["test.t1.a", "test.t1.b"],
          "rows": 1,
          "filtered": 100,
          "materialized": {
            "unique": 1,
            "materialization": {
              "query_block": {
                "select_id": 3,
                "temporary_table": {
                  "table": {
                    "table_name": "t2",
                    "access_type": "ALL",
                    "rows": 4,
                    "filtered": 100,
                    "attached_condition": "t2.x < 5 and t2.x > 1"
>>>>>>> f071b762
                  }
                }
              }
            }
          }
        ]
      }
    }
  }
}
# conjunctive subformula : pushdown into materialized IN subquery
#                          HAVING clause
set statement optimizer_switch='condition_pushdown_from_having=off' for SELECT * FROM t1
WHERE
(t1.a,t1.b) IN (SELECT t2.x,MAX(t2.y) FROM t2 WHERE t2.x<5 GROUP BY t2.x)
GROUP BY t1.b
HAVING (t1.b<14);
a	b	c
2	13	2
SELECT * FROM t1
WHERE
(t1.a,t1.b) IN (SELECT t2.x,MAX(t2.y) FROM t2 WHERE t2.x<5 GROUP BY t2.x)
GROUP BY t1.b
HAVING (t1.b<14);
a	b	c
2	13	2
explain SELECT * FROM t1
WHERE
(t1.a,t1.b) IN (SELECT t2.x,MAX(t2.y) FROM t2 WHERE t2.x<5 GROUP BY t2.x)
GROUP BY t1.b
HAVING (t1.b<14);
id	select_type	table	type	possible_keys	key	key_len	ref	rows	Extra
1	PRIMARY	t1	ALL	NULL	NULL	NULL	NULL	5	Using where; Using temporary; Using filesort
1	PRIMARY	<subquery2>	eq_ref	distinct_key	distinct_key	8	test.t1.a,test.t1.b	1	
2	MATERIALIZED	t2	ALL	NULL	NULL	NULL	NULL	4	Using where; Using temporary
explain format=json SELECT * FROM t1
WHERE
(t1.a,t1.b) IN (SELECT t2.x,MAX(t2.y) FROM t2 WHERE t2.x<5 GROUP BY t2.x)
GROUP BY t1.b
HAVING (t1.b<14);
EXPLAIN
{
  "query_block": {
    "select_id": 1,
    "filesort": {
      "sort_key": "t1.b",
      "temporary_table": {
<<<<<<< HEAD
        "nested_loop": [
          {
            "table": {
              "table_name": "t1",
              "access_type": "ALL",
              "rows": 5,
              "filtered": 100,
              "attached_condition": "t1.b < 14 and t1.a is not null and t1.b is not null"
            }
          },
          {
            "table": {
              "table_name": "<subquery2>",
              "access_type": "eq_ref",
              "possible_keys": ["distinct_key"],
              "key": "distinct_key",
              "key_length": "8",
              "used_key_parts": ["x", "MAX(t2.y)"],
              "ref": ["test.t1.a", "test.t1.b"],
              "rows": 1,
              "filtered": 100,
              "materialized": {
                "unique": 1,
                "query_block": {
                  "select_id": 2,
                  "having_condition": "`MAX(t2.y)` < 14",
                  "temporary_table": {
                    "nested_loop": [
                      {
                        "table": {
                          "table_name": "t2",
                          "access_type": "ALL",
                          "rows": 4,
                          "filtered": 100,
                          "attached_condition": "t2.x < 5"
                        }
                      }
                    ]
=======
        "table": {
          "table_name": "t1",
          "access_type": "ALL",
          "rows": 5,
          "filtered": 100,
          "attached_condition": "t1.b < 14 and t1.a is not null and t1.b is not null"
        },
        "table": {
          "table_name": "<subquery2>",
          "access_type": "eq_ref",
          "possible_keys": ["distinct_key"],
          "key": "distinct_key",
          "key_length": "8",
          "used_key_parts": ["x", "MAX(t2.y)"],
          "ref": ["test.t1.a", "test.t1.b"],
          "rows": 1,
          "filtered": 100,
          "materialized": {
            "unique": 1,
            "materialization": {
              "query_block": {
                "select_id": 2,
                "having_condition": "`MAX(t2.y)` < 14",
                "temporary_table": {
                  "table": {
                    "table_name": "t2",
                    "access_type": "ALL",
                    "rows": 4,
                    "filtered": 100,
                    "attached_condition": "t2.x < 5"
>>>>>>> f071b762
                  }
                }
              }
            }
          }
        ]
      }
    }
  }
}
set statement optimizer_switch='condition_pushdown_from_having=off' for explain format=json SELECT * FROM t1
WHERE
(t1.b<14) AND
(t1.a,t1.b) IN (SELECT t2.x,MAX(t2.y) FROM t2 WHERE t2.x<5 GROUP BY t2.x)
GROUP BY t1.b;
EXPLAIN
{
  "query_block": {
    "select_id": 1,
    "filesort": {
      "sort_key": "t1.b",
      "temporary_table": {
<<<<<<< HEAD
        "nested_loop": [
          {
            "table": {
              "table_name": "t1",
              "access_type": "ALL",
              "rows": 5,
              "filtered": 100,
              "attached_condition": "t1.b < 14 and t1.a is not null and t1.b is not null"
            }
          },
          {
            "table": {
              "table_name": "<subquery3>",
              "access_type": "eq_ref",
              "possible_keys": ["distinct_key"],
              "key": "distinct_key",
              "key_length": "8",
              "used_key_parts": ["x", "MAX(t2.y)"],
              "ref": ["test.t1.a", "test.t1.b"],
              "rows": 1,
              "filtered": 100,
              "materialized": {
                "unique": 1,
                "query_block": {
                  "select_id": 3,
                  "having_condition": "`MAX(t2.y)` < 14",
                  "temporary_table": {
                    "nested_loop": [
                      {
                        "table": {
                          "table_name": "t2",
                          "access_type": "ALL",
                          "rows": 4,
                          "filtered": 100,
                          "attached_condition": "t2.x < 5"
                        }
                      }
                    ]
=======
        "table": {
          "table_name": "t1",
          "access_type": "ALL",
          "rows": 5,
          "filtered": 100,
          "attached_condition": "t1.b < 14 and t1.a is not null and t1.b is not null"
        },
        "table": {
          "table_name": "<subquery3>",
          "access_type": "eq_ref",
          "possible_keys": ["distinct_key"],
          "key": "distinct_key",
          "key_length": "8",
          "used_key_parts": ["x", "MAX(t2.y)"],
          "ref": ["test.t1.a", "test.t1.b"],
          "rows": 1,
          "filtered": 100,
          "materialized": {
            "unique": 1,
            "materialization": {
              "query_block": {
                "select_id": 3,
                "having_condition": "`MAX(t2.y)` < 14",
                "temporary_table": {
                  "table": {
                    "table_name": "t2",
                    "access_type": "ALL",
                    "rows": 4,
                    "filtered": 100,
                    "attached_condition": "t2.x < 5"
>>>>>>> f071b762
                  }
                }
              }
            }
          }
        ]
      }
    }
  }
}
# non-standard allowed queries
# conjunctive subformula
set statement optimizer_switch='condition_pushdown_from_having=off' for SELECT t1.a,MAX(t1.b),t1.c
FROM t1
GROUP BY t1.a
HAVING (t1.c=2) AND (t1.a>1);
a	MAX(t1.b)	c
2	13	2
SELECT t1.a,MAX(t1.b),t1.c
FROM t1
GROUP BY t1.a
HAVING (t1.c=2) AND (t1.a>1);
a	MAX(t1.b)	c
2	13	2
explain SELECT t1.a,MAX(t1.b),t1.c
FROM t1
GROUP BY t1.a
HAVING (t1.c=2) AND (t1.a>1);
id	select_type	table	type	possible_keys	key	key_len	ref	rows	Extra
1	SIMPLE	t1	ALL	NULL	NULL	NULL	NULL	5	Using where; Using temporary; Using filesort
explain format=json SELECT t1.a,MAX(t1.b),t1.c
FROM t1
GROUP BY t1.a
HAVING (t1.c=2) AND (t1.a>1);
EXPLAIN
{
  "query_block": {
    "select_id": 1,
    "having_condition": "t1.c = 2",
    "filesort": {
      "sort_key": "t1.a",
      "temporary_table": {
        "nested_loop": [
          {
            "table": {
              "table_name": "t1",
              "access_type": "ALL",
              "rows": 5,
              "filtered": 100,
              "attached_condition": "t1.a > 1"
            }
          }
        ]
      }
    }
  }
}
set statement optimizer_switch='condition_pushdown_from_having=off' for explain format=json SELECT t1.a,MAX(t1.b),t1.c FROM t1
WHERE (t1.a>1)
GROUP BY t1.a
HAVING (t1.c=2);
EXPLAIN
{
  "query_block": {
    "select_id": 1,
    "having_condition": "t1.c = 2",
    "filesort": {
      "sort_key": "t1.a",
      "temporary_table": {
        "nested_loop": [
          {
            "table": {
              "table_name": "t1",
              "access_type": "ALL",
              "rows": 5,
              "filtered": 100,
              "attached_condition": "t1.a > 1"
            }
          }
        ]
      }
    }
  }
}
set statement optimizer_switch='condition_pushdown_from_having=off' for SELECT MAX(t1.a),t1.a,t1.b,t1.c
FROM t1
GROUP BY t1.b
HAVING (t1.a=2) AND (t1.b=13) AND (t1.c=2);
MAX(t1.a)	a	b	c
3	2	13	2
SELECT MAX(t1.a),t1.a,t1.b,t1.c
FROM t1
GROUP BY t1.b
HAVING (t1.a=2) AND (t1.b=13) AND (t1.c=2);
MAX(t1.a)	a	b	c
3	2	13	2
explain SELECT MAX(t1.a),t1.a,t1.b,t1.c
FROM t1
GROUP BY t1.b
HAVING (t1.a=2) AND (t1.b=13) AND (t1.c=2);
id	select_type	table	type	possible_keys	key	key_len	ref	rows	Extra
1	SIMPLE	t1	ALL	NULL	NULL	NULL	NULL	5	Using where
explain format=json SELECT MAX(t1.a),t1.a,t1.b,t1.c
FROM t1
GROUP BY t1.b
HAVING (t1.a=2) AND (t1.b=13) AND (t1.c=2);
EXPLAIN
{
  "query_block": {
    "select_id": 1,
    "having_condition": "t1.a = 2 and t1.c = 2",
    "nested_loop": [
      {
        "table": {
          "table_name": "t1",
          "access_type": "ALL",
          "rows": 5,
          "filtered": 100,
          "attached_condition": "t1.b = 13"
        }
      }
    ]
  }
}
set statement optimizer_switch='condition_pushdown_from_having=off' for explain format=json SELECT MAX(t1.a),t1.a,t1.b,t1.c
FROM t1
WHERE (t1.b=13)
GROUP BY t1.b
HAVING (t1.a=2) AND (t1.c=2);
EXPLAIN
{
  "query_block": {
    "select_id": 1,
    "having_condition": "t1.a = 2 and t1.c = 2",
    "nested_loop": [
      {
        "table": {
          "table_name": "t1",
          "access_type": "ALL",
          "rows": 5,
          "filtered": 100,
          "attached_condition": "t1.b = 13"
        }
      }
    ]
  }
}
# extracted AND formula : using equalities
set statement optimizer_switch='condition_pushdown_from_having=off' for SELECT t1.a,MAX(t1.b),t1.c
FROM t1
GROUP BY t1.a
HAVING (t1.a=t1.c) AND (t1.c>1);
a	MAX(t1.b)	c
2	13	2
SELECT t1.a,MAX(t1.b),t1.c
FROM t1
GROUP BY t1.a
HAVING (t1.a=t1.c) AND (t1.c>1);
a	MAX(t1.b)	c
2	13	2
explain SELECT t1.a,MAX(t1.b),t1.c
FROM t1
GROUP BY t1.a
HAVING (t1.a=t1.c) AND (t1.c>1);
id	select_type	table	type	possible_keys	key	key_len	ref	rows	Extra
1	SIMPLE	t1	ALL	NULL	NULL	NULL	NULL	5	Using where; Using temporary; Using filesort
explain format=json SELECT t1.a,MAX(t1.b),t1.c
FROM t1
GROUP BY t1.a
HAVING (t1.a=t1.c) AND (t1.c>1);
EXPLAIN
{
  "query_block": {
    "select_id": 1,
    "filesort": {
      "sort_key": "t1.a",
      "temporary_table": {
        "nested_loop": [
          {
            "table": {
              "table_name": "t1",
              "access_type": "ALL",
              "rows": 5,
              "filtered": 100,
              "attached_condition": "t1.c = t1.a and t1.a > 1"
            }
          }
        ]
      }
    }
  }
}
set statement optimizer_switch='condition_pushdown_from_having=off' for explain format=json SELECT t1.a,MAX(t1.b) FROM t1
WHERE (t1.a=t1.c) AND (t1.a>1)
GROUP BY t1.a;
EXPLAIN
{
  "query_block": {
    "select_id": 1,
    "filesort": {
      "sort_key": "t1.a",
      "temporary_table": {
        "nested_loop": [
          {
            "table": {
              "table_name": "t1",
              "access_type": "ALL",
              "rows": 5,
              "filtered": 100,
              "attached_condition": "t1.c = t1.a and t1.a > 1"
            }
          }
        ]
      }
    }
  }
}
set statement optimizer_switch='condition_pushdown_from_having=off' for SELECT t1.a,MAX(t1.b),t1.c
FROM t1
GROUP BY t1.a
HAVING (t1.a=t1.c) AND (t1.c=2);
a	MAX(t1.b)	c
2	13	2
SELECT t1.a,MAX(t1.b),t1.c
FROM t1
GROUP BY t1.a
HAVING (t1.a=t1.c) AND (t1.c=2);
a	MAX(t1.b)	c
2	13	2
explain SELECT t1.a,MAX(t1.b),t1.c
FROM t1
GROUP BY t1.a
HAVING (t1.a=t1.c) AND (t1.c=2);
id	select_type	table	type	possible_keys	key	key_len	ref	rows	Extra
1	SIMPLE	t1	ALL	NULL	NULL	NULL	NULL	5	Using where
explain format=json SELECT t1.a,MAX(t1.b),t1.c
FROM t1
GROUP BY t1.a
HAVING (t1.a=t1.c) AND (t1.c=2);
EXPLAIN
{
  "query_block": {
    "select_id": 1,
    "nested_loop": [
      {
        "table": {
          "table_name": "t1",
          "access_type": "ALL",
          "rows": 5,
          "filtered": 100,
          "attached_condition": "t1.a = 2 and t1.c = 2"
        }
      }
    ]
  }
}
set statement optimizer_switch='condition_pushdown_from_having=off' for explain format=json SELECT t1.a,MAX(t1.b),t1.c
FROM t1
WHERE (t1.a=t1.c) AND (t1.a=2)
GROUP BY t1.a;
EXPLAIN
{
  "query_block": {
    "select_id": 1,
    "nested_loop": [
      {
        "table": {
          "table_name": "t1",
          "access_type": "ALL",
          "rows": 5,
          "filtered": 100,
          "attached_condition": "t1.a = 2 and t1.c = 2"
        }
      }
    ]
  }
}
set statement optimizer_switch='condition_pushdown_from_having=off' for SELECT t1.a,MAX(t1.b),t1.c
FROM t1
GROUP BY t1.a
HAVING ((t1.a=t1.c) AND (t1.a>1)) OR ((t1.a<3) AND (t1.c>3));
a	MAX(t1.b)	c
2	13	2
SELECT t1.a,MAX(t1.b),t1.c
FROM t1
GROUP BY t1.a
HAVING ((t1.a=t1.c) AND (t1.a>1)) OR ((t1.a<3) AND (t1.c>3));
a	MAX(t1.b)	c
2	13	2
explain SELECT t1.a,MAX(t1.b),t1.c
FROM t1
GROUP BY t1.a
HAVING ((t1.a=t1.c) AND (t1.a>1)) OR ((t1.a<3) AND (t1.c>3));
id	select_type	table	type	possible_keys	key	key_len	ref	rows	Extra
1	SIMPLE	t1	ALL	NULL	NULL	NULL	NULL	5	Using where; Using temporary; Using filesort
explain format=json SELECT t1.a,MAX(t1.b),t1.c
FROM t1
GROUP BY t1.a
HAVING ((t1.a=t1.c) AND (t1.a>1)) OR ((t1.a<3) AND (t1.c>3));
EXPLAIN
{
  "query_block": {
    "select_id": 1,
    "having_condition": "t1.c = t1.a and t1.a > 1 or t1.a < 3 and t1.c > 3",
    "filesort": {
      "sort_key": "t1.a",
      "temporary_table": {
        "nested_loop": [
          {
            "table": {
              "table_name": "t1",
              "access_type": "ALL",
              "rows": 5,
              "filtered": 100,
              "attached_condition": "t1.c = t1.a and t1.a > 1 or t1.a < 3"
            }
          }
        ]
      }
    }
  }
}
set statement optimizer_switch='condition_pushdown_from_having=off' for explain format=json SELECT t1.a,MAX(t1.b),t1.c
FROM t1
WHERE ((t1.a=t1.c) AND (t1.a>1)) OR (t1.a<3)
GROUP BY t1.a
HAVING ((t1.a=t1.c) AND (t1.a>1)) OR ((t1.a<3) AND (t1.c>3));
EXPLAIN
{
  "query_block": {
    "select_id": 1,
    "having_condition": "t1.c = t1.a and t1.a > 1 or t1.a < 3 and t1.c > 3",
    "filesort": {
      "sort_key": "t1.a",
      "temporary_table": {
        "nested_loop": [
          {
            "table": {
              "table_name": "t1",
              "access_type": "ALL",
              "rows": 5,
              "filtered": 100,
              "attached_condition": "t1.c = t1.a and t1.a > 1 or t1.a < 3"
            }
          }
        ]
      }
    }
  }
}
# conjuctive subformula : pushdown using WHERE multiple equalities
set statement optimizer_switch='condition_pushdown_from_having=off' for SELECT t1.a,MAX(t1.b),t1.c
FROM t1
WHERE (t1.a=t1.c)
GROUP BY t1.a
HAVING (t1.c<3);
a	MAX(t1.b)	c
1	22	1
2	13	2
SELECT t1.a,MAX(t1.b),t1.c
FROM t1
WHERE (t1.a=t1.c)
GROUP BY t1.a
HAVING (t1.c<3);
a	MAX(t1.b)	c
1	22	1
2	13	2
explain SELECT t1.a,MAX(t1.b),t1.c
FROM t1
WHERE (t1.a=t1.c)
GROUP BY t1.a
HAVING (t1.c<3);
id	select_type	table	type	possible_keys	key	key_len	ref	rows	Extra
1	SIMPLE	t1	ALL	NULL	NULL	NULL	NULL	5	Using where; Using temporary; Using filesort
explain format=json SELECT t1.a,MAX(t1.b),t1.c
FROM t1
WHERE (t1.a=t1.c)
GROUP BY t1.a
HAVING (t1.c<3);
EXPLAIN
{
  "query_block": {
    "select_id": 1,
    "filesort": {
      "sort_key": "t1.a",
      "temporary_table": {
        "nested_loop": [
          {
            "table": {
              "table_name": "t1",
              "access_type": "ALL",
              "rows": 5,
              "filtered": 100,
              "attached_condition": "t1.c = t1.a and t1.a < 3"
            }
          }
        ]
      }
    }
  }
}
set statement optimizer_switch='condition_pushdown_from_having=off' for explain format=json SELECT t1.a,MAX(t1.b),t1.c
FROM t1
WHERE (t1.a=t1.c) AND (t1.c<3)
GROUP BY t1.a;
EXPLAIN
{
  "query_block": {
    "select_id": 1,
    "filesort": {
      "sort_key": "t1.a",
      "temporary_table": {
        "nested_loop": [
          {
            "table": {
              "table_name": "t1",
              "access_type": "ALL",
              "rows": 5,
              "filtered": 100,
              "attached_condition": "t1.c = t1.a and t1.a < 3"
            }
          }
        ]
      }
    }
  }
}
# extracted AND-formula : pushdown using WHERE multiple equalities
set statement optimizer_switch='condition_pushdown_from_having=off' for SELECT t1.a,MAX(t1.b),t1.c
FROM t1
WHERE (t1.a=t1.c)
GROUP BY t1.a
HAVING (t1.a>1) AND (t1.c<3);
a	MAX(t1.b)	c
2	13	2
SELECT t1.a,MAX(t1.b),t1.c
FROM t1
WHERE (t1.a=t1.c)
GROUP BY t1.a
HAVING (t1.a>1) AND (t1.c<3);
a	MAX(t1.b)	c
2	13	2
explain SELECT t1.a,MAX(t1.b),t1.c
FROM t1
WHERE (t1.a=t1.c)
GROUP BY t1.a
HAVING (t1.a>1) AND (t1.c<3);
id	select_type	table	type	possible_keys	key	key_len	ref	rows	Extra
1	SIMPLE	t1	ALL	NULL	NULL	NULL	NULL	5	Using where; Using temporary; Using filesort
explain format=json SELECT t1.a,MAX(t1.b),t1.c
FROM t1
WHERE (t1.a=t1.c)
GROUP BY t1.a
HAVING (t1.a>1) AND (t1.c<3);
EXPLAIN
{
  "query_block": {
    "select_id": 1,
    "filesort": {
      "sort_key": "t1.a",
      "temporary_table": {
        "nested_loop": [
          {
            "table": {
              "table_name": "t1",
              "access_type": "ALL",
              "rows": 5,
              "filtered": 100,
              "attached_condition": "t1.c = t1.a and t1.a > 1 and t1.a < 3"
            }
          }
        ]
      }
    }
  }
}
set statement optimizer_switch='condition_pushdown_from_having=off' for explain format=json SELECT t1.a,MAX(t1.b),t1.c
FROM t1
WHERE (t1.a=t1.c) AND (t1.a>1) AND (t1.c<3)
GROUP BY t1.a;
EXPLAIN
{
  "query_block": {
    "select_id": 1,
    "filesort": {
      "sort_key": "t1.a",
      "temporary_table": {
        "nested_loop": [
          {
            "table": {
              "table_name": "t1",
              "access_type": "ALL",
              "rows": 5,
              "filtered": 100,
              "attached_condition": "t1.c = t1.a and t1.a > 1 and t1.a < 3"
            }
          }
        ]
      }
    }
  }
}
set statement optimizer_switch='condition_pushdown_from_having=off' for SELECT t1.a,MAX(t1.b),t1.c
FROM t1
WHERE (t1.a=t1.c)
GROUP BY t1.a
HAVING (((t1.a>1) AND (MAX(t1.c)<3)) OR (t1.c<4)) AND (t1.a<2);
a	MAX(t1.b)	c
1	22	1
SELECT t1.a,MAX(t1.b),t1.c
FROM t1
WHERE (t1.a=t1.c)
GROUP BY t1.a
HAVING (((t1.a>1) AND (MAX(t1.c)<3)) OR (t1.c<4)) AND (t1.a<2);
a	MAX(t1.b)	c
1	22	1
explain SELECT t1.a,MAX(t1.b),t1.c
FROM t1
WHERE (t1.a=t1.c)
GROUP BY t1.a
HAVING (((t1.a>1) AND (MAX(t1.c)<3)) OR (t1.c<4)) AND (t1.a<2);
id	select_type	table	type	possible_keys	key	key_len	ref	rows	Extra
1	SIMPLE	t1	ALL	NULL	NULL	NULL	NULL	5	Using where; Using temporary; Using filesort
explain format=json SELECT t1.a,MAX(t1.b),t1.c
FROM t1
WHERE (t1.a=t1.c)
GROUP BY t1.a
HAVING (((t1.a>1) AND (MAX(t1.c)<3)) OR (t1.c<4)) AND (t1.a<2);
EXPLAIN
{
  "query_block": {
    "select_id": 1,
    "having_condition": "t1.a > 1 and max(t1.c) < 3 or t1.c < 4",
    "filesort": {
      "sort_key": "t1.a",
      "temporary_table": {
        "nested_loop": [
          {
            "table": {
              "table_name": "t1",
              "access_type": "ALL",
              "rows": 5,
              "filtered": 100,
              "attached_condition": "t1.c = t1.a and (t1.a > 1 or t1.a < 4) and t1.a < 2"
            }
          }
        ]
      }
    }
  }
}
set statement optimizer_switch='condition_pushdown_from_having=off' for explain format=json SELECT t1.a,MAX(t1.b),t1.c
FROM t1
WHERE (t1.a=t1.c) AND (((t1.a>1) OR (t1.c<4)) AND (t1.a<2))
GROUP BY t1.a
HAVING ((t1.a>1) AND (MAX(t1.c)<3)) OR (t1.c<4);
EXPLAIN
{
  "query_block": {
    "select_id": 1,
    "having_condition": "t1.a > 1 and max(t1.c) < 3 or t1.c < 4",
    "filesort": {
      "sort_key": "t1.a",
      "temporary_table": {
        "nested_loop": [
          {
            "table": {
              "table_name": "t1",
              "access_type": "ALL",
              "rows": 5,
              "filtered": 100,
              "attached_condition": "t1.c = t1.a and (t1.a > 1 or t1.a < 4) and t1.a < 2"
            }
          }
        ]
      }
    }
  }
}
# extracted OR-formula : pushdown using WHERE multiple equalities
set statement optimizer_switch='condition_pushdown_from_having=off' for SELECT t1.a,MAX(t1.b),t1.c
FROM t1
WHERE (t1.a=t1.c)
GROUP BY t1.a
HAVING ((t1.a>1) AND (MAX(t1.c)<3)) OR (t1.c<4);
a	MAX(t1.b)	c
1	22	1
2	13	2
SELECT t1.a,MAX(t1.b),t1.c
FROM t1
WHERE (t1.a=t1.c)
GROUP BY t1.a
HAVING ((t1.a>1) AND (MAX(t1.c)<3)) OR (t1.c<4);
a	MAX(t1.b)	c
1	22	1
2	13	2
explain SELECT t1.a,MAX(t1.b),t1.c
FROM t1
WHERE (t1.a=t1.c)
GROUP BY t1.a
HAVING ((t1.a>1) AND (MAX(t1.c)<3)) OR (t1.c<4);
id	select_type	table	type	possible_keys	key	key_len	ref	rows	Extra
1	SIMPLE	t1	ALL	NULL	NULL	NULL	NULL	5	Using where; Using temporary; Using filesort
explain format=json SELECT t1.a,MAX(t1.b),t1.c
FROM t1
WHERE (t1.a=t1.c)
GROUP BY t1.a
HAVING ((t1.a>1) AND (MAX(t1.c)<3)) OR (t1.c<4);
EXPLAIN
{
  "query_block": {
    "select_id": 1,
    "having_condition": "t1.a > 1 and max(t1.c) < 3 or t1.c < 4",
    "filesort": {
      "sort_key": "t1.a",
      "temporary_table": {
        "nested_loop": [
          {
            "table": {
              "table_name": "t1",
              "access_type": "ALL",
              "rows": 5,
              "filtered": 100,
              "attached_condition": "t1.c = t1.a and (t1.a > 1 or t1.a < 4)"
            }
          }
        ]
      }
    }
  }
}
set statement optimizer_switch='condition_pushdown_from_having=off' for explain format=json SELECT t1.a,MAX(t1.b),t1.c
FROM t1
WHERE (t1.a=t1.c) AND ((t1.a>1) OR (t1.c<4))
GROUP BY t1.a
HAVING ((t1.a>1) AND (MAX(t1.c)<3)) OR (t1.c<4);
EXPLAIN
{
  "query_block": {
    "select_id": 1,
    "having_condition": "t1.a > 1 and max(t1.c) < 3 or t1.c < 4",
    "filesort": {
      "sort_key": "t1.a",
      "temporary_table": {
        "nested_loop": [
          {
            "table": {
              "table_name": "t1",
              "access_type": "ALL",
              "rows": 5,
              "filtered": 100,
              "attached_condition": "t1.c = t1.a and (t1.a > 1 or t1.a < 4)"
            }
          }
        ]
      }
    }
  }
}
DROP TABLE t1,t2;
DROP VIEW v1;
DROP FUNCTION f1;
#
# MDEV-18668: pushdown from HAVING into impossible WHERE
#
CREATE TABLE t1 (a INT, b INT);
INSERT INTO t1 VALUES (1,1),(2,2);
SELECT a FROM t1 WHERE b = 1 AND b = 2 GROUP BY a HAVING a <= 3;
a
EXPLAIN
SELECT a FROM t1 WHERE b = 1 AND b = 2 GROUP BY a HAVING a <= 3;
id	select_type	table	type	possible_keys	key	key_len	ref	rows	Extra
1	SIMPLE	NULL	NULL	NULL	NULL	NULL	NULL	NULL	Impossible WHERE
DROP TABLE t1;
#
# MDEV-18769: unfixed OR condition pushed from HAVING into WHERE
#
CREATE TABLE t1(a INT, b INT, c INT);
CREATE TABLE t3(a INT, b INT, c INT, d INT);
INSERT INTO t1 VALUES (1,14,3), (2,13,2), (1,22,1), (3,13,4), (3,14,2);
INSERT INTO t3 VALUES (1,2,16,1), (1,3,11,2), (2,3,10,2);
# nothing to push
set statement optimizer_switch='condition_pushdown_from_having=off' for SELECT t1.a,t1.b,MAX(t1.c)
FROM t1
GROUP BY t1.a
HAVING t1.b = 13 AND MAX(t1.c) > 2;
a	b	MAX(t1.c)
3	13	4
SELECT t1.a,t1.b,MAX(t1.c)
FROM t1
GROUP BY t1.a
HAVING t1.b = 13 AND MAX(t1.c) > 2;
a	b	MAX(t1.c)
3	13	4
explain SELECT t1.a,t1.b,MAX(t1.c)
FROM t1
GROUP BY t1.a
HAVING t1.b = 13 AND MAX(t1.c) > 2;
id	select_type	table	type	possible_keys	key	key_len	ref	rows	Extra
1	SIMPLE	t1	ALL	NULL	NULL	NULL	NULL	5	Using temporary; Using filesort
explain format=json SELECT t1.a,t1.b,MAX(t1.c)
FROM t1
GROUP BY t1.a
HAVING t1.b = 13 AND MAX(t1.c) > 2;
EXPLAIN
{
  "query_block": {
    "select_id": 1,
    "having_condition": "t1.b = 13 and max(t1.c) > 2",
    "filesort": {
      "sort_key": "t1.a",
      "temporary_table": {
        "nested_loop": [
          {
            "table": {
              "table_name": "t1",
              "access_type": "ALL",
              "rows": 5,
              "filtered": 100
            }
          }
        ]
      }
    }
  }
}
set statement optimizer_switch='condition_pushdown_from_having=off' for explain format=json SELECT t1.a,t1.b,MAX(t1.c)
FROM t1
GROUP BY t1.a
HAVING t1.b = 13 AND MAX(t1.c) > 2;
EXPLAIN
{
  "query_block": {
    "select_id": 1,
    "having_condition": "t1.b = 13 and max(t1.c) > 2",
    "filesort": {
      "sort_key": "t1.a",
      "temporary_table": {
        "nested_loop": [
          {
            "table": {
              "table_name": "t1",
              "access_type": "ALL",
              "rows": 5,
              "filtered": 100
            }
          }
        ]
      }
    }
  }
}
# extracted AND formula
set statement optimizer_switch='condition_pushdown_from_having=off' for SELECT t1.a,t1.b,MAX(t1.c)
FROM t1
GROUP BY t1.a,t1.b
HAVING (t1.a = 1 OR t1.b > 10) AND (t1.b < 14);
a	b	MAX(t1.c)
2	13	2
3	13	4
SELECT t1.a,t1.b,MAX(t1.c)
FROM t1
GROUP BY t1.a,t1.b
HAVING (t1.a = 1 OR t1.b > 10) AND (t1.b < 14);
a	b	MAX(t1.c)
2	13	2
3	13	4
explain SELECT t1.a,t1.b,MAX(t1.c)
FROM t1
GROUP BY t1.a,t1.b
HAVING (t1.a = 1 OR t1.b > 10) AND (t1.b < 14);
id	select_type	table	type	possible_keys	key	key_len	ref	rows	Extra
1	SIMPLE	t1	ALL	NULL	NULL	NULL	NULL	5	Using where; Using temporary; Using filesort
explain format=json SELECT t1.a,t1.b,MAX(t1.c)
FROM t1
GROUP BY t1.a,t1.b
HAVING (t1.a = 1 OR t1.b > 10) AND (t1.b < 14);
EXPLAIN
{
  "query_block": {
    "select_id": 1,
    "filesort": {
      "sort_key": "t1.a, t1.b",
      "temporary_table": {
        "nested_loop": [
          {
            "table": {
              "table_name": "t1",
              "access_type": "ALL",
              "rows": 5,
              "filtered": 100,
              "attached_condition": "(t1.a = 1 or t1.b > 10) and t1.b < 14"
            }
          }
        ]
      }
    }
  }
}
set statement optimizer_switch='condition_pushdown_from_having=off' for explain format=json SELECT t1.a,t1.b,MAX(t1.c)
FROM t1
WHERE (t1.a = 1 OR t1.b > 10) AND (t1.b < 14)
GROUP BY t1.a,t1.b;
EXPLAIN
{
  "query_block": {
    "select_id": 1,
    "filesort": {
      "sort_key": "t1.a, t1.b",
      "temporary_table": {
        "nested_loop": [
          {
            "table": {
              "table_name": "t1",
              "access_type": "ALL",
              "rows": 5,
              "filtered": 100,
              "attached_condition": "(t1.a = 1 or t1.b > 10) and t1.b < 14"
            }
          }
        ]
      }
    }
  }
}
set statement optimizer_switch='condition_pushdown_from_having=off' for SELECT t1.a,t1.b,MAX(t1.c)
FROM t1
GROUP BY t1.a,t1.b
HAVING (t1.a = 1 OR t1.b > 10) AND (t1.b < 14 OR t1.b > 15);
a	b	MAX(t1.c)
1	22	1
2	13	2
3	13	4
SELECT t1.a,t1.b,MAX(t1.c)
FROM t1
GROUP BY t1.a,t1.b
HAVING (t1.a = 1 OR t1.b > 10) AND (t1.b < 14 OR t1.b > 15);
a	b	MAX(t1.c)
1	22	1
2	13	2
3	13	4
explain SELECT t1.a,t1.b,MAX(t1.c)
FROM t1
GROUP BY t1.a,t1.b
HAVING (t1.a = 1 OR t1.b > 10) AND (t1.b < 14 OR t1.b > 15);
id	select_type	table	type	possible_keys	key	key_len	ref	rows	Extra
1	SIMPLE	t1	ALL	NULL	NULL	NULL	NULL	5	Using where; Using temporary; Using filesort
explain format=json SELECT t1.a,t1.b,MAX(t1.c)
FROM t1
GROUP BY t1.a,t1.b
HAVING (t1.a = 1 OR t1.b > 10) AND (t1.b < 14 OR t1.b > 15);
EXPLAIN
{
  "query_block": {
    "select_id": 1,
    "filesort": {
      "sort_key": "t1.a, t1.b",
      "temporary_table": {
        "nested_loop": [
          {
            "table": {
              "table_name": "t1",
              "access_type": "ALL",
              "rows": 5,
              "filtered": 100,
              "attached_condition": "(t1.a = 1 or t1.b > 10) and (t1.b < 14 or t1.b > 15)"
            }
          }
        ]
      }
    }
  }
}
set statement optimizer_switch='condition_pushdown_from_having=off' for explain format=json SELECT t1.a,t1.b,MAX(t1.c)
FROM t1
WHERE (t1.a = 1 OR t1.b > 10) AND (t1.b < 14 OR t1.b > 15)
GROUP BY t1.a,t1.b;
EXPLAIN
{
  "query_block": {
    "select_id": 1,
    "filesort": {
      "sort_key": "t1.a, t1.b",
      "temporary_table": {
        "nested_loop": [
          {
            "table": {
              "table_name": "t1",
              "access_type": "ALL",
              "rows": 5,
              "filtered": 100,
              "attached_condition": "(t1.a = 1 or t1.b > 10) and (t1.b < 14 or t1.b > 15)"
            }
          }
        ]
      }
    }
  }
}
# extracted AND formula : equality in the inner AND formula
set statement optimizer_switch='condition_pushdown_from_having=off' for SELECT t1.a,t1.b,MAX(t1.c)
FROM t1
GROUP BY t1.a,t1.b
HAVING (t1.a = 1 OR t1.b > 10) AND (t1.b < 14 OR (t1.b > 15 AND t1.a = 2));
a	b	MAX(t1.c)
2	13	2
3	13	4
SELECT t1.a,t1.b,MAX(t1.c)
FROM t1
GROUP BY t1.a,t1.b
HAVING (t1.a = 1 OR t1.b > 10) AND (t1.b < 14 OR (t1.b > 15 AND t1.a = 2));
a	b	MAX(t1.c)
2	13	2
3	13	4
explain SELECT t1.a,t1.b,MAX(t1.c)
FROM t1
GROUP BY t1.a,t1.b
HAVING (t1.a = 1 OR t1.b > 10) AND (t1.b < 14 OR (t1.b > 15 AND t1.a = 2));
id	select_type	table	type	possible_keys	key	key_len	ref	rows	Extra
1	SIMPLE	t1	ALL	NULL	NULL	NULL	NULL	5	Using where; Using temporary; Using filesort
explain format=json SELECT t1.a,t1.b,MAX(t1.c)
FROM t1
GROUP BY t1.a,t1.b
HAVING (t1.a = 1 OR t1.b > 10) AND (t1.b < 14 OR (t1.b > 15 AND t1.a = 2));
EXPLAIN
{
  "query_block": {
    "select_id": 1,
    "filesort": {
      "sort_key": "t1.a, t1.b",
      "temporary_table": {
        "nested_loop": [
          {
            "table": {
              "table_name": "t1",
              "access_type": "ALL",
              "rows": 5,
              "filtered": 100,
              "attached_condition": "(t1.a = 1 or t1.b > 10) and (t1.b < 14 or t1.a = 2 and t1.b > 15)"
            }
          }
        ]
      }
    }
  }
}
set statement optimizer_switch='condition_pushdown_from_having=off' for explain format=json SELECT t1.a,t1.b,MAX(t1.c)
FROM t1
WHERE (t1.a = 1 OR t1.b > 10) AND (t1.b < 14 OR (t1.b > 15 AND t1.a = 2))
GROUP BY t1.a,t1.b;
EXPLAIN
{
  "query_block": {
    "select_id": 1,
    "filesort": {
      "sort_key": "t1.a, t1.b",
      "temporary_table": {
        "nested_loop": [
          {
            "table": {
              "table_name": "t1",
              "access_type": "ALL",
              "rows": 5,
              "filtered": 100,
              "attached_condition": "(t1.a = 1 or t1.b > 10) and (t1.b < 14 or t1.a = 2 and t1.b > 15)"
            }
          }
        ]
      }
    }
  }
}
# extracted OR formula
set statement optimizer_switch='condition_pushdown_from_having=off' for SELECT t1.a,t1.b,MAX(t1.c)
FROM t1
GROUP BY t1.a,t1.b
HAVING (t1.a < 2) OR (t1.b = 13 AND t1.a > 2);
a	b	MAX(t1.c)
1	14	3
1	22	1
3	13	4
SELECT t1.a,t1.b,MAX(t1.c)
FROM t1
GROUP BY t1.a,t1.b
HAVING (t1.a < 2) OR (t1.b = 13 AND t1.a > 2);
a	b	MAX(t1.c)
1	14	3
1	22	1
3	13	4
explain SELECT t1.a,t1.b,MAX(t1.c)
FROM t1
GROUP BY t1.a,t1.b
HAVING (t1.a < 2) OR (t1.b = 13 AND t1.a > 2);
id	select_type	table	type	possible_keys	key	key_len	ref	rows	Extra
1	SIMPLE	t1	ALL	NULL	NULL	NULL	NULL	5	Using where; Using temporary; Using filesort
explain format=json SELECT t1.a,t1.b,MAX(t1.c)
FROM t1
GROUP BY t1.a,t1.b
HAVING (t1.a < 2) OR (t1.b = 13 AND t1.a > 2);
EXPLAIN
{
  "query_block": {
    "select_id": 1,
    "filesort": {
      "sort_key": "t1.a, t1.b",
      "temporary_table": {
        "nested_loop": [
          {
            "table": {
              "table_name": "t1",
              "access_type": "ALL",
              "rows": 5,
              "filtered": 100,
              "attached_condition": "t1.a < 2 or t1.b = 13 and t1.a > 2"
            }
          }
        ]
      }
    }
  }
}
set statement optimizer_switch='condition_pushdown_from_having=off' for explain format=json SELECT t1.a,t1.b,MAX(t1.c)
FROM t1
WHERE (t1.a < 2) OR (t1.b = 13 AND t1.a > 2)
GROUP BY t1.a,t1.b;
EXPLAIN
{
  "query_block": {
    "select_id": 1,
    "filesort": {
      "sort_key": "t1.a, t1.b",
      "temporary_table": {
        "nested_loop": [
          {
            "table": {
              "table_name": "t1",
              "access_type": "ALL",
              "rows": 5,
              "filtered": 100,
              "attached_condition": "t1.a < 2 or t1.b = 13 and t1.a > 2"
            }
          }
        ]
      }
    }
  }
}
set statement optimizer_switch='condition_pushdown_from_having=off' for SELECT t1.a,t1.b,MAX(t1.c)
FROM t1
GROUP BY t1.a,t1.b
HAVING (t1.a < 2 AND t1.b = 14) OR (t1.a > 2 AND t1.b = 13);
a	b	MAX(t1.c)
1	14	3
3	13	4
SELECT t1.a,t1.b,MAX(t1.c)
FROM t1
GROUP BY t1.a,t1.b
HAVING (t1.a < 2 AND t1.b = 14) OR (t1.a > 2 AND t1.b = 13);
a	b	MAX(t1.c)
1	14	3
3	13	4
explain SELECT t1.a,t1.b,MAX(t1.c)
FROM t1
GROUP BY t1.a,t1.b
HAVING (t1.a < 2 AND t1.b = 14) OR (t1.a > 2 AND t1.b = 13);
id	select_type	table	type	possible_keys	key	key_len	ref	rows	Extra
1	SIMPLE	t1	ALL	NULL	NULL	NULL	NULL	5	Using where; Using temporary; Using filesort
explain format=json SELECT t1.a,t1.b,MAX(t1.c)
FROM t1
GROUP BY t1.a,t1.b
HAVING (t1.a < 2 AND t1.b = 14) OR (t1.a > 2 AND t1.b = 13);
EXPLAIN
{
  "query_block": {
    "select_id": 1,
    "filesort": {
      "sort_key": "t1.a, t1.b",
      "temporary_table": {
        "nested_loop": [
          {
            "table": {
              "table_name": "t1",
              "access_type": "ALL",
              "rows": 5,
              "filtered": 100,
              "attached_condition": "t1.b = 14 and t1.a < 2 or t1.b = 13 and t1.a > 2"
            }
          }
        ]
      }
    }
  }
}
set statement optimizer_switch='condition_pushdown_from_having=off' for explain format=json SELECT t1.a,t1.b,MAX(t1.c)
FROM t1
WHERE (t1.a < 2 AND t1.b = 14) OR (t1.a > 2 AND t1.b = 13)
GROUP BY t1.a,t1.b;
EXPLAIN
{
  "query_block": {
    "select_id": 1,
    "filesort": {
      "sort_key": "t1.a, t1.b",
      "temporary_table": {
        "nested_loop": [
          {
            "table": {
              "table_name": "t1",
              "access_type": "ALL",
              "rows": 5,
              "filtered": 100,
              "attached_condition": "t1.b = 14 and t1.a < 2 or t1.b = 13 and t1.a > 2"
            }
          }
        ]
      }
    }
  }
}
set statement optimizer_switch='condition_pushdown_from_having=off' for SELECT t1.a,t1.b,MAX(t1.c)
FROM t1
GROUP BY t1.a,t1.b
HAVING (t1.a < 2 AND t1.b = 14) OR (t1.a > 2 AND (t1.b = 13 OR t1.b = 14));
a	b	MAX(t1.c)
1	14	3
3	13	4
3	14	2
SELECT t1.a,t1.b,MAX(t1.c)
FROM t1
GROUP BY t1.a,t1.b
HAVING (t1.a < 2 AND t1.b = 14) OR (t1.a > 2 AND (t1.b = 13 OR t1.b = 14));
a	b	MAX(t1.c)
1	14	3
3	13	4
3	14	2
explain SELECT t1.a,t1.b,MAX(t1.c)
FROM t1
GROUP BY t1.a,t1.b
HAVING (t1.a < 2 AND t1.b = 14) OR (t1.a > 2 AND (t1.b = 13 OR t1.b = 14));
id	select_type	table	type	possible_keys	key	key_len	ref	rows	Extra
1	SIMPLE	t1	ALL	NULL	NULL	NULL	NULL	5	Using where; Using temporary; Using filesort
explain format=json SELECT t1.a,t1.b,MAX(t1.c)
FROM t1
GROUP BY t1.a,t1.b
HAVING (t1.a < 2 AND t1.b = 14) OR (t1.a > 2 AND (t1.b = 13 OR t1.b = 14));
EXPLAIN
{
  "query_block": {
    "select_id": 1,
    "filesort": {
      "sort_key": "t1.a, t1.b",
      "temporary_table": {
        "nested_loop": [
          {
            "table": {
              "table_name": "t1",
              "access_type": "ALL",
              "rows": 5,
              "filtered": 100,
              "attached_condition": "t1.b = 14 and t1.a < 2 or t1.a > 2 and (t1.b = 13 or t1.b = 14)"
            }
          }
        ]
      }
    }
  }
}
set statement optimizer_switch='condition_pushdown_from_having=off' for explain format=json SELECT t1.a,t1.b,MAX(t1.c)
FROM t1
WHERE (t1.a < 2 AND t1.b = 14) OR (t1.a > 2 AND (t1.b = 13 OR t1.b = 14))
GROUP BY t1.a,t1.b;
EXPLAIN
{
  "query_block": {
    "select_id": 1,
    "filesort": {
      "sort_key": "t1.a, t1.b",
      "temporary_table": {
        "nested_loop": [
          {
            "table": {
              "table_name": "t1",
              "access_type": "ALL",
              "rows": 5,
              "filtered": 100,
              "attached_condition": "t1.b = 14 and t1.a < 2 or t1.a > 2 and (t1.b = 13 or t1.b = 14)"
            }
          }
        ]
      }
    }
  }
}
set statement optimizer_switch='condition_pushdown_from_having=off' for SELECT t1.a,t1.b,MAX(t1.c)
FROM t1
GROUP BY t1.a
HAVING (t1.a < 2 AND MAX(t1.c) = 2) OR (MAX(t1.c) > 2 AND (t1.a = 1 OR t1.a = 2));
a	b	MAX(t1.c)
1	14	3
SELECT t1.a,t1.b,MAX(t1.c)
FROM t1
GROUP BY t1.a
HAVING (t1.a < 2 AND MAX(t1.c) = 2) OR (MAX(t1.c) > 2 AND (t1.a = 1 OR t1.a = 2));
a	b	MAX(t1.c)
1	14	3
explain SELECT t1.a,t1.b,MAX(t1.c)
FROM t1
GROUP BY t1.a
HAVING (t1.a < 2 AND MAX(t1.c) = 2) OR (MAX(t1.c) > 2 AND (t1.a = 1 OR t1.a = 2));
id	select_type	table	type	possible_keys	key	key_len	ref	rows	Extra
1	SIMPLE	t1	ALL	NULL	NULL	NULL	NULL	5	Using where; Using temporary; Using filesort
explain format=json SELECT t1.a,t1.b,MAX(t1.c)
FROM t1
GROUP BY t1.a
HAVING (t1.a < 2 AND MAX(t1.c) = 2) OR (MAX(t1.c) > 2 AND (t1.a = 1 OR t1.a = 2));
EXPLAIN
{
  "query_block": {
    "select_id": 1,
    "having_condition": "t1.a < 2 and max(t1.c) = 2 or max(t1.c) > 2 and (t1.a = 1 or t1.a = 2)",
    "filesort": {
      "sort_key": "t1.a",
      "temporary_table": {
        "nested_loop": [
          {
            "table": {
              "table_name": "t1",
              "access_type": "ALL",
              "rows": 5,
              "filtered": 100,
              "attached_condition": "t1.a < 2 or t1.a = 1 or t1.a = 2"
            }
          }
        ]
      }
    }
  }
}
set statement optimizer_switch='condition_pushdown_from_having=off' for explain format=json SELECT t1.a,t1.b,MAX(t1.c)
FROM t1
WHERE (t1.a < 2) OR (t1.a = 1 OR t1.a = 2)
GROUP BY t1.a
HAVING (t1.a < 2 AND MAX(t1.c) = 2) OR (MAX(t1.c) > 2 AND (t1.a = 1 OR t1.a = 2));
EXPLAIN
{
  "query_block": {
    "select_id": 1,
    "having_condition": "t1.a < 2 and max(t1.c) = 2 or max(t1.c) > 2 and (t1.a = 1 or t1.a = 2)",
    "filesort": {
      "sort_key": "t1.a",
      "temporary_table": {
        "nested_loop": [
          {
            "table": {
              "table_name": "t1",
              "access_type": "ALL",
              "rows": 5,
              "filtered": 100,
              "attached_condition": "t1.a < 2 or t1.a = 1 or t1.a = 2"
            }
          }
        ]
      }
    }
  }
}
set statement optimizer_switch='condition_pushdown_from_having=off' for SELECT t1.a,t1.b,MAX(t1.c)
FROM t1
GROUP BY t1.a
HAVING (t1.a = 2 AND MAX(t1.c) = 2) OR (MAX(t1.c) > 2 AND (t1.a = 1 OR t1.a = 2));
a	b	MAX(t1.c)
1	14	3
2	13	2
SELECT t1.a,t1.b,MAX(t1.c)
FROM t1
GROUP BY t1.a
HAVING (t1.a = 2 AND MAX(t1.c) = 2) OR (MAX(t1.c) > 2 AND (t1.a = 1 OR t1.a = 2));
a	b	MAX(t1.c)
1	14	3
2	13	2
explain SELECT t1.a,t1.b,MAX(t1.c)
FROM t1
GROUP BY t1.a
HAVING (t1.a = 2 AND MAX(t1.c) = 2) OR (MAX(t1.c) > 2 AND (t1.a = 1 OR t1.a = 2));
id	select_type	table	type	possible_keys	key	key_len	ref	rows	Extra
1	SIMPLE	t1	ALL	NULL	NULL	NULL	NULL	5	Using where; Using temporary; Using filesort
explain format=json SELECT t1.a,t1.b,MAX(t1.c)
FROM t1
GROUP BY t1.a
HAVING (t1.a = 2 AND MAX(t1.c) = 2) OR (MAX(t1.c) > 2 AND (t1.a = 1 OR t1.a = 2));
EXPLAIN
{
  "query_block": {
    "select_id": 1,
    "having_condition": "t1.a = 2 and max(t1.c) = 2 or max(t1.c) > 2 and (t1.a = 1 or t1.a = 2)",
    "filesort": {
      "sort_key": "t1.a",
      "temporary_table": {
        "nested_loop": [
          {
            "table": {
              "table_name": "t1",
              "access_type": "ALL",
              "rows": 5,
              "filtered": 100,
              "attached_condition": "t1.a = 2 or t1.a = 1 or t1.a = 2"
            }
          }
        ]
      }
    }
  }
}
set statement optimizer_switch='condition_pushdown_from_having=off' for explain format=json SELECT t1.a,t1.b,MAX(t1.c)
FROM t1
WHERE (t1.a = 2) OR (t1.a = 1 OR t1.a = 2)
GROUP BY t1.a
HAVING (t1.a = 2 AND MAX(t1.c) = 2) OR (MAX(t1.c) > 2 AND (t1.a = 1 OR t1.a = 2));
EXPLAIN
{
  "query_block": {
    "select_id": 1,
    "having_condition": "t1.a = 2 and max(t1.c) = 2 or max(t1.c) > 2 and (t1.a = 1 or t1.a = 2)",
    "filesort": {
      "sort_key": "t1.a",
      "temporary_table": {
        "nested_loop": [
          {
            "table": {
              "table_name": "t1",
              "access_type": "ALL",
              "rows": 5,
              "filtered": 100,
              "attached_condition": "t1.a = 2 or t1.a = 1 or t1.a = 2"
            }
          }
        ]
      }
    }
  }
}
# conjunctive subformula : equality pushdown
set statement optimizer_switch='condition_pushdown_from_having=off' for SELECT t1.a,t1.b,MAX(t1.c)
FROM t1
GROUP BY t1.a
HAVING (t1.a = 1) AND (MAX(t1.c) = 3);
a	b	MAX(t1.c)
1	14	3
SELECT t1.a,t1.b,MAX(t1.c)
FROM t1
GROUP BY t1.a
HAVING (t1.a = 1) AND (MAX(t1.c) = 3);
a	b	MAX(t1.c)
1	14	3
explain SELECT t1.a,t1.b,MAX(t1.c)
FROM t1
GROUP BY t1.a
HAVING (t1.a = 1) AND (MAX(t1.c) = 3);
id	select_type	table	type	possible_keys	key	key_len	ref	rows	Extra
1	SIMPLE	t1	ALL	NULL	NULL	NULL	NULL	5	Using where
explain format=json SELECT t1.a,t1.b,MAX(t1.c)
FROM t1
GROUP BY t1.a
HAVING (t1.a = 1) AND (MAX(t1.c) = 3);
EXPLAIN
{
  "query_block": {
    "select_id": 1,
    "having_condition": "max(t1.c) = 3",
    "nested_loop": [
      {
        "table": {
          "table_name": "t1",
          "access_type": "ALL",
          "rows": 5,
          "filtered": 100,
          "attached_condition": "t1.a = 1"
        }
      }
    ]
  }
}
set statement optimizer_switch='condition_pushdown_from_having=off' for explain format=json SELECT t1.a,t1.b,MAX(t1.c)
FROM t1
WHERE (t1.a = 1)
GROUP BY t1.a
HAVING (MAX(t1.c) = 3);
EXPLAIN
{
  "query_block": {
    "select_id": 1,
    "having_condition": "max(t1.c) = 3",
    "nested_loop": [
      {
        "table": {
          "table_name": "t1",
          "access_type": "ALL",
          "rows": 5,
          "filtered": 100,
          "attached_condition": "t1.a = 1"
        }
      }
    ]
  }
}
# conjunctive subformula : equalities pushdown
set statement optimizer_switch='condition_pushdown_from_having=off' for SELECT t1.a,t1.b,MAX(t1.c)
FROM t1
GROUP BY t1.a,t1.c
HAVING (t1.a = 1) AND (t1.c = 3) AND MAX(t1.b = 14);
a	b	MAX(t1.c)
1	14	3
SELECT t1.a,t1.b,MAX(t1.c)
FROM t1
GROUP BY t1.a,t1.c
HAVING (t1.a = 1) AND (t1.c = 3) AND MAX(t1.b = 14);
a	b	MAX(t1.c)
1	14	3
explain SELECT t1.a,t1.b,MAX(t1.c)
FROM t1
GROUP BY t1.a,t1.c
HAVING (t1.a = 1) AND (t1.c = 3) AND MAX(t1.b = 14);
id	select_type	table	type	possible_keys	key	key_len	ref	rows	Extra
1	SIMPLE	t1	ALL	NULL	NULL	NULL	NULL	5	Using where
explain format=json SELECT t1.a,t1.b,MAX(t1.c)
FROM t1
GROUP BY t1.a,t1.c
HAVING (t1.a = 1) AND (t1.c = 3) AND MAX(t1.b = 14);
EXPLAIN
{
  "query_block": {
    "select_id": 1,
    "having_condition": "max(t1.b = 14)",
    "nested_loop": [
      {
        "table": {
          "table_name": "t1",
          "access_type": "ALL",
          "rows": 5,
          "filtered": 100,
          "attached_condition": "t1.a = 1 and t1.c = 3"
        }
      }
    ]
  }
}
set statement optimizer_switch='condition_pushdown_from_having=off' for explain format=json SELECT t1.a,t1.b,MAX(t1.c)
FROM t1
WHERE (t1.a = 1) AND (t1.c = 3)
GROUP BY t1.a,t1.c
HAVING (MAX(t1.b) = 14);
EXPLAIN
{
  "query_block": {
    "select_id": 1,
    "having_condition": "max(t1.b) = 14",
    "nested_loop": [
      {
        "table": {
          "table_name": "t1",
          "access_type": "ALL",
          "rows": 5,
          "filtered": 100,
          "attached_condition": "t1.a = 1 and t1.c = 3"
        }
      }
    ]
  }
}
# conjunctive subformula : multiple equality consists of
two equalities pushdown
set statement optimizer_switch='condition_pushdown_from_having=off' for SELECT t1.a,t1.b,MAX(t1.c)
FROM t1
GROUP BY t1.a,t1.c
HAVING (t1.a = 1) AND (t1.c = 1) AND MAX(t1.b = 14);
a	b	MAX(t1.c)
SELECT t1.a,t1.b,MAX(t1.c)
FROM t1
GROUP BY t1.a,t1.c
HAVING (t1.a = 1) AND (t1.c = 1) AND MAX(t1.b = 14);
a	b	MAX(t1.c)
explain SELECT t1.a,t1.b,MAX(t1.c)
FROM t1
GROUP BY t1.a,t1.c
HAVING (t1.a = 1) AND (t1.c = 1) AND MAX(t1.b = 14);
id	select_type	table	type	possible_keys	key	key_len	ref	rows	Extra
1	SIMPLE	t1	ALL	NULL	NULL	NULL	NULL	5	Using where
explain format=json SELECT t1.a,t1.b,MAX(t1.c)
FROM t1
GROUP BY t1.a,t1.c
HAVING (t1.a = 1) AND (t1.c = 1) AND MAX(t1.b = 14);
EXPLAIN
{
  "query_block": {
    "select_id": 1,
    "having_condition": "max(t1.b = 14)",
    "nested_loop": [
      {
        "table": {
          "table_name": "t1",
          "access_type": "ALL",
          "rows": 5,
          "filtered": 100,
          "attached_condition": "t1.a = 1 and t1.c = 1"
        }
      }
    ]
  }
}
set statement optimizer_switch='condition_pushdown_from_having=off' for explain format=json SELECT t1.a,t1.b,MAX(t1.c)
FROM t1
WHERE (t1.a = 1) AND (t1.c = 1)
GROUP BY t1.a,t1.c
HAVING (MAX(t1.b) = 14);
EXPLAIN
{
  "query_block": {
    "select_id": 1,
    "having_condition": "max(t1.b) = 14",
    "nested_loop": [
      {
        "table": {
          "table_name": "t1",
          "access_type": "ALL",
          "rows": 5,
          "filtered": 100,
          "attached_condition": "t1.a = 1 and t1.c = 1"
        }
      }
    ]
  }
}
#
#  Pushdown from HAVING into non-empty WHERE
#
# inequality : inequality in WHERE
set statement optimizer_switch='condition_pushdown_from_having=off' for SELECT t1.a,t1.b,MAX(t1.c)
FROM t1
WHERE (t1.b > 2)
GROUP BY t1.a
HAVING (t1.a < 3);
a	b	MAX(t1.c)
1	14	3
2	13	2
SELECT t1.a,t1.b,MAX(t1.c)
FROM t1
WHERE (t1.b > 2)
GROUP BY t1.a
HAVING (t1.a < 3);
a	b	MAX(t1.c)
1	14	3
2	13	2
explain SELECT t1.a,t1.b,MAX(t1.c)
FROM t1
WHERE (t1.b > 2)
GROUP BY t1.a
HAVING (t1.a < 3);
id	select_type	table	type	possible_keys	key	key_len	ref	rows	Extra
1	SIMPLE	t1	ALL	NULL	NULL	NULL	NULL	5	Using where; Using temporary; Using filesort
explain format=json SELECT t1.a,t1.b,MAX(t1.c)
FROM t1
WHERE (t1.b > 2)
GROUP BY t1.a
HAVING (t1.a < 3);
EXPLAIN
{
  "query_block": {
    "select_id": 1,
    "filesort": {
      "sort_key": "t1.a",
      "temporary_table": {
        "nested_loop": [
          {
            "table": {
              "table_name": "t1",
              "access_type": "ALL",
              "rows": 5,
              "filtered": 100,
              "attached_condition": "t1.b > 2 and t1.a < 3"
            }
          }
        ]
      }
    }
  }
}
set statement optimizer_switch='condition_pushdown_from_having=off' for explain format=json SELECT t1.a,t1.b,MAX(t1.c)
FROM t1
WHERE (t1.b > 2) AND (t1.a < 3)
GROUP BY t1.a;
EXPLAIN
{
  "query_block": {
    "select_id": 1,
    "filesort": {
      "sort_key": "t1.a",
      "temporary_table": {
        "nested_loop": [
          {
            "table": {
              "table_name": "t1",
              "access_type": "ALL",
              "rows": 5,
              "filtered": 100,
              "attached_condition": "t1.b > 2 and t1.a < 3"
            }
          }
        ]
      }
    }
  }
}
# equality : inequality in WHERE
set statement optimizer_switch='condition_pushdown_from_having=off' for SELECT t1.a,t1.b,MAX(t1.c)
FROM t1
WHERE (t1.b > 2)
GROUP BY t1.a
HAVING (t1.a = 3);
a	b	MAX(t1.c)
3	13	4
SELECT t1.a,t1.b,MAX(t1.c)
FROM t1
WHERE (t1.b > 2)
GROUP BY t1.a
HAVING (t1.a = 3);
a	b	MAX(t1.c)
3	13	4
explain SELECT t1.a,t1.b,MAX(t1.c)
FROM t1
WHERE (t1.b > 2)
GROUP BY t1.a
HAVING (t1.a = 3);
id	select_type	table	type	possible_keys	key	key_len	ref	rows	Extra
1	SIMPLE	t1	ALL	NULL	NULL	NULL	NULL	5	Using where
explain format=json SELECT t1.a,t1.b,MAX(t1.c)
FROM t1
WHERE (t1.b > 2)
GROUP BY t1.a
HAVING (t1.a = 3);
EXPLAIN
{
  "query_block": {
    "select_id": 1,
    "nested_loop": [
      {
        "table": {
          "table_name": "t1",
          "access_type": "ALL",
          "rows": 5,
          "filtered": 100,
          "attached_condition": "t1.a = 3 and t1.b > 2"
        }
      }
    ]
  }
}
set statement optimizer_switch='condition_pushdown_from_having=off' for explain format=json SELECT t1.a,t1.b,MAX(t1.c)
FROM t1
WHERE (t1.b > 2) AND (t1.a = 3)
GROUP BY t1.a;
EXPLAIN
{
  "query_block": {
    "select_id": 1,
    "nested_loop": [
      {
        "table": {
          "table_name": "t1",
          "access_type": "ALL",
          "rows": 5,
          "filtered": 100,
          "attached_condition": "t1.a = 3 and t1.b > 2"
        }
      }
    ]
  }
}
# inequality : equality in WHERE
set statement optimizer_switch='condition_pushdown_from_having=off' for SELECT t1.a,t1.b,MAX(t1.c)
FROM t1
WHERE (t1.b = 14)
GROUP BY t1.a
HAVING (t1.a < 3);
a	b	MAX(t1.c)
1	14	3
SELECT t1.a,t1.b,MAX(t1.c)
FROM t1
WHERE (t1.b = 14)
GROUP BY t1.a
HAVING (t1.a < 3);
a	b	MAX(t1.c)
1	14	3
explain SELECT t1.a,t1.b,MAX(t1.c)
FROM t1
WHERE (t1.b = 14)
GROUP BY t1.a
HAVING (t1.a < 3);
id	select_type	table	type	possible_keys	key	key_len	ref	rows	Extra
1	SIMPLE	t1	ALL	NULL	NULL	NULL	NULL	5	Using where; Using temporary; Using filesort
explain format=json SELECT t1.a,t1.b,MAX(t1.c)
FROM t1
WHERE (t1.b = 14)
GROUP BY t1.a
HAVING (t1.a < 3);
EXPLAIN
{
  "query_block": {
    "select_id": 1,
    "filesort": {
      "sort_key": "t1.a",
      "temporary_table": {
        "nested_loop": [
          {
            "table": {
              "table_name": "t1",
              "access_type": "ALL",
              "rows": 5,
              "filtered": 100,
              "attached_condition": "t1.b = 14 and t1.a < 3"
            }
          }
        ]
      }
    }
  }
}
set statement optimizer_switch='condition_pushdown_from_having=off' for explain format=json SELECT t1.a,t1.b,MAX(t1.c)
FROM t1
WHERE (t1.b = 14) AND (t1.a < 3)
GROUP BY t1.a;
EXPLAIN
{
  "query_block": {
    "select_id": 1,
    "filesort": {
      "sort_key": "t1.a",
      "temporary_table": {
        "nested_loop": [
          {
            "table": {
              "table_name": "t1",
              "access_type": "ALL",
              "rows": 5,
              "filtered": 100,
              "attached_condition": "t1.b = 14 and t1.a < 3"
            }
          }
        ]
      }
    }
  }
}
# equality : equality in WHERE
set statement optimizer_switch='condition_pushdown_from_having=off' for SELECT t1.a,t1.b,MAX(t1.c)
FROM t1
WHERE (t1.b = 14)
GROUP BY t1.a
HAVING (t1.a = 1);
a	b	MAX(t1.c)
1	14	3
SELECT t1.a,t1.b,MAX(t1.c)
FROM t1
WHERE (t1.b = 14)
GROUP BY t1.a
HAVING (t1.a = 1);
a	b	MAX(t1.c)
1	14	3
explain SELECT t1.a,t1.b,MAX(t1.c)
FROM t1
WHERE (t1.b = 14)
GROUP BY t1.a
HAVING (t1.a = 1);
id	select_type	table	type	possible_keys	key	key_len	ref	rows	Extra
1	SIMPLE	t1	ALL	NULL	NULL	NULL	NULL	5	Using where
explain format=json SELECT t1.a,t1.b,MAX(t1.c)
FROM t1
WHERE (t1.b = 14)
GROUP BY t1.a
HAVING (t1.a = 1);
EXPLAIN
{
  "query_block": {
    "select_id": 1,
    "nested_loop": [
      {
        "table": {
          "table_name": "t1",
          "access_type": "ALL",
          "rows": 5,
          "filtered": 100,
          "attached_condition": "t1.a = 1 and t1.b = 14"
        }
      }
    ]
  }
}
set statement optimizer_switch='condition_pushdown_from_having=off' for explain format=json SELECT t1.a,t1.b,MAX(t1.c)
FROM t1
WHERE (t1.b = 14) AND (t1.a = 1)
GROUP BY t1.a;
EXPLAIN
{
  "query_block": {
    "select_id": 1,
    "nested_loop": [
      {
        "table": {
          "table_name": "t1",
          "access_type": "ALL",
          "rows": 5,
          "filtered": 100,
          "attached_condition": "t1.b = 14 and t1.a = 1"
        }
      }
    ]
  }
}
# equality : equality in WHERE, impossible WHERE
set statement optimizer_switch='condition_pushdown_from_having=off' for SELECT t1.a,MAX(t1.c)
FROM t1
WHERE (t1.a = 3)
GROUP BY t1.a
HAVING (t1.a = 1);
a	MAX(t1.c)
SELECT t1.a,MAX(t1.c)
FROM t1
WHERE (t1.a = 3)
GROUP BY t1.a
HAVING (t1.a = 1);
a	MAX(t1.c)
explain SELECT t1.a,MAX(t1.c)
FROM t1
WHERE (t1.a = 3)
GROUP BY t1.a
HAVING (t1.a = 1);
id	select_type	table	type	possible_keys	key	key_len	ref	rows	Extra
1	SIMPLE	NULL	NULL	NULL	NULL	NULL	NULL	NULL	Impossible WHERE
explain format=json SELECT t1.a,MAX(t1.c)
FROM t1
WHERE (t1.a = 3)
GROUP BY t1.a
HAVING (t1.a = 1);
EXPLAIN
{
  "query_block": {
    "select_id": 1,
    "table": {
      "message": "Impossible WHERE"
    }
  }
}
set statement optimizer_switch='condition_pushdown_from_having=off' for explain format=json SELECT t1.a,MAX(t1.c)
FROM t1
WHERE (t1.a = 3) AND (t1.a = 1)
GROUP BY t1.a;
EXPLAIN
{
  "query_block": {
    "select_id": 1,
    "table": {
      "message": "Impossible WHERE"
    }
  }
}
# equality : equality in WHERE (equal through constant)
set statement optimizer_switch='condition_pushdown_from_having=off' for SELECT t1.a,MAX(t1.b),t1.c
FROM t1
WHERE (t1.c = 1)
GROUP BY t1.a
HAVING (t1.a = 1);
a	MAX(t1.b)	c
1	22	1
SELECT t1.a,MAX(t1.b),t1.c
FROM t1
WHERE (t1.c = 1)
GROUP BY t1.a
HAVING (t1.a = 1);
a	MAX(t1.b)	c
1	22	1
explain SELECT t1.a,MAX(t1.b),t1.c
FROM t1
WHERE (t1.c = 1)
GROUP BY t1.a
HAVING (t1.a = 1);
id	select_type	table	type	possible_keys	key	key_len	ref	rows	Extra
1	SIMPLE	t1	ALL	NULL	NULL	NULL	NULL	5	Using where
explain format=json SELECT t1.a,MAX(t1.b),t1.c
FROM t1
WHERE (t1.c = 1)
GROUP BY t1.a
HAVING (t1.a = 1);
EXPLAIN
{
  "query_block": {
    "select_id": 1,
    "nested_loop": [
      {
        "table": {
          "table_name": "t1",
          "access_type": "ALL",
          "rows": 5,
          "filtered": 100,
          "attached_condition": "t1.a = 1 and t1.c = 1"
        }
      }
    ]
  }
}
set statement optimizer_switch='condition_pushdown_from_having=off' for explain format=json SELECT t1.a,MAX(t1.b),t1.c
FROM t1
WHERE (t1.c = 1) AND (t1.a = 1)
GROUP BY t1.a;
EXPLAIN
{
  "query_block": {
    "select_id": 1,
    "nested_loop": [
      {
        "table": {
          "table_name": "t1",
          "access_type": "ALL",
          "rows": 5,
          "filtered": 100,
          "attached_condition": "t1.c = 1 and t1.a = 1"
        }
      }
    ]
  }
}
# inequality : AND formula in WHERE
set statement optimizer_switch='condition_pushdown_from_having=off' for SELECT t1.a,MAX(t1.b),t1.c
FROM t1
WHERE (t1.c > 0) AND (t1.c < 3)
GROUP BY t1.a
HAVING (t1.a > 1);
a	MAX(t1.b)	c
2	13	2
3	14	2
SELECT t1.a,MAX(t1.b),t1.c
FROM t1
WHERE (t1.c > 0) AND (t1.c < 3)
GROUP BY t1.a
HAVING (t1.a > 1);
a	MAX(t1.b)	c
2	13	2
3	14	2
explain SELECT t1.a,MAX(t1.b),t1.c
FROM t1
WHERE (t1.c > 0) AND (t1.c < 3)
GROUP BY t1.a
HAVING (t1.a > 1);
id	select_type	table	type	possible_keys	key	key_len	ref	rows	Extra
1	SIMPLE	t1	ALL	NULL	NULL	NULL	NULL	5	Using where; Using temporary; Using filesort
explain format=json SELECT t1.a,MAX(t1.b),t1.c
FROM t1
WHERE (t1.c > 0) AND (t1.c < 3)
GROUP BY t1.a
HAVING (t1.a > 1);
EXPLAIN
{
  "query_block": {
    "select_id": 1,
    "filesort": {
      "sort_key": "t1.a",
      "temporary_table": {
        "nested_loop": [
          {
            "table": {
              "table_name": "t1",
              "access_type": "ALL",
              "rows": 5,
              "filtered": 100,
              "attached_condition": "t1.c > 0 and t1.c < 3 and t1.a > 1"
            }
          }
        ]
      }
    }
  }
}
set statement optimizer_switch='condition_pushdown_from_having=off' for explain format=json SELECT t1.a,MAX(t1.b),t1.c
FROM t1
WHERE (t1.c > 0) AND (t1.c < 3) AND (t1.a > 1)
GROUP BY t1.a;
EXPLAIN
{
  "query_block": {
    "select_id": 1,
    "filesort": {
      "sort_key": "t1.a",
      "temporary_table": {
        "nested_loop": [
          {
            "table": {
              "table_name": "t1",
              "access_type": "ALL",
              "rows": 5,
              "filtered": 100,
              "attached_condition": "t1.c > 0 and t1.c < 3 and t1.a > 1"
            }
          }
        ]
      }
    }
  }
}
# equality : AND formula in WHERE
set statement optimizer_switch='condition_pushdown_from_having=off' for SELECT t1.a,MAX(t1.b),t1.c
FROM t1
WHERE (t1.c > 0) AND (t1.c < 3)
GROUP BY t1.a
HAVING (t1.a = 1);
a	MAX(t1.b)	c
1	22	1
SELECT t1.a,MAX(t1.b),t1.c
FROM t1
WHERE (t1.c > 0) AND (t1.c < 3)
GROUP BY t1.a
HAVING (t1.a = 1);
a	MAX(t1.b)	c
1	22	1
explain SELECT t1.a,MAX(t1.b),t1.c
FROM t1
WHERE (t1.c > 0) AND (t1.c < 3)
GROUP BY t1.a
HAVING (t1.a = 1);
id	select_type	table	type	possible_keys	key	key_len	ref	rows	Extra
1	SIMPLE	t1	ALL	NULL	NULL	NULL	NULL	5	Using where
explain format=json SELECT t1.a,MAX(t1.b),t1.c
FROM t1
WHERE (t1.c > 0) AND (t1.c < 3)
GROUP BY t1.a
HAVING (t1.a = 1);
EXPLAIN
{
  "query_block": {
    "select_id": 1,
    "nested_loop": [
      {
        "table": {
          "table_name": "t1",
          "access_type": "ALL",
          "rows": 5,
          "filtered": 100,
          "attached_condition": "t1.a = 1 and t1.c > 0 and t1.c < 3"
        }
      }
    ]
  }
}
set statement optimizer_switch='condition_pushdown_from_having=off' for explain format=json SELECT t1.a,MAX(t1.b),t1.c
FROM t1
WHERE (t1.c > 0) AND (t1.c < 3) AND (t1.a = 1)
GROUP BY t1.a;
EXPLAIN
{
  "query_block": {
    "select_id": 1,
    "nested_loop": [
      {
        "table": {
          "table_name": "t1",
          "access_type": "ALL",
          "rows": 5,
          "filtered": 100,
          "attached_condition": "t1.a = 1 and t1.c > 0 and t1.c < 3"
        }
      }
    ]
  }
}
# equality : AND formula in WHERE, impossible WHERE
set statement optimizer_switch='condition_pushdown_from_having=off' for SELECT t1.a,MAX(t1.b),t1.c
FROM t1
WHERE (t1.a > 0) AND (t1.c < 3)
GROUP BY t1.a
HAVING (t1.a = 1);
a	MAX(t1.b)	c
1	22	1
SELECT t1.a,MAX(t1.b),t1.c
FROM t1
WHERE (t1.a > 0) AND (t1.c < 3)
GROUP BY t1.a
HAVING (t1.a = 1);
a	MAX(t1.b)	c
1	22	1
explain SELECT t1.a,MAX(t1.b),t1.c
FROM t1
WHERE (t1.a > 0) AND (t1.c < 3)
GROUP BY t1.a
HAVING (t1.a = 1);
id	select_type	table	type	possible_keys	key	key_len	ref	rows	Extra
1	SIMPLE	t1	ALL	NULL	NULL	NULL	NULL	5	Using where
explain format=json SELECT t1.a,MAX(t1.b),t1.c
FROM t1
WHERE (t1.a > 0) AND (t1.c < 3)
GROUP BY t1.a
HAVING (t1.a = 1);
EXPLAIN
{
  "query_block": {
    "select_id": 1,
    "const_condition": "1",
    "nested_loop": [
      {
        "table": {
          "table_name": "t1",
          "access_type": "ALL",
          "rows": 5,
          "filtered": 100,
          "attached_condition": "t1.a = 1 and t1.c < 3"
        }
      }
    ]
  }
}
set statement optimizer_switch='condition_pushdown_from_having=off' for explain format=json SELECT t1.a,MAX(t1.b),t1.c
FROM t1
WHERE (t1.a > 0) AND (t1.c < 3) AND (t1.a = 1)
GROUP BY t1.a;
EXPLAIN
{
  "query_block": {
    "select_id": 1,
    "nested_loop": [
      {
        "table": {
          "table_name": "t1",
          "access_type": "ALL",
          "rows": 5,
          "filtered": 100,
          "attached_condition": "t1.a = 1 and t1.c < 3"
        }
      }
    ]
  }
}
set statement optimizer_switch='condition_pushdown_from_having=off' for SELECT t1.a,MAX(t1.b)
FROM t1
WHERE (t1.a = 0) AND (t1.a = 3)
GROUP BY t1.a
HAVING (t1.a = 1);
a	MAX(t1.b)
SELECT t1.a,MAX(t1.b)
FROM t1
WHERE (t1.a = 0) AND (t1.a = 3)
GROUP BY t1.a
HAVING (t1.a = 1);
a	MAX(t1.b)
explain SELECT t1.a,MAX(t1.b)
FROM t1
WHERE (t1.a = 0) AND (t1.a = 3)
GROUP BY t1.a
HAVING (t1.a = 1);
id	select_type	table	type	possible_keys	key	key_len	ref	rows	Extra
1	SIMPLE	NULL	NULL	NULL	NULL	NULL	NULL	NULL	Impossible WHERE
explain format=json SELECT t1.a,MAX(t1.b)
FROM t1
WHERE (t1.a = 0) AND (t1.a = 3)
GROUP BY t1.a
HAVING (t1.a = 1);
EXPLAIN
{
  "query_block": {
    "select_id": 1,
    "table": {
      "message": "Impossible WHERE"
    }
  }
}
set statement optimizer_switch='condition_pushdown_from_having=off' for explain format=json SELECT t1.a,MAX(t1.b)
FROM t1
WHERE (t1.a = 0) AND (t1.a = 3) AND (t1.a = 1)
GROUP BY t1.a;
EXPLAIN
{
  "query_block": {
    "select_id": 1,
    "table": {
      "message": "Impossible WHERE"
    }
  }
}
set statement optimizer_switch='condition_pushdown_from_having=off' for SELECT t3.a,t3.b,MAX(t3.c),t3.d
FROM t3
WHERE (t3.b = 2) AND (t3.d = 1)
GROUP BY t3.a,t3.b,t3.d
HAVING (t3.a = 1);
a	b	MAX(t3.c)	d
1	2	16	1
SELECT t3.a,t3.b,MAX(t3.c),t3.d
FROM t3
WHERE (t3.b = 2) AND (t3.d = 1)
GROUP BY t3.a,t3.b,t3.d
HAVING (t3.a = 1);
a	b	MAX(t3.c)	d
1	2	16	1
explain SELECT t3.a,t3.b,MAX(t3.c),t3.d
FROM t3
WHERE (t3.b = 2) AND (t3.d = 1)
GROUP BY t3.a,t3.b,t3.d
HAVING (t3.a = 1);
id	select_type	table	type	possible_keys	key	key_len	ref	rows	Extra
1	SIMPLE	t3	ALL	NULL	NULL	NULL	NULL	3	Using where
explain format=json SELECT t3.a,t3.b,MAX(t3.c),t3.d
FROM t3
WHERE (t3.b = 2) AND (t3.d = 1)
GROUP BY t3.a,t3.b,t3.d
HAVING (t3.a = 1);
EXPLAIN
{
  "query_block": {
    "select_id": 1,
    "nested_loop": [
      {
        "table": {
          "table_name": "t3",
          "access_type": "ALL",
          "rows": 3,
          "filtered": 100,
          "attached_condition": "t3.b = 2 and t3.d = 1 and t3.a = 1"
        }
      }
    ]
  }
}
set statement optimizer_switch='condition_pushdown_from_having=off' for explain format=json SELECT t3.a,t3.b,MAX(t3.c),t3.d
FROM t3
WHERE (t3.b = 2) AND (t3.d = 1) AND (t3.a = 1)
GROUP BY t3.a,t3.b,t3.d;
EXPLAIN
{
  "query_block": {
    "select_id": 1,
    "nested_loop": [
      {
        "table": {
          "table_name": "t3",
          "access_type": "ALL",
          "rows": 3,
          "filtered": 100,
          "attached_condition": "t3.b = 2 and t3.d = 1 and t3.a = 1"
        }
      }
    ]
  }
}
# inequality : OR formula in WHERE
set statement optimizer_switch='condition_pushdown_from_having=off' for SELECT t1.a,MAX(t1.b),t1.c
FROM t1
WHERE (t1.a > 1) OR (t1.c < 3)
GROUP BY t1.a
HAVING (t1.a < 2);
a	MAX(t1.b)	c
1	22	1
SELECT t1.a,MAX(t1.b),t1.c
FROM t1
WHERE (t1.a > 1) OR (t1.c < 3)
GROUP BY t1.a
HAVING (t1.a < 2);
a	MAX(t1.b)	c
1	22	1
explain SELECT t1.a,MAX(t1.b),t1.c
FROM t1
WHERE (t1.a > 1) OR (t1.c < 3)
GROUP BY t1.a
HAVING (t1.a < 2);
id	select_type	table	type	possible_keys	key	key_len	ref	rows	Extra
1	SIMPLE	t1	ALL	NULL	NULL	NULL	NULL	5	Using where; Using temporary; Using filesort
explain format=json SELECT t1.a,MAX(t1.b),t1.c
FROM t1
WHERE (t1.a > 1) OR (t1.c < 3)
GROUP BY t1.a
HAVING (t1.a < 2);
EXPLAIN
{
  "query_block": {
    "select_id": 1,
    "filesort": {
      "sort_key": "t1.a",
      "temporary_table": {
        "nested_loop": [
          {
            "table": {
              "table_name": "t1",
              "access_type": "ALL",
              "rows": 5,
              "filtered": 100,
              "attached_condition": "(t1.a > 1 or t1.c < 3) and t1.a < 2"
            }
          }
        ]
      }
    }
  }
}
set statement optimizer_switch='condition_pushdown_from_having=off' for explain format=json SELECT t1.a,MAX(t1.b),t1.c
FROM t1
WHERE ((t1.a > 1) OR (t1.c < 3)) AND (t1.a < 2)
GROUP BY t1.a;
EXPLAIN
{
  "query_block": {
    "select_id": 1,
    "filesort": {
      "sort_key": "t1.a",
      "temporary_table": {
        "nested_loop": [
          {
            "table": {
              "table_name": "t1",
              "access_type": "ALL",
              "rows": 5,
              "filtered": 100,
              "attached_condition": "(t1.a > 1 or t1.c < 3) and t1.a < 2"
            }
          }
        ]
      }
    }
  }
}
set statement optimizer_switch='condition_pushdown_from_having=off' for SELECT t1.a,MAX(t1.b)
FROM t1
WHERE (t1.a = 1) OR (t1.a = 3)
GROUP BY t1.a
HAVING (t1.a = 2);
a	MAX(t1.b)
SELECT t1.a,MAX(t1.b)
FROM t1
WHERE (t1.a = 1) OR (t1.a = 3)
GROUP BY t1.a
HAVING (t1.a = 2);
a	MAX(t1.b)
explain SELECT t1.a,MAX(t1.b)
FROM t1
WHERE (t1.a = 1) OR (t1.a = 3)
GROUP BY t1.a
HAVING (t1.a = 2);
id	select_type	table	type	possible_keys	key	key_len	ref	rows	Extra
1	SIMPLE	NULL	NULL	NULL	NULL	NULL	NULL	NULL	Impossible WHERE
explain format=json SELECT t1.a,MAX(t1.b)
FROM t1
WHERE (t1.a = 1) OR (t1.a = 3)
GROUP BY t1.a
HAVING (t1.a = 2);
EXPLAIN
{
  "query_block": {
    "select_id": 1,
    "table": {
      "message": "Impossible WHERE"
    }
  }
}
set statement optimizer_switch='condition_pushdown_from_having=off' for explain format=json SELECT t1.a,MAX(t1.b)
FROM t1
WHERE ((t1.a = 1) OR (t1.a = 3)) AND (t1.a = 2)
GROUP BY t1.a;
EXPLAIN
{
  "query_block": {
    "select_id": 1,
    "table": {
      "message": "Impossible WHERE"
    }
  }
}
# AND formula : inequality in WHERE
set statement optimizer_switch='condition_pushdown_from_having=off' for SELECT t1.a,MAX(t1.b),t1.c
FROM t1
WHERE (t1.a > 1)
GROUP BY t1.a
HAVING (t1.a < 4) AND (t1.a > 0);
a	MAX(t1.b)	c
2	13	2
3	14	4
SELECT t1.a,MAX(t1.b),t1.c
FROM t1
WHERE (t1.a > 1)
GROUP BY t1.a
HAVING (t1.a < 4) AND (t1.a > 0);
a	MAX(t1.b)	c
2	13	2
3	14	4
explain SELECT t1.a,MAX(t1.b),t1.c
FROM t1
WHERE (t1.a > 1)
GROUP BY t1.a
HAVING (t1.a < 4) AND (t1.a > 0);
id	select_type	table	type	possible_keys	key	key_len	ref	rows	Extra
1	SIMPLE	t1	ALL	NULL	NULL	NULL	NULL	5	Using where; Using temporary; Using filesort
explain format=json SELECT t1.a,MAX(t1.b),t1.c
FROM t1
WHERE (t1.a > 1)
GROUP BY t1.a
HAVING (t1.a < 4) AND (t1.a > 0);
EXPLAIN
{
  "query_block": {
    "select_id": 1,
    "filesort": {
      "sort_key": "t1.a",
      "temporary_table": {
        "nested_loop": [
          {
            "table": {
              "table_name": "t1",
              "access_type": "ALL",
              "rows": 5,
              "filtered": 100,
              "attached_condition": "t1.a > 1 and t1.a < 4 and t1.a > 0"
            }
          }
        ]
      }
    }
  }
}
set statement optimizer_switch='condition_pushdown_from_having=off' for explain format=json SELECT t1.a,MAX(t1.b),t1.c
FROM t1
WHERE (t1.a > 1) AND (t1.a < 4) AND (t1.a > 0)
GROUP BY t1.a;
EXPLAIN
{
  "query_block": {
    "select_id": 1,
    "filesort": {
      "sort_key": "t1.a",
      "temporary_table": {
        "nested_loop": [
          {
            "table": {
              "table_name": "t1",
              "access_type": "ALL",
              "rows": 5,
              "filtered": 100,
              "attached_condition": "t1.a > 1 and t1.a < 4 and t1.a > 0"
            }
          }
        ]
      }
    }
  }
}
# AND formula : equality in WHERE
set statement optimizer_switch='condition_pushdown_from_having=off' for SELECT t1.a,MAX(t1.b),t1.c
FROM t1
WHERE (t1.a = 1)
GROUP BY t1.a
HAVING (t1.a < 4) AND (t1.a > 0);
a	MAX(t1.b)	c
1	22	3
SELECT t1.a,MAX(t1.b),t1.c
FROM t1
WHERE (t1.a = 1)
GROUP BY t1.a
HAVING (t1.a < 4) AND (t1.a > 0);
a	MAX(t1.b)	c
1	22	3
explain SELECT t1.a,MAX(t1.b),t1.c
FROM t1
WHERE (t1.a = 1)
GROUP BY t1.a
HAVING (t1.a < 4) AND (t1.a > 0);
id	select_type	table	type	possible_keys	key	key_len	ref	rows	Extra
1	SIMPLE	t1	ALL	NULL	NULL	NULL	NULL	5	Using where
explain format=json SELECT t1.a,MAX(t1.b),t1.c
FROM t1
WHERE (t1.a = 1)
GROUP BY t1.a
HAVING (t1.a < 4) AND (t1.a > 0);
EXPLAIN
{
  "query_block": {
    "select_id": 1,
    "const_condition": "1 and 1",
    "nested_loop": [
      {
        "table": {
          "table_name": "t1",
          "access_type": "ALL",
          "rows": 5,
          "filtered": 100,
          "attached_condition": "t1.a = 1"
        }
      }
    ]
  }
}
set statement optimizer_switch='condition_pushdown_from_having=off' for explain format=json SELECT t1.a,MAX(t1.b),t1.c
FROM t1
WHERE (t1.a = 1) AND (t1.a < 4) AND (t1.a > 0)
GROUP BY t1.a;
EXPLAIN
{
  "query_block": {
    "select_id": 1,
    "nested_loop": [
      {
        "table": {
          "table_name": "t1",
          "access_type": "ALL",
          "rows": 5,
          "filtered": 100,
          "attached_condition": "t1.a = 1"
        }
      }
    ]
  }
}
# OR formula : inequality in WHERE
set statement optimizer_switch='condition_pushdown_from_having=off' for SELECT t1.a,MAX(t1.b),t1.c
FROM t1
WHERE (t1.a > 1)
GROUP BY t1.a
HAVING (t1.a < 4) OR (t1.a > 0);
a	MAX(t1.b)	c
2	13	2
3	14	4
SELECT t1.a,MAX(t1.b),t1.c
FROM t1
WHERE (t1.a > 1)
GROUP BY t1.a
HAVING (t1.a < 4) OR (t1.a > 0);
a	MAX(t1.b)	c
2	13	2
3	14	4
explain SELECT t1.a,MAX(t1.b),t1.c
FROM t1
WHERE (t1.a > 1)
GROUP BY t1.a
HAVING (t1.a < 4) OR (t1.a > 0);
id	select_type	table	type	possible_keys	key	key_len	ref	rows	Extra
1	SIMPLE	t1	ALL	NULL	NULL	NULL	NULL	5	Using where; Using temporary; Using filesort
explain format=json SELECT t1.a,MAX(t1.b),t1.c
FROM t1
WHERE (t1.a > 1)
GROUP BY t1.a
HAVING (t1.a < 4) OR (t1.a > 0);
EXPLAIN
{
  "query_block": {
    "select_id": 1,
    "filesort": {
      "sort_key": "t1.a",
      "temporary_table": {
        "nested_loop": [
          {
            "table": {
              "table_name": "t1",
              "access_type": "ALL",
              "rows": 5,
              "filtered": 100,
              "attached_condition": "t1.a > 1 and (t1.a < 4 or t1.a > 0)"
            }
          }
        ]
      }
    }
  }
}
set statement optimizer_switch='condition_pushdown_from_having=off' for explain format=json SELECT t1.a,MAX(t1.b),t1.c
FROM t1
WHERE (t1.a > 1) AND ((t1.a < 4) OR (t1.a > 0))
GROUP BY t1.a;
EXPLAIN
{
  "query_block": {
    "select_id": 1,
    "filesort": {
      "sort_key": "t1.a",
      "temporary_table": {
        "nested_loop": [
          {
            "table": {
              "table_name": "t1",
              "access_type": "ALL",
              "rows": 5,
              "filtered": 100,
              "attached_condition": "t1.a > 1 and (t1.a < 4 or t1.a > 0)"
            }
          }
        ]
      }
    }
  }
}
# OR formula : equality in WHERE
set statement optimizer_switch='condition_pushdown_from_having=off' for SELECT t1.a,MAX(t1.b),t1.c
FROM t1
WHERE (t1.a = 1)
GROUP BY t1.a
HAVING (t1.a < 4) OR (t1.a > 0);
a	MAX(t1.b)	c
1	22	3
SELECT t1.a,MAX(t1.b),t1.c
FROM t1
WHERE (t1.a = 1)
GROUP BY t1.a
HAVING (t1.a < 4) OR (t1.a > 0);
a	MAX(t1.b)	c
1	22	3
explain SELECT t1.a,MAX(t1.b),t1.c
FROM t1
WHERE (t1.a = 1)
GROUP BY t1.a
HAVING (t1.a < 4) OR (t1.a > 0);
id	select_type	table	type	possible_keys	key	key_len	ref	rows	Extra
1	SIMPLE	t1	ALL	NULL	NULL	NULL	NULL	5	Using where
explain format=json SELECT t1.a,MAX(t1.b),t1.c
FROM t1
WHERE (t1.a = 1)
GROUP BY t1.a
HAVING (t1.a < 4) OR (t1.a > 0);
EXPLAIN
{
  "query_block": {
    "select_id": 1,
    "const_condition": "1",
    "nested_loop": [
      {
        "table": {
          "table_name": "t1",
          "access_type": "ALL",
          "rows": 5,
          "filtered": 100,
          "attached_condition": "t1.a = 1"
        }
      }
    ]
  }
}
set statement optimizer_switch='condition_pushdown_from_having=off' for explain format=json SELECT t1.a,MAX(t1.b),t1.c
FROM t1
WHERE (t1.a = 1) AND ((t1.a < 4) OR (t1.a > 0))
GROUP BY t1.a;
EXPLAIN
{
  "query_block": {
    "select_id": 1,
    "nested_loop": [
      {
        "table": {
          "table_name": "t1",
          "access_type": "ALL",
          "rows": 5,
          "filtered": 100,
          "attached_condition": "t1.a = 1"
        }
      }
    ]
  }
}
# AND formula : AND formula in WHERE
set statement optimizer_switch='condition_pushdown_from_having=off' for SELECT t1.a,MAX(t1.b),t1.c
FROM t1
WHERE (t1.a > 1) AND (t1.c < 3)
GROUP BY t1.a
HAVING (t1.a < 4) AND (t1.c > 1);
a	MAX(t1.b)	c
2	13	2
3	14	2
SELECT t1.a,MAX(t1.b),t1.c
FROM t1
WHERE (t1.a > 1) AND (t1.c < 3)
GROUP BY t1.a
HAVING (t1.a < 4) AND (t1.c > 1);
a	MAX(t1.b)	c
2	13	2
3	14	2
explain SELECT t1.a,MAX(t1.b),t1.c
FROM t1
WHERE (t1.a > 1) AND (t1.c < 3)
GROUP BY t1.a
HAVING (t1.a < 4) AND (t1.c > 1);
id	select_type	table	type	possible_keys	key	key_len	ref	rows	Extra
1	SIMPLE	t1	ALL	NULL	NULL	NULL	NULL	5	Using where; Using temporary; Using filesort
explain format=json SELECT t1.a,MAX(t1.b),t1.c
FROM t1
WHERE (t1.a > 1) AND (t1.c < 3)
GROUP BY t1.a
HAVING (t1.a < 4) AND (t1.c > 1);
EXPLAIN
{
  "query_block": {
    "select_id": 1,
    "having_condition": "t1.c > 1",
    "filesort": {
      "sort_key": "t1.a",
      "temporary_table": {
        "nested_loop": [
          {
            "table": {
              "table_name": "t1",
              "access_type": "ALL",
              "rows": 5,
              "filtered": 100,
              "attached_condition": "t1.a > 1 and t1.c < 3 and t1.a < 4"
            }
          }
        ]
      }
    }
  }
}
set statement optimizer_switch='condition_pushdown_from_having=off' for explain format=json SELECT t1.a,MAX(t1.b),t1.c
FROM t1
WHERE ((t1.a > 1) AND (t1.c < 3)) AND
(t1.a < 4)
GROUP BY t1.a
HAVING (t1.c > 1);
EXPLAIN
{
  "query_block": {
    "select_id": 1,
    "having_condition": "t1.c > 1",
    "filesort": {
      "sort_key": "t1.a",
      "temporary_table": {
        "nested_loop": [
          {
            "table": {
              "table_name": "t1",
              "access_type": "ALL",
              "rows": 5,
              "filtered": 100,
              "attached_condition": "t1.a > 1 and t1.c < 3 and t1.a < 4"
            }
          }
        ]
      }
    }
  }
}
set statement optimizer_switch='condition_pushdown_from_having=off' for SELECT t1.a,MAX(t1.b),t1.c
FROM t1
WHERE (t1.a = 1) AND (t1.c < 3)
GROUP BY t1.a,t1.c
HAVING (t1.a < 4) AND (t1.c > 1);
a	MAX(t1.b)	c
SELECT t1.a,MAX(t1.b),t1.c
FROM t1
WHERE (t1.a = 1) AND (t1.c < 3)
GROUP BY t1.a,t1.c
HAVING (t1.a < 4) AND (t1.c > 1);
a	MAX(t1.b)	c
explain SELECT t1.a,MAX(t1.b),t1.c
FROM t1
WHERE (t1.a = 1) AND (t1.c < 3)
GROUP BY t1.a,t1.c
HAVING (t1.a < 4) AND (t1.c > 1);
id	select_type	table	type	possible_keys	key	key_len	ref	rows	Extra
1	SIMPLE	t1	ALL	NULL	NULL	NULL	NULL	5	Using where; Using temporary; Using filesort
explain format=json SELECT t1.a,MAX(t1.b),t1.c
FROM t1
WHERE (t1.a = 1) AND (t1.c < 3)
GROUP BY t1.a,t1.c
HAVING (t1.a < 4) AND (t1.c > 1);
EXPLAIN
{
  "query_block": {
    "select_id": 1,
    "const_condition": "1",
    "filesort": {
      "sort_key": "t1.c",
      "temporary_table": {
        "nested_loop": [
          {
            "table": {
              "table_name": "t1",
              "access_type": "ALL",
              "rows": 5,
              "filtered": 100,
              "attached_condition": "t1.a = 1 and t1.c < 3 and t1.c > 1"
            }
          }
        ]
      }
    }
  }
}
set statement optimizer_switch='condition_pushdown_from_having=off' for explain format=json SELECT t1.a,MAX(t1.b),t1.c
FROM t1
WHERE ((t1.a = 1) AND (t1.c < 3)) AND
((t1.a < 4) AND (t1.c > 1))
GROUP BY t1.a,t1.c;
EXPLAIN
{
  "query_block": {
    "select_id": 1,
    "filesort": {
      "sort_key": "t1.c",
      "temporary_table": {
        "nested_loop": [
          {
            "table": {
              "table_name": "t1",
              "access_type": "ALL",
              "rows": 5,
              "filtered": 100,
              "attached_condition": "t1.a = 1 and t1.c < 3 and t1.c > 1"
            }
          }
        ]
      }
    }
  }
}
set statement optimizer_switch='condition_pushdown_from_having=off' for SELECT t1.a,MAX(t1.b),t1.c
FROM t1
WHERE (t1.a = 1) AND (t1.c = 3)
GROUP BY t1.a,t1.c
HAVING (t1.a < 4) AND (t1.c > 1);
a	MAX(t1.b)	c
1	14	3
SELECT t1.a,MAX(t1.b),t1.c
FROM t1
WHERE (t1.a = 1) AND (t1.c = 3)
GROUP BY t1.a,t1.c
HAVING (t1.a < 4) AND (t1.c > 1);
a	MAX(t1.b)	c
1	14	3
explain SELECT t1.a,MAX(t1.b),t1.c
FROM t1
WHERE (t1.a = 1) AND (t1.c = 3)
GROUP BY t1.a,t1.c
HAVING (t1.a < 4) AND (t1.c > 1);
id	select_type	table	type	possible_keys	key	key_len	ref	rows	Extra
1	SIMPLE	t1	ALL	NULL	NULL	NULL	NULL	5	Using where
explain format=json SELECT t1.a,MAX(t1.b),t1.c
FROM t1
WHERE (t1.a = 1) AND (t1.c = 3)
GROUP BY t1.a,t1.c
HAVING (t1.a < 4) AND (t1.c > 1);
EXPLAIN
{
  "query_block": {
    "select_id": 1,
    "const_condition": "1 and 1",
    "nested_loop": [
      {
        "table": {
          "table_name": "t1",
          "access_type": "ALL",
          "rows": 5,
          "filtered": 100,
          "attached_condition": "t1.a = 1 and t1.c = 3"
        }
      }
    ]
  }
}
set statement optimizer_switch='condition_pushdown_from_having=off' for explain format=json SELECT t1.a,MAX(t1.b),t1.c
FROM t1
WHERE ((t1.a = 1) AND (t1.c = 3)) AND
((t1.a < 4) AND (t1.c > 1))
GROUP BY t1.a,t1.c;
EXPLAIN
{
  "query_block": {
    "select_id": 1,
    "nested_loop": [
      {
        "table": {
          "table_name": "t1",
          "access_type": "ALL",
          "rows": 5,
          "filtered": 100,
          "attached_condition": "t1.a = 1 and t1.c = 3"
        }
      }
    ]
  }
}
set statement optimizer_switch='condition_pushdown_from_having=off' for SELECT t3.a,t3.b,MAX(t3.c),t3.d
FROM t3
WHERE (t3.a = 1) AND (t3.d = 1)
GROUP BY t3.a,t3.b
HAVING (t3.b = 2) AND (t3.d > 0);
a	b	MAX(t3.c)	d
1	2	16	1
SELECT t3.a,t3.b,MAX(t3.c),t3.d
FROM t3
WHERE (t3.a = 1) AND (t3.d = 1)
GROUP BY t3.a,t3.b
HAVING (t3.b = 2) AND (t3.d > 0);
a	b	MAX(t3.c)	d
1	2	16	1
explain SELECT t3.a,t3.b,MAX(t3.c),t3.d
FROM t3
WHERE (t3.a = 1) AND (t3.d = 1)
GROUP BY t3.a,t3.b
HAVING (t3.b = 2) AND (t3.d > 0);
id	select_type	table	type	possible_keys	key	key_len	ref	rows	Extra
1	SIMPLE	t3	ALL	NULL	NULL	NULL	NULL	3	Using where
explain format=json SELECT t3.a,t3.b,MAX(t3.c),t3.d
FROM t3
WHERE (t3.a = 1) AND (t3.d = 1)
GROUP BY t3.a,t3.b
HAVING (t3.b = 2) AND (t3.d > 0);
EXPLAIN
{
  "query_block": {
    "select_id": 1,
    "having_condition": "t3.d > 0",
    "nested_loop": [
      {
        "table": {
          "table_name": "t3",
          "access_type": "ALL",
          "rows": 3,
          "filtered": 100,
          "attached_condition": "t3.a = 1 and t3.d = 1 and t3.b = 2"
        }
      }
    ]
  }
}
set statement optimizer_switch='condition_pushdown_from_having=off' for explain format=json SELECT t3.a,t3.b,MAX(t3.c),t3.d
FROM t3
WHERE (t3.a = 1) AND (t3.d = 1) AND
(t3.b = 2)
GROUP BY t3.a,t3.b
HAVING (t3.d > 0);
EXPLAIN
{
  "query_block": {
    "select_id": 1,
    "having_condition": "t3.d > 0",
    "nested_loop": [
      {
        "table": {
          "table_name": "t3",
          "access_type": "ALL",
          "rows": 3,
          "filtered": 100,
          "attached_condition": "t3.a = 1 and t3.d = 1 and t3.b = 2"
        }
      }
    ]
  }
}
set statement optimizer_switch='condition_pushdown_from_having=off' for SELECT t3.a,t3.b,MAX(t3.c),t3.d
FROM t3
WHERE (t3.a = 1) AND (t3.d = 1)
GROUP BY t3.a,t3.b,t3.d
HAVING (t3.b = 2) AND (t3.d > 0);
a	b	MAX(t3.c)	d
1	2	16	1
SELECT t3.a,t3.b,MAX(t3.c),t3.d
FROM t3
WHERE (t3.a = 1) AND (t3.d = 1)
GROUP BY t3.a,t3.b,t3.d
HAVING (t3.b = 2) AND (t3.d > 0);
a	b	MAX(t3.c)	d
1	2	16	1
explain SELECT t3.a,t3.b,MAX(t3.c),t3.d
FROM t3
WHERE (t3.a = 1) AND (t3.d = 1)
GROUP BY t3.a,t3.b,t3.d
HAVING (t3.b = 2) AND (t3.d > 0);
id	select_type	table	type	possible_keys	key	key_len	ref	rows	Extra
1	SIMPLE	t3	ALL	NULL	NULL	NULL	NULL	3	Using where
explain format=json SELECT t3.a,t3.b,MAX(t3.c),t3.d
FROM t3
WHERE (t3.a = 1) AND (t3.d = 1)
GROUP BY t3.a,t3.b,t3.d
HAVING (t3.b = 2) AND (t3.d > 0);
EXPLAIN
{
  "query_block": {
    "select_id": 1,
    "const_condition": "1",
    "nested_loop": [
      {
        "table": {
          "table_name": "t3",
          "access_type": "ALL",
          "rows": 3,
          "filtered": 100,
          "attached_condition": "t3.a = 1 and t3.d = 1 and t3.b = 2"
        }
      }
    ]
  }
}
set statement optimizer_switch='condition_pushdown_from_having=off' for explain format=json SELECT t3.a,t3.b,MAX(t3.c),t3.d
FROM t3
WHERE (t3.a = 1) AND (t3.d = 1) AND
(t3.b = 2) AND (t3.d > 0)
GROUP BY t3.a,t3.b,t3.d;
EXPLAIN
{
  "query_block": {
    "select_id": 1,
    "nested_loop": [
      {
        "table": {
          "table_name": "t3",
          "access_type": "ALL",
          "rows": 3,
          "filtered": 100,
          "attached_condition": "t3.a = 1 and t3.d = 1 and t3.b = 2"
        }
      }
    ]
  }
}
# AND formula : OR formula in WHERE
set statement optimizer_switch='condition_pushdown_from_having=off' for SELECT t1.a,MAX(t1.b),t1.c
FROM t1
WHERE (t1.a > 1) OR (t1.c < 3)
GROUP BY t1.a
HAVING (t1.a < 4) AND (t1.c > 1);
a	MAX(t1.b)	c
2	13	2
3	14	4
SELECT t1.a,MAX(t1.b),t1.c
FROM t1
WHERE (t1.a > 1) OR (t1.c < 3)
GROUP BY t1.a
HAVING (t1.a < 4) AND (t1.c > 1);
a	MAX(t1.b)	c
2	13	2
3	14	4
explain SELECT t1.a,MAX(t1.b),t1.c
FROM t1
WHERE (t1.a > 1) OR (t1.c < 3)
GROUP BY t1.a
HAVING (t1.a < 4) AND (t1.c > 1);
id	select_type	table	type	possible_keys	key	key_len	ref	rows	Extra
1	SIMPLE	t1	ALL	NULL	NULL	NULL	NULL	5	Using where; Using temporary; Using filesort
explain format=json SELECT t1.a,MAX(t1.b),t1.c
FROM t1
WHERE (t1.a > 1) OR (t1.c < 3)
GROUP BY t1.a
HAVING (t1.a < 4) AND (t1.c > 1);
EXPLAIN
{
  "query_block": {
    "select_id": 1,
    "having_condition": "t1.c > 1",
    "filesort": {
      "sort_key": "t1.a",
      "temporary_table": {
        "nested_loop": [
          {
            "table": {
              "table_name": "t1",
              "access_type": "ALL",
              "rows": 5,
              "filtered": 100,
              "attached_condition": "(t1.a > 1 or t1.c < 3) and t1.a < 4"
            }
          }
        ]
      }
    }
  }
}
set statement optimizer_switch='condition_pushdown_from_having=off' for explain format=json SELECT t1.a,MAX(t1.b),t1.c
FROM t1
WHERE ((t1.a > 1) OR (t1.c < 3)) AND
(t1.a < 4)
GROUP BY t1.a
HAVING (t1.c > 1);
EXPLAIN
{
  "query_block": {
    "select_id": 1,
    "having_condition": "t1.c > 1",
    "filesort": {
      "sort_key": "t1.a",
      "temporary_table": {
        "nested_loop": [
          {
            "table": {
              "table_name": "t1",
              "access_type": "ALL",
              "rows": 5,
              "filtered": 100,
              "attached_condition": "(t1.a > 1 or t1.c < 3) and t1.a < 4"
            }
          }
        ]
      }
    }
  }
}
set statement optimizer_switch='condition_pushdown_from_having=off' for SELECT t1.a,MAX(t1.b),t1.c
FROM t1
WHERE (t1.a > 1) OR (t1.c < 3)
GROUP BY t1.a,t1.c
HAVING (t1.a < 4) AND (t1.c > 1);
a	MAX(t1.b)	c
2	13	2
3	14	2
3	13	4
SELECT t1.a,MAX(t1.b),t1.c
FROM t1
WHERE (t1.a > 1) OR (t1.c < 3)
GROUP BY t1.a,t1.c
HAVING (t1.a < 4) AND (t1.c > 1);
a	MAX(t1.b)	c
2	13	2
3	14	2
3	13	4
explain SELECT t1.a,MAX(t1.b),t1.c
FROM t1
WHERE (t1.a > 1) OR (t1.c < 3)
GROUP BY t1.a,t1.c
HAVING (t1.a < 4) AND (t1.c > 1);
id	select_type	table	type	possible_keys	key	key_len	ref	rows	Extra
1	SIMPLE	t1	ALL	NULL	NULL	NULL	NULL	5	Using where; Using temporary; Using filesort
explain format=json SELECT t1.a,MAX(t1.b),t1.c
FROM t1
WHERE (t1.a > 1) OR (t1.c < 3)
GROUP BY t1.a,t1.c
HAVING (t1.a < 4) AND (t1.c > 1);
EXPLAIN
{
  "query_block": {
    "select_id": 1,
    "filesort": {
      "sort_key": "t1.a, t1.c",
      "temporary_table": {
        "nested_loop": [
          {
            "table": {
              "table_name": "t1",
              "access_type": "ALL",
              "rows": 5,
              "filtered": 100,
              "attached_condition": "(t1.a > 1 or t1.c < 3) and t1.a < 4 and t1.c > 1"
            }
          }
        ]
      }
    }
  }
}
set statement optimizer_switch='condition_pushdown_from_having=off' for explain format=json SELECT t1.a,MAX(t1.b),t1.c
FROM t1
WHERE ((t1.a > 1) OR (t1.c < 3)) AND
(t1.a < 4) AND (t1.c > 1)
GROUP BY t1.a,t1.c;
EXPLAIN
{
  "query_block": {
    "select_id": 1,
    "filesort": {
      "sort_key": "t1.a, t1.c",
      "temporary_table": {
        "nested_loop": [
          {
            "table": {
              "table_name": "t1",
              "access_type": "ALL",
              "rows": 5,
              "filtered": 100,
              "attached_condition": "(t1.a > 1 or t1.c < 3) and t1.a < 4 and t1.c > 1"
            }
          }
        ]
      }
    }
  }
}
set statement optimizer_switch='condition_pushdown_from_having=off' for SELECT t1.a,MAX(t1.b),t1.c
FROM t1
WHERE (t1.a = 1) OR (t1.a = 3)
GROUP BY t1.a,t1.c
HAVING (t1.a = 4) OR (t1.c > 1);
a	MAX(t1.b)	c
1	14	3
3	14	2
3	13	4
SELECT t1.a,MAX(t1.b),t1.c
FROM t1
WHERE (t1.a = 1) OR (t1.a = 3)
GROUP BY t1.a,t1.c
HAVING (t1.a = 4) OR (t1.c > 1);
a	MAX(t1.b)	c
1	14	3
3	14	2
3	13	4
explain SELECT t1.a,MAX(t1.b),t1.c
FROM t1
WHERE (t1.a = 1) OR (t1.a = 3)
GROUP BY t1.a,t1.c
HAVING (t1.a = 4) OR (t1.c > 1);
id	select_type	table	type	possible_keys	key	key_len	ref	rows	Extra
1	SIMPLE	t1	ALL	NULL	NULL	NULL	NULL	5	Using where; Using temporary; Using filesort
explain format=json SELECT t1.a,MAX(t1.b),t1.c
FROM t1
WHERE (t1.a = 1) OR (t1.a = 3)
GROUP BY t1.a,t1.c
HAVING (t1.a = 4) OR (t1.c > 1);
EXPLAIN
{
  "query_block": {
    "select_id": 1,
    "filesort": {
      "sort_key": "t1.a, t1.c",
      "temporary_table": {
        "nested_loop": [
          {
            "table": {
              "table_name": "t1",
              "access_type": "ALL",
              "rows": 5,
              "filtered": 100,
              "attached_condition": "(t1.a = 1 or t1.a = 3) and (t1.a = 4 or t1.c > 1)"
            }
          }
        ]
      }
    }
  }
}
set statement optimizer_switch='condition_pushdown_from_having=off' for explain format=json SELECT t1.a,MAX(t1.b),t1.c
FROM t1
WHERE ((t1.a = 1) OR (t1.a = 3)) AND
((t1.a = 4) OR (t1.c > 1))
GROUP BY t1.a,t1.c;
EXPLAIN
{
  "query_block": {
    "select_id": 1,
    "filesort": {
      "sort_key": "t1.a, t1.c",
      "temporary_table": {
        "nested_loop": [
          {
            "table": {
              "table_name": "t1",
              "access_type": "ALL",
              "rows": 5,
              "filtered": 100,
              "attached_condition": "(t1.a = 1 or t1.a = 3) and (t1.a = 4 or t1.c > 1)"
            }
          }
        ]
      }
    }
  }
}
# equality : pushdown through equality in WHERE
set statement optimizer_switch='condition_pushdown_from_having=off' for SELECT t1.a,MAX(t1.b),t1.c
FROM t1
WHERE (t1.a = 1) AND (t1.a = t1.c)
GROUP BY t1.a
HAVING (t1.c = 1);
a	MAX(t1.b)	c
1	22	1
SELECT t1.a,MAX(t1.b),t1.c
FROM t1
WHERE (t1.a = 1) AND (t1.a = t1.c)
GROUP BY t1.a
HAVING (t1.c = 1);
a	MAX(t1.b)	c
1	22	1
explain SELECT t1.a,MAX(t1.b),t1.c
FROM t1
WHERE (t1.a = 1) AND (t1.a = t1.c)
GROUP BY t1.a
HAVING (t1.c = 1);
id	select_type	table	type	possible_keys	key	key_len	ref	rows	Extra
1	SIMPLE	t1	ALL	NULL	NULL	NULL	NULL	5	Using where
explain format=json SELECT t1.a,MAX(t1.b),t1.c
FROM t1
WHERE (t1.a = 1) AND (t1.a = t1.c)
GROUP BY t1.a
HAVING (t1.c = 1);
EXPLAIN
{
  "query_block": {
    "select_id": 1,
    "nested_loop": [
      {
        "table": {
          "table_name": "t1",
          "access_type": "ALL",
          "rows": 5,
          "filtered": 100,
          "attached_condition": "t1.a = 1 and t1.c = 1"
        }
      }
    ]
  }
}
set statement optimizer_switch='condition_pushdown_from_having=off' for explain format=json SELECT t1.a,MAX(t1.b),t1.c
FROM t1
WHERE (t1.a = 1) AND (t1.a = t1.c) AND (t1.c = 1)
GROUP BY t1.a;
EXPLAIN
{
  "query_block": {
    "select_id": 1,
    "nested_loop": [
      {
        "table": {
          "table_name": "t1",
          "access_type": "ALL",
          "rows": 5,
          "filtered": 100,
          "attached_condition": "t1.a = 1 and t1.c = 1"
        }
      }
    ]
  }
}
# OR formula : pushdown through equality
set statement optimizer_switch='condition_pushdown_from_having=off' for SELECT t1.a,MAX(t1.b),t1.c
FROM t1
WHERE (t1.a = 1) AND (t1.a = t1.c)
GROUP BY t1.a
HAVING (t1.c = 1) OR (t1.c = 2);
a	MAX(t1.b)	c
1	22	1
SELECT t1.a,MAX(t1.b),t1.c
FROM t1
WHERE (t1.a = 1) AND (t1.a = t1.c)
GROUP BY t1.a
HAVING (t1.c = 1) OR (t1.c = 2);
a	MAX(t1.b)	c
1	22	1
explain SELECT t1.a,MAX(t1.b),t1.c
FROM t1
WHERE (t1.a = 1) AND (t1.a = t1.c)
GROUP BY t1.a
HAVING (t1.c = 1) OR (t1.c = 2);
id	select_type	table	type	possible_keys	key	key_len	ref	rows	Extra
1	SIMPLE	t1	ALL	NULL	NULL	NULL	NULL	5	Using where
explain format=json SELECT t1.a,MAX(t1.b),t1.c
FROM t1
WHERE (t1.a = 1) AND (t1.a = t1.c)
GROUP BY t1.a
HAVING (t1.c = 1) OR (t1.c = 2);
EXPLAIN
{
  "query_block": {
    "select_id": 1,
    "nested_loop": [
      {
        "table": {
          "table_name": "t1",
          "access_type": "ALL",
          "rows": 5,
          "filtered": 100,
          "attached_condition": "t1.a = 1 and t1.c = 1"
        }
      }
    ]
  }
}
set statement optimizer_switch='condition_pushdown_from_having=off' for explain format=json SELECT t1.a,MAX(t1.b),t1.c
FROM t1
WHERE (t1.a = 1) AND (t1.a = t1.c) AND
((t1.c = 1) OR (t1.c = 2))
GROUP BY t1.a;
EXPLAIN
{
  "query_block": {
    "select_id": 1,
    "nested_loop": [
      {
        "table": {
          "table_name": "t1",
          "access_type": "ALL",
          "rows": 5,
          "filtered": 100,
          "attached_condition": "t1.a = 1 and t1.c = 1"
        }
      }
    ]
  }
}
# OR formula : pushdown through equality, impossible WHERE
set statement optimizer_switch='condition_pushdown_from_having=off' for SELECT t1.a,MAX(t1.b),t1.c
FROM t1
WHERE (t1.a = 1) AND (t1.a = t1.c)
GROUP BY t1.a
HAVING (t1.c = 3) OR (t1.c = 2);
a	MAX(t1.b)	c
SELECT t1.a,MAX(t1.b),t1.c
FROM t1
WHERE (t1.a = 1) AND (t1.a = t1.c)
GROUP BY t1.a
HAVING (t1.c = 3) OR (t1.c = 2);
a	MAX(t1.b)	c
explain SELECT t1.a,MAX(t1.b),t1.c
FROM t1
WHERE (t1.a = 1) AND (t1.a = t1.c)
GROUP BY t1.a
HAVING (t1.c = 3) OR (t1.c = 2);
id	select_type	table	type	possible_keys	key	key_len	ref	rows	Extra
1	SIMPLE	NULL	NULL	NULL	NULL	NULL	NULL	NULL	Impossible WHERE
explain format=json SELECT t1.a,MAX(t1.b),t1.c
FROM t1
WHERE (t1.a = 1) AND (t1.a = t1.c)
GROUP BY t1.a
HAVING (t1.c = 3) OR (t1.c = 2);
EXPLAIN
{
  "query_block": {
    "select_id": 1,
    "table": {
      "message": "Impossible WHERE"
    }
  }
}
set statement optimizer_switch='condition_pushdown_from_having=off' for explain format=json SELECT t1.a,MAX(t1.b),t1.c
FROM t1
WHERE (t1.a = 1) AND (t1.a = t1.c) AND
((t1.c = 3) OR (t1.c = 2))
GROUP BY t1.a;
EXPLAIN
{
  "query_block": {
    "select_id": 1,
    "table": {
      "message": "Impossible WHERE"
    }
  }
}
# AND formula : pushdown through equality, impossible WHERE
set statement optimizer_switch='condition_pushdown_from_having=off' for SELECT t1.a,MAX(t1.b),t1.c
FROM t1
WHERE (t1.a = 1)
GROUP BY t1.a,t1.c
HAVING (t1.c = 3) AND (t1.a > 2) AND (t1.a = t1.c);
a	MAX(t1.b)	c
SELECT t1.a,MAX(t1.b),t1.c
FROM t1
WHERE (t1.a = 1)
GROUP BY t1.a,t1.c
HAVING (t1.c = 3) AND (t1.a > 2) AND (t1.a = t1.c);
a	MAX(t1.b)	c
explain SELECT t1.a,MAX(t1.b),t1.c
FROM t1
WHERE (t1.a = 1)
GROUP BY t1.a,t1.c
HAVING (t1.c = 3) AND (t1.a > 2) AND (t1.a = t1.c);
id	select_type	table	type	possible_keys	key	key_len	ref	rows	Extra
1	SIMPLE	NULL	NULL	NULL	NULL	NULL	NULL	NULL	Impossible WHERE
explain format=json SELECT t1.a,MAX(t1.b),t1.c
FROM t1
WHERE (t1.a = 1)
GROUP BY t1.a,t1.c
HAVING (t1.c = 3) AND (t1.a > 2) AND (t1.a = t1.c);
EXPLAIN
{
  "query_block": {
    "select_id": 1,
    "table": {
      "message": "Impossible WHERE"
    }
  }
}
set statement optimizer_switch='condition_pushdown_from_having=off' for explain format=json SELECT t1.a,MAX(t1.b),t1.c
FROM t1
WHERE (t1.a = 1) AND (t1.c = 3) AND
(t1.a > 2) AND (t1.a = t1.c)
GROUP BY t1.a,t1.c;
EXPLAIN
{
  "query_block": {
    "select_id": 1,
    "table": {
      "message": "Impossible WHERE"
    }
  }
}
set statement optimizer_switch='condition_pushdown_from_having=off' for SELECT t1.a,MAX(t1.b),t1.c
FROM t1
WHERE (t1.a = 1)
GROUP BY t1.a
HAVING (t1.c = 3) AND (t1.a > 2) AND (t1.a = t1.c);
a	MAX(t1.b)	c
SELECT t1.a,MAX(t1.b),t1.c
FROM t1
WHERE (t1.a = 1)
GROUP BY t1.a
HAVING (t1.c = 3) AND (t1.a > 2) AND (t1.a = t1.c);
a	MAX(t1.b)	c
explain SELECT t1.a,MAX(t1.b),t1.c
FROM t1
WHERE (t1.a = 1)
GROUP BY t1.a
HAVING (t1.c = 3) AND (t1.a > 2) AND (t1.a = t1.c);
id	select_type	table	type	possible_keys	key	key_len	ref	rows	Extra
1	SIMPLE	NULL	NULL	NULL	NULL	NULL	NULL	NULL	Impossible WHERE
explain format=json SELECT t1.a,MAX(t1.b),t1.c
FROM t1
WHERE (t1.a = 1)
GROUP BY t1.a
HAVING (t1.c = 3) AND (t1.a > 2) AND (t1.a = t1.c);
EXPLAIN
{
  "query_block": {
    "select_id": 1,
    "table": {
      "message": "Impossible WHERE"
    }
  }
}
set statement optimizer_switch='condition_pushdown_from_having=off' for explain format=json SELECT t1.a,MAX(t1.b),t1.c
FROM t1
WHERE (t1.a = 1) AND (t1.c = 3) AND
(t1.a > 2) AND (t1.a = t1.c)
GROUP BY t1.a;
EXPLAIN
{
  "query_block": {
    "select_id": 1,
    "table": {
      "message": "Impossible WHERE"
    }
  }
}
# AND formula with OR subformula : AND condition in WHERE
set statement optimizer_switch='condition_pushdown_from_having=off' for SELECT t3.a,MAX(t3.b),t3.c,t3.d
FROM t3
WHERE (t3.a > 1) AND ((t3.c = 3) OR (t3.c < 2))
GROUP BY t3.a
HAVING (t3.a = t3.d) AND ((t3.d = 1) OR (t3.d > 1));
a	MAX(t3.b)	c	d
SELECT t3.a,MAX(t3.b),t3.c,t3.d
FROM t3
WHERE (t3.a > 1) AND ((t3.c = 3) OR (t3.c < 2))
GROUP BY t3.a
HAVING (t3.a = t3.d) AND ((t3.d = 1) OR (t3.d > 1));
a	MAX(t3.b)	c	d
explain SELECT t3.a,MAX(t3.b),t3.c,t3.d
FROM t3
WHERE (t3.a > 1) AND ((t3.c = 3) OR (t3.c < 2))
GROUP BY t3.a
HAVING (t3.a = t3.d) AND ((t3.d = 1) OR (t3.d > 1));
id	select_type	table	type	possible_keys	key	key_len	ref	rows	Extra
1	SIMPLE	t3	ALL	NULL	NULL	NULL	NULL	3	Using where; Using temporary; Using filesort
explain format=json SELECT t3.a,MAX(t3.b),t3.c,t3.d
FROM t3
WHERE (t3.a > 1) AND ((t3.c = 3) OR (t3.c < 2))
GROUP BY t3.a
HAVING (t3.a = t3.d) AND ((t3.d = 1) OR (t3.d > 1));
EXPLAIN
{
  "query_block": {
    "select_id": 1,
    "filesort": {
      "sort_key": "t3.a",
      "temporary_table": {
        "nested_loop": [
          {
            "table": {
              "table_name": "t3",
              "access_type": "ALL",
              "rows": 3,
              "filtered": 100,
              "attached_condition": "t3.d = t3.a and t3.a > 1 and (t3.c = 3 or t3.c < 2) and (t3.a = 1 or t3.a > 1)"
            }
          }
        ]
      }
    }
  }
}
set statement optimizer_switch='condition_pushdown_from_having=off' for explain format=json SELECT t3.a,MAX(t3.c),t3.d
FROM t3
WHERE (t3.a > 1) AND ((t3.c = 3) OR (t3.c < 2)) AND
(t3.a = t3.d) AND ((t3.d = 1) OR (t3.d > 1))
GROUP BY t3.a;
EXPLAIN
{
  "query_block": {
    "select_id": 1,
    "filesort": {
      "sort_key": "t3.a",
      "temporary_table": {
        "nested_loop": [
          {
            "table": {
              "table_name": "t3",
              "access_type": "ALL",
              "rows": 3,
              "filtered": 100,
              "attached_condition": "t3.d = t3.a and t3.a > 1 and (t3.c = 3 or t3.c < 2) and (t3.a = 1 or t3.a > 1)"
            }
          }
        ]
      }
    }
  }
}
# AND formula with OR subformula : AND condition in WHERE
set statement optimizer_switch='condition_pushdown_from_having=off' for SELECT t3.a,MAX(t3.b),t3.c,t3.d
FROM t3
WHERE (t3.a > 1) AND ((t3.c = 3) OR (t3.c < 2))
GROUP BY t3.a
HAVING (t3.a = t3.d) AND (((t3.d = t3.c) AND (t3.c < 15)) OR (t3.d > 1));
a	MAX(t3.b)	c	d
SELECT t3.a,MAX(t3.b),t3.c,t3.d
FROM t3
WHERE (t3.a > 1) AND ((t3.c = 3) OR (t3.c < 2))
GROUP BY t3.a
HAVING (t3.a = t3.d) AND (((t3.d = t3.c) AND (t3.c < 15)) OR (t3.d > 1));
a	MAX(t3.b)	c	d
explain SELECT t3.a,MAX(t3.b),t3.c,t3.d
FROM t3
WHERE (t3.a > 1) AND ((t3.c = 3) OR (t3.c < 2))
GROUP BY t3.a
HAVING (t3.a = t3.d) AND (((t3.d = t3.c) AND (t3.c < 15)) OR (t3.d > 1));
id	select_type	table	type	possible_keys	key	key_len	ref	rows	Extra
1	SIMPLE	t3	ALL	NULL	NULL	NULL	NULL	3	Using where; Using temporary; Using filesort
explain format=json SELECT t3.a,MAX(t3.b),t3.c,t3.d
FROM t3
WHERE (t3.a > 1) AND ((t3.c = 3) OR (t3.c < 2))
GROUP BY t3.a
HAVING (t3.a = t3.d) AND (((t3.d = t3.c) AND (t3.c < 15)) OR (t3.d > 1));
EXPLAIN
{
  "query_block": {
    "select_id": 1,
    "filesort": {
      "sort_key": "t3.a",
      "temporary_table": {
        "nested_loop": [
          {
            "table": {
              "table_name": "t3",
              "access_type": "ALL",
              "rows": 3,
              "filtered": 100,
              "attached_condition": "t3.d = t3.a and t3.a > 1 and (t3.c = 3 or t3.c < 2) and (t3.c = t3.a and t3.c < 15 or t3.a > 1)"
            }
          }
        ]
      }
    }
  }
}
set statement optimizer_switch='condition_pushdown_from_having=off' for explain format=json SELECT t3.a,t3.b,MAX(t3.c),t3.d
FROM t3
WHERE (t3.a > 1) AND ((t3.c = 3) OR (t3.c < 2)) AND
(t3.a = t3.d) AND (((t3.d = t3.c) AND (t3.c < 15)) OR (t3.d > 1))
GROUP BY t3.a;
EXPLAIN
{
  "query_block": {
    "select_id": 1,
    "filesort": {
      "sort_key": "t3.a",
      "temporary_table": {
        "nested_loop": [
          {
            "table": {
              "table_name": "t3",
              "access_type": "ALL",
              "rows": 3,
              "filtered": 100,
              "attached_condition": "t3.d = t3.a and t3.a > 1 and (t3.c = 3 or t3.c < 2) and (t3.c = t3.a and t3.a < 15 or t3.a > 1)"
            }
          }
        ]
      }
    }
  }
}
# prepare statement
PREPARE stmt1 from "
SELECT t1.a,MAX(t1.b),t1.c
FROM t1
GROUP BY t1.a
HAVING (t1.a = 1)
";
execute stmt1;
a	MAX(t1.b)	c
1	22	3
execute stmt1;
a	MAX(t1.b)	c
1	22	3
deallocate prepare stmt1;
DROP TABLE t1,t3;
#
# MDEV-19185: pushdown constant function with subquery
#
CREATE TABLE t1 (pk INT, c1 VARCHAR(64));
INSERT INTO t1 VALUES (1,'bbb'),(2,'aaa'),(3,'ccc');
CREATE VIEW v1 AS SELECT * FROM t1;
SELECT pk
FROM t1
GROUP BY pk
HAVING (1 NOT IN (SELECT COUNT(t1.c1) FROM (v1, t1)));
pk
1
2
3
DROP TABLE t1;
DROP VIEW v1;
#
# MDEV-19186: temporary table defined with view field in HAVING
#
CREATE TABLE t1 (pk INT, x VARCHAR(10));
INSERT INTO t1 VALUES  (1,'y'),(2,'s'),(3,'aaa');
CREATE VIEW v1 AS SELECT * FROM t1;
CREATE TABLE t2 (pk INT, x VARCHAR(10));
INSERT INTO t2 VALUES (1,'aa'),(2,'t'),(3,'bb');
CREATE TABLE tmp1
SELECT v1.pk
FROM t2,v1
WHERE v1.x = t2.x
GROUP BY v1.pk
HAVING (v1.pk = 1);
DROP TABLE t1,t2,tmp1;
DROP VIEW v1;
#
# MDEV-19164: pushdown of condition with cached items
#
create table t1 (d1 date);
insert into t1 values (null),('1971-03-06'),('1993-06-05'),('1998-07-08');
select d1 from t1
group by d1
having d1 between (inet_aton('1978-04-27')) and '2018-08-26';
d1
explain extended select d1 from t1
group by d1
having d1 between (inet_aton('1978-04-27')) and '2018-08-26';
id	select_type	table	type	possible_keys	key	key_len	ref	rows	filtered	Extra
1	SIMPLE	t1	ALL	NULL	NULL	NULL	NULL	4	100.00	Using where; Using temporary; Using filesort
Warnings:
Note	1003	select `test`.`t1`.`d1` AS `d1` from `test`.`t1` where `test`.`t1`.`d1` between <cache>(inet_aton('1978-04-27')) and <cache>('2018-08-26') group by `test`.`t1`.`d1` having 1
explain format=json select d1 from t1
group by d1
having d1 between (inet_aton('1978-04-27')) and '2018-08-26';
EXPLAIN
{
  "query_block": {
    "select_id": 1,
    "filesort": {
      "sort_key": "t1.d1",
      "temporary_table": {
        "nested_loop": [
          {
            "table": {
              "table_name": "t1",
              "access_type": "ALL",
              "rows": 4,
              "filtered": 100,
              "attached_condition": "t1.d1 between <cache>(inet_aton('1978-04-27')) and <cache>('2018-08-26')"
            }
          }
        ]
      }
    }
  }
}
delete from t1;
insert into t1 values ('2018-01-15'),('2018-02-20');
select d1 from t1
group by d1
having d1 not between 0 AND exp(0);
d1
2018-01-15
2018-02-20
Warnings:
Warning	1292	Truncated incorrect datetime value: '1'
explain extended select d1 from t1
group by d1
having d1 not between 0 AND exp(0);
id	select_type	table	type	possible_keys	key	key_len	ref	rows	filtered	Extra
1	SIMPLE	t1	ALL	NULL	NULL	NULL	NULL	2	100.00	Using where; Using temporary; Using filesort
Warnings:
Note	1003	select `test`.`t1`.`d1` AS `d1` from `test`.`t1` where `test`.`t1`.`d1` not between <cache>(0) and <cache>(exp(0)) group by `test`.`t1`.`d1` having 1
explain format=json select d1 from t1
group by d1
having d1 not between 0 AND exp(0);
EXPLAIN
{
  "query_block": {
    "select_id": 1,
    "filesort": {
      "sort_key": "t1.d1",
      "temporary_table": {
        "nested_loop": [
          {
            "table": {
              "table_name": "t1",
              "access_type": "ALL",
              "rows": 2,
              "filtered": 100,
              "attached_condition": "t1.d1 not between <cache>(0) and <cache>(exp(0))"
            }
          }
        ]
      }
    }
  }
}
drop table t1;
#
# MDEV-19245: Impossible WHERE should be noticed earlier
#             after HAVING pushdown
#
CREATE TABLE t1 (a INT, b INT, c INT);
INSERT INTO t1 VALUES (1,2,1),(3,2,2),(5,6,4),(3,4,1);
EXPLAIN SELECT t1.a,MAX(t1.b) FROM t1
WHERE t1.a > 3 GROUP BY t1.a HAVING t1.a = 3;
id	select_type	table	type	possible_keys	key	key_len	ref	rows	Extra
1	SIMPLE	NULL	NULL	NULL	NULL	NULL	NULL	NULL	Impossible WHERE
EXPLAIN SELECT t1.a,MAX(t1.b) FROM t1
WHERE t1.a = 3 GROUP BY t1.a HAVING t1.a > 3;
id	select_type	table	type	possible_keys	key	key_len	ref	rows	Extra
1	SIMPLE	NULL	NULL	NULL	NULL	NULL	NULL	NULL	Impossible WHERE
EXPLAIN SELECT t1.a,MAX(t1.b) FROM t1
WHERE t1.a > 3 AND t1.a = 3 GROUP BY t1.a ;
id	select_type	table	type	possible_keys	key	key_len	ref	rows	Extra
1	SIMPLE	NULL	NULL	NULL	NULL	NULL	NULL	NULL	Impossible WHERE
EXPLAIN SELECT t1.a,MAX(t1.b) FROM t1
WHERE (t1.a < 2 OR t1.c > 1) GROUP BY t1.a HAVING t1.a = 3;
id	select_type	table	type	possible_keys	key	key_len	ref	rows	Extra
1	SIMPLE	t1	ALL	NULL	NULL	NULL	NULL	4	Using where
EXPLAIN SELECT t1.a,MAX(t1.b) FROM t1
WHERE t1.a = 3 GROUP BY t1.a HAVING (t1.a < 2 OR t1.a > 3);
id	select_type	table	type	possible_keys	key	key_len	ref	rows	Extra
1	SIMPLE	NULL	NULL	NULL	NULL	NULL	NULL	NULL	Impossible WHERE
EXPLAIN SELECT t1.a,MAX(t1.b) FROM t1
WHERE t1.a = 3 AND (t1.a < 2 OR t1.a > 3) GROUP BY t1.a;
id	select_type	table	type	possible_keys	key	key_len	ref	rows	Extra
1	SIMPLE	NULL	NULL	NULL	NULL	NULL	NULL	NULL	Impossible WHERE
EXPLAIN SELECT t1.a,MAX(t1.b),t1.c FROM t1
WHERE (t1.a < 2 AND t1.c > 1) GROUP BY t1.a HAVING t1.a = 3;
id	select_type	table	type	possible_keys	key	key_len	ref	rows	Extra
1	SIMPLE	NULL	NULL	NULL	NULL	NULL	NULL	NULL	Impossible WHERE
EXPLAIN SELECT t1.a,MAX(t1.b),t1.c FROM t1
WHERE t1.a = 3 GROUP BY t1.a HAVING (t1.a < 2 AND t1.c > 1);
id	select_type	table	type	possible_keys	key	key_len	ref	rows	Extra
1	SIMPLE	NULL	NULL	NULL	NULL	NULL	NULL	NULL	Impossible WHERE
EXPLAIN SELECT t1.a,MAX(t1.b),t1.c FROM t1
WHERE t1.a = 3 AND (t1.a < 2 AND t1.b > 3) GROUP BY t1.a;
id	select_type	table	type	possible_keys	key	key_len	ref	rows	Extra
1	SIMPLE	NULL	NULL	NULL	NULL	NULL	NULL	NULL	Impossible WHERE
DROP TABLE t1;
#
# MDEV-21184: Constant subquery in condition movable to WHERE
#
CREATE TABLE t1(a int, b int);
INSERT INTO t1 VALUES
(1,10), (2,20), (1,11), (1,15), (2,20), (1,10), (2,21);
CREATE TABLE t2 (c INT);
INSERT INTO t2 VALUES (2),(3);
EXPLAIN FORMAT=JSON SELECT a FROM t1 GROUP BY a HAVING a = 8 OR a = ( SELECT MIN(c) FROM t2 );
EXPLAIN
{
  "query_block": {
    "select_id": 1,
    "filesort": {
      "sort_key": "t1.a",
      "temporary_table": {
        "nested_loop": [
          {
            "table": {
              "table_name": "t1",
              "access_type": "ALL",
              "rows": 7,
              "filtered": 100,
              "attached_condition": "t1.a = 8 or t1.a = (subquery#2)"
            }
          }
        ],
        "subqueries": [
          {
            "query_block": {
              "select_id": 2,
              "nested_loop": [
                {
                  "table": {
                    "table_name": "t2",
                    "access_type": "ALL",
                    "rows": 2,
                    "filtered": 100
                  }
                }
              ]
            }
          }
        ]
      }
    }
  }
}
SELECT a FROM t1 GROUP BY a HAVING a = 8 OR a = ( SELECT MIN(c) FROM t2 );
a
2
EXPLAIN FORMAT=JSON SELECT a FROM t1 GROUP BY a,b
HAVING ( a = 8 OR a = ( SELECT MIN(c) FROM t2 ) ) and b < 20;
EXPLAIN
{
  "query_block": {
    "select_id": 1,
    "filesort": {
      "sort_key": "t1.a, t1.b",
      "temporary_table": {
        "nested_loop": [
          {
            "table": {
              "table_name": "t1",
              "access_type": "ALL",
              "rows": 7,
              "filtered": 100,
              "attached_condition": "(t1.a = 8 or t1.a = (subquery#2)) and t1.b < 20"
            }
          }
        ],
        "subqueries": [
          {
            "query_block": {
              "select_id": 2,
              "nested_loop": [
                {
                  "table": {
                    "table_name": "t2",
                    "access_type": "ALL",
                    "rows": 2,
                    "filtered": 100
                  }
                }
              ]
            }
          }
        ]
      }
    }
  }
}
SELECT a FROM t1 GROUP BY a,b
HAVING ( a = 8 OR a = ( SELECT MIN(c) FROM t2 ) ) and b < 20;
a
EXPLAIN FORMAT=JSON SELECT a FROM t1 GROUP BY a
HAVING ( a = 8 OR a = ( SELECT MIN(c) FROM t2 ) ) and SUM(b) > 20;
EXPLAIN
{
  "query_block": {
    "select_id": 1,
    "having_condition": "sum(t1.b) > 20",
    "filesort": {
      "sort_key": "t1.a",
      "temporary_table": {
        "nested_loop": [
          {
            "table": {
              "table_name": "t1",
              "access_type": "ALL",
              "rows": 7,
              "filtered": 100,
              "attached_condition": "t1.a = 8 or t1.a = (subquery#2)"
            }
          }
        ],
        "subqueries": [
          {
            "query_block": {
              "select_id": 2,
              "nested_loop": [
                {
                  "table": {
                    "table_name": "t2",
                    "access_type": "ALL",
                    "rows": 2,
                    "filtered": 100
                  }
                }
              ]
            }
          }
        ]
      }
    }
  }
}
SELECT a FROM t1 GROUP BY a
HAVING ( a = 8 OR a = ( SELECT MIN(c) FROM t2 ) ) and SUM(b) > 20;
a
2
EXPLAIN FORMAT=JSON SELECT a FROM t1 GROUP BY a HAVING a = ( SELECT MIN(c) FROM t2 );
EXPLAIN
{
  "query_block": {
    "select_id": 1,
    "nested_loop": [
      {
        "table": {
          "table_name": "t1",
          "access_type": "ALL",
          "rows": 7,
          "filtered": 100,
          "attached_condition": "t1.a = (subquery#2)"
        }
      }
    ],
    "subqueries": [
      {
        "query_block": {
          "select_id": 2,
          "nested_loop": [
            {
              "table": {
                "table_name": "t2",
                "access_type": "ALL",
                "rows": 2,
                "filtered": 100
              }
            }
          ]
        }
      }
    ]
  }
}
SELECT a FROM t1 GROUP BY a HAVING a = ( SELECT MIN(c) FROM t2 );
a
2
DROP TABLE t1,t2;
#
# MDEV-26402: A SEGV in Item_field::used_tables/update_depend_map_for_order or Assertion `fixed == 1'
#
CREATE TABLE t1 (i int NOT NULL);
SELECT * FROM t1 GROUP BY i HAVING i IN ( i IS NULL);
i
SELECT * FROM t1 GROUP BY i HAVING i IN ( i IS NULL AND 'x' = 0);
i
SELECT * FROM t1 GROUP BY i HAVING i='1' IN ( i IS NULL AND 'x' = 0);
i
DROP TABLE t1;
#
# MDEV-28080: HAVING with NOT EXIST predicate in an equality
# (fixed by the patch for MDEV-26402)
#
CREATE TABLE t1 (a int);
CREATE TABLE t2 (b int);
INSERT INTO t1 VALUES (0), (1), (1), (0);
INSERT INTO t2 VALUES (3), (7);
SELECT a FROM t1
GROUP BY a HAVING a= (NOT EXISTS (SELECT b FROM t2 WHERE b = 1));
a
1
SELECT a FROM t1
GROUP BY a HAVING a= (NOT EXISTS (SELECT b FROM t2 WHERE b = 7));
a
0
DROP TABLE t1, t2;
#
# MDEV-28082: HAVING with IS NULL predicate in an equality
# (fixed by the patch for MDEV-26402)
#
CREATE TABLE t1 (a int, b int NOT NULL) ;
INSERT INTO t1 VALUES (1,10), (0,11), (0,11), (1,10);
SELECT a,b FROM t1 GROUP BY a HAVING a = (b IS NULL);
a	b
0	11
SELECT a,b FROM t1 GROUP BY a,b HAVING a = (b IS NULL);
a	b
0	11
DROP TABLE t1;
#
# MDEV-19520 Extend condition normalization to include 'NOT a'
# having Item_func_not in item tree breaks assumptions during the
# optimization phase about transformation possibilities in fix_fields().
# Remove Item_func_not by extending normalization during parsing.
#
CREATE TABLE t1 (a INT);
INSERT INTO t1 VALUES (0),(1);
SELECT a FROM t1 GROUP BY a HAVING NOT a;
a
0
DROP TABLE t1;
End of 10.4 tests
#
# MDEV-29363: Constant subquery causing a crash in pushdown optimization
#
CREATE TABLE t1 (a INT, b INT, c INT);
INSERT INTO t1 VALUES (3, 3, 4), (NULL, NULL, 2);
EXPLAIN FORMAT=JSON SELECT a,b,c FROM t1 GROUP BY a,b,c
HAVING a = (SELECT MIN(b) AS min_b FROM t1) and (a = b or a = c);
EXPLAIN
{
  "query_block": {
    "select_id": 1,
    "filesort": {
      "sort_key": "t1.b, t1.c",
      "temporary_table": {
        "nested_loop": [
          {
            "table": {
              "table_name": "t1",
              "access_type": "ALL",
              "rows": 2,
              "filtered": 100,
              "attached_condition": "t1.a = (subquery#2) and (t1.b = (subquery#2) or t1.c = (subquery#2))"
            }
          }
        ],
        "subqueries": [
          {
            "query_block": {
              "select_id": 2,
              "nested_loop": [
                {
                  "table": {
                    "table_name": "t1",
                    "access_type": "ALL",
                    "rows": 2,
                    "filtered": 100
                  }
                }
              ]
            }
          }
        ]
      }
    }
  }
}
SELECT a,b,c FROM t1 GROUP BY a,b,c
HAVING a = (SELECT MIN(b) AS min_b FROM t1) and (a = b or a = c);
a	b	c
3	3	4
EXPLAIN FORMAT=JSON SELECT a FROM t1 GROUP BY a,b
HAVING a = (SELECT MIN(a) AS min_a FROM t1) AND (a = 3 or a > b);
EXPLAIN
{
  "query_block": {
    "select_id": 1,
    "filesort": {
      "sort_key": "t1.b",
      "temporary_table": {
        "nested_loop": [
          {
            "table": {
              "table_name": "t1",
              "access_type": "ALL",
              "rows": 2,
              "filtered": 100,
              "attached_condition": "t1.a = (subquery#2) and (1 or (subquery#2) > t1.b)"
            }
          }
        ],
        "subqueries": [
          {
            "query_block": {
              "select_id": 2,
              "nested_loop": [
                {
                  "table": {
                    "table_name": "t1",
                    "access_type": "ALL",
                    "rows": 2,
                    "filtered": 100
                  }
                }
              ]
            }
          }
        ]
      }
    }
  }
}
SELECT a FROM t1 GROUP BY a,b
HAVING a = (SELECT MIN(a) AS min_a FROM t1) AND (a = 3 or a > b);
a
3
DROP TABLE t1;
#
# MDEV-32424: Pushdown: server crashes at JOIN::save_explain_data()
# (fixed by the patch for MDEV-29363)
#
CREATE TABLE t1 (a INT, b INT, c INT);
INSERT INTO t1 VALUES (1, 1, 3), (3, 2, 3);
SELECT a,b,c FROM t1 GROUP BY a,b,c
HAVING a = (SELECT MIN(b) AS min_b FROM t1) and a IN (b, c);
a	b	c
1	1	3
DROP TABLE t1;
#
# MDEV-32293: Pushdown: server crashes at check_simple_equality()
# (fixed by the patch for MDEV-29363)
#
CREATE VIEW v1 AS SELECT 1 AS a;
SELECT * FROM v1 GROUP BY a HAVING a = 'b' AND a = (a IS NULL);
a
Warnings:
Warning	1292	Truncated incorrect DECIMAL value: 'b'
DROP VIEW v1;
#
# MDEV-32304: Pushdown: server crashes at Item_field::used_tables()
# (fixed by the patch for MDEV-29363)
#
CREATE VIEW v1 AS SELECT 1 AS a;
SELECT * FROM v1
GROUP BY a HAVING a = (a IS NULL OR a IS NULL);
a
DROP VIEW v1;
#
# MDEV-32608: Expression with constant subquery causes a crash
# in pushdown from HAVING
#
CREATE TABLE t1 (a INT, b INT);
INSERT INTO t1 VALUES (2, 1), (3, 2);
EXPLAIN FORMAT=JSON SELECT * FROM t1
GROUP BY b
HAVING (SELECT MAX(b) FROM t1) = a AND a + b = 3;
EXPLAIN
{
  "query_block": {
    "select_id": 1,
    "having_condition": "t1.a = (subquery#2)",
    "filesort": {
      "sort_key": "t1.b",
      "temporary_table": {
        "table": {
          "table_name": "t1",
          "access_type": "ALL",
          "rows": 2,
          "filtered": 100,
          "attached_condition": "(subquery#2) + t1.b = 3"
        },
        "subqueries": [
          {
            "query_block": {
              "select_id": 2,
              "table": {
                "table_name": "t1",
                "access_type": "ALL",
                "rows": 2,
                "filtered": 100
              }
            }
          }
        ]
      }
    }
  }
}
SELECT * FROM t1
GROUP BY b
HAVING (SELECT MAX(b) FROM t1) = a AND a + b = 3;
a	b
2	1
EXPLAIN FORMAT=JSON SELECT * FROM t1
GROUP BY b
HAVING (SELECT MAX(b) FROM t1) = a AND a > b;
EXPLAIN
{
  "query_block": {
    "select_id": 1,
    "having_condition": "t1.a = (subquery#2)",
    "filesort": {
      "sort_key": "t1.b",
      "temporary_table": {
        "table": {
          "table_name": "t1",
          "access_type": "ALL",
          "rows": 2,
          "filtered": 100,
          "attached_condition": "(subquery#2) > t1.b"
        },
        "subqueries": [
          {
            "query_block": {
              "select_id": 2,
              "table": {
                "table_name": "t1",
                "access_type": "ALL",
                "rows": 2,
                "filtered": 100
              }
            }
          }
        ]
      }
    }
  }
}
SELECT * FROM t1
GROUP BY b
HAVING (SELECT MAX(b) FROM t1) = a AND a > b;
a	b
2	1
DROP TABLE t1;
End of 10.5 tests<|MERGE_RESOLUTION|>--- conflicted
+++ resolved
@@ -1259,7 +1259,6 @@
     "filesort": {
       "sort_key": "t1.a",
       "temporary_table": {
-<<<<<<< HEAD
         "nested_loop": [
           {
             "table": {
@@ -1283,51 +1282,22 @@
               "filtered": 100,
               "materialized": {
                 "unique": 1,
-                "query_block": {
-                  "select_id": 2,
-                  "temporary_table": {
-                    "nested_loop": [
-                      {
-                        "table": {
-                          "table_name": "t2",
-                          "access_type": "ALL",
-                          "rows": 4,
-                          "filtered": 100,
-                          "attached_condition": "t2.x < 5 and t2.x > 1"
+                "materialization": {
+                  "query_block": {
+                    "select_id": 2,
+                    "temporary_table": {
+                      "nested_loop": [
+                        {
+                          "table": {
+                            "table_name": "t2",
+                            "access_type": "ALL",
+                            "rows": 4,
+                            "filtered": 100,
+                            "attached_condition": "t2.x < 5 and t2.x > 1"
+                          }
                         }
-                      }
-                    ]
-=======
-        "table": {
-          "table_name": "t1",
-          "access_type": "ALL",
-          "rows": 5,
-          "filtered": 100,
-          "attached_condition": "t1.a > 1 and t1.a is not null and t1.b is not null"
-        },
-        "table": {
-          "table_name": "<subquery2>",
-          "access_type": "eq_ref",
-          "possible_keys": ["distinct_key"],
-          "key": "distinct_key",
-          "key_length": "8",
-          "used_key_parts": ["x", "MAX(t2.y)"],
-          "ref": ["test.t1.a", "test.t1.b"],
-          "rows": 1,
-          "filtered": 100,
-          "materialized": {
-            "unique": 1,
-            "materialization": {
-              "query_block": {
-                "select_id": 2,
-                "temporary_table": {
-                  "table": {
-                    "table_name": "t2",
-                    "access_type": "ALL",
-                    "rows": 4,
-                    "filtered": 100,
-                    "attached_condition": "t2.x < 5 and t2.x > 1"
->>>>>>> f071b762
+                      ]
+                    }
                   }
                 }
               }
@@ -1350,7 +1320,6 @@
     "filesort": {
       "sort_key": "t1.a",
       "temporary_table": {
-<<<<<<< HEAD
         "nested_loop": [
           {
             "table": {
@@ -1374,51 +1343,22 @@
               "filtered": 100,
               "materialized": {
                 "unique": 1,
-                "query_block": {
-                  "select_id": 3,
-                  "temporary_table": {
-                    "nested_loop": [
-                      {
-                        "table": {
-                          "table_name": "t2",
-                          "access_type": "ALL",
-                          "rows": 4,
-                          "filtered": 100,
-                          "attached_condition": "t2.x < 5 and t2.x > 1"
+                "materialization": {
+                  "query_block": {
+                    "select_id": 3,
+                    "temporary_table": {
+                      "nested_loop": [
+                        {
+                          "table": {
+                            "table_name": "t2",
+                            "access_type": "ALL",
+                            "rows": 4,
+                            "filtered": 100,
+                            "attached_condition": "t2.x < 5 and t2.x > 1"
+                          }
                         }
-                      }
-                    ]
-=======
-        "table": {
-          "table_name": "t1",
-          "access_type": "ALL",
-          "rows": 5,
-          "filtered": 100,
-          "attached_condition": "t1.a > 1 and t1.a is not null and t1.b is not null"
-        },
-        "table": {
-          "table_name": "<subquery3>",
-          "access_type": "eq_ref",
-          "possible_keys": ["distinct_key"],
-          "key": "distinct_key",
-          "key_length": "8",
-          "used_key_parts": ["x", "MAX(t2.y)"],
-          "ref": ["test.t1.a", "test.t1.b"],
-          "rows": 1,
-          "filtered": 100,
-          "materialized": {
-            "unique": 1,
-            "materialization": {
-              "query_block": {
-                "select_id": 3,
-                "temporary_table": {
-                  "table": {
-                    "table_name": "t2",
-                    "access_type": "ALL",
-                    "rows": 4,
-                    "filtered": 100,
-                    "attached_condition": "t2.x < 5 and t2.x > 1"
->>>>>>> f071b762
+                      ]
+                    }
                   }
                 }
               }
@@ -1466,7 +1406,6 @@
     "filesort": {
       "sort_key": "t1.b",
       "temporary_table": {
-<<<<<<< HEAD
         "nested_loop": [
           {
             "table": {
@@ -1490,53 +1429,23 @@
               "filtered": 100,
               "materialized": {
                 "unique": 1,
-                "query_block": {
-                  "select_id": 2,
-                  "having_condition": "`MAX(t2.y)` < 14",
-                  "temporary_table": {
-                    "nested_loop": [
-                      {
-                        "table": {
-                          "table_name": "t2",
-                          "access_type": "ALL",
-                          "rows": 4,
-                          "filtered": 100,
-                          "attached_condition": "t2.x < 5"
+                "materialization": {
+                  "query_block": {
+                    "select_id": 2,
+                    "having_condition": "`MAX(t2.y)` < 14",
+                    "temporary_table": {
+                      "nested_loop": [
+                        {
+                          "table": {
+                            "table_name": "t2",
+                            "access_type": "ALL",
+                            "rows": 4,
+                            "filtered": 100,
+                            "attached_condition": "t2.x < 5"
+                          }
                         }
-                      }
-                    ]
-=======
-        "table": {
-          "table_name": "t1",
-          "access_type": "ALL",
-          "rows": 5,
-          "filtered": 100,
-          "attached_condition": "t1.b < 14 and t1.a is not null and t1.b is not null"
-        },
-        "table": {
-          "table_name": "<subquery2>",
-          "access_type": "eq_ref",
-          "possible_keys": ["distinct_key"],
-          "key": "distinct_key",
-          "key_length": "8",
-          "used_key_parts": ["x", "MAX(t2.y)"],
-          "ref": ["test.t1.a", "test.t1.b"],
-          "rows": 1,
-          "filtered": 100,
-          "materialized": {
-            "unique": 1,
-            "materialization": {
-              "query_block": {
-                "select_id": 2,
-                "having_condition": "`MAX(t2.y)` < 14",
-                "temporary_table": {
-                  "table": {
-                    "table_name": "t2",
-                    "access_type": "ALL",
-                    "rows": 4,
-                    "filtered": 100,
-                    "attached_condition": "t2.x < 5"
->>>>>>> f071b762
+                      ]
+                    }
                   }
                 }
               }
@@ -1559,7 +1468,6 @@
     "filesort": {
       "sort_key": "t1.b",
       "temporary_table": {
-<<<<<<< HEAD
         "nested_loop": [
           {
             "table": {
@@ -1583,53 +1491,23 @@
               "filtered": 100,
               "materialized": {
                 "unique": 1,
-                "query_block": {
-                  "select_id": 3,
-                  "having_condition": "`MAX(t2.y)` < 14",
-                  "temporary_table": {
-                    "nested_loop": [
-                      {
-                        "table": {
-                          "table_name": "t2",
-                          "access_type": "ALL",
-                          "rows": 4,
-                          "filtered": 100,
-                          "attached_condition": "t2.x < 5"
+                "materialization": {
+                  "query_block": {
+                    "select_id": 3,
+                    "having_condition": "`MAX(t2.y)` < 14",
+                    "temporary_table": {
+                      "nested_loop": [
+                        {
+                          "table": {
+                            "table_name": "t2",
+                            "access_type": "ALL",
+                            "rows": 4,
+                            "filtered": 100,
+                            "attached_condition": "t2.x < 5"
+                          }
                         }
-                      }
-                    ]
-=======
-        "table": {
-          "table_name": "t1",
-          "access_type": "ALL",
-          "rows": 5,
-          "filtered": 100,
-          "attached_condition": "t1.b < 14 and t1.a is not null and t1.b is not null"
-        },
-        "table": {
-          "table_name": "<subquery3>",
-          "access_type": "eq_ref",
-          "possible_keys": ["distinct_key"],
-          "key": "distinct_key",
-          "key_length": "8",
-          "used_key_parts": ["x", "MAX(t2.y)"],
-          "ref": ["test.t1.a", "test.t1.b"],
-          "rows": 1,
-          "filtered": 100,
-          "materialized": {
-            "unique": 1,
-            "materialization": {
-              "query_block": {
-                "select_id": 3,
-                "having_condition": "`MAX(t2.y)` < 14",
-                "temporary_table": {
-                  "table": {
-                    "table_name": "t2",
-                    "access_type": "ALL",
-                    "rows": 4,
-                    "filtered": 100,
-                    "attached_condition": "t2.x < 5"
->>>>>>> f071b762
+                      ]
+                    }
                   }
                 }
               }
@@ -5851,23 +5729,31 @@
     "filesort": {
       "sort_key": "t1.b",
       "temporary_table": {
-        "table": {
-          "table_name": "t1",
-          "access_type": "ALL",
-          "rows": 2,
-          "filtered": 100,
-          "attached_condition": "(subquery#2) + t1.b = 3"
-        },
+        "nested_loop": [
+          {
+            "table": {
+              "table_name": "t1",
+              "access_type": "ALL",
+              "rows": 2,
+              "filtered": 100,
+              "attached_condition": "(subquery#2) + t1.b = 3"
+            }
+          }
+        ],
         "subqueries": [
           {
             "query_block": {
               "select_id": 2,
-              "table": {
-                "table_name": "t1",
-                "access_type": "ALL",
-                "rows": 2,
-                "filtered": 100
-              }
+              "nested_loop": [
+                {
+                  "table": {
+                    "table_name": "t1",
+                    "access_type": "ALL",
+                    "rows": 2,
+                    "filtered": 100
+                  }
+                }
+              ]
             }
           }
         ]
@@ -5891,23 +5777,31 @@
     "filesort": {
       "sort_key": "t1.b",
       "temporary_table": {
-        "table": {
-          "table_name": "t1",
-          "access_type": "ALL",
-          "rows": 2,
-          "filtered": 100,
-          "attached_condition": "(subquery#2) > t1.b"
-        },
+        "nested_loop": [
+          {
+            "table": {
+              "table_name": "t1",
+              "access_type": "ALL",
+              "rows": 2,
+              "filtered": 100,
+              "attached_condition": "(subquery#2) > t1.b"
+            }
+          }
+        ],
         "subqueries": [
           {
             "query_block": {
               "select_id": 2,
-              "table": {
-                "table_name": "t1",
-                "access_type": "ALL",
-                "rows": 2,
-                "filtered": 100
-              }
+              "nested_loop": [
+                {
+                  "table": {
+                    "table_name": "t1",
+                    "access_type": "ALL",
+                    "rows": 2,
+                    "filtered": 100
+                  }
+                }
+              ]
             }
           }
         ]
