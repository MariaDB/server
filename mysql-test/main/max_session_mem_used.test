--- conflicted
+++ resolved
@@ -82,7 +82,14 @@
 DROP TABLE t1;
 SET max_session_mem_used=default;
 
-<<<<<<< HEAD
+--echo #
+--echo # MDEV-38005 Assertion `(yyvsp[-3].simple_string) < (yyvsp[-1].simple_string)' failed
+--echo #
+SET max_session_mem_used=1;
+--error ER_OPTION_PREVENTS_STATEMENT
+CREATE TABLE t SELECT 1000000000000000000000000000000000000000000000000000000000000000000000000000000001 AS c;
+SET max_session_mem_used=default;
+
 --echo # End of 10.6 tests
 
 --echo #
@@ -177,15 +184,4 @@
 DROP FUNCTION func;
 DROP FUNCTION func2;
 
---echo # End of 11.8 tests
-=======
---echo #
---echo # MDEV-38005 Assertion `(yyvsp[-3].simple_string) < (yyvsp[-1].simple_string)' failed
---echo #
-SET max_session_mem_used=1;
---error ER_OPTION_PREVENTS_STATEMENT
-CREATE TABLE t SELECT 1000000000000000000000000000000000000000000000000000000000000000000000000000000001 AS c;
-SET max_session_mem_used=default;
-
---echo # End of 10.6 tests
->>>>>>> 8e7d42c0
+--echo # End of 11.8 tests