'# SET STATEMENT ..... FOR ....  TEST'
DROP TABLE IF EXISTS t1;
DROP FUNCTION IF EXISTS myProc;
DROP PROCEDURE IF EXISTS p1;
DROP PROCEDURE IF EXISTS p2;
DROP PROCEDURE IF EXISTS p3;
DROP PROCEDURE IF EXISTS p4;
DROP PROCEDURE IF EXISTS p5;
DROP PROCEDURE IF EXISTS p6;
DROP VIEW IF EXISTS v1;
DROP TABLE IF EXISTS STATEMENT;
SET @save_binlog_format           = @@binlog_format;
SET @save_keep_files_on_create    = @@keep_files_on_create;
SET @save_max_join_size           = @@max_join_size;
SET @save_myisam_repair_threads   = @@myisam_repair_threads;
SET @save_myisam_sort_buffer_size = @@myisam_sort_buffer_size;
SET @save_sort_buffer_size        = @@sort_buffer_size;
'# Setup database'
CREATE TABLE t1 (v1 INT, v2 INT);
INSERT INTO t1 VALUES (1,2);
INSERT INTO t1 VALUES (3,4);
''
'#------------------ STATEMENT Test 1 -----------------------#'
'# Initialize variables to known setting'
SET SESSION sort_buffer_size=100000;
''
'# Pre-STATEMENT variable value'
SHOW SESSION VARIABLES LIKE 'sort_buffer_size';
Variable_name	Value
sort_buffer_size	100000
SET STATEMENT sort_buffer_size=150000 FOR SELECT *,@@sort_buffer_size FROM t1;
v1	v2	@@sort_buffer_size
1	2	150000
3	4	150000
''
'# Post-STATEMENT variable value'
SHOW SESSION VARIABLES LIKE 'sort_buffer_size';
Variable_name	Value
sort_buffer_size	100000
''
'#------------------ STATEMENT Test 2 -----------------------#'
'# Initialize variables to known setting'
SET SESSION binlog_format=mixed;
SET SESSION sort_buffer_size=100000;
'# Pre-STATEMENT variable value'
SHOW SESSION VARIABLES LIKE 'sort_buffer_size';
Variable_name	Value
sort_buffer_size	100000
SHOW SESSION VARIABLES LIKE 'binlog_format';
Variable_name	Value
binlog_format	MIXED
SET STATEMENT sort_buffer_size=150000, binlog_format=row
FOR SELECT *,@@sort_buffer_size,@@binlog_format FROM t1;
v1	v2	@@sort_buffer_size	@@binlog_format
1	2	150000	ROW
3	4	150000	ROW
'# Post-STATEMENT variable value'
SHOW SESSION VARIABLES LIKE 'sort_buffer_size';
Variable_name	Value
sort_buffer_size	100000
SHOW SESSION VARIABLES LIKE 'binlog_format';
Variable_name	Value
binlog_format	MIXED
''
'#------------------ STATEMENT Test 3 -----------------------#'
'# set initial variable value, make prepared statement
SET SESSION binlog_format=row;
PREPARE stmt1 FROM 'SET STATEMENT binlog_format=row FOR SELECT *,@@binlog_format FROM t1';
''
'# Change variable setting'
SET SESSION binlog_format=mixed;
''
'# Pre-STATEMENT variable value'
''
SHOW SESSION VARIABLES LIKE 'binlog_format';
Variable_name	Value
binlog_format	MIXED
''
EXECUTE stmt1;
v1	v2	@@binlog_format
1	2	ROW
3	4	ROW
''
'# Post-STATEMENT variable value'
SHOW SESSION VARIABLES LIKE 'binlog_format';
Variable_name	Value
binlog_format	MIXED
''
DEALLOCATE PREPARE stmt1;
'#------------------ STATEMENT Test 4 -----------------------#'
'# set initial variable value, make prepared statement
SET SESSION myisam_sort_buffer_size=500000, myisam_repair_threads=1;
''
'# Pre-STATEMENT variable value'
SHOW SESSION VARIABLES LIKE 'myisam_sort_buffer_size';
Variable_name	Value
myisam_sort_buffer_size	500000
SHOW SESSION VARIABLES LIKE 'myisam_repair_threads';
Variable_name	Value
myisam_repair_threads	1
''
SET STATEMENT myisam_sort_buffer_size=800000,
myisam_repair_threads=2 FOR OPTIMIZE TABLE t1;
Table	Op	Msg_type	Msg_text
test.t1	optimize	status	OK
''
'# Post-STATEMENT variable value'
SHOW SESSION VARIABLES LIKE 'myisam_sort_buffer_size';
Variable_name	Value
myisam_sort_buffer_size	500000
SHOW SESSION VARIABLES LIKE 'myisam_repair_threads';
Variable_name	Value
myisam_repair_threads	1
''
'#------------------ STATEMENT Test 5 -----------------------#'
'# Initialize variables to known setting'
SET SESSION sort_buffer_size=100000;
''
'# Pre-STATEMENT variable value'
SHOW SESSION VARIABLES LIKE 'sort_buffer_size';
Variable_name	Value
sort_buffer_size	100000
''
SET STATEMENT sort_buffer_size=150000 FOR SELECT * FROM t2;
ERROR 42S02: Table 'test.t2' doesn't exist
''
'# Post-STATEMENT variable value'
SHOW SESSION VARIABLES LIKE 'sort_buffer_size';
Variable_name	Value
sort_buffer_size	100000
''
'#------------------ STATEMENT Test 6 -----------------------#'
'# Initialize variables to known setting'
SET SESSION  keep_files_on_create=ON;
''
'# Pre-STATEMENT variable value'
SHOW SESSION VARIABLES LIKE 'keep_files_on_create';
Variable_name	Value
keep_files_on_create	ON
''
SET STATEMENT keep_files_on_create=OFF FOR SELECT *,@@keep_files_on_create FROM t1;
v1	v2	@@keep_files_on_create
1	2	0
3	4	0
''
'# Post-STATEMENT variable value'
SHOW SESSION VARIABLES LIKE 'keep_files_on_create';
Variable_name	Value
keep_files_on_create	ON
''
'#------------------ STATEMENT Test 7 -----------------------#'
'# Initialize variables to known setting'
SET SESSION  max_join_size=2222220000000;
''
'# Pre-STATEMENT variable value'
SHOW SESSION VARIABLES LIKE 'max_join_size';
Variable_name	Value
max_join_size	2222220000000
''
SET STATEMENT max_join_size=1000000000000 FOR SELECT *,@@max_join_size FROM t1;
v1	v2	@@max_join_size
1	2	1000000000000
3	4	1000000000000
''
'# Post-STATEMENT variable value'
SHOW SESSION VARIABLES LIKE 'max_join_size';
Variable_name	Value
max_join_size	2222220000000
''
'#------------------Test 8-----------------------#'
'# Initialize test variables'
SET SESSION myisam_sort_buffer_size=500000,
myisam_repair_threads=1,
sort_buffer_size = 200000,
max_join_size=2222220000000,
keep_files_on_create=ON;
''
'#  LONG    '
SHOW SESSION VARIABLES LIKE 'sort_buffer_size';
Variable_name	Value
sort_buffer_size	200000
SET STATEMENT sort_buffer_size = 100000
FOR SHOW SESSION VARIABLES LIKE 'sort_buffer_size';
Variable_name	Value
sort_buffer_size	100000
SHOW SESSION VARIABLES LIKE 'sort_buffer_size';
Variable_name	Value
sort_buffer_size	200000
''
'# MY_BOOL     '
SHOW SESSION VARIABLES LIKE 'keep_files_on_create';
Variable_name	Value
keep_files_on_create	ON
SET STATEMENT keep_files_on_create=OFF
FOR SHOW SESSION VARIABLES LIKE 'keep_files_on_create';
Variable_name	Value
keep_files_on_create	OFF
SHOW SESSION VARIABLES LIKE 'keep_files_on_create';
Variable_name	Value
keep_files_on_create	ON
''
'# INT/LONG    '
SHOW SESSION VARIABLES LIKE 'myisam_repair_threads';
Variable_name	Value
myisam_repair_threads	1
SET STATEMENT myisam_repair_threads=2
FOR SHOW SESSION VARIABLES LIKE 'myisam_repair_threads';
Variable_name	Value
myisam_repair_threads	2
SHOW SESSION VARIABLES LIKE 'myisam_repair_threads';
Variable_name	Value
myisam_repair_threads	1
''
'# ULONGLONG     '
SHOW SESSION VARIABLES LIKE 'max_join_size';
Variable_name	Value
max_join_size	2222220000000
SET STATEMENT max_join_size=2000000000000
FOR SHOW SESSION VARIABLES LIKE 'max_join_size';
Variable_name	Value
max_join_size	2000000000000
SHOW SESSION VARIABLES LIKE 'max_join_size';
Variable_name	Value
max_join_size	2222220000000
''
'#------------------Test 9-----------------------#'
'# set initial variable values
SET SESSION myisam_sort_buffer_size=500000,
myisam_repair_threads=1,
sort_buffer_size=100000,
binlog_format=mixed,
keep_files_on_create=ON,
max_join_size=2222220000000;
''
''
'# Pre-STATEMENT variable value
SELECT @@myisam_sort_buffer_size,
@@myisam_repair_threads,
@@sort_buffer_size,
@@binlog_format,
@@keep_files_on_create,
@@max_join_size;
@@myisam_sort_buffer_size	@@myisam_repair_threads	@@sort_buffer_size	@@binlog_format	@@keep_files_on_create	@@max_join_size
500000	1	100000	MIXED	1	2222220000000
''
''
CREATE FUNCTION myProc (cost DECIMAL(10,2))
RETURNS DECIMAL(10,2)
SQL SECURITY DEFINER
tax: BEGIN
DECLARE order_tax DECIMAL(10,2);
SET order_tax = cost * .05 + @@sort_buffer_size;
RETURN order_tax;
END|
''
'# During Execution values
SET STATEMENT myisam_sort_buffer_size=400000,
myisam_repair_threads=2,
sort_buffer_size=200000,
binlog_format=row,
keep_files_on_create=OFF,
max_join_size=4444440000000 FOR
SELECT myProc(123.45);
myProc(123.45)
200006.17
SET STATEMENT myisam_sort_buffer_size=400000,
myisam_repair_threads=2,
sort_buffer_size=300000,
binlog_format=row,
keep_files_on_create=OFF,
max_join_size=4444440000000 FOR
SELECT myProc(123.45);
myProc(123.45)
300006.17
''
'# Post-STATEMENT No 1 variable value Pre-STATEMENT for No 2'
SELECT @@myisam_sort_buffer_size,
@@myisam_repair_threads,
@@sort_buffer_size,
@@binlog_format,
@@keep_files_on_create,
@@max_join_size;
@@myisam_sort_buffer_size	@@myisam_repair_threads	@@sort_buffer_size	@@binlog_format	@@keep_files_on_create	@@max_join_size
500000	1	100000	MIXED	1	2222220000000
''
SET STATEMENT myisam_sort_buffer_size=400000,
myisam_repair_threads=2,
sort_buffer_size=200000,
binlog_format=row,
keep_files_on_create=OFF,
max_join_size=4444440000000 FOR
DROP FUNCTION myProc;
''
'# Post-STATEMENT No 2 variable value
SELECT @@myisam_sort_buffer_size,
@@myisam_repair_threads,
@@sort_buffer_size,
@@binlog_format,
@@keep_files_on_create,
@@max_join_size;
@@myisam_sort_buffer_size	@@myisam_repair_threads	@@sort_buffer_size	@@binlog_format	@@keep_files_on_create	@@max_join_size
500000	1	100000	MIXED	1	2222220000000
''
'#------------------Test 11-----------------------#'
'# set initial variable values
SET SESSION myisam_sort_buffer_size=500000,
myisam_repair_threads=1,
sort_buffer_size=100000,
binlog_format=mixed,
keep_files_on_create=ON,
max_join_size=2222220000000;
''
''
'# Pre-STATEMENT variable value
SELECT @@myisam_sort_buffer_size,
@@myisam_repair_threads,
@@sort_buffer_size,
@@binlog_format,
@@keep_files_on_create,
@@max_join_size;
@@myisam_sort_buffer_size	@@myisam_repair_threads	@@sort_buffer_size	@@binlog_format	@@keep_files_on_create	@@max_join_size
500000	1	100000	MIXED	1	2222220000000
''
''
SET STATEMENT myisam_sort_buffer_size=400000,
myisam_repair_threads=2,
sort_buffer_size=200000,
keep_files_on_create=OFF,
max_join_size=4444440000000 FOR
PREPARE stmt1 FROM
'SET STATEMENT binlog_format=row FOR SELECT *,@@binlog_format,@@sort_buffer_size FROM t1';
''
'Test No 1 Post Value & Test 2 Pre values'
SELECT @@myisam_sort_buffer_size,
@@myisam_repair_threads,
@@sort_buffer_size,
@@binlog_format,
@@keep_files_on_create,
@@max_join_size;
@@myisam_sort_buffer_size	@@myisam_repair_threads	@@sort_buffer_size	@@binlog_format	@@keep_files_on_create	@@max_join_size
500000	1	100000	MIXED	1	2222220000000
''
''
SET STATEMENT myisam_sort_buffer_size=400000,
myisam_repair_threads=2,
sort_buffer_size=200000,
keep_files_on_create=OFF,
max_join_size=4444440000000 FOR
EXECUTE stmt1;
v1	v2	@@binlog_format	@@sort_buffer_size
1	2	ROW	200000
3	4	ROW	200000
''
'# Post-STATEMENT No 2
SELECT @@myisam_sort_buffer_size,
@@myisam_repair_threads,
@@sort_buffer_size,
@@binlog_format,
@@keep_files_on_create,
@@max_join_size;
@@myisam_sort_buffer_size	@@myisam_repair_threads	@@sort_buffer_size	@@binlog_format	@@keep_files_on_create	@@max_join_size
500000	1	100000	MIXED	1	2222220000000
''
''
'#------------------Test 12-----------------------#'
'# set initial variable values
SET SESSION myisam_sort_buffer_size=500000,
myisam_repair_threads=1,
sort_buffer_size=100000,
binlog_format=mixed,
keep_files_on_create=ON,
max_join_size=2222220000000;
''
''
'# Pre-STATEMENT variable value
SELECT @@myisam_sort_buffer_size,
@@myisam_repair_threads,
@@sort_buffer_size,
@@binlog_format,
@@keep_files_on_create,
@@max_join_size;
@@myisam_sort_buffer_size	@@myisam_repair_threads	@@sort_buffer_size	@@binlog_format	@@keep_files_on_create	@@max_join_size
500000	1	100000	MIXED	1	2222220000000
''
''
SET STATEMENT myisam_sort_buffer_size=400000,
myisam_repair_threads=2,
sort_buffer_size=200000,
binlog_format=row,
keep_files_on_create=OFF,
max_join_size=4444440000000 FOR
CREATE PROCEDURE p1() BEGIN
SELECT @@myisam_sort_buffer_size,
@@myisam_repair_threads,
@@sort_buffer_size,
@@binlog_format,
@@keep_files_on_create,
@@max_join_size;
END|
''
'Test No 1 Post Value & Test 2 Pre values'
SELECT @@myisam_sort_buffer_size,
@@myisam_repair_threads,
@@sort_buffer_size,
@@binlog_format,
@@keep_files_on_create,
@@max_join_size;
@@myisam_sort_buffer_size	@@myisam_repair_threads	@@sort_buffer_size	@@binlog_format	@@keep_files_on_create	@@max_join_size
500000	1	100000	MIXED	1	2222220000000
''
''
SET STATEMENT myisam_sort_buffer_size=400001,
myisam_repair_threads=3,
sort_buffer_size=200001,
binlog_format=row,
keep_files_on_create=OFF,
max_join_size=4444440000001 FOR
CALL p1();
@@myisam_sort_buffer_size	@@myisam_repair_threads	@@sort_buffer_size	@@binlog_format	@@keep_files_on_create	@@max_join_size
400001	3	200001	ROW	0	4444440000001
''
'# Post-STATEMENT No 2
SELECT @@myisam_sort_buffer_size,
@@myisam_repair_threads,
@@sort_buffer_size,
@@binlog_format,
@@keep_files_on_create,
@@max_join_size;
@@myisam_sort_buffer_size	@@myisam_repair_threads	@@sort_buffer_size	@@binlog_format	@@keep_files_on_create	@@max_join_size
500000	1	100000	MIXED	1	2222220000000
''
''
'#------------------Test 13-----------------------#'
'# set initial variable values
SET SESSION myisam_sort_buffer_size=500000,
myisam_repair_threads=1,
sort_buffer_size=100000,
binlog_format=mixed,
keep_files_on_create=ON,
max_join_size=2222220000000;
''
''
CREATE PROCEDURE p2() BEGIN
SET STATEMENT myisam_sort_buffer_size=400000,
myisam_repair_threads=3,
sort_buffer_size=300000,
binlog_format=mixed,
keep_files_on_create=OFF,
max_join_size=3333330000000 FOR
CALL p1();
END|
''
'# Pre-STATEMENT variable value
SELECT @@myisam_sort_buffer_size,
@@myisam_repair_threads,
@@sort_buffer_size,
@@binlog_format,
@@keep_files_on_create,
@@max_join_size;
@@myisam_sort_buffer_size	@@myisam_repair_threads	@@sort_buffer_size	@@binlog_format	@@keep_files_on_create	@@max_join_size
500000	1	100000	MIXED	1	2222220000000
''
''
SET STATEMENT myisam_sort_buffer_size=400000,
myisam_repair_threads=2,
sort_buffer_size=200000,
binlog_format=row,
keep_files_on_create=OFF,
max_join_size=4444440000000 FOR
CALL p2();
@@myisam_sort_buffer_size	@@myisam_repair_threads	@@sort_buffer_size	@@binlog_format	@@keep_files_on_create	@@max_join_size
400000	3	300000	MIXED	0	3333330000000
''
'# Post-STATEMENT
SELECT @@myisam_sort_buffer_size,
@@myisam_repair_threads,
@@sort_buffer_size,
@@binlog_format,
@@keep_files_on_create,
@@max_join_size;
@@myisam_sort_buffer_size	@@myisam_repair_threads	@@sort_buffer_size	@@binlog_format	@@keep_files_on_create	@@max_join_size
500000	1	100000	MIXED	1	2222220000000
''
''
'#------------------Test 14-----------------------#'
'# set initial variable values
SET SESSION myisam_sort_buffer_size=500000,
myisam_repair_threads=1,
sort_buffer_size=100000,
binlog_format=mixed,
keep_files_on_create=ON,
max_join_size=2222220000000;
''
''
CREATE PROCEDURE p3() BEGIN
SELECT @@myisam_sort_buffer_size,
@@myisam_repair_threads,
@@sort_buffer_size,
@@binlog_format,
@@keep_files_on_create,
@@max_join_size;
SET STATEMENT myisam_sort_buffer_size=320000,
myisam_repair_threads=2,
sort_buffer_size=220022,
binlog_format=row,
keep_files_on_create=ON,
max_join_size=2222220000000 FOR
CALL p2();
END|
''
'# Pre-STATEMENT variable value
SELECT @@myisam_sort_buffer_size,
@@myisam_repair_threads,
@@sort_buffer_size,
@@binlog_format,
@@keep_files_on_create,
@@max_join_size;
@@myisam_sort_buffer_size	@@myisam_repair_threads	@@sort_buffer_size	@@binlog_format	@@keep_files_on_create	@@max_join_size
500000	1	100000	MIXED	1	2222220000000
''
''
SET STATEMENT myisam_sort_buffer_size=400000,
myisam_repair_threads=2,
sort_buffer_size=200000,
binlog_format=row,
keep_files_on_create=OFF,
max_join_size=4444440000000 FOR
CALL p3();
@@myisam_sort_buffer_size	@@myisam_repair_threads	@@sort_buffer_size	@@binlog_format	@@keep_files_on_create	@@max_join_size
400000	2	200000	ROW	0	4444440000000
@@myisam_sort_buffer_size	@@myisam_repair_threads	@@sort_buffer_size	@@binlog_format	@@keep_files_on_create	@@max_join_size
400000	3	300000	MIXED	0	3333330000000
''
'# Post-STATEMENT
SELECT @@myisam_sort_buffer_size,
@@myisam_repair_threads,
@@sort_buffer_size,
@@binlog_format,
@@keep_files_on_create,
@@max_join_size;
@@myisam_sort_buffer_size	@@myisam_repair_threads	@@sort_buffer_size	@@binlog_format	@@keep_files_on_create	@@max_join_size
500000	1	100000	MIXED	1	2222220000000
''
''
''
''
'#------------------Test 15-----------------------#'
'# set initial variable values
SET SESSION myisam_sort_buffer_size=500000,
myisam_repair_threads=1,
sort_buffer_size=100000,
binlog_format=mixed,
keep_files_on_create=ON,
max_join_size=2222220000000;
''
''
CREATE PROCEDURE p4() BEGIN
SELECT @@myisam_sort_buffer_size,
@@myisam_repair_threads,
@@sort_buffer_size,
@@binlog_format,
@@keep_files_on_create,
@@max_join_size;
SET STATEMENT myisam_sort_buffer_size=320000,
myisam_repair_threads=2,
sort_buffer_size=220022,
binlog_format=row,
keep_files_on_create=ON,
max_join_size=2222220000000 FOR
SELECT @@myisam_sort_buffer_size,
@@myisam_repair_threads,
@@sort_buffer_size,
@@binlog_format,
@@keep_files_on_create,
@@max_join_size;
SET STATEMENT myisam_sort_buffer_size=320000,
myisam_repair_threads=2,
sort_buffer_size=220022,
binlog_format=row,
keep_files_on_create=ON,
max_join_size=2222220000000 FOR
SELECT @@myisam_sort_buffer_size,
@@myisam_repair_threads,
@@sort_buffer_size,
@@binlog_format,
@@keep_files_on_create,
@@max_join_size;
SET STATEMENT myisam_sort_buffer_size=320000,
myisam_repair_threads=2,
sort_buffer_size=220022,
binlog_format=row,
keep_files_on_create=ON,
max_join_size=2222220000000 FOR
SELECT @@myisam_sort_buffer_size,
@@myisam_repair_threads,
@@sort_buffer_size,
@@binlog_format,
@@keep_files_on_create,
@@max_join_size;
END|
''
'# Pre-STATEMENT variable value
SELECT @@myisam_sort_buffer_size,
@@myisam_repair_threads,
@@sort_buffer_size,
@@binlog_format,
@@keep_files_on_create,
@@max_join_size;
@@myisam_sort_buffer_size	@@myisam_repair_threads	@@sort_buffer_size	@@binlog_format	@@keep_files_on_create	@@max_join_size
500000	1	100000	MIXED	1	2222220000000
''
''
SET STATEMENT myisam_sort_buffer_size=400000,
myisam_repair_threads=2,
sort_buffer_size=200000,
binlog_format=row,
keep_files_on_create=OFF,
max_join_size=4444440000000 FOR
CALL p4();
@@myisam_sort_buffer_size	@@myisam_repair_threads	@@sort_buffer_size	@@binlog_format	@@keep_files_on_create	@@max_join_size
400000	2	200000	ROW	0	4444440000000
@@myisam_sort_buffer_size	@@myisam_repair_threads	@@sort_buffer_size	@@binlog_format	@@keep_files_on_create	@@max_join_size
320000	2	220022	ROW	1	2222220000000
@@myisam_sort_buffer_size	@@myisam_repair_threads	@@sort_buffer_size	@@binlog_format	@@keep_files_on_create	@@max_join_size
320000	2	220022	ROW	1	2222220000000
@@myisam_sort_buffer_size	@@myisam_repair_threads	@@sort_buffer_size	@@binlog_format	@@keep_files_on_create	@@max_join_size
320000	2	220022	ROW	1	2222220000000
''
'# Post-STATEMENT
SELECT @@myisam_sort_buffer_size,
@@myisam_repair_threads,
@@sort_buffer_size,
@@binlog_format,
@@keep_files_on_create,
@@max_join_size;
@@myisam_sort_buffer_size	@@myisam_repair_threads	@@sort_buffer_size	@@binlog_format	@@keep_files_on_create	@@max_join_size
500000	1	100000	MIXED	1	2222220000000
''
''
'#------------------Test 16-----------------------#'
''
'# Pre-STATEMENT variable value
SELECT @@sql_mode;
@@sql_mode
STRICT_TRANS_TABLES,ERROR_FOR_DIVISION_BY_ZERO,NO_AUTO_CREATE_USER,NO_ENGINE_SUBSTITUTION
''
''
SET STATEMENT sql_mode='ansi' FOR PREPARE stmt FROM 'SELECT "t1".* FROM t1';
execute stmt;
v1	v2
1	2
3	4
ALTER TABLE t1 ADD COLUMN v3 int;
execute stmt;
v1	v2	v3
1	2	NULL
3	4	NULL
ALTER TABLE t1 drop COLUMN v3;
deallocate prepare stmt;
''
'# Post-STATEMENT
SELECT @@sql_mode;
@@sql_mode
STRICT_TRANS_TABLES,ERROR_FOR_DIVISION_BY_ZERO,NO_AUTO_CREATE_USER,NO_ENGINE_SUBSTITUTION
check the same behaviour in normal set
SET sql_mode='ansi';
PREPARE stmt FROM 'SELECT "t1".* FROM t1';
SET sql_mode=default;
execute stmt;
v1	v2
1	2
3	4
ALTER TABLE t1 ADD COLUMN v3 int;
execute stmt;
v1	v2	v3
1	2	NULL
3	4	NULL
ALTER TABLE t1 drop COLUMN v3;
deallocate prepare stmt;
SELECT @@sql_mode;
@@sql_mode
STRICT_TRANS_TABLES,ERROR_FOR_DIVISION_BY_ZERO,NO_AUTO_CREATE_USER,NO_ENGINE_SUBSTITUTION
SET sql_mode='ansi';
SELECT @@sql_mode;
@@sql_mode
REAL_AS_FLOAT,PIPES_AS_CONCAT,ANSI_QUOTES,IGNORE_SPACE,ANSI
CREATE PROCEDURE p6() BEGIN
SELECT @@sql_mode;
SELECT "t1".* FROM t1;
END|
SET sql_mode=default;
call p6;
@@sql_mode
REAL_AS_FLOAT,PIPES_AS_CONCAT,ANSI_QUOTES,IGNORE_SPACE,ANSI
v1	v2
1	2
3	4
ALTER TABLE t1 ADD COLUMN v3 int;
create view v1 as select * from t1;
drop view v1;
call p6;
@@sql_mode
REAL_AS_FLOAT,PIPES_AS_CONCAT,ANSI_QUOTES,IGNORE_SPACE,ANSI
v1	v2	v3
1	2	NULL
3	4	NULL
ALTER TABLE t1 drop COLUMN v3;
drop procedure p6;
SELECT @@sql_mode;
@@sql_mode
STRICT_TRANS_TABLES,ERROR_FOR_DIVISION_BY_ZERO,NO_AUTO_CREATE_USER,NO_ENGINE_SUBSTITUTION
# SET and the statement parsed as one unit before the SET takes effect
SET STATEMENT sql_mode='ansi' FOR
CREATE PROCEDURE p6() BEGIN
SELECT @@sql_mode;
SELECT "t1".* FROM t1;
END|
ERROR 42000: You have an error in your SQL syntax; check the manual that corresponds to your MariaDB server version for the right syntax to use near '.* FROM t1;
END' at line 4
SELECT @@sql_mode;
@@sql_mode
STRICT_TRANS_TABLES,ERROR_FOR_DIVISION_BY_ZERO,NO_AUTO_CREATE_USER,NO_ENGINE_SUBSTITUTION
SET sql_mode='ansi';
SELECT @@sql_mode;
@@sql_mode
REAL_AS_FLOAT,PIPES_AS_CONCAT,ANSI_QUOTES,IGNORE_SPACE,ANSI
BEGIN NOT ATOMIC
SELECT @@sql_mode;
SELECT "t1".* FROM t1;
END|
@@sql_mode
REAL_AS_FLOAT,PIPES_AS_CONCAT,ANSI_QUOTES,IGNORE_SPACE,ANSI
v1	v2
1	2
3	4
SET sql_mode=default;
SELECT @@sql_mode;
@@sql_mode
STRICT_TRANS_TABLES,ERROR_FOR_DIVISION_BY_ZERO,NO_AUTO_CREATE_USER,NO_ENGINE_SUBSTITUTION
# SET and the statement parsed as one unit before the SET takes effect
SET STATEMENT sql_mode='ansi' FOR
BEGIN NOT ATOMIC
SELECT @@sql_mode;
SELECT "t1".* FROM t1;
END|
ERROR 42000: You have an error in your SQL syntax; check the manual that corresponds to your MariaDB server version for the right syntax to use near '.* FROM t1;
END' at line 4
SET STATEMENT sql_mode='ansi' FOR
BEGIN NOT ATOMIC
SELECT @@sql_mode;
SELECT * FROM t1;
SELECT @@sql_mode;
END|
@@sql_mode
REAL_AS_FLOAT,PIPES_AS_CONCAT,ANSI_QUOTES,IGNORE_SPACE,ANSI
v1	v2
1	2
3	4
@@sql_mode
REAL_AS_FLOAT,PIPES_AS_CONCAT,ANSI_QUOTES,IGNORE_SPACE,ANSI
''
''
'#------------------Test 17-----------------------#'
'# set initial variable values
SET SESSION myisam_sort_buffer_size=500000,
myisam_repair_threads=1,
sort_buffer_size=100000,
binlog_format=mixed,
keep_files_on_create=ON,
max_join_size=2222220000000;
''
'# Pre-STATEMENT variable value
SELECT @@myisam_sort_buffer_size,
@@myisam_repair_threads,
@@sort_buffer_size,
@@binlog_format,
@@keep_files_on_create,
@@max_join_size;
@@myisam_sort_buffer_size	@@myisam_repair_threads	@@sort_buffer_size	@@binlog_format	@@keep_files_on_create	@@max_join_size
500000	1	100000	MIXED	1	2222220000000
''
''
SET STATEMENT myisam_sort_buffer_size=320000,
myisam_repair_threads=2,
sort_buffer_size=220022,
binlog_format=row,
keep_files_on_create=ON,
max_join_size=2222220000000
FOR SET SESSION
myisam_sort_buffer_size=260000,
myisam_repair_threads=3,
sort_buffer_size=230013,
binlog_format=row,
keep_files_on_create=ON,
max_join_size=2323230000000;
''
'# Post-STATEMENT
SELECT @@myisam_sort_buffer_size,
@@myisam_repair_threads,
@@sort_buffer_size,
@@binlog_format,
@@keep_files_on_create,
@@max_join_size;
@@myisam_sort_buffer_size	@@myisam_repair_threads	@@sort_buffer_size	@@binlog_format	@@keep_files_on_create	@@max_join_size
500000	1	100000	MIXED	1	2222220000000
''
''
'#------------------Test 18-----------------------#'
'# set initial variable values
SET SESSION myisam_sort_buffer_size=500000,
myisam_repair_threads=1,
sort_buffer_size=100000,
binlog_format=mixed,
keep_files_on_create=ON,
max_join_size=2222220000000;
''
'# Pre-STATEMENT variable value
SELECT @@myisam_sort_buffer_size,
@@myisam_repair_threads,
@@sort_buffer_size,
@@binlog_format,
@@keep_files_on_create,
@@max_join_size;
@@myisam_sort_buffer_size	@@myisam_repair_threads	@@sort_buffer_size	@@binlog_format	@@keep_files_on_create	@@max_join_size
500000	1	100000	MIXED	1	2222220000000
''
''
CREATE PROCEDURE p5() BEGIN
SELECT @@myisam_sort_buffer_size,
@@myisam_repair_threads,
@@sort_buffer_size,
@@binlog_format,
@@keep_files_on_create,
@@max_join_size;
SET SESSION
myisam_sort_buffer_size=260000,
myisam_repair_threads=3,
sort_buffer_size=230013,
binlog_format=row,
keep_files_on_create=ON,
max_join_size=2323230000000;
SELECT @@myisam_sort_buffer_size,
@@myisam_repair_threads,
@@sort_buffer_size,
@@binlog_format,
@@keep_files_on_create,
@@max_join_size;
END|
''
''
SET STATEMENT myisam_sort_buffer_size=400000,
myisam_repair_threads=2,
sort_buffer_size=200000,
binlog_format=row,
keep_files_on_create=OFF,
max_join_size=4444440000000 FOR
CALL p5();
@@myisam_sort_buffer_size	@@myisam_repair_threads	@@sort_buffer_size	@@binlog_format	@@keep_files_on_create	@@max_join_size
400000	2	200000	ROW	0	4444440000000
@@myisam_sort_buffer_size	@@myisam_repair_threads	@@sort_buffer_size	@@binlog_format	@@keep_files_on_create	@@max_join_size
260000	3	230013	ROW	1	2323230000000
''
'# Post-STATEMENT
SELECT @@myisam_sort_buffer_size,
@@myisam_repair_threads,
@@sort_buffer_size,
@@binlog_format,
@@keep_files_on_create,
@@max_join_size;
@@myisam_sort_buffer_size	@@myisam_repair_threads	@@sort_buffer_size	@@binlog_format	@@keep_files_on_create	@@max_join_size
500000	1	100000	MIXED	1	2222220000000
''
''
'#------------------Test 19-----------------------#'
SET STATEMENT max_error_count=100 FOR;
ERROR 42000: You have an error in your SQL syntax; check the manual that corresponds to your MariaDB server version for the right syntax to use near '' at line 1
SET STATEMENT max_error_count=100 INSERT t1 VALUES (1,2);
ERROR 42000: You have an error in your SQL syntax; check the manual that corresponds to your MariaDB server version for the right syntax to use near 'INSERT t1 VALUES (1,2)' at line 1
SET STATEMENT FOR INSERT INTO t1 VALUES (1,2);
ERROR 42000: You have an error in your SQL syntax; check the manual that corresponds to your MariaDB server version for the right syntax to use near 'FOR INSERT INTO t1 VALUES (1,2)' at line 1
SET max_error_count=100 FOR INSERT INTO t1 VALUES (1,2);
ERROR 42000: You have an error in your SQL syntax; check the manual that corresponds to your MariaDB server version for the right syntax to use near 'FOR INSERT INTO t1 VALUES (1,2)' at line 1
SET STATEMENT GLOBAL max_error_count=100 FOR INSERT INTO t1 VALUES (1,2);
ERROR 42000: You have an error in your SQL syntax; check the manual that corresponds to your MariaDB server version for the right syntax to use near 'max_error_count=100 FOR INSERT INTO t1 VALUES (1,2)' at line 1
SET STATEMENT @@global.max_error_count=100 FOR INSERT INTO t1 VALUES (1,2);
ERROR 42000: You have an error in your SQL syntax; check the manual that corresponds to your MariaDB server version for the right syntax to use near '@@global.max_error_count=100 FOR INSERT INTO t1 VALUES (1,2)' at line 1
''
''
'#------------------Test 20-----------------------#'
SET STATEMENT connect_timeout=100 FOR INSERT INTO t1 VALUES (1,2);
ERROR HY000: Variable 'connect_timeout' is a GLOBAL variable and should be set with SET GLOBAL
''
''
'#------------------Test 21-----------------------#'
SELECT @@myisam_sort_buffer_size, @@sort_buffer_size;
@@myisam_sort_buffer_size	@@sort_buffer_size
500000	100000
SET STATEMENT myisam_sort_buffer_size = 700000, sort_buffer_size = 3000000
FOR SET STATEMENT myisam_sort_buffer_size=200000
FOR SELECT @@myisam_sort_buffer_size, @@sort_buffer_size;
@@myisam_sort_buffer_size	@@sort_buffer_size
200000	100000
SELECT @@myisam_sort_buffer_size, @@sort_buffer_size;
@@myisam_sort_buffer_size	@@sort_buffer_size
500000	100000
''
''
'#------------------Test 22-----------------------#'
CREATE TABLE STATEMENT(a INT);
DROP TABLE STATEMENT;
''
'# Cleanup'
DROP TABLE t1;
DROP PROCEDURE p1;
DROP PROCEDURE p2;
DROP PROCEDURE p3;
DROP PROCEDURE p4;
DROP PROCEDURE p5;
CREATE TABLE t1 (v1 INT, v2 INT);
insert into t1 values (1,1);
CREATE FUNCTION myProc ()
RETURNS INT
SQL SECURITY DEFINER
BEGIN
DECLARE mx INT;
SET mx = (select max(v1) from t1);
RETURN mx;
END|
SET STATEMENT myisam_repair_threads=(select max(v1) from t1) FOR
select 1;
ERROR 42000: SET STATEMENT does not support subqueries or stored functions
SET STATEMENT myisam_repair_threads=myProc() FOR
select 1;
ERROR 42000: SET STATEMENT does not support subqueries or stored functions
drop function myProc;
drop table t1;
set session binlog_format=mixed;
PREPARE stmt1 FROM 'SELECT @@binlog_format';
execute stmt1;
@@binlog_format
MIXED
set statement binlog_format=row for execute stmt1;
@@binlog_format
ROW
execute stmt1;
@@binlog_format
MIXED
deallocate prepare stmt1;
set statement binlog_format=row for PREPARE stmt1 FROM 'SELECT @@binlog_format';
execute stmt1;
@@binlog_format
MIXED
execute stmt1;
@@binlog_format
MIXED
deallocate prepare stmt1;
PREPARE stmt1 FROM 'set statement binlog_format=row for SELECT @@binlog_format';
execute stmt1;
@@binlog_format
ROW
execute stmt1;
@@binlog_format
ROW
deallocate prepare stmt1;
set session binlog_format=default;
set session binlog_format=mixed;
SET STATEMENT sort_buffer_size=150000 FOR set session binlog_format=row;
SELECT @@binlog_format;
@@binlog_format
ROW
SET @@binlog_format           = @save_binlog_format;
SET @@keep_files_on_create    = @save_keep_files_on_create;
SET @@max_join_size           = @save_max_join_size;
SET @@myisam_repair_threads   = @save_myisam_repair_threads;
SET @@myisam_sort_buffer_size = @save_myisam_sort_buffer_size;
SET @@sort_buffer_size        = @save_sort_buffer_size;
#Correctly set timestamp
set session timestamp=4646464;
select @@timestamp != 4646464;
@@timestamp != 4646464
0
select @@timestamp != 4646464;
@@timestamp != 4646464
0
#Correctly returned normal behaviour
set session timestamp=default;
select @@timestamp != 4646464;
@@timestamp != 4646464
1
select @@timestamp != 4646464;
@@timestamp != 4646464
1
#here timestamp should be set only for the statement then restored default
set statement timestamp=4646464 for select @@timestamp;
@@timestamp
4646464.000000
set @save_tm=@@timestamp;
select @@timestamp != 4646464;
@@timestamp != 4646464
1
select @@timestamp != 4646464;
@@timestamp != 4646464
1
select @@timestamp != @save_tm;
@@timestamp != @save_tm
1
set @save_dfs=@@default_storage_engine;
SET @@default_storage_engine=MyISAM;
SET STATEMENT default_storage_engine=MEMORY for CREATE TABLE t1 (a int);
SHOW CREATE TABLE t1;
Table	Create Table
t1	CREATE TABLE `t1` (
  `a` int(11) DEFAULT NULL
) ENGINE=MEMORY DEFAULT CHARSET=latin1
select @@default_storage_engine;
@@default_storage_engine
MyISAM
drop table t1;
SET STATEMENT default_storage_engine=MyISAM for CREATE TABLE t1 (a int);
SHOW CREATE TABLE t1;
Table	Create Table
t1	CREATE TABLE `t1` (
  `a` int(11) DEFAULT NULL
) ENGINE=MyISAM DEFAULT CHARSET=latin1
drop table t1;
SET @@default_storage_engine=@save_dfs;
SET STATEMENT keycache1.key_buffer_size=1024 FOR SELECT 1;
ERROR HY000: Variable 'key_buffer_size' is a GLOBAL variable and should be set with SET GLOBAL
set @save_general_log=@@global.general_log;
# SET STATEMENT works (OK)
set statement lock_wait_timeout=1 for select @@lock_wait_timeout;
@@lock_wait_timeout
1
# Setting a totally unrelated global variable
set global general_log=0;
# SET STATEMENT should work
set statement lock_wait_timeout=1 for select @@lock_wait_timeout;
@@lock_wait_timeout
1
set global general_log=@save_general_log;
# MDEV-7006 MDEV-7007: SET statement and slow log
set @save_long_query_time= @@long_query_time;
set @save_slow_query_log= @@slow_query_log;
set @save_log_output= @@log_output;
set statement long_query_time=default for select @@long_query_time;
@@long_query_time
DEFAULT
set statement log_slow_filter=default for select @@log_slow_filter;
set statement log_slow_verbosity=default for select @@log_slow_verbosity;
set statement log_slow_rate_limit=default for select @@log_slow_rate_limit;
set statement slow_query_log=default for select @@slow_query_log;
truncate table mysql.slow_log;
set slow_query_log= 1;
set global log_output='TABLE';
select sql_text from mysql.slow_log where sql_text not like 'set @@long_query_time%';
sql_text
set @@long_query_time=0.01;
#should be written
select sleep(0.1);
sleep(0.1)
0
set @@long_query_time=@save_long_query_time;
select sql_text from mysql.slow_log where sql_text not like 'set @@long_query_time%';
sql_text
select sleep(0.1)
#---
#should be written
set statement long_query_time=0.01 for select sleep(0.1);
sleep(0.1)
0
select sql_text from mysql.slow_log where sql_text not like 'set @@long_query_time%';
sql_text
select sleep(0.1)
set statement long_query_time=0.01 for select sleep(0.1)
#---
set @@long_query_time=0.01;
#should NOT be written
set statement slow_query_log=0 for select sleep(0.1);
sleep(0.1)
0
set @@long_query_time=@save_long_query_time;
select sql_text from mysql.slow_log where sql_text not like 'set @@long_query_time%';
sql_text
select sleep(0.1)
set statement long_query_time=0.01 for select sleep(0.1)
#---
#should NOT be written
set statement long_query_time=0.01,log_slow_filter='full_scan' for select sleep(0.1);
sleep(0.1)
0
select sql_text from mysql.slow_log where sql_text not like 'set @@long_query_time%';
sql_text
select sleep(0.1)
set statement long_query_time=0.01 for select sleep(0.1)
#---
#should NOT be written
set statement long_query_time=0.01,log_slow_rate_limit=9999 for select sleep(0.1);
sleep(0.1)
0
select sql_text from mysql.slow_log where sql_text not like 'set @@long_query_time%';
sql_text
select sleep(0.1)
set statement long_query_time=0.01 for select sleep(0.1)
#---
#should NOT be written
set statement long_query_time=0.01,min_examined_row_limit=50 for select sleep(0.1);
sleep(0.1)
0
select sql_text from mysql.slow_log where sql_text not like 'set @@long_query_time%';
sql_text
select sleep(0.1)
set statement long_query_time=0.01 for select sleep(0.1)
#---
set global log_output= @save_log_output;
set @@slow_query_log= @save_slow_query_log;
set @@long_query_time= @save_long_query_time;
truncate table mysql.slow_log;
set statement autocommit=default for select 1;
ERROR 42000: The system variable autocommit cannot be set in SET STATEMENT.
set statement tx_isolation=default for select 1;
ERROR 42000: The system variable tx_isolation cannot be set in SET STATEMENT.
set statement skip_replication=default for select 1;
ERROR 42000: The system variable skip_replication cannot be set in SET STATEMENT.
set statement sql_log_off=default for select 1;
ERROR 42000: The system variable sql_log_off cannot be set in SET STATEMENT.
set statement character_set_client=default for select 1;
ERROR 42000: The system variable character_set_client cannot be set in SET STATEMENT.
set statement character_set_connection=default for select 1;
ERROR 42000: The system variable character_set_connection cannot be set in SET STATEMENT.
set statement character_set_filesystem=default for select 1;
ERROR 42000: The system variable character_set_filesystem cannot be set in SET STATEMENT.
set statement collation_connection=default for select 1;
ERROR 42000: The system variable collation_connection cannot be set in SET STATEMENT.
set statement query_cache_type=default for select 1;
ERROR 42000: The system variable query_cache_type cannot be set in SET STATEMENT.
set statement wait_timeout=default for select 1;
ERROR 42000: The system variable wait_timeout cannot be set in SET STATEMENT.
set statement interactive_timeout=default for select 1;
ERROR 42000: The system variable interactive_timeout cannot be set in SET STATEMENT.
set @save_week_format=@@default_week_format;
set @@default_week_format=0;
SET STATEMENT default_week_format = 2 FOR SELECT WEEK('2000-01-01');
WEEK('2000-01-01')
52
create table t1 (a date);
insert t1 values ('2000-01-01');
explain extended select week(a) from t1;
id	select_type	table	type	possible_keys	key	key_len	ref	rows	filtered	Extra
1	SIMPLE	t1	system	NULL	NULL	NULL	NULL	1	100.00	
Warnings:
Note	1003	select week('2000-01-01') AS `week(a)` from dual
prepare stmt1 from "select week(a) from t1";
execute stmt1;
week(a)
0
set default_week_format = 2;
execute stmt1;
week(a)
52
alter table t1 engine=myisam;
execute stmt1;
week(a)
52
deallocate prepare stmt1;
drop table t1;
set @@default_week_format=@save_week_format;
set @save_old_passwords=@@old_passwords;
set @@old_passwords=0;
set statement OLD_PASSWORDS = 0 for select password('test');
password('test')
*94BDCEBE19083CE2A1F959FD02F964C7AF4CFC29
set statement OLD_PASSWORDS = 1 for select password('test');
password('test')
378b243e220ca493
set statement OLD_PASSWORDS = 0 for explain extended select password('test');
id	select_type	table	type	possible_keys	key	key_len	ref	rows	filtered	Extra
1	SIMPLE	NULL	NULL	NULL	NULL	NULL	NULL	NULL	NULL	No tables used
Warnings:
Note	1003	select password('test') AS `password('test')`
set statement OLD_PASSWORDS = 1 for explain extended select password('test');
id	select_type	table	type	possible_keys	key	key_len	ref	rows	filtered	Extra
1	SIMPLE	NULL	NULL	NULL	NULL	NULL	NULL	NULL	NULL	No tables used
Warnings:
Note	1003	select password('test') AS `password('test')`
create table t1 (a char(10));
insert t1 values ('qwertyuiop');
prepare stmt1 from "select password(a) from t1";
execute stmt1;
password(a)
*6063C78456BB048BAF36BE1104D12D547834DFEA
set old_passwords=1;
execute stmt1;
password(a)
2013610f6aac2950
alter table t1 engine=myisam;
execute stmt1;
password(a)
2013610f6aac2950
deallocate prepare stmt1;
drop table t1;
set @@old_passwords=@save_old_passwords;
#
#MDEV-6951:Erroneous SET STATEMENT produces two identical errors 
#
set statement non_existing=1 for select 1;
ERROR HY000: Unknown system variable 'non_existing'
show errors;
Level	Code	Message
Error	1193	Unknown system variable 'non_existing'
#
# MDEV-6954: SET STATEMENT rand_seedX = ...FOR ... makes
# the next rand() to return 0
#
set @rnd=1;
# test that rand() is not always 0 after restoring rand_seed, rand_seed2...
# @rnd should be 0
select @rnd;
@rnd
0
<<<<<<< HEAD
create table t (a int);
SET sql_mode=ORACLE;
SET STATEMENT myisam_sort_buffer_size=800000 FOR OPTIMIZE TABLE t;
Table	Op	Msg_type	Msg_text
test.t	optimize	status	Table is already up to date
SET sql_mode=default;
SET STATEMENT myisam_sort_buffer_size=800000 FOR OPTIMIZE TABLE t;
Table	Op	Msg_type	Msg_text
test.t	optimize	status	Table is already up to date
drop table t;
#
# MDEV-18358: Server crash when using SET STATEMENT max_statement_time
#
SET sql_mode=ORACLE;
SET STATEMENT max_statement_time=30 FOR DELETE FROM mysql.user where user = 'unknown';
SET sql_mode=default;
SET STATEMENT max_statement_time=30 FOR DELETE FROM mysql.user where user = 'unknown';
=======
#
# MDEV-24860: Incorrect behaviour of SET STATEMENT in case
#             it is executed as a prepared statement
#
PREPARE stmt FROM "SET STATEMENT sql_mode = 'NO_ENGINE_SUBSTITUTION' FOR CREATE TABLE t1 AS SELECT CONCAT('abc') AS c1";
EXECUTE stmt;
DEALLOCATE PREPARE stmt;
# Show definition of the table t1 created using Prepared Statement
SHOW CREATE TABLE t1;
Table	Create Table
t1	CREATE TABLE `t1` (
  `c1` varchar(3) NOT NULL
) ENGINE=MyISAM DEFAULT CHARSET=latin1
DROP TABLE t1;
# Create the table t1 with the same definition as it used before
# using regular statement execution mode.
SET STATEMENT sql_mode = 'NO_ENGINE_SUBSTITUTION' FOR CREATE TABLE t1 AS SELECT CONCAT('abc') AS c1;
# Show that the table has the same definition as it is in case the table
# created in prepared statement mode.
SHOW CREATE TABLE t1;
Table	Create Table
t1	CREATE TABLE `t1` (
  `c1` varchar(3) NOT NULL
) ENGINE=MyISAM DEFAULT CHARSET=latin1
DROP TABLE t1;
>>>>>>> 5bd994b0
<|MERGE_RESOLUTION|>--- conflicted
+++ resolved
@@ -1217,25 +1217,6 @@
 select @rnd;
 @rnd
 0
-<<<<<<< HEAD
-create table t (a int);
-SET sql_mode=ORACLE;
-SET STATEMENT myisam_sort_buffer_size=800000 FOR OPTIMIZE TABLE t;
-Table	Op	Msg_type	Msg_text
-test.t	optimize	status	Table is already up to date
-SET sql_mode=default;
-SET STATEMENT myisam_sort_buffer_size=800000 FOR OPTIMIZE TABLE t;
-Table	Op	Msg_type	Msg_text
-test.t	optimize	status	Table is already up to date
-drop table t;
-#
-# MDEV-18358: Server crash when using SET STATEMENT max_statement_time
-#
-SET sql_mode=ORACLE;
-SET STATEMENT max_statement_time=30 FOR DELETE FROM mysql.user where user = 'unknown';
-SET sql_mode=default;
-SET STATEMENT max_statement_time=30 FOR DELETE FROM mysql.user where user = 'unknown';
-=======
 #
 # MDEV-24860: Incorrect behaviour of SET STATEMENT in case
 #             it is executed as a prepared statement
@@ -1261,4 +1242,21 @@
   `c1` varchar(3) NOT NULL
 ) ENGINE=MyISAM DEFAULT CHARSET=latin1
 DROP TABLE t1;
->>>>>>> 5bd994b0
+create table t (a int);
+SET sql_mode=ORACLE;
+SET STATEMENT myisam_sort_buffer_size=800000 FOR OPTIMIZE TABLE t;
+Table	Op	Msg_type	Msg_text
+test.t	optimize	status	Table is already up to date
+SET sql_mode=default;
+SET STATEMENT myisam_sort_buffer_size=800000 FOR OPTIMIZE TABLE t;
+Table	Op	Msg_type	Msg_text
+test.t	optimize	status	Table is already up to date
+drop table t;
+#
+# MDEV-18358: Server crash when using SET STATEMENT max_statement_time
+#
+SET sql_mode=ORACLE;
+SET STATEMENT max_statement_time=30 FOR DELETE FROM mysql.user where user = 'unknown';
+SET sql_mode=default;
+SET STATEMENT max_statement_time=30 FOR DELETE FROM mysql.user where user = 'unknown';
+# End of 10.4 tests