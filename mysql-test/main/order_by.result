--- conflicted
+++ resolved
@@ -3707,7 +3707,25 @@
 SELECT 1.000000 two UNION SELECT 1 ORDER BY ( SELECT two LIMIT 1 OFFSET 1 ) ;
 two
 1.000000
-<<<<<<< HEAD
+# MDEV-32475: test_if_skip_sort_order() should catch the join types
+#             JT_EQ_REF, JT_CONST and JT_SYSTEM and skip sort order for these
+#
+CREATE TABLE t1 (a INT PRIMARY KEY, b INT, KEY(b));
+CREATE TABLE t2 (a INT, b INT);
+INSERT INTO t1 SELECT seq, seq+1 FROM seq_1_to_100;
+INSERT INTO t2 VALUES (0, 1),(1, 2);
+ANALYZE TABLE t1, t2 PERSISTENT FOR ALL;
+Table	Op	Msg_type	Msg_text
+test.t1	analyze	status	Engine-independent statistics collected
+test.t1	analyze	status	Table is already up to date
+test.t2	analyze	status	Engine-independent statistics collected
+test.t2	analyze	status	OK
+# Table t1 must use eq_ref, not index below:
+EXPLAIN SELECT (SELECT 1 FROM t1 WHERE t1.a=t2.b ORDER BY t1.b LIMIT 1) AS c FROM t2;
+id	select_type	table	type	possible_keys	key	key_len	ref	rows	Extra
+1	PRIMARY	t2	ALL	NULL	NULL	NULL	NULL	2	
+2	DEPENDENT SUBQUERY	t1	eq_ref	PRIMARY	PRIMARY	4	test.t2.b	1	Using where
+DROP TABLE t1,t2;
 # End of 10.4 tests
 #
 # MDEV-21655: Server crashes in my_qsort2 / Filesort_buffer::sort_buffer
@@ -4347,26 +4365,4 @@
 50
 set sort_buffer_size= @save_sort_buffer_size;
 DROP TABLE t1,t2;
-# End of 10.5 tests
-=======
-# MDEV-32475: test_if_skip_sort_order() should catch the join types
-#             JT_EQ_REF, JT_CONST and JT_SYSTEM and skip sort order for these
-#
-CREATE TABLE t1 (a INT PRIMARY KEY, b INT, KEY(b));
-CREATE TABLE t2 (a INT, b INT);
-INSERT INTO t1 SELECT seq, seq+1 FROM seq_1_to_100;
-INSERT INTO t2 VALUES (0, 1),(1, 2);
-ANALYZE TABLE t1, t2 PERSISTENT FOR ALL;
-Table	Op	Msg_type	Msg_text
-test.t1	analyze	status	Engine-independent statistics collected
-test.t1	analyze	status	Table is already up to date
-test.t2	analyze	status	Engine-independent statistics collected
-test.t2	analyze	status	OK
-# Table t1 must use eq_ref, not index below:
-EXPLAIN SELECT (SELECT 1 FROM t1 WHERE t1.a=t2.b ORDER BY t1.b LIMIT 1) AS c FROM t2;
-id	select_type	table	type	possible_keys	key	key_len	ref	rows	Extra
-1	PRIMARY	t2	ALL	NULL	NULL	NULL	NULL	2	
-2	DEPENDENT SUBQUERY	t1	eq_ref	PRIMARY	PRIMARY	4	test.t2.b	1	Using where
-DROP TABLE t1,t2;
-# End of 10.4 tests
->>>>>>> cb4c2713
+# End of 10.5 tests