Windows bug: new line disappears when it is exactly at the right offset.
The following options may be given as the first argument:
--print-defaults Print the program argument list and exit.
--no-defaults Don't read default options from any option file.
The following specify which files/extra groups are read (specified before remaining options):
--defaults-file=# Only read default options from the given file #.
--defaults-extra-file=# Read this file after the global files are read.
--defaults-group-suffix=# Additionally read default groups with # appended as a suffix.

 --allow-suspicious-udfs 
 Allows use of user-defined functions (UDFs) consisting of
 only one symbol xxx() without corresponding xxx_init() or
 xxx_deinit(). That also means that one can load any
 function from any library, for example exit() from
 libc.so
 --alter-algorithm[=name] 
 Specify the alter table algorithm. One of: DEFAULT, COPY,
 INPLACE, NOCOPY, INSTANT
 --analyze-sample-percentage=# 
 Percentage of rows from the table ANALYZE TABLE will
 sample to collect table statistics. Set to 0 to let
 MariaDB decide what percentage of rows to sample.
 -a, --ansi          Use ANSI SQL syntax instead of MySQL syntax. This mode
 will also set transaction isolation level 'serializable'.
 --auto-increment-increment[=#] 
 Auto-increment columns are incremented by this
 --auto-increment-offset[=#] 
 Offset added to Auto-increment columns. Used when
 auto-increment-increment != 1
 --autocommit        Set default value for autocommit (0 or 1)
 (Defaults to on; use --skip-autocommit to disable.)
 --automatic-sp-privileges 
 Creating and dropping stored procedures alters ACLs
 (Defaults to on; use --skip-automatic-sp-privileges to disable.)
 --back-log=#        The number of outstanding connection requests MariaDB can
 have. This comes into play when the main MariaDB thread
 gets very many connection requests in a very short time
 (Automatically configured unless set explicitly)
 -b, --basedir=name  Path to installation directory. All paths are usually
 resolved relative to this
 --big-tables        Old variable, which if set to 1, allows large result sets
 by saving all temporary sets to disk, avoiding 'table
 full' errors. No longer needed, as the server now handles
 this automatically.
 --bind-address=name IP address to bind to. Several addresses may be
 specified, separated by a comma (,).
 --binlog-alter-two-phase 
 When set, split ALTER at binary logging into 2
 statements: START ALTER and COMMIT/ROLLBACK ALTER
 --binlog-annotate-row-events 
 Tells the master to annotate RBR events with the
 statement that caused these events
 (Defaults to on; use --skip-binlog-annotate-row-events to disable.)
 --binlog-cache-size=# 
 The size of the transactional cache for updates to
 transactional engines for the binary log. If you often
 use transactions containing many statements, you can
 increase this to get more performance
 --binlog-checksum=name 
 Type of BINLOG_CHECKSUM_ALG. Include checksum for log
 events in the binary log. One of: NONE, CRC32
 --binlog-commit-wait-count=# 
 If non-zero, binlog write will wait at most
 binlog_commit_wait_usec microseconds for at least this
 many commits to queue up for group commit to the binlog.
 This can reduce I/O on the binlog and provide increased
 opportunity for parallel apply on the slave, but too high
 a value will decrease commit throughput.
 --binlog-commit-wait-usec=# 
 Maximum time, in microseconds, to wait for more commits
 to queue up for binlog group commit. Only takes effect if
 the value of binlog_commit_wait_count is non-zero.
 --binlog-direct-non-transactional-updates 
 Causes updates to non-transactional engines using
 statement format to be written directly to binary log.
 Before using this option make sure that there are no
 dependencies between transactional and non-transactional
 tables such as in the statement INSERT INTO t_myisam
 SELECT * FROM t_innodb; otherwise, slaves may diverge
 from the master.
 --binlog-do-db=name Tells the master it should log updates for the specified
 database, and exclude all others not explicitly
 mentioned.
 --binlog-expire-logs-seconds=# 
 If non-zero, binary logs will be purged after
 binlog_expire_logs_seconds seconds; It and
 expire_logs_days are linked, such that changes in one are
 converted into the other. Possible purges happen at
 startup and at binary log rotation.
 --binlog-file-cache-size=# 
 The size of file cache for the binary log
 --binlog-format=name 
 What form of binary logging the master will use: either
 ROW for row-based binary logging, STATEMENT for
 statement-based binary logging, or MIXED. MIXED is
 statement-based binary logging except for those
 statements where only row-based is correct: those which
 involve user-defined functions (i.e. UDFs) or the UUID()
 function; for those, row-based binary logging is
 automatically used.
 --binlog-ignore-db=name 
 Tells the master that updates to the given database
 should not be logged to the binary log.
 --binlog-optimize-thread-scheduling 
 Run fast part of group commit in a single thread, to
 optimize kernel thread scheduling. On by default. Disable
 to run each transaction in group commit in its own
 thread, which can be slower at very high concurrency.
 This option is mostly for testing one algorithm versus
 the other, and it should not normally be necessary to
 change it.
 (Defaults to on; use --skip-binlog-optimize-thread-scheduling to disable.)
 --binlog-row-event-max-size=# 
 The maximum size of a row-based binary log event in
 bytes. Rows will be grouped into events smaller than this
 size if possible. The value has to be a multiple of 256.
 --binlog-row-image=name 
 Controls whether rows should be logged in 'FULL',
 'NOBLOB' or 'MINIMAL' formats. 'FULL', means that all
 columns in the before and after image are logged.
 'NOBLOB', means that mysqld avoids logging blob columns
 whenever possible (eg, blob column was not changed or is
 not part of primary key). 'MINIMAL', means that a PK
 equivalent (PK columns or full row if there is no PK in
 the table) is logged in the before image, and only
 changed columns are logged in the after image. (Default:
 FULL).
 --binlog-row-metadata=name 
 Controls whether metadata is logged using FULL , MINIMAL
 format and NO_LOG.FULL causes all metadata to be logged;
 MINIMAL means that only metadata actually required by
 slave is logged; NO_LOG NO metadata will be
 logged.Default: NO_LOG.
 --binlog-stmt-cache-size=# 
 The size of the statement cache for updates to
 non-transactional engines for the binary log. If you
 often use statements updating a great number of rows, you
 can increase this to get more performance.
 --bootstrap         Used by mysql installation scripts.
 --bulk-insert-buffer-size=# 
 Size of tree cache used in bulk insert optimisation. Note
 that this is a limit per thread!
 --character-set-client-handshake 
 Don't ignore client side character set value sent during
 handshake.
 (Defaults to on; use --skip-character-set-client-handshake to disable.)
 --character-set-filesystem=name 
 Set the filesystem character set.
 -C, --character-set-server=name 
 Set the default character set.
 --character-sets-dir=name 
 Directory where character sets are
 -r, --chroot=name   Chroot mysqld daemon during startup.
 --collation-server=name 
 Set the default collation.
 --column-compression-threshold=# 
 Minimum column data length eligible for compression
 --column-compression-zlib-level=# 
 zlib compression level (1 gives best speed, 9 gives best
 compression)
 --column-compression-zlib-strategy=name 
 The strategy parameter is used to tune the compression
 algorithm. Use the value DEFAULT_STRATEGY for normal
 data, FILTERED for data produced by a filter (or
 predictor), HUFFMAN_ONLY to force Huffman encoding only
 (no string match), or RLE to limit match distances to one
 (run-length encoding). Filtered data consists mostly of
 small values with a somewhat random distribution. In this
 case, the compression algorithm is tuned to compress them
 better. The effect of FILTERED is to force more Huffman
 coding and less string matching; it is somewhat
 intermediate between DEFAULT_STRATEGY and HUFFMAN_ONLY.
 RLE is designed to be almost as fast as HUFFMAN_ONLY, but
 give better compression for PNG image data. The strategy
 parameter only affects the compression ratio but not the
 correctness of the compressed output even if it is not
 set appropriately. FIXED prevents the use of dynamic
 Huffman codes, allowing for a simpler decoder for special
 applications.
 --column-compression-zlib-wrap 
 Generate zlib header and trailer and compute adler32
 check value. It can be used with storage engines that
 don't provide data integrity verification to detect data
 corruption.
 --completion-type=name 
 The transaction completion type. One of: NO_CHAIN, CHAIN,
 RELEASE
 --concurrent-insert[=name] 
 Use concurrent insert with MyISAM. One of: NEVER, AUTO, 
 ALWAYS
 --console           Write error output on screen; don't remove the console
 window on windows.
 --core-file         Write core on crashes
 -h, --datadir=name  Path to the database root directory
 --date-format=name  The DATE format (ignored)
 --datetime-format=name 
 The DATETIME format (ignored)
 --deadlock-search-depth-long=# 
 Long search depth for the two-step deadlock detection
 --deadlock-search-depth-short=# 
 Short search depth for the two-step deadlock detection
 --deadlock-timeout-long=# 
 Long timeout for the two-step deadlock detection (in
 microseconds)
 --deadlock-timeout-short=# 
 Short timeout for the two-step deadlock detection (in
 microseconds)
 --default-password-lifetime=# 
 This defines the global password expiration policy. 0
 means automatic password expiration is disabled. If the
 value is a positive integer N, the passwords must be
 changed every N days. This behavior can be overridden
 using the password expiration options in ALTER USER.
 --default-regex-flags=name 
 Default flags for the regex library. Any combination of: 
 DOTALL, DUPNAMES, EXTENDED, EXTENDED_MORE, EXTRA, 
 MULTILINE, UNGREEDY
 Use 'ALL' to set all combinations.
 --default-storage-engine=name 
 The default storage engine for new tables
 --default-time-zone=name 
 Set the default time zone.
 --default-tmp-storage-engine=name 
 The default storage engine for user-created temporary
 tables
 --default-week-format=# 
 The default week format used by WEEK() functions
 --delay-key-write[=name] 
 Specifies how MyISAM tables handles CREATE TABLE
 DELAY_KEY_WRITE. If set to ON, the default, any DELAY KEY
 WRITEs are honored. The key buffer is then flushed only
 when the table closes, speeding up writes. MyISAM tables
 should be automatically checked upon startup in this
 case, and --external locking should not be used, as it
 can lead to index corruption. If set to OFF, DELAY KEY
 WRITEs are ignored, while if set to ALL, all new opened
 tables are treated as if created with DELAY KEY WRITEs
 enabled.
 --delayed-insert-limit=# 
 After inserting delayed_insert_limit rows, the INSERT
 DELAYED handler will check if there are any SELECT
 statements pending. If so, it allows these to execute
 before continuing.
 --delayed-insert-timeout=# 
 How long a INSERT DELAYED thread should wait for INSERT
 statements before terminating
 --delayed-queue-size=# 
 What size queue (in rows) should be allocated for
 handling INSERT DELAYED. If the queue becomes full, any
 client that does INSERT DELAYED will wait until there is
 room in the queue again
 --disconnect-on-expired-password 
 This variable controls how the server handles clients
 that are not aware of the sandbox mode. If enabled, the
 server disconnects the client, otherwise the server puts
 the client in a sandbox mode.
 --div-precision-increment=# 
 Precision of the result of '/' operator will be increased
 on that value
 --encrypt-binlog    Encrypt binary logs (including relay logs)
 --encrypt-tmp-disk-tables 
 Encrypt temporary on-disk tables (created as part of
 query execution)
 --encrypt-tmp-files Encrypt temporary files (created for filesort, binary log
 cache, etc)
 --enforce-storage-engine=name 
 Force the use of a storage engine for new tables
 --eq-range-index-dive-limit=# 
 The optimizer will use existing index statistics instead
 of doing index dives for equality ranges if the number of
 equality ranges for the index is larger than or equal to
 this number. If set to 0, index dives are always used.
 --event-scheduler[=name] 
 Enable the event scheduler. Possible values are ON, OFF,
 and DISABLED (keep the event scheduler completely
 deactivated, it cannot be activated run-time)
 --expensive-subquery-limit=# 
 The maximum number of rows a subquery may examine in
 order to be executed during optimization and used for
 constant optimization
 --expire-logs-days=# 
 If non-zero, binary logs will be purged after
 expire_logs_days days; It and binlog_expire_logs_seconds
 are linked, such that changes in one are converted into
 the other, presentable as a decimal value with 1/1000000
 of the day precision; possible purges happen at startup
 and at binary log rotation
 --explicit-defaults-for-timestamp 
 This option causes CREATE TABLE to create all TIMESTAMP
 columns as NULL with DEFAULT NULL attribute, Without this
 option, TIMESTAMP columns are NOT NULL and have implicit
 DEFAULT clauses.
 (Defaults to on; use --skip-explicit-defaults-for-timestamp to disable.)
 --external-locking  Use system (external) locking (disabled by default). 
 With this option enabled you can run myisamchk to test
 (not repair) tables while the MySQL server is running.
 Disable with --skip-external-locking.
 --extra-max-connections=# 
 The number of connections on extra-port
 --extra-port=#      Extra port number to use for tcp connections in a
 one-thread-per-connection manner. 0 means don't use
 another port
 --flashback         Setup the server to use flashback. This enables binary
 log in row mode and will enable extra logging for DDL's
 needed by flashback feature
 --flush             Flush MyISAM tables to disk between SQL commands
 --flush-time=#      A dedicated thread is created to flush all tables at the
 given interval
 --ft-boolean-syntax=name 
 List of operators for MATCH ... AGAINST ( ... IN BOOLEAN
 MODE)
 --ft-max-word-len=# The maximum length of the word to be included in a
 FULLTEXT index. Note: FULLTEXT indexes must be rebuilt
 after changing this variable
 --ft-min-word-len=# The minimum length of the word to be included in a
 FULLTEXT index. Note: FULLTEXT indexes must be rebuilt
 after changing this variable
 --ft-query-expansion-limit=# 
 Number of best matches to use for query expansion
 --ft-stopword-file=name 
 Use stopwords from this file instead of built-in list
 --gdb               Set up signals usable for debugging. Deprecated, use
 --general-log       Log connections and queries to a table or log file.
 Defaults logging to a file 'hostname'.log or a table
 mysql.general_logif --log-output=TABLE is used.
 --general-log-file=name 
 Log connections and queries to given file
 --getopt-prefix-matching 
 Recognize command-line options by their unambiguos
 prefixes.
 (Defaults to on; use --skip-getopt-prefix-matching to disable.)
 --group-concat-max-len=# 
 The maximum length of the result of function
 GROUP_CONCAT()
 --gtid-cleanup-batch-size=# 
 Normally does not need tuning. How many old rows must
 accumulate in the mysql.gtid_slave_pos table before a
 background job will be run to delete them. Can be
 increased to reduce number of commits if using many
 different engines with --gtid_pos_auto_engines, or to
 reduce CPU overhead if using a huge number of different
 gtid_domain_ids. Can be decreased to reduce number of old
 rows in the table.
 --gtid-domain-id=#  Used with global transaction ID to identify logically
 independent replication streams. When events can
 propagate through multiple parallel paths (for example
 multiple masters), each independent source server must
 use a distinct domain_id. For simple tree-shaped
 replication topologies, it can be left at its default, 0.
 --gtid-ignore-duplicates 
 When set, different master connections in multi-source
 replication are allowed to receive and process event
 groups with the same GTID (when using GTID mode). Only
 one will be applied, any others will be ignored. Within a
 given replication domain, just the sequence number will
 be used to decide whether a given GTID has been already
 applied; this means it is the responsibility of the user
 to ensure that GTID sequence numbers are strictly
 increasing.
 --gtid-pos-auto-engines=name 
 List of engines for which to automatically create a
 mysql.gtid_slave_pos_ENGINE table, if a transaction using
 that engine is replicated. This can be used to avoid
 introducing cross-engine transactions, if engines are
 used different from that used by table
 mysql.gtid_slave_pos
 --gtid-strict-mode  Enforce strict seq_no ordering of events in the binary
 log. Slave stops with an error if it encounters an event
 that would cause it to generate an out-of-order binlog if
 executed. When ON the same server-id semisync-replicated
 transactions that duplicate existing ones in binlog are
 ignored without error and slave interruption.
 -?, --help          Display this help and exit.
 --histogram-size=#  Number of bytes used for a histogram. If set to 0, no
 histograms are created by ANALYZE.
 --histogram-type=name 
 Specifies type of the histograms created by ANALYZE.
 Possible values are: SINGLE_PREC_HB - single precision
 height-balanced, DOUBLE_PREC_HB - double precision
 height-balanced, JSON_HB - height-balanced, stored as
 JSON.
 --host-cache-size=# How many host names should be cached to avoid resolving.
 (Automatically configured unless set explicitly)
 --idle-readonly-transaction-timeout=# 
 The number of seconds the server waits for read-only idle
 transaction
 --idle-transaction-timeout=# 
 The number of seconds the server waits for idle
 transaction
 --idle-write-transaction-timeout=# 
 The number of seconds the server waits for write idle
 transaction
 --ignore-builtin-innodb 
 Disable initialization of builtin InnoDB plugin
 --ignore-db-dirs=name 
 Specifies a directory to add to the ignore list when
 collecting database names from the datadir. Put a blank
 argument to reset the list accumulated so far.
 --in-predicate-conversion-threshold=# 
 The minimum number of scalar elements in the value list
 of IN predicate that triggers its conversion to IN
 subquery. Set to 0 to disable the conversion.
 --init-connect=name Command(s) that are executed for each new connection
 (unless the user has SUPER privilege)
 --init-file=name    Read SQL commands from this file at startup
 --init-rpl-role=name 
 Set the replication role. One of: MASTER, SLAVE
 --init-slave=name   Command(s) that are executed by a slave server each time
 the SQL thread starts
 --interactive-timeout=# 
 The number of seconds the server waits for activity on an
 interactive connection before closing it
 --join-buffer-size=# 
 The size of the buffer that is used for joins
 --join-buffer-space-limit=# 
 The limit of the space for all join buffers used by a
 query
 --join-cache-level=# 
 Controls what join operations can be executed with join
 buffers. Odd numbers are used for plain join buffers
 while even numbers are used for linked buffers
 --keep-files-on-create 
 Don't overwrite stale .MYD and .MYI even if no directory
 is specified
 --key-buffer-size=# The size of the buffer used for index blocks for MyISAM
 tables. Increase this to get better index handling (for
 all reads and multiple writes) to as much as you can
 afford
 --key-cache-age-threshold=# 
 This characterizes the number of hits a hot block has to
 be untouched until it is considered aged enough to be
 downgraded to a warm block. This specifies the percentage
 ratio of that number of hits to the total number of
 blocks in key cache
 --key-cache-block-size=# 
 The default size of key cache blocks
 --key-cache-division-limit=# 
 The minimum percentage of warm blocks in key cache
 --key-cache-file-hash-size=# 
 Number of hash buckets for open and changed files.  If
 you have a lot of MyISAM files open you should increase
 this for faster flush of changes. A good value is
 probably 1/10 of number of possible open MyISAM files.
 --key-cache-segments=# 
 The number of segments in a key cache
 -L, --language=name Client error messages in given language. May be given as
 a full path. Deprecated. Use --lc-messages-dir instead.
 --large-pages       Enable support for large pages
 --lc-messages=name  Set the language used for the error messages.
 -L, --lc-messages-dir=name 
 Directory where error messages are
 --lc-time-names=name 
 Set the language used for the month names and the days of
 the week.
 --local-infile      Enable LOAD DATA LOCAL INFILE
 (Defaults to on; use --skip-local-infile to disable.)
 --lock-wait-timeout=# 
 Timeout in seconds to wait for a lock before returning an
 error.
 --log-basename=name Basename for all log files and the .pid file. This sets
 all log file names at once (in 'datadir') and is normally
 the only option you need for specifying log files. Sets
 names for --log-bin, --log-bin-index, --relay-log,
 --relay-log-index, --general-log-file,
 --log-slow-query-file, --log-error-file, and --pid-file
 --log-bin[=name]    Log update queries in binary format. Optional argument
 should be name for binary log. If not given
 'datadir'/'log-basename'-bin or 'datadir'/mysql-bin will
 be used (the later if --log-basename is not specified).
 We strongly recommend to use either --log-basename or
 specify a filename to ensure that replication doesn't
 stop if the real hostname of the computer changes.
 --log-bin-compress  Whether the binary log can be compressed
 --log-bin-compress-min-len[=#] 
 Minimum length of sql statement(in statement mode) or
 record(in row mode)that can be compressed.
 --log-bin-index=name 
 File that holds the names for last binary log files.
 --log-bin-trust-function-creators 
 If set to FALSE (the default), then when --log-bin is
 used, creation of a stored function (or trigger) is
 allowed only to users having the SUPER privilege and only
 if this stored function (trigger) may not break binary
 logging. Note that if ALL connections to this server
 ALWAYS use row-based binary logging, the security issues
 do not exist and the binary logging cannot break, so you
 can safely set this to TRUE
 --log-ddl-recovery=name 
 Path to file used for recovery of DDL statements after a
 crash
 --log-disabled-statements=name 
 Don't log certain types of statements to general log. Any
 combination of: slave, sp
 Use 'ALL' to set all combinations.
 --log-error[=name]  Log errors to file (instead of stdout).  If file name is
 not specified then 'datadir'/'log-basename'.err or the
 'pid-file' path with extension .err is used
 --log-isam[=name]   Log all MyISAM changes to file.
 --log-output=name   How logs should be written. Any combination of: NONE, 
 FILE, TABLE
 Use 'ALL' to set all combinations.
 --log-queries-not-using-indexes 
 Log queries that are executed without benefit of any
 index to the slow log if it is open. Same as
 log_slow_filter='not_using_index'
 --log-short-format  Don't log extra information to update and slow-query
 logs.
 --log-slave-updates Tells the slave to log the updates from the slave thread
 to the binary log. You will need to turn it on if you
 plan to daisy-chain the slaves.
 --log-slow-admin-statements 
 Log slow OPTIMIZE, ANALYZE, ALTER and other
 administrative statements to the slow log if it is open. 
 Resets or sets the option 'admin' in
 log_slow_disabled_statements
 (Defaults to on; use --skip-log-slow-admin-statements to disable.)
 --log-slow-disabled-statements=name 
 Don't log certain types of statements to slow log. Any
 combination of: admin, call, slave, sp
 Use 'ALL' to set all combinations.
 --log-slow-filter=name 
 Log only certain types of queries to the slow log. If
 variable empty all kind of queries are logged.  All types
 are bound by slow_query_time, except 'not_using_index'
 which is always logged if enabled. Any combination of: 
 admin, filesort, filesort_on_disk, 
 filesort_priority_queue, full_join, full_scan, 
 not_using_index, query_cache, query_cache_miss, tmp_table,
 tmp_table_on_disk
 Use 'ALL' to set all combinations.
 --log-slow-max-warnings=# 
 Max numbers of warnings printed to slow query log per
 statement
 --log-slow-min-examined-row-limit=# 
 Don't write queries to slow log that examine fewer rows
 than that
 --log-slow-query    Log slow queries to a table or log file. Defaults logging
 to a file 'hostname'-slow.log or a table mysql.slow_log
 if --log-output=TABLE is used. Must be enabled to
 activate other slow log options.
 --log-slow-query-file=name 
 Log slow queries to given log file. Defaults logging to
 'hostname'-slow.log. Must be enabled to activate other
 slow log options
 --log-slow-query-time=# 
 Log all queries that have taken more than
 log_slow_query_time seconds to execute to the slow query
 log file. The argument will be treated as a decimal value
 with microsecond precision
 --log-slow-rate-limit=# 
 Write to slow log every #th slow query. Set to 1 to log
 everything. Increase it to reduce the size of the slow or
 the performance impact of slow logging
 --log-slow-slave-statements 
 Log slow statements executed by slave thread to the slow
 log if it is open. Resets or sets the option 'slave' in
 log_slow_disabled_statements
 (Defaults to on; use --skip-log-slow-slave-statements to disable.)
 --log-slow-verbosity=name 
 Verbosity level for the slow log. Any combination of: 
 innodb, query_plan, explain, engine, warnings, full
 Use 'ALL' to set all combinations.
 --log-tc=name       Path to transaction coordinator log (used for
 transactions that affect more than one storage engine,
 when binary log is disabled).
 --log-tc-size=#     Size of transaction coordinator log.
 -W, --log-warnings[=#] 
 Log some non critical warnings to the error log.Value can
 be between 0 and 11. Higher values mean more verbosity
 --long-query-time=# Alias for log_slow_query_time. Log all queries that have
 taken more than long_query_time seconds to execute to the
 slow query log file. The argument will be treated as a
 decimal value with microsecond precision
 --low-priority-updates 
 INSERT/DELETE/UPDATE has lower priority than selects
 --lower-case-table-names[=#] 
 If set to 1 table names are stored in lowercase on disk
 and table names will be case-insensitive.  Should be set
 to 2 if you are using a case insensitive file system
 --master-info-file=name 
 The location and name of the file that remembers the
 master and where the I/O replication thread is in the
 master's binlogs. Defaults to master.info
 --master-retry-count=# 
 The number of tries the slave will make to connect to the
 master before giving up.
 --master-verify-checksum 
 Force checksum verification of logged events in the
 binary log before sending them to slaves or printing them
 in the output of SHOW BINLOG EVENTS
 --max-allowed-packet=# 
 Max packet length to send to or receive from the server
 --max-binlog-cache-size=# 
 Sets the total size of the transactional cache
 --max-binlog-size=# Binary log will be rotated automatically when the size
 exceeds this value.
 --max-binlog-stmt-cache-size=# 
 Sets the total size of the statement cache
 --max-connect-errors=# 
 If there is more than this number of interrupted
 connections from a host this host will be blocked from
 further connections
 --max-connections=# The number of simultaneous clients allowed
 --max-delayed-threads=# 
 Don't start more than this number of threads to handle
 INSERT DELAYED statements. If set to zero INSERT DELAYED
 will be not used
 --max-digest-length=# 
 Maximum length considered for digest text.
 --max-error-count=# Max number of errors/warnings to store for a statement
 --max-heap-table-size=# 
 Don't allow creation of heap tables bigger than this
 --max-join-size=#   Joins that are probably going to read more than
 max_join_size records return an error
 --max-length-for-sort-data=# 
 Max number of bytes in sorted records
 --max-password-errors=# 
 If there is more than this number of failed connect
 attempts due to invalid password, user will be blocked
 from further connections until FLUSH_PRIVILEGES.
 --max-prepared-stmt-count=# 
 Maximum number of prepared statements in the server
 --max-recursive-iterations[=#] 
 Maximum number of iterations when executing recursive
 queries
 --max-relay-log-size=# 
 relay log will be rotated automatically when the size
 exceeds this value.  If 0 at startup, it's set to
 max_binlog_size
 --max-rowid-filter-size=# 
 The maximum size of the container of a rowid filter
 --max-seeks-for-key=# 
 Limit assumed max number of seeks when looking up rows
 based on a key
 --max-session-mem-used=# 
 Amount of memory a single user session is allowed to
 allocate. This limits the value of the session variable
 MEM_USED
 --max-sort-length=# The number of bytes to use when sorting BLOB or TEXT
 values (only the first max_sort_length bytes of each
 value are used; the rest are ignored)
 --max-sp-recursion-depth[=#] 
 Maximum stored procedure recursion depth
 --max-statement-time=# 
 A query that has taken more than max_statement_time
 seconds will be aborted. The argument will be treated as
 a decimal value with microsecond precision. A value of 0
 (default) means no timeout
 --max-tmp-tables=#  Unused, will be removed.
 --max-user-connections=# 
 The maximum number of active connections for a single
 user (0 = no limit)
 --max-write-lock-count=# 
 After this many write locks, allow some read locks to run
 in between
 --memlock           Lock mysqld in memory.
 --metadata-locks-cache-size=# 
 Unused
 --metadata-locks-hash-instances=# 
 Unused
 --min-examined-row-limit=# 
 Alias for log_slow_min_examined_row_limit. Don't write
 queries to slow log that examine fewer rows than that
 --mrr-buffer-size=# Size of buffer to use when using MRR with range access
 --myisam-block-size=# 
 Block size to be used for MyISAM index pages
 --myisam-data-pointer-size=# 
 Default pointer size to be used for MyISAM tables
 --myisam-max-sort-file-size=# 
 Don't use the fast sort index method to created index if
 the temporary file would get bigger than this
 --myisam-mmap-size=# 
 Restricts the total memory used for memory mapping of
 MySQL tables
 --myisam-recover-options[=name] 
 Specifies how corrupted tables should be automatically
 repaired. Any combination of: DEFAULT, BACKUP, FORCE, 
 QUICK, BACKUP_ALL, OFF
 Use 'ALL' to set all combinations.
 --myisam-repair-threads=# 
 If larger than 1, when repairing a MyISAM table all
 indexes will be created in parallel, with one thread per
 index. The value of 1 disables parallel repair
 --myisam-sort-buffer-size=# 
 The buffer that is allocated when sorting the index when
 doing a REPAIR or when creating indexes with CREATE INDEX
 or ALTER TABLE
 --myisam-stats-method=name 
 Specifies how MyISAM index statistics collection code
 should treat NULLs. Possible values of name are
 NULLS_UNEQUAL (default behavior for 4.1 and later),
 NULLS_EQUAL (emulate 4.0 behavior), and NULLS_IGNORED
 --myisam-use-mmap   Use memory mapping for reading and writing MyISAM tables
 --mysql56-temporal-format 
 Use MySQL-5.6 (instead of MariaDB-5.3) format for TIME,
 DATETIME, TIMESTAMP columns.
 (Defaults to on; use --skip-mysql56-temporal-format to disable.)
 --net-buffer-length=# 
 Buffer length for TCP/IP and socket communication
 --net-read-timeout=# 
 Number of seconds to wait for more data from a connection
 before aborting the read
 --net-retry-count=# If a read on a communication port is interrupted, retry
 this many times before giving up
 --net-write-timeout=# 
 Number of seconds to wait for a block to be written to a
 connection before aborting the write
 --note-verbosity=name 
 Verbosity level for note-warnings given to the user. See
 also @@sql_notes.. Any combination of: basic, 
 unusable_keys, explain
 Use 'ALL' to set all combinations.
 --old               Use compatible behavior from previous MariaDB version.
 See also --old-mode
 --old-alter-table[=name] 
 Alias for alter_algorithm. Deprecated. Use
 --alter-algorithm instead.. One of: DEFAULT, COPY, 
 INPLACE, NOCOPY, INSTANT
 --old-mode=name     Used to emulate old behavior from earlier MariaDB or
 MySQL versions. Any combination of: 
 NO_DUP_KEY_WARNINGS_WITH_IGNORE, NO_PROGRESS_INFO, 
 ZERO_DATE_TIME_CAST, UTF8_IS_UTF8MB3, 
 IGNORE_INDEX_ONLY_FOR_JOIN, COMPAT_5_1_CHECKSUM, 
 NO_NULL_COLLATION_IDS
 Use 'ALL' to set all combinations.
 --old-passwords     Use old password encryption method (needed for 4.0 and
 older clients)
 --old-style-user-limits 
 Enable old-style user limits (before 5.0.3, user
 resources were counted per each user+host vs. per
 account).
 --open-files-limit=# 
 If this is not 0, then mysqld will use this value to
 reserve file descriptors to use with setrlimit(). If this
 value is 0 or autoset then mysqld will reserve
 max_connections*5 or max_connections + table_cache*2
 (whichever is larger) number of file descriptors
 (Automatically configured unless set explicitly)
<<<<<<< HEAD
 --optimizer-adjust-secondary-key-costs=# 
 0 = No changes. 1 = Update secondary key costs for ranges
 to be at least 5x of clustered primary key costs. 2 =
 Remove 'max_seek optimization' for secondary keys and
 slight adjustment of filter cost. This option will be
 deleted in MariaDB 11.0 as it is not needed with the new
 11.0 optimizer.
 --optimizer-extra-pruning-depth=# 
 If the optimizer needs to enumerate join prefix of this
 size or larger, then it will try aggressively prune away
 the search space.
=======
 --optimizer-adjust-secondary-key-costs=name 
 A bit field with the following values:
 adjust_secondary_key_cost = Update secondary key costs
 for ranges to be at least 5x of clustered primary key
 costs. disable_max_seek = Disable 'max_seek optimization'
 for secondary keys and slight adjustment of filter cost.
 disable_forced_index_in_group_by = Disable automatic
 forced index in GROUP BY. This variable will be deleted
 in MariaDB 11.0 as it is not needed with the new 11.0
 optimizer.
 Use 'ALL' to set all combinations.
>>>>>>> 691f9239
 --optimizer-max-sel-arg-weight=# 
 The maximum weight of the SEL_ARG graph. Set to 0 for no
 limit
 --optimizer-max-sel-args=# 
 The maximum number of SEL_ARG objects created when
 optimizing a range. If more objects would be needed, the
 range will not be used by the optimizer.
 --optimizer-prune-level=# 
 Controls the heuristic(s) applied during query
 optimization to prune less-promising partial plans from
 the optimizer search space. Meaning: 0 - do not apply any
 heuristic, thus perform exhaustive search: 1 - prune
 plans based on cost and number of retrieved rows eq_ref:
 2 - prune also if we find an eq_ref chain
 --optimizer-search-depth=# 
 Maximum depth of search performed by the query optimizer.
 Values larger than the number of relations in a query
 result in better query plans, but take longer to compile
 a query. Values smaller than the number of tables in a
 relation result in faster optimization, but may produce
 very bad query plans. If set to 0, the system will
 automatically pick a reasonable value.
 --optimizer-selectivity-sampling-limit=# 
 Controls number of record samples to check condition
 selectivity
 --optimizer-switch=name 
 Fine-tune the optimizer behavior. Takes a comma-separated
 list of option=value pairs, where value is on, off, or
 default, and options are: index_merge, index_merge_union,
 index_merge_sort_union, index_merge_intersection, 
 index_merge_sort_intersection, engine_condition_pushdown,
 index_condition_pushdown, derived_merge, 
 derived_with_keys, firstmatch, loosescan, materialization,
 in_to_exists, semijoin, partial_match_rowid_merge, 
 partial_match_table_scan, subquery_cache, mrr, 
 mrr_cost_based, mrr_sort_keys, outer_join_with_cache, 
 semijoin_with_cache, join_cache_incremental, 
 join_cache_hashed, join_cache_bka, 
 optimize_join_buffer_size, table_elimination, 
 extended_keys, exists_to_in, orderby_uses_equalities, 
 condition_pushdown_for_derived, split_materialized, 
 condition_pushdown_for_subquery, rowid_filter, 
 condition_pushdown_from_having, not_null_range_scan, 
 hash_join_cardinality, cset_narrowing
 --optimizer-trace=name 
 Controls tracing of the Optimizer:
 optimizer_trace=option=val[,option=val...], where option
 is one of {enabled} and val is one of {on, off, default}
 --optimizer-trace-max-mem-size=# 
 Maximum allowed size of an optimizer trace
 --optimizer-use-condition-selectivity=# 
 Controls selectivity of which conditions the optimizer
 takes into account to calculate cardinality of a partial
 join when it searches for the best execution plan
 Meaning: 1 - use selectivity of index backed range
 conditions to calculate the cardinality of a partial join
 if the last joined table is accessed by full table scan
 or an index scan, 2 - use selectivity of index backed
 range conditions to calculate the cardinality of a
 partial join in any case, 3 - additionally always use
 selectivity of range conditions that are not backed by
 any index to calculate the cardinality of a partial join,
 4 - use histograms to calculate selectivity of range
 conditions that are not backed by any index to calculate
 the cardinality of a partial join.5 - additionally use
 selectivity of certain non-range predicates calculated on
 record samples
 --performance-schema 
 Enable the performance schema.
 --performance-schema-accounts-size=# 
 Maximum number of instrumented user@host accounts. Use 0
 to disable, -1 for automated sizing.
 --performance-schema-consumer-events-stages-current 
 Default startup value for the events_stages_current
 consumer.
 --performance-schema-consumer-events-stages-history 
 Default startup value for the events_stages_history
 consumer.
 --performance-schema-consumer-events-stages-history-long 
 Default startup value for the events_stages_history_long
 consumer.
 --performance-schema-consumer-events-statements-current 
 Default startup value for the events_statements_current
 consumer.
 --performance-schema-consumer-events-statements-history 
 Default startup value for the events_statements_history
 consumer.
 --performance-schema-consumer-events-statements-history-long 
 Default startup value for the
 events_statements_history_long consumer.
 --performance-schema-consumer-events-transactions-current 
 Default startup value for the events_transactions_current
 consumer.
 --performance-schema-consumer-events-transactions-history 
 Default startup value for the events_transactions_history
 consumer.
 --performance-schema-consumer-events-transactions-history-long 
 Default startup value for the
 events_transactions_history_long consumer.
 --performance-schema-consumer-events-waits-current 
 Default startup value for the events_waits_current
 consumer.
 --performance-schema-consumer-events-waits-history 
 Default startup value for the events_waits_history
 consumer.
 --performance-schema-consumer-events-waits-history-long 
 Default startup value for the events_waits_history_long
 consumer.
 --performance-schema-consumer-global-instrumentation 
 Default startup value for the global_instrumentation
 consumer.
 (Defaults to on; use --skip-performance-schema-consumer-global-instrumentation to disable.)
 --performance-schema-consumer-statements-digest 
 Default startup value for the statements_digest consumer.
 (Defaults to on; use --skip-performance-schema-consumer-statements-digest to disable.)
 --performance-schema-consumer-thread-instrumentation 
 Default startup value for the thread_instrumentation
 consumer.
 (Defaults to on; use --skip-performance-schema-consumer-thread-instrumentation to disable.)
 --performance-schema-digests-size=# 
 Size of the statement digest. Use 0 to disable, -1 for
 automated sizing.
 --performance-schema-events-stages-history-long-size=# 
 Number of rows in EVENTS_STAGES_HISTORY_LONG. Use 0 to
 disable, -1 for automated sizing.
 --performance-schema-events-stages-history-size=# 
 Number of rows per thread in EVENTS_STAGES_HISTORY. Use 0
 to disable, -1 for automated sizing.
 --performance-schema-events-statements-history-long-size=# 
 Number of rows in EVENTS_STATEMENTS_HISTORY_LONG. Use 0
 to disable, -1 for automated sizing.
 --performance-schema-events-statements-history-size=# 
 Number of rows per thread in EVENTS_STATEMENTS_HISTORY.
 Use 0 to disable, -1 for automated sizing.
 --performance-schema-events-transactions-history-long-size=# 
 Number of rows in EVENTS_TRANSACTIONS_HISTORY_LONG. Use 0
 to disable, -1 for automated sizing.
 --performance-schema-events-transactions-history-size=# 
 Number of rows per thread in EVENTS_TRANSACTIONS_HISTORY.
 Use 0 to disable, -1 for automated sizing.
 --performance-schema-events-waits-history-long-size=# 
 Number of rows in EVENTS_WAITS_HISTORY_LONG. Use 0 to
 disable, -1 for automated sizing.
 --performance-schema-events-waits-history-size=# 
 Number of rows per thread in EVENTS_WAITS_HISTORY. Use 0
 to disable, -1 for automated sizing.
 --performance-schema-hosts-size=# 
 Maximum number of instrumented hosts. Use 0 to disable,
 -1 for automated sizing.
 --performance-schema-instrument[=name] 
 Default startup value for a performance schema
 instrument.
 --performance-schema-max-cond-classes=# 
 Maximum number of condition instruments.
 --performance-schema-max-cond-instances=# 
 Maximum number of instrumented condition objects. Use 0
 to disable, -1 for automated sizing.
 --performance-schema-max-digest-length=# 
 Maximum length considered for digest text, when stored in
 performance_schema tables.
 --performance-schema-max-file-classes=# 
 Maximum number of file instruments.
 --performance-schema-max-file-handles=# 
 Maximum number of opened instrumented files.
 --performance-schema-max-file-instances=# 
 Maximum number of instrumented files. Use 0 to disable,
 -1 for automated sizing.
 --performance-schema-max-index-stat=# 
 Maximum number of index statistics for instrumented
 tables. Use 0 to disable, -1 for automated scaling.
 --performance-schema-max-memory-classes=# 
 Maximum number of memory pool instruments.
 --performance-schema-max-metadata-locks=# 
 Maximum number of metadata locks. Use 0 to disable, -1
 for automated scaling.
 --performance-schema-max-mutex-classes=# 
 Maximum number of mutex instruments.
 --performance-schema-max-mutex-instances=# 
 Maximum number of instrumented MUTEX objects. Use 0 to
 disable, -1 for automated sizing.
 --performance-schema-max-prepared-statements-instances=# 
 Maximum number of instrumented prepared statements. Use 0
 to disable, -1 for automated scaling.
 --performance-schema-max-program-instances=# 
 Maximum number of instrumented programs. Use 0 to
 disable, -1 for automated scaling.
 --performance-schema-max-rwlock-classes=# 
 Maximum number of rwlock instruments.
 --performance-schema-max-rwlock-instances=# 
 Maximum number of instrumented RWLOCK objects. Use 0 to
 disable, -1 for automated sizing.
 --performance-schema-max-socket-classes=# 
 Maximum number of socket instruments.
 --performance-schema-max-socket-instances=# 
 Maximum number of opened instrumented sockets. Use 0 to
 disable, -1 for automated sizing.
 --performance-schema-max-sql-text-length=# 
 Maximum length of displayed sql text.
 --performance-schema-max-stage-classes=# 
 Maximum number of stage instruments.
 --performance-schema-max-statement-classes=# 
 Maximum number of statement instruments.
 --performance-schema-max-statement-stack=# 
 Number of rows per thread in EVENTS_STATEMENTS_CURRENT.
 --performance-schema-max-table-handles=# 
 Maximum number of opened instrumented tables. Use 0 to
 disable, -1 for automated sizing.
 --performance-schema-max-table-instances=# 
 Maximum number of instrumented tables. Use 0 to disable,
 -1 for automated sizing.
 --performance-schema-max-table-lock-stat=# 
 Maximum number of lock statistics for instrumented
 tables. Use 0 to disable, -1 for automated scaling.
 --performance-schema-max-thread-classes=# 
 Maximum number of thread instruments.
 --performance-schema-max-thread-instances=# 
 Maximum number of instrumented threads. Use 0 to disable,
 -1 for automated sizing.
 --performance-schema-session-connect-attrs-size=# 
 Size of session attribute string buffer per thread. Use 0
 to disable, -1 for automated sizing.
 --performance-schema-setup-actors-size=# 
 Maximum number of rows in SETUP_ACTORS.
 --performance-schema-setup-objects-size=# 
 Maximum number of rows in SETUP_OBJECTS.
 --performance-schema-users-size=# 
 Maximum number of instrumented users. Use 0 to disable,
 -1 for automated sizing.
 --pid-file=name     Pid file used by safe_mysqld
 --plugin-dir=name   Directory for plugins
 --plugin-load=name  Semicolon-separated list of plugins to load, where each
 plugin is specified as ether a plugin_name=library_file
 pair or only a library_file. If the latter case, all
 plugins from a given library_file will be loaded.
 --plugin-load-add=name 
 Optional semicolon-separated list of plugins to load.
 This option adds to the list specified by --plugin-load
 in an incremental way. It can be specified many times,
 adding more plugins every time.
 --plugin-maturity=name 
 The lowest desirable plugin maturity. Plugins less mature
 than that will not be installed or loaded. One of: 
 unknown, experimental, alpha, beta, gamma, stable
 -P, --port=#        Port number to use for connection or 0 to default to,
 my.cnf, $MYSQL_TCP_PORT, /etc/services, built-in default
 (3306), whatever comes first
 --port-open-timeout=# 
 Maximum time in seconds to wait for the port to become
 free. (Default: No wait).
 --preload-buffer-size=# 
 The size of the buffer that is allocated when preloading
 indexes
 --profiling-history-size=# 
 Number of statements about which profiling information is
 maintained. If set to 0, no profiles are stored. See SHOW
 PROFILES.
 --progress-report-time=# 
 Seconds between sending progress reports to the client
 for time-consuming statements. Set to 0 to disable
 progress reporting.
 --proxy-protocol-networks=name 
 Enable proxy protocol for these source networks. The
 syntax is a comma separated list of IPv4 and IPv6
 networks. If the network doesn't contain mask, it is
 considered to be a single host. "*" represents all
 networks and must the only directive on the line. String
 "localhost" represents non-TCP local connections (Unix
 domain socket, Windows named pipe or shared memory).
 --query-alloc-block-size=# 
 Allocation block size for query parsing and execution
 --query-cache-limit=# 
 Don't cache results that are bigger than this
 --query-cache-min-res-unit=# 
 The minimum size for blocks allocated by the query cache
 --query-cache-size=# 
 The memory allocated to store results from old queries
 --query-cache-strip-comments 
 Strip all comments from a query before storing it in the
 query cache
 --query-cache-type=name 
 OFF = Don't cache or retrieve results. ON = Cache all
 results except SELECT SQL_NO_CACHE ... queries. DEMAND =
 Cache only SELECT SQL_CACHE ... queries
 --query-cache-wlock-invalidate 
 Invalidate queries in query cache on LOCK for write
 --query-prealloc-size=# 
 Persistent buffer for query parsing and execution
 --range-alloc-block-size=# 
 Allocation block size for storing ranges during
 optimization
 --read-binlog-speed-limit=# 
 Maximum speed(KB/s) to read binlog from master (0 = no
 limit)
 --read-buffer-size=# 
 Each thread that does a sequential scan allocates a
 buffer of this size for each table it scans. If you do
 many sequential scans, you may want to increase this
 value
 --read-only         Make all non-temporary tables read-only, with the
 exception for replication (slave) threads and users with
 the 'READ ONLY ADMIN' privilege
 --read-rnd-buffer-size=# 
 When reading rows in sorted order after a sort, the rows
 are read through this buffer to avoid a disk seeks
 --relay-log=name    The location and name to use for relay logs.
 --relay-log-index=name 
 The location and name to use for the file that keeps a
 list of the last relay logs
 --relay-log-info-file=name 
 The location and name of the file that remembers where
 the SQL replication thread is in the relay logs.
 --relay-log-purge   if disabled - do not purge relay logs. if enabled - purge
 them as soon as they are no more needed.
 (Defaults to on; use --skip-relay-log-purge to disable.)
 --relay-log-recovery 
 Enables automatic relay log recovery right after the
 database startup, which means that the IO Thread starts
 re-fetching from the master right after the last
 transaction processed.
 --relay-log-space-limit=# 
 Maximum space to use for all relay logs
 --replicate-annotate-row-events 
 Tells the slave to write annotate rows events received
 from the master to its own binary log. Ignored if
 log_slave_updates is not set
 (Defaults to on; use --skip-replicate-annotate-row-events to disable.)
 --replicate-do-db=name 
 Tells the slave thread to restrict replication to the
 specified database. To specify more than one database,
 use the directive multiple times, once for each database.
 Note that this will only work if you do not use
 cross-database queries such as UPDATE some_db.some_table
 SET foo='bar' while having selected a different or no
 database. If you need cross database updates to work,
 make sure you have 3.23.28 or later, and use
 replicate-wild-do-table=db_name.%.
 --replicate-do-table=name 
 Tells the slave thread to restrict replication to the
 specified table. To specify more than one table, use the
 directive multiple times, once for each table. This will
 work for cross-database updates, in contrast to
 replicate-do-db.
 --replicate-events-marked-for-skip=name 
 Whether the slave should replicate events that were
 created with @@skip_replication=1 on the master. Default
 REPLICATE (no events are skipped). Other values are
 FILTER_ON_SLAVE (events will be sent by the master but
 ignored by the slave) and FILTER_ON_MASTER (events marked
 with @@skip_replication=1 will be filtered on the master
 and never be sent to the slave).
 --replicate-ignore-db=name 
 Tells the slave thread to not replicate to the specified
 database. To specify more than one database to ignore,
 use the directive multiple times, once for each database.
 This option will not work if you use cross database
 updates. If you need cross database updates to work, make
 sure you have 3.23.28 or later, and use
 replicate-wild-ignore-table=db_name.%. 
 --replicate-ignore-table=name 
 Tells the slave thread to not replicate to the specified
 table. To specify more than one table to ignore, use the
 directive multiple times, once for each table. This will
 work for cross-database updates, in contrast to
 replicate-ignore-db.
 --replicate-rewrite-db=name 
 Updates to a database with a different name than the
 original. Example:
 replicate-rewrite-db=master_db_name->slave_db_name.
 --replicate-same-server-id 
 In replication, if set to 1, do not skip events having
 our server id. Default value is 0 (to break infinite
 loops in circular replication). Can't be set to 1 if
 --log-slave-updates is used.
 --replicate-wild-do-table=name 
 Tells the slave thread to restrict replication to the
 tables that match the specified wildcard pattern. To
 specify more than one table, use the directive multiple
 times, once for each table. This will work for
 cross-database updates. Example:
 replicate-wild-do-table=foo%.bar% will replicate only
 updates to tables in all databases that start with foo
 and whose table names start with bar.
 --replicate-wild-ignore-table=name 
 Tells the slave thread to not replicate to the tables
 that match the given wildcard pattern. To specify more
 than one table to ignore, use the directive multiple
 times, once for each table. This will work for
 cross-database updates. Example:
 replicate-wild-ignore-table=foo%.bar% will not do updates
 to tables in databases that start with foo and whose
 table names start with bar.
 --report-host=name  Hostname or IP of the slave to be reported to the master
 during slave registration. Will appear in the output of
 SHOW SLAVE HOSTS. Leave unset if you do not want the
 slave to register itself with the master. Note that it is
 not sufficient for the master to simply read the IP of
 the slave off the socket once the slave connects. Due to
 NAT and other routing issues, that IP may not be valid
 for connecting to the slave from the master or other
 hosts
 --report-password=name 
 The account password of the slave to be reported to the
 master during slave registration
 --report-port=#     Port for connecting to slave reported to the master
 during slave registration. Set it only if the slave is
 listening on a non-default port or if you have a special
 tunnel from the master or other clients to the slave. If
 not sure, leave this option unset
 --report-user=name  The account user name of the slave to be reported to the
 master during slave registration
 --require-secure-transport 
 When this option is enabled, connections attempted using
 insecure transport will be rejected. Secure transports
 are SSL/TLS, Unix sockets or named pipes.
 --rowid-merge-buff-size=# 
 The size of the buffers used [NOT] IN evaluation via
 partial matching
 --rpl-semi-sync-master-enabled 
 Enable semi-synchronous replication master (disabled by
 default).
 --rpl-semi-sync-master-timeout=# 
 The timeout value (in ms) for semi-synchronous
 replication in the master
 --rpl-semi-sync-master-trace-level=# 
 The tracing level for semi-sync replication.
 --rpl-semi-sync-master-wait-no-slave 
 Wait until timeout when no semi-synchronous replication
 slave is available.
 (Defaults to on; use --skip-rpl-semi-sync-master-wait-no-slave to disable.)
 --rpl-semi-sync-master-wait-point=name 
 Should transaction wait for semi-sync ack after having
 synced binlog, or after having committed in storage
 engine.. One of: AFTER_SYNC, AFTER_COMMIT
 --rpl-semi-sync-slave-delay-master 
 Only write master info file when ack is needed.
 --rpl-semi-sync-slave-enabled 
 Enable semi-synchronous replication slave (disabled by
 default).
 --rpl-semi-sync-slave-kill-conn-timeout[=#] 
 Timeout for the mysql connection used to kill the slave
 io_thread's connection on master. This timeout comes into
 play when stop slave is executed.
 --rpl-semi-sync-slave-trace-level=# 
 The tracing level for semi-sync replication.
 --safe-mode         Skip some optimize stages (for testing). Deprecated.
 --safe-user-create  Don't allow new user creation by the user who has no
 write privileges to the mysql.user table.
 --secure-auth       Disallow authentication for accounts that have old
 (pre-4.1) passwords
 (Defaults to on; use --skip-secure-auth to disable.)
 --secure-file-priv=name 
 Limit LOAD DATA, SELECT ... OUTFILE, and LOAD_FILE() to
 files within specified directory
 --secure-timestamp=name 
 Restricts direct setting of a session timestamp. Possible
 levels are: YES - timestamp cannot deviate from the
 system clock, REPLICATION - replication thread can adjust
 timestamp to match the master's, SUPER - a user with this
 privilege and a replication thread can adjust timestamp,
 NO - historical behavior, anyone can modify session
 timestamp
 --server-id=#       Uniquely identifies the server instance in the community
 of replication partners
 --session-track-schema 
 Track changes to the default schema.
 (Defaults to on; use --skip-session-track-schema to disable.)
 --session-track-state-change 
 Track changes to the session state.
 --session-track-system-variables=name 
 Track changes in registered system variables. 
 --session-track-transaction-info=name 
 Track changes to the transaction attributes. OFF to
 disable; STATE to track just transaction state (Is there
 an active transaction? Does it have any data? etc.);
 CHARACTERISTICS to track transaction state and report all
 statements needed to start a transaction with the same
 characteristics (isolation level, read only/read
 write,snapshot - but not any work done / data modified
 within the transaction).
 --show-slave-auth-info 
 Show user and password in SHOW SLAVE HOSTS on this
 master.
 --silent-startup    Don't print [Note] to the error log during startup.
 --skip-grant-tables Start without grant tables. This gives all users FULL
 ACCESS to all tables.
 --skip-host-cache   Don't cache host names.
 --skip-name-resolve Don't resolve hostnames. All hostnames are IP's or
 'localhost'.
 --skip-networking   Don't allow connection with TCP/IP
 --skip-show-database 
 Don't allow 'SHOW DATABASE' commands
 --skip-slave-start  If set, slave is not autostarted.
 --slave-compressed-protocol 
 Use compression on master/slave protocol
 --slave-ddl-exec-mode=name 
 How replication events should be executed. Legal values
 are STRICT and IDEMPOTENT (default). In IDEMPOTENT mode,
 replication will not stop for DDL operations that are
 idempotent. This means that CREATE TABLE is treated as
 CREATE TABLE OR REPLACE and DROP TABLE is treated as DROP
 TABLE IF EXISTS.
 --slave-domain-parallel-threads=# 
 Maximum number of parallel threads to use on slave for
 events in a single replication domain. When using
 multiple domains, this can be used to limit a single
 domain from grabbing all threads and thus stalling other
 domains. The default of 0 means to allow a domain to grab
 as many threads as it wants, up to the value of
 slave_parallel_threads.
 --slave-exec-mode=name 
 How replication events should be executed. Legal values
 are STRICT (default) and IDEMPOTENT. In IDEMPOTENT mode,
 replication will not stop for operations that are
 idempotent. For example, in row based replication
 attempts to delete rows that doesn't exist will be
 ignored. In STRICT mode, replication will stop on any
 unexpected difference between the master and the slave.
 --slave-load-tmpdir=name 
 The location where the slave should put its temporary
 files when replicating a LOAD DATA INFILE command
 --slave-max-allowed-packet=# 
 The maximum packet length to sent successfully from the
 master to slave.
 --slave-max-statement-time=# 
 A query that has taken more than slave_max_statement_time
 seconds to run on the slave will be aborted. The argument
 will be treated as a decimal value with microsecond
 precision. A value of 0 (default) means no timeout
 --slave-net-timeout=# 
 Number of seconds to wait for more data from any
 master/slave connection before aborting the read
 --slave-parallel-max-queued=# 
 Limit on how much memory SQL threads should use per
 parallel replication thread when reading ahead in the
 relay log looking for opportunities for parallel
 replication. Only used when --slave-parallel-threads > 0.
 --slave-parallel-mode=name 
 Controls what transactions are applied in parallel when
 using --slave-parallel-threads. Possible values:
 "optimistic" tries to apply most transactional DML in
 parallel, and handles any conflicts with rollback and
 retry. "conservative" limits parallelism in an effort to
 avoid any conflicts. "aggressive" tries to maximise the
 parallelism, possibly at the cost of increased conflict
 rate. "minimal" only parallelizes the commit steps of
 transactions. "none" disables parallel apply completely.
 --slave-parallel-threads=# 
 If non-zero, number of threads to spawn to apply in
 parallel events on the slave that were group-committed on
 the master or were logged with GTID in different
 replication domains. Note that these threads are in
 addition to the IO and SQL threads, which are always
 created by a replication slave
 --slave-parallel-workers=# 
 Alias for slave_parallel_threads
 --slave-run-triggers-for-rbr=name 
 Modes for how triggers in row-base replication on slave
 side will be executed. Legal values are NO (default),
 YES, LOGGING and ENFORCE. NO means that trigger for RBR
 will not be running on slave. YES and LOGGING means that
 triggers will be running on slave, if there was not
 triggers running on the master for the statement. LOGGING
 also means results of that the executed triggers work
 will be written to the binlog. ENFORCE means that
 triggers will always be run on the slave, even if there
 are triggers on the master. ENFORCE implies LOGGING.
 --slave-skip-errors=name 
 Tells the slave thread to continue replication when a
 query event returns an error from the provided list
 --slave-sql-verify-checksum 
 Force checksum verification of replication events after
 reading them from relay log. Note: Events are always
 checksum-verified by slave on receiving them from the
 network before writing them to the relay log
 (Defaults to on; use --skip-slave-sql-verify-checksum to disable.)
 --slave-transaction-retries=# 
 Number of times the slave SQL thread will retry a
 transaction in case it failed with a deadlock, elapsed
 lock wait timeout or listed in
 slave_transaction_retry_errors, before giving up and
 stopping
 --slave-transaction-retry-errors=name 
 Tells the slave thread to retry transaction for
 replication when a query event returns an error from the
 provided list. Deadlock error, elapsed lock wait timeout,
 net read error, net read timeout, net write error, net
 write timeout, connect error and 2 types of lost
 connection error are automatically added to this list
 --slave-transaction-retry-interval=# 
 Interval of the slave SQL thread will retry a transaction
 in case it failed with a deadlock or elapsed lock wait
 timeout or listed in slave_transaction_retry_errors
 --slave-type-conversions=name 
 Set of slave type conversions that are enabled. If the
 variable is empty, no conversions are allowed and it is
 expected that the types match exactly. Any combination
 of: ALL_LOSSY, ALL_NON_LOSSY
 Use 'ALL' to set all combinations.
 --slow-launch-time=# 
 If creating the thread takes longer than this value (in
 seconds), the Slow_launch_threads counter will be
 incremented
 --slow-query-log    Alias for log_slow_query. Log slow queries to a table or
 log file. Defaults logging to a file 'hostname'-slow.log
 or a table mysql.slow_log if --log-output=TABLE is used.
 Must be enabled to activate other slow log options.
 --slow-query-log-file=name 
 Alias for log_slow_query_file. Log slow queries to given
 log file. Defaults logging to 'hostname'-slow.log. Must
 be enabled to activate other slow log options
 --socket=name       Socket file to use for connection
 --sort-buffer-size=# 
 Each thread that needs to do a sort allocates a buffer of
 this size
 --sql-mode=name     Sets the sql mode. Any combination of: REAL_AS_FLOAT, 
 PIPES_AS_CONCAT, ANSI_QUOTES, IGNORE_SPACE, 
 IGNORE_BAD_TABLE_OPTIONS, ONLY_FULL_GROUP_BY, 
 NO_UNSIGNED_SUBTRACTION, NO_DIR_IN_CREATE, POSTGRESQL, 
 ORACLE, MSSQL, DB2, MAXDB, NO_KEY_OPTIONS, 
 NO_TABLE_OPTIONS, NO_FIELD_OPTIONS, MYSQL323, MYSQL40, 
 ANSI, NO_AUTO_VALUE_ON_ZERO, NO_BACKSLASH_ESCAPES, 
 STRICT_TRANS_TABLES, STRICT_ALL_TABLES, NO_ZERO_IN_DATE, 
 NO_ZERO_DATE, ALLOW_INVALID_DATES, 
 ERROR_FOR_DIVISION_BY_ZERO, TRADITIONAL, 
 NO_AUTO_CREATE_USER, HIGH_NOT_PRECEDENCE, 
 NO_ENGINE_SUBSTITUTION, PAD_CHAR_TO_FULL_LENGTH, 
 EMPTY_STRING_IS_NULL, SIMULTANEOUS_ASSIGNMENT, 
 TIME_ROUND_FRACTIONAL
 Use 'ALL' to set all combinations.
 --sql-safe-updates  If set to 1, UPDATEs and DELETEs need either a key in the
 WHERE clause, or a LIMIT clause, or else they will
 aborted. Prevents the common mistake of accidentally
 deleting or updating every row in a table.
 --stack-trace       Print a symbolic stack trace on failure
 (Defaults to on; use --skip-stack-trace to disable.)
 --standard-compliant-cte 
 Allow only CTEs compliant to SQL standard
 (Defaults to on; use --skip-standard-compliant-cte to disable.)
 --stored-program-cache=# 
 The soft upper limit for number of cached stored routines
 for one connection.
 --strict-password-validation 
 When password validation plugins are enabled, reject
 passwords that cannot be validated (passwords specified
 as a hash)
 (Defaults to on; use --skip-strict-password-validation to disable.)
 -s, --symbolic-links 
 Enable symbolic link support.
 --sync-binlog=#     Synchronously flush binary log to disk after every #th
 event. Use 0 (default) to disable synchronous flushing
 --sync-frm          Sync .frm files to disk on creation
 (Defaults to on; use --skip-sync-frm to disable.)
 --sync-master-info=# 
 Synchronously flush master info to disk after every #th
 event. Use 0 to disable synchronous flushing
 --sync-relay-log=#  Synchronously flush relay log to disk after every #th
 event. Use 0 to disable synchronous flushing
 --sync-relay-log-info=# 
 Synchronously flush relay log info to disk after every
 #th transaction. Use 0 to disable synchronous flushing
 --sysdate-is-now    Non-default option to alias SYSDATE() to NOW() to make it
 safe-replicable. Since 5.0, SYSDATE() returns a `dynamic'
 value different for different invocations, even within
 the same statement.
 --system-versioning-alter-history=name 
 Versioning ALTER TABLE mode. ERROR: Fail ALTER with
 error; KEEP: Keep historical system rows and subject them
 to ALTER
 --system-versioning-insert-history 
 Allows direct inserts into ROW_START and ROW_END columns
 if secure_timestamp allows changing @@timestamp
 --table-cache=#     Deprecated; use --table-open-cache instead.
 --table-definition-cache=# 
 The number of cached table definitions
 --table-open-cache=# 
 The number of cached open tables
 --table-open-cache-instances=# 
 Maximum number of table cache instances
 --tc-heuristic-recover=name 
 Decision to use in heuristic recover process. One of: OFF,
 COMMIT, ROLLBACK
 --tcp-keepalive-interval=# 
 The interval, in seconds, between when successive
 keep-alive packets are sent if no acknowledgement is
 received.If set to 0, system dependent default is used.
 (Automatically configured unless set explicitly)
 --tcp-keepalive-probes=# 
 The number of unacknowledged probes to send before
 considering the connection dead and notifying the
 application layer.If set to 0, system dependent default
 is used. (Automatically configured unless set explicitly)
 --tcp-keepalive-time=# 
 Timeout, in seconds, with no activity until the first TCP
 keep-alive packet is sent.If set to 0, system dependent
 default is used. (Automatically configured unless set
 explicitly)
 --tcp-nodelay       Set option TCP_NODELAY (disable Nagle's algorithm) on
 socket
 (Defaults to on; use --skip-tcp-nodelay to disable.)
 --thread-cache-size=# 
 How many threads we should keep in a cache for reuse.
 These are freed after 5 minutes of idle time
 --thread-pool-dedicated-listener 
 If set to 1,listener thread will not pick up queries
 --thread-pool-exact-stats 
 If set to 1, provides better statistics in
 information_schema threadpool tables
 --thread-pool-idle-timeout=# 
 Timeout in seconds for an idle thread in the thread
 pool.Worker thread will be shut down after timeout
 --thread-pool-max-threads=# 
 Maximum allowed number of worker threads in the thread
 pool
 --thread-pool-oversubscribe=# 
 How many additional active worker threads in a group are
 allowed.
 --thread-pool-prio-kickup-timer=# 
 The number of milliseconds before a dequeued low-priority
 statement is moved to the high-priority queue
 --thread-pool-priority=name 
 Threadpool priority. High priority connections usually
 start executing earlier than low priority.If priority set
 to 'auto', the the actual priority(low or high) is
 determined based on whether or not connection is inside
 transaction.
 --thread-pool-size=# 
 Number of thread groups in the pool. This parameter is
 roughly equivalent to maximum number of concurrently
 executing threads (threads in a waiting state do not
 count as executing).
 --thread-pool-stall-limit=# 
 Maximum query execution time in milliseconds,before an
 executing non-yielding thread is considered stalled.If a
 worker thread is stalled, additional worker thread may be
 created to handle remaining clients.
 --thread-stack=#    The stack size for each thread
 --time-format=name  The TIME format (ignored)
 --tls-version=name  TLS protocol version for secure connections.. Any
 combination of: TLSv1.0, TLSv1.1, TLSv1.2, TLSv1.3
 Use 'ALL' to set all combinations.
 --tmp-disk-table-size=# 
 Max size for data for an internal temporary on-disk
 MyISAM or Aria table.
 --tmp-memory-table-size=# 
 If an internal in-memory temporary table exceeds this
 size, MariaDB will automatically convert it to an on-disk
 MyISAM or Aria table. Same as tmp_table_size.
 --tmp-table-size=#  Alias for tmp_memory_table_size. If an internal in-memory
 temporary table exceeds this size, MariaDB will
 automatically convert it to an on-disk MyISAM or Aria
 table.
 -t, --tmpdir=name   Path for temporary files. Several paths may be specified,
 separated by a colon (:), in this case they are used in a
 round-robin fashion
 --transaction-alloc-block-size=# 
 Allocation block size for transactions to be stored in
 binary log
 --transaction-isolation=name 
 Default transaction isolation level. One of: 
 READ-UNCOMMITTED, READ-COMMITTED, REPEATABLE-READ, 
 SERIALIZABLE
 --transaction-prealloc-size=# 
 Persistent buffer for transactions to be stored in binary
 log
 --transaction-read-only 
 Default transaction access mode. True if transactions are
 read-only.
 --updatable-views-with-limit=name 
 YES = Don't issue an error message (warning only) if a
 VIEW without presence of a key of the underlying table is
 used in queries with a LIMIT clause for updating. NO =
 Prohibit update of a VIEW, which does not contain a key
 of the underlying table and the query uses a LIMIT clause
 (usually get from GUI tools)
 --use-stat-tables=name 
 Specifies how to use system statistics tables. One of: 
 NEVER, COMPLEMENTARY, PREFERABLY, 
 COMPLEMENTARY_FOR_QUERIES, PREFERABLY_FOR_QUERIES
 -u, --user=name     Run mysqld daemon as user.
 --userstat          Enables statistics gathering for USER_STATISTICS,
 CLIENT_STATISTICS, INDEX_STATISTICS and TABLE_STATISTICS
 tables in the INFORMATION_SCHEMA
 -v, --verbose       Used with --help option for detailed help.
 -V, --version[=name] 
 Output version information and exit.
 --wait-timeout=#    The number of seconds the server waits for activity on a
 connection before closing it

Variables (--variable-name=value)
allow-suspicious-udfs FALSE
alter-algorithm DEFAULT
analyze-sample-percentage 100
auto-increment-increment 1
auto-increment-offset 1
autocommit TRUE
automatic-sp-privileges TRUE
back-log 80
big-tables FALSE
bind-address (No default value)
binlog-alter-two-phase FALSE
binlog-annotate-row-events TRUE
binlog-cache-size 32768
binlog-checksum CRC32
binlog-commit-wait-count 0
binlog-commit-wait-usec 100000
binlog-direct-non-transactional-updates FALSE
binlog-expire-logs-seconds 0
binlog-file-cache-size 16384
binlog-format MIXED
binlog-optimize-thread-scheduling TRUE
binlog-row-event-max-size 8192
binlog-row-image FULL
binlog-row-metadata NO_LOG
binlog-stmt-cache-size 32768
bulk-insert-buffer-size 8388608
character-set-client-handshake TRUE
character-set-filesystem binary
character-sets-dir MYSQL_CHARSETSDIR/
chroot (No default value)
column-compression-threshold 100
column-compression-zlib-level 6
column-compression-zlib-strategy DEFAULT_STRATEGY
column-compression-zlib-wrap FALSE
completion-type NO_CHAIN
concurrent-insert AUTO
console TRUE
core-file TRUE
date-format %Y-%m-%d
datetime-format %Y-%m-%d %H:%i:%s
deadlock-search-depth-long 15
deadlock-search-depth-short 4
deadlock-timeout-long 50000000
deadlock-timeout-short 10000
default-password-lifetime 0
default-regex-flags 
default-storage-engine myisam
default-time-zone (No default value)
default-tmp-storage-engine (No default value)
default-week-format 0
delay-key-write ON
delayed-insert-limit 100
delayed-insert-timeout 300
delayed-queue-size 1000
disconnect-on-expired-password FALSE
div-precision-increment 4
encrypt-binlog FALSE
encrypt-tmp-disk-tables FALSE
encrypt-tmp-files FALSE
enforce-storage-engine (No default value)
eq-range-index-dive-limit 200
event-scheduler OFF
expensive-subquery-limit 100
expire-logs-days 0
explicit-defaults-for-timestamp TRUE
external-locking FALSE
extra-max-connections 1
extra-port 0
flashback FALSE
flush FALSE
flush-time 0
ft-boolean-syntax + -><()~*:""&|
ft-max-word-len 84
ft-min-word-len 4
ft-query-expansion-limit 20
ft-stopword-file (No default value)
gdb FALSE
general-log FALSE
getopt-prefix-matching FALSE
group-concat-max-len 1048576
gtid-cleanup-batch-size 64
gtid-domain-id 0
gtid-ignore-duplicates FALSE
gtid-pos-auto-engines 
gtid-strict-mode FALSE
help TRUE
histogram-size 254
histogram-type DOUBLE_PREC_HB
host-cache-size 279
idle-readonly-transaction-timeout 0
idle-transaction-timeout 0
idle-write-transaction-timeout 0
ignore-builtin-innodb FALSE
ignore-db-dirs 
in-predicate-conversion-threshold 1000
init-connect 
init-file (No default value)
init-rpl-role MASTER
init-slave 
interactive-timeout 28800
join-buffer-size 262144
join-buffer-space-limit 2097152
join-cache-level 2
keep-files-on-create FALSE
key-buffer-size 134217728
key-cache-age-threshold 300
key-cache-block-size 1024
key-cache-division-limit 100
key-cache-file-hash-size 512
key-cache-segments 0
large-pages FALSE
lc-messages en_US
lc-messages-dir MYSQL_SHAREDIR/
lc-time-names en_US
local-infile TRUE
lock-wait-timeout 86400
log-bin foo
log-bin-compress FALSE
log-bin-compress-min-len 256
log-bin-index (No default value)
log-bin-trust-function-creators FALSE
log-ddl-recovery ddl_recovery.log
log-disabled-statements sp
log-error 
log-isam myisam.log
log-output FILE
log-queries-not-using-indexes FALSE
log-short-format FALSE
log-slave-updates FALSE
log-slow-admin-statements TRUE
log-slow-disabled-statements sp
log-slow-filter admin,filesort,filesort_on_disk,filesort_priority_queue,full_join,full_scan,query_cache,query_cache_miss,tmp_table,tmp_table_on_disk
log-slow-max-warnings 10
log-slow-min-examined-row-limit 0
log-slow-query FALSE
log-slow-query-time 10
log-slow-rate-limit 1
log-slow-slave-statements TRUE
log-slow-verbosity 
log-tc tc.log
log-warnings 2
long-query-time 10
low-priority-updates FALSE
lower-case-table-names 1
master-info-file master.info
master-retry-count 100000
master-verify-checksum FALSE
max-allowed-packet 16777216
max-binlog-cache-size 18446744073709547520
max-binlog-size 1073741824
max-binlog-stmt-cache-size 18446744073709547520
max-connect-errors 100
max-delayed-threads 20
max-digest-length 1024
max-error-count 64
max-heap-table-size 16777216
max-join-size 18446744073709551615
max-length-for-sort-data 1024
max-password-errors 18446744073709551615
max-prepared-stmt-count 16382
max-recursive-iterations 1000
max-relay-log-size 1073741824
max-rowid-filter-size 131072
max-seeks-for-key 18446744073709551615
max-session-mem-used 9223372036854775807
max-sort-length 1024
max-sp-recursion-depth 0
max-statement-time 0
max-tmp-tables 32
max-user-connections 0
max-write-lock-count 18446744073709551615
memlock FALSE
metadata-locks-cache-size 1024
metadata-locks-hash-instances 8
min-examined-row-limit 0
mrr-buffer-size 262144
myisam-block-size 1024
myisam-data-pointer-size 6
myisam-max-sort-file-size 9223372036853727232
myisam-mmap-size 18446744073709551615
myisam-recover-options BACKUP,QUICK
myisam-repair-threads 1
myisam-sort-buffer-size 134216704
myisam-stats-method NULLS_UNEQUAL
myisam-use-mmap FALSE
mysql56-temporal-format TRUE
net-buffer-length 16384
net-read-timeout 30
net-retry-count 10
net-write-timeout 60
note-verbosity basic,explain
old FALSE
old-alter-table DEFAULT
old-mode UTF8_IS_UTF8MB3
old-passwords FALSE
old-style-user-limits FALSE
<<<<<<< HEAD
optimizer-adjust-secondary-key-costs 0
optimizer-extra-pruning-depth 8
=======
optimizer-adjust-secondary-key-costs 
>>>>>>> 691f9239
optimizer-max-sel-arg-weight 32000
optimizer-max-sel-args 16000
optimizer-prune-level 2
optimizer-search-depth 62
optimizer-selectivity-sampling-limit 100
optimizer-switch index_merge=on,index_merge_union=on,index_merge_sort_union=on,index_merge_intersection=on,index_merge_sort_intersection=off,engine_condition_pushdown=off,index_condition_pushdown=on,derived_merge=on,derived_with_keys=on,firstmatch=on,loosescan=on,materialization=on,in_to_exists=on,semijoin=on,partial_match_rowid_merge=on,partial_match_table_scan=on,subquery_cache=on,mrr=off,mrr_cost_based=off,mrr_sort_keys=off,outer_join_with_cache=on,semijoin_with_cache=on,join_cache_incremental=on,join_cache_hashed=on,join_cache_bka=on,optimize_join_buffer_size=on,table_elimination=on,extended_keys=on,exists_to_in=on,orderby_uses_equalities=on,condition_pushdown_for_derived=on,split_materialized=on,condition_pushdown_for_subquery=on,rowid_filter=on,condition_pushdown_from_having=on
optimizer-trace 
optimizer-trace-max-mem-size 1048576
optimizer-use-condition-selectivity 4
performance-schema FALSE
performance-schema-accounts-size -1
performance-schema-consumer-events-stages-current FALSE
performance-schema-consumer-events-stages-history FALSE
performance-schema-consumer-events-stages-history-long FALSE
performance-schema-consumer-events-statements-current FALSE
performance-schema-consumer-events-statements-history FALSE
performance-schema-consumer-events-statements-history-long FALSE
performance-schema-consumer-events-transactions-current FALSE
performance-schema-consumer-events-transactions-history FALSE
performance-schema-consumer-events-transactions-history-long FALSE
performance-schema-consumer-events-waits-current FALSE
performance-schema-consumer-events-waits-history FALSE
performance-schema-consumer-events-waits-history-long FALSE
performance-schema-consumer-global-instrumentation TRUE
performance-schema-consumer-statements-digest TRUE
performance-schema-consumer-thread-instrumentation TRUE
performance-schema-digests-size -1
performance-schema-events-stages-history-long-size -1
performance-schema-events-stages-history-size -1
performance-schema-events-statements-history-long-size -1
performance-schema-events-statements-history-size -1
performance-schema-events-transactions-history-long-size -1
performance-schema-events-transactions-history-size -1
performance-schema-events-waits-history-long-size -1
performance-schema-events-waits-history-size -1
performance-schema-hosts-size -1
performance-schema-instrument 
performance-schema-max-cond-classes 90
performance-schema-max-cond-instances -1
performance-schema-max-digest-length 1024
performance-schema-max-file-classes 80
performance-schema-max-file-handles 32768
performance-schema-max-file-instances -1
performance-schema-max-index-stat -1
performance-schema-max-memory-classes 320
performance-schema-max-metadata-locks -1
performance-schema-max-mutex-classes 210
performance-schema-max-mutex-instances -1
performance-schema-max-prepared-statements-instances -1
performance-schema-max-program-instances -1
performance-schema-max-rwlock-classes 50
performance-schema-max-rwlock-instances -1
performance-schema-max-socket-classes 10
performance-schema-max-socket-instances -1
performance-schema-max-sql-text-length 1024
performance-schema-max-stage-classes 160
performance-schema-max-statement-classes 222
performance-schema-max-statement-stack 10
performance-schema-max-table-handles -1
performance-schema-max-table-instances -1
performance-schema-max-table-lock-stat -1
performance-schema-max-thread-classes 50
performance-schema-max-thread-instances -1
performance-schema-session-connect-attrs-size -1
performance-schema-setup-actors-size -1
performance-schema-setup-objects-size -1
performance-schema-users-size -1
port 3306
port-open-timeout 0
preload-buffer-size 32768
profiling-history-size 15
progress-report-time 5
protocol-version 10
proxy-protocol-networks 
query-alloc-block-size 16384
query-cache-limit 1048576
query-cache-min-res-unit 4096
query-cache-size 1048576
query-cache-strip-comments FALSE
query-cache-type OFF
query-cache-wlock-invalidate FALSE
query-prealloc-size 24576
range-alloc-block-size 4096
read-binlog-speed-limit 0
read-buffer-size 131072
read-only FALSE
read-rnd-buffer-size 262144
relay-log (No default value)
relay-log-index (No default value)
relay-log-info-file relay-log.info
relay-log-purge TRUE
relay-log-recovery FALSE
relay-log-space-limit 0
replicate-annotate-row-events TRUE
replicate-events-marked-for-skip REPLICATE
replicate-same-server-id FALSE
report-host (No default value)
report-password (No default value)
report-port 0
report-user (No default value)
require-secure-transport FALSE
rowid-merge-buff-size 8388608
rpl-semi-sync-master-enabled FALSE
rpl-semi-sync-master-timeout 10000
rpl-semi-sync-master-trace-level 32
rpl-semi-sync-master-wait-no-slave TRUE
rpl-semi-sync-master-wait-point AFTER_COMMIT
rpl-semi-sync-slave-delay-master FALSE
rpl-semi-sync-slave-enabled FALSE
rpl-semi-sync-slave-kill-conn-timeout 5
rpl-semi-sync-slave-trace-level 32
safe-user-create FALSE
secure-auth TRUE
secure-file-priv (No default value)
secure-timestamp NO
server-id 1
session-track-schema TRUE
session-track-state-change FALSE
session-track-system-variables autocommit,character_set_client,character_set_connection,character_set_results,time_zone
session-track-transaction-info OFF
show-slave-auth-info FALSE
silent-startup FALSE
skip-grant-tables TRUE
skip-name-resolve FALSE
skip-networking FALSE
skip-show-database FALSE
skip-slave-start FALSE
slave-compressed-protocol FALSE
slave-ddl-exec-mode IDEMPOTENT
slave-domain-parallel-threads 0
slave-exec-mode STRICT
slave-max-allowed-packet 1073741824
slave-max-statement-time 0
slave-net-timeout 60
slave-parallel-max-queued 131072
slave-parallel-mode conservative
slave-parallel-threads 0
slave-parallel-workers 0
slave-run-triggers-for-rbr NO
slave-skip-errors OFF
slave-sql-verify-checksum TRUE
slave-transaction-retries 10
slave-transaction-retry-errors 1158,1159,1160,1161,1205,1213,1429,2013,12701
slave-transaction-retry-interval 0
slave-type-conversions 
slow-launch-time 2
slow-query-log FALSE
sort-buffer-size 2097152
sql-mode STRICT_TRANS_TABLES,ERROR_FOR_DIVISION_BY_ZERO,NO_AUTO_CREATE_USER,NO_ENGINE_SUBSTITUTION
sql-safe-updates FALSE
stack-trace TRUE
standard-compliant-cte TRUE
stored-program-cache 256
strict-password-validation TRUE
symbolic-links FALSE
sync-binlog 0
sync-frm FALSE
sync-master-info 10000
sync-relay-log 10000
sync-relay-log-info 10000
sysdate-is-now FALSE
system-versioning-alter-history ERROR
system-versioning-insert-history FALSE
table-definition-cache 400
tc-heuristic-recover OFF
tcp-keepalive-interval 0
tcp-keepalive-probes 0
tcp-keepalive-time 0
tcp-nodelay TRUE
thread-cache-size 151
thread-pool-dedicated-listener FALSE
thread-pool-exact-stats FALSE
thread-pool-idle-timeout 60
thread-pool-max-threads 65536
thread-pool-oversubscribe 3
thread-pool-prio-kickup-timer 1000
thread-pool-priority auto
thread-pool-stall-limit 500
thread-stack 299008
time-format %H:%i:%s
tmp-disk-table-size 18446744073709551615
tmp-memory-table-size 16777216
tmp-table-size 16777216
transaction-alloc-block-size 8192
transaction-isolation REPEATABLE-READ
transaction-prealloc-size 4096
transaction-read-only FALSE
updatable-views-with-limit YES
use-stat-tables PREFERABLY_FOR_QUERIES
userstat FALSE
verbose TRUE
wait-timeout 28800

To see what variables a running server is using, type
'SELECT * FROM INFORMATION_SCHEMA.GLOBAL_VARIABLES' instead of 'mysqld --verbose --help' or 'mariadbd --verbose --help'.<|MERGE_RESOLUTION|>--- conflicted
+++ resolved
@@ -736,19 +736,6 @@
  max_connections*5 or max_connections + table_cache*2
  (whichever is larger) number of file descriptors
  (Automatically configured unless set explicitly)
-<<<<<<< HEAD
- --optimizer-adjust-secondary-key-costs=# 
- 0 = No changes. 1 = Update secondary key costs for ranges
- to be at least 5x of clustered primary key costs. 2 =
- Remove 'max_seek optimization' for secondary keys and
- slight adjustment of filter cost. This option will be
- deleted in MariaDB 11.0 as it is not needed with the new
- 11.0 optimizer.
- --optimizer-extra-pruning-depth=# 
- If the optimizer needs to enumerate join prefix of this
- size or larger, then it will try aggressively prune away
- the search space.
-=======
  --optimizer-adjust-secondary-key-costs=name 
  A bit field with the following values:
  adjust_secondary_key_cost = Update secondary key costs
@@ -760,7 +747,10 @@
  in MariaDB 11.0 as it is not needed with the new 11.0
  optimizer.
  Use 'ALL' to set all combinations.
->>>>>>> 691f9239
+ --optimizer-extra-pruning-depth=# 
+ If the optimizer needs to enumerate join prefix of this
+ size or larger, then it will try aggressively prune away
+ the search space.
  --optimizer-max-sel-arg-weight=# 
  The maximum weight of the SEL_ARG graph. Set to 0 for no
  limit
@@ -1746,12 +1736,8 @@
 old-mode UTF8_IS_UTF8MB3
 old-passwords FALSE
 old-style-user-limits FALSE
-<<<<<<< HEAD
-optimizer-adjust-secondary-key-costs 0
+optimizer-adjust-secondary-key-costs 
 optimizer-extra-pruning-depth 8
-=======
-optimizer-adjust-secondary-key-costs 
->>>>>>> 691f9239
 optimizer-max-sel-arg-weight 32000
 optimizer-max-sel-args 16000
 optimizer-prune-level 2
