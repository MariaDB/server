drop table if exists t0,t1,t2;
create table t0(a int);
insert into t0 values (0),(1),(2),(3),(4),(5),(6),(7),(8),(9);
explain format=json select * from t0;
EXPLAIN
{
  "query_block": {
    "select_id": 1,
    "nested_loop": [
      {
        "table": {
          "table_name": "t0",
          "access_type": "ALL",
          "rows": 10,
          "filtered": 100
        }
      }
    ]
  }
}
explain format=json select * from t0 where 1>2;
EXPLAIN
{
  "query_block": {
    "select_id": 1,
    "table": {
      "message": "Impossible WHERE"
    }
  }
}
explain format=json select * from t0 where a<3;
EXPLAIN
{
  "query_block": {
    "select_id": 1,
    "nested_loop": [
      {
        "table": {
          "table_name": "t0",
          "access_type": "ALL",
          "rows": 10,
          "filtered": 100,
          "attached_condition": "t0.a < 3"
        }
      }
    ]
  }
}
# Try a basic join
create table t1 (a int, b int, filler char(32), key(a));
insert into t1 
select 
a.a + b.a* 10 + c.a * 100, 
a.a + b.a* 10 + c.a * 100,
'filler'
from t0 a, t0 b, t0 c;
explain format=json select * from t0,t1 where t1.a=t0.a;
EXPLAIN
{
  "query_block": {
    "select_id": 1,
    "nested_loop": [
      {
        "table": {
          "table_name": "t0",
          "access_type": "ALL",
          "rows": 10,
          "filtered": 100,
          "attached_condition": "t0.a is not null"
        }
      },
      {
        "table": {
          "table_name": "t1",
          "access_type": "ref",
          "possible_keys": ["a"],
          "key": "a",
          "key_length": "5",
          "used_key_parts": ["a"],
          "ref": ["test.t0.a"],
          "rows": 1,
          "filtered": 100
        }
      }
    ]
  }
}
# Try range and index_merge
create table t2 (a1 int, a2 int, b1 int, b2 int, key(a1,a2), key(b1,b2));
insert into t2 select a,a,a,a from t1;
explain format=json select * from t2 where a1<5;
EXPLAIN
{
  "query_block": {
    "select_id": 1,
    "nested_loop": [
      {
        "table": {
          "table_name": "t2",
          "access_type": "range",
          "possible_keys": ["a1"],
          "key": "a1",
          "key_length": "5",
          "used_key_parts": ["a1"],
          "rows": 5,
          "filtered": 100,
          "index_condition": "t2.a1 < 5"
        }
      }
    ]
  }
}
explain format=json select * from t2 where a1=1 or b1=2;
EXPLAIN
{
  "query_block": {
    "select_id": 1,
    "nested_loop": [
      {
        "table": {
          "table_name": "t2",
          "access_type": "index_merge",
          "possible_keys": ["a1", "b1"],
          "key_length": "5,5",
          "index_merge": {
            "sort_union": [
              {
                "range": {
                  "key": "a1",
                  "used_key_parts": ["a1"]
                }
              },
              {
                "range": {
                  "key": "b1",
                  "used_key_parts": ["b1"]
                }
              }
            ]
          },
          "rows": 2,
          "filtered": 100,
          "attached_condition": "t2.a1 = 1 or t2.b1 = 2"
        }
      }
    ]
  }
}
explain format=json select * from t2 where a1=1 or (b1=2 and b2=3);
EXPLAIN
{
  "query_block": {
    "select_id": 1,
    "nested_loop": [
      {
        "table": {
          "table_name": "t2",
          "access_type": "index_merge",
          "possible_keys": ["a1", "b1"],
          "key_length": "5,10",
          "index_merge": {
            "sort_union": [
              {
                "range": {
                  "key": "a1",
                  "used_key_parts": ["a1"]
                }
              },
              {
                "range": {
                  "key": "b1",
                  "used_key_parts": ["b1", "b2"]
                }
              }
            ]
          },
          "rows": 2,
          "filtered": 100,
          "attached_condition": "t2.a1 = 1 or t2.b1 = 2 and t2.b2 = 3"
        }
      }
    ]
  }
}
explain format=json select * from t2 where (a1=1 and a2=1) or 
(b1=2 and b2=1);
EXPLAIN
{
  "query_block": {
    "select_id": 1,
    "nested_loop": [
      {
        "table": {
          "table_name": "t2",
          "access_type": "index_merge",
          "possible_keys": ["a1", "b1"],
          "key_length": "10,10",
          "index_merge": {
            "union": [
              {
                "range": {
                  "key": "a1",
                  "used_key_parts": ["a1", "a2"]
                }
              },
              {
                "range": {
                  "key": "b1",
                  "used_key_parts": ["b1", "b2"]
                }
              }
            ]
          },
          "rows": 2,
          "filtered": 100,
          "attached_condition": "t2.a1 = 1 and t2.a2 = 1 or t2.b1 = 2 and t2.b2 = 1"
        }
      }
    ]
  }
}
# Try ref access on two key components
explain format=json select * from t0,t2 where t2.b1=t0.a and t2.b2=4;
EXPLAIN
{
  "query_block": {
    "select_id": 1,
    "nested_loop": [
      {
        "table": {
          "table_name": "t0",
          "access_type": "ALL",
          "rows": 10,
          "filtered": 100,
          "attached_condition": "t0.a is not null"
        }
      },
      {
        "table": {
          "table_name": "t2",
          "access_type": "ref",
          "possible_keys": ["b1"],
          "key": "b1",
          "key_length": "10",
          "used_key_parts": ["b1", "b2"],
          "ref": ["test.t0.a", "const"],
          "rows": 1,
          "filtered": 100
        }
      }
    ]
  }
}
drop table t1,t2;
#
# Try a UNION
#
explain format=json select * from t0 A union     select * from t0 B;
EXPLAIN
{
  "query_block": {
    "union_result": {
      "table_name": "<union1,2>",
      "access_type": "ALL",
      "query_specifications": [
        {
          "query_block": {
            "select_id": 1,
            "nested_loop": [
              {
                "table": {
                  "table_name": "A",
                  "access_type": "ALL",
                  "rows": 10,
                  "filtered": 100
                }
              }
            ]
          }
        },
        {
          "query_block": {
            "select_id": 2,
            "operation": "UNION",
            "nested_loop": [
              {
                "table": {
                  "table_name": "B",
                  "access_type": "ALL",
                  "rows": 10,
                  "filtered": 100
                }
              }
            ]
          }
        }
      ]
    }
  }
}
explain format=json select * from t0 A union all select * from t0 B;
EXPLAIN
{
  "query_block": {
    "union_result": {
      "query_specifications": [
        {
          "query_block": {
            "select_id": 1,
            "nested_loop": [
              {
                "table": {
                  "table_name": "A",
                  "access_type": "ALL",
                  "rows": 10,
                  "filtered": 100
                }
              }
            ]
          }
        },
        {
          "query_block": {
            "select_id": 2,
            "operation": "UNION",
            "nested_loop": [
              {
                "table": {
                  "table_name": "B",
                  "access_type": "ALL",
                  "rows": 10,
                  "filtered": 100
                }
              }
            ]
          }
        }
      ]
    }
  }
}
#
# Subqueries
#
create table t1 (a int, b int);
insert into t1 select a,a from t0;
explain format=json select a, a > (select max(b) from t1 where t1.b=t0.a) from t0;
EXPLAIN
{
  "query_block": {
    "select_id": 1,
    "nested_loop": [
      {
        "table": {
          "table_name": "t0",
          "access_type": "ALL",
          "rows": 10,
          "filtered": 100
        }
      }
    ],
    "subqueries": [
      {
        "expression_cache": {
          "state": "uninitialized",
          "query_block": {
            "select_id": 2,
            "nested_loop": [
              {
                "table": {
                  "table_name": "t1",
                  "access_type": "ALL",
                  "rows": 10,
                  "filtered": 100,
                  "attached_condition": "t1.b = t0.a"
                }
              }
            ]
          }
        }
      }
    ]
  }
}
explain format=json 
select * from t0 where 
a > (select max(b) from t1 where t1.b=t0.a) or a < 3 ;
EXPLAIN
{
  "query_block": {
    "select_id": 1,
    "nested_loop": [
      {
        "table": {
          "table_name": "t0",
          "access_type": "ALL",
          "rows": 10,
          "filtered": 100,
          "attached_condition": "t0.a > (subquery#2) or t0.a < 3"
        }
      }
    ],
    "subqueries": [
      {
        "expression_cache": {
          "state": "uninitialized",
          "query_block": {
            "select_id": 2,
            "nested_loop": [
              {
                "table": {
                  "table_name": "t1",
                  "access_type": "ALL",
                  "rows": 10,
                  "filtered": 100,
                  "attached_condition": "t1.b = t0.a"
                }
              }
            ]
          }
        }
      }
    ]
  }
}
drop table t1;
#
# Join buffering
#
create table t1 (a int, b int);
insert into t1 select tbl1.a+10*tbl2.a, tbl1.a+10*tbl2.a from t0 tbl1, t0 tbl2;
explain format=json
select * from t1 tbl1, t1 tbl2 where tbl1.a=tbl2.a and tbl1.b < 3 and tbl2.b < 5;
EXPLAIN
{
  "query_block": {
    "select_id": 1,
    "nested_loop": [
      {
        "table": {
          "table_name": "tbl1",
          "access_type": "ALL",
          "rows": 100,
          "filtered": 100,
          "attached_condition": "tbl1.b < 3"
        }
      },
      {
        "block-nl-join": {
          "table": {
            "table_name": "tbl2",
            "access_type": "ALL",
            "rows": 100,
            "filtered": 100,
            "attached_condition": "tbl2.b < 5"
          },
          "buffer_type": "flat",
          "buffer_size": "1Kb",
          "join_type": "BNL",
          "attached_condition": "tbl2.a = tbl1.a"
        }
      }
    ]
  }
}
drop table t1;
#
# Single-table UPDATE/DELETE, INSERT
#
explain format=json delete from t0;
EXPLAIN
{
  "query_block": {
    "select_id": 1,
    "table": {
      "message": "Deleting all rows"
    }
  }
}
explain format=json delete from t0 where 1 > 2;
EXPLAIN
{
  "query_block": {
    "select_id": 1,
    "table": {
      "message": "Impossible WHERE"
    }
  }
}
explain format=json delete from t0 where a < 3;
EXPLAIN
{
  "query_block": {
    "select_id": 1,
    "table": {
      "delete": 1,
      "table_name": "t0",
      "access_type": "ALL",
      "rows": 10,
      "attached_condition": "t0.a < 3"
    }
  }
}
explain format=json update t0 set a=3 where a in (2,3,4);
EXPLAIN
{
  "query_block": {
    "select_id": 1,
    "table": {
      "update": 1,
      "table_name": "t0",
      "access_type": "ALL",
      "rows": 10,
      "attached_condition": "t0.a in (2,3,4)"
    }
  }
}
explain format=json insert into t0 values (1);
EXPLAIN
{
  "query_block": {
    "select_id": 1,
    "table": {
      "table_name": "t0"
    }
  }
}
create table t1 like t0;
explain format=json insert into t1 values ((select max(a) from t0));
EXPLAIN
{
  "query_block": {
    "select_id": 1,
    "table": {
      "table_name": "t1"
    },
    "subqueries": [
      {
        "query_block": {
          "select_id": 2,
          "nested_loop": [
            {
              "table": {
                "table_name": "t0",
                "access_type": "ALL",
                "rows": 10,
                "filtered": 100
              }
            }
          ]
        }
      }
    ]
  }
}
drop table t1;
#
# A derived table
#
create table t1 (a int, b int);
insert into t1 select a,a from t0;
explain format=json
select * from (select a, count(*) as cnt from t1 group by a) as tbl
where cnt>0;
EXPLAIN
{
  "query_block": {
    "select_id": 1,
    "nested_loop": [
      {
        "table": {
          "table_name": "<derived2>",
          "access_type": "ALL",
          "rows": 10,
          "filtered": 100,
          "attached_condition": "tbl.cnt > 0",
          "materialized": {
            "query_block": {
              "select_id": 2,
              "having_condition": "cnt > 0",
              "filesort": {
                "sort_key": "t1.a",
                "temporary_table": {
                  "nested_loop": [
                    {
                      "table": {
                        "table_name": "t1",
                        "access_type": "ALL",
                        "rows": 10,
                        "filtered": 100
                      }
                    }
                  ]
                }
              }
            }
          }
        }
      }
    ]
  }
}
explain format=json
select * from (select a, count(*) as cnt from t1 group by a) as tbl1, t1 as
tbl2 where cnt=tbl2.a;
EXPLAIN
{
  "query_block": {
    "select_id": 1,
    "nested_loop": [
      {
        "table": {
          "table_name": "tbl2",
          "access_type": "ALL",
          "rows": 10,
          "filtered": 100,
          "attached_condition": "tbl2.a is not null"
        }
      },
      {
        "table": {
          "table_name": "<derived2>",
          "access_type": "ref",
          "possible_keys": ["key0"],
          "key": "key0",
          "key_length": "8",
          "used_key_parts": ["cnt"],
          "ref": ["test.tbl2.a"],
          "rows": 2,
          "filtered": 100,
          "attached_condition": "tbl1.cnt = tbl2.a",
          "materialized": {
            "query_block": {
              "select_id": 2,
              "filesort": {
                "sort_key": "t1.a",
                "temporary_table": {
                  "nested_loop": [
                    {
                      "table": {
                        "table_name": "t1",
                        "access_type": "ALL",
                        "rows": 10,
                        "filtered": 100
                      }
                    }
                  ]
                }
              }
            }
          }
        }
      }
    ]
  }
}
#
# Non-merged semi-join (aka JTBM)
#
explain format=json 
select * from t1 where a in (select max(a) from t1 group by b);
EXPLAIN
{
  "query_block": {
    "select_id": 1,
    "nested_loop": [
      {
        "table": {
          "table_name": "t1",
          "access_type": "ALL",
          "rows": 10,
          "filtered": 100,
          "attached_condition": "t1.a is not null"
        }
      },
      {
        "table": {
          "table_name": "<subquery2>",
          "access_type": "eq_ref",
          "possible_keys": ["distinct_key"],
          "key": "distinct_key",
          "key_length": "4",
          "used_key_parts": ["max(a)"],
          "ref": ["test.t1.a"],
          "rows": 1,
          "filtered": 100,
          "materialized": {
            "unique": 1,
            "query_block": {
              "select_id": 2,
              "temporary_table": {
                "nested_loop": [
                  {
                    "table": {
                      "table_name": "t1",
                      "access_type": "ALL",
                      "rows": 10,
                      "filtered": 100
                    }
                  }
                ]
              }
            }
          }
        }
      }
    ]
  }
}
#
# Semi-join Materialization
#
create table t2 like t1;
insert into t2 select * from t1;
explain format=json
select * from t1,t2 where t1.a in ( select a from t0);
EXPLAIN
{
  "query_block": {
    "select_id": 1,
    "const_condition": "1",
    "nested_loop": [
      {
        "table": {
          "table_name": "t1",
          "access_type": "ALL",
          "rows": 10,
          "filtered": 100
        }
      },
      {
        "table": {
          "table_name": "<subquery2>",
          "access_type": "eq_ref",
          "possible_keys": ["distinct_key"],
          "key": "distinct_key",
          "key_length": "4",
          "used_key_parts": ["a"],
          "ref": ["func"],
          "rows": 1,
          "filtered": 100,
          "materialized": {
            "unique": 1,
            "query_block": {
              "select_id": 2,
              "nested_loop": [
                {
                  "table": {
                    "table_name": "t0",
                    "access_type": "ALL",
                    "rows": 10,
                    "filtered": 100
                  }
                }
              ]
            }
          }
        }
      },
      {
        "block-nl-join": {
          "table": {
            "table_name": "t2",
            "access_type": "ALL",
            "rows": 10,
            "filtered": 100
          },
          "buffer_type": "flat",
          "buffer_size": "1Kb",
          "join_type": "BNL"
        }
      }
    ]
  }
}
# 
# First-Match
# 
explain
select * from t2 where t2.a in ( select a from t1 where t1.b=t2.b);
id	select_type	table	type	possible_keys	key	key_len	ref	rows	Extra
1	PRIMARY	t2	ALL	NULL	NULL	NULL	NULL	10	
1	PRIMARY	t1	ALL	NULL	NULL	NULL	NULL	10	Using where; FirstMatch(t2); Using join buffer (flat, BNL join)
explain format=json
select * from t2 where t2.a in ( select a from t1 where t1.b=t2.b);
EXPLAIN
{
  "query_block": {
    "select_id": 1,
    "nested_loop": [
      {
        "table": {
          "table_name": "t2",
          "access_type": "ALL",
          "rows": 10,
          "filtered": 100
        }
      },
      {
        "block-nl-join": {
          "table": {
            "table_name": "t1",
            "access_type": "ALL",
            "rows": 10,
            "filtered": 100,
            "first_match": "t2"
          },
          "buffer_type": "flat",
          "buffer_size": "141",
          "join_type": "BNL",
          "attached_condition": "t1.b = t2.b and t1.a = t2.a"
        }
      }
    ]
  }
}
# 
# Duplicate Weedout
# 
set @tmp= @@optimizer_switch;
set optimizer_switch='firstmatch=off';
explain
select * from t2 where t2.a in ( select a from t1 where t1.b=t2.b);
id	select_type	table	type	possible_keys	key	key_len	ref	rows	Extra
1	PRIMARY	t2	ALL	NULL	NULL	NULL	NULL	10	
1	PRIMARY	t1	ALL	NULL	NULL	NULL	NULL	10	Using where; Start temporary; End temporary; Using join buffer (flat, BNL join)
explain format=json
select * from t2 where t2.a in ( select a from t1 where t1.b=t2.b);
EXPLAIN
{
  "query_block": {
    "select_id": 1,
    "nested_loop": [
      {
        "table": {
          "table_name": "t2",
          "access_type": "ALL",
          "rows": 10,
          "filtered": 100
        }
      },
      {
        "duplicates_removal": [
          {
            "block-nl-join": {
              "table": {
                "table_name": "t1",
                "access_type": "ALL",
                "rows": 10,
                "filtered": 100
              },
              "buffer_type": "flat",
              "buffer_size": "206",
              "join_type": "BNL",
              "attached_condition": "t1.b = t2.b and t1.a = t2.a"
            }
          }
        ]
      }
    ]
  }
}
set optimizer_switch=@tmp;
drop table t1,t2;
#
# MRR for range access (no BKA, just MRR)
#
create table t1 (a int, b int, key(a));
insert into t1 select tbl1.a+10*tbl2.a, 12345 from t0 tbl1, t0 tbl2;
set @tmp= @@optimizer_switch;
set optimizer_switch='mrr=on,mrr_sort_keys=on';
explain format=json select * from t1 where a < 3;
EXPLAIN
{
  "query_block": {
    "select_id": 1,
    "nested_loop": [
      {
        "table": {
          "table_name": "t1",
          "access_type": "range",
          "possible_keys": ["a"],
          "key": "a",
          "key_length": "5",
          "used_key_parts": ["a"],
          "rows": 2,
          "filtered": 100,
          "index_condition": "t1.a < 3",
          "mrr_type": "Rowid-ordered scan"
        }
      }
    ]
  }
}
# 'Range checked for each record'
set optimizer_switch=@tmp;
explain format=json
select * from t1 tbl1, t1 tbl2 where tbl2.a < tbl1.b;
EXPLAIN
{
  "query_block": {
    "select_id": 1,
    "nested_loop": [
      {
        "table": {
          "table_name": "tbl1",
          "access_type": "ALL",
          "rows": 100,
          "filtered": 100
        }
      },
      {
        "range-checked-for-each-record": {
          "keys": ["a"],
          "table": {
            "table_name": "tbl2",
            "access_type": "ALL",
            "possible_keys": ["a"],
            "rows": 100,
            "filtered": 100
          }
        }
      }
    ]
  }
}
drop table t1;
drop table t0;
#
# MDEV-7265: "Full scan on NULL key", the join case
#
CREATE TABLE t1 (a INT, KEY(a));
INSERT INTO t1 VALUES (1),(2);
CREATE TABLE t2 (b INT);
INSERT INTO t2 VALUES (3),(4);
EXPLAIN FORMAT=JSON SELECT * FROM t1 AS outer_t1 WHERE a <> ALL ( SELECT a FROM t1, t2 WHERE b <> outer_t1.a );
EXPLAIN
{
  "query_block": {
    "select_id": 1,
    "nested_loop": [
      {
        "table": {
          "table_name": "outer_t1",
          "access_type": "index",
          "key": "a",
          "key_length": "5",
          "used_key_parts": ["a"],
          "rows": 2,
          "filtered": 100,
          "attached_condition": "!<in_optimizer>(outer_t1.a,<exists>(subquery#2))",
          "using_index": true
        }
      }
    ],
    "subqueries": [
      {
        "query_block": {
          "select_id": 2,
          "having_condition": "trigcond(t1.a is null)",
          "nested_loop": [
            {
              "full-scan-on-null_key": {
                "table": {
                  "table_name": "t1",
                  "access_type": "ref_or_null",
                  "possible_keys": ["a"],
                  "key": "a",
                  "key_length": "5",
                  "used_key_parts": ["a"],
                  "ref": ["func"],
                  "rows": 2,
                  "filtered": 100,
                  "attached_condition": "trigcond(<cache>(outer_t1.a) = t1.a or t1.a is null)",
                  "using_index": true
                }
              }
            },
            {
              "block-nl-join": {
                "table": {
                  "table_name": "t2",
                  "access_type": "ALL",
                  "rows": 2,
                  "filtered": 100
                },
                "buffer_type": "flat",
                "buffer_size": "65",
                "join_type": "BNL",
                "attached_condition": "t2.b <> outer_t1.a"
              }
            }
          ]
        }
      }
    ]
  }
}
DROP TABLE t1,t2;
#
# Join's constant expression
#
create table t0(a int);
insert into t0 values (0),(1),(2),(3),(4),(5),(6),(7),(8),(9);
create table t1(a int, b int);
insert into t1 select tbl1.a+10*tbl2.a, 1234 from t0 tbl1, t0 tbl2;
explain format=json 
select * from t0 
where 
20000 > all (select max(tbl1.a + tbl2.a)
from t1 tbl1, t1 tbl2 where tbl1.b=tbl2.b);
EXPLAIN
{
  "query_block": {
    "select_id": 1,
    "const_condition": "<not>(<in_optimizer>(20000,<max>(subquery#2) >= 20000))",
    "nested_loop": [
      {
        "table": {
          "table_name": "t0",
          "access_type": "ALL",
          "rows": 10,
          "filtered": 100
        }
      }
    ],
    "subqueries": [
      {
        "query_block": {
          "select_id": 2,
          "nested_loop": [
            {
              "table": {
                "table_name": "tbl1",
                "access_type": "ALL",
                "rows": 100,
                "filtered": 100
              }
            },
            {
              "block-nl-join": {
                "table": {
                  "table_name": "tbl2",
                  "access_type": "ALL",
                  "rows": 100,
                  "filtered": 100
                },
                "buffer_type": "flat",
                "buffer_size": "1Kb",
                "join_type": "BNL",
                "attached_condition": "tbl2.b = tbl1.b"
              }
            }
          ]
        }
      }
    ]
  }
}
drop table t1;
drop table t0;
# 
# MDEV-7264: Assertion `0' failed in subselect_engine::get_identifier() on EXPLAIN JSON
# 
CREATE TABLE t1 (a INT);
INSERT INTO t1 VALUES (1),(2);
CREATE TABLE t2 (b INT);
INSERT INTO t2 VALUES (3),(4);
EXPLAIN FORMAT=JSON SELECT * FROM t1 WHERE a <> ALL ( SELECT b FROM t2 );
EXPLAIN
{
  "query_block": {
    "select_id": 1,
    "nested_loop": [
      {
        "table": {
          "table_name": "t1",
          "access_type": "ALL",
          "rows": 2,
          "filtered": 100,
          "attached_condition": "!<in_optimizer>(t1.a,t1.a in (subquery#2))"
        }
      }
    ],
    "subqueries": [
      {
        "query_block": {
          "select_id": 2,
          "nested_loop": [
            {
              "table": {
                "table_name": "t2",
                "access_type": "ALL",
                "rows": 2,
                "filtered": 100
              }
            }
          ]
        }
      }
    ]
  }
}
DROP TABLE t1, t2;
#
# MDEV-7927: Server crashes in in Time_and_counter_tracker::incr_loops
#
CREATE TABLE t1 (i INT);
INSERT INTO t1 VALUES (1),(2);
EXPLAIN SELECT * FROM t1 WHERE 3 IN ( SELECT 4 UNION SELECT 5 );
id	select_type	table	type	possible_keys	key	key_len	ref	rows	Extra
1	PRIMARY	NULL	NULL	NULL	NULL	NULL	NULL	NULL	Impossible WHERE
2	SUBQUERY	NULL	NULL	NULL	NULL	NULL	NULL	NULL	No tables used
3	UNION	NULL	NULL	NULL	NULL	NULL	NULL	NULL	No tables used
NULL	UNION RESULT	<union2,3>	ALL	NULL	NULL	NULL	NULL	NULL	
DROP TABLE t1;
#
# MDEV-7860: EXPLAIN FORMAT=JSON crashes for loose scan query
#
create table t2(a int);
insert into t2 values (0),(1),(2),(3),(4),(5),(6),(7),(8),(9);
create table t1 (a int, b int, c int, d int, key(a,b,c));
insert into t1 select  A.a, B.a, C.a, D.a from t2 A, t2 B, t2 C, t2 D;
explain select count(distinct b) from t1 group by a;
id	select_type	table	type	possible_keys	key	key_len	ref	rows	Extra
1	SIMPLE	t1	range	NULL	a	10	NULL	101	Using index for group-by
explain format=json select count(distinct b) from t1 group by a;
EXPLAIN
{
  "query_block": {
    "select_id": 1,
    "nested_loop": [
      {
        "table": {
          "table_name": "t1",
          "access_type": "range",
          "key": "a",
          "key_length": "10",
          "used_key_parts": ["a", "b"],
          "rows": 101,
          "filtered": 100,
          "using_index_for_group_by": true
        }
      }
    ]
  }
}
analyze format=json select count(distinct b) from t1 group by a;
ANALYZE
{
  "query_block": {
    "select_id": 1,
    "r_loops": 1,
    "r_total_time_ms": "REPLACED",
<<<<<<< HEAD
    "nested_loop": [
      {
        "table": {
          "table_name": "t1",
          "access_type": "range",
          "key": "a",
          "key_length": "10",
          "used_key_parts": ["a", "b"],
          "r_loops": 1,
          "rows": 101,
          "r_rows": 100,
          "r_table_time_ms": "REPLACED",
          "r_other_time_ms": "REPLACED",
          "filtered": 100,
          "r_filtered": 100,
          "using_index_for_group_by": true
        }
      }
    ]
=======
    "table": {
      "table_name": "t1",
      "access_type": "range",
      "key": "a",
      "key_length": "10",
      "used_key_parts": ["a", "b"],
      "r_loops": 1,
      "rows": 101,
      "r_rows": 100,
      "r_table_time_ms": "REPLACED",
      "r_other_time_ms": "REPLACED",
      "r_engine_stats": REPLACED,
      "filtered": 100,
      "r_filtered": 100,
      "using_index_for_group_by": true
    }
>>>>>>> b102872a
  }
}
drop table t1,t2;
#
# Try both variants of LooseScan (data/queries borrowed from group_min_max.test)
#
create table t1 (
a1 char(64), a2 char(64), b char(16), c char(16) not null, d char(16), dummy char(248) default ' '
);
insert into t1 (a1, a2, b, c, d) values
('a','a','a','a111','xy1'),('a','a','a','b111','xy2'),('a','a','a','c111','xy3'),('a','a','a','d111','xy4'),
('a','a','b','e112','xy1'),('a','a','b','f112','xy2'),('a','a','b','g112','xy3'),('a','a','b','h112','xy4'),
('a','b','a','i121','xy1'),('a','b','a','j121','xy2'),('a','b','a','k121','xy3'),('a','b','a','l121','xy4'),
('a','b','b','m122','xy1'),('a','b','b','n122','xy2'),('a','b','b','o122','xy3'),('a','b','b','p122','xy4'),
('b','a','a','a211','xy1'),('b','a','a','b211','xy2'),('b','a','a','c211','xy3'),('b','a','a','d211','xy4'),
('b','a','b','e212','xy1'),('b','a','b','f212','xy2'),('b','a','b','g212','xy3'),('b','a','b','h212','xy4'),
('b','b','a','i221','xy1'),('b','b','a','j221','xy2'),('b','b','a','k221','xy3'),('b','b','a','l221','xy4'),
('b','b','b','m222','xy1'),('b','b','b','n222','xy2'),('b','b','b','o222','xy3'),('b','b','b','p222','xy4'),
('c','a','a','a311','xy1'),('c','a','a','b311','xy2'),('c','a','a','c311','xy3'),('c','a','a','d311','xy4'),
('c','a','b','e312','xy1'),('c','a','b','f312','xy2'),('c','a','b','g312','xy3'),('c','a','b','h312','xy4'),
('c','b','a','i321','xy1'),('c','b','a','j321','xy2'),('c','b','a','k321','xy3'),('c','b','a','l321','xy4'),
('c','b','b','m322','xy1'),('c','b','b','n322','xy2'),('c','b','b','o322','xy3'),('c','b','b','p322','xy4'),
('d','a','a','a411','xy1'),('d','a','a','b411','xy2'),('d','a','a','c411','xy3'),('d','a','a','d411','xy4'),
('d','a','b','e412','xy1'),('d','a','b','f412','xy2'),('d','a','b','g412','xy3'),('d','a','b','h412','xy4'),
('d','b','a','i421','xy1'),('d','b','a','j421','xy2'),('d','b','a','k421','xy3'),('d','b','a','l421','xy4'),
('d','b','b','m422','xy1'),('d','b','b','n422','xy2'),('d','b','b','o422','xy3'),('d','b','b','p422','xy4'),
('a','a','a','a111','xy1'),('a','a','a','b111','xy2'),('a','a','a','c111','xy3'),('a','a','a','d111','xy4'),
('a','a','b','e112','xy1'),('a','a','b','f112','xy2'),('a','a','b','g112','xy3'),('a','a','b','h112','xy4'),
('a','b','a','i121','xy1'),('a','b','a','j121','xy2'),('a','b','a','k121','xy3'),('a','b','a','l121','xy4'),
('a','b','b','m122','xy1'),('a','b','b','n122','xy2'),('a','b','b','o122','xy3'),('a','b','b','p122','xy4'),
('b','a','a','a211','xy1'),('b','a','a','b211','xy2'),('b','a','a','c211','xy3'),('b','a','a','d211','xy4'),
('b','a','b','e212','xy1'),('b','a','b','f212','xy2'),('b','a','b','g212','xy3'),('b','a','b','h212','xy4'),
('b','b','a','i221','xy1'),('b','b','a','j221','xy2'),('b','b','a','k221','xy3'),('b','b','a','l221','xy4'),
('b','b','b','m222','xy1'),('b','b','b','n222','xy2'),('b','b','b','o222','xy3'),('b','b','b','p222','xy4'),
('c','a','a','a311','xy1'),('c','a','a','b311','xy2'),('c','a','a','c311','xy3'),('c','a','a','d311','xy4'),
('c','a','b','e312','xy1'),('c','a','b','f312','xy2'),('c','a','b','g312','xy3'),('c','a','b','h312','xy4'),
('c','b','a','i321','xy1'),('c','b','a','j321','xy2'),('c','b','a','k321','xy3'),('c','b','a','l321','xy4'),
('c','b','b','m322','xy1'),('c','b','b','n322','xy2'),('c','b','b','o322','xy3'),('c','b','b','p322','xy4'),
('d','a','a','a411','xy1'),('d','a','a','b411','xy2'),('d','a','a','c411','xy3'),('d','a','a','d411','xy4'),
('d','a','b','e412','xy1'),('d','a','b','f412','xy2'),('d','a','b','g412','xy3'),('d','a','b','h412','xy4'),
('d','b','a','i421','xy1'),('d','b','a','j421','xy2'),('d','b','a','k421','xy3'),('d','b','a','l421','xy4'),
('d','b','b','m422','xy1'),('d','b','b','n422','xy2'),('d','b','b','o422','xy3'),('d','b','b','p422','xy4');
create index idx_t1_0 on t1 (a1);
create index idx_t1_1 on t1 (a1,a2,b,c);
create index idx_t1_2 on t1 (a1,a2,b);
analyze table t1;
Table	Op	Msg_type	Msg_text
test.t1	analyze	status	Engine-independent statistics collected
test.t1	analyze	status	Table is already up to date
explain select count(distinct a1,a2,b) from t1 where (a2 >= 'b') and (b = 'a');
id	select_type	table	type	possible_keys	key	key_len	ref	rows	Extra
1	SIMPLE	t1	range	NULL	idx_t1_1	147	NULL	17	Using where; Using index for group-by
explain select count(distinct a1,a2,b,c) from t1 where (a2 >= 'b') and (b = 'a') and (c = 'i121');
id	select_type	table	type	possible_keys	key	key_len	ref	rows	Extra
1	SIMPLE	t1	range	NULL	idx_t1_1	163	NULL	65	Using where; Using index for group-by
explain format=json select count(distinct a1,a2,b) from t1 where (a2 >= 'b') and (b = 'a');
EXPLAIN
{
  "query_block": {
    "select_id": 1,
    "nested_loop": [
      {
        "table": {
          "table_name": "t1",
          "access_type": "range",
          "key": "idx_t1_1",
          "key_length": "147",
          "used_key_parts": ["a1", "a2", "b"],
          "rows": 17,
          "filtered": 100,
          "attached_condition": "t1.b = 'a' and t1.a2 >= 'b'",
          "using_index_for_group_by": true
        }
      }
    ]
  }
}
explain format=json select count(distinct a1,a2,b,c) from t1 where (a2 >= 'b') and (b = 'a') and (c = 'i121');
EXPLAIN
{
  "query_block": {
    "select_id": 1,
    "nested_loop": [
      {
        "table": {
          "table_name": "t1",
          "access_type": "range",
          "key": "idx_t1_1",
          "key_length": "163",
          "used_key_parts": ["a1", "a2", "b", "c"],
          "rows": 65,
          "filtered": 100,
          "attached_condition": "t1.b = 'a' and t1.c = 'i121' and t1.a2 >= 'b'",
          "using_index_for_group_by": true
        }
      }
    ]
  }
}
drop table t1;
#
# MDEV-8786 Wrong result for SELECT FORMAT=JSON * FROM t1 WHERE a=_latin1 0xDF
#
CREATE TABLE t1 (a VARCHAR(10) CHARACTER SET latin1);
INSERT INTO t1 VALUES ('a'),('b');
EXPLAIN FORMAT=JSON SELECT * FROM t1 WHERE a=_latin1 0xDF;
EXPLAIN
{
  "query_block": {
    "select_id": 1,
    "nested_loop": [
      {
        "table": {
          "table_name": "t1",
          "access_type": "ALL",
          "rows": 2,
          "filtered": 100,
          "attached_condition": "t1.a = _latin1'\xDF'"
        }
      }
    ]
  }
}
DROP TABLE t1;
#
# MDEV-8785 Wrong results for EXPLAIN EXTENDED...WHERE NULLIF(latin1_col, _utf8'a' COLLATE utf8_bin) IS NOT NULL
#
CREATE TABLE t1 (a VARCHAR(10) CHARACTER SET latin1);
INSERT INTO t1 VALUES ('a'),('A');
EXPLAIN FORMAT=JSON SELECT * FROM t1 WHERE NULLIF(a,_utf8'a' COLLATE utf8_bin);
EXPLAIN
{
  "query_block": {
    "select_id": 1,
    "nested_loop": [
      {
        "table": {
          "table_name": "t1",
          "access_type": "ALL",
          "rows": 2,
          "filtered": 100,
          "attached_condition": "(case when convert(t1.a using utf8mb3) = <cache>(_utf8mb3'a' collate utf8mb3_bin) then NULL else t1.a end)"
        }
      }
    ]
  }
}
DROP TABLE t1;
#
# MDEV-7970: EXPLAIN FORMAT=JSON does not print HAVING
#
create table t0(a int);
insert into t0 values (0),(1),(2),(3);
create table t1(a int);
insert into t1 select A.a + B.a* 10 + C.a * 100 from t0 A, t0 B, t0 C;
create table t2 (
a int, 
b int, 
key (a)
);
insert into t2 select A.a*1000 + B.a, A.a*1000 + B.a from t0 A, t1 B;
# normal HAVING
explain format=json select a, max(b) as TOP from t2 group by a having TOP > a;
EXPLAIN
{
  "query_block": {
    "select_id": 1,
    "having_condition": "TOP > t2.a",
    "filesort": {
      "sort_key": "t2.a",
      "temporary_table": {
        "nested_loop": [
          {
            "table": {
              "table_name": "t2",
              "access_type": "ALL",
              "rows": 256,
              "filtered": 100
            }
          }
        ]
      }
    }
  }
}
# HAVING is always TRUE (not printed)
explain format=json select a, max(b) as TOP from t2 group by a having 1<>2;
EXPLAIN
{
  "query_block": {
    "select_id": 1,
    "filesort": {
      "sort_key": "t2.a",
      "temporary_table": {
        "nested_loop": [
          {
            "table": {
              "table_name": "t2",
              "access_type": "ALL",
              "rows": 256,
              "filtered": 100
            }
          }
        ]
      }
    }
  }
}
# HAVING is always FALSE (intercepted by message)
explain format=json select a, max(b) as TOP from t2 group by a having 1=2;
EXPLAIN
{
  "query_block": {
    "select_id": 1,
    "table": {
      "message": "Impossible HAVING"
    }
  }
}
# HAVING is absent
explain format=json select a, max(b) as TOP from t2 group by a;
EXPLAIN
{
  "query_block": {
    "select_id": 1,
    "filesort": {
      "sort_key": "t2.a",
      "temporary_table": {
        "nested_loop": [
          {
            "table": {
              "table_name": "t2",
              "access_type": "ALL",
              "rows": 256,
              "filtered": 100
            }
          }
        ]
      }
    }
  }
}
drop table t0, t1, t2;
#
# MDEV-8829: Assertion `0' failed in Explain_table_access::tag_to_json
#
# Check ET_CONST_ROW_NOT_FOUND
create table t1 (i int) engine=myisam;
explain 
select * from t1;
id	select_type	table	type	possible_keys	key	key_len	ref	rows	Extra
1	SIMPLE	t1	system	NULL	NULL	NULL	NULL	0	Const row not found
explain format=json
select * from t1;
EXPLAIN
{
  "query_block": {
    "select_id": 1,
    "nested_loop": [
      {
        "table": {
          "table_name": "t1",
          "access_type": "system",
          "rows": 0,
          "filtered": 0,
          "const_row_not_found": true
        }
      }
    ]
  }
}
analyze format=json 
select * from t1;
ANALYZE
{
  "query_block": {
    "select_id": 1,
    "table": {
      "message": "no matching row in const table"
    }
  }
}
drop table t1;
# Check ET_IMPOSSIBLE_ON_CONDITION
create table t1 (a int);
create table t2 (pk int primary key);
insert into t1 values (1),(2);
insert into t2 values (1),(2);
explain 
select * from t1 left join t2 on t2.pk > 10 and t2.pk < 0;
id	select_type	table	type	possible_keys	key	key_len	ref	rows	Extra
1	SIMPLE	t2	const	PRIMARY	NULL	NULL	NULL	1	Impossible ON condition
1	SIMPLE	t1	ALL	NULL	NULL	NULL	NULL	2	
explain format=json
select * from t1 left join t2 on t2.pk > 10 and t2.pk < 0;
EXPLAIN
{
  "query_block": {
    "select_id": 1,
    "const_condition": "1",
    "nested_loop": [
      {
        "table": {
          "table_name": "t2",
          "access_type": "const",
          "possible_keys": ["PRIMARY"],
          "rows": 1,
          "filtered": 100,
          "impossible_on_condition": true
        }
      },
      {
        "table": {
          "table_name": "t1",
          "access_type": "ALL",
          "rows": 2,
          "filtered": 100
        }
      }
    ]
  }
}
analyze format=json
select * from t1 left join t2 on t2.pk > 10 and t2.pk < 0;
ANALYZE
{
  "query_block": {
    "select_id": 1,
    "r_loops": 1,
    "r_total_time_ms": "REPLACED",
    "const_condition": "1",
<<<<<<< HEAD
    "nested_loop": [
      {
        "table": {
          "table_name": "t2",
          "access_type": "const",
          "possible_keys": ["PRIMARY"],
          "r_loops": 0,
          "rows": 1,
          "r_rows": null,
          "filtered": 100,
          "r_filtered": null,
          "impossible_on_condition": true
        }
      },
      {
        "table": {
          "table_name": "t1",
          "access_type": "ALL",
          "r_loops": 1,
          "rows": 2,
          "r_rows": 2,
          "r_table_time_ms": "REPLACED",
          "r_other_time_ms": "REPLACED",
          "filtered": 100,
          "r_filtered": 100
        }
      }
    ]
=======
    "table": {
      "table_name": "t2",
      "access_type": "const",
      "possible_keys": ["PRIMARY"],
      "r_loops": 0,
      "rows": 1,
      "r_rows": null,
      "r_engine_stats": REPLACED,
      "filtered": 100,
      "r_filtered": null,
      "impossible_on_condition": true
    },
    "table": {
      "table_name": "t1",
      "access_type": "ALL",
      "r_loops": 1,
      "rows": 2,
      "r_rows": 2,
      "r_table_time_ms": "REPLACED",
      "r_other_time_ms": "REPLACED",
      "r_engine_stats": REPLACED,
      "filtered": 100,
      "r_filtered": 100
    }
>>>>>>> b102872a
  }
}
# Check ET_NOT_EXISTS:
explain
select * from t1 left join t2 on t2.pk=t1.a where  t2.pk is null;
id	select_type	table	type	possible_keys	key	key_len	ref	rows	Extra
1	SIMPLE	t1	ALL	NULL	NULL	NULL	NULL	2	
1	SIMPLE	t2	eq_ref	PRIMARY	PRIMARY	4	test.t1.a	1	Using where; Using index; Not exists
explain format=json
select * from t1 left join t2 on t2.pk=t1.a where  t2.pk is null;
EXPLAIN
{
  "query_block": {
    "select_id": 1,
    "nested_loop": [
      {
        "table": {
          "table_name": "t1",
          "access_type": "ALL",
          "rows": 2,
          "filtered": 100
        }
      },
      {
        "table": {
          "table_name": "t2",
          "access_type": "eq_ref",
          "possible_keys": ["PRIMARY"],
          "key": "PRIMARY",
          "key_length": "4",
          "used_key_parts": ["pk"],
          "ref": ["test.t1.a"],
          "rows": 1,
          "filtered": 100,
          "attached_condition": "trigcond(t2.pk is null) and trigcond(trigcond(t1.a is not null))",
          "using_index": true,
          "not_exists": true
        }
      }
    ]
  }
}
analyze format=json
select * from t1 left join t2 on t2.pk=t1.a where  t2.pk is null;
ANALYZE
{
  "query_block": {
    "select_id": 1,
    "r_loops": 1,
    "r_total_time_ms": "REPLACED",
<<<<<<< HEAD
    "nested_loop": [
      {
        "table": {
          "table_name": "t1",
          "access_type": "ALL",
          "r_loops": 1,
          "rows": 2,
          "r_rows": 2,
          "r_table_time_ms": "REPLACED",
          "r_other_time_ms": "REPLACED",
          "filtered": 100,
          "r_filtered": 100
        }
      },
      {
        "table": {
          "table_name": "t2",
          "access_type": "eq_ref",
          "possible_keys": ["PRIMARY"],
          "key": "PRIMARY",
          "key_length": "4",
          "used_key_parts": ["pk"],
          "ref": ["test.t1.a"],
          "r_loops": 2,
          "rows": 1,
          "r_rows": 1,
          "r_table_time_ms": "REPLACED",
          "r_other_time_ms": "REPLACED",
          "filtered": 100,
          "r_filtered": 100,
          "attached_condition": "trigcond(t2.pk is null) and trigcond(trigcond(t1.a is not null))",
          "using_index": true,
          "not_exists": true
        }
      }
    ]
=======
    "table": {
      "table_name": "t1",
      "access_type": "ALL",
      "r_loops": 1,
      "rows": 2,
      "r_rows": 2,
      "r_table_time_ms": "REPLACED",
      "r_other_time_ms": "REPLACED",
      "r_engine_stats": REPLACED,
      "filtered": 100,
      "r_filtered": 100
    },
    "table": {
      "table_name": "t2",
      "access_type": "eq_ref",
      "possible_keys": ["PRIMARY"],
      "key": "PRIMARY",
      "key_length": "4",
      "used_key_parts": ["pk"],
      "ref": ["test.t1.a"],
      "r_loops": 2,
      "rows": 1,
      "r_rows": 1,
      "r_table_time_ms": "REPLACED",
      "r_other_time_ms": "REPLACED",
      "r_engine_stats": REPLACED,
      "filtered": 100,
      "r_filtered": 100,
      "attached_condition": "trigcond(t2.pk is null) and trigcond(trigcond(t1.a is not null))",
      "using_index": true,
      "not_exists": true
    }
>>>>>>> b102872a
  }
}
# Check ET_DISTINCT
explain
select distinct t1.a from t1 join t2 on t2.pk=t1.a;
id	select_type	table	type	possible_keys	key	key_len	ref	rows	Extra
1	SIMPLE	t1	ALL	NULL	NULL	NULL	NULL	2	Using where; Using temporary
1	SIMPLE	t2	eq_ref	PRIMARY	PRIMARY	4	test.t1.a	1	Using index; Distinct
explain format=json
select distinct t1.a from t1 join t2 on t2.pk=t1.a;
EXPLAIN
{
  "query_block": {
    "select_id": 1,
    "temporary_table": {
      "nested_loop": [
        {
          "table": {
            "table_name": "t1",
            "access_type": "ALL",
            "rows": 2,
            "filtered": 100,
            "attached_condition": "t1.a is not null"
          }
        },
        {
          "table": {
            "table_name": "t2",
            "access_type": "eq_ref",
            "possible_keys": ["PRIMARY"],
            "key": "PRIMARY",
            "key_length": "4",
            "used_key_parts": ["pk"],
            "ref": ["test.t1.a"],
            "rows": 1,
            "filtered": 100,
            "using_index": true,
            "distinct": true
          }
        }
      ]
    }
  }
}
analyze format=json
select distinct t1.a from t1 join t2 on t2.pk=t1.a;
ANALYZE
{
  "query_block": {
    "select_id": 1,
    "r_loops": 1,
    "r_total_time_ms": "REPLACED",
    "temporary_table": {
<<<<<<< HEAD
      "nested_loop": [
        {
          "table": {
            "table_name": "t1",
            "access_type": "ALL",
            "r_loops": 1,
            "rows": 2,
            "r_rows": 2,
            "r_table_time_ms": "REPLACED",
            "r_other_time_ms": "REPLACED",
            "filtered": 100,
            "r_filtered": 100,
            "attached_condition": "t1.a is not null"
          }
        },
        {
          "table": {
            "table_name": "t2",
            "access_type": "eq_ref",
            "possible_keys": ["PRIMARY"],
            "key": "PRIMARY",
            "key_length": "4",
            "used_key_parts": ["pk"],
            "ref": ["test.t1.a"],
            "r_loops": 2,
            "rows": 1,
            "r_rows": 1,
            "r_table_time_ms": "REPLACED",
            "r_other_time_ms": "REPLACED",
            "filtered": 100,
            "r_filtered": 100,
            "using_index": true,
            "distinct": true
          }
        }
      ]
=======
      "table": {
        "table_name": "t1",
        "access_type": "ALL",
        "r_loops": 1,
        "rows": 2,
        "r_rows": 2,
        "r_table_time_ms": "REPLACED",
        "r_other_time_ms": "REPLACED",
        "r_engine_stats": REPLACED,
        "filtered": 100,
        "r_filtered": 100,
        "attached_condition": "t1.a is not null"
      },
      "table": {
        "table_name": "t2",
        "access_type": "eq_ref",
        "possible_keys": ["PRIMARY"],
        "key": "PRIMARY",
        "key_length": "4",
        "used_key_parts": ["pk"],
        "ref": ["test.t1.a"],
        "r_loops": 2,
        "rows": 1,
        "r_rows": 1,
        "r_table_time_ms": "REPLACED",
        "r_other_time_ms": "REPLACED",
        "r_engine_stats": REPLACED,
        "filtered": 100,
        "r_filtered": 100,
        "using_index": true,
        "distinct": true
      }
>>>>>>> b102872a
    }
  }
}
drop table t1,t2;
# Check ET_USING_INDEX_CONDITION_BKA
create table t1(a int);
insert into t1 values (0),(1),(2),(3),(4),(5),(6),(7),(8),(9);
create table t2(a int);
insert into t2 select A.a + B.a* 10 + C.a * 100 from t1 A, t1 B, t1 C;
create table t3(a int, b int);
insert into t3 select a,a from t1;
create table t4(a int, b int, c int, filler char(100), key (a,b));
insert into t4 select a,a,a, 'filler-data' from t2;
set @tmp_optimizer_switch=@@optimizer_switch;
set @tmp_join_cache_level=@@join_cache_level;
set optimizer_switch='mrr=on';
set join_cache_level=6;
explain
select * from t3,t4 where t3.a=t4.a and (t4.b+1 <= t3.b+1);
id	select_type	table	type	possible_keys	key	key_len	ref	rows	Extra
1	SIMPLE	t3	ALL	NULL	NULL	NULL	NULL	10	Using where
1	SIMPLE	t4	ref	a	a	5	test.t3.a	1	Using index condition(BKA); Using join buffer (flat, BKA join); Rowid-ordered scan
explain format=json
select * from t3,t4 where t3.a=t4.a and (t4.b+1 <= t3.b+1);
EXPLAIN
{
  "query_block": {
    "select_id": 1,
    "nested_loop": [
      {
        "table": {
          "table_name": "t3",
          "access_type": "ALL",
          "rows": 10,
          "filtered": 100,
          "attached_condition": "t3.a is not null"
        }
      },
      {
        "block-nl-join": {
          "table": {
            "table_name": "t4",
            "access_type": "ref",
            "possible_keys": ["a"],
            "key": "a",
            "key_length": "5",
            "used_key_parts": ["a"],
            "ref": ["test.t3.a"],
            "rows": 1,
            "filtered": 100,
            "index_condition_bka": "t4.b + 1 <= t3.b + 1"
          },
          "buffer_type": "flat",
          "buffer_size": "400",
          "join_type": "BKA",
          "mrr_type": "Rowid-ordered scan"
        }
      }
    ]
  }
}
analyze format=json
select * from t3,t4 where t3.a=t4.a and (t4.b+1 <= t3.b+1);
ANALYZE
{
  "query_block": {
    "select_id": 1,
    "r_loops": 1,
    "r_total_time_ms": "REPLACED",
<<<<<<< HEAD
    "nested_loop": [
      {
        "table": {
          "table_name": "t3",
          "access_type": "ALL",
          "r_loops": 1,
          "rows": 10,
          "r_rows": 10,
          "r_table_time_ms": "REPLACED",
          "r_other_time_ms": "REPLACED",
          "filtered": 100,
          "r_filtered": 100,
          "attached_condition": "t3.a is not null"
        }
=======
    "table": {
      "table_name": "t3",
      "access_type": "ALL",
      "r_loops": 1,
      "rows": 10,
      "r_rows": 10,
      "r_table_time_ms": "REPLACED",
      "r_other_time_ms": "REPLACED",
      "r_engine_stats": REPLACED,
      "filtered": 100,
      "r_filtered": 100,
      "attached_condition": "t3.a is not null"
    },
    "block-nl-join": {
      "table": {
        "table_name": "t4",
        "access_type": "ref",
        "possible_keys": ["a"],
        "key": "a",
        "key_length": "5",
        "used_key_parts": ["a"],
        "ref": ["test.t3.a"],
        "r_loops": 1,
        "rows": 1,
        "r_rows": 10,
        "r_table_time_ms": "REPLACED",
        "r_other_time_ms": "REPLACED",
        "r_engine_stats": REPLACED,
        "filtered": 100,
        "r_filtered": 100,
        "index_condition_bka": "t4.b + 1 <= t3.b + 1"
>>>>>>> b102872a
      },
      {
        "block-nl-join": {
          "table": {
            "table_name": "t4",
            "access_type": "ref",
            "possible_keys": ["a"],
            "key": "a",
            "key_length": "5",
            "used_key_parts": ["a"],
            "ref": ["test.t3.a"],
            "r_loops": 1,
            "rows": 1,
            "r_rows": 10,
            "r_table_time_ms": "REPLACED",
            "r_other_time_ms": "REPLACED",
            "filtered": 100,
            "r_filtered": 100,
            "index_condition_bka": "t4.b + 1 <= t3.b + 1"
          },
          "buffer_type": "flat",
          "buffer_size": "400",
          "join_type": "BKA",
          "mrr_type": "Rowid-ordered scan",
          "r_loops": 10,
          "r_filtered": 100,
          "r_unpack_time_ms": "REPLACED",
          "r_other_time_ms": "REPLACED",
          "r_effective_rows": 1
        }
      }
    ]
  }
}
set optimizer_switch=@tmp_optimizer_switch;
set join_cache_level=@tmp_join_cache_level;
drop table t1,t2,t3,t4;
#
# MDEV-9652: EXPLAIN FORMAT=JSON should show outer_ref_cond
#
create table t0(a int);
insert into t0 values (0),(1),(2),(3),(4),(5),(6),(7),(8),(9);
create table t1 (a int, b int);
insert into t1 select a,a from t0;
explain format=json 
select a, (select max(a) from t1 where t0.a<5 and t1.b<t0.a) from t0;
EXPLAIN
{
  "query_block": {
    "select_id": 1,
    "nested_loop": [
      {
        "table": {
          "table_name": "t0",
          "access_type": "ALL",
          "rows": 10,
          "filtered": 100
        }
      }
    ],
    "subqueries": [
      {
        "expression_cache": {
          "state": "uninitialized",
          "query_block": {
            "select_id": 2,
            "outer_ref_condition": "t0.a < 5",
            "nested_loop": [
              {
                "table": {
                  "table_name": "t1",
                  "access_type": "ALL",
                  "rows": 10,
                  "filtered": 100,
                  "attached_condition": "t1.b < t0.a"
                }
              }
            ]
          }
        }
      }
    ]
  }
}
drop table t0,t1;
#
# MDEV-10844: EXPLAIN FORMAT=JSON doesn't show order direction for filesort
#
create table t1 (a int, b int);
insert into t1 values (1,2),(3,4),(2,3);
explain format=json select * from t1 order by a, b desc;
EXPLAIN
{
  "query_block": {
    "select_id": 1,
    "nested_loop": [
      {
        "read_sorted_file": {
          "filesort": {
            "sort_key": "t1.a, t1.b desc",
            "table": {
              "table_name": "t1",
              "access_type": "ALL",
              "rows": 3,
              "filtered": 100
            }
          }
        }
      }
    ]
  }
}
explain format=json select * from t1 order by a desc, b desc;
EXPLAIN
{
  "query_block": {
    "select_id": 1,
    "nested_loop": [
      {
        "read_sorted_file": {
          "filesort": {
            "sort_key": "t1.a desc, t1.b desc",
            "table": {
              "table_name": "t1",
              "access_type": "ALL",
              "rows": 3,
              "filtered": 100
            }
          }
        }
      }
    ]
  }
}
explain format=json select * from t1 order by a desc, b ;
EXPLAIN
{
  "query_block": {
    "select_id": 1,
    "nested_loop": [
      {
        "read_sorted_file": {
          "filesort": {
            "sort_key": "t1.a desc, t1.b",
            "table": {
              "table_name": "t1",
              "access_type": "ALL",
              "rows": 3,
              "filtered": 100
            }
          }
        }
      }
    ]
  }
}
drop table t1;
#
# MDEV-27204: [ERROR] Json_writer: a member name was expected, Assertion `got_name == named_item_expected()' failed
#
CREATE TABLE t1 (a INT);
INSERT INTO t1 VALUES (1),(2);
explain FORMAT=JSON 
SELECT * FROM t1 t0 
WHERE t0.a IN (SELECT t2.a FROM t1 t2 WHERE t0.a IN (SELECT t3.a FROM t1 t3));
EXPLAIN
{
  "query_block": {
    "select_id": 1,
    "nested_loop": [
      {
        "table": {
          "table_name": "t0",
          "access_type": "ALL",
          "rows": 2,
          "filtered": 100
        }
      },
      {
        "duplicates_removal": [
          {
            "block-nl-join": {
              "table": {
                "table_name": "t2",
                "access_type": "ALL",
                "rows": 2,
                "filtered": 100
              },
              "buffer_type": "flat",
              "buffer_size": "152",
              "join_type": "BNL",
              "attached_condition": "t2.a = t0.a"
            }
          },
          {
            "block-nl-join": {
              "table": {
                "table_name": "t3",
                "access_type": "ALL",
                "rows": 2,
                "filtered": 100
              },
              "buffer_type": "incremental",
              "buffer_size": "109",
              "join_type": "BNL",
              "attached_condition": "t3.a = t0.a"
            }
          }
        ]
      }
    ]
  }
}
DROP TABLE t1;
#
# MDEV-27206: [ERROR] Duplicated key: cause, Assertion `is_uniq_key' failed with optimizer trace
#
CREATE TABLE t1 (a INT) ENGINE=MyISAM;
CREATE TABLE t2 (pk TIME, b INT, primary key (pk), key (b)) ENGINE=MyISAM;
INSERT INTO t2 VALUES
('00:13:33',0),('00:13:34',1),('00:13:35',2),('00:13:36',3),
('00:13:37',4),('00:13:38',5),('00:13:39',6),('00:13:40',7),
('00:13:41',8),('00:13:42',9);
SET optimizer_trace = 'enabled=on';
SELECT * FROM t1 WHERE a IN ( SELECT b FROM t2 INNER JOIN t1 ON (a = pk) );
a
DROP TABLE t1, t2;<|MERGE_RESOLUTION|>--- conflicted
+++ resolved
@@ -1152,7 +1152,6 @@
     "select_id": 1,
     "r_loops": 1,
     "r_total_time_ms": "REPLACED",
-<<<<<<< HEAD
     "nested_loop": [
       {
         "table": {
@@ -1166,30 +1165,13 @@
           "r_rows": 100,
           "r_table_time_ms": "REPLACED",
           "r_other_time_ms": "REPLACED",
+          "r_engine_stats": REPLACED,
           "filtered": 100,
           "r_filtered": 100,
           "using_index_for_group_by": true
         }
       }
     ]
-=======
-    "table": {
-      "table_name": "t1",
-      "access_type": "range",
-      "key": "a",
-      "key_length": "10",
-      "used_key_parts": ["a", "b"],
-      "r_loops": 1,
-      "rows": 101,
-      "r_rows": 100,
-      "r_table_time_ms": "REPLACED",
-      "r_other_time_ms": "REPLACED",
-      "r_engine_stats": REPLACED,
-      "filtered": 100,
-      "r_filtered": 100,
-      "using_index_for_group_by": true
-    }
->>>>>>> b102872a
   }
 }
 drop table t1,t2;
@@ -1521,7 +1503,6 @@
     "r_loops": 1,
     "r_total_time_ms": "REPLACED",
     "const_condition": "1",
-<<<<<<< HEAD
     "nested_loop": [
       {
         "table": {
@@ -1531,6 +1512,7 @@
           "r_loops": 0,
           "rows": 1,
           "r_rows": null,
+          "r_engine_stats": REPLACED,
           "filtered": 100,
           "r_filtered": null,
           "impossible_on_condition": true
@@ -1545,37 +1527,12 @@
           "r_rows": 2,
           "r_table_time_ms": "REPLACED",
           "r_other_time_ms": "REPLACED",
+          "r_engine_stats": REPLACED,
           "filtered": 100,
           "r_filtered": 100
         }
       }
     ]
-=======
-    "table": {
-      "table_name": "t2",
-      "access_type": "const",
-      "possible_keys": ["PRIMARY"],
-      "r_loops": 0,
-      "rows": 1,
-      "r_rows": null,
-      "r_engine_stats": REPLACED,
-      "filtered": 100,
-      "r_filtered": null,
-      "impossible_on_condition": true
-    },
-    "table": {
-      "table_name": "t1",
-      "access_type": "ALL",
-      "r_loops": 1,
-      "rows": 2,
-      "r_rows": 2,
-      "r_table_time_ms": "REPLACED",
-      "r_other_time_ms": "REPLACED",
-      "r_engine_stats": REPLACED,
-      "filtered": 100,
-      "r_filtered": 100
-    }
->>>>>>> b102872a
   }
 }
 # Check ET_NOT_EXISTS:
@@ -1626,7 +1583,6 @@
     "select_id": 1,
     "r_loops": 1,
     "r_total_time_ms": "REPLACED",
-<<<<<<< HEAD
     "nested_loop": [
       {
         "table": {
@@ -1637,6 +1593,7 @@
           "r_rows": 2,
           "r_table_time_ms": "REPLACED",
           "r_other_time_ms": "REPLACED",
+          "r_engine_stats": REPLACED,
           "filtered": 100,
           "r_filtered": 100
         }
@@ -1655,6 +1612,7 @@
           "r_rows": 1,
           "r_table_time_ms": "REPLACED",
           "r_other_time_ms": "REPLACED",
+          "r_engine_stats": REPLACED,
           "filtered": 100,
           "r_filtered": 100,
           "attached_condition": "trigcond(t2.pk is null) and trigcond(trigcond(t1.a is not null))",
@@ -1663,40 +1621,6 @@
         }
       }
     ]
-=======
-    "table": {
-      "table_name": "t1",
-      "access_type": "ALL",
-      "r_loops": 1,
-      "rows": 2,
-      "r_rows": 2,
-      "r_table_time_ms": "REPLACED",
-      "r_other_time_ms": "REPLACED",
-      "r_engine_stats": REPLACED,
-      "filtered": 100,
-      "r_filtered": 100
-    },
-    "table": {
-      "table_name": "t2",
-      "access_type": "eq_ref",
-      "possible_keys": ["PRIMARY"],
-      "key": "PRIMARY",
-      "key_length": "4",
-      "used_key_parts": ["pk"],
-      "ref": ["test.t1.a"],
-      "r_loops": 2,
-      "rows": 1,
-      "r_rows": 1,
-      "r_table_time_ms": "REPLACED",
-      "r_other_time_ms": "REPLACED",
-      "r_engine_stats": REPLACED,
-      "filtered": 100,
-      "r_filtered": 100,
-      "attached_condition": "trigcond(t2.pk is null) and trigcond(trigcond(t1.a is not null))",
-      "using_index": true,
-      "not_exists": true
-    }
->>>>>>> b102872a
   }
 }
 # Check ET_DISTINCT
@@ -1750,7 +1674,6 @@
     "r_loops": 1,
     "r_total_time_ms": "REPLACED",
     "temporary_table": {
-<<<<<<< HEAD
       "nested_loop": [
         {
           "table": {
@@ -1761,6 +1684,7 @@
             "r_rows": 2,
             "r_table_time_ms": "REPLACED",
             "r_other_time_ms": "REPLACED",
+            "r_engine_stats": REPLACED,
             "filtered": 100,
             "r_filtered": 100,
             "attached_condition": "t1.a is not null"
@@ -1780,6 +1704,7 @@
             "r_rows": 1,
             "r_table_time_ms": "REPLACED",
             "r_other_time_ms": "REPLACED",
+            "r_engine_stats": REPLACED,
             "filtered": 100,
             "r_filtered": 100,
             "using_index": true,
@@ -1787,40 +1712,6 @@
           }
         }
       ]
-=======
-      "table": {
-        "table_name": "t1",
-        "access_type": "ALL",
-        "r_loops": 1,
-        "rows": 2,
-        "r_rows": 2,
-        "r_table_time_ms": "REPLACED",
-        "r_other_time_ms": "REPLACED",
-        "r_engine_stats": REPLACED,
-        "filtered": 100,
-        "r_filtered": 100,
-        "attached_condition": "t1.a is not null"
-      },
-      "table": {
-        "table_name": "t2",
-        "access_type": "eq_ref",
-        "possible_keys": ["PRIMARY"],
-        "key": "PRIMARY",
-        "key_length": "4",
-        "used_key_parts": ["pk"],
-        "ref": ["test.t1.a"],
-        "r_loops": 2,
-        "rows": 1,
-        "r_rows": 1,
-        "r_table_time_ms": "REPLACED",
-        "r_other_time_ms": "REPLACED",
-        "r_engine_stats": REPLACED,
-        "filtered": 100,
-        "r_filtered": 100,
-        "using_index": true,
-        "distinct": true
-      }
->>>>>>> b102872a
     }
   }
 }
@@ -1890,7 +1781,6 @@
     "select_id": 1,
     "r_loops": 1,
     "r_total_time_ms": "REPLACED",
-<<<<<<< HEAD
     "nested_loop": [
       {
         "table": {
@@ -1901,43 +1791,11 @@
           "r_rows": 10,
           "r_table_time_ms": "REPLACED",
           "r_other_time_ms": "REPLACED",
+          "r_engine_stats": REPLACED,
           "filtered": 100,
           "r_filtered": 100,
           "attached_condition": "t3.a is not null"
         }
-=======
-    "table": {
-      "table_name": "t3",
-      "access_type": "ALL",
-      "r_loops": 1,
-      "rows": 10,
-      "r_rows": 10,
-      "r_table_time_ms": "REPLACED",
-      "r_other_time_ms": "REPLACED",
-      "r_engine_stats": REPLACED,
-      "filtered": 100,
-      "r_filtered": 100,
-      "attached_condition": "t3.a is not null"
-    },
-    "block-nl-join": {
-      "table": {
-        "table_name": "t4",
-        "access_type": "ref",
-        "possible_keys": ["a"],
-        "key": "a",
-        "key_length": "5",
-        "used_key_parts": ["a"],
-        "ref": ["test.t3.a"],
-        "r_loops": 1,
-        "rows": 1,
-        "r_rows": 10,
-        "r_table_time_ms": "REPLACED",
-        "r_other_time_ms": "REPLACED",
-        "r_engine_stats": REPLACED,
-        "filtered": 100,
-        "r_filtered": 100,
-        "index_condition_bka": "t4.b + 1 <= t3.b + 1"
->>>>>>> b102872a
       },
       {
         "block-nl-join": {
@@ -1954,6 +1812,7 @@
             "r_rows": 10,
             "r_table_time_ms": "REPLACED",
             "r_other_time_ms": "REPLACED",
+            "r_engine_stats": REPLACED,
             "filtered": 100,
             "r_filtered": 100,
             "index_condition_bka": "t4.b + 1 <= t3.b + 1"
