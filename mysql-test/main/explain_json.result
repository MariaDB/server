drop table if exists t0,t1,t2;
create table t0(a int);
insert into t0 values (0),(1),(2),(3),(4),(5),(6),(7),(8),(9);
explain format=json select * from t0;
EXPLAIN
{
  "query_block": {
    "select_id": 1,
    "nested_loop": [
      {
        "table": {
          "table_name": "t0",
          "access_type": "ALL",
          "rows": 10,
          "filtered": 100
        }
      }
    ]
  }
}
explain format=json select * from t0 where 1>2;
EXPLAIN
{
  "query_block": {
    "select_id": 1,
    "table": {
      "message": "Impossible WHERE"
    }
  }
}
explain format=json select * from t0 where a<3;
EXPLAIN
{
  "query_block": {
    "select_id": 1,
    "nested_loop": [
      {
        "table": {
          "table_name": "t0",
          "access_type": "ALL",
          "rows": 10,
          "filtered": 100,
          "attached_condition": "t0.a < 3"
        }
      }
    ]
  }
}
# Try a basic join
create table t1 (a int, b int, filler char(32), key(a));
insert into t1 
select 
a.a + b.a* 10 + c.a * 100, 
a.a + b.a* 10 + c.a * 100,
'filler'
from t0 a, t0 b, t0 c;
explain format=json select * from t0,t1 where t1.a=t0.a;
EXPLAIN
{
  "query_block": {
    "select_id": 1,
    "nested_loop": [
      {
        "table": {
          "table_name": "t0",
          "access_type": "ALL",
          "rows": 10,
          "filtered": 100,
          "attached_condition": "t0.a is not null"
        }
      },
      {
        "table": {
          "table_name": "t1",
          "access_type": "ref",
          "possible_keys": ["a"],
          "key": "a",
          "key_length": "5",
          "used_key_parts": ["a"],
          "ref": ["test.t0.a"],
          "rows": 1,
          "filtered": 100
        }
      }
    ]
  }
}
# Try range and index_merge
create table t2 (a1 int, a2 int, b1 int, b2 int, key(a1,a2), key(b1,b2));
insert into t2 select a,a,a,a from t1;
explain format=json select * from t2 where a1<5;
EXPLAIN
{
  "query_block": {
    "select_id": 1,
    "nested_loop": [
      {
        "table": {
          "table_name": "t2",
          "access_type": "range",
          "possible_keys": ["a1"],
          "key": "a1",
          "key_length": "5",
          "used_key_parts": ["a1"],
          "rows": 5,
          "filtered": 100,
          "index_condition": "t2.a1 < 5"
        }
      }
    ]
  }
}
explain format=json select * from t2 where a1=1 or b1=2;
EXPLAIN
{
  "query_block": {
    "select_id": 1,
    "nested_loop": [
      {
        "table": {
          "table_name": "t2",
          "access_type": "index_merge",
          "possible_keys": ["a1", "b1"],
          "key_length": "5,5",
          "index_merge": {
            "sort_union": [
              {
                "range": {
                  "key": "a1",
                  "used_key_parts": ["a1"]
                }
              },
              {
                "range": {
                  "key": "b1",
                  "used_key_parts": ["b1"]
                }
              }
            ]
          },
          "rows": 2,
          "filtered": 100,
          "attached_condition": "t2.a1 = 1 or t2.b1 = 2"
        }
      }
    ]
  }
}
explain format=json select * from t2 where a1=1 or (b1=2 and b2=3);
EXPLAIN
{
  "query_block": {
    "select_id": 1,
    "nested_loop": [
      {
        "table": {
          "table_name": "t2",
          "access_type": "index_merge",
          "possible_keys": ["a1", "b1"],
          "key_length": "5,10",
          "index_merge": {
            "sort_union": [
              {
                "range": {
                  "key": "a1",
                  "used_key_parts": ["a1"]
                }
              },
              {
                "range": {
                  "key": "b1",
                  "used_key_parts": ["b1", "b2"]
                }
              }
            ]
          },
          "rows": 2,
          "filtered": 100,
          "attached_condition": "t2.a1 = 1 or t2.b1 = 2 and t2.b2 = 3"
        }
      }
    ]
  }
}
explain format=json select * from t2 where (a1=1 and a2=1) or 
(b1=2 and b2=1);
EXPLAIN
{
  "query_block": {
    "select_id": 1,
    "nested_loop": [
      {
        "table": {
          "table_name": "t2",
          "access_type": "index_merge",
          "possible_keys": ["a1", "b1"],
          "key_length": "10,10",
          "index_merge": {
            "union": [
              {
                "range": {
                  "key": "a1",
                  "used_key_parts": ["a1", "a2"]
                }
              },
              {
                "range": {
                  "key": "b1",
                  "used_key_parts": ["b1", "b2"]
                }
              }
            ]
          },
          "rows": 2,
          "filtered": 100,
          "attached_condition": "t2.a1 = 1 and t2.a2 = 1 or t2.b1 = 2 and t2.b2 = 1"
        }
      }
    ]
  }
}
# Try ref access on two key components
explain format=json select * from t0,t2 where t2.b1=t0.a and t2.b2=4;
EXPLAIN
{
  "query_block": {
    "select_id": 1,
    "nested_loop": [
      {
        "table": {
          "table_name": "t0",
          "access_type": "ALL",
          "rows": 10,
          "filtered": 100,
          "attached_condition": "t0.a is not null"
        }
      },
      {
        "table": {
          "table_name": "t2",
          "access_type": "ref",
          "possible_keys": ["b1"],
          "key": "b1",
          "key_length": "10",
          "used_key_parts": ["b1", "b2"],
          "ref": ["test.t0.a", "const"],
          "rows": 1,
          "filtered": 100
        }
      }
    ]
  }
}
drop table t1,t2;
#
# Try a UNION
#
explain format=json select * from t0 A union     select * from t0 B;
EXPLAIN
{
  "query_block": {
    "union_result": {
      "table_name": "<union1,2>",
      "access_type": "ALL",
      "query_specifications": [
        {
          "query_block": {
            "select_id": 1,
            "nested_loop": [
              {
                "table": {
                  "table_name": "A",
                  "access_type": "ALL",
                  "rows": 10,
                  "filtered": 100
                }
              }
            ]
          }
        },
        {
          "query_block": {
            "select_id": 2,
            "operation": "UNION",
            "nested_loop": [
              {
                "table": {
                  "table_name": "B",
                  "access_type": "ALL",
                  "rows": 10,
                  "filtered": 100
                }
              }
            ]
          }
        }
      ]
    }
  }
}
explain format=json select * from t0 A union all select * from t0 B;
EXPLAIN
{
  "query_block": {
    "union_result": {
      "query_specifications": [
        {
          "query_block": {
            "select_id": 1,
            "nested_loop": [
              {
                "table": {
                  "table_name": "A",
                  "access_type": "ALL",
                  "rows": 10,
                  "filtered": 100
                }
              }
            ]
          }
        },
        {
          "query_block": {
            "select_id": 2,
            "operation": "UNION",
            "nested_loop": [
              {
                "table": {
                  "table_name": "B",
                  "access_type": "ALL",
                  "rows": 10,
                  "filtered": 100
                }
              }
            ]
          }
        }
      ]
    }
  }
}
#
# Subqueries
#
create table t1 (a int, b int);
insert into t1 select a,a from t0;
explain format=json select a, a > (select max(b) from t1 where t1.b=t0.a) from t0;
EXPLAIN
{
  "query_block": {
    "select_id": 1,
    "nested_loop": [
      {
        "table": {
          "table_name": "t0",
          "access_type": "ALL",
          "rows": 10,
          "filtered": 100
        }
      }
    ],
    "subqueries": [
      {
        "expression_cache": {
          "state": "uninitialized",
          "query_block": {
            "select_id": 2,
            "nested_loop": [
              {
                "table": {
                  "table_name": "t1",
                  "access_type": "ALL",
                  "rows": 10,
                  "filtered": 100,
                  "attached_condition": "t1.b = t0.a"
                }
              }
            ]
          }
        }
      }
    ]
  }
}
explain format=json 
select * from t0 where 
a > (select max(b) from t1 where t1.b=t0.a) or a < 3 ;
EXPLAIN
{
  "query_block": {
    "select_id": 1,
    "nested_loop": [
      {
        "table": {
          "table_name": "t0",
          "access_type": "ALL",
          "rows": 10,
          "filtered": 100,
          "attached_condition": "t0.a > (subquery#2) or t0.a < 3"
        }
      }
    ],
    "subqueries": [
      {
        "expression_cache": {
          "state": "uninitialized",
          "query_block": {
            "select_id": 2,
            "nested_loop": [
              {
                "table": {
                  "table_name": "t1",
                  "access_type": "ALL",
                  "rows": 10,
                  "filtered": 100,
                  "attached_condition": "t1.b = t0.a"
                }
              }
            ]
          }
        }
      }
    ]
  }
}
drop table t1;
#
# Join buffering
#
create table t1 (a int, b int);
insert into t1 select tbl1.a+10*tbl2.a, tbl1.a+10*tbl2.a from t0 tbl1, t0 tbl2;
explain format=json
select * from t1 tbl1, t1 tbl2 where tbl1.a=tbl2.a and tbl1.b < 3 and tbl2.b < 5;
EXPLAIN
{
  "query_block": {
    "select_id": 1,
    "nested_loop": [
      {
        "table": {
          "table_name": "tbl1",
          "access_type": "ALL",
          "rows": 100,
          "filtered": 100,
          "attached_condition": "tbl1.b < 3"
        }
      },
      {
        "block-nl-join": {
          "table": {
            "table_name": "tbl2",
            "access_type": "ALL",
            "rows": 100,
            "filtered": 100,
            "attached_condition": "tbl2.b < 5"
          },
          "buffer_type": "flat",
          "buffer_size": "1Kb",
          "join_type": "BNL",
          "attached_condition": "tbl2.a = tbl1.a"
        }
      }
    ]
  }
}
drop table t1;
#
# Single-table UPDATE/DELETE, INSERT
#
explain format=json delete from t0;
EXPLAIN
{
  "query_block": {
    "select_id": 1,
    "table": {
      "message": "Deleting all rows"
    }
  }
}
explain format=json delete from t0 where 1 > 2;
EXPLAIN
{
  "query_block": {
    "select_id": 1,
    "table": {
      "message": "Impossible WHERE"
    }
  }
}
explain format=json delete from t0 where a < 3;
EXPLAIN
{
  "query_block": {
    "select_id": 1,
    "table": {
      "delete": 1,
      "table_name": "t0",
      "access_type": "ALL",
      "rows": 10,
      "attached_condition": "t0.a < 3"
    }
  }
}
explain format=json update t0 set a=3 where a in (2,3,4);
EXPLAIN
{
  "query_block": {
    "select_id": 1,
    "table": {
      "update": 1,
      "table_name": "t0",
      "access_type": "ALL",
      "rows": 10,
      "attached_condition": "t0.a in (2,3,4)"
    }
  }
}
explain format=json insert into t0 values (1);
EXPLAIN
{
  "query_block": {
    "select_id": 1,
    "table": {
      "table_name": "t0"
    }
  }
}
create table t1 like t0;
explain format=json insert into t1 values ((select max(a) from t0));
EXPLAIN
{
  "query_block": {
    "select_id": 1,
    "table": {
      "table_name": "t1"
    },
    "subqueries": [
      {
        "query_block": {
          "select_id": 2,
          "nested_loop": [
            {
              "table": {
                "table_name": "t0",
                "access_type": "ALL",
                "rows": 10,
                "filtered": 100
              }
            }
          ]
        }
      }
    ]
  }
}
drop table t1;
#
# A derived table
#
create table t1 (a int, b int);
insert into t1 select a,a from t0;
explain format=json
select * from (select a, count(*) as cnt from t1 group by a) as tbl
where cnt>0;
EXPLAIN
{
  "query_block": {
    "select_id": 1,
    "nested_loop": [
      {
        "table": {
          "table_name": "<derived2>",
          "access_type": "ALL",
          "rows": 10,
          "filtered": 100,
          "attached_condition": "tbl.cnt > 0",
          "materialized": {
            "query_block": {
              "select_id": 2,
              "having_condition": "cnt > 0",
              "filesort": {
                "sort_key": "t1.a",
                "temporary_table": {
                  "nested_loop": [
                    {
                      "table": {
                        "table_name": "t1",
                        "access_type": "ALL",
                        "rows": 10,
                        "filtered": 100
                      }
                    }
                  ]
                }
              }
            }
          }
        }
      }
    ]
  }
}
explain format=json
select * from (select a, count(*) as cnt from t1 group by a) as tbl1, t1 as
tbl2 where cnt=tbl2.a;
EXPLAIN
{
  "query_block": {
    "select_id": 1,
    "nested_loop": [
      {
        "table": {
          "table_name": "tbl2",
          "access_type": "ALL",
          "rows": 10,
          "filtered": 100,
          "attached_condition": "tbl2.a is not null"
        }
      },
      {
        "table": {
          "table_name": "<derived2>",
          "access_type": "ref",
          "possible_keys": ["key0"],
          "key": "key0",
          "key_length": "8",
          "used_key_parts": ["cnt"],
          "ref": ["test.tbl2.a"],
          "rows": 2,
          "filtered": 100,
          "attached_condition": "tbl1.cnt = tbl2.a",
          "materialized": {
            "query_block": {
              "select_id": 2,
              "filesort": {
                "sort_key": "t1.a",
                "temporary_table": {
                  "nested_loop": [
                    {
                      "table": {
                        "table_name": "t1",
                        "access_type": "ALL",
                        "rows": 10,
                        "filtered": 100
                      }
                    }
                  ]
                }
              }
            }
          }
        }
      }
    ]
  }
}
#
# Non-merged semi-join (aka JTBM)
#
explain format=json 
select * from t1 where a in (select max(a) from t1 group by b);
EXPLAIN
{
  "query_block": {
    "select_id": 1,
<<<<<<< HEAD
    "nested_loop": [
      {
        "table": {
          "table_name": "t1",
          "access_type": "ALL",
          "rows": 10,
          "filtered": 100,
          "attached_condition": "t1.a is not null"
        }
      },
      {
        "table": {
          "table_name": "<subquery2>",
          "access_type": "eq_ref",
          "possible_keys": ["distinct_key"],
          "key": "distinct_key",
          "key_length": "4",
          "used_key_parts": ["max(a)"],
          "ref": ["test.t1.a"],
          "rows": 1,
          "filtered": 100,
          "materialized": {
            "unique": 1,
            "query_block": {
              "select_id": 2,
              "temporary_table": {
                "nested_loop": [
                  {
                    "table": {
                      "table_name": "t1",
                      "access_type": "ALL",
                      "rows": 10,
                      "filtered": 100
                    }
                  }
                ]
=======
    "table": {
      "table_name": "t1",
      "access_type": "ALL",
      "rows": 10,
      "filtered": 100,
      "attached_condition": "t1.a is not null"
    },
    "table": {
      "table_name": "<subquery2>",
      "access_type": "eq_ref",
      "possible_keys": ["distinct_key"],
      "key": "distinct_key",
      "key_length": "4",
      "used_key_parts": ["max(a)"],
      "ref": ["test.t1.a"],
      "rows": 1,
      "filtered": 100,
      "materialized": {
        "unique": 1,
        "materialization": {
          "query_block": {
            "select_id": 2,
            "temporary_table": {
              "table": {
                "table_name": "t1",
                "access_type": "ALL",
                "rows": 10,
                "filtered": 100
>>>>>>> f071b762
              }
            }
          }
        }
      }
    ]
  }
}
#
# Semi-join Materialization
#
create table t2 like t1;
insert into t2 select * from t1;
explain format=json
select * from t1,t2 where t1.a in ( select a from t0);
EXPLAIN
{
  "query_block": {
    "select_id": 1,
    "const_condition": "1",
    "nested_loop": [
      {
        "table": {
          "table_name": "t1",
          "access_type": "ALL",
          "rows": 10,
          "filtered": 100
        }
      },
      {
        "table": {
          "table_name": "<subquery2>",
          "access_type": "eq_ref",
          "possible_keys": ["distinct_key"],
          "key": "distinct_key",
          "key_length": "4",
          "used_key_parts": ["a"],
          "ref": ["func"],
          "rows": 1,
          "filtered": 100,
          "materialized": {
            "unique": 1,
            "query_block": {
              "select_id": 2,
              "nested_loop": [
                {
                  "table": {
                    "table_name": "t0",
                    "access_type": "ALL",
                    "rows": 10,
                    "filtered": 100
                  }
                }
              ]
            }
          }
        }
      },
      {
        "block-nl-join": {
          "table": {
            "table_name": "t2",
            "access_type": "ALL",
            "rows": 10,
            "filtered": 100
          },
          "buffer_type": "flat",
          "buffer_size": "1Kb",
          "join_type": "BNL"
        }
      }
    ]
  }
}
# 
# First-Match
# 
explain
select * from t2 where t2.a in ( select a from t1 where t1.b=t2.b);
id	select_type	table	type	possible_keys	key	key_len	ref	rows	Extra
1	PRIMARY	t2	ALL	NULL	NULL	NULL	NULL	10	
1	PRIMARY	t1	ALL	NULL	NULL	NULL	NULL	10	Using where; FirstMatch(t2); Using join buffer (flat, BNL join)
explain format=json
select * from t2 where t2.a in ( select a from t1 where t1.b=t2.b);
EXPLAIN
{
  "query_block": {
    "select_id": 1,
    "nested_loop": [
      {
        "table": {
          "table_name": "t2",
          "access_type": "ALL",
          "rows": 10,
          "filtered": 100
        }
      },
      {
        "block-nl-join": {
          "table": {
            "table_name": "t1",
            "access_type": "ALL",
            "rows": 10,
            "filtered": 100,
            "first_match": "t2"
          },
          "buffer_type": "flat",
          "buffer_size": "141",
          "join_type": "BNL",
          "attached_condition": "t1.b = t2.b and t1.a = t2.a"
        }
      }
    ]
  }
}
# 
# Duplicate Weedout
# 
set @tmp= @@optimizer_switch;
set optimizer_switch='firstmatch=off';
explain
select * from t2 where t2.a in ( select a from t1 where t1.b=t2.b);
id	select_type	table	type	possible_keys	key	key_len	ref	rows	Extra
1	PRIMARY	t2	ALL	NULL	NULL	NULL	NULL	10	
1	PRIMARY	t1	ALL	NULL	NULL	NULL	NULL	10	Using where; Start temporary; End temporary; Using join buffer (flat, BNL join)
explain format=json
select * from t2 where t2.a in ( select a from t1 where t1.b=t2.b);
EXPLAIN
{
  "query_block": {
    "select_id": 1,
    "nested_loop": [
      {
        "table": {
          "table_name": "t2",
          "access_type": "ALL",
          "rows": 10,
          "filtered": 100
        }
      },
      {
        "duplicates_removal": [
          {
            "block-nl-join": {
              "table": {
                "table_name": "t1",
                "access_type": "ALL",
                "rows": 10,
                "filtered": 100
              },
              "buffer_type": "flat",
              "buffer_size": "206",
              "join_type": "BNL",
              "attached_condition": "t1.b = t2.b and t1.a = t2.a"
            }
          }
        ]
      }
    ]
  }
}
set optimizer_switch=@tmp;
drop table t1,t2;
#
# MRR for range access (no BKA, just MRR)
#
create table t1 (a int, b int, key(a));
insert into t1 select tbl1.a+10*tbl2.a, 12345 from t0 tbl1, t0 tbl2;
set @tmp= @@optimizer_switch;
set optimizer_switch='mrr=on,mrr_sort_keys=on';
explain format=json select * from t1 where a < 3;
EXPLAIN
{
  "query_block": {
    "select_id": 1,
    "nested_loop": [
      {
        "table": {
          "table_name": "t1",
          "access_type": "range",
          "possible_keys": ["a"],
          "key": "a",
          "key_length": "5",
          "used_key_parts": ["a"],
          "rows": 2,
          "filtered": 100,
          "index_condition": "t1.a < 3",
          "mrr_type": "Rowid-ordered scan"
        }
      }
    ]
  }
}
# 'Range checked for each record'
set optimizer_switch=@tmp;
explain format=json
select * from t1 tbl1, t1 tbl2 where tbl2.a < tbl1.b;
EXPLAIN
{
  "query_block": {
    "select_id": 1,
    "nested_loop": [
      {
        "table": {
          "table_name": "tbl1",
          "access_type": "ALL",
          "rows": 100,
          "filtered": 100
        }
      },
      {
        "range-checked-for-each-record": {
          "keys": ["a"],
          "table": {
            "table_name": "tbl2",
            "access_type": "ALL",
            "possible_keys": ["a"],
            "rows": 100,
            "filtered": 100
          }
        }
      }
    ]
  }
}
drop table t1;
drop table t0;
#
# MDEV-7265: "Full scan on NULL key", the join case
#
CREATE TABLE t1 (a INT, KEY(a));
INSERT INTO t1 VALUES (1),(2);
CREATE TABLE t2 (b INT);
INSERT INTO t2 VALUES (3),(4);
EXPLAIN FORMAT=JSON SELECT * FROM t1 AS outer_t1 WHERE a <> ALL ( SELECT a FROM t1, t2 WHERE b <> outer_t1.a );
EXPLAIN
{
  "query_block": {
    "select_id": 1,
    "nested_loop": [
      {
        "table": {
          "table_name": "outer_t1",
          "access_type": "index",
          "key": "a",
          "key_length": "5",
          "used_key_parts": ["a"],
          "rows": 2,
          "filtered": 100,
          "attached_condition": "!<in_optimizer>(outer_t1.a,<exists>(subquery#2))",
          "using_index": true
        }
      }
    ],
    "subqueries": [
      {
        "query_block": {
          "select_id": 2,
          "having_condition": "trigcond(t1.a is null)",
          "nested_loop": [
            {
              "full-scan-on-null_key": {
                "table": {
                  "table_name": "t1",
                  "access_type": "ref_or_null",
                  "possible_keys": ["a"],
                  "key": "a",
                  "key_length": "5",
                  "used_key_parts": ["a"],
                  "ref": ["func"],
                  "rows": 2,
                  "filtered": 100,
                  "attached_condition": "trigcond(<cache>(outer_t1.a) = t1.a or t1.a is null)",
                  "using_index": true
                }
              }
            },
            {
              "block-nl-join": {
                "table": {
                  "table_name": "t2",
                  "access_type": "ALL",
                  "rows": 2,
                  "filtered": 100
                },
                "buffer_type": "flat",
                "buffer_size": "65",
                "join_type": "BNL",
                "attached_condition": "t2.b <> outer_t1.a"
              }
            }
          ]
        }
      }
    ]
  }
}
DROP TABLE t1,t2;
#
# Join's constant expression
#
create table t0(a int);
insert into t0 values (0),(1),(2),(3),(4),(5),(6),(7),(8),(9);
create table t1(a int, b int);
insert into t1 select tbl1.a+10*tbl2.a, 1234 from t0 tbl1, t0 tbl2;
explain format=json 
select * from t0 
where 
20000 > all (select max(tbl1.a + tbl2.a)
from t1 tbl1, t1 tbl2 where tbl1.b=tbl2.b);
EXPLAIN
{
  "query_block": {
    "select_id": 1,
    "const_condition": "<not>(<in_optimizer>(20000,<max>(subquery#2) >= 20000))",
    "nested_loop": [
      {
        "table": {
          "table_name": "t0",
          "access_type": "ALL",
          "rows": 10,
          "filtered": 100
        }
      }
    ],
    "subqueries": [
      {
        "query_block": {
          "select_id": 2,
          "nested_loop": [
            {
              "table": {
                "table_name": "tbl1",
                "access_type": "ALL",
                "rows": 100,
                "filtered": 100
              }
            },
            {
              "block-nl-join": {
                "table": {
                  "table_name": "tbl2",
                  "access_type": "ALL",
                  "rows": 100,
                  "filtered": 100
                },
                "buffer_type": "flat",
                "buffer_size": "1Kb",
                "join_type": "BNL",
                "attached_condition": "tbl2.b = tbl1.b"
              }
            }
          ]
        }
      }
    ]
  }
}
drop table t1;
drop table t0;
# 
# MDEV-7264: Assertion `0' failed in subselect_engine::get_identifier() on EXPLAIN JSON
# 
CREATE TABLE t1 (a INT);
INSERT INTO t1 VALUES (1),(2);
CREATE TABLE t2 (b INT);
INSERT INTO t2 VALUES (3),(4);
EXPLAIN FORMAT=JSON SELECT * FROM t1 WHERE a <> ALL ( SELECT b FROM t2 );
EXPLAIN
{
  "query_block": {
    "select_id": 1,
    "nested_loop": [
      {
        "table": {
          "table_name": "t1",
          "access_type": "ALL",
          "rows": 2,
          "filtered": 100,
          "attached_condition": "!<in_optimizer>(t1.a,t1.a in (subquery#2))"
        }
      }
    ],
    "subqueries": [
      {
<<<<<<< HEAD
        "query_block": {
          "select_id": 2,
          "nested_loop": [
            {
              "table": {
                "table_name": "t2",
                "access_type": "ALL",
                "rows": 2,
                "filtered": 100
              }
            }
          ]
=======
        "materialization": {
          "query_block": {
            "select_id": 2,
            "table": {
              "table_name": "t2",
              "access_type": "ALL",
              "rows": 2,
              "filtered": 100
            }
          }
>>>>>>> f071b762
        }
      }
    ]
  }
}
DROP TABLE t1, t2;
#
# MDEV-7927: Server crashes in in Time_and_counter_tracker::incr_loops
#
CREATE TABLE t1 (i INT);
INSERT INTO t1 VALUES (1),(2);
EXPLAIN SELECT * FROM t1 WHERE 3 IN ( SELECT 4 UNION SELECT 5 );
id	select_type	table	type	possible_keys	key	key_len	ref	rows	Extra
1	PRIMARY	NULL	NULL	NULL	NULL	NULL	NULL	NULL	Impossible WHERE
2	SUBQUERY	NULL	NULL	NULL	NULL	NULL	NULL	NULL	No tables used
3	UNION	NULL	NULL	NULL	NULL	NULL	NULL	NULL	No tables used
NULL	UNION RESULT	<union2,3>	ALL	NULL	NULL	NULL	NULL	NULL	
DROP TABLE t1;
#
# MDEV-7860: EXPLAIN FORMAT=JSON crashes for loose scan query
#
create table t2(a int);
insert into t2 values (0),(1),(2),(3),(4),(5),(6),(7),(8),(9);
create table t1 (a int, b int, c int, d int, key(a,b,c));
insert into t1 select  A.a, B.a, C.a, D.a from t2 A, t2 B, t2 C, t2 D;
explain select count(distinct b) from t1 group by a;
id	select_type	table	type	possible_keys	key	key_len	ref	rows	Extra
1	SIMPLE	t1	range	NULL	a	10	NULL	101	Using index for group-by
explain format=json select count(distinct b) from t1 group by a;
EXPLAIN
{
  "query_block": {
    "select_id": 1,
    "nested_loop": [
      {
        "table": {
          "table_name": "t1",
          "access_type": "range",
          "key": "a",
          "key_length": "10",
          "used_key_parts": ["a", "b"],
          "rows": 101,
          "filtered": 100,
          "using_index_for_group_by": true
        }
      }
    ]
  }
}
analyze format=json select count(distinct b) from t1 group by a;
ANALYZE
{
  "query_optimization": {
    "r_total_time_ms": "REPLACED"
  },
  "query_block": {
    "select_id": 1,
    "r_loops": 1,
    "r_total_time_ms": "REPLACED",
    "nested_loop": [
      {
        "table": {
          "table_name": "t1",
          "access_type": "range",
          "key": "a",
          "key_length": "10",
          "used_key_parts": ["a", "b"],
          "r_loops": 1,
          "rows": 101,
          "r_rows": 100,
          "r_table_time_ms": "REPLACED",
          "r_other_time_ms": "REPLACED",
          "r_engine_stats": REPLACED,
          "filtered": 100,
          "r_filtered": 100,
          "using_index_for_group_by": true
        }
      }
    ]
  }
}
drop table t1,t2;
#
# Try both variants of LooseScan (data/queries borrowed from group_min_max.test)
#
create table t1 (
a1 char(64), a2 char(64), b char(16), c char(16) not null, d char(16), dummy char(248) default ' '
);
insert into t1 (a1, a2, b, c, d) values
('a','a','a','a111','xy1'),('a','a','a','b111','xy2'),('a','a','a','c111','xy3'),('a','a','a','d111','xy4'),
('a','a','b','e112','xy1'),('a','a','b','f112','xy2'),('a','a','b','g112','xy3'),('a','a','b','h112','xy4'),
('a','b','a','i121','xy1'),('a','b','a','j121','xy2'),('a','b','a','k121','xy3'),('a','b','a','l121','xy4'),
('a','b','b','m122','xy1'),('a','b','b','n122','xy2'),('a','b','b','o122','xy3'),('a','b','b','p122','xy4'),
('b','a','a','a211','xy1'),('b','a','a','b211','xy2'),('b','a','a','c211','xy3'),('b','a','a','d211','xy4'),
('b','a','b','e212','xy1'),('b','a','b','f212','xy2'),('b','a','b','g212','xy3'),('b','a','b','h212','xy4'),
('b','b','a','i221','xy1'),('b','b','a','j221','xy2'),('b','b','a','k221','xy3'),('b','b','a','l221','xy4'),
('b','b','b','m222','xy1'),('b','b','b','n222','xy2'),('b','b','b','o222','xy3'),('b','b','b','p222','xy4'),
('c','a','a','a311','xy1'),('c','a','a','b311','xy2'),('c','a','a','c311','xy3'),('c','a','a','d311','xy4'),
('c','a','b','e312','xy1'),('c','a','b','f312','xy2'),('c','a','b','g312','xy3'),('c','a','b','h312','xy4'),
('c','b','a','i321','xy1'),('c','b','a','j321','xy2'),('c','b','a','k321','xy3'),('c','b','a','l321','xy4'),
('c','b','b','m322','xy1'),('c','b','b','n322','xy2'),('c','b','b','o322','xy3'),('c','b','b','p322','xy4'),
('d','a','a','a411','xy1'),('d','a','a','b411','xy2'),('d','a','a','c411','xy3'),('d','a','a','d411','xy4'),
('d','a','b','e412','xy1'),('d','a','b','f412','xy2'),('d','a','b','g412','xy3'),('d','a','b','h412','xy4'),
('d','b','a','i421','xy1'),('d','b','a','j421','xy2'),('d','b','a','k421','xy3'),('d','b','a','l421','xy4'),
('d','b','b','m422','xy1'),('d','b','b','n422','xy2'),('d','b','b','o422','xy3'),('d','b','b','p422','xy4'),
('a','a','a','a111','xy1'),('a','a','a','b111','xy2'),('a','a','a','c111','xy3'),('a','a','a','d111','xy4'),
('a','a','b','e112','xy1'),('a','a','b','f112','xy2'),('a','a','b','g112','xy3'),('a','a','b','h112','xy4'),
('a','b','a','i121','xy1'),('a','b','a','j121','xy2'),('a','b','a','k121','xy3'),('a','b','a','l121','xy4'),
('a','b','b','m122','xy1'),('a','b','b','n122','xy2'),('a','b','b','o122','xy3'),('a','b','b','p122','xy4'),
('b','a','a','a211','xy1'),('b','a','a','b211','xy2'),('b','a','a','c211','xy3'),('b','a','a','d211','xy4'),
('b','a','b','e212','xy1'),('b','a','b','f212','xy2'),('b','a','b','g212','xy3'),('b','a','b','h212','xy4'),
('b','b','a','i221','xy1'),('b','b','a','j221','xy2'),('b','b','a','k221','xy3'),('b','b','a','l221','xy4'),
('b','b','b','m222','xy1'),('b','b','b','n222','xy2'),('b','b','b','o222','xy3'),('b','b','b','p222','xy4'),
('c','a','a','a311','xy1'),('c','a','a','b311','xy2'),('c','a','a','c311','xy3'),('c','a','a','d311','xy4'),
('c','a','b','e312','xy1'),('c','a','b','f312','xy2'),('c','a','b','g312','xy3'),('c','a','b','h312','xy4'),
('c','b','a','i321','xy1'),('c','b','a','j321','xy2'),('c','b','a','k321','xy3'),('c','b','a','l321','xy4'),
('c','b','b','m322','xy1'),('c','b','b','n322','xy2'),('c','b','b','o322','xy3'),('c','b','b','p322','xy4'),
('d','a','a','a411','xy1'),('d','a','a','b411','xy2'),('d','a','a','c411','xy3'),('d','a','a','d411','xy4'),
('d','a','b','e412','xy1'),('d','a','b','f412','xy2'),('d','a','b','g412','xy3'),('d','a','b','h412','xy4'),
('d','b','a','i421','xy1'),('d','b','a','j421','xy2'),('d','b','a','k421','xy3'),('d','b','a','l421','xy4'),
('d','b','b','m422','xy1'),('d','b','b','n422','xy2'),('d','b','b','o422','xy3'),('d','b','b','p422','xy4');
create index idx_t1_0 on t1 (a1);
create index idx_t1_1 on t1 (a1,a2,b,c);
create index idx_t1_2 on t1 (a1,a2,b);
analyze table t1;
Table	Op	Msg_type	Msg_text
test.t1	analyze	status	Engine-independent statistics collected
test.t1	analyze	status	Table is already up to date
explain select count(distinct a1,a2,b) from t1 where (a2 >= 'b') and (b = 'a');
id	select_type	table	type	possible_keys	key	key_len	ref	rows	Extra
1	SIMPLE	t1	range	NULL	idx_t1_1	147	NULL	17	Using where; Using index for group-by
explain select count(distinct a1,a2,b,c) from t1 where (a2 >= 'b') and (b = 'a') and (c = 'i121');
id	select_type	table	type	possible_keys	key	key_len	ref	rows	Extra
1	SIMPLE	t1	range	NULL	idx_t1_1	163	NULL	65	Using where; Using index for group-by
explain format=json select count(distinct a1,a2,b) from t1 where (a2 >= 'b') and (b = 'a');
EXPLAIN
{
  "query_block": {
    "select_id": 1,
    "nested_loop": [
      {
        "table": {
          "table_name": "t1",
          "access_type": "range",
          "key": "idx_t1_1",
          "key_length": "147",
          "used_key_parts": ["a1", "a2", "b"],
          "rows": 17,
          "filtered": 100,
          "attached_condition": "t1.b = 'a' and t1.a2 >= 'b'",
          "using_index_for_group_by": true
        }
      }
    ]
  }
}
explain format=json select count(distinct a1,a2,b,c) from t1 where (a2 >= 'b') and (b = 'a') and (c = 'i121');
EXPLAIN
{
  "query_block": {
    "select_id": 1,
    "nested_loop": [
      {
        "table": {
          "table_name": "t1",
          "access_type": "range",
          "key": "idx_t1_1",
          "key_length": "163",
          "used_key_parts": ["a1", "a2", "b", "c"],
          "rows": 65,
          "filtered": 100,
          "attached_condition": "t1.b = 'a' and t1.c = 'i121' and t1.a2 >= 'b'",
          "using_index_for_group_by": true
        }
      }
    ]
  }
}
drop table t1;
#
# MDEV-8786 Wrong result for SELECT FORMAT=JSON * FROM t1 WHERE a=_latin1 0xDF
#
CREATE TABLE t1 (a VARCHAR(10) CHARACTER SET latin1);
INSERT INTO t1 VALUES ('a'),('b');
EXPLAIN FORMAT=JSON SELECT * FROM t1 WHERE a=_latin1 0xDF;
EXPLAIN
{
  "query_block": {
    "select_id": 1,
    "nested_loop": [
      {
        "table": {
          "table_name": "t1",
          "access_type": "ALL",
          "rows": 2,
          "filtered": 100,
          "attached_condition": "t1.a = _latin1'\xDF'"
        }
      }
    ]
  }
}
DROP TABLE t1;
#
# MDEV-8785 Wrong results for EXPLAIN EXTENDED...WHERE NULLIF(latin1_col, _utf8'a' COLLATE utf8_bin) IS NOT NULL
#
CREATE TABLE t1 (a VARCHAR(10) CHARACTER SET latin1);
INSERT INTO t1 VALUES ('a'),('A');
EXPLAIN FORMAT=JSON SELECT * FROM t1 WHERE NULLIF(a,_utf8'a' COLLATE utf8_bin);
EXPLAIN
{
  "query_block": {
    "select_id": 1,
    "nested_loop": [
      {
        "table": {
          "table_name": "t1",
          "access_type": "ALL",
          "rows": 2,
          "filtered": 100,
          "attached_condition": "(case when convert(t1.a using utf8mb3) = <cache>(_utf8mb3'a' collate utf8mb3_bin) then NULL else t1.a end)"
        }
      }
    ]
  }
}
DROP TABLE t1;
#
# MDEV-7970: EXPLAIN FORMAT=JSON does not print HAVING
#
create table t0(a int);
insert into t0 values (0),(1),(2),(3);
create table t1(a int);
insert into t1 select A.a + B.a* 10 + C.a * 100 from t0 A, t0 B, t0 C;
create table t2 (
a int, 
b int, 
key (a)
);
insert into t2 select A.a*1000 + B.a, A.a*1000 + B.a from t0 A, t1 B;
# normal HAVING
explain format=json select a, max(b) as TOP from t2 group by a having TOP > a;
EXPLAIN
{
  "query_block": {
    "select_id": 1,
    "having_condition": "TOP > t2.a",
    "filesort": {
      "sort_key": "t2.a",
      "temporary_table": {
        "nested_loop": [
          {
            "table": {
              "table_name": "t2",
              "access_type": "ALL",
              "rows": 256,
              "filtered": 100
            }
          }
        ]
      }
    }
  }
}
# HAVING is always TRUE (not printed)
explain format=json select a, max(b) as TOP from t2 group by a having 1<>2;
EXPLAIN
{
  "query_block": {
    "select_id": 1,
    "filesort": {
      "sort_key": "t2.a",
      "temporary_table": {
        "nested_loop": [
          {
            "table": {
              "table_name": "t2",
              "access_type": "ALL",
              "rows": 256,
              "filtered": 100
            }
          }
        ]
      }
    }
  }
}
# HAVING is always FALSE (intercepted by message)
explain format=json select a, max(b) as TOP from t2 group by a having 1=2;
EXPLAIN
{
  "query_block": {
    "select_id": 1,
    "table": {
      "message": "Impossible HAVING"
    }
  }
}
# HAVING is absent
explain format=json select a, max(b) as TOP from t2 group by a;
EXPLAIN
{
  "query_block": {
    "select_id": 1,
    "filesort": {
      "sort_key": "t2.a",
      "temporary_table": {
        "nested_loop": [
          {
            "table": {
              "table_name": "t2",
              "access_type": "ALL",
              "rows": 256,
              "filtered": 100
            }
          }
        ]
      }
    }
  }
}
drop table t0, t1, t2;
#
# MDEV-8829: Assertion `0' failed in Explain_table_access::tag_to_json
#
# Check ET_CONST_ROW_NOT_FOUND
create table t1 (i int) engine=myisam;
explain 
select * from t1;
id	select_type	table	type	possible_keys	key	key_len	ref	rows	Extra
1	SIMPLE	t1	system	NULL	NULL	NULL	NULL	0	Const row not found
explain format=json
select * from t1;
EXPLAIN
{
  "query_block": {
    "select_id": 1,
    "nested_loop": [
      {
        "table": {
          "table_name": "t1",
          "access_type": "system",
          "rows": 0,
          "filtered": 0,
          "const_row_not_found": true
        }
      }
    ]
  }
}
analyze format=json 
select * from t1;
ANALYZE
{
  "query_optimization": {
    "r_total_time_ms": "REPLACED"
  },
  "query_block": {
    "select_id": 1,
    "table": {
      "message": "no matching row in const table"
    }
  }
}
drop table t1;
# Check ET_IMPOSSIBLE_ON_CONDITION
create table t1 (a int);
create table t2 (pk int primary key);
insert into t1 values (1),(2);
insert into t2 values (1),(2);
explain 
select * from t1 left join t2 on t2.pk > 10 and t2.pk < 0;
id	select_type	table	type	possible_keys	key	key_len	ref	rows	Extra
1	SIMPLE	t2	const	PRIMARY	NULL	NULL	NULL	1	Impossible ON condition
1	SIMPLE	t1	ALL	NULL	NULL	NULL	NULL	2	
explain format=json
select * from t1 left join t2 on t2.pk > 10 and t2.pk < 0;
EXPLAIN
{
  "query_block": {
    "select_id": 1,
    "const_condition": "1",
    "nested_loop": [
      {
        "table": {
          "table_name": "t2",
          "access_type": "const",
          "possible_keys": ["PRIMARY"],
          "rows": 1,
          "filtered": 100,
          "impossible_on_condition": true
        }
      },
      {
        "table": {
          "table_name": "t1",
          "access_type": "ALL",
          "rows": 2,
          "filtered": 100
        }
      }
    ]
  }
}
analyze format=json
select * from t1 left join t2 on t2.pk > 10 and t2.pk < 0;
ANALYZE
{
  "query_optimization": {
    "r_total_time_ms": "REPLACED"
  },
  "query_block": {
    "select_id": 1,
    "r_loops": 1,
    "r_total_time_ms": "REPLACED",
    "const_condition": "1",
    "nested_loop": [
      {
        "table": {
          "table_name": "t2",
          "access_type": "const",
          "possible_keys": ["PRIMARY"],
          "r_loops": 0,
          "rows": 1,
          "r_rows": null,
          "r_engine_stats": REPLACED,
          "filtered": 100,
          "r_filtered": null,
          "impossible_on_condition": true
        }
      },
      {
        "table": {
          "table_name": "t1",
          "access_type": "ALL",
          "r_loops": 1,
          "rows": 2,
          "r_rows": 2,
          "r_table_time_ms": "REPLACED",
          "r_other_time_ms": "REPLACED",
          "r_engine_stats": REPLACED,
          "filtered": 100,
          "r_filtered": 100
        }
      }
    ]
  }
}
# Check ET_NOT_EXISTS:
explain
select * from t1 left join t2 on t2.pk=t1.a where  t2.pk is null;
id	select_type	table	type	possible_keys	key	key_len	ref	rows	Extra
1	SIMPLE	t1	ALL	NULL	NULL	NULL	NULL	2	
1	SIMPLE	t2	eq_ref	PRIMARY	PRIMARY	4	test.t1.a	1	Using where; Using index; Not exists
explain format=json
select * from t1 left join t2 on t2.pk=t1.a where  t2.pk is null;
EXPLAIN
{
  "query_block": {
    "select_id": 1,
    "nested_loop": [
      {
        "table": {
          "table_name": "t1",
          "access_type": "ALL",
          "rows": 2,
          "filtered": 100
        }
      },
      {
        "table": {
          "table_name": "t2",
          "access_type": "eq_ref",
          "possible_keys": ["PRIMARY"],
          "key": "PRIMARY",
          "key_length": "4",
          "used_key_parts": ["pk"],
          "ref": ["test.t1.a"],
          "rows": 1,
          "filtered": 100,
          "attached_condition": "trigcond(t2.pk is null) and trigcond(trigcond(t1.a is not null))",
          "using_index": true,
          "not_exists": true
        }
      }
    ]
  }
}
analyze format=json
select * from t1 left join t2 on t2.pk=t1.a where  t2.pk is null;
ANALYZE
{
  "query_optimization": {
    "r_total_time_ms": "REPLACED"
  },
  "query_block": {
    "select_id": 1,
    "r_loops": 1,
    "r_total_time_ms": "REPLACED",
    "nested_loop": [
      {
        "table": {
          "table_name": "t1",
          "access_type": "ALL",
          "r_loops": 1,
          "rows": 2,
          "r_rows": 2,
          "r_table_time_ms": "REPLACED",
          "r_other_time_ms": "REPLACED",
          "r_engine_stats": REPLACED,
          "filtered": 100,
          "r_filtered": 100
        }
      },
      {
        "table": {
          "table_name": "t2",
          "access_type": "eq_ref",
          "possible_keys": ["PRIMARY"],
          "key": "PRIMARY",
          "key_length": "4",
          "used_key_parts": ["pk"],
          "ref": ["test.t1.a"],
          "r_loops": 2,
          "rows": 1,
          "r_rows": 1,
          "r_table_time_ms": "REPLACED",
          "r_other_time_ms": "REPLACED",
          "r_engine_stats": REPLACED,
          "filtered": 100,
          "r_filtered": 100,
          "attached_condition": "trigcond(t2.pk is null) and trigcond(trigcond(t1.a is not null))",
          "using_index": true,
          "not_exists": true
        }
      }
    ]
  }
}
# Check ET_DISTINCT
explain
select distinct t1.a from t1 join t2 on t2.pk=t1.a;
id	select_type	table	type	possible_keys	key	key_len	ref	rows	Extra
1	SIMPLE	t1	ALL	NULL	NULL	NULL	NULL	2	Using where; Using temporary
1	SIMPLE	t2	eq_ref	PRIMARY	PRIMARY	4	test.t1.a	1	Using index; Distinct
explain format=json
select distinct t1.a from t1 join t2 on t2.pk=t1.a;
EXPLAIN
{
  "query_block": {
    "select_id": 1,
    "temporary_table": {
      "nested_loop": [
        {
          "table": {
            "table_name": "t1",
            "access_type": "ALL",
            "rows": 2,
            "filtered": 100,
            "attached_condition": "t1.a is not null"
          }
        },
        {
          "table": {
            "table_name": "t2",
            "access_type": "eq_ref",
            "possible_keys": ["PRIMARY"],
            "key": "PRIMARY",
            "key_length": "4",
            "used_key_parts": ["pk"],
            "ref": ["test.t1.a"],
            "rows": 1,
            "filtered": 100,
            "using_index": true,
            "distinct": true
          }
        }
      ]
    }
  }
}
analyze format=json
select distinct t1.a from t1 join t2 on t2.pk=t1.a;
ANALYZE
{
  "query_optimization": {
    "r_total_time_ms": "REPLACED"
  },
  "query_block": {
    "select_id": 1,
    "r_loops": 1,
    "r_total_time_ms": "REPLACED",
    "temporary_table": {
      "nested_loop": [
        {
          "table": {
            "table_name": "t1",
            "access_type": "ALL",
            "r_loops": 1,
            "rows": 2,
            "r_rows": 2,
            "r_table_time_ms": "REPLACED",
            "r_other_time_ms": "REPLACED",
            "r_engine_stats": REPLACED,
            "filtered": 100,
            "r_filtered": 100,
            "attached_condition": "t1.a is not null"
          }
        },
        {
          "table": {
            "table_name": "t2",
            "access_type": "eq_ref",
            "possible_keys": ["PRIMARY"],
            "key": "PRIMARY",
            "key_length": "4",
            "used_key_parts": ["pk"],
            "ref": ["test.t1.a"],
            "r_loops": 2,
            "rows": 1,
            "r_rows": 1,
            "r_table_time_ms": "REPLACED",
            "r_other_time_ms": "REPLACED",
            "r_engine_stats": REPLACED,
            "filtered": 100,
            "r_filtered": 100,
            "using_index": true,
            "distinct": true
          }
        }
      ]
    }
  }
}
drop table t1,t2;
# Check ET_USING_INDEX_CONDITION_BKA
create table t1(a int);
insert into t1 values (0),(1),(2),(3),(4),(5),(6),(7),(8),(9);
create table t2(a int);
insert into t2 select A.a + B.a* 10 + C.a * 100 from t1 A, t1 B, t1 C;
create table t3(a int, b int);
insert into t3 select a,a from t1;
create table t4(a int, b int, c int, filler char(100), key (a,b));
insert into t4 select a,a,a, 'filler-data' from t2;
set @tmp_optimizer_switch=@@optimizer_switch;
set @tmp_join_cache_level=@@join_cache_level;
set optimizer_switch='mrr=on';
set join_cache_level=6;
explain
select * from t3,t4 where t3.a=t4.a and (t4.b+1 <= t3.b+1);
id	select_type	table	type	possible_keys	key	key_len	ref	rows	Extra
1	SIMPLE	t3	ALL	NULL	NULL	NULL	NULL	10	Using where
1	SIMPLE	t4	ref	a	a	5	test.t3.a	1	Using index condition(BKA); Using join buffer (flat, BKA join); Rowid-ordered scan
explain format=json
select * from t3,t4 where t3.a=t4.a and (t4.b+1 <= t3.b+1);
EXPLAIN
{
  "query_block": {
    "select_id": 1,
    "nested_loop": [
      {
        "table": {
          "table_name": "t3",
          "access_type": "ALL",
          "rows": 10,
          "filtered": 100,
          "attached_condition": "t3.a is not null"
        }
      },
      {
        "block-nl-join": {
          "table": {
            "table_name": "t4",
            "access_type": "ref",
            "possible_keys": ["a"],
            "key": "a",
            "key_length": "5",
            "used_key_parts": ["a"],
            "ref": ["test.t3.a"],
            "rows": 1,
            "filtered": 100,
            "index_condition_bka": "t4.b + 1 <= t3.b + 1"
          },
          "buffer_type": "flat",
          "buffer_size": "400",
          "join_type": "BKA",
          "mrr_type": "Rowid-ordered scan"
        }
      }
    ]
  }
}
analyze format=json
select * from t3,t4 where t3.a=t4.a and (t4.b+1 <= t3.b+1);
ANALYZE
{
  "query_optimization": {
    "r_total_time_ms": "REPLACED"
  },
  "query_block": {
    "select_id": 1,
    "r_loops": 1,
    "r_total_time_ms": "REPLACED",
    "nested_loop": [
      {
        "table": {
          "table_name": "t3",
          "access_type": "ALL",
          "r_loops": 1,
          "rows": 10,
          "r_rows": 10,
          "r_table_time_ms": "REPLACED",
          "r_other_time_ms": "REPLACED",
          "r_engine_stats": REPLACED,
          "filtered": 100,
          "r_filtered": 100,
          "attached_condition": "t3.a is not null"
        }
      },
      {
        "block-nl-join": {
          "table": {
            "table_name": "t4",
            "access_type": "ref",
            "possible_keys": ["a"],
            "key": "a",
            "key_length": "5",
            "used_key_parts": ["a"],
            "ref": ["test.t3.a"],
            "r_loops": 1,
            "rows": 1,
            "r_rows": 10,
            "r_table_time_ms": "REPLACED",
            "r_other_time_ms": "REPLACED",
            "r_engine_stats": REPLACED,
            "filtered": 100,
            "r_filtered": 100,
            "index_condition_bka": "t4.b + 1 <= t3.b + 1"
          },
          "buffer_type": "flat",
          "buffer_size": "400",
          "join_type": "BKA",
          "mrr_type": "Rowid-ordered scan",
          "r_loops": 10,
          "r_filtered": 100,
          "r_unpack_time_ms": "REPLACED",
          "r_other_time_ms": "REPLACED",
          "r_effective_rows": 1
        }
      }
    ]
  }
}
set optimizer_switch=@tmp_optimizer_switch;
set join_cache_level=@tmp_join_cache_level;
drop table t1,t2,t3,t4;
#
# MDEV-9652: EXPLAIN FORMAT=JSON should show outer_ref_cond
#
create table t0(a int);
insert into t0 values (0),(1),(2),(3),(4),(5),(6),(7),(8),(9);
create table t1 (a int, b int);
insert into t1 select a,a from t0;
explain format=json 
select a, (select max(a) from t1 where t0.a<5 and t1.b<t0.a) from t0;
EXPLAIN
{
  "query_block": {
    "select_id": 1,
    "nested_loop": [
      {
        "table": {
          "table_name": "t0",
          "access_type": "ALL",
          "rows": 10,
          "filtered": 100
        }
      }
    ],
    "subqueries": [
      {
        "expression_cache": {
          "state": "uninitialized",
          "query_block": {
            "select_id": 2,
            "outer_ref_condition": "t0.a < 5",
            "nested_loop": [
              {
                "table": {
                  "table_name": "t1",
                  "access_type": "ALL",
                  "rows": 10,
                  "filtered": 100,
                  "attached_condition": "t1.b < t0.a"
                }
              }
            ]
          }
        }
      }
    ]
  }
}
drop table t0,t1;
#
# MDEV-10844: EXPLAIN FORMAT=JSON doesn't show order direction for filesort
#
create table t1 (a int, b int);
insert into t1 values (1,2),(3,4),(2,3);
explain format=json select * from t1 order by a, b desc;
EXPLAIN
{
  "query_block": {
    "select_id": 1,
    "nested_loop": [
      {
        "read_sorted_file": {
          "filesort": {
            "sort_key": "t1.a, t1.b desc",
            "table": {
              "table_name": "t1",
              "access_type": "ALL",
              "rows": 3,
              "filtered": 100
            }
          }
        }
      }
    ]
  }
}
explain format=json select * from t1 order by a desc, b desc;
EXPLAIN
{
  "query_block": {
    "select_id": 1,
    "nested_loop": [
      {
        "read_sorted_file": {
          "filesort": {
            "sort_key": "t1.a desc, t1.b desc",
            "table": {
              "table_name": "t1",
              "access_type": "ALL",
              "rows": 3,
              "filtered": 100
            }
          }
        }
      }
    ]
  }
}
explain format=json select * from t1 order by a desc, b ;
EXPLAIN
{
  "query_block": {
    "select_id": 1,
    "nested_loop": [
      {
        "read_sorted_file": {
          "filesort": {
            "sort_key": "t1.a desc, t1.b",
            "table": {
              "table_name": "t1",
              "access_type": "ALL",
              "rows": 3,
              "filtered": 100
            }
          }
        }
      }
    ]
  }
}
drop table t1;
#
# MDEV-27204: [ERROR] Json_writer: a member name was expected, Assertion `got_name == named_item_expected()' failed
#
CREATE TABLE t1 (a INT);
INSERT INTO t1 VALUES (1),(2);
explain FORMAT=JSON 
SELECT * FROM t1 t0 
WHERE t0.a IN (SELECT t2.a FROM t1 t2 WHERE t0.a IN (SELECT t3.a FROM t1 t3));
EXPLAIN
{
  "query_block": {
    "select_id": 1,
    "nested_loop": [
      {
        "table": {
          "table_name": "t0",
          "access_type": "ALL",
          "rows": 2,
          "filtered": 100
        }
      },
      {
        "duplicates_removal": [
          {
            "block-nl-join": {
              "table": {
                "table_name": "t2",
                "access_type": "ALL",
                "rows": 2,
                "filtered": 100
              },
              "buffer_type": "flat",
              "buffer_size": "152",
              "join_type": "BNL",
              "attached_condition": "t2.a = t0.a"
            }
          },
          {
            "block-nl-join": {
              "table": {
                "table_name": "t3",
                "access_type": "ALL",
                "rows": 2,
                "filtered": 100
              },
              "buffer_type": "incremental",
              "buffer_size": "109",
              "join_type": "BNL",
              "attached_condition": "t3.a = t0.a"
            }
          }
        ]
      }
    ]
  }
}
DROP TABLE t1;
#
# MDEV-27206: [ERROR] Duplicated key: cause, Assertion `is_uniq_key' failed with optimizer trace
#
CREATE TABLE t1 (a INT) ENGINE=MyISAM;
CREATE TABLE t2 (pk TIME, b INT, primary key (pk), key (b)) ENGINE=MyISAM;
INSERT INTO t2 VALUES
('00:13:33',0),('00:13:34',1),('00:13:35',2),('00:13:36',3),
('00:13:37',4),('00:13:38',5),('00:13:39',6),('00:13:40',7),
('00:13:41',8),('00:13:42',9);
SET optimizer_trace = 'enabled=on';
SELECT * FROM t1 WHERE a IN ( SELECT b FROM t2 INNER JOIN t1 ON (a = pk) );
a
DROP TABLE t1, t2;<|MERGE_RESOLUTION|>--- conflicted
+++ resolved
@@ -663,7 +663,6 @@
 {
   "query_block": {
     "select_id": 1,
-<<<<<<< HEAD
     "nested_loop": [
       {
         "table": {
@@ -687,49 +686,21 @@
           "filtered": 100,
           "materialized": {
             "unique": 1,
-            "query_block": {
-              "select_id": 2,
-              "temporary_table": {
-                "nested_loop": [
-                  {
-                    "table": {
-                      "table_name": "t1",
-                      "access_type": "ALL",
-                      "rows": 10,
-                      "filtered": 100
+            "materialization": {
+              "query_block": {
+                "select_id": 2,
+                "temporary_table": {
+                  "nested_loop": [
+                    {
+                      "table": {
+                        "table_name": "t1",
+                        "access_type": "ALL",
+                        "rows": 10,
+                        "filtered": 100
+                      }
                     }
-                  }
-                ]
-=======
-    "table": {
-      "table_name": "t1",
-      "access_type": "ALL",
-      "rows": 10,
-      "filtered": 100,
-      "attached_condition": "t1.a is not null"
-    },
-    "table": {
-      "table_name": "<subquery2>",
-      "access_type": "eq_ref",
-      "possible_keys": ["distinct_key"],
-      "key": "distinct_key",
-      "key_length": "4",
-      "used_key_parts": ["max(a)"],
-      "ref": ["test.t1.a"],
-      "rows": 1,
-      "filtered": 100,
-      "materialized": {
-        "unique": 1,
-        "materialization": {
-          "query_block": {
-            "select_id": 2,
-            "temporary_table": {
-              "table": {
-                "table_name": "t1",
-                "access_type": "ALL",
-                "rows": 10,
-                "filtered": 100
->>>>>>> f071b762
+                  ]
+                }
               }
             }
           }
@@ -1115,31 +1086,20 @@
     ],
     "subqueries": [
       {
-<<<<<<< HEAD
-        "query_block": {
-          "select_id": 2,
-          "nested_loop": [
-            {
-              "table": {
-                "table_name": "t2",
-                "access_type": "ALL",
-                "rows": 2,
-                "filtered": 100
-              }
-            }
-          ]
-=======
         "materialization": {
           "query_block": {
             "select_id": 2,
-            "table": {
-              "table_name": "t2",
-              "access_type": "ALL",
-              "rows": 2,
-              "filtered": 100
-            }
-          }
->>>>>>> f071b762
+            "nested_loop": [
+              {
+                "table": {
+                  "table_name": "t2",
+                  "access_type": "ALL",
+                  "rows": 2,
+                  "filtered": 100
+                }
+              }
+            ]
+          }
         }
       }
     ]
