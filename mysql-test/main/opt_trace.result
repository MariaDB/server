SELECT table_name, column_name FROM information_schema.columns where table_name="OPTIMIZER_TRACE";
table_name	column_name
OPTIMIZER_TRACE	QUERY
OPTIMIZER_TRACE	TRACE
OPTIMIZER_TRACE	MISSING_BYTES_BEYOND_MAX_MEM_SIZE
OPTIMIZER_TRACE	INSUFFICIENT_PRIVILEGES
set optimizer_trace="enabled=on";
show variables like 'optimizer_trace';
Variable_name	Value
optimizer_trace	enabled=on
set optimizer_trace="enabled=off";
show variables like 'optimizer_trace';
Variable_name	Value
optimizer_trace	enabled=off
create table t1 (a int, b int);
insert into t1 values (1,2),(2,3);
create table t2 (b int);
insert into t2 values (1),(2);
analyze table t1;
Table	Op	Msg_type	Msg_text
test.t1	analyze	status	Engine-independent statistics collected
test.t1	analyze	status	OK
analyze table t2;
Table	Op	Msg_type	Msg_text
test.t2	analyze	status	Engine-independent statistics collected
test.t2	analyze	status	OK
create function f1 (a int) returns INT
return 1;
create view v1 as select * from t1 where t1.a=1;
create view v2 as select * from t1 where t1.a=1 group by t1.b;
set optimizer_trace="enabled=on";
# Mergeable views/derived tables
select * from v1;
a	b
1	2
select * from information_schema.OPTIMIZER_TRACE;
QUERY	TRACE	MISSING_BYTES_BEYOND_MAX_MEM_SIZE	INSUFFICIENT_PRIVILEGES
select * from v1	{
  "steps": [
    {
      "join_preparation": {
        "select_id": 1,
        "steps": [
          {
            "view": {
              "table": "v1",
              "select_id": 2,
              "algorithm": "merged"
            }
          },
          {
            "join_preparation": {
              "select_id": 2,
              "steps": [
                {
                  "expanded_query": "/* select#2 */ select t1.a AS a,t1.b AS b from t1 where t1.a = 1"
                }
              ]
            }
          },
          {
            "expanded_query": "/* select#1 */ select t1.a AS a,t1.b AS b from v1"
          }
        ]
      }
    },
    {
      "join_optimization": {
        "select_id": 1,
        "steps": [
          {
            "condition_processing": {
              "condition": "WHERE",
              "original_condition": "t1.a = 1",
              "steps": [
                {
                  "transformation": "equality_propagation",
                  "resulting_condition": "multiple equal(1, t1.a)"
                },
                {
                  "transformation": "constant_propagation",
                  "resulting_condition": "multiple equal(1, t1.a)"
                },
                {
                  "transformation": "trivial_condition_removal",
                  "resulting_condition": "multiple equal(1, t1.a)"
                }
              ]
            }
          },
          {
            "table_dependencies": [
              {
                "table": "t1",
                "row_may_be_null": false,
                "map_bit": 0,
                "depends_on_map_bits": []
              }
            ]
          },
          {
            "ref_optimizer_key_uses": []
          },
          {
            "rows_estimation": [
              {
                "selectivity_for_indexes": [],
                "selectivity_for_columns": [
                  {
                    "column_name": "a",
                    "ranges": ["1 <= a <= 1"],
                    "selectivity_from_histogram": 0.5
                  }
                ],
                "cond_selectivity": 0.5
              },
              {
                "table": "t1",
                "table_scan": {
                  "rows": 2,
                  "cost": 2.004394531
                }
              }
            ]
          },
          {
            "considered_execution_plans": [
              {
                "plan_prefix": [],
                "table": "t1",
                "best_access_path": {
                  "considered_access_paths": [
                    {
                      "access_type": "scan",
                      "resulting_rows": 1,
                      "cost": 2.204394531,
                      "chosen": true
                    }
                  ],
                  "chosen_access_method": {
                    "type": "scan",
                    "records": 1,
                    "cost": 2.204394531,
                    "uses_join_buffering": false
                  }
                },
                "rows_for_plan": 1,
                "cost_for_plan": 2.404394531
              }
            ]
          },
          {
            "best_join_order": ["t1"]
          },
          {
            "substitute_best_equal": {
              "condition": "WHERE",
              "resulting_condition": "t1.a = 1"
            }
          },
          {
            "attaching_conditions_to_tables": {
              "attached_conditions_computation": [],
              "attached_conditions_summary": [
                {
                  "table": "t1",
                  "attached": "t1.a = 1"
                }
              ]
            }
          }
        ]
      }
    },
    {
      "join_execution": {
        "select_id": 1,
        "steps": []
      }
    }
  ]
}	0	0
select * from (select * from t1 where t1.a=1)q;
a	b
1	2
select * from information_schema.OPTIMIZER_TRACE;
QUERY	TRACE	MISSING_BYTES_BEYOND_MAX_MEM_SIZE	INSUFFICIENT_PRIVILEGES
select * from (select * from t1 where t1.a=1)q	{
  "steps": [
    {
      "join_preparation": {
        "select_id": 1,
        "steps": [
          {
            "derived": {
              "table": "q",
              "select_id": 2,
              "algorithm": "merged"
            }
          },
          {
            "join_preparation": {
              "select_id": 2,
              "steps": [
                {
                  "expanded_query": "/* select#2 */ select t1.a AS a,t1.b AS b from t1 where t1.a = 1"
                }
              ]
            }
          },
          {
            "expanded_query": "/* select#1 */ select t1.a AS a,t1.b AS b from (/* select#2 */ select t1.a AS a,t1.b AS b from t1 where t1.a = 1) q"
          }
        ]
      }
    },
    {
      "join_optimization": {
        "select_id": 1,
        "steps": [
          {
            "condition_processing": {
              "condition": "WHERE",
              "original_condition": "t1.a = 1",
              "steps": [
                {
                  "transformation": "equality_propagation",
                  "resulting_condition": "multiple equal(1, t1.a)"
                },
                {
                  "transformation": "constant_propagation",
                  "resulting_condition": "multiple equal(1, t1.a)"
                },
                {
                  "transformation": "trivial_condition_removal",
                  "resulting_condition": "multiple equal(1, t1.a)"
                }
              ]
            }
          },
          {
            "table_dependencies": [
              {
                "table": "t1",
                "row_may_be_null": false,
                "map_bit": 0,
                "depends_on_map_bits": []
              }
            ]
          },
          {
            "ref_optimizer_key_uses": []
          },
          {
            "rows_estimation": [
              {
                "selectivity_for_indexes": [],
                "selectivity_for_columns": [
                  {
                    "column_name": "a",
                    "ranges": ["1 <= a <= 1"],
                    "selectivity_from_histogram": 0.5
                  }
                ],
                "cond_selectivity": 0.5
              },
              {
                "table": "t1",
                "table_scan": {
                  "rows": 2,
                  "cost": 2.004394531
                }
              }
            ]
          },
          {
            "considered_execution_plans": [
              {
                "plan_prefix": [],
                "table": "t1",
                "best_access_path": {
                  "considered_access_paths": [
                    {
                      "access_type": "scan",
                      "resulting_rows": 1,
                      "cost": 2.204394531,
                      "chosen": true
                    }
                  ],
                  "chosen_access_method": {
                    "type": "scan",
                    "records": 1,
                    "cost": 2.204394531,
                    "uses_join_buffering": false
                  }
                },
                "rows_for_plan": 1,
                "cost_for_plan": 2.404394531
              }
            ]
          },
          {
            "best_join_order": ["t1"]
          },
          {
            "substitute_best_equal": {
              "condition": "WHERE",
              "resulting_condition": "t1.a = 1"
            }
          },
          {
            "attaching_conditions_to_tables": {
              "attached_conditions_computation": [],
              "attached_conditions_summary": [
                {
                  "table": "t1",
                  "attached": "t1.a = 1"
                }
              ]
            }
          }
        ]
      }
    },
    {
      "join_execution": {
        "select_id": 1,
        "steps": []
      }
    }
  ]
}	0	0
# Non-Mergeable views
select * from v2;
a	b
1	2
select * from information_schema.OPTIMIZER_TRACE;
QUERY	TRACE	MISSING_BYTES_BEYOND_MAX_MEM_SIZE	INSUFFICIENT_PRIVILEGES
select * from v2	{
  "steps": [
    {
      "join_preparation": {
        "select_id": 1,
        "steps": [
          {
            "view": {
              "table": "v2",
              "select_id": 2,
              "algorithm": "materialized"
            }
          },
          {
            "join_preparation": {
              "select_id": 2,
              "steps": [
                {
                  "expanded_query": "/* select#2 */ select t1.a AS a,t1.b AS b from t1 where t1.a = 1 group by t1.b"
                }
              ]
            }
          },
          {
            "expanded_query": "/* select#1 */ select v2.a AS a,v2.b AS b from v2"
          }
        ]
      }
    },
    {
      "join_optimization": {
        "select_id": 1,
        "steps": [
          {
            "join_optimization": {
              "select_id": 2,
              "steps": [
                {
                  "condition_processing": {
                    "condition": "WHERE",
                    "original_condition": "t1.a = 1",
                    "steps": [
                      {
                        "transformation": "equality_propagation",
                        "resulting_condition": "multiple equal(1, t1.a)"
                      },
                      {
                        "transformation": "constant_propagation",
                        "resulting_condition": "multiple equal(1, t1.a)"
                      },
                      {
                        "transformation": "trivial_condition_removal",
                        "resulting_condition": "multiple equal(1, t1.a)"
                      }
                    ]
                  }
                },
                {
                  "table_dependencies": [
                    {
                      "table": "t1",
                      "row_may_be_null": false,
                      "map_bit": 0,
                      "depends_on_map_bits": []
                    }
                  ]
                },
                {
                  "ref_optimizer_key_uses": []
                },
                {
                  "rows_estimation": [
                    {
                      "selectivity_for_indexes": [],
                      "selectivity_for_columns": [
                        {
                          "column_name": "a",
                          "ranges": ["1 <= a <= 1"],
                          "selectivity_from_histogram": 0.5
                        }
                      ],
                      "cond_selectivity": 0.5
                    },
                    {
                      "table": "t1",
                      "table_scan": {
                        "rows": 2,
                        "cost": 2.004394531
                      }
                    }
                  ]
                },
                {
                  "considered_execution_plans": [
                    {
                      "plan_prefix": [],
                      "table": "t1",
                      "best_access_path": {
                        "considered_access_paths": [
                          {
                            "access_type": "scan",
                            "resulting_rows": 1,
                            "cost": 2.204394531,
                            "chosen": true,
                            "use_tmp_table": true
                          }
                        ],
                        "chosen_access_method": {
                          "type": "scan",
                          "records": 1,
                          "cost": 2.204394531,
                          "uses_join_buffering": false
                        }
                      },
                      "rows_for_plan": 1,
                      "cost_for_plan": 2.404394531,
                      "cost_for_sorting": 1
                    }
                  ]
                },
                {
                  "check_split_materialized": {
                    "not_applicable": "no candidate field can be accessed through ref"
                  }
                },
                {
                  "best_join_order": ["t1"]
                },
                {
                  "substitute_best_equal": {
                    "condition": "WHERE",
                    "resulting_condition": "t1.a = 1"
                  }
                },
                {
                  "attaching_conditions_to_tables": {
                    "attached_conditions_computation": [],
                    "attached_conditions_summary": [
                      {
                        "table": "t1",
                        "attached": "t1.a = 1"
                      }
                    ]
                  }
                },
                {
                  "test_if_skip_sort_order": []
                }
              ]
            }
          },
          {
            "table_dependencies": [
              {
                "table": "<derived2>",
                "row_may_be_null": false,
                "map_bit": 0,
                "depends_on_map_bits": []
              }
            ]
          },
          {
            "rows_estimation": [
              {
                "table": "<derived2>",
                "table_scan": {
                  "rows": 2,
                  "cost": 2
                }
              }
            ]
          },
          {
            "considered_execution_plans": [
              {
                "plan_prefix": [],
                "table": "<derived2>",
                "best_access_path": {
                  "considered_access_paths": [
                    {
                      "access_type": "scan",
                      "resulting_rows": 2,
                      "cost": 2,
                      "chosen": true
                    }
                  ],
                  "chosen_access_method": {
                    "type": "scan",
                    "records": 2,
                    "cost": 2,
                    "uses_join_buffering": false
                  }
                },
                "rows_for_plan": 2,
                "cost_for_plan": 2.4
              }
            ]
          },
          {
            "best_join_order": ["<derived2>"]
          },
          {
            "attaching_conditions_to_tables": {
              "attached_conditions_computation": [],
              "attached_conditions_summary": [
                {
                  "table": "<derived2>",
                  "attached": null
                }
              ]
            }
          }
        ]
      }
    },
    {
      "join_execution": {
        "select_id": 1,
        "steps": [
          {
            "join_execution": {
              "select_id": 2,
              "steps": []
            }
          }
        ]
      }
    }
  ]
}	0	0
drop table t1,t2;
drop view v1,v2;
drop function f1;
create table t1(a int, b int);
insert into t1 values (0,0),(1,1),(2,1),(3,2),(4,3),
(5,3),(6,3),(7,3),(8,3),(9,3);
create table t2(a int, b int);
insert into t2 values (0,0),(1,1),(2,1),(3,2),(4,3),
(5,3),(6,3),(7,3),(8,3),(9,3);
ANALYZE TABLE t1;
Table	Op	Msg_type	Msg_text
test.t1	analyze	status	Engine-independent statistics collected
test.t1	analyze	status	OK
ANALYZE TABLE t2;
Table	Op	Msg_type	Msg_text
test.t2	analyze	status	Engine-independent statistics collected
test.t2	analyze	status	OK
create view v1 as select a from t1 group by b;
create view v2 as select a from t2;
# Mergeable view
explain select * from v2 ;
id	select_type	table	type	possible_keys	key	key_len	ref	rows	Extra
1	SIMPLE	t2	ALL	NULL	NULL	NULL	NULL	10	
QUERY	TRACE	MISSING_BYTES_BEYOND_MAX_MEM_SIZE	INSUFFICIENT_PRIVILEGES
explain select * from v2	{
  "steps": [
    {
      "join_preparation": {
        "select_id": 1,
        "steps": [
          {
            "view": {
              "table": "v2",
              "select_id": 2,
              "algorithm": "merged"
            }
          },
          {
            "join_preparation": {
              "select_id": 2,
              "steps": [
                {
                  "expanded_query": "/* select#2 */ select t2.a AS a from t2"
                }
              ]
            }
          },
          {
            "expanded_query": "/* select#1 */ select t2.a AS a from v2"
          }
        ]
      }
    },
    {
      "join_optimization": {
        "select_id": 1,
        "steps": [
          {
            "table_dependencies": [
              {
                "table": "t2",
                "row_may_be_null": false,
                "map_bit": 0,
                "depends_on_map_bits": []
              }
            ]
          },
          {
            "rows_estimation": [
              {
                "table": "t2",
                "table_scan": {
                  "rows": 10,
                  "cost": 2.021972656
                }
              }
            ]
          },
          {
            "considered_execution_plans": [
              {
                "plan_prefix": [],
                "table": "t2",
                "best_access_path": {
                  "considered_access_paths": [
                    {
                      "access_type": "scan",
                      "resulting_rows": 10,
                      "cost": 2.021972656,
                      "chosen": true
                    }
                  ],
                  "chosen_access_method": {
                    "type": "scan",
                    "records": 10,
                    "cost": 2.021972656,
                    "uses_join_buffering": false
                  }
                },
                "rows_for_plan": 10,
                "cost_for_plan": 4.021972656
              }
            ]
          },
          {
            "best_join_order": ["t2"]
          },
          {
            "attaching_conditions_to_tables": {
              "attached_conditions_computation": [],
              "attached_conditions_summary": [
                {
                  "table": "t2",
                  "attached": null
                }
              ]
            }
          }
        ]
      }
    },
    {
      "join_execution": {
        "select_id": 1,
        "steps": []
      }
    }
  ]
}	0	0
# Non-Mergeable view
explain select * from v1 ;
id	select_type	table	type	possible_keys	key	key_len	ref	rows	Extra
1	PRIMARY	<derived2>	ALL	NULL	NULL	NULL	NULL	10	
2	DERIVED	t1	ALL	NULL	NULL	NULL	NULL	10	Using temporary; Using filesort
QUERY	TRACE	MISSING_BYTES_BEYOND_MAX_MEM_SIZE	INSUFFICIENT_PRIVILEGES
explain select * from v1	{
  "steps": [
    {
      "join_preparation": {
        "select_id": 1,
        "steps": [
          {
            "view": {
              "table": "v1",
              "select_id": 2,
              "algorithm": "materialized"
            }
          },
          {
            "join_preparation": {
              "select_id": 2,
              "steps": [
                {
                  "expanded_query": "/* select#2 */ select t1.a AS a from t1 group by t1.b"
                }
              ]
            }
          },
          {
            "expanded_query": "/* select#1 */ select v1.a AS a from v1"
          }
        ]
      }
    },
    {
      "join_optimization": {
        "select_id": 1,
        "steps": [
          {
            "join_optimization": {
              "select_id": 2,
              "steps": [
                {
                  "table_dependencies": [
                    {
                      "table": "t1",
                      "row_may_be_null": false,
                      "map_bit": 0,
                      "depends_on_map_bits": []
                    }
                  ]
                },
                {
                  "rows_estimation": [
                    {
                      "table": "t1",
                      "table_scan": {
                        "rows": 10,
                        "cost": 2.021972656
                      }
                    }
                  ]
                },
                {
                  "considered_execution_plans": [
                    {
                      "plan_prefix": [],
                      "table": "t1",
                      "best_access_path": {
                        "considered_access_paths": [
                          {
                            "access_type": "scan",
                            "resulting_rows": 10,
                            "cost": 2.021972656,
                            "chosen": true,
                            "use_tmp_table": true
                          }
                        ],
                        "chosen_access_method": {
                          "type": "scan",
                          "records": 10,
                          "cost": 2.021972656,
                          "uses_join_buffering": false
                        }
                      },
                      "rows_for_plan": 10,
                      "cost_for_plan": 4.021972656,
                      "cost_for_sorting": 10
                    }
                  ]
                },
                {
                  "check_split_materialized": {
                    "not_applicable": "group list has no candidates"
                  }
                },
                {
                  "best_join_order": ["t1"]
                },
                {
                  "attaching_conditions_to_tables": {
                    "attached_conditions_computation": [],
                    "attached_conditions_summary": [
                      {
                        "table": "t1",
                        "attached": null
                      }
                    ]
                  }
                },
                {
                  "test_if_skip_sort_order": []
                }
              ]
            }
          },
          {
            "table_dependencies": [
              {
                "table": "<derived2>",
                "row_may_be_null": false,
                "map_bit": 0,
                "depends_on_map_bits": []
              }
            ]
          },
          {
            "rows_estimation": [
              {
                "table": "<derived2>",
                "table_scan": {
                  "rows": 10,
                  "cost": 10
                }
              }
            ]
          },
          {
            "considered_execution_plans": [
              {
                "plan_prefix": [],
                "table": "<derived2>",
                "best_access_path": {
                  "considered_access_paths": [
                    {
                      "access_type": "scan",
                      "resulting_rows": 10,
                      "cost": 10,
                      "chosen": true
                    }
                  ],
                  "chosen_access_method": {
                    "type": "scan",
                    "records": 10,
                    "cost": 10,
                    "uses_join_buffering": false
                  }
                },
                "rows_for_plan": 10,
                "cost_for_plan": 12
              }
            ]
          },
          {
            "best_join_order": ["<derived2>"]
          },
          {
            "attaching_conditions_to_tables": {
              "attached_conditions_computation": [],
              "attached_conditions_summary": [
                {
                  "table": "<derived2>",
                  "attached": null
                }
              ]
            }
          }
        ]
      }
    },
    {
      "join_execution": {
        "select_id": 1,
        "steps": [
          {
            "join_execution": {
              "select_id": 2,
              "steps": []
            }
          }
        ]
      }
    }
  ]
}	0	0
drop table t1,t2;
drop view v1,v2;
#
# print ref-keyues array
#
create table t0 (a int);
INSERT INTO t0 VALUES (0),(1),(2),(3),(4),(5),(6),(7),(8),(9);
create table t1 (a int, b int, c int, key(a));
insert into t1 select A.a*10 + B.a, A.a*10 + B.a, A.a*10 + B.a from t0 A, t0 B;
create table t2(a int, b int, c int , key(a));
insert into t2 select A.a*10 + B.a, A.a*10 + B.a, A.a*10 + B.a from t0 A, t0 B;
analyze table t1;
Table	Op	Msg_type	Msg_text
test.t1	analyze	status	Engine-independent statistics collected
test.t1	analyze	status	Table is already up to date
analyze table t2;
Table	Op	Msg_type	Msg_text
test.t2	analyze	status	Engine-independent statistics collected
test.t2	analyze	status	Table is already up to date
explain select * from t1,t2 where t1.a=t2.b+2 and t2.a= t1.b;
id	select_type	table	type	possible_keys	key	key_len	ref	rows	Extra
1	SIMPLE	t1	ALL	a	NULL	NULL	NULL	100	Using where
1	SIMPLE	t2	ref	a	a	5	test.t1.b	1	Using where
select * from information_schema.OPTIMIZER_TRACE;
QUERY	TRACE	MISSING_BYTES_BEYOND_MAX_MEM_SIZE	INSUFFICIENT_PRIVILEGES
explain select * from t1,t2 where t1.a=t2.b+2 and t2.a= t1.b	{
  "steps": [
    {
      "join_preparation": {
        "select_id": 1,
        "steps": [
          {
            "expanded_query": "select t1.a AS a,t1.b AS b,t1.c AS c,t2.a AS a,t2.b AS b,t2.c AS c from t1 join t2 where t1.a = t2.b + 2 and t2.a = t1.b"
          }
        ]
      }
    },
    {
      "join_optimization": {
        "select_id": 1,
        "steps": [
          {
            "condition_processing": {
              "condition": "WHERE",
              "original_condition": "t1.a = t2.b + 2 and t2.a = t1.b",
              "steps": [
                {
                  "transformation": "equality_propagation",
                  "resulting_condition": "t1.a = t2.b + 2 and multiple equal(t2.a, t1.b)"
                },
                {
                  "transformation": "constant_propagation",
                  "resulting_condition": "t1.a = t2.b + 2 and multiple equal(t2.a, t1.b)"
                },
                {
                  "transformation": "trivial_condition_removal",
                  "resulting_condition": "t1.a = t2.b + 2 and multiple equal(t2.a, t1.b)"
                }
              ]
            }
          },
          {
            "table_dependencies": [
              {
                "table": "t1",
                "row_may_be_null": false,
                "map_bit": 0,
                "depends_on_map_bits": []
              },
              {
                "table": "t2",
                "row_may_be_null": false,
                "map_bit": 1,
                "depends_on_map_bits": []
              }
            ]
          },
          {
            "ref_optimizer_key_uses": [
              {
                "table": "t1",
                "field": "a",
                "equals": "t2.b + 2",
                "null_rejecting": true
              },
              {
                "table": "t2",
                "field": "a",
                "equals": "t1.b",
                "null_rejecting": true
              }
            ]
          },
          {
            "rows_estimation": [
              {
                "table": "t1",
                "table_scan": {
                  "rows": 100,
                  "cost": 2.317382812
                }
              },
              {
                "table": "t2",
                "table_scan": {
                  "rows": 100,
                  "cost": 2.317382812
                }
              }
            ]
          },
          {
            "considered_execution_plans": [
              {
                "plan_prefix": [],
                "table": "t1",
                "best_access_path": {
                  "considered_access_paths": [
                    {
                      "access_type": "scan",
                      "resulting_rows": 100,
                      "cost": 2.317382812,
                      "chosen": true
                    }
                  ],
                  "chosen_access_method": {
                    "type": "scan",
                    "records": 100,
                    "cost": 2.317382812,
                    "uses_join_buffering": false
                  }
                },
                "rows_for_plan": 100,
                "cost_for_plan": 22.31738281,
                "rest_of_plan": [
                  {
                    "plan_prefix": ["t1"],
                    "table": "t2",
                    "best_access_path": {
                      "considered_access_paths": [
                        {
                          "access_type": "ref",
                          "index": "a",
                          "used_range_estimates": false,
                          "cause": "not available",
                          "rows": 1,
                          "cost": 200.0585794,
                          "chosen": true
                        },
                        {
                          "access_type": "scan",
                          "resulting_rows": 100,
                          "cost": 2.317382812,
                          "chosen": false
                        }
                      ],
                      "chosen_access_method": {
                        "type": "ref",
                        "records": 1,
                        "cost": 200.0585794,
                        "uses_join_buffering": false
                      }
                    },
                    "rows_for_plan": 100,
                    "cost_for_plan": 242.3759623,
                    "pruned_by_hanging_leaf": true
                  }
                ]
              },
              {
                "plan_prefix": [],
                "table": "t2",
                "best_access_path": {
                  "considered_access_paths": [
                    {
                      "access_type": "scan",
                      "resulting_rows": 100,
                      "cost": 2.317382812,
                      "chosen": true
                    }
                  ],
                  "chosen_access_method": {
                    "type": "scan",
                    "records": 100,
                    "cost": 2.317382812,
                    "uses_join_buffering": false
                  }
                },
                "rows_for_plan": 100,
                "cost_for_plan": 22.31738281,
                "rest_of_plan": [
                  {
                    "plan_prefix": ["t2"],
                    "table": "t1",
                    "best_access_path": {
                      "considered_access_paths": [
                        {
                          "access_type": "ref",
                          "index": "a",
                          "used_range_estimates": false,
                          "cause": "not available",
                          "rows": 1,
                          "cost": 200.0585794,
                          "chosen": true
                        },
                        {
                          "access_type": "scan",
                          "resulting_rows": 100,
                          "cost": 2.317382812,
                          "chosen": false
                        }
                      ],
                      "chosen_access_method": {
                        "type": "ref",
                        "records": 1,
                        "cost": 200.0585794,
                        "uses_join_buffering": false
                      }
                    },
                    "rows_for_plan": 100,
                    "cost_for_plan": 242.3759623,
                    "pruned_by_cost": true
                  }
                ]
              }
            ]
          },
          {
            "best_join_order": ["t1", "t2"]
          },
          {
            "substitute_best_equal": {
              "condition": "WHERE",
              "resulting_condition": "t2.a = t1.b and t1.a = t2.b + 2"
            }
          },
          {
            "attaching_conditions_to_tables": {
              "attached_conditions_computation": [],
              "attached_conditions_summary": [
                {
                  "table": "t1",
                  "attached": "t1.b is not null"
                },
                {
                  "table": "t2",
                  "attached": "t1.a = t2.b + 2"
                }
              ]
            }
          }
        ]
      }
    },
    {
      "join_execution": {
        "select_id": 1,
        "steps": []
      }
    }
  ]
}	0	0
drop table t1,t2,t0;
#
# group_by min max optimization
#
CREATE TABLE t1 (id INT NOT NULL AUTO_INCREMENT PRIMARY KEY, a INT NOT NULL, KEY(a));
analyze table t1;
Table	Op	Msg_type	Msg_text
test.t1	analyze	status	Engine-independent statistics collected
test.t1	analyze	status	OK
EXPLAIN SELECT DISTINCT a FROM t1;
id	select_type	table	type	possible_keys	key	key_len	ref	rows	Extra
1	SIMPLE	t1	range	NULL	a	4	NULL	5	Using index for group-by
select * from information_schema.OPTIMIZER_TRACE;
QUERY	TRACE	MISSING_BYTES_BEYOND_MAX_MEM_SIZE	INSUFFICIENT_PRIVILEGES
EXPLAIN SELECT DISTINCT a FROM t1	{
  "steps": [
    {
      "join_preparation": {
        "select_id": 1,
        "steps": [
          {
            "expanded_query": "select distinct t1.a AS a from t1"
          }
        ]
      }
    },
    {
      "join_optimization": {
        "select_id": 1,
        "steps": [
          {
            "table_dependencies": [
              {
                "table": "t1",
                "row_may_be_null": false,
                "map_bit": 0,
                "depends_on_map_bits": []
              }
            ]
          },
          {
            "rows_estimation": [
              {
                "table": "t1",
                "range_analysis": {
                  "table_scan": {
                    "rows": 65536,
                    "cost": 13255.2
                  },
                  "potential_range_indexes": [
                    {
                      "index": "PRIMARY",
                      "usable": false,
                      "cause": "not applicable"
                    },
                    {
                      "index": "a",
                      "usable": true,
                      "key_parts": ["a"]
                    }
                  ],
                  "best_covering_index_scan": {
                    "index": "a",
                    "cost": 13377.39141,
                    "chosen": false,
                    "cause": "cost"
                  },
                  "group_index_range": {
                    "distinct_query": true,
                    "potential_group_range_indexes": [
                      {
                        "index": "a",
                        "covering": true,
                        "rows": 5,
                        "cost": 6.25
                      }
                    ]
                  },
                  "best_group_range_summary": {
                    "type": "index_group",
                    "index": "a",
                    "min_max_arg": null,
                    "min_aggregate": false,
                    "max_aggregate": false,
                    "distinct_aggregate": false,
                    "rows": 5,
                    "cost": 6.25,
                    "key_parts_used_for_access": ["a"],
                    "ranges": [],
                    "chosen": true
                  },
                  "chosen_range_access_summary": {
                    "range_access_plan": {
                      "type": "index_group",
                      "index": "a",
                      "min_max_arg": null,
                      "min_aggregate": false,
                      "max_aggregate": false,
                      "distinct_aggregate": false,
                      "rows": 5,
                      "cost": 6.25,
                      "key_parts_used_for_access": ["a"],
                      "ranges": []
                    },
                    "rows_for_plan": 5,
                    "cost_for_plan": 6.25,
                    "chosen": true
                  }
                }
              }
            ]
          },
          {
            "considered_execution_plans": [
              {
                "plan_prefix": [],
                "table": "t1",
                "best_access_path": {
                  "considered_access_paths": [
                    {
                      "access_type": "index_merge",
                      "resulting_rows": 5,
                      "cost": 6.25,
                      "chosen": true
                    }
                  ],
                  "chosen_access_method": {
                    "type": "index_merge",
                    "records": 5,
                    "cost": 6.25,
                    "uses_join_buffering": false
                  }
                },
                "rows_for_plan": 5,
                "cost_for_plan": 7.25
              }
            ]
          },
          {
            "best_join_order": ["t1"]
          },
          {
            "attaching_conditions_to_tables": {
              "attached_conditions_computation": [],
              "attached_conditions_summary": [
                {
                  "table": "t1",
                  "attached": null
                }
              ]
            }
          },
          {
            "test_if_skip_sort_order": []
          }
        ]
      }
    },
    {
      "join_execution": {
        "select_id": 1,
        "steps": []
      }
    }
  ]
}	0	0
drop table t1;
# 
# With group by , where clause and MIN/MAX function
# 
CREATE TABLE t1 (a INT, b INT, c int, d int,  KEY(a,b,c,d));
INSERT INTO t1 VALUES (1,1,1,1), (2,2,2,2), (3,3,3,3), (4,4,4,4), (1,0,1,1), (3,2,3,3), (4,5,4,4);
ANALYZE TABLE t1;
Table	Op	Msg_type	Msg_text
test.t1	analyze	status	Engine-independent statistics collected
test.t1	analyze	status	OK
EXPLAIN SELECT MIN(d) FROM t1 where b=2 and c=3  group by a;
id	select_type	table	type	possible_keys	key	key_len	ref	rows	Extra
1	SIMPLE	t1	range	NULL	a	20	NULL	8	Using where; Using index for group-by
select * from information_schema.OPTIMIZER_TRACE;
QUERY	TRACE	MISSING_BYTES_BEYOND_MAX_MEM_SIZE	INSUFFICIENT_PRIVILEGES
EXPLAIN SELECT MIN(d) FROM t1 where b=2 and c=3  group by a	{
  "steps": [
    {
      "join_preparation": {
        "select_id": 1,
        "steps": [
          {
            "expanded_query": "select min(t1.d) AS `MIN(d)` from t1 where t1.b = 2 and t1.c = 3 group by t1.a"
          }
        ]
      }
    },
    {
      "join_optimization": {
        "select_id": 1,
        "steps": [
          {
            "condition_processing": {
              "condition": "WHERE",
              "original_condition": "t1.b = 2 and t1.c = 3",
              "steps": [
                {
                  "transformation": "equality_propagation",
                  "resulting_condition": "multiple equal(2, t1.b) and multiple equal(3, t1.c)"
                },
                {
                  "transformation": "constant_propagation",
                  "resulting_condition": "multiple equal(2, t1.b) and multiple equal(3, t1.c)"
                },
                {
                  "transformation": "trivial_condition_removal",
                  "resulting_condition": "multiple equal(2, t1.b) and multiple equal(3, t1.c)"
                }
              ]
            }
          },
          {
            "table_dependencies": [
              {
                "table": "t1",
                "row_may_be_null": false,
                "map_bit": 0,
                "depends_on_map_bits": []
              }
            ]
          },
          {
            "ref_optimizer_key_uses": []
          },
          {
            "rows_estimation": [
              {
                "table": "t1",
                "range_analysis": {
                  "table_scan": {
                    "rows": 7,
                    "cost": 5.429052734
                  },
                  "potential_range_indexes": [
                    {
                      "index": "a",
                      "usable": true,
                      "key_parts": ["a", "b", "c", "d"]
                    }
                  ],
                  "best_covering_index_scan": {
                    "index": "a",
                    "cost": 2.409226263,
                    "chosen": true
                  },
                  "setup_range_conditions": [],
                  "analyzing_range_alternatives": {
                    "range_scan_alternatives": [],
                    "analyzing_roworder_intersect": {
                      "cause": "too few roworder scans"
                    },
                    "analyzing_index_merge_union": []
                  },
                  "group_index_range": {
                    "potential_group_range_indexes": [
                      {
                        "index": "a",
                        "covering": true,
                        "ranges": ["(2,3) <= (b,c) <= (2,3)"],
                        "rows": 8,
                        "cost": 2.2
                      }
                    ]
                  },
                  "best_group_range_summary": {
                    "type": "index_group",
                    "index": "a",
                    "min_max_arg": "d",
                    "min_aggregate": true,
                    "max_aggregate": false,
                    "distinct_aggregate": false,
                    "rows": 8,
                    "cost": 2.2,
                    "key_parts_used_for_access": ["a", "b", "c"],
                    "ranges": ["(2,3) <= (b,c) <= (2,3)"],
                    "chosen": true
                  },
                  "chosen_range_access_summary": {
                    "range_access_plan": {
                      "type": "index_group",
                      "index": "a",
                      "min_max_arg": "d",
                      "min_aggregate": true,
                      "max_aggregate": false,
                      "distinct_aggregate": false,
                      "rows": 8,
                      "cost": 2.2,
                      "key_parts_used_for_access": ["a", "b", "c"],
                      "ranges": ["(2,3) <= (b,c) <= (2,3)"]
                    },
                    "rows_for_plan": 8,
                    "cost_for_plan": 2.2,
                    "chosen": true
                  }
                }
              }
            ]
          },
          {
            "considered_execution_plans": [
              {
                "plan_prefix": [],
                "table": "t1",
                "best_access_path": {
                  "considered_access_paths": [
                    {
                      "access_type": "index_merge",
                      "resulting_rows": 8,
                      "cost": 2.2,
                      "chosen": true,
                      "use_tmp_table": true
                    }
                  ],
                  "chosen_access_method": {
                    "type": "index_merge",
                    "records": 8,
                    "cost": 2.2,
                    "uses_join_buffering": false
                  }
                },
                "rows_for_plan": 8,
                "cost_for_plan": 3.8,
                "cost_for_sorting": 8
              }
            ]
          },
          {
            "best_join_order": ["t1"]
          },
          {
            "substitute_best_equal": {
              "condition": "WHERE",
              "resulting_condition": "t1.b = 2 and t1.c = 3"
            }
          },
          {
            "attaching_conditions_to_tables": {
              "attached_conditions_computation": [],
              "attached_conditions_summary": [
                {
                  "table": "t1",
                  "attached": "t1.b = 2 and t1.c = 3"
                }
              ]
            }
          },
          {
            "test_if_skip_sort_order": []
          }
        ]
      }
    },
    {
      "join_execution": {
        "select_id": 1,
        "steps": []
      }
    }
  ]
}	0	0
DROP TABLE t1;
CREATE TABLE t1 (id INT NOT NULL, a DATE, KEY(id,a));
INSERT INTO t1 values (1,'2001-01-01'),(1,'2001-01-02'),
(1,'2001-01-03'),(1,'2001-01-04'),
(2,'2001-01-01'),(2,'2001-01-02'),
(2,'2001-01-03'),(2,'2001-01-04'),
(3,'2001-01-01'),(3,'2001-01-02'),
(3,'2001-01-03'),(3,'2001-01-04'),
(4,'2001-01-01'),(4,'2001-01-02'),
(4,'2001-01-03'),(4,'2001-01-04');
set optimizer_trace='enabled=on';
EXPLAIN SELECT id,MIN(a),MAX(a) FROM t1 WHERE a>=20010104e0 GROUP BY id;
id	select_type	table	type	possible_keys	key	key_len	ref	rows	Extra
1	SIMPLE	t1	range	NULL	id	8	NULL	9	Using where; Using index for group-by
select * from INFORMATION_SCHEMA.OPTIMIZER_TRACE;
QUERY	TRACE	MISSING_BYTES_BEYOND_MAX_MEM_SIZE	INSUFFICIENT_PRIVILEGES
EXPLAIN SELECT id,MIN(a),MAX(a) FROM t1 WHERE a>=20010104e0 GROUP BY id	{
  "steps": [
    {
      "join_preparation": {
        "select_id": 1,
        "steps": [
          {
            "expanded_query": "select t1.`id` AS `id`,min(t1.a) AS `MIN(a)`,max(t1.a) AS `MAX(a)` from t1 where t1.a >= 20010104e0 group by t1.`id`"
          }
        ]
      }
    },
    {
      "join_optimization": {
        "select_id": 1,
        "steps": [
          {
            "condition_processing": {
              "condition": "WHERE",
              "original_condition": "t1.a >= 20010104e0",
              "steps": [
                {
                  "transformation": "equality_propagation",
                  "resulting_condition": "t1.a >= 20010104e0"
                },
                {
                  "transformation": "constant_propagation",
                  "resulting_condition": "t1.a >= 20010104e0"
                },
                {
                  "transformation": "trivial_condition_removal",
                  "resulting_condition": "t1.a >= 20010104e0"
                }
              ]
            }
          },
          {
            "table_dependencies": [
              {
                "table": "t1",
                "row_may_be_null": false,
                "map_bit": 0,
                "depends_on_map_bits": []
              }
            ]
          },
          {
            "ref_optimizer_key_uses": []
          },
          {
            "rows_estimation": [
              {
                "table": "t1",
                "range_analysis": {
                  "table_scan": {
                    "rows": 16,
                    "cost": 7.23125
                  },
                  "potential_range_indexes": [
                    {
                      "index": "id",
                      "usable": true,
                      "key_parts": ["id", "a"]
                    }
                  ],
                  "best_covering_index_scan": {
                    "index": "id",
                    "cost": 4.21171589,
                    "chosen": true
                  },
                  "setup_range_conditions": [],
                  "analyzing_range_alternatives": {
                    "range_scan_alternatives": [],
                    "analyzing_roworder_intersect": {
                      "cause": "too few roworder scans"
                    },
                    "analyzing_index_merge_union": []
                  },
                  "group_index_range": {
                    "potential_group_range_indexes": [
                      {
                        "index": "id",
                        "covering": true,
                        "ranges": ["(2001-01-04) <= (a)"],
                        "rows": 9,
                        "cost": 2.35
                      }
                    ]
                  },
                  "best_group_range_summary": {
                    "type": "index_group",
                    "index": "id",
                    "min_max_arg": "a",
                    "min_aggregate": true,
                    "max_aggregate": true,
                    "distinct_aggregate": false,
                    "rows": 9,
                    "cost": 2.35,
                    "key_parts_used_for_access": ["id"],
                    "ranges": ["(2001-01-04) <= (a)"],
                    "chosen": true
                  },
                  "chosen_range_access_summary": {
                    "range_access_plan": {
                      "type": "index_group",
                      "index": "id",
                      "min_max_arg": "a",
                      "min_aggregate": true,
                      "max_aggregate": true,
                      "distinct_aggregate": false,
                      "rows": 9,
                      "cost": 2.35,
                      "key_parts_used_for_access": ["id"],
                      "ranges": ["(2001-01-04) <= (a)"]
                    },
                    "rows_for_plan": 9,
                    "cost_for_plan": 2.35,
                    "chosen": true
                  }
                }
              }
            ]
          },
          {
            "considered_execution_plans": [
              {
                "plan_prefix": [],
                "table": "t1",
                "best_access_path": {
                  "considered_access_paths": [
                    {
                      "access_type": "index_merge",
                      "resulting_rows": 9,
                      "cost": 2.35,
                      "chosen": true,
                      "use_tmp_table": true
                    }
                  ],
                  "chosen_access_method": {
                    "type": "index_merge",
                    "records": 9,
                    "cost": 2.35,
                    "uses_join_buffering": false
                  }
                },
                "rows_for_plan": 9,
                "cost_for_plan": 4.15,
                "cost_for_sorting": 9
              }
            ]
          },
          {
            "best_join_order": ["t1"]
          },
          {
            "substitute_best_equal": {
              "condition": "WHERE",
              "resulting_condition": "t1.a >= 20010104e0"
            }
          },
          {
            "attaching_conditions_to_tables": {
              "attached_conditions_computation": [],
              "attached_conditions_summary": [
                {
                  "table": "t1",
                  "attached": "t1.a >= 20010104e0"
                }
              ]
            }
          },
          {
            "test_if_skip_sort_order": []
          }
        ]
      }
    },
    {
      "join_execution": {
        "select_id": 1,
        "steps": []
      }
    }
  ]
}	0	0
EXPLAIN SELECT * FROM t1 WHERE a = 20010104e0 GROUP BY id;
id	select_type	table	type	possible_keys	key	key_len	ref	rows	Extra
1	SIMPLE	t1	range	NULL	id	8	NULL	9	Using where; Using index for group-by
select * from INFORMATION_SCHEMA.OPTIMIZER_TRACE;
QUERY	TRACE	MISSING_BYTES_BEYOND_MAX_MEM_SIZE	INSUFFICIENT_PRIVILEGES
EXPLAIN SELECT * FROM t1 WHERE a = 20010104e0 GROUP BY id	{
  "steps": [
    {
      "join_preparation": {
        "select_id": 1,
        "steps": [
          {
            "expanded_query": "select t1.`id` AS `id`,t1.a AS a from t1 where t1.a = 20010104e0 group by t1.`id`"
          }
        ]
      }
    },
    {
      "join_optimization": {
        "select_id": 1,
        "steps": [
          {
            "condition_processing": {
              "condition": "WHERE",
              "original_condition": "t1.a = 20010104e0",
              "steps": [
                {
                  "transformation": "equality_propagation",
                  "resulting_condition": "t1.a = 20010104e0"
                },
                {
                  "transformation": "constant_propagation",
                  "resulting_condition": "t1.a = 20010104e0"
                },
                {
                  "transformation": "trivial_condition_removal",
                  "resulting_condition": "t1.a = 20010104e0"
                }
              ]
            }
          },
          {
            "table_dependencies": [
              {
                "table": "t1",
                "row_may_be_null": false,
                "map_bit": 0,
                "depends_on_map_bits": []
              }
            ]
          },
          {
            "ref_optimizer_key_uses": []
          },
          {
            "rows_estimation": [
              {
                "table": "t1",
                "range_analysis": {
                  "table_scan": {
                    "rows": 16,
                    "cost": 7.23125
                  },
                  "potential_range_indexes": [
                    {
                      "index": "id",
                      "usable": true,
                      "key_parts": ["id", "a"]
                    }
                  ],
                  "best_covering_index_scan": {
                    "index": "id",
                    "cost": 4.21171589,
                    "chosen": true
                  },
                  "setup_range_conditions": [],
                  "analyzing_range_alternatives": {
                    "range_scan_alternatives": [],
                    "analyzing_roworder_intersect": {
                      "cause": "too few roworder scans"
                    },
                    "analyzing_index_merge_union": []
                  },
                  "group_index_range": {
                    "potential_group_range_indexes": [
                      {
                        "index": "id",
                        "covering": true,
                        "ranges": ["(2001-01-04) <= (a) <= (2001-01-04)"],
                        "rows": 9,
                        "cost": 2.35
                      }
                    ]
                  },
                  "best_group_range_summary": {
                    "type": "index_group",
                    "index": "id",
                    "min_max_arg": null,
                    "min_aggregate": false,
                    "max_aggregate": false,
                    "distinct_aggregate": false,
                    "rows": 9,
                    "cost": 2.35,
                    "key_parts_used_for_access": ["id", "a"],
                    "ranges": ["(2001-01-04) <= (a) <= (2001-01-04)"],
                    "chosen": true
                  },
                  "chosen_range_access_summary": {
                    "range_access_plan": {
                      "type": "index_group",
                      "index": "id",
                      "min_max_arg": null,
                      "min_aggregate": false,
                      "max_aggregate": false,
                      "distinct_aggregate": false,
                      "rows": 9,
                      "cost": 2.35,
                      "key_parts_used_for_access": ["id", "a"],
                      "ranges": ["(2001-01-04) <= (a) <= (2001-01-04)"]
                    },
                    "rows_for_plan": 9,
                    "cost_for_plan": 2.35,
                    "chosen": true
                  }
                }
              }
            ]
          },
          {
            "considered_execution_plans": [
              {
                "plan_prefix": [],
                "table": "t1",
                "best_access_path": {
                  "considered_access_paths": [
                    {
                      "access_type": "index_merge",
                      "resulting_rows": 9,
                      "cost": 2.35,
                      "chosen": true,
                      "use_tmp_table": true
                    }
                  ],
                  "chosen_access_method": {
                    "type": "index_merge",
                    "records": 9,
                    "cost": 2.35,
                    "uses_join_buffering": false
                  }
                },
                "rows_for_plan": 9,
                "cost_for_plan": 4.15,
                "cost_for_sorting": 9
              }
            ]
          },
          {
            "best_join_order": ["t1"]
          },
          {
            "substitute_best_equal": {
              "condition": "WHERE",
              "resulting_condition": "t1.a = 20010104e0"
            }
          },
          {
            "attaching_conditions_to_tables": {
              "attached_conditions_computation": [],
              "attached_conditions_summary": [
                {
                  "table": "t1",
                  "attached": "t1.a = 20010104e0"
                }
              ]
            }
          },
          {
            "test_if_skip_sort_order": []
          }
        ]
      }
    },
    {
      "join_execution": {
        "select_id": 1,
        "steps": []
      }
    }
  ]
}	0	0
drop table t1;
#
# Late ORDER BY optimization
#
create table ten(a int);
insert into ten values (0),(1),(2),(3),(4),(5),(6),(7),(8),(9);
create table one_k(a int primary key);
insert into one_k select A.a + B.a* 10 + C.a * 100 from ten A, ten B, ten C;
create table t1  (
pk int not null,
a int,
b int,
c int,
filler char(100),
KEY a_a(c),
KEY a_c(a,c),
KEY a_b(a,b)
);
insert into t1
select a, a,a,a, 'filler-dataaa' from test.one_k;
update t1 set a=1 where pk between 0 and 180;
update t1 set b=2 where pk between 0 and 20;
analyze table t1;
Table	Op	Msg_type	Msg_text
test.t1	analyze	status	Engine-independent statistics collected
test.t1	analyze	status	OK
set optimizer_trace='enabled=on';
explain  select * from t1 where a=1 and b=2 order by c limit 1;
id	select_type	table	type	possible_keys	key	key_len	ref	rows	Extra
1	SIMPLE	t1	range	a_c,a_b	a_c	5	NULL	180	Using where
select * from INFORMATION_SCHEMA.OPTIMIZER_TRACE;
QUERY	TRACE	MISSING_BYTES_BEYOND_MAX_MEM_SIZE	INSUFFICIENT_PRIVILEGES
explain  select * from t1 where a=1 and b=2 order by c limit 1	{
  "steps": [
    {
      "join_preparation": {
        "select_id": 1,
        "steps": [
          {
            "expanded_query": "select t1.pk AS pk,t1.a AS a,t1.b AS b,t1.c AS c,t1.filler AS filler from t1 where t1.a = 1 and t1.b = 2 order by t1.c limit 1"
          }
        ]
      }
    },
    {
      "join_optimization": {
        "select_id": 1,
        "steps": [
          {
            "condition_processing": {
              "condition": "WHERE",
              "original_condition": "t1.a = 1 and t1.b = 2",
              "steps": [
                {
                  "transformation": "equality_propagation",
                  "resulting_condition": "multiple equal(1, t1.a) and multiple equal(2, t1.b)"
                },
                {
                  "transformation": "constant_propagation",
                  "resulting_condition": "multiple equal(1, t1.a) and multiple equal(2, t1.b)"
                },
                {
                  "transformation": "trivial_condition_removal",
                  "resulting_condition": "multiple equal(1, t1.a) and multiple equal(2, t1.b)"
                }
              ]
            }
          },
          {
            "table_dependencies": [
              {
                "table": "t1",
                "row_may_be_null": false,
                "map_bit": 0,
                "depends_on_map_bits": []
              }
            ]
          },
          {
            "ref_optimizer_key_uses": [
              {
                "table": "t1",
                "field": "a",
                "equals": "1",
                "null_rejecting": true
              },
              {
                "table": "t1",
                "field": "a",
                "equals": "1",
                "null_rejecting": true
              },
              {
                "table": "t1",
                "field": "b",
                "equals": "2",
                "null_rejecting": true
              }
            ]
          },
          {
            "rows_estimation": [
              {
                "table": "t1",
                "range_analysis": {
                  "table_scan": {
                    "rows": 1000,
                    "cost": 232.5644531
                  },
                  "potential_range_indexes": [
                    {
                      "index": "a_a",
                      "usable": false,
                      "cause": "not applicable"
                    },
                    {
                      "index": "a_c",
                      "usable": true,
                      "key_parts": ["a", "c"]
                    },
                    {
                      "index": "a_b",
                      "usable": true,
                      "key_parts": ["a", "b"]
                    }
                  ],
                  "setup_range_conditions": [],
                  "analyzing_range_alternatives": {
                    "range_scan_alternatives": [
                      {
                        "index": "a_c",
                        "ranges": ["(1) <= (a) <= (1)"],
                        "rowid_ordered": false,
                        "using_mrr": false,
                        "index_only": false,
                        "rows": 180,
                        "cost": 216.2943776,
                        "chosen": true
                      },
                      {
                        "index": "a_b",
                        "ranges": ["(1,2) <= (a,b) <= (1,2)"],
                        "rowid_ordered": true,
                        "using_mrr": false,
                        "index_only": false,
                        "rows": 21,
                        "cost": 25.36242739,
                        "chosen": true
                      }
                    ],
                    "analyzing_roworder_intersect": {
                      "cause": "too few roworder scans"
                    },
                    "analyzing_index_merge_union": []
                  },
                  "group_index_range": {
                    "chosen": false,
                    "cause": "no group by or distinct"
                  },
                  "chosen_range_access_summary": {
                    "range_access_plan": {
                      "type": "range_scan",
                      "index": "a_b",
                      "rows": 21,
                      "ranges": ["(1,2) <= (a,b) <= (1,2)"]
                    },
                    "rows_for_plan": 21,
                    "cost_for_plan": 25.36242739,
                    "chosen": true
                  }
                }
              },
              {
                "table": "t1",
                "rowid_filters": [
                  {
                    "key": "a_b",
                    "build_cost": 0.886777098,
                    "rows": 21
                  },
                  {
                    "key": "a_c",
                    "build_cost": 10.52169992,
                    "rows": 180
                  }
                ]
              },
              {
                "selectivity_for_indexes": [
                  {
                    "index_name": "a_b",
                    "selectivity_from_index": 0.021
                  }
                ],
                "selectivity_for_columns": [
                  {
                    "column_name": "a",
                    "ranges": ["1 <= a <= 1"],
                    "selectivity_from_histogram": 0.1796875
                  },
                  {
                    "column_name": "b",
                    "ranges": ["2 <= b <= 2"],
                    "selectivity_from_histogram": 0.015625
                  }
                ],
                "cond_selectivity": 0.021
              }
            ]
          },
          {
            "considered_execution_plans": [
              {
                "plan_prefix": [],
                "table": "t1",
                "best_access_path": {
                  "considered_access_paths": [
                    {
                      "access_type": "ref",
                      "index": "a_c",
                      "used_range_estimates": true,
                      "rowid_filter_skipped": "worst/max seeks clipping",
                      "rows": 180,
                      "cost": 180.2743776,
                      "chosen": true
                    },
                    {
                      "access_type": "ref",
                      "index": "a_b",
                      "used_range_estimates": true,
                      "rows": 21,
                      "cost": 21.14242739,
                      "chosen": true
                    },
                    {
                      "type": "scan",
                      "chosen": false,
                      "cause": "cost"
                    }
                  ],
                  "chosen_access_method": {
                    "type": "ref",
                    "records": 21,
                    "cost": 21.14242739,
                    "uses_join_buffering": false
                  }
                },
                "rows_for_plan": 21,
                "cost_for_plan": 25.34242739
              }
            ]
          },
          {
            "best_join_order": ["t1"]
          },
          {
            "substitute_best_equal": {
              "condition": "WHERE",
              "resulting_condition": "t1.a = 1 and t1.b = 2"
            }
          },
          {
            "attaching_conditions_to_tables": {
              "attached_conditions_computation": [],
              "attached_conditions_summary": [
                {
                  "table": "t1",
                  "attached": null
                }
              ]
            }
          },
          {
            "test_if_skip_sort_order": [
              {
                "reconsidering_access_paths_for_index_ordering": {
                  "clause": "ORDER BY",
                  "fanout": 1,
                  "read_time": 21.14342739,
                  "table": "t1",
                  "rows_estimation": 21,
                  "possible_keys": [
                    {
                      "index": "a_a",
                      "can_resolve_order": true,
                      "updated_limit": 47,
                      "index_scan_time": 47,
                      "usable": false,
                      "cause": "cost"
                    },
                    {
                      "index": "a_c",
                      "can_resolve_order": true,
                      "updated_limit": 47,
                      "range_scan_time": 4.331020747,
                      "index_scan_time": 4.331020747,
                      "records": 180,
                      "chosen": true
                    },
                    {
                      "index": "a_b",
                      "can_resolve_order": false,
                      "cause": "not usable index for the query"
                    }
                  ]
                }
              },
              {
                "table": "t1",
                "range_analysis": {
                  "table_scan": {
                    "rows": 1000,
                    "cost": 1.79769e308
                  },
                  "potential_range_indexes": [
                    {
                      "index": "a_a",
                      "usable": false,
                      "cause": "not applicable"
                    },
                    {
                      "index": "a_c",
                      "usable": true,
                      "key_parts": ["a", "c"]
                    },
                    {
                      "index": "a_b",
                      "usable": false,
                      "cause": "not applicable"
                    }
                  ],
                  "setup_range_conditions": [],
                  "analyzing_range_alternatives": {
                    "range_scan_alternatives": [
                      {
                        "index": "a_c",
                        "ranges": ["(1) <= (a) <= (1)"],
                        "rowid_ordered": false,
                        "using_mrr": false,
                        "index_only": false,
                        "rows": 180,
                        "cost": 216.2943776,
                        "chosen": true
                      }
                    ],
                    "analyzing_roworder_intersect": {
                      "cause": "too few roworder scans"
                    },
                    "analyzing_index_merge_union": []
                  },
                  "group_index_range": {
                    "chosen": false,
                    "cause": "no group by or distinct"
                  },
                  "chosen_range_access_summary": {
                    "range_access_plan": {
                      "type": "range_scan",
                      "index": "a_c",
                      "rows": 180,
                      "ranges": ["(1) <= (a) <= (1)"]
                    },
                    "rows_for_plan": 180,
                    "cost_for_plan": 216.2943776,
                    "chosen": true
                  }
                }
              }
            ]
          }
        ]
      }
    },
    {
      "join_execution": {
        "select_id": 1,
        "steps": []
      }
    }
  ]
}	0	0
drop table t1,ten,one_k;
#
# TABLE ELIMINATION
#
create table t1 (a int);
insert into t1 values (0),(1),(2),(3);
create table t0 as select * from t1;
create table t2 (a int primary key, b int)
as select a, a as b from t1 where a in (1,2);
create table t3 (a int primary key, b int)
as select a, a as b from t1 where a in (1,3);
set optimizer_trace='enabled=on';
analyze table t1;
Table	Op	Msg_type	Msg_text
test.t1	analyze	status	Engine-independent statistics collected
test.t1	analyze	status	OK
analyze table t2;
Table	Op	Msg_type	Msg_text
test.t2	analyze	status	Engine-independent statistics collected
test.t2	analyze	status	OK
analyze table t3;
Table	Op	Msg_type	Msg_text
test.t3	analyze	status	Engine-independent statistics collected
test.t3	analyze	status	OK
# table t2 should be eliminated
explain
select t1.a from t1 left join t2 on t1.a=t2.a;
id	select_type	table	type	possible_keys	key	key_len	ref	rows	Extra
1	SIMPLE	t1	ALL	NULL	NULL	NULL	NULL	4	
select * from INFORMATION_SCHEMA.OPTIMIZER_TRACE;
QUERY	TRACE	MISSING_BYTES_BEYOND_MAX_MEM_SIZE	INSUFFICIENT_PRIVILEGES
explain
select t1.a from t1 left join t2 on t1.a=t2.a	{
  "steps": [
    {
      "join_preparation": {
        "select_id": 1,
        "steps": [
          {
            "expanded_query": "select t1.a AS a from (t1 left join t2 on(t1.a = t2.a))"
          }
        ]
      }
    },
    {
      "join_optimization": {
        "select_id": 1,
        "steps": [
          {
            "build_equal_items": {
              "condition": "ON expr",
              "attached_to": "t2",
              "resulting_condition": "multiple equal(t1.a, t2.a)"
            }
          },
          {
            "table_dependencies": [
              {
                "table": "t1",
                "row_may_be_null": false,
                "map_bit": 0,
                "depends_on_map_bits": []
              },
              {
                "table": "t2",
                "row_may_be_null": true,
                "map_bit": 1,
                "depends_on_map_bits": ["0"]
              }
            ]
          },
          {
            "ref_optimizer_key_uses": [
              {
                "table": "t2",
                "field": "a",
                "equals": "t1.a",
                "null_rejecting": true
              }
            ]
          },
          {
            "eliminated_tables": ["t2"]
          },
          {
            "rows_estimation": [
              {
                "table": "t1",
                "table_scan": {
                  "rows": 4,
                  "cost": 2.006835938
                }
              },
              {
                "table": "t2",
                "rows": 1,
                "cost": 1,
                "table_type": "const"
              }
            ]
          },
          {
            "considered_execution_plans": [
              {
                "plan_prefix": ["t2"],
                "table": "t1",
                "best_access_path": {
                  "considered_access_paths": [
                    {
                      "access_type": "scan",
                      "resulting_rows": 4,
                      "cost": 2.006835938,
                      "chosen": true
                    }
                  ],
                  "chosen_access_method": {
                    "type": "scan",
                    "records": 4,
                    "cost": 2.006835938,
                    "uses_join_buffering": false
                  }
                },
                "rows_for_plan": 4,
                "cost_for_plan": 2.806835937
              }
            ]
          },
          {
            "best_join_order": ["t2", "t1"]
          },
          {
            "substitute_best_equal": {
              "condition": "WHERE",
              "resulting_condition": "1"
            }
          },
          {
            "condition_on_constant_tables": "1",
            "computing_condition": []
          },
          {
            "attaching_conditions_to_tables": {
              "attached_conditions_computation": [],
              "attached_conditions_summary": [
                {
                  "table": "t1",
                  "attached": null
                }
              ]
            }
          }
        ]
      }
    },
    {
      "join_execution": {
        "select_id": 1,
        "steps": []
      }
    }
  ]
}	0	0
# no tables should be eliminated
explain select * from t1 left join t2 on t2.a=t1.a;
id	select_type	table	type	possible_keys	key	key_len	ref	rows	Extra
1	SIMPLE	t1	ALL	NULL	NULL	NULL	NULL	4	
1	SIMPLE	t2	eq_ref	PRIMARY	PRIMARY	4	test.t1.a	1	Using where
select * from INFORMATION_SCHEMA.OPTIMIZER_TRACE;
QUERY	TRACE	MISSING_BYTES_BEYOND_MAX_MEM_SIZE	INSUFFICIENT_PRIVILEGES
explain select * from t1 left join t2 on t2.a=t1.a	{
  "steps": [
    {
      "join_preparation": {
        "select_id": 1,
        "steps": [
          {
            "expanded_query": "select t1.a AS a,t2.a AS a,t2.b AS b from (t1 left join t2 on(t2.a = t1.a))"
          }
        ]
      }
    },
    {
      "join_optimization": {
        "select_id": 1,
        "steps": [
          {
            "build_equal_items": {
              "condition": "ON expr",
              "attached_to": "t2",
              "resulting_condition": "multiple equal(t2.a, t1.a)"
            }
          },
          {
            "table_dependencies": [
              {
                "table": "t1",
                "row_may_be_null": false,
                "map_bit": 0,
                "depends_on_map_bits": []
              },
              {
                "table": "t2",
                "row_may_be_null": true,
                "map_bit": 1,
                "depends_on_map_bits": ["0"]
              }
            ]
          },
          {
            "ref_optimizer_key_uses": [
              {
                "table": "t2",
                "field": "a",
                "equals": "t1.a",
                "null_rejecting": true
              }
            ]
          },
          {
            "eliminated_tables": []
          },
          {
            "rows_estimation": [
              {
                "table": "t1",
                "table_scan": {
                  "rows": 4,
                  "cost": 2.006835938
                }
              },
              {
                "table": "t2",
                "table_scan": {
                  "rows": 2,
                  "cost": 2.004394531
                }
              }
            ]
          },
          {
            "considered_execution_plans": [
              {
                "plan_prefix": [],
                "table": "t1",
                "best_access_path": {
                  "considered_access_paths": [
                    {
                      "access_type": "scan",
                      "resulting_rows": 4,
                      "cost": 2.006835938,
                      "chosen": true
                    }
                  ],
                  "chosen_access_method": {
                    "type": "scan",
                    "records": 4,
                    "cost": 2.006835938,
                    "uses_join_buffering": false
                  }
                },
                "rows_for_plan": 4,
                "cost_for_plan": 2.806835937,
                "rest_of_plan": [
                  {
                    "plan_prefix": ["t1"],
                    "table": "t2",
                    "best_access_path": {
                      "considered_access_paths": [
                        {
                          "access_type": "eq_ref",
                          "index": "PRIMARY",
                          "rows": 1,
                          "cost": 4,
                          "chosen": true
                        },
                        {
                          "access_type": "scan",
                          "resulting_rows": 2,
                          "cost": 8.017578125,
                          "chosen": false
                        }
                      ],
                      "chosen_access_method": {
                        "type": "eq_ref",
                        "records": 1,
                        "cost": 4,
                        "uses_join_buffering": false
                      }
                    },
                    "rows_for_plan": 4,
                    "cost_for_plan": 7.606835937,
                    "pruned_by_hanging_leaf": true
                  }
                ]
              }
            ]
          },
          {
            "best_join_order": ["t1", "t2"]
          },
          {
            "substitute_best_equal": {
              "condition": "WHERE",
              "resulting_condition": "1"
            }
          },
          {
            "substitute_best_equal": {
              "condition": "ON expr",
              "attached_to": "t2",
              "resulting_condition": "t2.a = t1.a"
            }
          },
          {
            "condition_on_constant_tables": "1",
            "computing_condition": []
          },
          {
            "attaching_conditions_to_tables": {
              "attached_conditions_computation": [],
              "attached_conditions_summary": [
                {
                  "table": "t1",
                  "attached": null
                },
                {
                  "table": "t2",
                  "attached": "trigcond(trigcond(t1.a is not null))"
                }
              ]
            }
          }
        ]
      }
    },
    {
      "join_execution": {
        "select_id": 1,
        "steps": []
      }
    }
  ]
}	0	0
# multiple tables are eliminated
explain select t1.a from t1 left join (t2 join t3 on t2.b=t3.b) on t2.a=t1.a and t3.a=t1.a;
id	select_type	table	type	possible_keys	key	key_len	ref	rows	Extra
1	SIMPLE	t1	ALL	NULL	NULL	NULL	NULL	4	
select * from INFORMATION_SCHEMA.OPTIMIZER_TRACE;
QUERY	TRACE	MISSING_BYTES_BEYOND_MAX_MEM_SIZE	INSUFFICIENT_PRIVILEGES
explain select t1.a from t1 left join (t2 join t3 on t2.b=t3.b) on t2.a=t1.a and t3.a=t1.a	{
  "steps": [
    {
      "join_preparation": {
        "select_id": 1,
        "steps": [
          {
            "expanded_query": "select t1.a AS a from (t1 left join (t2 join t3 on(t2.b = t3.b)) on(t2.a = t1.a and t3.a = t1.a))"
          }
        ]
      }
    },
    {
      "join_optimization": {
        "select_id": 1,
        "steps": [
          {
            "build_equal_items": {
              "condition": "ON expr",
              "attached_to": "t3",
              "resulting_condition": "multiple equal(t2.a, t1.a, t3.a) and multiple equal(t2.b, t3.b)"
            }
          },
          {
            "table_dependencies": [
              {
                "table": "t1",
                "row_may_be_null": false,
                "map_bit": 0,
                "depends_on_map_bits": []
              },
              {
                "table": "t2",
                "row_may_be_null": true,
                "map_bit": 1,
                "depends_on_map_bits": ["0"]
              },
              {
                "table": "t3",
                "row_may_be_null": true,
                "map_bit": 2,
                "depends_on_map_bits": ["0"]
              }
            ]
          },
          {
            "ref_optimizer_key_uses": [
              {
                "table": "t2",
                "field": "a",
                "equals": "t1.a",
                "null_rejecting": true
              },
              {
                "table": "t2",
                "field": "a",
                "equals": "t3.a",
                "null_rejecting": true
              },
              {
                "table": "t3",
                "field": "a",
                "equals": "t2.a",
                "null_rejecting": true
              },
              {
                "table": "t3",
                "field": "a",
                "equals": "t1.a",
                "null_rejecting": true
              }
            ]
          },
          {
            "eliminated_tables": ["t3", "t2"]
          },
          {
            "rows_estimation": [
              {
                "table": "t1",
                "table_scan": {
                  "rows": 4,
                  "cost": 2.006835938
                }
              },
              {
                "table": "t2",
                "rows": 1,
                "cost": 1,
                "table_type": "const"
              },
              {
                "table": "t3",
                "rows": 1,
                "cost": 1,
                "table_type": "const"
              }
            ]
          },
          {
            "considered_execution_plans": [
              {
                "plan_prefix": ["t3", "t2"],
                "table": "t1",
                "best_access_path": {
                  "considered_access_paths": [
                    {
                      "access_type": "scan",
                      "resulting_rows": 4,
                      "cost": 2.006835938,
                      "chosen": true
                    }
                  ],
                  "chosen_access_method": {
                    "type": "scan",
                    "records": 4,
                    "cost": 2.006835938,
                    "uses_join_buffering": false
                  }
                },
                "rows_for_plan": 4,
                "cost_for_plan": 2.806835937
              }
            ]
          },
          {
            "best_join_order": ["t3", "t2", "t1"]
          },
          {
            "substitute_best_equal": {
              "condition": "WHERE",
              "resulting_condition": "1"
            }
          },
          {
            "condition_on_constant_tables": "1",
            "computing_condition": []
          },
          {
            "attaching_conditions_to_tables": {
              "attached_conditions_computation": [],
              "attached_conditions_summary": [
                {
                  "table": "t1",
                  "attached": null
                }
              ]
            }
          }
        ]
      }
    },
    {
      "join_execution": {
        "select_id": 1,
        "steps": []
      }
    }
  ]
}	0	0
drop table t0, t1, t2, t3;
#
# IN subquery to sem-join is traced
#
create table t0 (a int);
insert into t0 values (0),(1),(2),(3),(4),(5),(6),(7),(8),(9);
create table t1(a int, b int);
insert into t1 values (0,0),(1,1),(2,2);
create table t2 as select * from t1;
create table t11(a int, b int);
create table t10 (pk int, a int);
insert into t10 select a,a from t0;
create table t12 like t10;
insert into t12 select * from t10;
analyze table t1,t10;
Table	Op	Msg_type	Msg_text
test.t1	analyze	status	Engine-independent statistics collected
test.t1	analyze	status	OK
test.t10	analyze	status	Engine-independent statistics collected
test.t10	analyze	status	OK
set optimizer_trace='enabled=on';
explain extended select * from t1 where a in (select pk from t10);
id	select_type	table	type	possible_keys	key	key_len	ref	rows	filtered	Extra
1	PRIMARY	t1	ALL	NULL	NULL	NULL	NULL	3	100.00	
1	PRIMARY	<subquery2>	eq_ref	distinct_key	distinct_key	4	func	1	100.00	
2	MATERIALIZED	t10	ALL	NULL	NULL	NULL	NULL	10	100.00	
Warnings:
Note	1003	select `test`.`t1`.`a` AS `a`,`test`.`t1`.`b` AS `b` from `test`.`t1` semi join (`test`.`t10`) where 1
select * from INFORMATION_SCHEMA.OPTIMIZER_TRACE;
QUERY	TRACE	MISSING_BYTES_BEYOND_MAX_MEM_SIZE	INSUFFICIENT_PRIVILEGES
explain extended select * from t1 where a in (select pk from t10)	{
  "steps": [
    {
      "join_preparation": {
        "select_id": 1,
        "steps": [
          {
            "join_preparation": {
              "select_id": 2,
              "steps": [
                {
                  "transformation": {
                    "select_id": 2,
                    "from": "IN (SELECT)",
                    "to": "materialization",
                    "sjm_scan_allowed": true,
                    "possible": true
                  }
                },
                {
                  "transformation": {
                    "select_id": 2,
                    "from": "IN (SELECT)",
                    "to": "semijoin",
                    "chosen": true
                  }
                },
                {
                  "expanded_query": "/* select#2 */ select t10.pk from t10"
                }
              ]
            }
          },
          {
            "expanded_query": "/* select#1 */ select t1.a AS a,t1.b AS b from t1 where t1.a in (/* select#2 */ select t10.pk from t10)"
          }
        ]
      }
    },
    {
      "join_optimization": {
        "select_id": 1,
        "steps": [
          {
            "transformation": {
              "select_id": 2,
              "from": "IN (SELECT)",
              "to": "semijoin",
              "converted_to_semi_join": true
            }
          },
          {
            "condition_processing": {
              "condition": "WHERE",
              "original_condition": "1 and t1.a = t10.pk",
              "steps": [
                {
                  "transformation": "equality_propagation",
                  "resulting_condition": "1 and multiple equal(t1.a, t10.pk)"
                },
                {
                  "transformation": "constant_propagation",
                  "resulting_condition": "1 and multiple equal(t1.a, t10.pk)"
                },
                {
                  "transformation": "trivial_condition_removal",
                  "resulting_condition": "multiple equal(t1.a, t10.pk)"
                }
              ]
            }
          },
          {
            "table_dependencies": [
              {
                "table": "t1",
                "row_may_be_null": false,
                "map_bit": 0,
                "depends_on_map_bits": []
              },
              {
                "table": "t10",
                "row_may_be_null": false,
                "map_bit": 1,
                "depends_on_map_bits": []
              }
            ]
          },
          {
            "ref_optimizer_key_uses": []
          },
          {
            "rows_estimation": [
              {
                "table": "t1",
                "table_scan": {
                  "rows": 3,
                  "cost": 2.006591797
                }
              },
              {
                "table": "t10",
                "table_scan": {
                  "rows": 10,
                  "cost": 2.021972656
                }
              }
            ]
          },
          {
            "semijoin_table_pullout": {
              "pulled_out_tables": []
            }
          },
          {
            "execution_plan_for_potential_materialization": {
              "steps": [
                {
                  "considered_execution_plans": [
                    {
                      "plan_prefix": [],
                      "table": "t10",
                      "best_access_path": {
                        "considered_access_paths": [
                          {
                            "access_type": "scan",
                            "resulting_rows": 10,
                            "cost": 2.021972656,
                            "chosen": true
                          }
                        ],
                        "chosen_access_method": {
                          "type": "scan",
                          "records": 10,
                          "cost": 2.021972656,
                          "uses_join_buffering": false
                        }
                      },
                      "rows_for_plan": 10,
                      "cost_for_plan": 4.021972656
                    }
                  ]
                }
              ]
            }
          },
          {
            "considered_execution_plans": [
              {
                "plan_prefix": [],
                "table": "t1",
                "best_access_path": {
                  "considered_access_paths": [
                    {
                      "access_type": "scan",
                      "resulting_rows": 3,
                      "cost": 2.006591797,
                      "chosen": true
                    }
                  ],
                  "chosen_access_method": {
                    "type": "scan",
                    "records": 3,
                    "cost": 2.006591797,
                    "uses_join_buffering": false
                  }
                },
                "rows_for_plan": 3,
                "cost_for_plan": 2.606591797,
                "semijoin_strategy_choice": [],
                "rest_of_plan": [
                  {
                    "plan_prefix": ["t1"],
                    "table": "t10",
                    "best_access_path": {
                      "considered_access_paths": [
                        {
                          "access_type": "scan",
                          "resulting_rows": 10,
                          "cost": 2.021972656,
                          "chosen": true
                        }
                      ],
                      "chosen_access_method": {
                        "type": "scan",
                        "records": 10,
                        "cost": 2.021972656,
                        "uses_join_buffering": true
                      }
                    },
                    "rows_for_plan": 30,
                    "cost_for_plan": 10.62856445,
                    "semijoin_strategy_choice": [
                      {
                        "strategy": "FirstMatch",
                        "records": 3,
                        "read_time": 10.62856445
                      },
                      {
                        "strategy": "SJ-Materialization",
                        "records": 3,
                        "read_time": 5.278564453
                      },
                      {
                        "strategy": "DuplicateWeedout",
                        "records": 3,
                        "read_time": 27.12856445
                      },
                      {
                        "chosen_strategy": "SJ-Materialization"
                      }
                    ]
                  }
                ]
              },
              {
                "plan_prefix": [],
                "table": "t10",
                "best_access_path": {
                  "considered_access_paths": [
                    {
                      "access_type": "scan",
                      "resulting_rows": 10,
                      "cost": 2.021972656,
                      "chosen": true
                    }
                  ],
                  "chosen_access_method": {
                    "type": "scan",
                    "records": 10,
                    "cost": 2.021972656,
                    "uses_join_buffering": false
                  }
                },
                "rows_for_plan": 10,
                "cost_for_plan": 4.021972656,
                "semijoin_strategy_choice": [],
                "pruned_by_heuristic": true
              }
            ]
          },
          {
            "fix_semijoin_strategies_for_picked_join_order": [
              {
                "semi_join_strategy": "SJ-Materialization",
                "join_order": [
                  {
                    "table": "t10"
                  }
                ]
              }
            ]
          },
          {
            "best_join_order": ["t1", "<subquery2>"]
          },
          {
            "substitute_best_equal": {
              "condition": "WHERE",
              "resulting_condition": "1"
            }
          },
          {
            "condition_on_constant_tables": "1",
            "computing_condition": []
          },
          {
            "attaching_conditions_to_tables": {
              "attached_conditions_computation": [],
              "attached_conditions_summary": [
                {
                  "table": "t1",
                  "attached": null
                },
                {
                  "table": "t10",
                  "attached": null
                },
                {
                  "table": "<subquery2>",
                  "attached": null
                }
              ]
            }
          }
        ]
      }
    },
    {
      "join_execution": {
        "select_id": 1,
        "steps": []
      }
    }
  ]
}	0	0
drop table t0,t1,t11,t10,t12,t2;
#
# Selectivities for columns and indexes.
#
create table t0 (a int);
insert into t0 values (0),(1),(2),(3),(4),(5),(6),(7),(8),(9);
create table t1 (
pk int,
a int,
b int, 
key pk(pk),
key pk_a(pk,a),
key pk_a_b(pk,a,b));
insert into t1 select a,a,a from t0;
ANALYZE TABLE t1 PERSISTENT FOR COLUMNS (a,b) INDEXES ();
Table	Op	Msg_type	Msg_text
test.t1	analyze	status	Engine-independent statistics collected
test.t1	analyze	status	Table is already up to date
set @save_optimizer_use_condition_selectivity=@@optimizer_use_condition_selectivity;
set @save_use_stat_tables= @@use_stat_tables;
set @@optimizer_use_condition_selectivity=4;
set @@use_stat_tables= PREFERABLY;
set optimizer_trace='enabled=on';
explain select * from t1 where pk = 2 and a=5 and b=1;
id	select_type	table	type	possible_keys	key	key_len	ref	rows	Extra
1	SIMPLE	t1	ref	pk,pk_a,pk_a_b	pk_a_b	15	const,const,const	1	Using index
select * from INFORMATION_SCHEMA.OPTIMIZER_TRACE;
QUERY	TRACE	MISSING_BYTES_BEYOND_MAX_MEM_SIZE	INSUFFICIENT_PRIVILEGES
explain select * from t1 where pk = 2 and a=5 and b=1	{
  "steps": [
    {
      "join_preparation": {
        "select_id": 1,
        "steps": [
          {
            "expanded_query": "select t1.pk AS pk,t1.a AS a,t1.b AS b from t1 where t1.pk = 2 and t1.a = 5 and t1.b = 1"
          }
        ]
      }
    },
    {
      "join_optimization": {
        "select_id": 1,
        "steps": [
          {
            "condition_processing": {
              "condition": "WHERE",
              "original_condition": "t1.pk = 2 and t1.a = 5 and t1.b = 1",
              "steps": [
                {
                  "transformation": "equality_propagation",
                  "resulting_condition": "multiple equal(2, t1.pk) and multiple equal(5, t1.a) and multiple equal(1, t1.b)"
                },
                {
                  "transformation": "constant_propagation",
                  "resulting_condition": "multiple equal(2, t1.pk) and multiple equal(5, t1.a) and multiple equal(1, t1.b)"
                },
                {
                  "transformation": "trivial_condition_removal",
                  "resulting_condition": "multiple equal(2, t1.pk) and multiple equal(5, t1.a) and multiple equal(1, t1.b)"
                }
              ]
            }
          },
          {
            "table_dependencies": [
              {
                "table": "t1",
                "row_may_be_null": false,
                "map_bit": 0,
                "depends_on_map_bits": []
              }
            ]
          },
          {
            "ref_optimizer_key_uses": [
              {
                "table": "t1",
                "field": "pk",
                "equals": "2",
                "null_rejecting": true
              },
              {
                "table": "t1",
                "field": "pk",
                "equals": "2",
                "null_rejecting": true
              },
              {
                "table": "t1",
                "field": "a",
                "equals": "5",
                "null_rejecting": true
              },
              {
                "table": "t1",
                "field": "pk",
                "equals": "2",
                "null_rejecting": true
              },
              {
                "table": "t1",
                "field": "a",
                "equals": "5",
                "null_rejecting": true
              },
              {
                "table": "t1",
                "field": "b",
                "equals": "1",
                "null_rejecting": true
              }
            ]
          },
          {
            "rows_estimation": [
              {
                "table": "t1",
                "range_analysis": {
                  "table_scan": {
                    "rows": 10,
                    "cost": 6.031738281
                  },
                  "potential_range_indexes": [
                    {
                      "index": "pk",
                      "usable": true,
                      "key_parts": ["pk"]
                    },
                    {
                      "index": "pk_a",
                      "usable": true,
                      "key_parts": ["pk", "a"]
                    },
                    {
                      "index": "pk_a_b",
                      "usable": true,
                      "key_parts": ["pk", "a", "b"]
                    }
                  ],
                  "best_covering_index_scan": {
                    "index": "pk_a_b",
                    "cost": 3.010739566,
                    "chosen": true
                  },
                  "setup_range_conditions": [],
                  "analyzing_range_alternatives": {
                    "range_scan_alternatives": [
                      {
                        "index": "pk",
                        "ranges": ["(2) <= (pk) <= (2)"],
                        "rowid_ordered": true,
                        "using_mrr": false,
                        "index_only": false,
                        "rows": 1,
                        "cost": 1.345585794,
                        "chosen": true
                      },
                      {
                        "index": "pk_a",
                        "ranges": ["(2,5) <= (pk,a) <= (2,5)"],
                        "rowid_ordered": true,
                        "using_mrr": false,
                        "index_only": false,
                        "rows": 1,
                        "cost": 1.345829876,
                        "chosen": false,
                        "cause": "cost"
                      },
                      {
                        "index": "pk_a_b",
                        "ranges": ["(2,5,1) <= (pk,a,b) <= (2,5,1)"],
                        "rowid_ordered": true,
                        "using_mrr": false,
                        "index_only": true,
                        "rows": 1,
                        "cost": 0.346073957,
                        "chosen": true
                      }
                    ],
                    "analyzing_roworder_intersect": {
                      "intersecting_indexes": [
                        {
                          "index": "pk",
                          "index_scan_cost": 1.000585794,
                          "cumulated_index_scan_cost": 1.000585794,
                          "disk_sweep_cost": 0.90078125,
                          "cumulative_total_cost": 1.901367044,
                          "usable": true,
                          "matching_rows_now": 1,
                          "intersect_covering_with_this_index": false,
                          "chosen": true
                        },
                        {
                          "index": "pk_a",
                          "usable": false,
                          "cause": "does not reduce cost of intersect"
                        },
                        {
                          "index": "pk_a_b",
                          "usable": false,
                          "cause": "does not reduce cost of intersect"
                        }
                      ],
                      "clustered_pk": {
                        "clustered_pk_added_to_intersect": false,
                        "cause": "no clustered pk index"
                      },
                      "chosen": false,
                      "cause": "cost"
                    },
                    "analyzing_index_merge_union": []
                  },
                  "group_index_range": {
                    "chosen": false,
                    "cause": "no group by or distinct"
                  },
                  "chosen_range_access_summary": {
                    "range_access_plan": {
                      "type": "range_scan",
                      "index": "pk_a_b",
                      "rows": 1,
                      "ranges": ["(2,5,1) <= (pk,a,b) <= (2,5,1)"]
                    },
                    "rows_for_plan": 1,
                    "cost_for_plan": 0.346073957,
                    "chosen": true
                  }
                }
              },
              {
                "table": "t1",
                "rowid_filters": [
                  {
                    "key": "pk",
                    "build_cost": 0.130585794,
                    "rows": 1
                  },
                  {
                    "key": "pk_a",
                    "build_cost": 0.130829876,
                    "rows": 1
                  },
                  {
                    "key": "pk_a_b",
                    "build_cost": 0.131073957,
                    "rows": 1
                  }
                ]
              },
              {
                "selectivity_for_indexes": [
                  {
                    "index_name": "pk_a_b",
                    "selectivity_from_index": 0.1
                  }
                ],
                "selectivity_for_columns": [
                  {
                    "column_name": "a",
                    "ranges": ["5 <= a <= 5"],
                    "selectivity_from_histogram": 0.1
                  },
                  {
                    "column_name": "b",
                    "ranges": ["1 <= b <= 1"],
                    "selectivity_from_histogram": 0.1
                  }
                ],
                "cond_selectivity": 0.1
              }
            ]
          },
          {
            "considered_execution_plans": [
              {
                "plan_prefix": [],
                "table": "t1",
                "best_access_path": {
                  "considered_access_paths": [
                    {
                      "access_type": "ref",
                      "index": "pk",
                      "used_range_estimates": true,
                      "rows": 1,
                      "cost": 1.125585794,
                      "chosen": true
                    },
                    {
                      "access_type": "ref",
                      "index": "pk_a",
                      "used_range_estimates": true,
                      "rows": 1,
                      "cost": 1.125829876,
                      "chosen": false,
                      "cause": "cost"
                    },
                    {
                      "access_type": "ref",
                      "index": "pk_a_b",
                      "used_range_estimates": true,
                      "rows": 1,
                      "cost": 0.126073957,
                      "chosen": true
                    },
                    {
                      "type": "scan",
                      "chosen": false,
                      "cause": "cost"
                    }
                  ],
                  "chosen_access_method": {
                    "type": "ref",
                    "records": 1,
                    "cost": 0.126073957,
                    "uses_join_buffering": false
                  }
                },
                "rows_for_plan": 1,
                "cost_for_plan": 0.326073957,
                "pruned_by_hanging_leaf": true
              }
            ]
          },
          {
            "best_join_order": ["t1"]
          },
          {
            "substitute_best_equal": {
              "condition": "WHERE",
              "resulting_condition": "t1.pk = 2 and t1.a = 5 and t1.b = 1"
            }
          },
          {
            "attaching_conditions_to_tables": {
              "attached_conditions_computation": [],
              "attached_conditions_summary": [
                {
                  "table": "t1",
                  "attached": null
                }
              ]
            }
          }
        ]
      }
    },
    {
      "join_execution": {
        "select_id": 1,
        "steps": []
      }
    }
  ]
}	0	0
set @@optimizer_use_condition_selectivity=@save_optimizer_use_condition_selectivity;
set @@use_stat_tables= @save_use_stat_tables;
drop table t0,t1;
set optimizer_trace="enabled=off";
#
# Tests added to show that sub-statements are not traced
#
create table t1(a int);
insert into t1 values (1),(2),(3),(4);
create table t2(a int);
insert into t2 values (1),(2),(3),(4);
create function f1(a int) returns int
begin
declare a int default 0;
set a= a+ (select count(*) from t2);
return a;
end|
create function f2(a int) returns int
begin
declare a int default 0;
select count(*) from t2 into a;
return a;
end|
Warnings:
Warning	1287	'<select expression> INTO <destination>;' is deprecated and will be removed in a future release. Please use 'SELECT <select list> INTO <destination> FROM...' instead
set optimizer_trace='enabled=on';
select f1(a) from t1;
f1(a)
4
4
4
4
select * from INFORMATION_SCHEMA.OPTIMIZER_TRACE;
QUERY	TRACE	MISSING_BYTES_BEYOND_MAX_MEM_SIZE	INSUFFICIENT_PRIVILEGES
select f1(a) from t1	{
  "steps": [
    {
      "join_preparation": {
        "select_id": 1,
        "steps": [
          {
            "expanded_query": "select f1(t1.a) AS `f1(a)` from t1"
          }
        ]
      }
    },
    {
      "join_optimization": {
        "select_id": 1,
        "steps": [
          {
            "table_dependencies": [
              {
                "table": "t1",
                "row_may_be_null": false,
                "map_bit": 0,
                "depends_on_map_bits": []
              }
            ]
          },
          {
            "rows_estimation": [
              {
                "table": "t1",
                "table_scan": {
                  "rows": 4,
                  "cost": 2.006835938
                }
              }
            ]
          },
          {
            "considered_execution_plans": [
              {
                "plan_prefix": [],
                "table": "t1",
                "best_access_path": {
                  "considered_access_paths": [
                    {
                      "access_type": "scan",
                      "resulting_rows": 4,
                      "cost": 2.006835938,
                      "chosen": true
                    }
                  ],
                  "chosen_access_method": {
                    "type": "scan",
                    "records": 4,
                    "cost": 2.006835938,
                    "uses_join_buffering": false
                  }
                },
                "rows_for_plan": 4,
                "cost_for_plan": 2.806835937
              }
            ]
          },
          {
            "best_join_order": ["t1"]
          },
          {
            "attaching_conditions_to_tables": {
              "attached_conditions_computation": [],
              "attached_conditions_summary": [
                {
                  "table": "t1",
                  "attached": null
                }
              ]
            }
          }
        ]
      }
    },
    {
      "join_execution": {
        "select_id": 1,
        "steps": []
      }
    }
  ]
}	0	0
select f2(a) from t1;
f2(a)
4
4
4
4
select * from INFORMATION_SCHEMA.OPTIMIZER_TRACE;
QUERY	TRACE	MISSING_BYTES_BEYOND_MAX_MEM_SIZE	INSUFFICIENT_PRIVILEGES
select f2(a) from t1	{
  "steps": [
    {
      "join_preparation": {
        "select_id": 1,
        "steps": [
          {
            "expanded_query": "select f2(t1.a) AS `f2(a)` from t1"
          }
        ]
      }
    },
    {
      "join_optimization": {
        "select_id": 1,
        "steps": [
          {
            "table_dependencies": [
              {
                "table": "t1",
                "row_may_be_null": false,
                "map_bit": 0,
                "depends_on_map_bits": []
              }
            ]
          },
          {
            "rows_estimation": [
              {
                "table": "t1",
                "table_scan": {
                  "rows": 4,
                  "cost": 2.006835938
                }
              }
            ]
          },
          {
            "considered_execution_plans": [
              {
                "plan_prefix": [],
                "table": "t1",
                "best_access_path": {
                  "considered_access_paths": [
                    {
                      "access_type": "scan",
                      "resulting_rows": 4,
                      "cost": 2.006835938,
                      "chosen": true
                    }
                  ],
                  "chosen_access_method": {
                    "type": "scan",
                    "records": 4,
                    "cost": 2.006835938,
                    "uses_join_buffering": false
                  }
                },
                "rows_for_plan": 4,
                "cost_for_plan": 2.806835937
              }
            ]
          },
          {
            "best_join_order": ["t1"]
          },
          {
            "attaching_conditions_to_tables": {
              "attached_conditions_computation": [],
              "attached_conditions_summary": [
                {
                  "table": "t1",
                  "attached": null
                }
              ]
            }
          }
        ]
      }
    },
    {
      "join_execution": {
        "select_id": 1,
        "steps": []
      }
    }
  ]
}	0	0
drop table t1,t2;
drop function f1;
drop function f2;
set optimizer_trace='enabled=off';
#
# MDEV-18489: Limit the memory used by the optimizer trace
#
create table t1 (a int);
insert into t1 values (1),(2);
set optimizer_trace='enabled=on';
set @save_optimizer_trace_max_mem_size= @@optimizer_trace_max_mem_size;
select * from t1;
a
1
2
select length(trace) from INFORMATION_SCHEMA.OPTIMIZER_TRACE;
length(trace)
2092
set optimizer_trace_max_mem_size=100;
select * from t1;
a
1
2
select * from INFORMATION_SCHEMA.OPTIMIZER_TRACE;
QUERY	TRACE	MISSING_BYTES_BEYOND_MAX_MEM_SIZE	INSUFFICIENT_PRIVILEGES
select * from t1	{
  "steps": [
    {
      "join_preparation": {
        "select_id": 1,
        "steps": [
        	1992	0
set optimizer_trace_max_mem_size=0;
select * from t1;
a
1
2
select * from INFORMATION_SCHEMA.OPTIMIZER_TRACE;
QUERY	TRACE	MISSING_BYTES_BEYOND_MAX_MEM_SIZE	INSUFFICIENT_PRIVILEGES
select * from t1		2092	0
drop table t1;
set optimizer_trace='enabled=off';
set @@optimizer_trace_max_mem_size= @save_optimizer_trace_max_mem_size;
#
# MDEV-18527: Optimizer trace for DELETE query shows table:null
#
create table ten(a int);
insert into ten values (0),(1),(2),(3),(4),(5),(6),(7),(8),(9);
create table t0 (a int, b int);
insert into t0 select a,a from ten;
alter table t0 add key(a);
set optimizer_trace=1;
explain delete from t0 where t0.a<3;
id	select_type	table	type	possible_keys	key	key_len	ref	rows	Extra
1	SIMPLE	t0	range	a	a	5	NULL	3	Using where
select * from information_schema.optimizer_trace;
QUERY	TRACE	MISSING_BYTES_BEYOND_MAX_MEM_SIZE	INSUFFICIENT_PRIVILEGES
explain delete from t0 where t0.a<3	{
  "steps": [
    {
      "table": "t0",
      "range_analysis": {
        "table_scan": {
          "rows": 10,
          "cost": 6.021972656
        },
        "potential_range_indexes": [
          {
            "index": "a",
            "usable": true,
            "key_parts": ["a"]
          }
        ],
        "setup_range_conditions": [],
        "analyzing_range_alternatives": {
          "range_scan_alternatives": [
            {
              "index": "a",
              "ranges": ["(NULL) < (a) < (3)"],
              "rowid_ordered": false,
              "using_mrr": false,
              "index_only": false,
              "rows": 3,
              "cost": 3.746757383,
              "chosen": true
            }
          ],
          "analyzing_index_merge_union": []
        },
        "group_index_range": {
          "chosen": false,
          "cause": "no join"
        },
        "chosen_range_access_summary": {
          "range_access_plan": {
            "type": "range_scan",
            "index": "a",
            "rows": 3,
            "ranges": ["(NULL) < (a) < (3)"]
          },
          "rows_for_plan": 3,
          "cost_for_plan": 3.746757383,
          "chosen": true
        }
      }
    }
  ]
}	0	0
drop table ten,t0;
set optimizer_trace='enabled=off';
#
# MDEV-18528: Optimizer trace support for multi-table UPDATE and DELETE
#
set optimizer_trace=1;
create table ten(a int);
insert into ten values (0),(1),(2),(3),(4),(5),(6),(7),(8),(9);
create table t0 (a int, b int);
insert into t0 select a,a from ten;
alter table t0 add key(a);
create table t1 like t0;
insert into t1 select * from t0;
explain delete t0,t1 from t0, t1 where t0.a=t1.a and t1.a<3;
id	select_type	table	type	possible_keys	key	key_len	ref	rows	Extra
1	SIMPLE	t0	range	a	a	5	NULL	3	Using where
1	SIMPLE	t1	ref	a	a	5	test.t0.a	1	
select * from information_schema.optimizer_trace;
QUERY	TRACE	MISSING_BYTES_BEYOND_MAX_MEM_SIZE	INSUFFICIENT_PRIVILEGES
explain delete t0,t1 from t0, t1 where t0.a=t1.a and t1.a<3	{
  "steps": [
    {
      "join_preparation": {
        "select_id": 1,
        "steps": [
          {
            "expanded_query": "delete  from t0,t1 using t0 join t1 where t0.a = t1.a and t1.a < 3"
          }
        ]
      }
    },
    {
      "join_optimization": {
        "select_id": 1,
        "steps": [
          {
            "condition_processing": {
              "condition": "WHERE",
              "original_condition": "t0.a = t1.a and t1.a < 3",
              "steps": [
                {
                  "transformation": "equality_propagation",
                  "resulting_condition": "t1.a < 3 and multiple equal(t0.a, t1.a)"
                },
                {
                  "transformation": "constant_propagation",
                  "resulting_condition": "t1.a < 3 and multiple equal(t0.a, t1.a)"
                },
                {
                  "transformation": "trivial_condition_removal",
                  "resulting_condition": "t1.a < 3 and multiple equal(t0.a, t1.a)"
                }
              ]
            }
          },
          {
            "table_dependencies": [
              {
                "table": "t0",
                "row_may_be_null": false,
                "map_bit": 0,
                "depends_on_map_bits": []
              },
              {
                "table": "t1",
                "row_may_be_null": false,
                "map_bit": 1,
                "depends_on_map_bits": []
              }
            ]
          },
          {
            "ref_optimizer_key_uses": [
              {
                "table": "t0",
                "field": "a",
                "equals": "t1.a",
                "null_rejecting": true
              },
              {
                "table": "t1",
                "field": "a",
                "equals": "t0.a",
                "null_rejecting": true
              }
            ]
          },
          {
            "rows_estimation": [
              {
                "table": "t0",
                "range_analysis": {
                  "table_scan": {
                    "rows": 10,
                    "cost": 6.021972656
                  },
                  "potential_range_indexes": [
                    {
                      "index": "a",
                      "usable": true,
                      "key_parts": ["a"]
                    }
                  ],
                  "best_covering_index_scan": {
                    "index": "a",
                    "cost": 3.005857945,
                    "chosen": true
                  },
                  "setup_range_conditions": [],
                  "analyzing_range_alternatives": {
                    "range_scan_alternatives": [
                      {
                        "index": "a",
                        "ranges": ["(NULL) < (a) < (3)"],
                        "rowid_ordered": false,
                        "using_mrr": false,
                        "index_only": true,
                        "rows": 3,
                        "cost": 0.746757383,
                        "chosen": true
                      }
                    ],
                    "analyzing_roworder_intersect": {
                      "cause": "too few roworder scans"
                    },
                    "analyzing_index_merge_union": []
                  },
                  "group_index_range": {
                    "chosen": false,
                    "cause": "not single_table"
                  },
                  "chosen_range_access_summary": {
                    "range_access_plan": {
                      "type": "range_scan",
                      "index": "a",
                      "rows": 3,
                      "ranges": ["(NULL) < (a) < (3)"]
                    },
                    "rows_for_plan": 3,
                    "cost_for_plan": 0.746757383,
                    "chosen": true
                  }
                }
              },
              {
                "selectivity_for_indexes": [
                  {
                    "index_name": "a",
                    "selectivity_from_index": 0.3
                  }
                ],
                "selectivity_for_columns": [],
                "cond_selectivity": 0.3
              },
              {
                "table": "t1",
                "range_analysis": {
                  "table_scan": {
                    "rows": 10,
                    "cost": 6.021972656
                  },
                  "potential_range_indexes": [
                    {
                      "index": "a",
                      "usable": true,
                      "key_parts": ["a"]
                    }
                  ],
                  "best_covering_index_scan": {
                    "index": "a",
                    "cost": 3.005857945,
                    "chosen": true
                  },
                  "setup_range_conditions": [],
                  "analyzing_range_alternatives": {
                    "range_scan_alternatives": [
                      {
                        "index": "a",
                        "ranges": ["(NULL) < (a) < (3)"],
                        "rowid_ordered": false,
                        "using_mrr": false,
                        "index_only": true,
                        "rows": 3,
                        "cost": 0.746757383,
                        "chosen": true
                      }
                    ],
                    "analyzing_roworder_intersect": {
                      "cause": "too few roworder scans"
                    },
                    "analyzing_index_merge_union": []
                  },
                  "group_index_range": {
                    "chosen": false,
                    "cause": "not single_table"
                  },
                  "chosen_range_access_summary": {
                    "range_access_plan": {
                      "type": "range_scan",
                      "index": "a",
                      "rows": 3,
                      "ranges": ["(NULL) < (a) < (3)"]
                    },
                    "rows_for_plan": 3,
                    "cost_for_plan": 0.746757383,
                    "chosen": true
                  }
                }
              },
              {
                "selectivity_for_indexes": [
                  {
                    "index_name": "a",
                    "selectivity_from_index": 0.3
                  }
                ],
                "selectivity_for_columns": [],
                "cond_selectivity": 0.3
              }
            ]
          },
          {
            "considered_execution_plans": [
              {
                "plan_prefix": [],
                "table": "t0",
                "best_access_path": {
                  "considered_access_paths": [
                    {
                      "access_type": "range",
                      "resulting_rows": 3,
                      "cost": 0.746757383,
                      "chosen": true
                    }
                  ],
                  "chosen_access_method": {
                    "type": "range",
                    "records": 3,
                    "cost": 0.746757383,
                    "uses_join_buffering": false
                  }
                },
                "rows_for_plan": 3,
                "cost_for_plan": 1.346757383,
                "rest_of_plan": [
                  {
                    "plan_prefix": ["t0"],
                    "table": "t1",
                    "best_access_path": {
                      "considered_access_paths": [
                        {
                          "access_type": "ref",
                          "index": "a",
                          "used_range_estimates": false,
                          "cause": "not better than ref estimates",
                          "rows": 1,
                          "cost": 3.001757383,
                          "chosen": true
                        },
                        {
                          "type": "scan",
                          "chosen": false,
                          "cause": "cost"
                        }
                      ],
                      "chosen_access_method": {
                        "type": "ref",
                        "records": 1,
                        "cost": 3.001757383,
                        "uses_join_buffering": false
                      }
                    },
                    "rows_for_plan": 3,
                    "cost_for_plan": 4.948514767,
                    "pruned_by_hanging_leaf": true
                  }
                ]
              },
              {
                "plan_prefix": [],
                "table": "t1",
                "best_access_path": {
                  "considered_access_paths": [
                    {
                      "access_type": "range",
                      "resulting_rows": 3,
                      "cost": 0.746757383,
                      "chosen": true
                    }
                  ],
                  "chosen_access_method": {
                    "type": "range",
                    "records": 3,
                    "cost": 0.746757383,
                    "uses_join_buffering": false
                  }
                },
                "rows_for_plan": 3,
                "cost_for_plan": 1.346757383,
                "rest_of_plan": [
                  {
                    "plan_prefix": ["t1"],
                    "table": "t0",
                    "best_access_path": {
                      "considered_access_paths": [
                        {
                          "access_type": "ref",
                          "index": "a",
                          "rec_per_key_stats_missing": true,
                          "used_range_estimates": false,
                          "cause": "not better than ref estimates",
                          "rowid_filter_skipped": "worst/max seeks clipping",
                          "rows": 2,
                          "cost": 3.003514767,
                          "chosen": true
                        },
                        {
                          "type": "scan",
                          "chosen": false,
                          "cause": "cost"
                        }
                      ],
                      "chosen_access_method": {
                        "type": "ref",
                        "records": 2,
                        "cost": 3.003514767,
                        "uses_join_buffering": false
                      }
                    },
                    "rows_for_plan": 6,
                    "cost_for_plan": 5.55027215,
                    "pruned_by_cost": true
                  }
                ]
              }
            ]
          },
          {
            "best_join_order": ["t0", "t1"]
          },
          {
            "substitute_best_equal": {
              "condition": "WHERE",
              "resulting_condition": "t1.a = t0.a and t0.a < 3"
            }
          },
          {
            "attaching_conditions_to_tables": {
              "attached_conditions_computation": [],
              "attached_conditions_summary": [
                {
                  "table": "t0",
                  "attached": "t0.a < 3 and t0.a is not null"
                },
                {
                  "table": "t1",
                  "attached": null
                }
              ]
            }
          }
        ]
      }
    },
    {
      "join_execution": {
        "select_id": 1,
        "steps": []
      }
    }
  ]
}	0	0
drop table ten,t0,t1;
set optimizer_trace='enabled=off';
#
# Merged to Materialized for derived tables
#
set optimizer_trace=1;
create table t1 (a int);
insert into t1 values (1),(2),(3);
explain select * from (select rand() from t1)q;
id	select_type	table	type	possible_keys	key	key_len	ref	rows	Extra
1	PRIMARY	<derived2>	ALL	NULL	NULL	NULL	NULL	3	
2	DERIVED	t1	ALL	NULL	NULL	NULL	NULL	3	
select * from INFORMATION_SCHEMA.OPTIMIZER_TRACE;
QUERY	TRACE	MISSING_BYTES_BEYOND_MAX_MEM_SIZE	INSUFFICIENT_PRIVILEGES
explain select * from (select rand() from t1)q	{
  "steps": [
    {
      "join_preparation": {
        "select_id": 1,
        "steps": [
          {
            "derived": {
              "table": "q",
              "select_id": 2,
              "algorithm": "materialized"
            }
          },
          {
            "join_preparation": {
              "select_id": 2,
              "steps": [
                {
                  "expanded_query": "/* select#2 */ select rand() AS `rand()` from t1"
                }
              ]
            }
          },
          {
            "expanded_query": "/* select#1 */ select q.`rand()` AS `rand()` from (/* select#2 */ select rand() AS `rand()` from t1) q"
          }
        ]
      }
    },
    {
      "join_optimization": {
        "select_id": 1,
        "steps": [
          {
            "join_optimization": {
              "select_id": 2,
              "steps": [
                {
                  "table_dependencies": [
                    {
                      "table": "t1",
                      "row_may_be_null": false,
                      "map_bit": 0,
                      "depends_on_map_bits": []
                    }
                  ]
                },
                {
                  "rows_estimation": [
                    {
                      "table": "t1",
                      "table_scan": {
                        "rows": 3,
                        "cost": 2.005126953
                      }
                    }
                  ]
                },
                {
                  "considered_execution_plans": [
                    {
                      "plan_prefix": [],
                      "table": "t1",
                      "best_access_path": {
                        "considered_access_paths": [
                          {
                            "access_type": "scan",
                            "resulting_rows": 3,
                            "cost": 2.005126953,
                            "chosen": true
                          }
                        ],
                        "chosen_access_method": {
                          "type": "scan",
                          "records": 3,
                          "cost": 2.005126953,
                          "uses_join_buffering": false
                        }
                      },
                      "rows_for_plan": 3,
                      "cost_for_plan": 2.605126953
                    }
                  ]
                },
                {
                  "best_join_order": ["t1"]
                },
                {
                  "attaching_conditions_to_tables": {
                    "attached_conditions_computation": [],
                    "attached_conditions_summary": [
                      {
                        "table": "t1",
                        "attached": null
                      }
                    ]
                  }
                }
              ]
            }
          },
          {
            "table_dependencies": [
              {
                "table": "<derived2>",
                "row_may_be_null": false,
                "map_bit": 0,
                "depends_on_map_bits": []
              }
            ]
          },
          {
            "rows_estimation": [
              {
                "table": "<derived2>",
                "table_scan": {
                  "rows": 3,
                  "cost": 3
                }
              }
            ]
          },
          {
            "considered_execution_plans": [
              {
                "plan_prefix": [],
                "table": "<derived2>",
                "best_access_path": {
                  "considered_access_paths": [
                    {
                      "access_type": "scan",
                      "resulting_rows": 3,
                      "cost": 3,
                      "chosen": true
                    }
                  ],
                  "chosen_access_method": {
                    "type": "scan",
                    "records": 3,
                    "cost": 3,
                    "uses_join_buffering": false
                  }
                },
                "rows_for_plan": 3,
                "cost_for_plan": 3.6
              }
            ]
          },
          {
            "best_join_order": ["<derived2>"]
          },
          {
            "attaching_conditions_to_tables": {
              "attached_conditions_computation": [],
              "attached_conditions_summary": [
                {
                  "table": "<derived2>",
                  "attached": null
                }
              ]
            }
          }
        ]
      }
    },
    {
      "join_execution": {
        "select_id": 1,
        "steps": [
          {
            "join_execution": {
              "select_id": 2,
              "steps": []
            }
          }
        ]
      }
    }
  ]
}	0	0
drop table t1;
set optimizer_trace='enabled=off';
#
# Semi-join nest
#
set optimizer_trace=1;
create table t1 (a int);
insert into t1 values (1),(2),(3);
create table t2(a int);
insert into t2 values (1),(2),(3),(1),(2),(3),(1),(2),(3);
set @save_optimizer_switch= @@optimizer_switch;
explain select * from t1 where a in (select t_inner_1.a from t1 t_inner_1, t1 t_inner_2);
id	select_type	table	type	possible_keys	key	key_len	ref	rows	Extra
1	PRIMARY	t1	ALL	NULL	NULL	NULL	NULL	3	
1	PRIMARY	<subquery2>	eq_ref	distinct_key	distinct_key	4	func	1	
2	MATERIALIZED	t_inner_1	ALL	NULL	NULL	NULL	NULL	3	
2	MATERIALIZED	t_inner_2	ALL	NULL	NULL	NULL	NULL	3	Using join buffer (flat, BNL join)
select * from INFORMATION_SCHEMA.OPTIMIZER_TRACE;
QUERY	TRACE	MISSING_BYTES_BEYOND_MAX_MEM_SIZE	INSUFFICIENT_PRIVILEGES
explain select * from t1 where a in (select t_inner_1.a from t1 t_inner_1, t1 t_inner_2)	{
  "steps": [
    {
      "join_preparation": {
        "select_id": 1,
        "steps": [
          {
            "join_preparation": {
              "select_id": 2,
              "steps": [
                {
                  "transformation": {
                    "select_id": 2,
                    "from": "IN (SELECT)",
                    "to": "materialization",
                    "sjm_scan_allowed": true,
                    "possible": true
                  }
                },
                {
                  "transformation": {
                    "select_id": 2,
                    "from": "IN (SELECT)",
                    "to": "semijoin",
                    "chosen": true
                  }
                },
                {
                  "expanded_query": "/* select#2 */ select t_inner_1.a from t1 t_inner_1 join t1 t_inner_2"
                }
              ]
            }
          },
          {
            "expanded_query": "/* select#1 */ select t1.a AS a from t1 where t1.a in (/* select#2 */ select t_inner_1.a from t1 t_inner_1 join t1 t_inner_2)"
          }
        ]
      }
    },
    {
      "join_optimization": {
        "select_id": 1,
        "steps": [
          {
            "transformation": {
              "select_id": 2,
              "from": "IN (SELECT)",
              "to": "semijoin",
              "converted_to_semi_join": true
            }
          },
          {
            "condition_processing": {
              "condition": "WHERE",
              "original_condition": "1 and t1.a = t_inner_1.a",
              "steps": [
                {
                  "transformation": "equality_propagation",
                  "resulting_condition": "1 and multiple equal(t1.a, t_inner_1.a)"
                },
                {
                  "transformation": "constant_propagation",
                  "resulting_condition": "1 and multiple equal(t1.a, t_inner_1.a)"
                },
                {
                  "transformation": "trivial_condition_removal",
                  "resulting_condition": "multiple equal(t1.a, t_inner_1.a)"
                }
              ]
            }
          },
          {
            "table_dependencies": [
              {
                "table": "t1",
                "row_may_be_null": false,
                "map_bit": 0,
                "depends_on_map_bits": []
              },
              {
                "table": "t_inner_1",
                "row_may_be_null": false,
                "map_bit": 1,
                "depends_on_map_bits": []
              },
              {
                "table": "t_inner_2",
                "row_may_be_null": false,
                "map_bit": 2,
                "depends_on_map_bits": []
              }
            ]
          },
          {
            "ref_optimizer_key_uses": []
          },
          {
            "rows_estimation": [
              {
                "table": "t1",
                "table_scan": {
                  "rows": 3,
                  "cost": 2.005126953
                }
              },
              {
                "table": "t_inner_1",
                "table_scan": {
                  "rows": 3,
                  "cost": 2.005126953
                }
              },
              {
                "table": "t_inner_2",
                "table_scan": {
                  "rows": 3,
                  "cost": 2.005126953
                }
              }
            ]
          },
          {
            "semijoin_table_pullout": {
              "pulled_out_tables": []
            }
          },
          {
            "execution_plan_for_potential_materialization": {
              "steps": [
                {
                  "considered_execution_plans": [
                    {
                      "plan_prefix": [],
                      "table": "t_inner_1",
                      "best_access_path": {
                        "considered_access_paths": [
                          {
                            "access_type": "scan",
                            "resulting_rows": 3,
                            "cost": 2.005126953,
                            "chosen": true
                          }
                        ],
                        "chosen_access_method": {
                          "type": "scan",
                          "records": 3,
                          "cost": 2.005126953,
                          "uses_join_buffering": false
                        }
                      },
                      "rows_for_plan": 3,
                      "cost_for_plan": 2.605126953,
                      "rest_of_plan": [
                        {
                          "plan_prefix": ["t_inner_1"],
                          "table": "t_inner_2",
                          "best_access_path": {
                            "considered_access_paths": [
                              {
                                "access_type": "scan",
                                "resulting_rows": 3,
                                "cost": 2.005126953,
                                "chosen": true
                              }
                            ],
                            "chosen_access_method": {
                              "type": "scan",
                              "records": 3,
                              "cost": 2.005126953,
                              "uses_join_buffering": true
                            }
                          },
                          "rows_for_plan": 9,
                          "cost_for_plan": 6.410253906
                        }
                      ]
                    },
                    {
                      "plan_prefix": [],
                      "table": "t_inner_2",
                      "best_access_path": {
                        "considered_access_paths": [
                          {
                            "access_type": "scan",
                            "resulting_rows": 3,
                            "cost": 2.005126953,
                            "chosen": true
                          }
                        ],
                        "chosen_access_method": {
                          "type": "scan",
                          "records": 3,
                          "cost": 2.005126953,
                          "uses_join_buffering": false
                        }
                      },
                      "rows_for_plan": 3,
                      "cost_for_plan": 2.605126953,
                      "pruned_by_heuristic": true
                    }
                  ]
                }
              ]
            }
          },
          {
            "considered_execution_plans": [
              {
                "plan_prefix": [],
                "table": "t1",
                "best_access_path": {
                  "considered_access_paths": [
                    {
                      "access_type": "scan",
                      "resulting_rows": 3,
                      "cost": 2.005126953,
                      "chosen": true
                    }
                  ],
                  "chosen_access_method": {
                    "type": "scan",
                    "records": 3,
                    "cost": 2.005126953,
                    "uses_join_buffering": false
                  }
                },
                "rows_for_plan": 3,
                "cost_for_plan": 2.605126953,
                "semijoin_strategy_choice": [],
                "rest_of_plan": [
                  {
                    "plan_prefix": ["t1"],
                    "table": "t_inner_1",
                    "best_access_path": {
                      "considered_access_paths": [
                        {
                          "access_type": "scan",
                          "resulting_rows": 3,
                          "cost": 2.005126953,
                          "chosen": true
                        }
                      ],
                      "chosen_access_method": {
                        "type": "scan",
                        "records": 3,
                        "cost": 2.005126953,
                        "uses_join_buffering": true
                      }
                    },
                    "rows_for_plan": 9,
                    "cost_for_plan": 6.410253906,
                    "semijoin_strategy_choice": [],
                    "rest_of_plan": [
                      {
                        "plan_prefix": ["t1", "t_inner_1"],
                        "table": "t_inner_2",
                        "best_access_path": {
                          "considered_access_paths": [
                            {
                              "access_type": "scan",
                              "resulting_rows": 3,
                              "cost": 2.005126953,
                              "chosen": true
                            }
                          ],
                          "chosen_access_method": {
                            "type": "scan",
                            "records": 3,
                            "cost": 2.005126953,
                            "uses_join_buffering": true
                          }
                        },
                        "rows_for_plan": 27,
                        "cost_for_plan": 13.81538086,
                        "semijoin_strategy_choice": [
                          {
                            "strategy": "FirstMatch",
                            "records": 3,
                            "read_time": 33.86665039
                          },
                          {
                            "strategy": "SJ-Materialization",
                            "records": 3,
                            "read_time": 7.215380859
                          },
                          {
                            "strategy": "DuplicateWeedout",
                            "records": 3,
                            "read_time": 18.31538086
                          },
                          {
                            "chosen_strategy": "SJ-Materialization"
                          }
                        ]
                      }
                    ]
                  },
                  {
                    "plan_prefix": ["t1"],
                    "table": "t_inner_2",
                    "best_access_path": {
                      "considered_access_paths": [
                        {
                          "access_type": "scan",
                          "resulting_rows": 3,
                          "cost": 2.005126953,
                          "chosen": true
                        }
                      ],
                      "chosen_access_method": {
                        "type": "scan",
                        "records": 3,
                        "cost": 2.005126953,
                        "uses_join_buffering": true
                      }
                    },
                    "rows_for_plan": 9,
                    "cost_for_plan": 6.410253906,
                    "semijoin_strategy_choice": [],
                    "pruned_by_heuristic": true
                  }
                ]
              },
              {
                "plan_prefix": [],
                "table": "t_inner_1",
                "best_access_path": {
                  "considered_access_paths": [
                    {
                      "access_type": "scan",
                      "resulting_rows": 3,
                      "cost": 2.005126953,
                      "chosen": true
                    }
                  ],
                  "chosen_access_method": {
                    "type": "scan",
                    "records": 3,
                    "cost": 2.005126953,
                    "uses_join_buffering": false
                  }
                },
                "rows_for_plan": 3,
                "cost_for_plan": 2.605126953,
                "semijoin_strategy_choice": [],
                "pruned_by_heuristic": true
              },
              {
                "plan_prefix": [],
                "table": "t_inner_2",
                "best_access_path": {
                  "considered_access_paths": [
                    {
                      "access_type": "scan",
                      "resulting_rows": 3,
                      "cost": 2.005126953,
                      "chosen": true
                    }
                  ],
                  "chosen_access_method": {
                    "type": "scan",
                    "records": 3,
                    "cost": 2.005126953,
                    "uses_join_buffering": false
                  }
                },
                "rows_for_plan": 3,
                "cost_for_plan": 2.605126953,
                "semijoin_strategy_choice": [],
                "pruned_by_heuristic": true
              }
            ]
          },
          {
            "fix_semijoin_strategies_for_picked_join_order": [
              {
                "semi_join_strategy": "SJ-Materialization",
                "join_order": [
                  {
                    "table": "t_inner_1"
                  },
                  {
                    "table": "t_inner_2"
                  }
                ]
              }
            ]
          },
          {
            "best_join_order": ["t1", "<subquery2>"]
          },
          {
            "substitute_best_equal": {
              "condition": "WHERE",
              "resulting_condition": "1"
            }
          },
          {
            "condition_on_constant_tables": "1",
            "computing_condition": []
          },
          {
            "attaching_conditions_to_tables": {
              "attached_conditions_computation": [],
              "attached_conditions_summary": [
                {
                  "table": "t1",
                  "attached": null
                },
                {
                  "table": "t_inner_1",
                  "attached": null
                },
                {
                  "table": "t_inner_2",
                  "attached": null
                },
                {
                  "table": "<subquery2>",
                  "attached": null
                }
              ]
            }
          }
        ]
      }
    },
    {
      "join_execution": {
        "select_id": 1,
        "steps": []
      }
    }
  ]
}	0	0
# with Firstmatch, mostly for tracing fix_semijoin_strategies_for_picked_join_order
set optimizer_switch='materialization=off';
explain select * from t1 t_outer_1,t2 t_outer_2  where t_outer_1.a in (select t_inner_1.a from t2 t_inner_2, t1 t_inner_1) and
t_outer_2.a in (select t_inner_3.a from t2 t_inner_3, t1 t_inner_4);
id	select_type	table	type	possible_keys	key	key_len	ref	rows	Extra
1	PRIMARY	t_outer_1	ALL	NULL	NULL	NULL	NULL	3	
1	PRIMARY	t_inner_1	ALL	NULL	NULL	NULL	NULL	3	Using where; Start temporary; Using join buffer (flat, BNL join)
1	PRIMARY	t_inner_2	ALL	NULL	NULL	NULL	NULL	9	End temporary; Using join buffer (incremental, BNL join)
1	PRIMARY	t_inner_4	ALL	NULL	NULL	NULL	NULL	3	Start temporary; Using join buffer (incremental, BNL join)
1	PRIMARY	t_outer_2	ALL	NULL	NULL	NULL	NULL	9	Using join buffer (incremental, BNL join)
1	PRIMARY	t_inner_3	ALL	NULL	NULL	NULL	NULL	9	Using where; End temporary; Using join buffer (incremental, BNL join)
select * from INFORMATION_SCHEMA.OPTIMIZER_TRACE;
QUERY	TRACE	MISSING_BYTES_BEYOND_MAX_MEM_SIZE	INSUFFICIENT_PRIVILEGES
explain select * from t1 t_outer_1,t2 t_outer_2  where t_outer_1.a in (select t_inner_1.a from t2 t_inner_2, t1 t_inner_1) and
t_outer_2.a in (select t_inner_3.a from t2 t_inner_3, t1 t_inner_4)	{
  "steps": [
    {
      "join_preparation": {
        "select_id": 1,
        "steps": [
          {
            "join_preparation": {
              "select_id": 2,
              "steps": [
                {
                  "transformation": {
                    "select_id": 2,
                    "from": "IN (SELECT)",
                    "to": "materialization",
                    "sjm_scan_allowed": true,
                    "possible": true
                  }
                },
                {
                  "transformation": {
                    "select_id": 2,
                    "from": "IN (SELECT)",
                    "to": "semijoin",
                    "chosen": true
                  }
                },
                {
                  "expanded_query": "/* select#2 */ select t_inner_1.a from t2 t_inner_2 join t1 t_inner_1"
                }
              ]
            }
          },
          {
            "join_preparation": {
              "select_id": 3,
              "steps": [
                {
                  "transformation": {
                    "select_id": 3,
                    "from": "IN (SELECT)",
                    "to": "materialization",
                    "sjm_scan_allowed": true,
                    "possible": true
                  }
                },
                {
                  "transformation": {
                    "select_id": 3,
                    "from": "IN (SELECT)",
                    "to": "semijoin",
                    "chosen": true
                  }
                },
                {
                  "expanded_query": "/* select#3 */ select t_inner_3.a from t2 t_inner_3 join t1 t_inner_4"
                }
              ]
            }
          },
          {
            "expanded_query": "/* select#1 */ select t_outer_1.a AS a,t_outer_2.a AS a from t1 t_outer_1 join t2 t_outer_2 where t_outer_1.a in (/* select#2 */ select t_inner_1.a from t2 t_inner_2 join t1 t_inner_1) and t_outer_2.a in (/* select#3 */ select t_inner_3.a from t2 t_inner_3 join t1 t_inner_4)"
          }
        ]
      }
    },
    {
      "join_optimization": {
        "select_id": 1,
        "steps": [
          {
            "transformation": {
              "select_id": 2,
              "from": "IN (SELECT)",
              "to": "semijoin",
              "converted_to_semi_join": true
            }
          },
          {
            "transformation": {
              "select_id": 3,
              "from": "IN (SELECT)",
              "to": "semijoin",
              "converted_to_semi_join": true
            }
          },
          {
            "condition_processing": {
              "condition": "WHERE",
              "original_condition": "1 and 1 and t_outer_1.a = t_inner_1.a and t_outer_2.a = t_inner_3.a",
              "steps": [
                {
                  "transformation": "equality_propagation",
                  "resulting_condition": "1 and 1 and multiple equal(t_outer_1.a, t_inner_1.a) and multiple equal(t_outer_2.a, t_inner_3.a)"
                },
                {
                  "transformation": "constant_propagation",
                  "resulting_condition": "1 and 1 and multiple equal(t_outer_1.a, t_inner_1.a) and multiple equal(t_outer_2.a, t_inner_3.a)"
                },
                {
                  "transformation": "trivial_condition_removal",
                  "resulting_condition": "multiple equal(t_outer_1.a, t_inner_1.a) and multiple equal(t_outer_2.a, t_inner_3.a)"
                }
              ]
            }
          },
          {
            "table_dependencies": [
              {
                "table": "t_outer_1",
                "row_may_be_null": false,
                "map_bit": 0,
                "depends_on_map_bits": []
              },
              {
                "table": "t_outer_2",
                "row_may_be_null": false,
                "map_bit": 1,
                "depends_on_map_bits": []
              },
              {
                "table": "t_inner_2",
                "row_may_be_null": false,
                "map_bit": 2,
                "depends_on_map_bits": []
              },
              {
                "table": "t_inner_1",
                "row_may_be_null": false,
                "map_bit": 3,
                "depends_on_map_bits": []
              },
              {
                "table": "t_inner_3",
                "row_may_be_null": false,
                "map_bit": 4,
                "depends_on_map_bits": []
              },
              {
                "table": "t_inner_4",
                "row_may_be_null": false,
                "map_bit": 5,
                "depends_on_map_bits": []
              }
            ]
          },
          {
            "ref_optimizer_key_uses": []
          },
          {
            "rows_estimation": [
              {
                "table": "t_outer_1",
                "table_scan": {
                  "rows": 3,
                  "cost": 2.005126953
                }
              },
              {
                "table": "t_outer_2",
                "table_scan": {
                  "rows": 9,
                  "cost": 2.015380859
                }
              },
              {
                "table": "t_inner_2",
                "table_scan": {
                  "rows": 9,
                  "cost": 2.015380859
                }
              },
              {
                "table": "t_inner_1",
                "table_scan": {
                  "rows": 3,
                  "cost": 2.005126953
                }
              },
              {
                "table": "t_inner_3",
                "table_scan": {
                  "rows": 9,
                  "cost": 2.015380859
                }
              },
              {
                "table": "t_inner_4",
                "table_scan": {
                  "rows": 3,
                  "cost": 2.005126953
                }
              }
            ]
          },
          {
            "semijoin_table_pullout": {
              "pulled_out_tables": []
            }
          },
          {
            "semijoin_table_pullout": {
              "pulled_out_tables": []
            }
          },
          {
            "execution_plan_for_potential_materialization": {
              "steps": []
            }
          },
          {
            "considered_execution_plans": [
              {
                "plan_prefix": [],
                "table": "t_outer_1",
                "best_access_path": {
                  "considered_access_paths": [
                    {
                      "access_type": "scan",
                      "resulting_rows": 3,
                      "cost": 2.005126953,
                      "chosen": true
                    }
                  ],
                  "chosen_access_method": {
                    "type": "scan",
                    "records": 3,
                    "cost": 2.005126953,
                    "uses_join_buffering": false
                  }
                },
                "rows_for_plan": 3,
                "cost_for_plan": 2.605126953,
                "semijoin_strategy_choice": [],
                "rest_of_plan": [
                  {
                    "plan_prefix": ["t_outer_1"],
                    "table": "t_inner_1",
                    "best_access_path": {
                      "considered_access_paths": [
                        {
                          "access_type": "scan",
                          "resulting_rows": 3,
                          "cost": 2.005126953,
                          "chosen": true
                        }
                      ],
                      "chosen_access_method": {
                        "type": "scan",
                        "records": 3,
                        "cost": 2.005126953,
                        "uses_join_buffering": true
                      }
                    },
                    "rows_for_plan": 9,
                    "cost_for_plan": 6.410253906,
                    "semijoin_strategy_choice": [],
                    "rest_of_plan": [
                      {
                        "plan_prefix": ["t_outer_1", "t_inner_1"],
                        "table": "t_inner_2",
                        "best_access_path": {
                          "considered_access_paths": [
                            {
                              "access_type": "scan",
                              "resulting_rows": 9,
                              "cost": 2.015380859,
                              "chosen": true
                            }
                          ],
                          "chosen_access_method": {
                            "type": "scan",
                            "records": 9,
                            "cost": 2.015380859,
                            "uses_join_buffering": true
                          }
                        },
                        "rows_for_plan": 81,
                        "cost_for_plan": 24.62563477,
                        "semijoin_strategy_choice": [
                          {
                            "strategy": "FirstMatch",
                            "records": 3,
                            "read_time": 44.75893555
                          },
                          {
                            "strategy": "DuplicateWeedout",
                            "records": 3,
                            "read_time": 37.22563477
                          },
                          {
                            "chosen_strategy": "DuplicateWeedout"
                          }
                        ],
                        "rest_of_plan": [
                          {
                            "plan_prefix": ["t_outer_1", "t_inner_1", "t_inner_2"],
                            "table": "t_outer_2",
                            "best_access_path": {
                              "considered_access_paths": [
                                {
                                  "access_type": "scan",
                                  "resulting_rows": 9,
                                  "cost": 2.015380859,
                                  "chosen": true
                                }
                              ],
                              "chosen_access_method": {
                                "type": "scan",
                                "records": 9,
                                "cost": 2.015380859,
                                "uses_join_buffering": true
                              }
                            },
                            "rows_for_plan": 27,
                            "cost_for_plan": 44.64101563,
                            "semijoin_strategy_choice": [],
                            "rest_of_plan": [
                              {
                                "plan_prefix": [
                                  "t_outer_1",
                                  "t_inner_1",
                                  "t_inner_2",
                                  "t_outer_2"
                                ],
                                "table": "t_inner_4",
                                "best_access_path": {
                                  "considered_access_paths": [
                                    {
                                      "access_type": "scan",
                                      "resulting_rows": 3,
                                      "cost": 2.005126953,
                                      "chosen": true
                                    }
                                  ],
                                  "chosen_access_method": {
                                    "type": "scan",
                                    "records": 3,
                                    "cost": 2.005126953,
                                    "uses_join_buffering": true
                                  }
                                },
                                "rows_for_plan": 81,
                                "cost_for_plan": 62.84614258,
                                "semijoin_strategy_choice": [],
                                "rest_of_plan": [
                                  {
                                    "plan_prefix": [
                                      "t_outer_1",
                                      "t_inner_1",
                                      "t_inner_2",
                                      "t_outer_2",
                                      "t_inner_4"
                                    ],
                                    "table": "t_inner_3",
                                    "best_access_path": {
                                      "considered_access_paths": [
                                        {
                                          "access_type": "scan",
                                          "resulting_rows": 9,
                                          "cost": 2.015380859,
                                          "chosen": true
                                        }
                                      ],
                                      "chosen_access_method": {
                                        "type": "scan",
                                        "records": 9,
                                        "cost": 2.015380859,
                                        "uses_join_buffering": true
                                      }
                                    },
                                    "rows_for_plan": 729,
                                    "cost_for_plan": 210.6615234,
                                    "semijoin_strategy_choice": [
                                      {
                                        "strategy": "FirstMatch",
                                        "records": 27,
                                        "read_time": 424.025293
                                      },
                                      {
                                        "strategy": "DuplicateWeedout",
                                        "records": 27,
                                        "read_time": 324.0615234
                                      },
                                      {
                                        "chosen_strategy": "DuplicateWeedout"
                                      }
                                    ]
                                  }
                                ]
                              },
                              {
                                "plan_prefix": [
                                  "t_outer_1",
                                  "t_inner_1",
                                  "t_inner_2",
                                  "t_outer_2"
                                ],
                                "table": "t_inner_3",
                                "best_access_path": {
                                  "considered_access_paths": [
                                    {
                                      "access_type": "scan",
                                      "resulting_rows": 9,
                                      "cost": 2.015380859,
                                      "chosen": true
                                    }
                                  ],
                                  "chosen_access_method": {
                                    "type": "scan",
                                    "records": 9,
                                    "cost": 2.015380859,
                                    "uses_join_buffering": true
                                  }
                                },
                                "rows_for_plan": 243,
                                "cost_for_plan": 95.25639648,
                                "semijoin_strategy_choice": [],
                                "pruned_by_heuristic": true
                              }
                            ]
                          },
                          {
                            "plan_prefix": ["t_outer_1", "t_inner_1", "t_inner_2"],
                            "table": "t_inner_4",
                            "best_access_path": {
                              "considered_access_paths": [
                                {
                                  "access_type": "scan",
                                  "resulting_rows": 3,
                                  "cost": 2.005126953,
                                  "chosen": true
                                }
                              ],
                              "chosen_access_method": {
                                "type": "scan",
                                "records": 3,
                                "cost": 2.005126953,
                                "uses_join_buffering": true
                              }
                            },
                            "rows_for_plan": 9,
                            "cost_for_plan": 41.03076172,
                            "semijoin_strategy_choice": [],
                            "rest_of_plan": [
                              {
                                "plan_prefix": [
                                  "t_outer_1",
                                  "t_inner_1",
                                  "t_inner_2",
                                  "t_inner_4"
                                ],
                                "table": "t_outer_2",
                                "best_access_path": {
                                  "considered_access_paths": [
                                    {
                                      "access_type": "scan",
                                      "resulting_rows": 9,
                                      "cost": 2.015380859,
                                      "chosen": true
                                    }
                                  ],
                                  "chosen_access_method": {
                                    "type": "scan",
                                    "records": 9,
                                    "cost": 2.015380859,
                                    "uses_join_buffering": true
                                  }
                                },
                                "rows_for_plan": 81,
                                "cost_for_plan": 59.24614258,
                                "semijoin_strategy_choice": [],
                                "rest_of_plan": [
                                  {
                                    "plan_prefix": [
                                      "t_outer_1",
                                      "t_inner_1",
                                      "t_inner_2",
                                      "t_inner_4",
                                      "t_outer_2"
                                    ],
                                    "table": "t_inner_3",
                                    "best_access_path": {
                                      "considered_access_paths": [
                                        {
                                          "access_type": "scan",
                                          "resulting_rows": 9,
                                          "cost": 2.015380859,
                                          "chosen": true
                                        }
                                      ],
                                      "chosen_access_method": {
                                        "type": "scan",
                                        "records": 9,
                                        "cost": 2.015380859,
                                        "uses_join_buffering": true
                                      }
                                    },
                                    "rows_for_plan": 729,
                                    "cost_for_plan": 207.0615234,
                                    "semijoin_strategy_choice": [
                                      {
                                        "strategy": "DuplicateWeedout",
                                        "records": 27,
                                        "read_time": 320.4615234
                                      },
                                      {
                                        "chosen_strategy": "DuplicateWeedout"
                                      }
                                    ]
                                  }
                                ]
                              },
                              {
                                "plan_prefix": [
                                  "t_outer_1",
                                  "t_inner_1",
                                  "t_inner_2",
                                  "t_inner_4"
                                ],
                                "table": "t_inner_3",
                                "best_access_path": {
                                  "considered_access_paths": [
                                    {
                                      "access_type": "scan",
                                      "resulting_rows": 9,
                                      "cost": 2.015380859,
                                      "chosen": true
                                    }
                                  ],
                                  "chosen_access_method": {
                                    "type": "scan",
                                    "records": 9,
                                    "cost": 2.015380859,
                                    "uses_join_buffering": true
                                  }
                                },
                                "rows_for_plan": 81,
                                "cost_for_plan": 59.24614258,
                                "semijoin_strategy_choice": [],
                                "pruned_by_heuristic": true
                              }
                            ]
                          },
                          {
                            "plan_prefix": ["t_outer_1", "t_inner_1", "t_inner_2"],
                            "table": "t_inner_3",
                            "best_access_path": {
                              "considered_access_paths": [
                                {
                                  "access_type": "scan",
                                  "resulting_rows": 9,
                                  "cost": 2.015380859,
                                  "chosen": true
                                }
                              ],
                              "chosen_access_method": {
                                "type": "scan",
                                "records": 9,
                                "cost": 2.015380859,
                                "uses_join_buffering": true
                              }
                            },
                            "rows_for_plan": 27,
                            "cost_for_plan": 44.64101563,
                            "semijoin_strategy_choice": [],
                            "pruned_by_heuristic": true
                          }
                        ]
                      },
                      {
                        "plan_prefix": ["t_outer_1", "t_inner_1"],
                        "table": "t_outer_2",
                        "best_access_path": {
                          "considered_access_paths": [
                            {
                              "access_type": "scan",
                              "resulting_rows": 9,
                              "cost": 2.015380859,
                              "chosen": true
                            }
                          ],
                          "chosen_access_method": {
                            "type": "scan",
                            "records": 9,
                            "cost": 2.015380859,
                            "uses_join_buffering": true
                          }
                        },
                        "rows_for_plan": 81,
                        "cost_for_plan": 24.62563477,
                        "semijoin_strategy_choice": [],
                        "rest_of_plan": [
                          {
                            "plan_prefix": ["t_outer_1", "t_inner_1", "t_outer_2"],
                            "table": "t_inner_2",
                            "best_access_path": {
                              "considered_access_paths": [
                                {
                                  "access_type": "scan",
                                  "resulting_rows": 9,
                                  "cost": 2.015380859,
                                  "chosen": true
                                }
                              ],
                              "chosen_access_method": {
                                "type": "scan",
                                "records": 9,
                                "cost": 2.015380859,
                                "uses_join_buffering": true
                              }
                            },
                            "rows_for_plan": 729,
                            "cost_for_plan": 172.4410156,
                            "semijoin_strategy_choice": [
                              {
                                "strategy": "DuplicateWeedout",
                                "records": 27,
                                "read_time": 285.8410156
                              },
                              {
                                "chosen_strategy": "DuplicateWeedout"
                              }
                            ],
                            "rest_of_plan": [
                              {
                                "plan_prefix": [
                                  "t_outer_1",
                                  "t_inner_1",
                                  "t_outer_2",
                                  "t_inner_2"
                                ],
                                "table": "t_inner_4",
                                "best_access_path": {
                                  "considered_access_paths": [
                                    {
                                      "access_type": "scan",
                                      "resulting_rows": 3,
                                      "cost": 2.005126953,
                                      "chosen": true
                                    }
                                  ],
                                  "chosen_access_method": {
                                    "type": "scan",
                                    "records": 3,
                                    "cost": 2.005126953,
                                    "uses_join_buffering": true
                                  }
                                },
                                "rows_for_plan": 81,
                                "cost_for_plan": 304.0461426,
                                "semijoin_strategy_choice": [],
                                "rest_of_plan": [
                                  {
                                    "plan_prefix": [
                                      "t_outer_1",
                                      "t_inner_1",
                                      "t_outer_2",
                                      "t_inner_2",
                                      "t_inner_4"
                                    ],
                                    "table": "t_inner_3",
                                    "best_access_path": {
                                      "considered_access_paths": [
                                        {
                                          "access_type": "scan",
                                          "resulting_rows": 9,
                                          "cost": 2.015380859,
                                          "chosen": true
                                        }
                                      ],
                                      "chosen_access_method": {
                                        "type": "scan",
                                        "records": 9,
                                        "cost": 2.015380859,
                                        "uses_join_buffering": true
                                      }
                                    },
                                    "rows_for_plan": 729,
                                    "cost_for_plan": 451.8615234,
                                    "semijoin_strategy_choice": [
                                      {
                                        "strategy": "FirstMatch",
                                        "records": 27,
                                        "read_time": 665.225293
                                      },
                                      {
                                        "strategy": "DuplicateWeedout",
                                        "records": 27,
                                        "read_time": 565.2615234
                                      },
                                      {
                                        "chosen_strategy": "DuplicateWeedout"
                                      }
                                    ],
                                    "pruned_by_cost": true
                                  }
                                ]
                              },
                              {
                                "plan_prefix": [
                                  "t_outer_1",
                                  "t_inner_1",
                                  "t_outer_2",
                                  "t_inner_2"
                                ],
                                "table": "t_inner_3",
                                "best_access_path": {
                                  "considered_access_paths": [
                                    {
                                      "access_type": "scan",
                                      "resulting_rows": 9,
                                      "cost": 2.015380859,
                                      "chosen": true
                                    }
                                  ],
                                  "chosen_access_method": {
                                    "type": "scan",
                                    "records": 9,
                                    "cost": 2.015380859,
                                    "uses_join_buffering": true
                                  }
                                },
                                "rows_for_plan": 243,
                                "cost_for_plan": 336.4563965,
                                "semijoin_strategy_choice": [],
                                "pruned_by_cost": true
                              }
                            ]
                          },
                          {
                            "plan_prefix": ["t_outer_1", "t_inner_1", "t_outer_2"],
                            "table": "t_inner_4",
                            "best_access_path": {
                              "considered_access_paths": [
                                {
                                  "access_type": "scan",
                                  "resulting_rows": 3,
                                  "cost": 2.005126953,
                                  "chosen": true
                                }
                              ],
                              "chosen_access_method": {
                                "type": "scan",
                                "records": 3,
                                "cost": 2.005126953,
                                "uses_join_buffering": true
                              }
                            },
                            "rows_for_plan": 243,
                            "cost_for_plan": 75.23076172,
                            "semijoin_strategy_choice": [],
                            "rest_of_plan": [
                              {
                                "plan_prefix": [
                                  "t_outer_1",
                                  "t_inner_1",
                                  "t_outer_2",
                                  "t_inner_4"
                                ],
                                "table": "t_inner_2",
                                "best_access_path": {
                                  "considered_access_paths": [
                                    {
                                      "access_type": "scan",
                                      "resulting_rows": 9,
                                      "cost": 2.015380859,
                                      "chosen": true
                                    }
                                  ],
                                  "chosen_access_method": {
                                    "type": "scan",
                                    "records": 9,
                                    "cost": 2.015380859,
                                    "uses_join_buffering": true
                                  }
                                },
                                "rows_for_plan": 2187,
                                "cost_for_plan": 514.6461426,
                                "semijoin_strategy_choice": [],
                                "pruned_by_cost": true
                              },
                              {
                                "plan_prefix": [
                                  "t_outer_1",
                                  "t_inner_1",
                                  "t_outer_2",
                                  "t_inner_4"
                                ],
                                "table": "t_inner_3",
                                "best_access_path": {
                                  "considered_access_paths": [
                                    {
                                      "access_type": "scan",
                                      "resulting_rows": 9,
                                      "cost": 2.015380859,
                                      "chosen": true
                                    }
                                  ],
                                  "chosen_access_method": {
                                    "type": "scan",
                                    "records": 9,
                                    "cost": 2.015380859,
                                    "uses_join_buffering": true
                                  }
                                },
                                "rows_for_plan": 2187,
                                "cost_for_plan": 514.6461426,
                                "semijoin_strategy_choice": [],
                                "pruned_by_cost": true
                              }
                            ]
                          },
                          {
                            "plan_prefix": ["t_outer_1", "t_inner_1", "t_outer_2"],
                            "table": "t_inner_3",
                            "best_access_path": {
                              "considered_access_paths": [
                                {
                                  "access_type": "scan",
                                  "resulting_rows": 9,
                                  "cost": 2.015380859,
                                  "chosen": true
                                }
                              ],
                              "chosen_access_method": {
                                "type": "scan",
                                "records": 9,
                                "cost": 2.015380859,
                                "uses_join_buffering": true
                              }
                            },
                            "rows_for_plan": 729,
                            "cost_for_plan": 172.4410156,
                            "semijoin_strategy_choice": [],
                            "rest_of_plan": [
                              {
                                "plan_prefix": [
                                  "t_outer_1",
                                  "t_inner_1",
                                  "t_outer_2",
                                  "t_inner_3"
                                ],
                                "table": "t_inner_2",
                                "best_access_path": {
                                  "considered_access_paths": [
                                    {
                                      "access_type": "scan",
                                      "resulting_rows": 9,
                                      "cost": 2.015380859,
                                      "chosen": true
                                    }
                                  ],
                                  "chosen_access_method": {
                                    "type": "scan",
                                    "records": 9,
                                    "cost": 2.015380859,
                                    "uses_join_buffering": true
                                  }
                                },
                                "rows_for_plan": 6561,
                                "cost_for_plan": 1486.656396,
                                "semijoin_strategy_choice": [],
                                "pruned_by_cost": true
                              },
                              {
                                "plan_prefix": [
                                  "t_outer_1",
                                  "t_inner_1",
                                  "t_outer_2",
                                  "t_inner_3"
                                ],
                                "table": "t_inner_4",
                                "best_access_path": {
                                  "considered_access_paths": [
                                    {
                                      "access_type": "scan",
                                      "resulting_rows": 3,
                                      "cost": 2.005126953,
                                      "chosen": true
                                    }
                                  ],
                                  "chosen_access_method": {
                                    "type": "scan",
                                    "records": 3,
                                    "cost": 2.005126953,
                                    "uses_join_buffering": true
                                  }
                                },
                                "rows_for_plan": 2187,
                                "cost_for_plan": 611.8461426,
                                "semijoin_strategy_choice": [],
                                "pruned_by_cost": true
                              }
                            ]
                          }
                        ]
                      },
                      {
                        "plan_prefix": ["t_outer_1", "t_inner_1"],
                        "table": "t_inner_4",
                        "best_access_path": {
                          "considered_access_paths": [
                            {
                              "access_type": "scan",
                              "resulting_rows": 3,
                              "cost": 2.005126953,
                              "chosen": true
                            }
                          ],
                          "chosen_access_method": {
                            "type": "scan",
                            "records": 3,
                            "cost": 2.005126953,
                            "uses_join_buffering": true
                          }
                        },
                        "rows_for_plan": 27,
                        "cost_for_plan": 13.81538086,
                        "semijoin_strategy_choice": [],
                        "rest_of_plan": [
                          {
                            "plan_prefix": ["t_outer_1", "t_inner_1", "t_inner_4"],
                            "table": "t_inner_2",
                            "best_access_path": {
                              "considered_access_paths": [
                                {
                                  "access_type": "scan",
                                  "resulting_rows": 9,
                                  "cost": 2.015380859,
                                  "chosen": true
                                }
                              ],
                              "chosen_access_method": {
                                "type": "scan",
                                "records": 9,
                                "cost": 2.015380859,
                                "uses_join_buffering": true
                              }
                            },
                            "rows_for_plan": 243,
                            "cost_for_plan": 64.43076172,
                            "semijoin_strategy_choice": [],
                            "rest_of_plan": [
                              {
                                "plan_prefix": [
                                  "t_outer_1",
                                  "t_inner_1",
                                  "t_inner_4",
                                  "t_inner_2"
                                ],
                                "table": "t_outer_2",
                                "best_access_path": {
                                  "considered_access_paths": [
                                    {
                                      "access_type": "scan",
                                      "resulting_rows": 9,
                                      "cost": 2.015380859,
                                      "chosen": true
                                    }
                                  ],
                                  "chosen_access_method": {
                                    "type": "scan",
                                    "records": 9,
                                    "cost": 2.015380859,
                                    "uses_join_buffering": true
                                  }
                                },
                                "rows_for_plan": 2187,
                                "cost_for_plan": 503.8461426,
                                "semijoin_strategy_choice": [],
                                "pruned_by_cost": true
                              },
                              {
                                "plan_prefix": [
                                  "t_outer_1",
                                  "t_inner_1",
                                  "t_inner_4",
                                  "t_inner_2"
                                ],
                                "table": "t_inner_3",
                                "best_access_path": {
                                  "considered_access_paths": [
                                    {
                                      "access_type": "scan",
                                      "resulting_rows": 9,
                                      "cost": 2.015380859,
                                      "chosen": true
                                    }
                                  ],
                                  "chosen_access_method": {
                                    "type": "scan",
                                    "records": 9,
                                    "cost": 2.015380859,
                                    "uses_join_buffering": true
                                  }
                                },
                                "rows_for_plan": 2187,
                                "cost_for_plan": 503.8461426,
                                "semijoin_strategy_choice": [],
                                "pruned_by_cost": true
                              }
                            ]
                          },
                          {
                            "plan_prefix": ["t_outer_1", "t_inner_1", "t_inner_4"],
                            "table": "t_outer_2",
                            "best_access_path": {
                              "considered_access_paths": [
                                {
                                  "access_type": "scan",
                                  "resulting_rows": 9,
                                  "cost": 2.015380859,
                                  "chosen": true
                                }
                              ],
                              "chosen_access_method": {
                                "type": "scan",
                                "records": 9,
                                "cost": 2.015380859,
                                "uses_join_buffering": true
                              }
                            },
                            "rows_for_plan": 243,
                            "cost_for_plan": 64.43076172,
                            "semijoin_strategy_choice": [],
                            "pruned_by_heuristic": true
                          },
                          {
                            "plan_prefix": ["t_outer_1", "t_inner_1", "t_inner_4"],
                            "table": "t_inner_3",
                            "best_access_path": {
                              "considered_access_paths": [
                                {
                                  "access_type": "scan",
                                  "resulting_rows": 9,
                                  "cost": 2.015380859,
                                  "chosen": true
                                }
                              ],
                              "chosen_access_method": {
                                "type": "scan",
                                "records": 9,
                                "cost": 2.015380859,
                                "uses_join_buffering": true
                              }
                            },
                            "rows_for_plan": 243,
                            "cost_for_plan": 64.43076172,
                            "semijoin_strategy_choice": [],
                            "pruned_by_heuristic": true
                          }
                        ]
                      },
                      {
                        "plan_prefix": ["t_outer_1", "t_inner_1"],
                        "table": "t_inner_3",
                        "best_access_path": {
                          "considered_access_paths": [
                            {
                              "access_type": "scan",
                              "resulting_rows": 9,
                              "cost": 2.015380859,
                              "chosen": true
                            }
                          ],
                          "chosen_access_method": {
                            "type": "scan",
                            "records": 9,
                            "cost": 2.015380859,
                            "uses_join_buffering": true
                          }
                        },
                        "rows_for_plan": 81,
                        "cost_for_plan": 24.62563477,
                        "semijoin_strategy_choice": [],
                        "rest_of_plan": [
                          {
                            "plan_prefix": ["t_outer_1", "t_inner_1", "t_inner_3"],
                            "table": "t_inner_2",
                            "best_access_path": {
                              "considered_access_paths": [
                                {
                                  "access_type": "scan",
                                  "resulting_rows": 9,
                                  "cost": 2.015380859,
                                  "chosen": true
                                }
                              ],
                              "chosen_access_method": {
                                "type": "scan",
                                "records": 9,
                                "cost": 2.015380859,
                                "uses_join_buffering": true
                              }
                            },
                            "rows_for_plan": 729,
                            "cost_for_plan": 172.4410156,
                            "semijoin_strategy_choice": [],
                            "rest_of_plan": [
                              {
                                "plan_prefix": [
                                  "t_outer_1",
                                  "t_inner_1",
                                  "t_inner_3",
                                  "t_inner_2"
                                ],
                                "table": "t_outer_2",
                                "best_access_path": {
                                  "considered_access_paths": [
                                    {
                                      "access_type": "scan",
                                      "resulting_rows": 9,
                                      "cost": 2.015380859,
                                      "chosen": true
                                    }
                                  ],
                                  "chosen_access_method": {
                                    "type": "scan",
                                    "records": 9,
                                    "cost": 2.015380859,
                                    "uses_join_buffering": true
                                  }
                                },
                                "rows_for_plan": 6561,
                                "cost_for_plan": 1486.656396,
                                "semijoin_strategy_choice": [],
                                "pruned_by_cost": true
                              },
                              {
                                "plan_prefix": [
                                  "t_outer_1",
                                  "t_inner_1",
                                  "t_inner_3",
                                  "t_inner_2"
                                ],
                                "table": "t_inner_4",
                                "best_access_path": {
                                  "considered_access_paths": [
                                    {
                                      "access_type": "scan",
                                      "resulting_rows": 3,
                                      "cost": 2.005126953,
                                      "chosen": true
                                    }
                                  ],
                                  "chosen_access_method": {
                                    "type": "scan",
                                    "records": 3,
                                    "cost": 2.005126953,
                                    "uses_join_buffering": true
                                  }
                                },
                                "rows_for_plan": 2187,
                                "cost_for_plan": 611.8461426,
                                "semijoin_strategy_choice": [],
                                "pruned_by_cost": true
                              }
                            ]
                          },
                          {
                            "plan_prefix": ["t_outer_1", "t_inner_1", "t_inner_3"],
                            "table": "t_outer_2",
                            "best_access_path": {
                              "considered_access_paths": [
                                {
                                  "access_type": "scan",
                                  "resulting_rows": 9,
                                  "cost": 2.015380859,
                                  "chosen": true
                                }
                              ],
                              "chosen_access_method": {
                                "type": "scan",
                                "records": 9,
                                "cost": 2.015380859,
                                "uses_join_buffering": true
                              }
                            },
                            "rows_for_plan": 729,
                            "cost_for_plan": 172.4410156,
                            "semijoin_strategy_choice": [],
                            "pruned_by_heuristic": true
                          },
                          {
                            "plan_prefix": ["t_outer_1", "t_inner_1", "t_inner_3"],
                            "table": "t_inner_4",
                            "best_access_path": {
                              "considered_access_paths": [
                                {
                                  "access_type": "scan",
                                  "resulting_rows": 3,
                                  "cost": 2.005126953,
                                  "chosen": true
                                }
                              ],
                              "chosen_access_method": {
                                "type": "scan",
                                "records": 3,
                                "cost": 2.005126953,
                                "uses_join_buffering": true
                              }
                            },
                            "rows_for_plan": 243,
                            "cost_for_plan": 75.23076172,
                            "semijoin_strategy_choice": [],
                            "rest_of_plan": [
                              {
                                "plan_prefix": [
                                  "t_outer_1",
                                  "t_inner_1",
                                  "t_inner_3",
                                  "t_inner_4"
                                ],
                                "table": "t_inner_2",
                                "best_access_path": {
                                  "considered_access_paths": [
                                    {
                                      "access_type": "scan",
                                      "resulting_rows": 9,
                                      "cost": 2.015380859,
                                      "chosen": true
                                    }
                                  ],
                                  "chosen_access_method": {
                                    "type": "scan",
                                    "records": 9,
                                    "cost": 2.015380859,
                                    "uses_join_buffering": true
                                  }
                                },
                                "rows_for_plan": 2187,
                                "cost_for_plan": 514.6461426,
                                "semijoin_strategy_choice": [],
                                "pruned_by_cost": true
                              },
                              {
                                "plan_prefix": [
                                  "t_outer_1",
                                  "t_inner_1",
                                  "t_inner_3",
                                  "t_inner_4"
                                ],
                                "table": "t_outer_2",
                                "best_access_path": {
                                  "considered_access_paths": [
                                    {
                                      "access_type": "scan",
                                      "resulting_rows": 9,
                                      "cost": 2.015380859,
                                      "chosen": true
                                    }
                                  ],
                                  "chosen_access_method": {
                                    "type": "scan",
                                    "records": 9,
                                    "cost": 2.015380859,
                                    "uses_join_buffering": true
                                  }
                                },
                                "rows_for_plan": 2187,
                                "cost_for_plan": 514.6461426,
                                "semijoin_strategy_choice": [],
                                "pruned_by_cost": true
                              }
                            ]
                          }
                        ]
                      }
                    ]
                  },
                  {
                    "plan_prefix": ["t_outer_1"],
                    "table": "t_inner_2",
                    "best_access_path": {
                      "considered_access_paths": [
                        {
                          "access_type": "scan",
                          "resulting_rows": 9,
                          "cost": 2.015380859,
                          "chosen": true
                        }
                      ],
                      "chosen_access_method": {
                        "type": "scan",
                        "records": 9,
                        "cost": 2.015380859,
                        "uses_join_buffering": true
                      }
                    },
                    "rows_for_plan": 27,
                    "cost_for_plan": 10.02050781,
                    "semijoin_strategy_choice": [],
                    "pruned_by_heuristic": true
                  },
                  {
                    "plan_prefix": ["t_outer_1"],
                    "table": "t_outer_2",
                    "best_access_path": {
                      "considered_access_paths": [
                        {
                          "access_type": "scan",
                          "resulting_rows": 9,
                          "cost": 2.015380859,
                          "chosen": true
                        }
                      ],
                      "chosen_access_method": {
                        "type": "scan",
                        "records": 9,
                        "cost": 2.015380859,
                        "uses_join_buffering": true
                      }
                    },
                    "rows_for_plan": 27,
                    "cost_for_plan": 10.02050781,
                    "semijoin_strategy_choice": [],
                    "pruned_by_heuristic": true
                  },
                  {
                    "plan_prefix": ["t_outer_1"],
                    "table": "t_inner_4",
                    "best_access_path": {
                      "considered_access_paths": [
                        {
                          "access_type": "scan",
                          "resulting_rows": 3,
                          "cost": 2.005126953,
                          "chosen": true
                        }
                      ],
                      "chosen_access_method": {
                        "type": "scan",
                        "records": 3,
                        "cost": 2.005126953,
                        "uses_join_buffering": true
                      }
                    },
                    "rows_for_plan": 9,
                    "cost_for_plan": 6.410253906,
                    "semijoin_strategy_choice": [],
                    "pruned_by_heuristic": true
                  },
                  {
                    "plan_prefix": ["t_outer_1"],
                    "table": "t_inner_3",
                    "best_access_path": {
                      "considered_access_paths": [
                        {
                          "access_type": "scan",
                          "resulting_rows": 9,
                          "cost": 2.015380859,
                          "chosen": true
                        }
                      ],
                      "chosen_access_method": {
                        "type": "scan",
                        "records": 9,
                        "cost": 2.015380859,
                        "uses_join_buffering": true
                      }
                    },
                    "rows_for_plan": 27,
                    "cost_for_plan": 10.02050781,
                    "semijoin_strategy_choice": [],
                    "pruned_by_heuristic": true
                  }
                ]
              },
              {
                "plan_prefix": [],
                "table": "t_inner_1",
                "best_access_path": {
                  "considered_access_paths": [
                    {
                      "access_type": "scan",
                      "resulting_rows": 3,
                      "cost": 2.005126953,
                      "chosen": true
                    }
                  ],
                  "chosen_access_method": {
                    "type": "scan",
                    "records": 3,
                    "cost": 2.005126953,
                    "uses_join_buffering": false
                  }
                },
                "rows_for_plan": 3,
                "cost_for_plan": 2.605126953,
                "semijoin_strategy_choice": [],
                "pruned_by_heuristic": true
              },
              {
                "plan_prefix": [],
                "table": "t_inner_2",
                "best_access_path": {
                  "considered_access_paths": [
                    {
                      "access_type": "scan",
                      "resulting_rows": 9,
                      "cost": 2.015380859,
                      "chosen": true
                    }
                  ],
                  "chosen_access_method": {
                    "type": "scan",
                    "records": 9,
                    "cost": 2.015380859,
                    "uses_join_buffering": false
                  }
                },
                "rows_for_plan": 9,
                "cost_for_plan": 3.815380859,
                "semijoin_strategy_choice": [],
                "pruned_by_heuristic": true
              },
              {
                "plan_prefix": [],
                "table": "t_outer_2",
                "best_access_path": {
                  "considered_access_paths": [
                    {
                      "access_type": "scan",
                      "resulting_rows": 9,
                      "cost": 2.015380859,
                      "chosen": true
                    }
                  ],
                  "chosen_access_method": {
                    "type": "scan",
                    "records": 9,
                    "cost": 2.015380859,
                    "uses_join_buffering": false
                  }
                },
                "rows_for_plan": 9,
                "cost_for_plan": 3.815380859,
                "semijoin_strategy_choice": [],
                "pruned_by_heuristic": true
              },
              {
                "plan_prefix": [],
                "table": "t_inner_4",
                "best_access_path": {
                  "considered_access_paths": [
                    {
                      "access_type": "scan",
                      "resulting_rows": 3,
                      "cost": 2.005126953,
                      "chosen": true
                    }
                  ],
                  "chosen_access_method": {
                    "type": "scan",
                    "records": 3,
                    "cost": 2.005126953,
                    "uses_join_buffering": false
                  }
                },
                "rows_for_plan": 3,
                "cost_for_plan": 2.605126953,
                "semijoin_strategy_choice": [],
                "pruned_by_heuristic": true
              },
              {
                "plan_prefix": [],
                "table": "t_inner_3",
                "best_access_path": {
                  "considered_access_paths": [
                    {
                      "access_type": "scan",
                      "resulting_rows": 9,
                      "cost": 2.015380859,
                      "chosen": true
                    }
                  ],
                  "chosen_access_method": {
                    "type": "scan",
                    "records": 9,
                    "cost": 2.015380859,
                    "uses_join_buffering": false
                  }
                },
                "rows_for_plan": 9,
                "cost_for_plan": 3.815380859,
                "semijoin_strategy_choice": [],
                "pruned_by_heuristic": true
              }
            ]
          },
          {
            "fix_semijoin_strategies_for_picked_join_order": [
              {
                "semi_join_strategy": "DuplicateWeedout"
              },
              {
                "semi_join_strategy": "DuplicateWeedout"
              }
            ]
          },
          {
            "best_join_order": [
              "t_outer_1",
              "t_inner_1",
              "t_inner_2",
              "t_inner_4",
              "t_outer_2",
              "t_inner_3"
            ]
          },
          {
            "substitute_best_equal": {
              "condition": "WHERE",
              "resulting_condition": "t_inner_1.a = t_outer_1.a and t_inner_3.a = t_outer_2.a"
            }
          },
          {
            "attaching_conditions_to_tables": {
              "attached_conditions_computation": [],
              "attached_conditions_summary": [
                {
                  "table": "t_outer_1",
                  "attached": null
                },
                {
                  "table": "t_inner_1",
                  "attached": "t_inner_1.a = t_outer_1.a"
                },
                {
                  "table": "t_inner_2",
                  "attached": null
                },
                {
                  "table": "t_inner_4",
                  "attached": null
                },
                {
                  "table": "t_outer_2",
                  "attached": null
                },
                {
                  "table": "t_inner_3",
                  "attached": "t_inner_3.a = t_outer_2.a"
                }
              ]
            }
          }
        ]
      }
    },
    {
      "join_execution": {
        "select_id": 1,
        "steps": []
      }
    }
  ]
}	0	0
set optimizer_switch='materialization=on';
explain select * from t1 t_outer_1,t2 t_outer_2  where t_outer_1.a in (select t_inner_1.a from t2 t_inner_2, t1 t_inner_1) and
t_outer_2.a in (select t_inner_3.a from t2 t_inner_3, t1 t_inner_4);
id	select_type	table	type	possible_keys	key	key_len	ref	rows	Extra
1	PRIMARY	t_outer_1	ALL	NULL	NULL	NULL	NULL	3	
1	PRIMARY	<subquery2>	eq_ref	distinct_key	distinct_key	4	func	1	
1	PRIMARY	t_outer_2	ALL	NULL	NULL	NULL	NULL	9	Using join buffer (flat, BNL join)
1	PRIMARY	<subquery3>	eq_ref	distinct_key	distinct_key	4	func	1	
2	MATERIALIZED	t_inner_1	ALL	NULL	NULL	NULL	NULL	3	
2	MATERIALIZED	t_inner_2	ALL	NULL	NULL	NULL	NULL	9	Using join buffer (flat, BNL join)
3	MATERIALIZED	t_inner_4	ALL	NULL	NULL	NULL	NULL	3	
3	MATERIALIZED	t_inner_3	ALL	NULL	NULL	NULL	NULL	9	Using join buffer (flat, BNL join)
select * from INFORMATION_SCHEMA.OPTIMIZER_TRACE;
QUERY	TRACE	MISSING_BYTES_BEYOND_MAX_MEM_SIZE	INSUFFICIENT_PRIVILEGES
explain select * from t1 t_outer_1,t2 t_outer_2  where t_outer_1.a in (select t_inner_1.a from t2 t_inner_2, t1 t_inner_1) and
t_outer_2.a in (select t_inner_3.a from t2 t_inner_3, t1 t_inner_4)	{
  "steps": [
    {
      "join_preparation": {
        "select_id": 1,
        "steps": [
          {
            "join_preparation": {
              "select_id": 2,
              "steps": [
                {
                  "transformation": {
                    "select_id": 2,
                    "from": "IN (SELECT)",
                    "to": "materialization",
                    "sjm_scan_allowed": true,
                    "possible": true
                  }
                },
                {
                  "transformation": {
                    "select_id": 2,
                    "from": "IN (SELECT)",
                    "to": "semijoin",
                    "chosen": true
                  }
                },
                {
                  "expanded_query": "/* select#2 */ select t_inner_1.a from t2 t_inner_2 join t1 t_inner_1"
                }
              ]
            }
          },
          {
            "join_preparation": {
              "select_id": 3,
              "steps": [
                {
                  "transformation": {
                    "select_id": 3,
                    "from": "IN (SELECT)",
                    "to": "materialization",
                    "sjm_scan_allowed": true,
                    "possible": true
                  }
                },
                {
                  "transformation": {
                    "select_id": 3,
                    "from": "IN (SELECT)",
                    "to": "semijoin",
                    "chosen": true
                  }
                },
                {
                  "expanded_query": "/* select#3 */ select t_inner_3.a from t2 t_inner_3 join t1 t_inner_4"
                }
              ]
            }
          },
          {
            "expanded_query": "/* select#1 */ select t_outer_1.a AS a,t_outer_2.a AS a from t1 t_outer_1 join t2 t_outer_2 where t_outer_1.a in (/* select#2 */ select t_inner_1.a from t2 t_inner_2 join t1 t_inner_1) and t_outer_2.a in (/* select#3 */ select t_inner_3.a from t2 t_inner_3 join t1 t_inner_4)"
          }
        ]
      }
    },
    {
      "join_optimization": {
        "select_id": 1,
        "steps": [
          {
            "transformation": {
              "select_id": 2,
              "from": "IN (SELECT)",
              "to": "semijoin",
              "converted_to_semi_join": true
            }
          },
          {
            "transformation": {
              "select_id": 3,
              "from": "IN (SELECT)",
              "to": "semijoin",
              "converted_to_semi_join": true
            }
          },
          {
            "condition_processing": {
              "condition": "WHERE",
              "original_condition": "1 and 1 and t_outer_1.a = t_inner_1.a and t_outer_2.a = t_inner_3.a",
              "steps": [
                {
                  "transformation": "equality_propagation",
                  "resulting_condition": "1 and 1 and multiple equal(t_outer_1.a, t_inner_1.a) and multiple equal(t_outer_2.a, t_inner_3.a)"
                },
                {
                  "transformation": "constant_propagation",
                  "resulting_condition": "1 and 1 and multiple equal(t_outer_1.a, t_inner_1.a) and multiple equal(t_outer_2.a, t_inner_3.a)"
                },
                {
                  "transformation": "trivial_condition_removal",
                  "resulting_condition": "multiple equal(t_outer_1.a, t_inner_1.a) and multiple equal(t_outer_2.a, t_inner_3.a)"
                }
              ]
            }
          },
          {
            "table_dependencies": [
              {
                "table": "t_outer_1",
                "row_may_be_null": false,
                "map_bit": 0,
                "depends_on_map_bits": []
              },
              {
                "table": "t_outer_2",
                "row_may_be_null": false,
                "map_bit": 1,
                "depends_on_map_bits": []
              },
              {
                "table": "t_inner_2",
                "row_may_be_null": false,
                "map_bit": 2,
                "depends_on_map_bits": []
              },
              {
                "table": "t_inner_1",
                "row_may_be_null": false,
                "map_bit": 3,
                "depends_on_map_bits": []
              },
              {
                "table": "t_inner_3",
                "row_may_be_null": false,
                "map_bit": 4,
                "depends_on_map_bits": []
              },
              {
                "table": "t_inner_4",
                "row_may_be_null": false,
                "map_bit": 5,
                "depends_on_map_bits": []
              }
            ]
          },
          {
            "ref_optimizer_key_uses": []
          },
          {
            "rows_estimation": [
              {
                "table": "t_outer_1",
                "table_scan": {
                  "rows": 3,
                  "cost": 2.005126953
                }
              },
              {
                "table": "t_outer_2",
                "table_scan": {
                  "rows": 9,
                  "cost": 2.015380859
                }
              },
              {
                "table": "t_inner_2",
                "table_scan": {
                  "rows": 9,
                  "cost": 2.015380859
                }
              },
              {
                "table": "t_inner_1",
                "table_scan": {
                  "rows": 3,
                  "cost": 2.005126953
                }
              },
              {
                "table": "t_inner_3",
                "table_scan": {
                  "rows": 9,
                  "cost": 2.015380859
                }
              },
              {
                "table": "t_inner_4",
                "table_scan": {
                  "rows": 3,
                  "cost": 2.005126953
                }
              }
            ]
          },
          {
            "semijoin_table_pullout": {
              "pulled_out_tables": []
            }
          },
          {
            "semijoin_table_pullout": {
              "pulled_out_tables": []
            }
          },
          {
            "execution_plan_for_potential_materialization": {
              "steps": [
                {
                  "considered_execution_plans": [
                    {
                      "plan_prefix": [],
                      "table": "t_inner_1",
                      "best_access_path": {
                        "considered_access_paths": [
                          {
                            "access_type": "scan",
                            "resulting_rows": 3,
                            "cost": 2.005126953,
                            "chosen": true
                          }
                        ],
                        "chosen_access_method": {
                          "type": "scan",
                          "records": 3,
                          "cost": 2.005126953,
                          "uses_join_buffering": false
                        }
                      },
                      "rows_for_plan": 3,
                      "cost_for_plan": 2.605126953,
                      "rest_of_plan": [
                        {
                          "plan_prefix": ["t_inner_1"],
                          "table": "t_inner_2",
                          "best_access_path": {
                            "considered_access_paths": [
                              {
                                "access_type": "scan",
                                "resulting_rows": 9,
                                "cost": 2.015380859,
                                "chosen": true
                              }
                            ],
                            "chosen_access_method": {
                              "type": "scan",
                              "records": 9,
                              "cost": 2.015380859,
                              "uses_join_buffering": true
                            }
                          },
                          "rows_for_plan": 27,
                          "cost_for_plan": 10.02050781
                        }
                      ]
                    },
                    {
                      "plan_prefix": [],
                      "table": "t_inner_2",
                      "best_access_path": {
                        "considered_access_paths": [
                          {
                            "access_type": "scan",
                            "resulting_rows": 9,
                            "cost": 2.015380859,
                            "chosen": true
                          }
                        ],
                        "chosen_access_method": {
                          "type": "scan",
                          "records": 9,
                          "cost": 2.015380859,
                          "uses_join_buffering": false
                        }
                      },
                      "rows_for_plan": 9,
                      "cost_for_plan": 3.815380859,
                      "pruned_by_heuristic": true
                    }
                  ]
                },
                {
                  "considered_execution_plans": [
                    {
                      "plan_prefix": [],
                      "table": "t_inner_4",
                      "best_access_path": {
                        "considered_access_paths": [
                          {
                            "access_type": "scan",
                            "resulting_rows": 3,
                            "cost": 2.005126953,
                            "chosen": true
                          }
                        ],
                        "chosen_access_method": {
                          "type": "scan",
                          "records": 3,
                          "cost": 2.005126953,
                          "uses_join_buffering": false
                        }
                      },
                      "rows_for_plan": 3,
                      "cost_for_plan": 2.605126953,
                      "rest_of_plan": [
                        {
                          "plan_prefix": ["t_inner_4"],
                          "table": "t_inner_3",
                          "best_access_path": {
                            "considered_access_paths": [
                              {
                                "access_type": "scan",
                                "resulting_rows": 9,
                                "cost": 2.015380859,
                                "chosen": true
                              }
                            ],
                            "chosen_access_method": {
                              "type": "scan",
                              "records": 9,
                              "cost": 2.015380859,
                              "uses_join_buffering": true
                            }
                          },
                          "rows_for_plan": 27,
                          "cost_for_plan": 10.02050781
                        }
                      ]
                    },
                    {
                      "plan_prefix": [],
                      "table": "t_inner_3",
                      "best_access_path": {
                        "considered_access_paths": [
                          {
                            "access_type": "scan",
                            "resulting_rows": 9,
                            "cost": 2.015380859,
                            "chosen": true
                          }
                        ],
                        "chosen_access_method": {
                          "type": "scan",
                          "records": 9,
                          "cost": 2.015380859,
                          "uses_join_buffering": false
                        }
                      },
                      "rows_for_plan": 9,
                      "cost_for_plan": 3.815380859,
                      "pruned_by_heuristic": true
                    }
                  ]
                }
              ]
            }
          },
          {
            "considered_execution_plans": [
              {
                "plan_prefix": [],
                "table": "t_outer_1",
                "best_access_path": {
                  "considered_access_paths": [
                    {
                      "access_type": "scan",
                      "resulting_rows": 3,
                      "cost": 2.005126953,
                      "chosen": true
                    }
                  ],
                  "chosen_access_method": {
                    "type": "scan",
                    "records": 3,
                    "cost": 2.005126953,
                    "uses_join_buffering": false
                  }
                },
                "rows_for_plan": 3,
                "cost_for_plan": 2.605126953,
                "semijoin_strategy_choice": [],
                "rest_of_plan": [
                  {
                    "plan_prefix": ["t_outer_1"],
                    "table": "t_inner_1",
                    "best_access_path": {
                      "considered_access_paths": [
                        {
                          "access_type": "scan",
                          "resulting_rows": 3,
                          "cost": 2.005126953,
                          "chosen": true
                        }
                      ],
                      "chosen_access_method": {
                        "type": "scan",
                        "records": 3,
                        "cost": 2.005126953,
                        "uses_join_buffering": true
                      }
                    },
                    "rows_for_plan": 9,
                    "cost_for_plan": 6.410253906,
                    "semijoin_strategy_choice": [],
                    "rest_of_plan": [
                      {
                        "plan_prefix": ["t_outer_1", "t_inner_1"],
                        "table": "t_inner_2",
                        "best_access_path": {
                          "considered_access_paths": [
                            {
                              "access_type": "scan",
                              "resulting_rows": 9,
                              "cost": 2.015380859,
                              "chosen": true
                            }
                          ],
                          "chosen_access_method": {
                            "type": "scan",
                            "records": 9,
                            "cost": 2.015380859,
                            "uses_join_buffering": true
                          }
                        },
                        "rows_for_plan": 81,
                        "cost_for_plan": 24.62563477,
                        "semijoin_strategy_choice": [
                          {
                            "strategy": "FirstMatch",
                            "records": 3,
                            "read_time": 44.75893555
                          },
                          {
                            "strategy": "SJ-Materialization",
                            "records": 3,
                            "read_time": 8.125634766
                          },
                          {
                            "strategy": "DuplicateWeedout",
                            "records": 3,
                            "read_time": 37.22563477
                          },
                          {
                            "chosen_strategy": "SJ-Materialization"
                          }
                        ],
                        "rest_of_plan": [
                          {
                            "plan_prefix": ["t_outer_1", "t_inner_1", "t_inner_2"],
                            "table": "t_outer_2",
                            "best_access_path": {
                              "considered_access_paths": [
                                {
                                  "access_type": "scan",
                                  "resulting_rows": 9,
                                  "cost": 2.015380859,
                                  "chosen": true
                                }
                              ],
                              "chosen_access_method": {
                                "type": "scan",
                                "records": 9,
                                "cost": 2.015380859,
                                "uses_join_buffering": true
                              }
                            },
                            "rows_for_plan": 27,
                            "cost_for_plan": 15.54101562,
                            "semijoin_strategy_choice": [],
                            "rest_of_plan": [
                              {
                                "plan_prefix": [
                                  "t_outer_1",
                                  "t_inner_1",
                                  "t_inner_2",
                                  "t_outer_2"
                                ],
                                "table": "t_inner_4",
                                "best_access_path": {
                                  "considered_access_paths": [
                                    {
                                      "access_type": "scan",
                                      "resulting_rows": 3,
                                      "cost": 2.005126953,
                                      "chosen": true
                                    }
                                  ],
                                  "chosen_access_method": {
                                    "type": "scan",
                                    "records": 3,
                                    "cost": 2.005126953,
                                    "uses_join_buffering": true
                                  }
                                },
                                "rows_for_plan": 81,
                                "cost_for_plan": 33.74614258,
                                "semijoin_strategy_choice": [],
                                "rest_of_plan": [
                                  {
                                    "plan_prefix": [
                                      "t_outer_1",
                                      "t_inner_1",
                                      "t_inner_2",
                                      "t_outer_2",
                                      "t_inner_4"
                                    ],
                                    "table": "t_inner_3",
                                    "best_access_path": {
                                      "considered_access_paths": [
                                        {
                                          "access_type": "scan",
                                          "resulting_rows": 9,
                                          "cost": 2.015380859,
                                          "chosen": true
                                        }
                                      ],
                                      "chosen_access_method": {
                                        "type": "scan",
                                        "records": 9,
                                        "cost": 2.015380859,
                                        "uses_join_buffering": true
                                      }
                                    },
                                    "rows_for_plan": 729,
                                    "cost_for_plan": 181.5615234,
                                    "semijoin_strategy_choice": [
                                      {
                                        "strategy": "FirstMatch",
                                        "records": 27,
                                        "read_time": 394.925293
                                      },
                                      {
                                        "strategy": "SJ-Materialization",
                                        "records": 27,
                                        "read_time": 22.26152344
                                      },
                                      {
                                        "strategy": "DuplicateWeedout",
                                        "records": 27,
                                        "read_time": 294.9615234
                                      },
                                      {
                                        "chosen_strategy": "SJ-Materialization"
                                      }
                                    ]
                                  }
                                ]
                              },
                              {
                                "plan_prefix": [
                                  "t_outer_1",
                                  "t_inner_1",
                                  "t_inner_2",
                                  "t_outer_2"
                                ],
                                "table": "t_inner_3",
                                "best_access_path": {
                                  "considered_access_paths": [
                                    {
                                      "access_type": "scan",
                                      "resulting_rows": 9,
                                      "cost": 2.015380859,
                                      "chosen": true
                                    }
                                  ],
                                  "chosen_access_method": {
                                    "type": "scan",
                                    "records": 9,
                                    "cost": 2.015380859,
                                    "uses_join_buffering": true
                                  }
                                },
                                "rows_for_plan": 243,
                                "cost_for_plan": 66.15639648,
                                "semijoin_strategy_choice": [],
                                "pruned_by_cost": true
                              }
                            ]
                          },
                          {
                            "plan_prefix": ["t_outer_1", "t_inner_1", "t_inner_2"],
                            "table": "t_inner_4",
                            "best_access_path": {
                              "considered_access_paths": [
                                {
                                  "access_type": "scan",
                                  "resulting_rows": 3,
                                  "cost": 2.005126953,
                                  "chosen": true
                                }
                              ],
                              "chosen_access_method": {
                                "type": "scan",
                                "records": 3,
                                "cost": 2.005126953,
                                "uses_join_buffering": true
                              }
                            },
                            "rows_for_plan": 9,
                            "cost_for_plan": 11.93076172,
                            "semijoin_strategy_choice": [],
                            "rest_of_plan": [
                              {
                                "plan_prefix": [
                                  "t_outer_1",
                                  "t_inner_1",
                                  "t_inner_2",
                                  "t_inner_4"
                                ],
                                "table": "t_outer_2",
                                "best_access_path": {
                                  "considered_access_paths": [
                                    {
                                      "access_type": "scan",
                                      "resulting_rows": 9,
                                      "cost": 2.015380859,
                                      "chosen": true
                                    }
                                  ],
                                  "chosen_access_method": {
                                    "type": "scan",
                                    "records": 9,
                                    "cost": 2.015380859,
                                    "uses_join_buffering": true
                                  }
                                },
                                "rows_for_plan": 81,
                                "cost_for_plan": 30.14614258,
                                "semijoin_strategy_choice": [],
                                "pruned_by_cost": true
                              },
                              {
                                "plan_prefix": [
                                  "t_outer_1",
                                  "t_inner_1",
                                  "t_inner_2",
                                  "t_inner_4"
                                ],
                                "table": "t_inner_3",
                                "best_access_path": {
                                  "considered_access_paths": [
                                    {
                                      "access_type": "scan",
                                      "resulting_rows": 9,
                                      "cost": 2.015380859,
                                      "chosen": true
                                    }
                                  ],
                                  "chosen_access_method": {
                                    "type": "scan",
                                    "records": 9,
                                    "cost": 2.015380859,
                                    "uses_join_buffering": true
                                  }
                                },
                                "rows_for_plan": 81,
                                "cost_for_plan": 30.14614258,
                                "semijoin_strategy_choice": [],
                                "pruned_by_cost": true
                              }
                            ]
                          },
                          {
                            "plan_prefix": ["t_outer_1", "t_inner_1", "t_inner_2"],
                            "table": "t_inner_3",
                            "best_access_path": {
                              "considered_access_paths": [
                                {
                                  "access_type": "scan",
                                  "resulting_rows": 9,
                                  "cost": 2.015380859,
                                  "chosen": true
                                }
                              ],
                              "chosen_access_method": {
                                "type": "scan",
                                "records": 9,
                                "cost": 2.015380859,
                                "uses_join_buffering": true
                              }
                            },
                            "rows_for_plan": 27,
                            "cost_for_plan": 15.54101562,
                            "semijoin_strategy_choice": [],
                            "pruned_by_heuristic": true
                          }
                        ]
                      },
                      {
                        "plan_prefix": ["t_outer_1", "t_inner_1"],
                        "table": "t_outer_2",
                        "best_access_path": {
                          "considered_access_paths": [
                            {
                              "access_type": "scan",
                              "resulting_rows": 9,
                              "cost": 2.015380859,
                              "chosen": true
                            }
                          ],
                          "chosen_access_method": {
                            "type": "scan",
                            "records": 9,
                            "cost": 2.015380859,
                            "uses_join_buffering": true
                          }
                        },
                        "rows_for_plan": 81,
                        "cost_for_plan": 24.62563477,
                        "semijoin_strategy_choice": [],
                        "pruned_by_cost": true
                      },
                      {
                        "plan_prefix": ["t_outer_1", "t_inner_1"],
                        "table": "t_inner_4",
                        "best_access_path": {
                          "considered_access_paths": [
                            {
                              "access_type": "scan",
                              "resulting_rows": 3,
                              "cost": 2.005126953,
                              "chosen": true
                            }
                          ],
                          "chosen_access_method": {
                            "type": "scan",
                            "records": 3,
                            "cost": 2.005126953,
                            "uses_join_buffering": true
                          }
                        },
                        "rows_for_plan": 27,
                        "cost_for_plan": 13.81538086,
                        "semijoin_strategy_choice": [],
                        "pruned_by_heuristic": true
                      },
                      {
                        "plan_prefix": ["t_outer_1", "t_inner_1"],
                        "table": "t_inner_3",
                        "best_access_path": {
                          "considered_access_paths": [
                            {
                              "access_type": "scan",
                              "resulting_rows": 9,
                              "cost": 2.015380859,
                              "chosen": true
                            }
                          ],
                          "chosen_access_method": {
                            "type": "scan",
                            "records": 9,
                            "cost": 2.015380859,
                            "uses_join_buffering": true
                          }
                        },
                        "rows_for_plan": 81,
                        "cost_for_plan": 24.62563477,
                        "semijoin_strategy_choice": [],
                        "pruned_by_cost": true
                      }
                    ]
                  },
                  {
                    "plan_prefix": ["t_outer_1"],
                    "table": "t_inner_2",
                    "best_access_path": {
                      "considered_access_paths": [
                        {
                          "access_type": "scan",
                          "resulting_rows": 9,
                          "cost": 2.015380859,
                          "chosen": true
                        }
                      ],
                      "chosen_access_method": {
                        "type": "scan",
                        "records": 9,
                        "cost": 2.015380859,
                        "uses_join_buffering": true
                      }
                    },
                    "rows_for_plan": 27,
                    "cost_for_plan": 10.02050781,
                    "semijoin_strategy_choice": [],
                    "pruned_by_heuristic": true
                  },
                  {
                    "plan_prefix": ["t_outer_1"],
                    "table": "t_outer_2",
                    "best_access_path": {
                      "considered_access_paths": [
                        {
                          "access_type": "scan",
                          "resulting_rows": 9,
                          "cost": 2.015380859,
                          "chosen": true
                        }
                      ],
                      "chosen_access_method": {
                        "type": "scan",
                        "records": 9,
                        "cost": 2.015380859,
                        "uses_join_buffering": true
                      }
                    },
                    "rows_for_plan": 27,
                    "cost_for_plan": 10.02050781,
                    "semijoin_strategy_choice": [],
                    "pruned_by_heuristic": true
                  },
                  {
                    "plan_prefix": ["t_outer_1"],
                    "table": "t_inner_4",
                    "best_access_path": {
                      "considered_access_paths": [
                        {
                          "access_type": "scan",
                          "resulting_rows": 3,
                          "cost": 2.005126953,
                          "chosen": true
                        }
                      ],
                      "chosen_access_method": {
                        "type": "scan",
                        "records": 3,
                        "cost": 2.005126953,
                        "uses_join_buffering": true
                      }
                    },
                    "rows_for_plan": 9,
                    "cost_for_plan": 6.410253906,
                    "semijoin_strategy_choice": [],
                    "pruned_by_heuristic": true
                  },
                  {
                    "plan_prefix": ["t_outer_1"],
                    "table": "t_inner_3",
                    "best_access_path": {
                      "considered_access_paths": [
                        {
                          "access_type": "scan",
                          "resulting_rows": 9,
                          "cost": 2.015380859,
                          "chosen": true
                        }
                      ],
                      "chosen_access_method": {
                        "type": "scan",
                        "records": 9,
                        "cost": 2.015380859,
                        "uses_join_buffering": true
                      }
                    },
                    "rows_for_plan": 27,
                    "cost_for_plan": 10.02050781,
                    "semijoin_strategy_choice": [],
                    "pruned_by_heuristic": true
                  }
                ]
              },
              {
                "plan_prefix": [],
                "table": "t_inner_1",
                "best_access_path": {
                  "considered_access_paths": [
                    {
                      "access_type": "scan",
                      "resulting_rows": 3,
                      "cost": 2.005126953,
                      "chosen": true
                    }
                  ],
                  "chosen_access_method": {
                    "type": "scan",
                    "records": 3,
                    "cost": 2.005126953,
                    "uses_join_buffering": false
                  }
                },
                "rows_for_plan": 3,
                "cost_for_plan": 2.605126953,
                "semijoin_strategy_choice": [],
                "pruned_by_heuristic": true
              },
              {
                "plan_prefix": [],
                "table": "t_inner_2",
                "best_access_path": {
                  "considered_access_paths": [
                    {
                      "access_type": "scan",
                      "resulting_rows": 9,
                      "cost": 2.015380859,
                      "chosen": true
                    }
                  ],
                  "chosen_access_method": {
                    "type": "scan",
                    "records": 9,
                    "cost": 2.015380859,
                    "uses_join_buffering": false
                  }
                },
                "rows_for_plan": 9,
                "cost_for_plan": 3.815380859,
                "semijoin_strategy_choice": [],
                "pruned_by_heuristic": true
              },
              {
                "plan_prefix": [],
                "table": "t_outer_2",
                "best_access_path": {
                  "considered_access_paths": [
                    {
                      "access_type": "scan",
                      "resulting_rows": 9,
                      "cost": 2.015380859,
                      "chosen": true
                    }
                  ],
                  "chosen_access_method": {
                    "type": "scan",
                    "records": 9,
                    "cost": 2.015380859,
                    "uses_join_buffering": false
                  }
                },
                "rows_for_plan": 9,
                "cost_for_plan": 3.815380859,
                "semijoin_strategy_choice": [],
                "pruned_by_heuristic": true
              },
              {
                "plan_prefix": [],
                "table": "t_inner_4",
                "best_access_path": {
                  "considered_access_paths": [
                    {
                      "access_type": "scan",
                      "resulting_rows": 3,
                      "cost": 2.005126953,
                      "chosen": true
                    }
                  ],
                  "chosen_access_method": {
                    "type": "scan",
                    "records": 3,
                    "cost": 2.005126953,
                    "uses_join_buffering": false
                  }
                },
                "rows_for_plan": 3,
                "cost_for_plan": 2.605126953,
                "semijoin_strategy_choice": [],
                "pruned_by_heuristic": true
              },
              {
                "plan_prefix": [],
                "table": "t_inner_3",
                "best_access_path": {
                  "considered_access_paths": [
                    {
                      "access_type": "scan",
                      "resulting_rows": 9,
                      "cost": 2.015380859,
                      "chosen": true
                    }
                  ],
                  "chosen_access_method": {
                    "type": "scan",
                    "records": 9,
                    "cost": 2.015380859,
                    "uses_join_buffering": false
                  }
                },
                "rows_for_plan": 9,
                "cost_for_plan": 3.815380859,
                "semijoin_strategy_choice": [],
                "pruned_by_heuristic": true
              }
            ]
          },
          {
            "fix_semijoin_strategies_for_picked_join_order": [
              {
                "semi_join_strategy": "SJ-Materialization",
                "join_order": [
                  {
                    "table": "t_inner_4"
                  },
                  {
                    "table": "t_inner_3"
                  }
                ]
              },
              {
                "semi_join_strategy": "SJ-Materialization",
                "join_order": [
                  {
                    "table": "t_inner_1"
                  },
                  {
                    "table": "t_inner_2"
                  }
                ]
              }
            ]
          },
          {
            "best_join_order": [
              "t_outer_1",
              "<subquery2>",
              "t_outer_2",
              "<subquery3>"
            ]
          },
          {
            "substitute_best_equal": {
              "condition": "WHERE",
              "resulting_condition": "1"
            }
          },
          {
            "condition_on_constant_tables": "1",
            "computing_condition": []
          },
          {
            "attaching_conditions_to_tables": {
              "attached_conditions_computation": [],
              "attached_conditions_summary": [
                {
                  "table": "t_outer_1",
                  "attached": null
                },
                {
                  "table": "t_inner_1",
                  "attached": null
                },
                {
                  "table": "t_inner_2",
                  "attached": null
                },
                {
                  "table": "<subquery2>",
                  "attached": null
                },
                {
                  "table": "t_outer_2",
                  "attached": null
                },
                {
                  "table": "t_inner_4",
                  "attached": null
                },
                {
                  "table": "t_inner_3",
                  "attached": null
                },
                {
                  "table": "<subquery3>",
                  "attached": null
                }
              ]
            }
          }
        ]
      }
    },
    {
      "join_execution": {
        "select_id": 1,
        "steps": []
      }
    }
  ]
}	0	0
set @@optimizer_switch= @save_optimizer_switch;
drop table t1,t2;
#
# MDEV-18942: Json_writer::add_bool: Conditional jump or move depends on uninitialised value upon 
# fulltext search under optimizer trace
#
CREATE TABLE t1 (f VARCHAR(255), FULLTEXT(f));
CREATE VIEW v1 AS SELECT * FROM t1;
INSERT INTO t1 VALUES ('fooba'),('abcde'),('xyzab');
SET optimizer_trace = 'enabled=on';
SELECT COUNT(*) FROM v1 WHERE MATCH (f) AGAINST ('fooba');
COUNT(*)
1
DROP VIEW v1;
DROP TABLE t1;
#
# MDEV-18741: Optimizer trace: multi-part key ranges are printed incorrectly.
#
create table t0(a int);
insert into t0 values (0),(1),(2),(3),(4),(5),(6),(7),(8),(9);
create table one_k (a int);
insert into one_k select A.a + B.a*10 + C.a*100 from t0 A, t0 B, t0 C;
create table t1 ( a int, b int, key a_b(a,b));
insert into t1 select a,a from one_k;
set optimizer_trace='enabled=on';
explain select * from t1 force index (a_b) where a=2 and b=4;
id	select_type	table	type	possible_keys	key	key_len	ref	rows	Extra
1	SIMPLE	t1	ref	a_b	a_b	10	const,const	1	Using index
select JSON_DETAILED(JSON_EXTRACT(trace, '$**.analyzing_range_alternatives')) AS JS from INFORMATION_SCHEMA.OPTIMIZER_TRACE;
JS
[
    {
        "range_scan_alternatives": 
        [
            {
                "index": "a_b",
                "ranges": 
                ["(2,4) <= (a,b) <= (2,4)"],
                "rowid_ordered": true,
                "using_mrr": false,
                "index_only": true,
                "rows": 1,
                "cost": 0.345829876,
                "chosen": true
            }
        ],
        "analyzing_roworder_intersect": 
        {
            "cause": "too few roworder scans"
        },
        "analyzing_index_merge_union": 
        []
    }
]
explain select * from t1 where a >= 900 and b between 10 and 20;
id	select_type	table	type	possible_keys	key	key_len	ref	rows	Extra
1	SIMPLE	t1	range	a_b	a_b	10	NULL	107	Using where; Using index
select JSON_DETAILED(JSON_EXTRACT(trace, '$**.analyzing_range_alternatives')) AS JS from INFORMATION_SCHEMA.OPTIMIZER_TRACE;
JS
[
    {
        "range_scan_alternatives": 
        [
            {
                "index": "a_b",
                "ranges": 
                ["(900,10) <= (a,b)"],
                "rowid_ordered": false,
                "using_mrr": false,
                "index_only": true,
                "rows": 107,
                "cost": 21.63379668,
                "chosen": true
            }
        ],
        "analyzing_roworder_intersect": 
        {
            "cause": "too few roworder scans"
        },
        "analyzing_index_merge_union": 
        []
    }
]
drop table t0,t1;
create table t1 (start_date date, end_date date, filler char(100), key(start_date, end_date)) ;
insert into t1 select date_add(now(), interval a day), date_add(now(), interval (a+7) day), 'data' from one_k;
explain select * from t1 force index(start_date) where start_date >= '2019-02-10' and end_date <'2019-04-01';
id	select_type	table	type	possible_keys	key	key_len	ref	rows	Extra
1	SIMPLE	t1	range	start_date	start_date	8	NULL	1000	Using index condition
select JSON_DETAILED(JSON_EXTRACT(trace, '$**.analyzing_range_alternatives')) AS JS from INFORMATION_SCHEMA.OPTIMIZER_TRACE;
JS
[
    {
        "range_scan_alternatives": 
        [
            {
                "index": "start_date",
                "ranges": 
                ["(2019-02-10,NULL) < (start_date,end_date)"],
                "rowid_ordered": false,
                "using_mrr": false,
                "index_only": false,
                "rows": 1000,
                "cost": 1203.877243,
                "chosen": true
            }
        ],
        "analyzing_roworder_intersect": 
        {
            "cause": "too few roworder scans"
        },
        "analyzing_index_merge_union": 
        []
    }
]
drop table t1,one_k;
create table ten(a int);
insert into ten values (0),(1),(2),(3),(4),(5),(6),(7),(8),(9);
create table t1 (
a int not null,
b int not null,
c int not null,
d int not null,
key a_b_c(a,b,c)
);
insert into t1 select a,a, a,a from ten;
explain select * from t1 force index(a_b_c) where a between 1 and 4 and b < 50;
id	select_type	table	type	possible_keys	key	key_len	ref	rows	Extra
1	SIMPLE	t1	range	a_b_c	a_b_c	8	NULL	4	Using index condition
select JSON_DETAILED(JSON_EXTRACT(trace, '$**.analyzing_range_alternatives')) AS JS from INFORMATION_SCHEMA.OPTIMIZER_TRACE;
JS
[
    {
        "range_scan_alternatives": 
        [
            {
                "index": "a_b_c",
                "ranges": 
                ["(1) <= (a,b) < (4,50)"],
                "rowid_ordered": false,
                "using_mrr": false,
                "index_only": false,
                "rows": 4,
                "cost": 4.948710032,
                "chosen": true
            }
        ],
        "analyzing_roworder_intersect": 
        {
            "cause": "too few roworder scans"
        },
        "analyzing_index_merge_union": 
        []
    }
]
drop table ten,t1;
# Ported test from MYSQL for ranges involving Binary column
CREATE TABLE t1(i INT PRIMARY KEY, b BINARY(16), INDEX i_b(b));
INSERT INTO t1 VALUES (1, x'D95B94336A9946A39CF5B58CFE772D8C');
INSERT INTO t1 VALUES (2, NULL);
EXPLAIN SELECT * FROM t1 WHERE b IN (0xD95B94336A9946A39CF5B58CFE772D8C);
id	select_type	table	type	possible_keys	key	key_len	ref	rows	Extra
1	SIMPLE	t1	ref	i_b	i_b	17	const	1	Using index condition
select JSON_DETAILED(JSON_EXTRACT(trace, '$**.analyzing_range_alternatives')) AS JS from INFORMATION_SCHEMA.OPTIMIZER_TRACE;
JS
[
    {
        "range_scan_alternatives": 
        [
            {
                "index": "i_b",
                "ranges": 
                ["(\xD9[\x943j\x99F\xA3\x9C\xF5\xB5\x8C\xFEw-\x8C) <= (b) <= (\xD9[\x943j\x99F\xA3\x9C\xF5\xB5\x8C\xFEw-\x8C)"],
                "rowid_ordered": true,
                "using_mrr": false,
                "index_only": false,
                "rows": 1,
                "cost": 1.346171589,
                "chosen": true
            }
        ],
        "analyzing_roworder_intersect": 
        {
            "cause": "too few roworder scans"
        },
        "analyzing_index_merge_union": 
        []
    }
]
EXPLAIN SELECT * FROM t1 WHERE b IS NULL;
id	select_type	table	type	possible_keys	key	key_len	ref	rows	Extra
1	SIMPLE	t1	ref	i_b	i_b	17	const	1	Using index condition
select JSON_DETAILED(JSON_EXTRACT(trace, '$**.analyzing_range_alternatives')) AS JS from INFORMATION_SCHEMA.OPTIMIZER_TRACE;
JS
[
    {
        "range_scan_alternatives": 
        [
            {
                "index": "i_b",
                "ranges": 
                ["(NULL) <= (b) <= (NULL)"],
                "rowid_ordered": true,
                "using_mrr": false,
                "index_only": false,
                "rows": 1,
                "cost": 1.346171589,
                "chosen": true
            }
        ],
        "analyzing_roworder_intersect": 
        {
            "cause": "too few roworder scans"
        },
        "analyzing_index_merge_union": 
        []
    }
]
drop table t1;
#
# MDEV-18880: Optimizer trace prints date in hexadecimal
#
CREATE TABLE t1(i INT PRIMARY KEY, b VARCHAR(10) CHARSET BINARY , INDEX i_b(b));
INSERT INTO t1 VALUES (1, 'ab\n');
INSERT INTO t1 VALUES (2, NULL);
set optimizer_trace=1;
EXPLAIN SELECT * FROM t1 WHERE b='ab\n';
id	select_type	table	type	possible_keys	key	key_len	ref	rows	Extra
1	SIMPLE	t1	ref	i_b	i_b	13	const	1	Using index condition
select JSON_DETAILED(JSON_EXTRACT(trace, '$**.analyzing_range_alternatives')) AS JS from INFORMATION_SCHEMA.OPTIMIZER_TRACE;
JS
[
    {
        "range_scan_alternatives": 
        [
            {
                "index": "i_b",
                "ranges": 
                ["(ab\x0A) <= (b) <= (ab\x0A)"],
                "rowid_ordered": true,
                "using_mrr": false,
                "index_only": false,
                "rows": 1,
                "cost": 1.345927508,
                "chosen": true
            }
        ],
        "analyzing_roworder_intersect": 
        {
            "cause": "too few roworder scans"
        },
        "analyzing_index_merge_union": 
        []
    }
]
ALTER TABLE t1 modify column b BINARY(10) AFTER i;
EXPLAIN SELECT * FROM t1 WHERE b='ab\n';
id	select_type	table	type	possible_keys	key	key_len	ref	rows	Extra
1	SIMPLE	t1	ref	i_b	i_b	11	const	1	Using index condition
select JSON_DETAILED(JSON_EXTRACT(trace, '$**.analyzing_range_alternatives')) AS JS from INFORMATION_SCHEMA.OPTIMIZER_TRACE;
JS
[
    {
        "range_scan_alternatives": 
        [
            {
                "index": "i_b",
                "ranges": 
                ["(ab\x0A\x00\x00\x00\x00\x00\x00\x00) <= (b) <= (ab\x0A\x00\x00\x00\x00\x00\x00\x00)"],
                "rowid_ordered": true,
                "using_mrr": false,
                "index_only": false,
                "rows": 1,
                "cost": 1.345878692,
                "chosen": true
            }
        ],
        "analyzing_roworder_intersect": 
        {
            "cause": "too few roworder scans"
        },
        "analyzing_index_merge_union": 
        []
    }
]
ALTER TABLE t1 modify column b VARBINARY(10) AFTER i;
EXPLAIN SELECT * FROM t1 WHERE b='ab\n';
id	select_type	table	type	possible_keys	key	key_len	ref	rows	Extra
1	SIMPLE	t1	ref	i_b	i_b	13	const	1	Using index condition
select JSON_DETAILED(JSON_EXTRACT(trace, '$**.analyzing_range_alternatives')) AS JS from INFORMATION_SCHEMA.OPTIMIZER_TRACE;
JS
[
    {
        "range_scan_alternatives": 
        [
            {
                "index": "i_b",
                "ranges": 
                ["(ab\x0A) <= (b) <= (ab\x0A)"],
                "rowid_ordered": true,
                "using_mrr": false,
                "index_only": false,
                "rows": 1,
                "cost": 1.345927508,
                "chosen": true
            }
        ],
        "analyzing_roworder_intersect": 
        {
            "cause": "too few roworder scans"
        },
        "analyzing_index_merge_union": 
        []
    }
]
drop table t1;
CREATE TABLE t1(i INT PRIMARY KEY, b CHAR(10), INDEX i_b(b));
INSERT INTO t1 VALUES (1, 'ab\n');
INSERT INTO t1 VALUES (2, NULL);
EXPLAIN SELECT * FROM t1 WHERE b='ab\n';
id	select_type	table	type	possible_keys	key	key_len	ref	rows	Extra
1	SIMPLE	t1	ref	i_b	i_b	11	const	1	Using index condition
select JSON_DETAILED(JSON_EXTRACT(trace, '$**.analyzing_range_alternatives')) AS JS from INFORMATION_SCHEMA.OPTIMIZER_TRACE;
JS
[
    {
        "range_scan_alternatives": 
        [
            {
                "index": "i_b",
                "ranges": 
                ["(ab\n) <= (b) <= (ab\n)"],
                "rowid_ordered": true,
                "using_mrr": false,
                "index_only": false,
                "rows": 1,
                "cost": 1.345878692,
                "chosen": true
            }
        ],
        "analyzing_roworder_intersect": 
        {
            "cause": "too few roworder scans"
        },
        "analyzing_index_merge_union": 
        []
    }
]
drop table t1;
CREATE TABLE t1(i INT PRIMARY KEY, b blob , INDEX i_b(b));
Warnings:
Note	1071	Specified key was too long; max key length is 1000 bytes
INSERT INTO t1 VALUES (1, 'ab\n');
INSERT INTO t1 VALUES (2, NULL);
set optimizer_trace=1;
EXPLAIN SELECT * FROM t1 WHERE b= 'ab\n';
id	select_type	table	type	possible_keys	key	key_len	ref	rows	Extra
1	SIMPLE	t1	ref	i_b	i_b	1003	const	1	Using where
select JSON_DETAILED(JSON_EXTRACT(trace, '$**.analyzing_range_alternatives')) AS JS from INFORMATION_SCHEMA.OPTIMIZER_TRACE;
JS
[
    {
        "range_scan_alternatives": 
        [
            {
                "index": "i_b",
                "ranges": 
                ["(ab\x0A) <= (b) <= (ab\x0A)"],
                "rowid_ordered": false,
                "using_mrr": false,
                "index_only": false,
                "rows": 1,
                "cost": 1.394255553,
                "chosen": true
            }
        ],
        "analyzing_roworder_intersect": 
        {
            "cause": "too few roworder scans"
        },
        "analyzing_index_merge_union": 
        []
    }
]
drop table t1;
CREATE TABLE t1(i INT PRIMARY KEY, b VARCHAR(10), INDEX i_b(b));
INSERT INTO t1 VALUES (1, 'ab\n');
INSERT INTO t1 VALUES (2, 'ab\n');
set optimizer_trace=1;
EXPLAIN SELECT * FROM t1 WHERE b='ab\n';
id	select_type	table	type	possible_keys	key	key_len	ref	rows	Extra
1	SIMPLE	t1	ref	i_b	i_b	13	const	2	Using index condition
select JSON_DETAILED(JSON_EXTRACT(trace, '$**.analyzing_range_alternatives')) AS JS from INFORMATION_SCHEMA.OPTIMIZER_TRACE;
JS
[
    {
        "range_scan_alternatives": 
        [
            {
                "index": "i_b",
                "ranges": 
                ["(ab\n) <= (b) <= (ab\n)"],
                "rowid_ordered": true,
                "using_mrr": false,
                "index_only": false,
                "rows": 2,
                "cost": 2.546855016,
                "chosen": true
            }
        ],
        "analyzing_roworder_intersect": 
        {
            "cause": "too few roworder scans"
        },
        "analyzing_index_merge_union": 
        []
    }
]
drop table t1;
create table t0(a int);
insert into t0 values (0),(1),(2),(3),(4),(5),(6),(7),(8),(9);
create table one_k (a int);
insert into one_k select A.a + B.a*10 + C.a*100 from t0 A, t0 B, t0 C;
create table t1 (start_date date, end_date date, filler char(100), key(start_date, end_date)) ;
insert into t1 select date_add(now(), interval a day), date_add(now(), interval (a+7) day), 'data' from one_k;
explain format=json select * from t1 force index(start_date) where start_date >= '2019-02-10' and end_date <'2019-04-01';
EXPLAIN
{
  "query_block": {
    "select_id": 1,
    "table": {
      "table_name": "t1",
      "access_type": "range",
      "possible_keys": ["start_date"],
      "key": "start_date",
      "key_length": "8",
      "used_key_parts": ["start_date", "end_date"],
      "rows": 1000,
      "filtered": 100,
      "index_condition": "t1.start_date >= '2019-02-10' and t1.end_date < '2019-04-01'"
    }
  }
}
select JSON_DETAILED(JSON_EXTRACT(trace, '$**.analyzing_range_alternatives')) AS JS from INFORMATION_SCHEMA.OPTIMIZER_TRACE;
JS
[
    {
        "range_scan_alternatives": 
        [
            {
                "index": "start_date",
                "ranges": 
                ["(2019-02-10,NULL) < (start_date,end_date)"],
                "rowid_ordered": false,
                "using_mrr": false,
                "index_only": false,
                "rows": 1000,
                "cost": 1203.877243,
                "chosen": true
            }
        ],
        "analyzing_roworder_intersect": 
        {
            "cause": "too few roworder scans"
        },
        "analyzing_index_merge_union": 
        []
    }
]
drop table t1, t0, one_k;
#
# MDEV-19776: Assertion `to_len >= 8' failed in convert_to_printable with optimizer trace enabled
#
CREATE TABLE t1 (f VARBINARY(16) NOT NULL, KEY(f));
INSERT INTO t1 VALUES ('a'),('b');
SET optimizer_trace = 'enabled=on';
DELETE FROM t1 WHERE f = 'x';
DROP TABLE t1;
#
# Print cost_for_plan and rows_for_plan for join prefix
#
create table t0(a int);
insert into t0 values (0),(1),(2),(3),(4),(5),(6),(7),(8),(9);
create table one_k (a int, b int, key(b));
insert into one_k select A.a + B.a*10 + C.a*100, A.a + B.a*10 + C.a*100 from t0 A, t0 B, t0 C;
analyze table t0, one_k persistent for all;
Table	Op	Msg_type	Msg_text
test.t0	analyze	status	Engine-independent statistics collected
test.t0	analyze	status	OK
test.one_k	analyze	status	Engine-independent statistics collected
test.one_k	analyze	status	Table is already up to date
set @tmp_jcl=@@join_cache_level;
set join_cache_level=0;
set optimizer_trace=1;
# Check cost/row numbers when multiple tables are joined
#  (cost_for_plan is the same as best_access_path.cost for single-table SELECTs
#   but for joins using condition selectivity it is not as trivial. So,
#   now we are printing it)
explain select * from t0 A, one_k B where A.a<5 and B.a<800;
id	select_type	table	type	possible_keys	key	key_len	ref	rows	Extra
1	SIMPLE	A	ALL	NULL	NULL	NULL	NULL	10	Using where
1	SIMPLE	B	ALL	NULL	NULL	NULL	NULL	1000	Using where
select JSON_DETAILED(JSON_EXTRACT(trace, '$**.considered_execution_plans')) AS JS from INFORMATION_SCHEMA.OPTIMIZER_TRACE;
JS
[
    [
        {
            "plan_prefix": 
            [],
            "table": "A",
            "best_access_path": 
            {
                "considered_access_paths": 
                [
                    {
                        "access_type": "scan",
                        "resulting_rows": 5.9375,
                        "cost": 2.829589844,
                        "chosen": true
                    }
                ],
                "chosen_access_method": 
                {
                    "type": "scan",
                    "records": 5.9375,
                    "cost": 2.829589844,
                    "uses_join_buffering": false
                }
            },
            "rows_for_plan": 5.9375,
            "cost_for_plan": 4.017089844,
            "rest_of_plan": 
            [
                {
                    "plan_prefix": 
                    ["A"],
                    "table": "B",
                    "best_access_path": 
                    {
                        "considered_access_paths": 
                        [
                            {
                                "access_type": "scan",
                                "resulting_rows": 804.6875,
                                "cost": 256.8548584,
                                "chosen": true
                            }
                        ],
                        "chosen_access_method": 
                        {
                            "type": "scan",
                            "records": 804.6875,
                            "cost": 256.8548584,
                            "uses_join_buffering": false
                        }
                    },
                    "rows_for_plan": 4777.832031,
                    "cost_for_plan": 1216.438354
                }
            ]
        },
        {
            "plan_prefix": 
            [],
            "table": "B",
            "best_access_path": 
            {
                "considered_access_paths": 
                [
                    {
                        "access_type": "scan",
                        "resulting_rows": 804.6875,
                        "cost": 43.25976562,
                        "chosen": true
                    }
                ],
                "chosen_access_method": 
                {
                    "type": "scan",
                    "records": 804.6875,
                    "cost": 43.25976562,
                    "uses_join_buffering": false
                }
            },
            "rows_for_plan": 804.6875,
            "cost_for_plan": 204.1972656,
            "pruned_by_heuristic": true
        }
    ]
]
set join_cache_level=@tmp_jcl;
# This shows post-join selectivity
explain select * from t0 A, one_k B where A.a=B.b and B.a<800;
id	select_type	table	type	possible_keys	key	key_len	ref	rows	Extra
1	SIMPLE	A	ALL	NULL	NULL	NULL	NULL	10	Using where
1	SIMPLE	B	ref	b	b	5	test.A.a	1	Using where
select JSON_DETAILED(JSON_EXTRACT(trace, '$**.considered_execution_plans')) AS JS from INFORMATION_SCHEMA.OPTIMIZER_TRACE;
JS
[
    [
        {
            "plan_prefix": 
            [],
            "table": "A",
            "best_access_path": 
            {
                "considered_access_paths": 
                [
                    {
                        "access_type": "scan",
                        "resulting_rows": 10,
                        "cost": 2.017089844,
                        "chosen": true
                    }
                ],
                "chosen_access_method": 
                {
                    "type": "scan",
                    "records": 10,
                    "cost": 2.017089844,
                    "uses_join_buffering": false
                }
            },
            "rows_for_plan": 10,
            "cost_for_plan": 4.017089844,
            "rest_of_plan": 
            [
                {
                    "plan_prefix": 
                    ["A"],
                    "table": "B",
                    "best_access_path": 
                    {
                        "considered_access_paths": 
                        [
                            {
                                "access_type": "ref",
                                "index": "b",
                                "used_range_estimates": false,
                                "cause": "not available",
                                "rows": 1,
                                "cost": 20.00585794,
                                "chosen": true
                            },
                            {
                                "access_type": "scan",
                                "resulting_rows": 804.6875,
                                "cost": 43.25976562,
                                "chosen": false
                            }
                        ],
                        "chosen_access_method": 
                        {
                            "type": "ref",
                            "records": 1,
                            "cost": 20.00585794,
                            "uses_join_buffering": false
                        }
                    },
                    "rows_for_plan": 10,
                    "cost_for_plan": 26.02294779,
                    "selectivity": 0.8046875,
                    "estimated_join_cardinality": 8.046875
                }
            ]
        },
        {
            "plan_prefix": 
            [],
            "table": "B",
            "best_access_path": 
            {
                "considered_access_paths": 
                [
                    {
                        "access_type": "scan",
                        "resulting_rows": 804.6875,
                        "cost": 43.25976562,
                        "chosen": true
                    }
                ],
                "chosen_access_method": 
                {
                    "type": "scan",
                    "records": 804.6875,
                    "cost": 43.25976562,
                    "uses_join_buffering": false
                }
            },
            "rows_for_plan": 804.6875,
            "cost_for_plan": 204.1972656,
            "pruned_by_cost": true
        }
    ]
]
drop table t0, one_k;
#
# Assertion `to_len >= 8' failed in convert_to_printable
#
CREATE TABLE t1 ( a blob, KEY (a(255)));
insert into t1 values ('foo'), ('bar');
EXPLAIN SELECT * FROM t1 WHERE a= REPEAT('a', 0);
id	select_type	table	type	possible_keys	key	key_len	ref	rows	Extra
1	SIMPLE	t1	ref	a	a	258	const	1	Using where
SELECT * FROM t1 WHERE a= REPEAT('a', 0);
a
select JSON_DETAILED(JSON_EXTRACT(trace, '$**.analyzing_range_alternatives')) AS JS from INFORMATION_SCHEMA.OPTIMIZER_TRACE;
JS
[
    {
        "range_scan_alternatives": 
        [
            {
                "index": "a",
                "ranges": 
                ["() <= (a) <= ()"],
                "rowid_ordered": false,
                "using_mrr": false,
                "index_only": false,
                "rows": 1,
                "cost": 1.357887479,
                "chosen": true
            }
        ],
        "analyzing_roworder_intersect": 
        {
            "cause": "too few roworder scans"
        },
        "analyzing_index_merge_union": 
        []
    }
]
DROP TABLE t1;
#
# Test for Semi-Join table pullout element
#
create table t1 (a int primary key, b int);
insert into t1 (a) values (1),(2),(3),(4),(5);
create table t2 (a int primary key, b int);
insert into t2 (a) values (1),(2),(3),(4),(5);
create table t3 (a int);
insert into t3 values (1),(2),(3),(4),(5),(6),(7),(8),(9),(10);
explain 
select * from t3 where (a,a) in (select t1.a, t2.a from t1, t2 where t1.b=t2.b);
id	select_type	table	type	possible_keys	key	key_len	ref	rows	Extra
1	PRIMARY	t1	ALL	PRIMARY	NULL	NULL	NULL	5	
1	PRIMARY	t2	eq_ref	PRIMARY	PRIMARY	4	test.t1.a	1	Using where
1	PRIMARY	t3	ALL	NULL	NULL	NULL	NULL	10	Using where; Using join buffer (flat, BNL join)
select JSON_DETAILED(JSON_EXTRACT(trace, '$**.semijoin_table_pullout')) from INFORMATION_SCHEMA.OPTIMIZER_TRACE;
JSON_DETAILED(JSON_EXTRACT(trace, '$**.semijoin_table_pullout'))
[
    {
        "pulled_out_tables": 
        [
            "t2",
            "t1"
        ]
    }
]
drop table t1,t2,t3;
#
# MDEV-22401: Optimizer trace: multi-component range is not printed correctly
#
create table t1 (kp1 int, kp2 int, key(kp1, kp2));
insert into t1 values (1,1),(1,5),(5,1),(5,5);
set optimizer_trace=1;
select * from t1 force index(kp1) where (kp1=2 and kp2 >=4);
kp1	kp2
select JSON_DETAILED(JSON_EXTRACT(trace, '$**.range_scan_alternatives')) AS JS from INFORMATION_SCHEMA.OPTIMIZER_TRACE;
JS
[
    [
        {
            "index": "kp1",
            "ranges": 
            ["(2,4) <= (kp1,kp2) <= (2)"],
            "rowid_ordered": false,
            "using_mrr": false,
            "index_only": true,
            "rows": 1,
            "cost": 0.345829876,
            "chosen": true
        }
    ]
]
drop table t1;
#
# MDEV-21626: Optimizer misses the details about the picked join order
#
CREATE TABLE t1(a INT, b INT, key(a));
INSERT INTO t1 SELECT seq, seq from seq_1_to_10;
CREATE TABLE t2(a INT, b INT, key(a));
INSERT INTO t2 SELECT seq, seq from seq_1_to_100;
SET OPTIMIZER_TRACE=1;
EXPLAIN SELECT * FROM t1, t2 WHERE t1.a=t2.a ORDER BY t2.b;
id	select_type	table	type	possible_keys	key	key_len	ref	rows	Extra
1	SIMPLE	t1	ALL	a	NULL	NULL	NULL	10	Using where; Using temporary; Using filesort
1	SIMPLE	t2	ref	a	a	5	test.t1.a	1	
select JSON_DETAILED(JSON_EXTRACT(trace, '$**.considered_execution_plans')) AS JS from INFORMATION_SCHEMA.OPTIMIZER_TRACE;
JS
[
    [
        {
            "plan_prefix": 
            [],
            "table": "t1",
            "best_access_path": 
            {
                "considered_access_paths": 
                [
                    {
                        "access_type": "scan",
                        "resulting_rows": 10,
                        "cost": 2.021972656,
                        "chosen": true
                    }
                ],
                "chosen_access_method": 
                {
                    "type": "scan",
                    "records": 10,
                    "cost": 2.021972656,
                    "uses_join_buffering": false
                }
            },
            "rows_for_plan": 10,
            "cost_for_plan": 4.021972656,
            "rest_of_plan": 
            [
                {
                    "plan_prefix": 
                    ["t1"],
                    "table": "t2",
                    "best_access_path": 
                    {
                        "considered_access_paths": 
                        [
                            {
                                "access_type": "ref",
                                "index": "a",
                                "used_range_estimates": false,
                                "cause": "not available",
                                "rows": 1,
                                "cost": 20.00585794,
                                "chosen": true
                            },
                            {
                                "access_type": "scan",
                                "resulting_rows": 100,
                                "cost": 2.219726562,
                                "chosen": false
                            }
                        ],
                        "chosen_access_method": 
                        {
                            "type": "ref",
                            "records": 1,
                            "cost": 20.00585794,
                            "uses_join_buffering": false
                        }
                    },
                    "rows_for_plan": 10,
                    "cost_for_plan": 26.0278306,
                    "cost_for_sorting": 10,
                    "pruned_by_hanging_leaf": true
                }
            ]
        },
        {
            "plan_prefix": 
            [],
            "table": "t2",
            "best_access_path": 
            {
                "considered_access_paths": 
                [
                    {
                        "access_type": "scan",
                        "resulting_rows": 100,
                        "cost": 2.219726562,
                        "chosen": true,
                        "use_tmp_table": true
                    }
                ],
                "chosen_access_method": 
                {
                    "type": "scan",
                    "records": 100,
                    "cost": 2.219726562,
                    "uses_join_buffering": false
                }
            },
            "rows_for_plan": 100,
            "cost_for_plan": 22.21972656,
            "rest_of_plan": 
            [
                {
                    "plan_prefix": 
                    ["t2"],
                    "table": "t1",
                    "best_access_path": 
                    {
                        "considered_access_paths": 
                        [
                            {
                                "access_type": "ref",
                                "index": "a",
                                "used_range_estimates": false,
                                "cause": "not available",
                                "rows": 1,
                                "cost": 200.0585794,
                                "chosen": true
                            },
                            {
                                "access_type": "scan",
                                "resulting_rows": 10,
                                "cost": 2.021972656,
                                "chosen": true
                            }
                        ],
                        "chosen_access_method": 
                        {
                            "type": "scan",
                            "records": 10,
                            "cost": 2.021972656,
                            "uses_join_buffering": true
                        }
                    },
                    "rows_for_plan": 1000,
                    "cost_for_plan": 224.2416992,
                    "pruned_by_cost": true
                }
            ]
        }
    ]
]
DROP TABLE t1,t2;
#
# MDEV-22665: Print ranges in the optimizer trace created for non-indexed columns when
# optimizer_use_condition_selectivity >2
#
CREATE TABLE t1(a INT, b INT);
INSERT INTO t1 SELECT seq, seq from seq_1_to_100;
SET optimizer_trace=1;
ANALYZE TABLE t1 PERSISTENT FOR ALL;
Table	Op	Msg_type	Msg_text
test.t1	analyze	status	Engine-independent statistics collected
test.t1	analyze	status	OK
EXPLAIN EXTENDED SELECT * from t1 WHERE a between 1 and 5 and b <= 5;
id	select_type	table	type	possible_keys	key	key_len	ref	rows	filtered	Extra
1	SIMPLE	t1	ALL	NULL	NULL	NULL	NULL	100	0.22	Using where
Warnings:
Note	1003	select `test`.`t1`.`a` AS `a`,`test`.`t1`.`b` AS `b` from `test`.`t1` where `test`.`t1`.`a` between 1 and 5 and `test`.`t1`.`b` <= 5
select JSON_DETAILED(JSON_EXTRACT(trace, '$**.selectivity_for_columns')) AS JS from INFORMATION_SCHEMA.OPTIMIZER_TRACE;
JS
[
    [
        {
            "column_name": "a",
            "ranges": 
            ["1 <= a <= 5"],
            "selectivity_from_histogram": 0.046875
        },
        {
            "column_name": "b",
            "ranges": 
            ["NULL < b <= 5"],
            "selectivity_from_histogram": 0.046875
        }
    ]
]
EXPLAIN EXTENDED SELECT * from t1 WHERE a != 5;
id	select_type	table	type	possible_keys	key	key_len	ref	rows	filtered	Extra
1	SIMPLE	t1	ALL	NULL	NULL	NULL	NULL	100	100.00	Using where
Warnings:
Note	1003	select `test`.`t1`.`a` AS `a`,`test`.`t1`.`b` AS `b` from `test`.`t1` where `test`.`t1`.`a` <> 5
select JSON_DETAILED(JSON_EXTRACT(trace, '$**.selectivity_for_columns')) AS JS from INFORMATION_SCHEMA.OPTIMIZER_TRACE;
JS
[
    [
        {
            "column_name": "a",
            "ranges": 
            [
                "NULL < a < 5",
                "5 < a"
            ],
            "selectivity_from_histogram": 1
        }
    ]
]
EXPLAIN EXTENDED SELECT * from t1 WHERE b >= 10 and b < 25;
id	select_type	table	type	possible_keys	key	key_len	ref	rows	filtered	Extra
1	SIMPLE	t1	ALL	NULL	NULL	NULL	NULL	100	15.62	Using where
Warnings:
Note	1003	select `test`.`t1`.`a` AS `a`,`test`.`t1`.`b` AS `b` from `test`.`t1` where `test`.`t1`.`b` >= 10 and `test`.`t1`.`b` < 25
select JSON_DETAILED(JSON_EXTRACT(trace, '$**.selectivity_for_columns')) AS JS from INFORMATION_SCHEMA.OPTIMIZER_TRACE;
JS
[
    [
        {
            "column_name": "b",
            "ranges": 
            ["10 <= b < 25"],
            "selectivity_from_histogram": 0.15625
        }
    ]
]
drop table t1;
#
# MDEV-22910:SIGSEGV in Opt_trace_context::is_started & SIGSEGV in Json_writer::add_table_name
# (on optimized builds)
#
CREATE TABLE t1( a INT, b INT, PRIMARY KEY( a ) );
SELECT sum(b), row_number() OVER (order by b) FROM t1 WHERE a = 101;
sum(b)	row_number() OVER (order by b)
NULL	1
UPDATE t1 SET b=10 WHERE a=1;
SELECT JSON_DETAILED(JSON_EXTRACT(trace, '$**.range_scan_alternatives')) AS JS from INFORMATION_SCHEMA.OPTIMIZER_TRACE;
JS
[
    [
        {
            "index": "PRIMARY",
            "ranges": 
            ["(1) <= (a) <= (1)"],
            "rowid_ordered": true,
            "using_mrr": false,
            "index_only": false,
            "rows": 0,
            "cost": 0.145,
            "chosen": true
        }
    ]
]
DROP TABLE t1;
set optimizer_trace='enabled=off';
#
# MDEV-24975 Server consumes extra 4G memory upon querying INFORMATION_SCHEMA.OPTIIMIZER_TRACE
#
set max_session_mem_used=1024*1024*1024;
select count(*) from information_schema.optimizer_trace;
select * from information_schema.optimizer_trace;
set max_session_mem_used=default;
#
# MDEV-22380 Assertion `name.length == strlen(name.str)' failed in Item::print_item_w_name on SELECT w/ optimizer_trace enabled
#
SET optimizer_trace="enabled=on";
SELECT 'a\0' LIMIT 0;
a\x00
SELECT query, trace FROM INFORMATION_SCHEMA.OPTIMIZER_TRACE;
query	trace
SELECT 'a\0' LIMIT 0	{
  "steps": [
    {
      "join_preparation": {
        "select_id": 1,
        "steps": [
          {
            "expanded_query": "select 'a\0' AS `a\x00` limit 0"
          }
        ]
      }
    },
    {
      "join_optimization": {
        "select_id": 1,
        "steps": []
      }
    },
    {
      "join_execution": {
        "select_id": 1,
        "steps": []
      }
    }
  ]
}
SET optimizer_trace=DEFAULT;
#
# MDEV-27238: Assertion `got_name == named_item_expected()' failed in Json_writer::on_start_object
#
CREATE TABLE t1 (a INT KEY,b INT,KEY(b)) ENGINE=MEMORY;
SET optimizer_trace=1;
INSERT INTO t1 VALUES (0,0);
SELECT a FROM t1 WHERE (a,b) in (SELECT @c,@d);
a
DROP TABLE t1;
#
# MDEV-30964: MAX_SEL_ARG memory exhaustion is not visible in the optimizer trace
#
create table t1 (
c1 int,
c2 int,
c3 int,
c4 int,
c5 int,
c6 int,
c7 int,
c8 int,
key(c1,c2,c3,c4,c5,c6,c7,c8)
);
insert into t1 () values (),(),();
explain select *
from t1
where
(c1 in (1,2,3,4,5,6,7,8,9,10,11,12,13,14,15,16) and c2=1) and
c3 in (1,2,3,4,5,6,7,8,9,10) and
c4 in (1,2,3,4,5,6,7,8,9,10) and
c5 in (1,2,3,4,5,6,7,8,9,10) and
c6 in (1,2,3,4);
id	select_type	table	type	possible_keys	key	key_len	ref	rows	Extra
1	SIMPLE	t1	index	c1	c1	40	NULL	3	Using where; Using index
select
json_detailed(json_extract(trace, '$**.setup_range_conditions'))
from
information_schema.optimizer_trace;
json_detailed(json_extract(trace, '$**.setup_range_conditions'))
[
    [
        {
            "enforce_sel_arg_weight_limit": 
            {
                "index": "c1",
                "old_weight": 74806,
                "new_weight": 1776
            }
        },
        {
            "sel_arg_alloc_limit_hit": 
            {
                "alloced_sel_args": 16001
            }
        }
    ]
]
drop table t1;
#
# MDEV-31085: multi-update using view with optimizer trace enabled
#
SET SESSION optimizer_trace = 'enabled=on';
CREATE TABLE t (a int, b int);
CREATE VIEW v AS SELECT 1 AS c UNION SELECT 2 AS c;
INSERT INTO t VALUES (0,4),(5,6);
UPDATE t, v SET t.b = t.a, t.a = v.c WHERE v.c < t.a;
SELECT * FROM information_schema.optimizer_trace;
QUERY	TRACE	MISSING_BYTES_BEYOND_MAX_MEM_SIZE	INSUFFICIENT_PRIVILEGES
UPDATE t, v SET t.b = t.a, t.a = v.c WHERE v.c < t.a	{
  "steps": [
    {
      "view": {
        "table": "v",
        "select_id": 2,
        "algorithm": "materialized"
      }
    },
    {
      "join_preparation": {
        "select_id": 2,
        "steps": [
          {
            "expanded_query": "/* select#2 */ select 1 AS c"
          }
        ]
      }
    },
    {
      "join_preparation": {
        "select_id": 3,
        "steps": [
          {
            "expanded_query": "/* select#3 */ select 2 AS c"
          }
        ]
      }
    },
    {
      "join_preparation": {
        "select_id": 1,
        "steps": [
          {
            "expanded_query": "/* select#1 */ update t join v set t.b = t.a,t.a = v.c where v.c < t.a"
          }
        ]
      }
    },
    {
      "join_optimization": {
        "select_id": 1,
        "steps": [
          {
            "condition_processing": {
              "condition": "WHERE",
              "original_condition": "v.c < t.a",
              "steps": [
                {
                  "transformation": "equality_propagation",
                  "resulting_condition": "v.c < t.a"
                },
                {
                  "transformation": "constant_propagation",
                  "resulting_condition": "v.c < t.a"
                },
                {
                  "transformation": "trivial_condition_removal",
                  "resulting_condition": "v.c < t.a"
                }
              ]
            }
          },
          {
            "join_optimization": {
              "select_id": 2,
              "steps": []
            }
          },
          {
            "join_optimization": {
              "select_id": 3,
              "steps": []
            }
          },
          {
            "table_dependencies": [
              {
                "table": "t",
                "row_may_be_null": false,
                "map_bit": 0,
                "depends_on_map_bits": []
              },
              {
                "table": "<derived2>",
                "row_may_be_null": false,
                "map_bit": 1,
                "depends_on_map_bits": []
              }
            ]
          },
          {
            "ref_optimizer_key_uses": []
          },
          {
            "rows_estimation": [
              {
                "table": "t",
                "table_scan": {
                  "rows": 2,
                  "cost": 2.004394531
                }
              },
              {
                "table": "<derived2>",
                "table_scan": {
                  "rows": 2,
                  "cost": 2
                }
              }
            ]
          },
          {
            "considered_execution_plans": [
              {
                "plan_prefix": [],
                "table": "t",
                "best_access_path": {
                  "considered_access_paths": [
                    {
                      "access_type": "scan",
                      "resulting_rows": 2,
                      "cost": 2.004394531,
                      "chosen": true
                    }
                  ],
                  "chosen_access_method": {
                    "type": "scan",
                    "records": 2,
                    "cost": 2.004394531,
                    "uses_join_buffering": false
                  }
                },
                "rows_for_plan": 2,
                "cost_for_plan": 2.404394531,
                "rest_of_plan": [
                  {
                    "plan_prefix": ["t"],
                    "table": "<derived2>",
                    "best_access_path": {
                      "considered_access_paths": [
                        {
                          "access_type": "scan",
                          "resulting_rows": 2,
                          "cost": 2,
                          "chosen": true
                        }
                      ],
                      "chosen_access_method": {
                        "type": "scan",
                        "records": 2,
                        "cost": 2,
                        "uses_join_buffering": true
                      }
                    },
                    "rows_for_plan": 4,
                    "cost_for_plan": 5.204394531
                  }
                ]
              },
              {
                "plan_prefix": [],
                "table": "<derived2>",
                "best_access_path": {
                  "considered_access_paths": [
                    {
                      "access_type": "scan",
                      "resulting_rows": 2,
                      "cost": 2,
                      "chosen": true
                    }
                  ],
                  "chosen_access_method": {
                    "type": "scan",
                    "records": 2,
                    "cost": 2,
                    "uses_join_buffering": false
                  }
                },
                "rows_for_plan": 2,
                "cost_for_plan": 2.4,
                "rest_of_plan": [
                  {
                    "plan_prefix": ["<derived2>"],
                    "table": "t",
                    "best_access_path": {
                      "considered_access_paths": [
                        {
                          "access_type": "scan",
                          "resulting_rows": 2,
                          "cost": 2.004394531,
                          "chosen": true
                        }
                      ],
                      "chosen_access_method": {
                        "type": "scan",
                        "records": 2,
                        "cost": 2.004394531,
                        "uses_join_buffering": true
                      }
                    },
                    "rows_for_plan": 4,
                    "cost_for_plan": 5.204394531,
                    "pruned_by_cost": true
                  }
                ]
              }
            ]
          },
          {
            "best_join_order": ["t", "<derived2>"]
          },
          {
            "substitute_best_equal": {
              "condition": "WHERE",
              "resulting_condition": "v.c < t.a"
            }
          },
          {
            "attaching_conditions_to_tables": {
              "attached_conditions_computation": [],
              "attached_conditions_summary": [
                {
                  "table": "t",
                  "attached": null
                },
                {
                  "table": "<derived2>",
                  "attached": "v.c < t.a"
                }
              ]
            }
          }
        ]
      }
    },
    {
      "join_execution": {
        "select_id": 1,
        "steps": [
          {
            "join_execution": {
              "select_id": 2,
              "steps": []
            }
          },
          {
            "join_execution": {
              "select_id": 3,
              "steps": []
            }
          },
          {
            "join_preparation": {
              "select_id": "fake",
              "steps": [
                {
                  "expanded_query": "select c AS c from dual"
                }
              ]
            }
          },
          {
            "join_optimization": {
              "select_id": "fake",
              "steps": [
                {
                  "table_dependencies": [
                    {
                      "table": "union",
                      "row_may_be_null": false,
                      "map_bit": 0,
                      "depends_on_map_bits": []
                    }
                  ]
                },
                {
                  "rows_estimation": [
                    {
                      "table": "union",
                      "table_scan": {
                        "rows": 2,
                        "cost": 10.1
                      }
                    }
                  ]
                },
                {
                  "considered_execution_plans": [
                    {
                      "plan_prefix": [],
                      "table": "union",
                      "best_access_path": {
                        "considered_access_paths": [
                          {
                            "access_type": "scan",
                            "resulting_rows": 2,
                            "cost": 10.1,
                            "chosen": true
                          }
                        ],
                        "chosen_access_method": {
                          "type": "scan",
                          "records": 2,
                          "cost": 10.1,
                          "uses_join_buffering": false
                        }
                      },
                      "rows_for_plan": 2,
                      "cost_for_plan": 10.5
                    }
                  ]
                },
                {
                  "best_join_order": ["union"]
                },
                {
                  "attaching_conditions_to_tables": {
                    "attached_conditions_computation": [],
                    "attached_conditions_summary": [
                      {
                        "table": "union",
                        "attached": null
                      }
                    ]
                  }
                }
              ]
            }
          },
          {
            "join_execution": {
              "select_id": "fake",
              "steps": []
            }
          }
        ]
      }
    }
  ]
}	0	0
SELECT * FROM t;
a	b
0	4
1	5
SET optimizer_trace=DEFAULT;
DROP VIEW v;
DROP TABLE t;
#
# MDEV-26301: Split optimization improvements: Optimizer Trace coverage
#
create table t1(a int, b int);
insert into t1 select seq,seq from seq_1_to_5;
create table t2(a int, b int, key(a));
insert into t2
select A.seq,B.seq from seq_1_to_25 A, seq_1_to_2 B;
create table t3(a int, b int, key(a));
insert into t3
select A.seq,B.seq from seq_1_to_5 A, seq_1_to_3 B;
analyze table t1,t2,t3 persistent for all;
Table	Op	Msg_type	Msg_text
test.t1	analyze	status	Engine-independent statistics collected
test.t1	analyze	status	OK
test.t2	analyze	status	Engine-independent statistics collected
test.t2	analyze	status	Table is already up to date
test.t3	analyze	status	Engine-independent statistics collected
test.t3	analyze	status	Table is already up to date
create table t10 (
grp_id int,
col1 int,
key(grp_id)
);
insert into t10
select
A.seq,
B.seq
from
seq_1_to_100 A,
seq_1_to_100 B;
create table t11 (
col1 int,
col2 int
);
insert into t11
select A.seq, A.seq from seq_1_to_10 A;
analyze table t10,t11 persistent for all;
Table	Op	Msg_type	Msg_text
test.t10	analyze	status	Engine-independent statistics collected
test.t10	analyze	status	Table is already up to date
test.t11	analyze	status	Engine-independent statistics collected
test.t11	analyze	status	OK
set optimizer_trace=1;
explain
select * from
(
(t1 left join t2 on t2.a=t1.b)
left join t3 on t3.a=t1.b
) left join (select grp_id, count(*)
from t10 left join t11 on t11.col1=t10.col1
group by grp_id) T on T.grp_id=t1.b;
id	select_type	table	type	possible_keys	key	key_len	ref	rows	Extra
1	PRIMARY	t1	ALL	NULL	NULL	NULL	NULL	5	
1	PRIMARY	t2	ref	a	a	5	test.t1.b	2	Using where
1	PRIMARY	t3	ref	a	a	5	test.t1.b	3	Using where
1	PRIMARY	<derived2>	ref	key0	key0	5	test.t1.b	10	Using where
2	LATERAL DERIVED	t10	ref	grp_id	grp_id	5	test.t1.b	100	
2	LATERAL DERIVED	t11	ALL	NULL	NULL	NULL	NULL	10	Using where; Using join buffer (flat, BNL join)
select json_detailed(json_extract(trace, '$**.check_split_materialized')) as JS
from information_schema.optimizer_trace;
JS
[
    {
        "split_candidates": 
        ["t10.grp_id"]
    }
]
select 
json_detailed(
json_remove(
json_extract(trace, '$**.choose_best_splitting')
, '$[0].split_plan_search[0]'
    )
) as JS
from information_schema.optimizer_trace;
JS
[
    {
        "considered_keys": 
        [
            {
                "table_name": "t10",
                "index": "grp_id",
                "rec_per_key": 100,
                "param_tables": 1
            }
        ],
        "refills": 5,
        "spl_pd_boundary": 2,
        "split_plan_search": 
        [],
        "lead_table": "t10",
        "index": "grp_id",
        "parts": 1,
        "split_sel": 0.001,
        "cost": 2535.968504,
        "unsplit_cost": 253440.0075,
        "records": 100,
        "chosen": true
    }
]
drop table t1,t2,t3,t10,t11;
set optimizer_trace=DEFAULT;
#
# End of 10.4 tests
#
set optimizer_trace='enabled=on';
#
# Test many rows to see output of big cost numbers
#
select count(*) from seq_1_to_10000000;
count(*)
10000000
select * from INFORMATION_SCHEMA.OPTIMIZER_TRACE;
QUERY	TRACE	MISSING_BYTES_BEYOND_MAX_MEM_SIZE	INSUFFICIENT_PRIVILEGES
select count(*) from seq_1_to_10000000	{
  "steps": [
    {
      "join_preparation": {
        "select_id": 1,
        "steps": [
          {
            "expanded_query": "select count(0) AS `count(*)` from seq_1_to_10000000"
          }
        ]
      }
    },
    {
      "join_optimization": {
        "select_id": 1,
        "steps": [
          {
            "table_dependencies": [
              {
                "table": "seq_1_to_10000000",
                "row_may_be_null": false,
                "map_bit": 0,
                "depends_on_map_bits": []
              }
            ]
          },
          {
            "rows_estimation": [
              {
                "table": "seq_1_to_10000000",
                "table_scan": {
                  "rows": 10000000,
                  "cost": 10000000
                }
              }
            ]
          },
          {
            "considered_execution_plans": [
              {
                "plan_prefix": [],
                "table": "seq_1_to_10000000",
                "best_access_path": {
                  "considered_access_paths": [
                    {
                      "access_type": "scan",
                      "resulting_rows": 10000000,
                      "cost": 10000000,
                      "chosen": true
                    }
                  ],
                  "chosen_access_method": {
                    "type": "scan",
                    "records": 10000000,
                    "cost": 10000000,
                    "uses_join_buffering": false
                  }
                },
                "rows_for_plan": 10000000,
                "cost_for_plan": 12000000
              }
            ]
          },
          {
            "best_join_order": ["seq_1_to_10000000"]
          },
          {
            "attaching_conditions_to_tables": {
              "attached_conditions_computation": [],
              "attached_conditions_summary": [
                {
                  "table": "seq_1_to_10000000",
                  "attached": null
                }
              ]
            }
          }
        ]
      }
    },
    {
      "join_execution": {
        "select_id": 1,
        "steps": []
      }
    }
  ]
}	0	0
#
# MDEV-22891: Optimizer trace: const tables are not clearly visible
#
create table t0(a int primary key);
insert into t0 values (0),(1),(2),(3),(4),(5),(6),(7),(8),(9);
create table t1 (pk int primary key, a int);
insert into t1 select a,a from t0;
create table t2 (pk int primary key, a int);
insert into t2 select a,a from t0;
create table t3 (pk int primary key, a int);
insert into t3 select a,a from t0;
explain
select * from t1 left join (t2 join t3 on t3.pk=1000) on t2.a=t1.a and t2.pk is null;
id	select_type	table	type	possible_keys	key	key_len	ref	rows	Extra
1	SIMPLE	t3	const	PRIMARY	NULL	NULL	NULL	1	Impossible ON condition
1	SIMPLE	t2	const	PRIMARY	NULL	NULL	NULL	1	Impossible ON condition
1	SIMPLE	t1	ALL	NULL	NULL	NULL	NULL	10	
select JSON_DETAILED(JSON_EXTRACT(trace, '$**.mark_join_nest_as_const'))
from information_schema.optimizer_trace;
JSON_DETAILED(JSON_EXTRACT(trace, '$**.mark_join_nest_as_const'))
[
    {
        "members": 
        [
            "t3",
            "t2"
        ]
    }
]
drop table t0, t1, t2, t3;
#
# MDEV-23767: IN-to-subquery conversion is not visible in optimizer trace
#
create table t0 (a int);
INSERT INTO t0 VALUES (0),(1),(2),(3),(4),(5),(6),(7),(8),(9);
set @tmp=@@in_predicate_conversion_threshold;
set in_predicate_conversion_threshold=3;
explain select * from t0 where a in (1,2,3,4,5,6);
id	select_type	table	type	possible_keys	key	key_len	ref	rows	Extra
1	PRIMARY	t0	ALL	NULL	NULL	NULL	NULL	10	Using where
1	PRIMARY	<derived3>	ref	key0	key0	4	test.t0.a	2	FirstMatch(t0)
3	DERIVED	NULL	NULL	NULL	NULL	NULL	NULL	NULL	No tables used
select json_detailed(json_extract(trace, '$**.in_to_subquery_conversion'))
from information_schema.optimizer_trace;
json_detailed(json_extract(trace, '$**.in_to_subquery_conversion'))
[
    {
        "item": "t0.a in (1,2,3,4,5,6)",
        "conversion": 
        [
            {
                "join_preparation": 
                {
                    "select_id": 2,
                    "steps": 
                    [
                        {
                            "derived": 
                            {
                                "table": "tvc_0",
                                "select_id": 3,
                                "algorithm": "materialized"
                            }
                        },
                        {
                            "transformation": 
                            {
                                "select_id": 2,
                                "from": "IN (SELECT)",
                                "to": "materialization",
                                "sjm_scan_allowed": true,
                                "possible": true
                            }
                        },
                        {
                            "transformation": 
                            {
                                "select_id": 2,
                                "from": "IN (SELECT)",
                                "to": "semijoin",
                                "chosen": true
                            }
                        },
                        {
                            "expanded_query": "/* select#2 */ select tvc_0._col_1 from (values (1),(2),(3),(4),(5),(6)) tvc_0"
                        }
                    ]
                }
            }
        ]
    }
]
explain select * from t0 where a in (1,2,3,4,5,a+1);
id	select_type	table	type	possible_keys	key	key_len	ref	rows	Extra
1	SIMPLE	t0	ALL	NULL	NULL	NULL	NULL	10	Using where
select json_detailed(json_extract(trace, '$**.in_to_subquery_conversion'))
from information_schema.optimizer_trace;
json_detailed(json_extract(trace, '$**.in_to_subquery_conversion'))
[
    {
        "item": "t0.a in (1,2,3,4,5,t0.a + 1)",
        "done": false,
        "reason": "non-constant element in the IN-list"
    }
]
explain select * from t0 where a in ('1','2','3','4','5','6');
id	select_type	table	type	possible_keys	key	key_len	ref	rows	Extra
1	SIMPLE	t0	ALL	NULL	NULL	NULL	NULL	10	Using where
select json_detailed(json_extract(trace, '$**.in_to_subquery_conversion'))
from information_schema.optimizer_trace;
json_detailed(json_extract(trace, '$**.in_to_subquery_conversion'))
[
    {
        "item": "t0.a in ('1','2','3','4','5','6')",
        "done": false,
        "reason": "type mismatch"
    }
]
set in_predicate_conversion_threshold=@tmp;
drop table t0;
#
<<<<<<< HEAD
=======
# MDEV-29298: INSERT ... SELECT Does not produce an optimizer trace
#
create table t1 (a int, b int);
create table t2 (a int, b int);
insert into t1 values (1,1), (2,2), (3,3), (4,4), (5,5);
set optimizer_trace=1;
insert into t2 select * from t1 where a<= b and a>4;
select QUERY, LENGTH(trace)>1 from information_schema.optimizer_trace;
QUERY	LENGTH(trace)>1
insert into t2 select * from t1 where a<= b and a>4	1
drop table t1, t2;
>>>>>>> fa3171df
# End of 10.5 tests
#
#
# MDEV-23677: Optimizer trace ... (test coverage)
#
create table t1(a int, b int, c int, primary key (a,b,c));
insert into t1 values (0,0,0),(1,1,1),(2,2,2),(3,3,3),(4,4,4);
create table t2 (a int, b int);
insert into t2 values (1,1),(2,2);
create table t3 (a int, b int, c int);
insert into t3 values (0,0,0),(1,1,1),(2,2,2),(3,3,3),(4,4,4);
explain select * from t2,t1,t3 where t2.b= t1.b and t1.a=t3.a;
id	select_type	table	type	possible_keys	key	key_len	ref	rows	Extra
1	SIMPLE	t2	ALL	NULL	NULL	NULL	NULL	2	Using where
1	SIMPLE	t3	ALL	NULL	NULL	NULL	NULL	5	Using where; Using join buffer (flat, BNL join)
1	SIMPLE	t1	ref	PRIMARY	PRIMARY	8	test.t3.a,test.t2.b	1	Using index
set @trace=(select trace from information_schema.optimizer_trace);
set @path= (select json_search(@trace, 'one', 'no predicate for first keypart'));
set @sub_path= substr(@path, 2, locate('.best_access_path', @path)-2);
select @sub_path;
@sub_path
$.steps[1].join_optimization.steps[4].considered_execution_plans[0].rest_of_plan[0]
select 
json_detailed(json_extract(
@trace,
concat(@sub_path,'.best_access_path.considered_access_paths[0]')
)) as S;
S
{
    "access_type": "ref",
    "index": "PRIMARY",
    "rows": 1.79769e308,
    "cost": 1.79769e308,
    "chosen": false,
    "cause": "no predicate for first keypart"
}
drop table t1,t2,t3;
#
# MDEV-23645: Optimizer trace: print conditions after substitute_for_best_equal_field
#
create table t1 (a int, b int, c int);
insert into t1 values (1,1,1),(2,2,2);
create table t2 as select * from t1;
insert into t2 select * from t2;
create table t3 as select * from t2;
insert into t3 select * from t3;
# Check how HAVING is printed
explain 
select 
a,b, count(*)
from t1
where a=3
group by b,b
having a+b < 10;
id	select_type	table	type	possible_keys	key	key_len	ref	rows	Extra
1	SIMPLE	t1	ALL	NULL	NULL	NULL	NULL	2	Using where; Using temporary; Using filesort
select
json_detailed(json_extract(trace, '$**.substitute_best_equal'))
from
information_schema.optimizer_trace;
json_detailed(json_extract(trace, '$**.substitute_best_equal'))
[
    {
        "condition": "WHERE",
        "resulting_condition": "t1.a = 3"
    },
    {
        "condition": "HAVING",
        "resulting_condition": "t1.a + t1.b < 10"
    }
]
# Check ON expression
explain 
select 
*
from t1 left join t2 on t2.a=t1.a and t2.a<3 
where 
t1.b > 5555;
id	select_type	table	type	possible_keys	key	key_len	ref	rows	Extra
1	SIMPLE	t1	ALL	NULL	NULL	NULL	NULL	2	Using where
1	SIMPLE	t2	ALL	NULL	NULL	NULL	NULL	4	Using where; Using join buffer (flat, BNL join)
select
json_detailed(json_extract(trace, '$**.substitute_best_equal'))
from
information_schema.optimizer_trace;
json_detailed(json_extract(trace, '$**.substitute_best_equal'))
[
    {
        "condition": "WHERE",
        "resulting_condition": "t1.b > 5555"
    },
    {
        "condition": "ON expr",
        "attached_to": "t2",
        "resulting_condition": "t2.a = t1.a and t1.a < 3"
    }
]
# Check nested ON expression
explain 
select 
*
from t1 left join (t2,t3) on t2.a=t1.a and t3.a=t2.a and t3.a + t2.a <1000
where 
t1.b > 5555;
id	select_type	table	type	possible_keys	key	key_len	ref	rows	Extra
1	SIMPLE	t1	ALL	NULL	NULL	NULL	NULL	2	Using where
1	SIMPLE	t2	ALL	NULL	NULL	NULL	NULL	4	Using where; Using join buffer (flat, BNL join)
1	SIMPLE	t3	ALL	NULL	NULL	NULL	NULL	8	Using where; Using join buffer (incremental, BNL join)
select
json_detailed(json_extract(trace, '$**.substitute_best_equal'))
from
information_schema.optimizer_trace;
json_detailed(json_extract(trace, '$**.substitute_best_equal'))
[
    {
        "condition": "WHERE",
        "resulting_condition": "t1.b > 5555"
    },
    {
        "condition": "ON expr",
        "attached_to": "t2",
        "resulting_condition": "t2.a = t1.a and t3.a = t1.a and t1.a + t1.a < 1000"
    }
]
# The next query is test for:
# MDEV-23646: Optimizer trace: optimize_cond() should show ON expression processing
select
json_detailed(json_extract(trace, '$**.condition_processing'))
from
information_schema.optimizer_trace;
json_detailed(json_extract(trace, '$**.condition_processing'))
[
    {
        "condition": "WHERE",
        "original_condition": "t1.b > 5555",
        "steps": 
        [
            {
                "build_equal_items": 
                {
                    "condition": "ON expr",
                    "attached_to": "t3",
                    "resulting_condition": "t3.a + t2.a < 1000 and multiple equal(t2.a, t1.a, t3.a)"
                }
            },
            {
                "transformation": "equality_propagation",
                "resulting_condition": "t1.b > 5555"
            },
            {
                "transformation": "constant_propagation",
                "resulting_condition": "t1.b > 5555"
            },
            {
                "transformation": "trivial_condition_removal",
                "resulting_condition": "t1.b > 5555"
            }
        ]
    }
]
drop table t1,t2,t3;
#
# MDEV-24325: Optimizer trace doesn't cover LATERAL DERIVED
#
create table t1 (a int, b int, index idx_b(b)) engine=myisam;
insert into t1 values
(8,3), (5,7), (1,2), (2,1), (9,7), (7,5), (2,2), (7,3),
(9,3), (8,1), (4,5), (2,3);
create table t2 (a int, b int, c char(127), index idx_a(a)) engine=myisam;
insert into t2 values
(7,10,'x'), (1,20,'a'), (2,23,'b'), (7,18,'z'), (1,30,'c'),
(4,71,'d'), (3,15,'x'), (7,82,'y'), (8,12,'t'), (4,15,'b'),
(11,33,'a'), (10,42,'u'), (4,53,'p'), (10,17,'r'), (2,90,'x'),
(17,10,'s'), (11,20,'v'), (12,23,'y'), (17,18,'a'), (11,30,'d'),
(24,71,'h'), (23,15,'i'), (27,82,'k'), (28,12,'p'), (24,15,'q'),
(31,33,'f'), (30,42,'h'), (40,53,'m'), (30,17,'o'), (21,90,'b'),
(37,10,'e'), (31,20,'g'), (32,23,'f'), (37,18,'n'), (41,30,'l'),
(54,71,'j'), (53,15,'w'), (57,82,'z'), (58,12,'k'), (54,15,'p'),
(61,33,'c'), (60,42,'a'), (62,53,'x'), (67,17,'g'), (64,90,'v');
insert into t2 select a+10, b+10, concat(c,'f') from t2;
analyze table t1,t2;
Table	Op	Msg_type	Msg_text
test.t1	analyze	status	Engine-independent statistics collected
test.t1	analyze	status	OK
test.t2	analyze	status	Engine-independent statistics collected
test.t2	analyze	status	OK
explain
select t1.a,t.s,t.m
from t1 join
(select a, sum(t2.b) as s, min(t2.c) as m from t2 group by t2.a) t
on t1.a=t.a
where t1.b < 3;
id	select_type	table	type	possible_keys	key	key_len	ref	rows	Extra
1	PRIMARY	t1	range	idx_b	idx_b	5	NULL	4	Using index condition; Using where
1	PRIMARY	<derived2>	ref	key0	key0	5	test.t1.a	2	
2	LATERAL DERIVED	t2	ref	idx_a	idx_a	5	test.t1.a	1	
select
json_detailed(json_extract(trace, '$**.choose_best_splitting')) 
from
information_schema.optimizer_trace;
json_detailed(json_extract(trace, '$**.choose_best_splitting'))
[
    {
        "considered_keys": 
        [
            {
                "table_name": "t2",
                "index": "idx_a",
                "rec_per_key": 1.8367,
                "param_tables": 1
            }
        ],
        "refills": 4,
        "spl_pd_boundary": 2,
        "split_plan_search": 
        [
            {
                "considered_execution_plans": 
                [
                    {
                        "plan_prefix": 
                        [],
                        "table": "t2",
                        "best_access_path": 
                        {
                            "considered_access_paths": 
                            [
                                {
                                    "access_type": "ref",
                                    "index": "idx_a",
                                    "used_range_estimates": false,
                                    "cause": "not available",
                                    "rows": 1.8367,
                                    "cost": 2.000585794,
                                    "chosen": true
                                },
                                {
                                    "type": "scan",
                                    "chosen": false,
                                    "cause": "cost"
                                }
                            ],
                            "chosen_access_method": 
                            {
                                "type": "ref",
                                "records": 1.8367,
                                "cost": 2.000585794,
                                "uses_join_buffering": false
                            }
                        },
                        "rows_for_plan": 1.8367,
                        "cost_for_plan": 2.367925794,
                        "cost_for_sorting": 1.8367
                    }
                ]
            }
        ],
        "lead_table": "t2",
        "index": "idx_a",
        "parts": 1,
        "split_sel": 0.020407778,
        "cost": 2.488945919,
        "unsplit_cost": 25.72361682,
        "records": 1,
        "chosen": true
    },
    {
        "considered_keys": 
        []
    }
]
drop table t1,t2;
#
# Test table functions.
#
CREATE TABLE t1(id INT, f1 JSON);
INSERT INTO t1 VALUES (1, '{\"1\": 1}'), (2, '{\"1\": 2}'), (3, '{\"1\": 3}'),
(4, '{\"1\": 4}'), (5, '{\"1\": 5}'), (6, '{\"1\": 6}');
SELECT * FROM t1 WHERE id IN
(SELECT id FROM t1 as tt2,
JSON_TABLE(f1, "$" COLUMNS (jf FOR ORDINALITY)) AS tbl);
id	f1
1	{"1": 1}
2	{"1": 2}
3	{"1": 3}
4	{"1": 4}
5	{"1": 5}
6	{"1": 6}
select json_detailed(json_extract(trace, '$**.best_join_order'))
from information_schema.OPTIMIZER_TRACE;
json_detailed(json_extract(trace, '$**.best_join_order'))
[
    [
        "t1",
        "<subquery2>"
    ]
]
DROP TABLE t1;
#
# MDEV-27306: SET STATEMENT optimizer_trace=1 Doesn't save the trace
#
set optimizer_trace=0;
set statement optimizer_trace=1 for select * from seq_1_to_10 where seq<2;
seq
1
# The trace must not be empty:
select left(trace, 100) from information_schema.optimizer_trace;
left(trace, 100)
{
  "steps": [
    {
      "join_preparation": {
        "select_id": 1,
        "steps": [
        
# End of 10.6 tests
set optimizer_trace='enabled=off';<|MERGE_RESOLUTION|>--- conflicted
+++ resolved
@@ -9309,8 +9309,6 @@
 set in_predicate_conversion_threshold=@tmp;
 drop table t0;
 #
-<<<<<<< HEAD
-=======
 # MDEV-29298: INSERT ... SELECT Does not produce an optimizer trace
 #
 create table t1 (a int, b int);
@@ -9322,7 +9320,7 @@
 QUERY	LENGTH(trace)>1
 insert into t2 select * from t1 where a<= b and a>4	1
 drop table t1, t2;
->>>>>>> fa3171df
+#
 # End of 10.5 tests
 #
 #
