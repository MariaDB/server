##############################################################################
#
#  List the test cases that are to be disabled temporarily.
#
#  Separate the test case name and the comment with ':'.
#
#    <testcasename> : BUG#<xxxx> <date disabled> <disabler> <comment>
#
#  Do not use any TAB characters for whitespace.
#
##############################################################################
tablespace               : disabled in MariaDB (no TABLESPACE table attribute)
events_time_zone         : Test is not predictable as it depends on precise timing.
read_many_rows_innodb    : Bug#11748886 2010-11-15 mattiasj report already exists
mysql_embedded           : Bug#12561297 2011-05-14 Anitha Dependent on PB2 changes - eventum#41836
#show_explain  : Psergey: random timeout in range-checked-for-each record query.
<<<<<<< HEAD
innodb-wl5522-debug-zip  : broken upstream
innodb_bug12902967       : broken upstream
=======
ssl_crl_clients_valid    : broken upstream
ssl_crl                  : broken upstream
ssl_crl_clrpath          : broken upstream
>>>>>>> 1c40cb68
file_contents            : MDEV-6526 these files are not installed anymore
max_statement_time       : cannot possibly work, depends on timing
partition_open_files_limit : open_files_limit check broken by MDEV-18360<|MERGE_RESOLUTION|>--- conflicted
+++ resolved
@@ -14,14 +14,6 @@
 read_many_rows_innodb    : Bug#11748886 2010-11-15 mattiasj report already exists
 mysql_embedded           : Bug#12561297 2011-05-14 Anitha Dependent on PB2 changes - eventum#41836
 #show_explain  : Psergey: random timeout in range-checked-for-each record query.
-<<<<<<< HEAD
-innodb-wl5522-debug-zip  : broken upstream
-innodb_bug12902967       : broken upstream
-=======
-ssl_crl_clients_valid    : broken upstream
-ssl_crl                  : broken upstream
-ssl_crl_clrpath          : broken upstream
->>>>>>> 1c40cb68
 file_contents            : MDEV-6526 these files are not installed anymore
 max_statement_time       : cannot possibly work, depends on timing
 partition_open_files_limit : open_files_limit check broken by MDEV-18360