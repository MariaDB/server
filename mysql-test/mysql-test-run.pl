--- conflicted
+++ resolved
@@ -2119,7 +2119,6 @@
       symlink($opt_mem, $opt_vardir);
     }
   }
-<<<<<<< HEAD
 
   if ( ! -d $opt_vardir )
   {
@@ -2130,18 +2129,6 @@
   # Ensure a proper error message if vardir couldn't be created
   unless ( -d $opt_vardir and -w $opt_vardir )
   {
-=======
-
-  if ( ! -d $opt_vardir )
-  {
-    mtr_verbose("Creating $opt_vardir");
-    mkpath($opt_vardir);
-  }
-
-  # Ensure a proper error message if vardir couldn't be created
-  unless ( -d $opt_vardir and -w $opt_vardir )
-  {
->>>>>>> a77b5e78
     mtr_error("Writable 'var' directory is needed, use the " .
 	      "'--vardir=<path>' option");
   }
@@ -2561,13 +2548,8 @@
 
 sub rm_ndbcluster_tables ($) {
   my $dir=       shift;
-<<<<<<< HEAD
   foreach my $bin ( glob("$dir/mysql/ndb_apply_status*"),
                     glob("$dir/mysql/ndb_schema*"))
-=======
-  foreach my $bin ( glob("$dir/mysql/apply_status*"),
-                    glob("$dir/mysql/schema*"))
->>>>>>> a77b5e78
   {
     unlink($bin);
   }
@@ -3149,26 +3131,6 @@
 
 }
 
-sub run_testcase_mark_logs($)
-{
-  my ($log_msg)= @_;
-
-  # Write a marker to all log files
-
-  # The file indicating current test name
-  mtr_tonewfile($path_current_test_log, $log_msg);
-
-  # each mysqld's .err file
-  foreach my $mysqld (@{$master}, @{$slave})
-  {
-    mtr_tofile($mysqld->{path_myerr}, $log_msg);
-  }
-
-  # ndbcluster log file
-  mtr_tofile($path_ndb_testrun_log, $log_msg);
-
-}
-
 sub find_testcase_skipped_reason($)
 {
   my ($tinfo)= @_;
@@ -4308,20 +4270,12 @@
 	# tables ok FIXME This is a workaround so that only one mysqld
 	# create the tables
 	if ( ! sleep_until_file_created(
-<<<<<<< HEAD
 		  "$master->[0]->{'path_myddir'}/mysql/ndb_apply_status.ndb",
-=======
-		  "$master->[0]->{'path_myddir'}/mysql/apply_status.ndb",
->>>>>>> a77b5e78
 					$master->[0]->{'start_timeout'},
 					$master->[0]->{'pid'}))
 	{
 
-<<<<<<< HEAD
 	  $tinfo->{'comment'}= "Failed to create 'mysql/ndb_apply_status' table";
-=======
-	  $tinfo->{'comment'}= "Failed to create 'mysql/apply_status' table";
->>>>>>> a77b5e78
 	  return 1;
 	}
       }
@@ -4516,10 +4470,7 @@
   mtr_add_arg($args, "--skip-safemalloc");
   mtr_add_arg($args, "--tmpdir=%s", $opt_tmpdir);
   mtr_add_arg($args, "--character-sets-dir=%s", $path_charsetsdir);
-<<<<<<< HEAD
   mtr_add_arg($args, "--logdir=%s/log", $opt_vardir);
-=======
->>>>>>> a77b5e78
 
   if ($tinfo->{'component_id'} eq 'im')
   {
