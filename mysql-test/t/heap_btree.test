--- conflicted
+++ resolved
@@ -177,11 +177,7 @@
 select a from t1 where a > 4 order by a;
 delete from t1 where a > 4;
 select a from t1 order by a;
-<<<<<<< HEAD
 select a from t1 where a > 3 order by a;
-=======
-select a from t1 where a > 3;
->>>>>>> a756f762
 delete from t1 where a >= 2;
 select a from t1 order by a;
 drop table t1;
@@ -207,3 +203,17 @@
 CREATE TABLE t1 (a INT, UNIQUE USING BTREE(a)) ENGINE=MEMORY;
 INSERT INTO t1 VALUES(NULL),(NULL);
 DROP TABLE t1;
+
+select a from t1 where a > 2;
+delete from t1 where a < 4;
+select a from t1 order by a;
+insert into t1 values (2), (2), (2), (1), (1), (3), (3), (3), (3);
+select a from t1 where a > 4;
+delete from t1 where a > 4;
+select a from t1 order by a;
+select a from t1 where a > 3;
+delete from t1 where a >= 2;
+select a from t1 order by a;
+drop table t1;
+
+--echo End of 4.1 tests