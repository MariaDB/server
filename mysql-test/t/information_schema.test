--- conflicted
+++ resolved
@@ -475,7 +475,6 @@
 drop table t1;
 
 #
-<<<<<<< HEAD
 # Bug#10261  INFORMATION_SCHEMA.COLUMNS, incomplete result for non root user
 #
 
@@ -487,9 +486,9 @@
 connection default;
 delete from mysql.user where user='mysqltest_4';
 flush privileges;
-=======
-# Bug #9404  information_schema: Weird error messages 
+
+#
+# Bug #9404  information_schema: Weird error messages
 # with SELECT SUM() ... GROUP BY queries
 #
 SELECT table_schema, count(*) FROM information_schema.TABLES GROUP BY TABLE_SCHEMA;
->>>>>>> c6819bc6
