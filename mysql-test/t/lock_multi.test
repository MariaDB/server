--- conflicted
+++ resolved
@@ -192,7 +192,85 @@
 DROP DATABASE mysqltest_1;
 
 #
-<<<<<<< HEAD
+# Bug#16986 - Deadlock condition with MyISAM tables
+#
+connection locker;
+use mysql;
+LOCK TABLES columns_priv WRITE, db WRITE, host WRITE, user WRITE;
+FLUSH TABLES;
+--sleep 1
+#
+connection reader;
+use mysql;
+#NOTE:  This must be a multi-table select, otherwise the deadlock will not occur
+send SELECT user.Select_priv FROM user, db WHERE user.user = db.user LIMIT 1;
+--sleep 1
+#
+connection locker;
+# Make test case independent from earlier grants.
+--replace_result "Table is already up to date" "OK"
+OPTIMIZE TABLES columns_priv, db, host, user;
+UNLOCK TABLES;
+#
+connection reader;
+reap;
+use test;
+#
+connection locker;
+use test;
+#
+connection default;
+#
+# Test if CREATE TABLE with LOCK TABLE deadlocks.
+#
+connection writer;
+CREATE TABLE t1 (c1 int);
+LOCK TABLE t1 WRITE;
+#
+# This waits until t1 is unlocked.
+connection locker;
+send FLUSH TABLES WITH READ LOCK;
+--sleep 1
+#
+# This must not block.
+connection writer;
+CREATE TABLE t2 (c1 int);
+UNLOCK TABLES;
+#
+# This awakes now.
+connection locker;
+reap;
+UNLOCK TABLES;
+#
+connection default;
+DROP TABLE t1, t2;
+#
+# Test if CREATE TABLE SELECT with LOCK TABLE deadlocks.
+#
+connection writer;
+CREATE TABLE t1 (c1 int);
+LOCK TABLE t1 WRITE;
+#
+# This waits until t1 is unlocked.
+connection locker;
+send FLUSH TABLES WITH READ LOCK;
+--sleep 1
+#
+# This must not block.
+connection writer;
+--error 1100
+CREATE TABLE t2 AS SELECT * FROM t1;
+UNLOCK TABLES;
+#
+# This awakes now.
+connection locker;
+reap;
+UNLOCK TABLES;
+#
+connection default;
+DROP TABLE t1;
+
+#
 # Bug #17264: MySQL Server freeze
 #
 connection locker;
@@ -219,113 +297,3 @@
 drop table t1;
 
 # End of 5.0 tests
-=======
->>>>>>> 50477229
-# Bug#16986 - Deadlock condition with MyISAM tables
-#
-connection locker;
-use mysql;
-LOCK TABLES columns_priv WRITE, db WRITE, host WRITE, user WRITE;
-FLUSH TABLES;
---sleep 1
-#
-connection reader;
-use mysql;
-#NOTE:  This must be a multi-table select, otherwise the deadlock will not occur
-send SELECT user.Select_priv FROM user, db WHERE user.user = db.user LIMIT 1;
---sleep 1
-#
-connection locker;
-# Make test case independent from earlier grants.
---replace_result "Table is already up to date" "OK"
-OPTIMIZE TABLES columns_priv, db, host, user;
-UNLOCK TABLES;
-#
-connection reader;
-reap;
-use test;
-#
-connection locker;
-use test;
-#
-connection default;
-<<<<<<< HEAD
-=======
-#
-# Test if CREATE TABLE with LOCK TABLE deadlocks.
-#
-connection writer;
-CREATE TABLE t1 (c1 int);
-LOCK TABLE t1 WRITE;
-#
-# This waits until t1 is unlocked.
-connection locker;
-send FLUSH TABLES WITH READ LOCK;
---sleep 1
-#
-# This must not block.
-connection writer;
-CREATE TABLE t2 (c1 int);
-UNLOCK TABLES;
-#
-# This awakes now.
-connection locker;
-reap;
-UNLOCK TABLES;
-#
-connection default;
-DROP TABLE t1, t2;
-#
-# Test if CREATE TABLE SELECT with LOCK TABLE deadlocks.
-#
-connection writer;
-CREATE TABLE t1 (c1 int);
-LOCK TABLE t1 WRITE;
-#
-# This waits until t1 is unlocked.
-connection locker;
-send FLUSH TABLES WITH READ LOCK;
---sleep 1
-#
-# This must not block.
-connection writer;
---error 1100
-CREATE TABLE t2 AS SELECT * FROM t1;
-UNLOCK TABLES;
-#
-# This awakes now.
-connection locker;
-reap;
-UNLOCK TABLES;
-#
-connection default;
-DROP TABLE t1;
-
-#
-# Bug #17264: MySQL Server freeze
-#
-connection locker;
-create table t1 (f1 int(12) unsigned not null auto_increment, primary key(f1)) engine=innodb;
-lock tables t1 write;
-connection writer;
---sleep 2
-delimiter //;
-send alter table t1 auto_increment=0; alter table t1 auto_increment=0; alter table t1 auto_increment=0; alter table t1 auto_increment=0; alter table t1 auto_increment=0; //
-delimiter ;//
-connection reader;
---sleep 2
-delimiter //;
-send alter table t1 auto_increment=0; alter table t1 auto_increment=0; alter table t1 auto_increment=0; alter table t1 auto_increment=0; alter table t1 auto_increment=0; //
-delimiter ;//
-connection locker;
---sleep 2
-unlock tables;
-connection writer;
-reap;
-connection reader;
-reap;
-connection locker;
-drop table t1;
-
-# End of 5.0 tests
->>>>>>> 50477229
