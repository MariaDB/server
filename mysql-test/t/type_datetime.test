--- conflicted
+++ resolved
@@ -113,7 +113,12 @@
 select * from t1;
 drop table t1;
 
-<<<<<<< HEAD
+#
+# Bug #16546 DATETIME+0 not always coerced the same way 
+#
+select cast('2006-12-05 22:10:10' as datetime) + 0;
+
+
 # End of 4.1 tests
 
 #
@@ -135,12 +140,3 @@
 SELECT CAST(CAST('2006-08-10 10:11:12' AS DATETIME) AS DECIMAL(20,6));
 SELECT CAST(CAST('2006-08-10 10:11:12' AS DATETIME) + INTERVAL 14 MICROSECOND AS DECIMAL(20,6));
 SELECT CAST(CAST('10:11:12.098700' AS TIME) AS DECIMAL(20,6));
-=======
-#
-# Bug #16546 DATETIME+0 not always coerced the same way 
-#
-select cast('2006-12-05 22:10:10' as datetime) + 0;
-
-
-# End of 4.1 tests
->>>>>>> bd268daa
