#
# Test of heap tables.
#

--disable_warnings
drop table if exists t1,t2;
--enable_warnings

create table t1 (a int not null,b int not null, primary key using HASH (a)) engine=heap comment="testing heaps" avg_row_length=100 min_rows=1 max_rows=100;
insert into t1 values(1,1),(2,2),(3,3),(4,4);
delete from t1 where a=1 or a=0;
#show table status like "t1";
show keys from t1;
select * from t1;
select * from t1 where a=4;
update t1 set b=5 where a=4;
update t1 set b=b+1 where a>=3;
replace t1 values (3,3);
select * from t1;
alter table t1 add c int not null, add key using HASH (c,a);
drop table t1;

create table t1 (a int not null,b int not null, primary key using HASH (a)) engine=heap comment="testing heaps";
insert into t1 values(1,1),(2,2),(3,3),(4,4);
delete from t1 where a > 0;
select * from t1;
drop table t1;

create table t1 (a int not null,b int not null, primary key using HASH (a)) engine=heap comment="testing heaps";
insert into t1 values(1,1),(2,2),(3,3),(4,4);
alter table t1 modify a int not null auto_increment, engine=myisam, comment="new myisam table";
#show table status like "t1";
select * from t1;
drop table t1;

create table t1 (a int not null) engine=heap;
insert into t1 values (869751),(736494),(226312),(802616),(728912);
select * from t1 where a > 736494;
alter table t1 add unique uniq_id using HASH (a);
select * from t1 where a > 736494;
select * from t1 where a = 736494;
select * from t1 where a=869751 or a=736494;
select * from t1 where a in (869751,736494,226312,802616);
alter table t1 engine=myisam;
explain select * from t1 where a in (869751,736494,226312,802616);
drop table t1;

create table t1 (x int not null, y int not null, key x  using HASH (x), unique y  using HASH (y))
engine=heap;
insert into t1 values (1,1),(2,2),(1,3),(2,4),(2,5),(2,6);
select * from t1 where x=1;
select * from t1,t1 as t2 where t1.x=t2.y;
explain select * from t1,t1 as t2 where t1.x=t2.y;
drop table t1;

create table t1 (a int) engine=heap;
insert into t1 values(1);
select max(a) from t1;
drop table t1;

CREATE TABLE t1 ( a int not null default 0, b int not null default 0,  key  using HASH (a),  key  using HASH (b)  ) ENGINE=HEAP;
insert into t1 values(1,1),(1,2),(2,3),(1,3),(1,4),(1,5),(1,6);
select * from t1 where a=1; 
insert into t1 values(1,1),(1,2),(2,3),(1,3),(1,4),(1,5),(1,6);
select * from t1 where a=1;
drop table t1;

create table t1 (id int unsigned not null, primary key  using HASH (id)) engine=HEAP;
insert into t1 values(1);
select max(id) from t1; 
insert into t1 values(2);
select max(id) from t1; 
replace into t1 values(1);
drop table t1;

create table t1 (n int) engine=heap;
drop table t1;

create table t1 (n int) engine=heap;
drop table if exists t1;

# Test of non unique index

CREATE table t1(f1 int not null,f2 char(20) not 
null,index(f2)) engine=heap;
INSERT into t1 set f1=12,f2="bill";
INSERT into t1 set f1=13,f2="bill";
INSERT into t1 set f1=14,f2="bill";
INSERT into t1 set f1=15,f2="bill";
INSERT into t1 set f1=16,f2="ted";
INSERT into t1 set f1=12,f2="ted";
INSERT into t1 set f1=12,f2="ted";
INSERT into t1 set f1=12,f2="ted";
INSERT into t1 set f1=12,f2="ted";
delete from t1 where f2="bill";
select * from t1;
drop table t1;

#
# Test when using part key searches
#

create table t1 (btn char(10) not null, key using HASH (btn)) engine=heap;
insert into t1 values ("hello"),("hello"),("hello"),("hello"),("hello"),("a"),("b"),("c"),("d"),("e"),("f"),("g"),("h"),("i");
explain select * from t1 where btn like "q%";
select * from t1 where btn like "q%";
alter table t1 add column new_col char(1) not null, add key using HASH (btn,new_col), drop key btn;
update t1 set new_col=left(btn,1);
explain select * from t1 where btn="a";
explain select * from t1 where btn="a" and new_col="a";
drop table t1;

#
# Test of NULL keys
#

CREATE TABLE t1 (
  a int default NULL,
  b int default NULL,
  KEY a using HASH (a),
  UNIQUE b using HASH (b)
) engine=heap;
INSERT INTO t1 VALUES (NULL,99),(99,NULL),(1,1),(2,2),(1,3);
SELECT * FROM t1 WHERE a=NULL;
explain SELECT * FROM t1 WHERE a IS NULL;
SELECT * FROM t1 WHERE a<=>NULL;
SELECT * FROM t1 WHERE b=NULL;
explain SELECT * FROM t1 WHERE b IS NULL;
SELECT * FROM t1 WHERE b<=>NULL;

--error ER_DUP_ENTRY
INSERT INTO t1 VALUES (1,3);
DROP TABLE t1;

#
# Test when deleting all rows
#

CREATE TABLE t1 (a int not null, primary key using HASH (a)) engine=heap;
INSERT into t1 values (1),(2),(3),(4),(5),(6),(7),(8),(9),(10),(11);
DELETE from t1 where a < 100;
SELECT * from t1;
DROP TABLE t1;


#
# Hash index # records estimate test
#
create table t1
(
  a char(8) not null,
  b char(20) not null,
  c int not null,
  key (a)
) engine=heap;

insert into t1 values ('aaaa', 'prefill-hash=5',0);
insert into t1 values ('aaab', 'prefill-hash=0',0);
insert into t1 values ('aaac', 'prefill-hash=7',0);
insert into t1 values ('aaad', 'prefill-hash=2',0);
insert into t1 values ('aaae', 'prefill-hash=1',0);
insert into t1 values ('aaaf', 'prefill-hash=4',0);
insert into t1 values ('aaag', 'prefill-hash=3',0);
insert into t1 values ('aaah', 'prefill-hash=6',0);

explain select * from t1 where a='aaaa';
explain select * from t1 where a='aaab';
explain select * from t1 where a='aaac';
explain select * from t1 where a='aaad';
insert into t1 select * from t1;

# avoid statistics differences between normal and ps-protocol tests
flush tables;
explain select * from t1 where a='aaaa';
explain select * from t1 where a='aaab';
explain select * from t1 where a='aaac';
explain select * from t1 where a='aaad';

# a known effect: table reload causes statistics to be updated:
flush tables;
explain select * from t1 where a='aaaa';
explain select * from t1 where a='aaab';
explain select * from t1 where a='aaac';
explain select * from t1 where a='aaad';

# Check if delete_all_rows() updates #hash_buckets
create table t2 as select * from t1;
delete from t1;
insert into t1 select * from t2;
explain select * from t1 where a='aaaa';
explain select * from t1 where a='aaab';
explain select * from t1 where a='aaac';
explain select * from t1 where a='aaad';
drop table t1, t2;


# Btree and hash index use costs. 
create table t1 (
  id int unsigned not null primary key auto_increment, 
  name varchar(20) not null,
  index heap_idx(name),
  index btree_idx using btree(name)
) engine=heap;

create table t2 (
  id int unsigned not null primary key auto_increment, 
  name varchar(20) not null,
  index btree_idx using btree(name),
  index heap_idx(name)
) engine=heap;

insert into t1 (name) values ('Matt'), ('Lilu'), ('Corbin'), ('Carly'), 
  ('Suzy'), ('Hoppy'), ('Burrito'), ('Mimi'), ('Sherry'), ('Ben'), ('Phil'), 
  ('Emily'), ('Mike');
insert into t2 select * from t1;
explain select * from t1 where name='matt';
explain select * from t2 where name='matt';

explain select * from t1 where name='Lilu';
explain select * from t2 where name='Lilu';

explain select * from t1 where name='Phil';
explain select * from t2 where name='Phil';

explain select * from t1 where name='Lilu';
explain select * from t2 where name='Lilu';

insert into t1 (name) select name from t2;
insert into t1 (name) select name from t2;
insert into t1 (name) select name from t2;
insert into t1 (name) select name from t2;
insert into t1 (name) select name from t2;
insert into t1 (name) select name from t2;
flush tables;
select count(*) from t1 where name='Matt';
explain select * from t1 ignore index (btree_idx) where name='matt';
show index from t1;

show index from t1;

create table t3
(
  a varchar(20) not null,
  b varchar(20) not null,
  key (a,b)
) engine=heap;
insert into t3 select name, name from t1;
show index from t3;
show index from t3;

# test rec_per_key use for joins.
explain select * from t1 ignore key(btree_idx), t3 where t1.name='matt' and t3.a = concat('',t1.name) and t3.b=t1.name;

drop table t1, t2, t3;

# Fix for BUG#8371: wrong rec_per_key value for hash index on temporary table
create temporary table t1 ( a int, index (a) ) engine=memory;
insert into t1 values (1),(2),(3),(4),(5);
select a from t1 where a in (1,3);
explain select a from t1 where a in (1,3);
drop table t1;

--echo End of 4.1 tests

#
# Bug #27643: query failed : 1114 (The table '' is full)
#
# Check that HASH indexes disregard trailing spaces when comparing 
# strings with binary collations

CREATE TABLE t1(col1 VARCHAR(32) CHARACTER SET utf8 COLLATE utf8_bin NOT NULL, 
                col2 VARCHAR(32) CHARACTER SET utf8 COLLATE utf8_bin NOT NULL, 
                UNIQUE KEY key1 USING HASH (col1, col2)) ENGINE=MEMORY;
INSERT INTO t1 VALUES('A', 'A');
--error ER_DUP_ENTRY
INSERT INTO t1 VALUES('A ', 'A ');
DROP TABLE t1;
CREATE TABLE t1(col1 VARCHAR(32) CHARACTER SET latin1 COLLATE latin1_bin NOT NULL, 
                col2 VARCHAR(32) CHARACTER SET latin1 COLLATE latin1_bin NOT NULL, 
                UNIQUE KEY key1 USING HASH (col1, col2)) ENGINE=MEMORY;
INSERT INTO t1 VALUES('A', 'A');
--error ER_DUP_ENTRY
INSERT INTO t1 VALUES('A ', 'A ');
DROP TABLE t1;

--echo End of 5.0 tests

<<<<<<< HEAD
-- echo # bit index in heap tables

create table t1 (a bit(63) not null) engine=heap;
insert into t1 values (869751),(736494),(226312),(802616),(728912);
alter table t1 add unique uniq_id using HASH (a);
select 0+a from t1 where a > 736494;
explain select 0+a from t1 where a > 736494;
select 0+a from t1 where a = 736494;
explain select 0+a from t1 where a = 736494;
select 0+a from t1 where a=869751 or a=736494;
explain select 0+a from t1 where a=869751 or a=736494;
select 0+a from t1 where a in (869751,736494,226312,802616);
explain select 0+a from t1 where a in (869751,736494,226312,802616);
drop table t1;

--echo End of 5.3 tests
=======
--echo #
--echo # MDEV-568 (AKA LP BUG#1007981, AKA MySQL bug#44771)
--echo # Wrong result for a hash index look-up if the index is unique and
--echo # the key is NULL
--echo #
CREATE TABLE t1 ( pk INT PRIMARY KEY, val INT, UNIQUE KEY USING HASH(val)) ENGINE=MEMORY;

INSERT INTO t1 VALUES (1, NULL);
INSERT INTO t1 VALUES (2, NULL);
INSERT INTO t1 VALUES (3, 1);
INSERT INTO t1 VALUES (4, NULL);
EXPLAIN SELECT * FROM t1 WHERE val IS NULL;
SELECT * FROM t1 WHERE val IS NULL;
drop table t1;
>>>>>>> ea6c8a8e
<|MERGE_RESOLUTION|>--- conflicted
+++ resolved
@@ -285,7 +285,23 @@
 
 --echo End of 5.0 tests
 
-<<<<<<< HEAD
+--echo #
+--echo # MDEV-568 (AKA LP BUG#1007981, AKA MySQL bug#44771)
+--echo # Wrong result for a hash index look-up if the index is unique and
+--echo # the key is NULL
+--echo #
+CREATE TABLE t1 ( pk INT PRIMARY KEY, val INT, UNIQUE KEY USING HASH(val)) ENGINE=MEMORY;
+
+INSERT INTO t1 VALUES (1, NULL);
+INSERT INTO t1 VALUES (2, NULL);
+INSERT INTO t1 VALUES (3, 1);
+INSERT INTO t1 VALUES (4, NULL);
+EXPLAIN SELECT * FROM t1 WHERE val IS NULL;
+SELECT * FROM t1 WHERE val IS NULL;
+drop table t1;
+
+--echo End of 5.2 tests
+
 -- echo # bit index in heap tables
 
 create table t1 (a bit(63) not null) engine=heap;
@@ -301,20 +317,4 @@
 explain select 0+a from t1 where a in (869751,736494,226312,802616);
 drop table t1;
 
---echo End of 5.3 tests
-=======
---echo #
---echo # MDEV-568 (AKA LP BUG#1007981, AKA MySQL bug#44771)
---echo # Wrong result for a hash index look-up if the index is unique and
---echo # the key is NULL
---echo #
-CREATE TABLE t1 ( pk INT PRIMARY KEY, val INT, UNIQUE KEY USING HASH(val)) ENGINE=MEMORY;
-
-INSERT INTO t1 VALUES (1, NULL);
-INSERT INTO t1 VALUES (2, NULL);
-INSERT INTO t1 VALUES (3, 1);
-INSERT INTO t1 VALUES (4, NULL);
-EXPLAIN SELECT * FROM t1 WHERE val IS NULL;
-SELECT * FROM t1 WHERE val IS NULL;
-drop table t1;
->>>>>>> ea6c8a8e
+--echo End of 5.3 tests