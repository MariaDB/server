--- conflicted
+++ resolved
@@ -1468,23 +1468,6 @@
 
 DROP TABLE t1;
 
-<<<<<<< HEAD
---echo End of 5.1 tests
-
---echo #
---echo # LP Bug #533117: Wrong use_count in SEL_ARG trees
---echo #   (Bug #58731)
---echo #
-
-create table t1 (a int, b int, c int, key idx (a,b,c));
-insert into t1 values (0,0,0), (2,2,0), (1,1,1), (2,2,1);
-
-explain
-select * from t1 force index (idx) where a >=1 and c <= 1 and a=b and b > 1;
-select * from t1 force index (idx) where a >=1 and c <= 1 and a=b and b > 1;
-
-drop table t1;
-=======
 --echo #
 --echo # mdev-4894:  Poor performance with unnecessary 
 --echo # (bug#70021) 'Range checked for each record'
@@ -1520,4 +1503,17 @@
 drop table t1,t2;
 
 --echo End of 5.1 tests
->>>>>>> 6dd9f049
+
+--echo #
+--echo # LP Bug #533117: Wrong use_count in SEL_ARG trees
+--echo #   (Bug #58731)
+--echo #
+
+create table t1 (a int, b int, c int, key idx (a,b,c));
+insert into t1 values (0,0,0), (2,2,0), (1,1,1), (2,2,1);
+
+explain
+select * from t1 force index (idx) where a >=1 and c <= 1 and a=b and b > 1;
+select * from t1 force index (idx) where a >=1 and c <= 1 and a=b and b > 1;
+
+drop table t1;