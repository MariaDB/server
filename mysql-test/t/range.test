#
# Problem with range optimizer
#

--disable_warnings
drop table if exists t1, t2, t3;
--enable_warnings

CREATE TABLE t1 (
  event_date date DEFAULT '0000-00-00' NOT NULL,
  type int(11) DEFAULT '0' NOT NULL,
  event_id int(11) DEFAULT '0' NOT NULL,
  PRIMARY KEY (event_date,type,event_id)
);

INSERT INTO t1 VALUES ('1999-07-10',100100,24), ('1999-07-11',100100,25),
('1999-07-13',100600,0), ('1999-07-13',100600,4), ('1999-07-13',100600,26),
('1999-07-14',100600,10), ('1999-07-15',100600,16), ('1999-07-15',100800,45),
('1999-07-15',101000,47), ('1999-07-16',100800,46), ('1999-07-20',100600,5),
('1999-07-20',100600,27), ('1999-07-21',100600,11), ('1999-07-22',100600,17),
('1999-07-23',100100,39), ('1999-07-24',100100,39), ('1999-07-24',100500,40),
('1999-07-25',100100,39), ('1999-07-27',100600,1), ('1999-07-27',100600,6),
('1999-07-27',100600,28), ('1999-07-28',100600,12), ('1999-07-29',100500,41),
('1999-07-29',100600,18), ('1999-07-30',100500,41), ('1999-07-31',100500,41),
('1999-08-01',100700,34), ('1999-08-03',100600,7), ('1999-08-03',100600,29),
('1999-08-04',100600,13), ('1999-08-05',100500,42), ('1999-08-05',100600,19),
('1999-08-06',100500,42), ('1999-08-07',100500,42), ('1999-08-08',100500,42),
('1999-08-10',100600,2), ('1999-08-10',100600,9), ('1999-08-10',100600,30),
('1999-08-11',100600,14), ('1999-08-12',100600,20), ('1999-08-17',100500,8),
('1999-08-17',100600,31), ('1999-08-18',100600,15), ('1999-08-19',100600,22),
('1999-08-24',100600,3), ('1999-08-24',100600,32), ('1999-08-27',100500,43),
('1999-08-31',100600,33), ('1999-09-17',100100,37), ('1999-09-18',100100,37),
('1999-09-19',100100,37), ('2000-12-18',100700,38);

select event_date,type,event_id from t1 WHERE event_date >= "1999-07-01" AND event_date < "1999-07-15" AND (type=100600 OR type=100100) ORDER BY event_date;
explain select event_date,type,event_id from t1 WHERE type = 100601 and event_date >= "1999-07-01" AND event_date < "1999-07-15" AND (type=100600 OR type=100100) ORDER BY event_date;
select event_date,type,event_id from t1 WHERE event_date >= "1999-07-01" AND event_date <= "1999-07-15" AND (type=100600 OR type=100100) or event_date >= "1999-07-01" AND event_date <= "1999-07-15" AND type=100099;
drop table t1;

CREATE TABLE t1 (
  PAPER_ID smallint(6) DEFAULT '0' NOT NULL,
  YEAR smallint(6) DEFAULT '0' NOT NULL,
  ISSUE smallint(6) DEFAULT '0' NOT NULL,
  CLOSED tinyint(4) DEFAULT '0' NOT NULL,
  ISS_DATE date DEFAULT '0000-00-00' NOT NULL,
  PRIMARY KEY (PAPER_ID,YEAR,ISSUE)
);
INSERT INTO t1 VALUES (3,1999,34,0,'1999-07-12'), (1,1999,111,0,'1999-03-23'),
                      (1,1999,222,0,'1999-03-23'), (3,1999,33,0,'1999-07-12'),
                      (3,1999,32,0,'1999-07-12'), (3,1999,31,0,'1999-07-12'),
                      (3,1999,30,0,'1999-07-12'), (3,1999,29,0,'1999-07-12'),
                      (3,1999,28,0,'1999-07-12'), (1,1999,40,1,'1999-05-01'),
                      (1,1999,41,1,'1999-05-01'), (1,1999,42,1,'1999-05-01'),
                      (1,1999,46,1,'1999-05-01'), (1,1999,47,1,'1999-05-01'),
                      (1,1999,48,1,'1999-05-01'), (1,1999,49,1,'1999-05-01'),
                      (1,1999,50,0,'1999-05-01'), (1,1999,51,0,'1999-05-01'),
                      (1,1999,200,0,'1999-06-28'), (1,1999,52,0,'1999-06-28'),
                      (1,1999,53,0,'1999-06-28'), (1,1999,54,0,'1999-06-28'),
                      (1,1999,55,0,'1999-06-28'), (1,1999,56,0,'1999-07-01'),
                      (1,1999,57,0,'1999-07-01'), (1,1999,58,0,'1999-07-01'),
                      (1,1999,59,0,'1999-07-01'), (1,1999,60,0,'1999-07-01'),
                      (3,1999,35,0,'1999-07-12');
select YEAR,ISSUE from t1 where PAPER_ID=3 and (YEAR>1999 or (YEAR=1999 and ISSUE>28))  order by YEAR,ISSUE;
check table t1;
repair table t1;
drop table t1;

CREATE TABLE t1 (
  id int(11) NOT NULL auto_increment,
  parent_id int(11) DEFAULT '0' NOT NULL,
  level tinyint(4) DEFAULT '0' NOT NULL,
  PRIMARY KEY (id),
  KEY parent_id (parent_id),
  KEY level (level)
);
INSERT INTO t1 VALUES (1,0,0), (3,1,1), (4,1,1), (8,2,2), (9,2,2), (17,3,2),
(22,4,2), (24,4,2), (28,5,2), (29,5,2), (30,5,2), (31,6,2), (32,6,2), (33,6,2),
(203,7,2), (202,7,2), (20,3,2), (157,0,0), (193,5,2), (40,7,2), (2,1,1),
(15,2,2), (6,1,1), (34,6,2), (35,6,2), (16,3,2), (7,1,1), (36,7,2), (18,3,2),
(26,5,2), (27,5,2), (183,4,2), (38,7,2), (25,5,2), (37,7,2), (21,4,2),
(19,3,2), (5,1,1), (179,5,2);
SELECT * FROM t1 WHERE level = 1 AND parent_id = 1;
# The following select returned 0 rows in 3.23.8
SELECT * FROM t1 WHERE level = 1 AND parent_id = 1 order by id;
drop table t1;

#
# Testing of bug in range optimizer with many key parts and > and <
#

create table t1(
		Satellite		varchar(25)	not null,
		SensorMode		varchar(25)	not null,
		FullImageCornersUpperLeftLongitude	double	not null,
		FullImageCornersUpperRightLongitude	double	not null,
		FullImageCornersUpperRightLatitude	double	not null,
		FullImageCornersLowerRightLatitude	double	not null,
	        index two (Satellite, SensorMode, FullImageCornersUpperLeftLongitude, FullImageCornersUpperRightLongitude, FullImageCornersUpperRightLatitude, FullImageCornersLowerRightLatitude));

insert into t1 values("OV-3","PAN1",91,-92,40,50);
insert into t1 values("OV-4","PAN1",91,-92,40,50);

select * from t1 where t1.Satellite = "OV-3" and t1.SensorMode = "PAN1" and t1.FullImageCornersUpperLeftLongitude > -90.000000 and t1.FullImageCornersUpperRightLongitude < -82.000000;
drop table t1;

create table t1 ( aString char(100) not null default "", key aString (aString(10)) );
insert t1 (aString) values ( "believe in myself" ), ( "believe" ), ("baaa" ), ( "believe in love");
select * from t1 where aString < "believe in myself" order by aString;
select * from t1 where aString > "believe in love" order by aString;
alter table t1 drop key aString;
select * from t1 where aString < "believe in myself" order by aString;
select * from t1 where aString > "believe in love" order by aString;
drop table t1;

#
# Problem with binary strings
#

CREATE TABLE t1 (
  t1ID int(10) unsigned NOT NULL auto_increment,
  art binary(1) NOT NULL default '',
  KNR char(5) NOT NULL default '',
  RECHNR char(6) NOT NULL default '',
  POSNR char(2) NOT NULL default '',
  ARTNR char(10) NOT NULL default '',
  TEX char(70) NOT NULL default '',
  PRIMARY KEY  (t1ID),
  KEY IdxArt (art),
  KEY IdxKnr (KNR),
  KEY IdxArtnr (ARTNR)
) ENGINE=MyISAM;

INSERT INTO t1 (art) VALUES ('j'),('J'),('j'),('J'),('j'),('J'),('j'),('J'),('j'),('J'),
('j'),('J'),('j'),('J'),('j'),('J'),('j'),('J'),('j'),('J'),('j'),('J'),('j'),('J'),('j'),('J'),
('j'),('J'),('j'),('J'),('j'),('J'),('j'),('J'),('j'),('J'),('j'),('J'),('j'),('J'),('j'),('J'),
('j'),('J'),('j'),('J'),('j'),('J'),('j'),('J'),('j'),('J'),('j'),('J'),('j'),('J'),('j'),('J'),
('j'),('J'),('j'),('J'),('j'),('J'),('j'),('J'),('j'),('J'),('j'),('J'),('j'),('J'),('j'),('J'),
('j'),('J'),('j'),('J'),('j'),('J'),('j'),('J'),('j'),('J'),('j'),('J'),('j'),('J'),('j'),('J'),
('j'),('J'),('j'),('J'),('j'),('J'),('j'),('J'),('j'),('J'),('j'),('J'),('j'),('J'),('j'),('J'),
('j'),('J'),('j'),('J'),('j'),('J'),('j'),('J'),('j'),('J'),('j'),('J'),('j'),('J'),('j'),('J'),
('j'),('J'),('j'),('J'),('j'),('J'),('j'),('J'),('j'),('J'),('j'),('J'),('j'),('J'),('j'),('J'),
('j'),('J'),('j'),('J'),('j'),('J'),('j'),('J'),('j'),('J'),('j'),('J'),('j'),('J'),('j'),('J'),
('j'),('J'),('j'),('J'),('j'),('J'),('j'),('J'),('j'),('J'),('j'),('J'),('j'),('J'),('j'),('J'),
('j'),('J'),('j'),('J'),('j'),('J'),('j'),('J'),('j'),('J'),('j'),('J'),('j'),('J'),('j'),('J'),
('j'),('J'),('j'),('J'),('j'),('J'),('j'),('J'),('j'),('J'),('j'),('J'),('j'),('J'),('j'),('J'),
('j'),('J'),('j'),('J'),('j'),('J'),('j'),('J'),('j'),('J'),('j'),('J'),('j'),('J'),('j'),('J'),
('j'),('J'),('j'),('J'),('j'),('J'),('j'),('J'),('j'),('J'),('j'),('J'),('j'),('J'),('j'),('J'),
('j'),('J'),('j'),('J'),('j'),('J'),('j'),('J'),('j'),('J'),('j'),('J'),('j'),('J'),('j'),('J'),
('j'),('J'),('j'),('J'),('j'),('J'),('j'),('J'),('j'),('J'),('j'),('J'),('j'),('J'),('j'),('J'),
('j'),('J'),('j'),('J'),('j'),('J'),('j'),('J'),('j'),('J'),('j'),('J'),('j'),('J'),('j'),('J'),
('j'),('J'),('j'),('J'),('j'),('J'),('j'),('J'),('j'),('J'),('j'),('J'),('j'),('J'),('j'),('J'),
('j'),('J'),('j'),('J'),('j'),('J'),('j'),('J'),('j'),('J'),('j'),('J'),('j'),('J'),('j'),('J'),
('j'),('J'),('j'),('J'),('j'),('J'),('j'),('J'),('j'),('J'),('j'),('J'),('j'),('J'),('j'),('J'),
('j'),('J'),('j'),('J'),('j'),('J'),('j'),('J'),('j'),('J'),('j'),('J'),('j'),('J'),('j'),('J'),
('j'),('J'),('j'),('J'),('j'),('J'),('j'),('J'),('j'),('J'),('j'),('J'),('j'),('J'),('j'),('J'),
('j'),('J'),('j'),('J'),('j'),('J'),('j'),('J'),('j'),('J'),('j'),('J'),('j'),('J'),('j'),('J'),
('j'),('J'),('j'),('J'),('j'),('J'),('j'),('J'),('j'),('J'),('j'),('J'),('j'),('J'),('j'),('J'),
('j'),('J'),('j'),('J'),('j'),('J'),('j'),('J'),('j'),('J'),('j'),('J'),('j'),('J'),('j'),('J'),
('j'),('J'),('j'),('J'),('j'),('J'),('j'),('J'),('j'),('J'),('j'),('J'),('j'),('J'),('j'),('J'),
('j'),('j'),('j'),('j'),('j'),('j'),('j'),('j'),('j'),('j'),('j'),('j'),('j'),('j'),('j'),('j'),
('j'),('j'),('j'),('j'),('j'),('j'),('j'),('j'),('j'),('j'),('j'),('j'),('j'),('j'),('j'),('j'),
('j'),('j'),('j'),('j'),('j'),('j'),('j'),('j'),('j'),('j'),('j'),('j'),('j'),('j'),('j'),('j'),
('j'),('j'),('j'),('j'),('j'),('j'),('j'),('j'),('j'),('j'),('j'),('j'),('j'),('j'),('j'),('j'),
('j'),('j'),('j'),('j'),('j'),('j'),('j'),('j'),('j'),('j'),('j'),('j'),('j'),('j'),('j'),('j'),
('j'),('j'),('j'),('j'),('j'),('j'),('j'),('j'),('j'),('j'),('j'),('j'),('j'),('j'),('j'),('j'),
('j'),('j'),('j'),('j'),('j'),('j'),('j'),('j'),('j'),('j'),('j'),('j'),('j'),('j'),('j'),('j'),
('j'),('j'),('j'),('j'),('j'),('j'),('j'),('j'),('j'),('j'),('j'),('j'),('j'),('j'),('j'),('j'),
('j'),('j'),('j'),('j'),('j'),('j'),('j'),('j'),('j'),('j'),('j'),('j'),('j'),('j'),('j'),('j'),
('j'),('j'),('j'),('j'),('j'),('j'),('j'),('j'),('j'),('j'),('j'),('j'),('j'),('j'),('j'),('j'),
('j'),('j'),('j'),('j'),('j'),('j'),('j'),('j'),('j'),('j'),('j'),('j'),('j'),('j'),('j'),('j');
select count(*) from t1 where upper(art) = 'J';
select count(*) from t1 where art = 'J' or art = 'j';
select count(*) from t1 where art = 'j' or art = 'J';
select count(*) from t1 where art = 'j';
select count(*) from t1 where art = 'J';
drop table t1;
#
# BETWEEN problems
#
create table t1 (x int, y int, index(x), index(y));
insert into t1 (x) values (1),(2),(3),(4),(5),(6),(7),(8),(9);
update t1 set y=x;
# between with only one end fixed
explain select * from t1, t1 t2 where t1.y = 8 and t2.x between 7 and t1.y+0;
explain select * from t1, t1 t2 where t1.y = 8 and t2.x >= 7 and t2.x <= t1.y+0;
# between with both expressions on both ends
explain select * from t1, t1 t2 where t1.y = 2 and t2.x between t1.y-1 and t1.y+1;
explain select * from t1, t1 t2 where t1.y = 2 and t2.x >= t1.y-1 and t2.x <= t1.y+1;
# equation propagation
explain select * from t1, t1 t2 where t1.y = 2 and t2.x between 0 and t1.y;
explain select * from t1, t1 t2 where t1.y = 2 and t2.x >= 0 and t2.x <= t1.y;
# testing IN
explain select count(*) from t1 where x in (1);
explain select count(*) from t1 where x in (1,2);
drop table t1;

#
# bug #1172: "Force index" option caused server crash
#
CREATE TABLE t1 (key1 int(11) NOT NULL default '0', KEY i1 (key1));
INSERT INTO t1 VALUES (0),(0),(0),(0),(0),(1),(1);
CREATE TABLE t2 (keya int(11) NOT NULL default '0', KEY j1 (keya));
INSERT INTO t2 VALUES (0),(0),(1),(1),(2),(2);
explain select * from t1, t2 where (t1.key1 <t2.keya + 1) and t2.keya=3;
explain select * from t1 force index(i1), t2 force index(j1) where 
 (t1.key1 <t2.keya + 1) and t2.keya=3;
DROP TABLE t1,t2;

#
# bug #1724: use RANGE on more selective column instead of REF on less
# selective

CREATE TABLE t1 (
  a int(11) default NULL,
  b int(11) default NULL,
  KEY a (a),
  KEY b (b)
) ENGINE=MyISAM;


INSERT INTO t1 VALUES
(1,1),(2,1),(3,1),(4,1),(5,1),(6,1),(7,1),(8,1),(9,1),(10,2),(10,2),
(13,2),(14,2),(15,2),(16,2),(17,3),(17,3),(16,3),(17,3),(19,3),(20,3),
(21,4),(22,5),(23,5),(24,5),(25,5),(26,5),(30,5),(31,5),(32,5),(33,5),
(33,5),(33,5),(33,5),(33,5),(34,5),(35,5);

# we expect that optimizer will choose index on A
EXPLAIN SELECT * FROM t1 WHERE a IN(1,2) AND b=5;
SELECT * FROM t1 WHERE a IN(1,2) AND b=5;
DROP TABLE t1;

#
# Test problem with range optimzer and sub ranges
#

CREATE TABLE t1 (a int, b int, c int, INDEX (c,a,b));
INSERT INTO t1 VALUES (1,0,0),(1,0,0),(1,0,0);
INSERT INTO t1 VALUES (0,1,0),(0,1,0),(0,1,0);
# -- First reports 3; second reports 6
SELECT COUNT(*) FROM t1 WHERE (c=0 and a=1) or (c=0 and b=1);
SELECT COUNT(*) FROM t1 WHERE (c=0 and b=1) or (c=0 and a=1);
DROP TABLE t1;

#
# Test problem with range optimization over overlapping ranges (#2448)
#

CREATE TABLE t1 ( a int not null, b int not null, INDEX ab(a,b) );
INSERT INTO t1 VALUES (47,1), (70,1), (15,1), (15, 4);
SELECT * FROM t1
WHERE
(
    ( b =1 AND a BETWEEN 14 AND 21 ) OR
    ( b =2 AND a BETWEEN 16 AND 18 ) OR
    ( b =3 AND a BETWEEN 15 AND 19 ) OR
    (a BETWEEN 19 AND 47)
);
DROP TABLE t1;

#
# Test of problem with IN on many different keyparts. (Bug #4157)
#

CREATE TABLE t1 (
id int( 11 ) unsigned NOT NULL AUTO_INCREMENT ,
line int( 5 ) unsigned NOT NULL default '0',
columnid int( 3 ) unsigned NOT NULL default '0',
owner int( 3 ) unsigned NOT NULL default '0',
ordinal int( 3 ) unsigned NOT NULL default '0',
showid smallint( 6 ) unsigned NOT NULL default '1',
tableid int( 1 ) unsigned NOT NULL default '1',
content int( 5 ) unsigned NOT NULL default '188',
PRIMARY KEY ( owner, id ) ,
KEY menu( owner, showid, columnid ) ,
KEY `COLUMN` ( owner, columnid, line ) ,
KEY `LINES` ( owner, tableid, content, id ) ,
KEY recount( owner, line ) 
) ENGINE = MYISAM;

INSERT into t1 (owner,id,columnid,line) values (11,15,15,1),(11,13,13,5);

SELECT id, columnid, tableid, content, showid, line, ordinal FROM t1 WHERE owner=11 AND ((columnid IN ( 15, 13, 14 ) AND line IN ( 1, 2, 5, 6, 7, 8, 9, 10, 11, 12, 13, 14, 15, 16, 17, 18, 31 )) OR (columnid IN ( 13, 14 ) AND line IN ( 15 ))) LIMIT 0 , 30;
drop table t1;

#
# test for a bug with in() and unique key
#

create  table t1 (id int(10) primary key);
insert into t1 values (1),(2),(3),(4),(5),(6),(7),(8),(9);

select id from t1 where id in (2,5,9) ;
select id from t1 where id=2 or id=5 or id=9 ;
drop table t1;
create table t1 ( id1 int not null, id2 int not null, idnull int null, c char(20), primary key (id1,id2));
insert into t1 values (0,1,NULL,"aaa"), (1,1,NULL,"aaa"), (2,1,NULL,"aaa"),
                      (3,1,NULL,"aaa"), (4,1,NULL,"aaa"), (5,1,NULL,"aaa"),
                      (6,1,NULL,"aaa"), (7,1,NULL,"aaa"), (8,1,NULL,"aaa"),
                      (9,1,NULL,"aaa"), (10,1,NULL,"aaa"), (11,1,NULL,"aaa"),
                      (12,1,NULL,"aaa"), (13,1,NULL,"aaa"), (14,1,NULL,"aaa"),
                      (15,1,NULL,"aaa"), (16,1,NULL,"aaa"), (17,1,NULL,"aaa"),
                      (18,1,NULL,"aaa"), (19,1,NULL,"aaa"), (20,1,NULL,"aaa");
select a.id1, b.idnull from t1 as a, t1 as b where a.id2=1 and a.id1=1 and b.id1=a.idnull order by b.id2 desc limit 1;
drop table t1;


#
# Problem with optimizing !=
#

create table t1 (
  id int not null auto_increment,
  name char(1) not null,
  uid int not null,
  primary key (id),
  index uid_index (uid));
  
create table t2 (
  id int not null auto_increment,
  name char(1) not null,
  uid int not null,
  primary key (id),
  index uid_index (uid));
  
insert into t1(id, uid, name) values(1, 0, ' ');
insert into t1(uid, name) values(0, ' ');

insert into t2(uid, name) select uid, name from t1;
insert into t1(uid, name) select uid, name from t2;
insert into t2(uid, name) select uid, name from t1;
insert into t1(uid, name) select uid, name from t2;
insert into t2(uid, name) select uid, name from t1;
insert into t1(uid, name) select uid, name from t2;
insert into t2(uid, name) select uid, name from t1;
insert into t1(uid, name) select uid, name from t2;
insert into t2(uid, name) select uid, name from t1;
insert into t1(uid, name) select uid, name from t2;
insert into t2(uid, name) select uid, name from t1;
insert into t2(uid, name) select uid, name from t1;
insert into t2(uid, name) select uid, name from t1;
insert into t2(uid, name) select uid, name from t1;
insert into t1(uid, name) select uid, name from t2;

delete from t2;
insert into t2(uid, name) values 
  (1, CHAR(64+1)),
  (2, CHAR(64+2)),
  (3, CHAR(64+3)),
  (4, CHAR(64+4)),
  (5, CHAR(64+5)),
  (6, CHAR(64+6)),
  (7, CHAR(64+7)),
  (8, CHAR(64+8)),
  (9, CHAR(64+9)),
  (10, CHAR(64+10)),
  (11, CHAR(64+11)),
  (12, CHAR(64+12)),
  (13, CHAR(64+13)),
  (14, CHAR(64+14)),
  (15, CHAR(64+15)),
  (16, CHAR(64+16)),
  (17, CHAR(64+17)),
  (18, CHAR(64+18)),
  (19, CHAR(64+19)),
  (20, CHAR(64+20)),
  (21, CHAR(64+21)),
  (22, CHAR(64+22)),
  (23, CHAR(64+23)),
  (24, CHAR(64+24)),
  (25, CHAR(64+25)),
  (26, CHAR(64+26));

insert into t1(uid, name) select uid, name from t2;

delete from t2;
insert into t2(id, uid, name) select id, uid, name from t1;

select count(*) from t1;  
select count(*) from t2;

analyze table t1,t2;

explain select * from t1, t2  where t1.uid=t2.uid AND t1.uid > 0;
explain select * from t1, t2  where t1.uid=t2.uid AND t2.uid > 0;
explain select * from t1, t2  where t1.uid=t2.uid AND t1.uid != 0;
explain select * from t1, t2  where t1.uid=t2.uid AND t2.uid != 0;

select * from t1, t2  where t1.uid=t2.uid AND t1.uid > 0;
select * from t1, t2  where t1.uid=t2.uid AND t1.uid != 0;

drop table t1,t2;

# Fix for bug#4488 
#
create table t1 (x bigint unsigned not null);
insert into t1(x) values (0xfffffffffffffff0);
insert into t1(x) values (0xfffffffffffffff1);
select * from t1;
select count(*) from t1 where x>0;
select count(*) from t1 where x=0;
select count(*) from t1 where x<0;
select count(*) from t1 where x < -16;
select count(*) from t1 where x = -16;
select count(*) from t1 where x > -16;
select count(*) from t1 where x = 18446744073709551601;


create table t2 (x bigint not null);
insert into t2(x) values (cast(0xfffffffffffffff0+0 as signed));
insert into t2(x) values (cast(0xfffffffffffffff1+0 as signed));
select * from t2;
select count(*) from t2 where x>0;
select count(*) from t2 where x=0;
select count(*) from t2 where x<0;
select count(*) from t2 where x < -16;
select count(*) from t2 where x = -16;
select count(*) from t2 where x > -16;
select count(*) from t2 where x = 18446744073709551601;
drop table t1,t2;

--disable_warnings
create table t1 (x bigint unsigned not null primary key) engine=innodb;
--enable_warnings
insert into t1(x) values (0xfffffffffffffff0);
insert into t1(x) values (0xfffffffffffffff1);
select * from t1;
select count(*) from t1 where x>0;
select count(*) from t1 where x=0;
select count(*) from t1 where x<0;
select count(*) from t1 where x < -16;
select count(*) from t1 where x = -16;
select count(*) from t1 where x > -16;
select count(*) from t1 where x = 18446744073709551601;

drop table t1;

#
# Bug #11185 incorrect comparison of unsigned int to signed constant
#
create table t1 (a bigint unsigned);
create index t1i on t1(a);
insert into t1 select 18446744073709551615;
insert into t1 select 18446744073709551614;

explain select * from t1 where a <> -1;
select * from t1 where a <> -1;
explain select * from t1 where a > -1 or a < -1;
select * from t1 where a > -1 or a < -1;
explain select * from t1 where a > -1;
select * from t1 where a > -1;
explain select * from t1 where a < -1;
select * from t1 where a < -1;

drop table t1;

#
# Bug #6045: Binary Comparison regression in MySQL 4.1
# Binary searches didn't use a case insensitive index.
#
set names latin1;
create table t1 (a char(10), b text, key (a)) character set latin1;
INSERT INTO t1 (a) VALUES
('111'),('222'),('222'),('222'),('222'),('444'),('aaa'),('AAA'),('bbb');
# all these three can be optimized
explain select * from t1 where a='aaa';
explain select * from t1 where a=binary 'aaa';
explain select * from t1 where a='aaa' collate latin1_bin;
# this one cannot:
explain select * from t1 where a='aaa' collate latin1_german1_ci;
drop table t1;

# Test for BUG#9348 "result for WHERE A AND (B OR C) differs from WHERE a AND (C OR B)"
--disable_warnings
CREATE TABLE t1 (
  `CLIENT` char(3) character set latin1 collate latin1_bin NOT NULL default '000',
  `ARG1` char(3) character set latin1 collate latin1_bin NOT NULL default '',
  `ARG2` char(3) character set latin1 collate latin1_bin NOT NULL default '',
  `FUNCTION` varchar(10) character set latin1 collate latin1_bin NOT NULL default '',
  `FUNCTINT` int(11) NOT NULL default '0',
  KEY `VERI_CLNT~2` (`ARG1`)
) ENGINE=InnoDB DEFAULT CHARSET=latin1;
--enable_warnings

INSERT INTO t1 VALUES ('000',' 0',' 0','Text 001',0), ('000',' 0',' 1','Text 002',0),
  ('000',' 1',' 2','Text 003',0), ('000',' 2',' 3','Text 004',0),
  ('001',' 3',' 0','Text 017',0);

SELECT count(*) FROM t1 WHERE CLIENT='000' AND (ARG1 != ' 1' OR ARG1 != ' 2');

SELECT count(*) FROM t1 WHERE CLIENT='000' AND (ARG1 != ' 2' OR ARG1 != ' 1');
drop table t1;

# BUG#16168: Wrong range optimizer results, "Use_count: Wrong count ..."
#            warnings in server stderr.
create table t1 (a int);
insert into t1 values (0),(1),(2),(3),(4),(5),(6),(7),(8),(9);

CREATE TABLE t2 (
  pk1 int(11) NOT NULL,
  pk2 int(11) NOT NULL,
  pk3 int(11) NOT NULL,
  pk4 int(11) NOT NULL,
  filler char(82),
  PRIMARY KEY (pk1,pk2,pk3,pk4)
) DEFAULT CHARSET=latin1;

insert into t2 select 1, A.a+10*B.a, 432, 44, 'fillerZ' from t1 A, t1 B;
INSERT INTO t2 VALUES (2621, 2635, 0, 0,'filler'), (2621, 2635, 1, 0,'filler'),
  (2621, 2635, 10, 0,'filler'), (2621, 2635, 11, 0,'filler'),
  (2621, 2635, 14, 0,'filler'), (2621, 2635, 1000015, 0,'filler');

SELECT * FROM t2
WHERE ((((pk4 =0) AND (pk1 =2621) AND (pk2 =2635)))
OR ((pk4 =1) AND (((pk1 IN ( 7, 2, 1 ))) OR (pk1 =522)) AND ((pk2 IN ( 0, 2635))))
) AND (pk3 >=1000000);
drop table t1, t2;

<<<<<<< HEAD
# End of 4.1 tests

#
# Test for optimization request #10561: to use keys for
# NOT IN (c1,...,cn) and NOT BETWEEN c1 AND c2
#

CREATE TABLE t1 (
  id int(11) NOT NULL auto_increment,
  status varchar(20),
  PRIMARY KEY  (id),
  KEY (status)
);

INSERT INTO t1 VALUES
(1,'B'), (2,'B'), (3,'B'), (4,'B'), (5,'B'), (6,'B'),
(7,'B'), (8,'B'), (9,'B'), (10,'B'), (11,'B'), (12,'B'),
(13,'B'), (14,'B'), (15,'B'), (16,'B'), (17,'B'), (18,'B'),
(19,'B'), (20,'B'), (21,'B'), (22,'B'), (23,'B'), (24,'B'), 
(25,'A'), (26,'A'), (27,'A'), (28,'A'), (29,'A'), (30,'A'),
(31,'A'), (32,'A'), (33,'A'), (34,'A'), (35,'A'), (36,'A'),
(37,'A'), (38,'A'), (39,'A'), (40,'A'), (41,'A'), (42,'A'),
(43,'A'), (44,'A'), (45,'A'), (46,'A'), (47,'A'), (48,'A'),
(49,'A'), (50,'A'), (51,'A'), (52,'A'), (53,'C'), (54,'C'),
(55,'C'), (56,'C'), (57,'C'), (58,'C'), (59,'C'), (60,'C');

EXPLAIN SELECT * FROM t1 WHERE status <> 'A' AND status <> 'B';
EXPLAIN SELECT * FROM t1 WHERE status NOT IN ('A','B');

SELECT * FROM t1 WHERE status <> 'A' AND status <> 'B';
SELECT * FROM t1 WHERE status NOT IN ('A','B');

EXPLAIN SELECT status FROM t1 WHERE status <> 'A' AND status <> 'B';
EXPLAIN SELECT status FROM t1 WHERE status NOT IN ('A','B');

EXPLAIN SELECT * FROM t1 WHERE status NOT BETWEEN 'A' AND 'B';
EXPLAIN SELECT * FROM t1 WHERE status < 'A' OR status > 'B';

SELECT * FROM t1 WHERE status NOT BETWEEN 'A' AND 'B';
SELECT * FROM t1 WHERE status < 'A' OR status > 'B';

DROP TABLE t1;

#
# Test for bug #10031: range to be used over a view
#

CREATE TABLE  t1 (a int, b int, primary key(a,b));

INSERT INTO  t1 VALUES
  (1,1),(1,2),(1,3),(2,1),(2,2),(2,3),(3,1),(3,2),(3,3),(4,1),(4,2),(4,3);

CREATE VIEW v1 as SELECT a,b FROM t1 WHERE b=3;

EXPLAIN SELECT a,b FROM t1 WHERE a < 2 and b=3;
EXPLAIN SELECT a,b FROM v1 WHERE a < 2 and b=3;

EXPLAIN SELECT a,b FROM t1 WHERE a < 2;
EXPLAIN SELECT a,b FROM v1 WHERE a < 2;

SELECT a,b FROM t1 WHERE a < 2 and b=3;
SELECT a,b FROM v1 WHERE a < 2 and b=3; 

DROP VIEW v1;
DROP TABLE t1;

#
# Bug #11853: DELETE statement with a NOT (LIKE/<=>) where condition
#             for an indexed attribute              
#             

CREATE TABLE t1 (name varchar(15) NOT NULL, KEY idx(name));
INSERT INTO t1 VALUES ('Betty'), ('Anna');

SELECT * FROM t1;
DELETE FROM t1 WHERE name NOT LIKE 'A%a';
SELECT * FROM t1;

DROP TABLE t1;

CREATE TABLE t1 (a int, KEY idx(a));
INSERT INTO t1 VALUES (NULL), (1), (2), (3);

SELECT * FROM t1;
DELETE FROM t1 WHERE NOT(a <=> 2);
SELECT * FROM t1;

DROP TABLE t1;

#
# BUG#13317: range optimization doesn't work for IN over VIEW.
#
create table t1 (a int, b int, primary key(a,b));
create view v1 as select a, b from t1;

INSERT INTO `t1` VALUES
(0,0),(1,0),(2,0),(3,0),(4,0),(5,1),(6,1),(7,1),(8,1),(9,1),(10,2),(11,2),(12,2)
,(13,2),(14,2),(15,3),(16,3),(17,3),(18,3),(19,3);

--replace_column 9 #
explain select * from t1 where a in (3,4)  and b in (1,2,3);
--replace_column 9 #
explain select * from v1 where a in (3,4)  and b in (1,2,3);
--replace_column 9 #
explain select * from t1 where a between 3 and 4 and b between 1 and 2;
--replace_column 9 #
explain select * from v1 where a between 3 and 4 and b between 1 and 2;
 
drop view v1;
drop table t1;

# BUG#13455: 
create table t3 (a int);
insert into t3 values (0),(1),(2),(3),(4),(5),(6),(7),(8),(9);

create table t1 (a varchar(10), filler char(200), key(a)) charset=binary;
insert into t1 values ('a','');
insert into t1 values ('a ','');
insert into t1 values ('a  ', '');
insert into t1 select concat('a', 1000 + A.a + 10 * (B.a + 10 * C.a)), ''
  from t3 A, t3 B, t3 C;

create table t2 (a varchar(10), filler char(200), key(a));
insert into t2 select * from t1;

--replace_column 9 #
explain select * from t1 where a between 'a' and 'a '; 
--replace_column 9 #
explain select * from t1 where a = 'a' or a='a ';

--replace_column 9 #
explain select * from t2 where a between 'a' and 'a '; 
--replace_column 9 #
explain select * from t2 where a = 'a' or a='a ';

update t1 set a='b' where a<>'a';
--replace_column 9 #
explain select * from t1 where a not between 'b' and 'b'; 
select a, hex(filler) from t1 where a not between 'b' and 'b'; 

drop table t1,t2,t3;

#
# BUG#21282
#
create table t1 (a int);
insert into t1 values (0),(1),(2),(3),(4),(5),(6),(7),(8),(9);
create table t2 (a int, key(a));
insert into t2 select 2*(A.a + 10*(B.a + 10*C.a)) from t1 A, t1 B, t1 C;

set @a="select * from t2 force index (a) where a NOT IN(0";
select count(*) from (select @a:=concat(@a, ',', a) from t2 ) Z;
set @a=concat(@a, ')');

insert into t2 values (11),(13),(15);

set @b= concat("explain ", @a);

prepare stmt1 from @b;
execute stmt1;

prepare stmt1 from @a;
execute stmt1;

drop table t1, t2;

#
# Bug #18165: range access for BETWEEN with a constant for the first argument 
#

CREATE TABLE t1 (
  id int NOT NULL DEFAULT '0',
  b int NOT NULL DEFAULT '0',
  c int NOT NULL DEFAULT '0', 
  INDEX idx1(b,c), INDEX idx2(c));

INSERT INTO t1(id) VALUES (1), (2), (3), (4), (5), (6), (7), (8);

INSERT INTO t1(b,c) VALUES (3,4), (3,4);

SELECT * FROM t1 WHERE b<=3 AND 3<=c;
SELECT * FROM t1 WHERE 3 BETWEEN b AND c;

EXPLAIN  SELECT * FROM t1 WHERE b<=3 AND 3<=c;
EXPLAIN  SELECT * FROM t1 WHERE 3 BETWEEN b AND c;

SELECT * FROM t1 WHERE 0 < b OR 0 > c;
SELECT * FROM t1 WHERE 0 NOT BETWEEN b AND c;

EXPLAIN SELECT * FROM t1 WHERE 0 < b OR 0 > c;
EXPLAIN SELECT * FROM t1 WHERE 0 NOT BETWEEN b AND c;

DROP TABLE t1;

#
# Bug #16249: different results for a range with an without index 
#             when a range condition use an invalid datetime constant 
#

CREATE TABLE t1 (                                      
  item char(20) NOT NULL default '',                          
  started datetime NOT NULL default '0000-00-00 00:00:00', 
  price decimal(16,3) NOT NULL default '0.000',                 
  PRIMARY KEY (item,started)                     
) ENGINE=MyISAM;   

INSERT INTO t1 VALUES
('A1','2005-11-01 08:00:00',1000),
('A1','2005-11-15 00:00:00',2000),
('A1','2005-12-12 08:00:00',3000),
('A2','2005-12-01 08:00:00',1000);

EXPLAIN SELECT * FROM t1 WHERE item='A1' AND started<='2005-12-01 24:00:00';
SELECT * FROM t1 WHERE item='A1' AND started<='2005-12-01 24:00:00';
SELECT * FROM t1 WHERE item='A1' AND started<='2005-12-02 00:00:00';

DROP INDEX `PRIMARY` ON t1;

EXPLAIN SELECT * FROM t1 WHERE item='A1' AND started<='2005-12-01 24:00:00';
SELECT * FROM t1 WHERE item='A1' AND started<='2005-12-01 24:00:00';
SELECT * FROM t1 WHERE item='A1' AND started<='2005-12-02 00:00:00';

DROP TABLE t1;

# End of 5.0 tests
=======
#
# Bug #20732: Partial index and long sjis search with '>' fails sometimes
#

create table t1(a char(2), key(a(1)));
insert into t1 values ('x'), ('xx');
explain select a from t1 where a > 'x';
select a from t1 where a > 'x';
drop table t1;

--echo End of 4.1 tests
>>>>>>> 0027b6e4
<|MERGE_RESOLUTION|>--- conflicted
+++ resolved
@@ -515,8 +515,17 @@
 ) AND (pk3 >=1000000);
 drop table t1, t2;
 
-<<<<<<< HEAD
-# End of 4.1 tests
+#
+# Bug #20732: Partial index and long sjis search with '>' fails sometimes
+#
+
+create table t1(a char(2), key(a(1)));
+insert into t1 values ('x'), ('xx');
+explain select a from t1 where a > 'x';
+select a from t1 where a > 'x';
+drop table t1;
+
+--echo End of 4.1 tests
 
 #
 # Test for optimization request #10561: to use keys for
@@ -740,17 +749,4 @@
 
 DROP TABLE t1;
 
-# End of 5.0 tests
-=======
-#
-# Bug #20732: Partial index and long sjis search with '>' fails sometimes
-#
-
-create table t1(a char(2), key(a(1)));
-insert into t1 values ('x'), ('xx');
-explain select a from t1 where a > 'x';
-select a from t1 where a > 'x';
-drop table t1;
-
---echo End of 4.1 tests
->>>>>>> 0027b6e4
+# End of 5.0 tests