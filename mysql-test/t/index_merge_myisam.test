# t/index_merge_myisam.test
#
# Index merge tests
#
# Last update:
# 2006-08-07 ML test refactored (MySQL 5.1)
#               Main code of several index_merge tests
#                            -> include/index_merge*.inc
#               wrapper t/index_merge_innodb.test sources now several 
#               include/index_merge*.inc files
#

SET STORAGE_ENGINE = MyISAM;
# MyISAM supports Merge tables
let $merge_table_support= 1;

set @optimizer_switch_save= @@optimizer_switch;

set optimizer_switch='index_merge_sort_intersection=off';

--source include/index_merge1.inc
--source include/index_merge_ror.inc
--source include/index_merge2.inc
--source include/index_merge_2sweeps.inc
--source include/index_merge_ror_cpk.inc

create table t0 (a int);
insert into t0 values (0),(1),(2),(3),(4),(5),(6),(7),(8),(9);
create table t1 (a int, b int, c int, filler char(100), 
                 key(a), key(b), key(c));
insert into t1 select 
  A.a * B.a*10 + C.a*100, 
  A.a * B.a*10 + C.a*100,
  A.a, 
  'filler'
from t0 A, t0 B, t0 C;

--echo This should use union:
explain select * from t1 where a=1 or b=1;

--echo This should use ALL:
set optimizer_switch='default,index_merge=off';
explain select * from t1 where a=1 or b=1;

--echo This should use sort-union:
set optimizer_switch='default,index_merge_union=off';
explain select * from t1 where a=1 or b=1;

--echo This will use sort-union:
set optimizer_switch=default;
explain select * from t1 where a<1 or b <1;

--echo This should use ALL:
set optimizer_switch='default,index_merge_sort_union=off';
explain select * from t1 where a<1 or b <1;


--echo This should use ALL:
set optimizer_switch='default,index_merge=off';
explain select * from t1 where a<1 or b <1;

--echo This will use sort-union:
set optimizer_switch='default,index_merge_union=off';
explain select * from t1 where a<1 or b <1;

alter table t1 add d int, add key(d);
update t1 set d=a;

--echo This will use sort_union:
set optimizer_switch=default;
explain select * from t1 where (a=3 or b in (1,2)) and (c=3 or d=4);

--echo And if we disable sort_union, union:
set optimizer_switch='default,index_merge_sort_union=off';
explain select * from t1 where (a=3 or b in (1,2)) and (c=3 or d=4);

drop table t1;

# Now test that intersection can be disabled
create table t1 (
  a int, b int, c int,
  filler1 char(200), filler2 char(200), 
  key(a),key(b),key(c)
); 

insert into t1 
select A.a+10*B.a, A.a+10*B.a, A.a+10*B.a+100*C.a, 'foo', 'bar' 
from t0 A, t0 B, t0 C, t0 D where D.a<5;

--echo This should be intersect:
set optimizer_switch=default;
explain select * from t1 where a=10 and b=10;

--echo No intersect when index_merge is disabled:
set optimizer_switch='default,index_merge=off';
explain select * from t1 where a=10 and b=10;

--echo No intersect if it is disabled:
set optimizer_switch='default,index_merge_sort_intersection=off,index_merge_intersection=off';
explain select * from t1 where a=10 and b=10;

--echo Do intersect when union was disabled
set optimizer_switch='default,index_merge_union=off';
explain select * from t1 where a=10 and b=10;

--echo Do intersect when sort_union was disabled
set optimizer_switch='default,index_merge_sort_union=off';
explain select * from t1 where a=10 and b=10;

# Now take union-of-intersection and see how we can disable parts of it
--echo This will use intersection inside a union:
set optimizer_switch=default;
explain select * from t1 where a=10 and b=10 or c=10;

--echo Should be only union left:
set optimizer_switch='default,index_merge_intersection=off';
explain select * from t1 where a=10 and b=10 or c=10;

--echo This will switch to sort-union (intersection will be gone, too,
--echo   that's a known limitation:
set optimizer_switch='default,index_merge_union=off';
explain select * from t1 where a=10 and b=10 or c=10;

set optimizer_switch=default;

drop table t0, t1;


--echo #
--echo # BUG#834514 Assertion `!table || (!table->read_set || bitmap_is_set(...' with aggregates
--echo #
CREATE TABLE t1 ( a int , b int, c int, KEY (b), PRIMARY KEY (a)) ;
INSERT INTO t1 VALUES (1,4,0),(5,0,0),(6,7,0),(7,7,0),(8,1,0),(9,7,0),(10,1,0);

CREATE TABLE t2 ( b int, c int, KEY (c,b)) ;
INSERT INTO t2 VALUES (7,0),(1,0),(7,0),(1,0);

CREATE TABLE t3 ( a int ) ;

SELECT COUNT(DISTINCT t2.b), CONCAT(t1.c)
FROM t1, t2
WHERE (t2.c = t1.c)
AND (
        t1.b IN ( 4 )
        OR t1.a = 137
        AND EXISTS ( SELECT a FROM t3 )
)
GROUP BY 2;

DROP TABLE t1,t2,t3;

--echo #
--echo # MDEV-4556 Server crashes in SEL_ARG::rb_insert with index_merge+index_merge_sort_union, FORCE INDEX
--echo #
CREATE TABLE t1 (
  pk int,
  code char(2),
  population_rate int,
  area_rate int,
  primary key (pk),
  index (code),
  key (population_rate),
  key (area_rate)
);

INSERT INTO t1 VALUES  (1,'WI',20, 23), (2, 'WA', 13, 18);

EXPLAIN
SELECT * FROM t1 FORCE INDEX ( PRIMARY, population_rate, area_rate, code ) 
WHERE pk = 1 OR population_rate = 1 OR ( area_rate IN ( 1,2 ) OR area_rate IS NULL )
AND (population_rate = 25 OR area_rate BETWEEN 2 AND 25 OR code BETWEEN 'MA' AND 'TX');

SELECT * FROM t1 FORCE INDEX ( PRIMARY, population_rate, area_rate, code ) 
WHERE pk = 1 OR population_rate = 1 OR ( area_rate IN ( 1,2 ) OR area_rate IS NULL )
AND (population_rate = 25 OR area_rate BETWEEN 2 AND 25 OR code BETWEEN 'MA' AND 'TX');

DROP TABLE t1;

--echo #
--echo # MDEV-5069: Server crashes in SEL_ARG::increment_use_count with index_merge+index_merge_sort_union, FORCE INDEX
--echo #

CREATE TABLE t1 (
 c1 varchar(64),
 i int,
 pk integer auto_increment,
 c2 varchar(64),
 index (c1),
 index (i),
 primary key (pk),
 key (c2)) ENGINE=myisam;

ALTER TABLE t1 DISABLE KEYS;

INSERT INTO t1 VALUES 
('West Virginia', 6121, NULL, 'California'),('Georgia', 60177, NULL, 'Arkansas'),
('Delaware', 90, NULL, 'Oregon'),('Wyoming', 7, NULL, 'Missouri'),(
'Delaware', 2, NULL, 'Utah'),('Wisconsin', 0, NULL, 'Iowa'),
('Kansas', 0, NULL, 'Florida'),('Ohio', 34358, NULL, 'Colorado'),
('Maine', 118, NULL, 'Texas'),('Mississippi', 0, NULL, 'Georgia'),
('Tennessee', 4, NULL, 'N/A'),('Georgia', 0, NULL, 'New Hampshire'),
('Wyoming', 2, NULL, 'N/A'),('Florida', 0, NULL, 'Arizona'),
('Rhode Island', -24002, NULL, 'Michigan'),('Alabama', 142, NULL, 'Indiana'),
('Colorado', 0, NULL, 'Louisiana'),('Michigan', 21194, NULL, 'Louisiana'),
('Oklahoma', 31475, NULL, 'Alabama'),('Pennsylvania', 0, NULL, 'Oklahoma'),
('Texas', 0, NULL, 'Texas'),('West Virginia', 5, NULL, 'Utah'),
('Florida', 49653, NULL, 'Kentucky'),('Tennessee', 19075, NULL, 'Oregon'),
('Maine', 3, NULL, 'Kansas, Kentucky, Iowa'),('Iowa', 1, NULL, 'South Dakota'),
('Kansas', -4037, NULL, 'Virginia'),('Delaware', 22550, NULL, 'Utah'),
('Illinois', 14634, NULL, 'South Carolina, Colorado'),
('Kansas', 6, NULL, 'South Dakota'),('Delaware', 9, NULL, ''),
('', 0, NULL, 'Utah, Delaware, Florida, Georgia, Nevada'),
('Colorado', 8, NULL, 'Montana'),('Maryland', 2689, NULL, 'Hawaii'),
('Florida', -12306, NULL, 'Delaware'),
('Indiana', 38567, NULL, 'Iowa, Minnesota, Maine'),
('Oklahoma', 9, NULL, 'Delaware, Kansas, Oregon, Nebraska, Maryland, Minnesota'),
('Tennessee', 12460, NULL, NULL),('Kentucky', 0, NULL, 'Ohio'),
('Nevada', 7, NULL, 'Vermont, Oregon, Oklahoma, Montana'),
('Nebraska', 61966, NULL, 'Nevada'),('Alaska', 131, NULL, 'Louisiana, Maine'),
('Wisconsin', 4, NULL, 'Nevada'),('South Carolina', 0, NULL, 'Washington'),
('West Virginia', 51314, NULL, 'Ohio'),('Louisiana', 0, NULL, ''),
('Pennsylvania', 0, NULL, 'Iowa, Idaho'),('Arkansas', 14010, NULL, 'Indiana'),
('Wyoming', -15514, NULL, 'Maine'),('Georgia', 0, NULL, 'N/A'),
('Kentucky', 1, NULL, 'Idaho'),('Wyoming', 60249, NULL, 'Indiana, Iowa'),
('Pennsylvania', 69, NULL, 'W'),
('New Mexico', 11480, NULL, 'Florida, Georgia, Hawaii'),
('South Carolina', 9, NULL, 'Iowa'),('Virginia', 0, NULL, 'Connecticut'),
('Mississippi', 19749, NULL, 'Rhode Island'),('Illinois', 5, NULL, 'Virginia'),
('Texas', -1749, NULL, 'Tennessee'),('Arizona', 28, NULL, 'California'),
('Florida', 62151, NULL, 'Kansas'),('California', 172, NULL, 'SC'),
('New Jersey', 0, NULL, 'North Carolina'),('Wyoming', 4, NULL, 'I'),
('Kansas', 10683, NULL, 'California'),('Arkansas', -14275, NULL, 'K'),
('Arizona', 5, NULL, 'California, Delaware, Rhode Island, Maryland'),
('Florida', 0, NULL, 'T'),('Alaska', 241, NULL, 'Virginia');

ALTER TABLE t1 ENABLE KEYS;

EXPLAIN
SELECT  * FROM t1 FORCE KEY (PRIMARY , i , c1 , c2) 
WHERE pk = 255 OR i = 22 OR (pk  IN (1 , 136) AND c2  IN ('c' , 'w') AND (c1 NOT BETWEEN 'e' AND 'i' OR  c2 > 'g'))  OR pk != 1  ;

DROP TABLE t1;

set optimizer_switch= @optimizer_switch_save;

--echo #
<<<<<<< HEAD
--echo # MDEV-16695: Estimate for rows of derived tables is very high when we are using index_merge union
--echo #

create table t0
(
  key1 int not null,
  INDEX i1(key1)
);

insert into t0 select * from seq_1_to_1024;
alter table t0 add key2 int not null, add index i2(key2);
alter table t0 add key3 int not null, add index i3(key3);
alter table t0 add key8 int not null, add index i8(key8);

update t0 set key2=key1,key3=key1,key8=1024-key1;
analyze table t0;

set @optimizer_switch_save=@@optimizer_switch;
set optimizer_switch='derived_merge=off,derived_with_keys=off';
explain select * from (select * from t0 where key1 = 3 or key2 =3) as Z where Z.key8 > 5;
select * from (select * from t0 where key1 = 3 or key2 =3) as Z where Z.key8 > 5;
set optimizer_use_condition_selectivity=2;
explain select * from (select * from t0 where key1 = 3 or key2 =3) as Z where Z.key8 > 5;
select * from (select * from t0 where key1 = 3 or key2 =3) as Z where Z.key8 > 5;
set @@optimizer_switch= @optimizer_switch_save;
drop table t0;
=======
--echo # MDEV-21932: ROR union with index_merge_sort_union=off
--echo #

create table t0 (a int);
insert into t0 values (0),(1),(2),(3),(4),(5),(6),(7),(8),(9);
insert into t0 select a+10 from t0;
insert into t0 select a+20 from t0;
insert into t0 select a+40 from t0;
insert into t0 select a+80 from t0;
insert into t0 select a+160 from t0;
delete from t0 where a > 300;

create table t1 (
  f1 int, f2 int, f3 int, f4 int,
  primary key (f1),  key (f3),  key(f4)
) engine=myisam;
insert into t1 select a+100, a+100, a+100, a+100 from t0;
insert into t1 VALUES (9,0,2,6), (9930,0,0,NULL);
analyze table t1;

set optimizer_switch='index_merge_sort_union=off';
set optimizer_switch='index_merge_union=on';

let $q1=
select * from t1
   where (( f3 = 1 or f1 = 7 )  and f1 < 10) or
              (f3 between 2 and 2 and ( f3 = 1 or f4 < 7 ));
eval explain $q1;
eval $q1;

insert into t1 values (52,0,1,0),(53,0,1,0);
insert into t1 values (50,0,1,0),(51,0,1,0);
insert into t1 values (48,0,1,0),(49,0,1,0);
insert into t1 values (46,0,1,0),(47,0,1,0);
insert into t1 values (44,0,1,0),(45,0,1,0);
analyze table t1;

let $q2=
select * from t1
   where (( f3 = 1 or f1 = 7 )  and f1 < 10) or
              (f3 between 2 and 2 and ( f3 = 1 or f4 < 7 ));
eval explain $q2;
eval $q2;

drop table t0,t1;

set optimizer_switch= @optimizer_switch_save;
>>>>>>> 24cb76b8
<|MERGE_RESOLUTION|>--- conflicted
+++ resolved
@@ -244,7 +244,55 @@
 set optimizer_switch= @optimizer_switch_save;
 
 --echo #
-<<<<<<< HEAD
+--echo # MDEV-21932: ROR union with index_merge_sort_union=off
+--echo #
+
+create table t0 (a int);
+insert into t0 values (0),(1),(2),(3),(4),(5),(6),(7),(8),(9);
+insert into t0 select a+10 from t0;
+insert into t0 select a+20 from t0;
+insert into t0 select a+40 from t0;
+insert into t0 select a+80 from t0;
+insert into t0 select a+160 from t0;
+delete from t0 where a > 300;
+
+create table t1 (
+  f1 int, f2 int, f3 int, f4 int,
+  primary key (f1),  key (f3),  key(f4)
+) engine=myisam;
+insert into t1 select a+100, a+100, a+100, a+100 from t0;
+insert into t1 VALUES (9,0,2,6), (9930,0,0,NULL);
+analyze table t1;
+
+set optimizer_switch='index_merge_sort_union=off';
+set optimizer_switch='index_merge_union=on';
+
+let $q1=
+select * from t1
+   where (( f3 = 1 or f1 = 7 )  and f1 < 10) or
+              (f3 between 2 and 2 and ( f3 = 1 or f4 < 7 ));
+eval explain $q1;
+eval $q1;
+
+insert into t1 values (52,0,1,0),(53,0,1,0);
+insert into t1 values (50,0,1,0),(51,0,1,0);
+insert into t1 values (48,0,1,0),(49,0,1,0);
+insert into t1 values (46,0,1,0),(47,0,1,0);
+insert into t1 values (44,0,1,0),(45,0,1,0);
+analyze table t1;
+
+let $q2=
+select * from t1
+   where (( f3 = 1 or f1 = 7 )  and f1 < 10) or
+              (f3 between 2 and 2 and ( f3 = 1 or f4 < 7 ));
+eval explain $q2;
+eval $q2;
+
+drop table t0,t1;
+
+set optimizer_switch= @optimizer_switch_save;
+
+--echo #
 --echo # MDEV-16695: Estimate for rows of derived tables is very high when we are using index_merge union
 --echo #
 
@@ -271,52 +319,5 @@
 select * from (select * from t0 where key1 = 3 or key2 =3) as Z where Z.key8 > 5;
 set @@optimizer_switch= @optimizer_switch_save;
 drop table t0;
-=======
---echo # MDEV-21932: ROR union with index_merge_sort_union=off
---echo #
-
-create table t0 (a int);
-insert into t0 values (0),(1),(2),(3),(4),(5),(6),(7),(8),(9);
-insert into t0 select a+10 from t0;
-insert into t0 select a+20 from t0;
-insert into t0 select a+40 from t0;
-insert into t0 select a+80 from t0;
-insert into t0 select a+160 from t0;
-delete from t0 where a > 300;
-
-create table t1 (
-  f1 int, f2 int, f3 int, f4 int,
-  primary key (f1),  key (f3),  key(f4)
-) engine=myisam;
-insert into t1 select a+100, a+100, a+100, a+100 from t0;
-insert into t1 VALUES (9,0,2,6), (9930,0,0,NULL);
-analyze table t1;
-
-set optimizer_switch='index_merge_sort_union=off';
-set optimizer_switch='index_merge_union=on';
-
-let $q1=
-select * from t1
-   where (( f3 = 1 or f1 = 7 )  and f1 < 10) or
-              (f3 between 2 and 2 and ( f3 = 1 or f4 < 7 ));
-eval explain $q1;
-eval $q1;
-
-insert into t1 values (52,0,1,0),(53,0,1,0);
-insert into t1 values (50,0,1,0),(51,0,1,0);
-insert into t1 values (48,0,1,0),(49,0,1,0);
-insert into t1 values (46,0,1,0),(47,0,1,0);
-insert into t1 values (44,0,1,0),(45,0,1,0);
-analyze table t1;
-
-let $q2=
-select * from t1
-   where (( f3 = 1 or f1 = 7 )  and f1 < 10) or
-              (f3 between 2 and 2 and ( f3 = 1 or f4 < 7 ));
-eval explain $q2;
-eval $q2;
-
-drop table t0,t1;
-
-set optimizer_switch= @optimizer_switch_save;
->>>>>>> 24cb76b8
+
+--echo # End of 10.1 tests