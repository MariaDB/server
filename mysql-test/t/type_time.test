--- conflicted
+++ resolved
@@ -123,7 +123,15 @@
 select f1, f1 = '2010-10-11 23:38:57' from t1;
 drop table t1;
 
-<<<<<<< HEAD
+--echo #
+--echo # MDEV-4634 Crash in CONVERT_TZ
+--echo #
+SELECT CONVERT_TZ(GREATEST(TIME('00:00:00'),TIME('00:00:00')),'+00:00','+7:5');
+
+--echo #
+--echo # End of 5.3 tests
+--echo #
+
 #
 # Bug#42664 - Sign ignored for TIME types when not comparing as longlong
 #
@@ -139,13 +147,3 @@
 SELECT CAST('-24:00:00' AS TIME) = (SELECT f1 FROM t1);
 SELECT '-24:00:00' = (SELECT f1 FROM t1);
 DROP TABLE t1;
-=======
---echo #
---echo # MDEV-4634 Crash in CONVERT_TZ
---echo #
-SELECT CONVERT_TZ(GREATEST(TIME('00:00:00'),TIME('00:00:00')),'+00:00','+7:5');
-
---echo #
---echo # End of 5.3 tests
---echo #
->>>>>>> 3c4db61e
