connection node_2;
connection node_1;
connect node_3, 127.0.0.1, root, , test, $NODE_MYPORT_3;
connection node_1;
connection node_2;
connection node_3;
connection node_2;
SET GLOBAL debug_dbug="d,crash_last_fragment_commit_after_fragment_removal";
CREATE TABLE t1 (f1 VARCHAR(30) not null primary key) ENGINE=InnoDB;
SET AUTOCOMMIT=OFF;
SET SESSION wsrep_trx_fragment_size=1;
START TRANSACTION;
INSERT INTO t1 VALUES ('primary1'),('primary2'),('primary3'),('primary4'),('primary5');
COMMIT;
<<<<<<< HEAD
ERROR HY000: Lost connection to server during query
=======
Got one of the listed errors
connection node_1;
connection node_2;
>>>>>>> 04d731b6
# restart
connection node_1;
SELECT COUNT(*) = 0 FROM mysql.wsrep_streaming_log;
COUNT(*) = 0
1
SELECT * FROM t1;
f1
connection node_2;
SELECT COUNT(*) = 0 FROM mysql.wsrep_streaming_log;
COUNT(*) = 0
1
SELECT * FROM t1;
f1
DROP TABLE t1;<|MERGE_RESOLUTION|>--- conflicted
+++ resolved
@@ -12,13 +12,9 @@
 START TRANSACTION;
 INSERT INTO t1 VALUES ('primary1'),('primary2'),('primary3'),('primary4'),('primary5');
 COMMIT;
-<<<<<<< HEAD
-ERROR HY000: Lost connection to server during query
-=======
 Got one of the listed errors
 connection node_1;
 connection node_2;
->>>>>>> 04d731b6
 # restart
 connection node_1;
 SELECT COUNT(*) = 0 FROM mysql.wsrep_streaming_log;
