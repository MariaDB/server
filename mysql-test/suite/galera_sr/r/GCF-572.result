connection node_2;
connection node_1;
connect node_1a, 127.0.0.1, root, , test, $NODE_MYPORT_1;
connection node_1;
SET SESSION wsrep_trx_fragment_size = 1;
CREATE TABLE t1 (f1 INTEGER PRIMARY KEY);
CREATE TABLE t2 (f1 INTEGER PRIMARY KEY);
INSERT INTO t2 VALUES (1),(2),(3);
ALTER TABLE t2 DROP PRIMARY KEY;
INSERT INTO t2 VALUES (1);
SET SESSION wsrep_trx_fragment_size = 1;
START TRANSACTION;
INSERT INTO t1 SELECT * FROM t2;
ERROR 40001: Deadlock found when trying to get lock; try restarting transaction
SELECT * FROM t1;
f1
connection node_2;
SELECT * FROM t1;
f1
connection node_1;
DROP TABLE t1;
DROP TABLE t2;
CREATE TABLE t1 (f1 INTEGER PRIMARY KEY AUTO_INCREMENT, f2 CHAR(10)) ENGINE=InnoDB;
connection node_1;
SET SESSION wsrep_trx_fragment_size = 1;
START TRANSACTION;
INSERT INTO t1 VALUES (1, 'node1');
connection node_1a;
INSERT INTO t1 VALUES (5, 'node2');
connection node_1;
INSERT INTO t1 VALUES (5, 'node1');
ERROR 23000: Duplicate entry '5' for key 'PRIMARY'
SELECT * FROM t1;
f1	f2
1	node1
5	node2
SET SESSION wsrep_trx_fragment_size = 10000;
START TRANSACTION;
INSERT INTO t1 VALUE (10, 'node1');
<<<<<<< HEAD
=======
SELECT COUNT(*) FROM mysql.wsrep_streaming_log;
COUNT(*)
0
>>>>>>> 04d731b6
connection node_1a;
INSERT INTO t1 VALUES(15, 'node2');
connection node_1;
SELECT * FROM t1;
f1	f2
1	node1
5	node2
10	node1
15	node2
INSERT INTO t1 VALUES(15, 'node1');
ERROR 23000: Duplicate entry '15' for key 'PRIMARY'
COMMIT;
SELECT * FROM t1;
f1	f2
1	node1
5	node2
10	node1
15	node2
DROP TABLE t1;<|MERGE_RESOLUTION|>--- conflicted
+++ resolved
@@ -37,12 +37,9 @@
 SET SESSION wsrep_trx_fragment_size = 10000;
 START TRANSACTION;
 INSERT INTO t1 VALUE (10, 'node1');
-<<<<<<< HEAD
-=======
 SELECT COUNT(*) FROM mysql.wsrep_streaming_log;
 COUNT(*)
 0
->>>>>>> 04d731b6
 connection node_1a;
 INSERT INTO t1 VALUES(15, 'node2');
 connection node_1;
