--echo # MDEV-31448 OOO finish event group by killed worker
# The test demonstrates how a killed worker access gco lists
# in finish_event_group() out-of-order to fire
#       DBUG_ASSERT(!tmp_gco->next_gco || tmp_gco->last_sub_id > sub_id);
# in the buggy version.

--echo # Initialize test data
--connection master
create table t1 (a int) engine=innodb;
create table t2 (a int) engine=innodb;

insert into t1 values (1);
--source include/save_master_gtid.inc

--connection slave
call mtr.add_suppression("Connection was killed");
call mtr.add_suppression("Can.t find record");

--source include/sync_with_master_gtid.inc
--source include/stop_slave.inc
set @save.slave_parallel_threads= @@global.slave_parallel_threads;
set @save.slave_parallel_mode= @@global.slave_parallel_mode;
set @@global.slave_parallel_threads= 3;
set @@global.slave_parallel_mode= OPTIMISTIC;

--connection slave1
begin;
update t1 set a=2 where a=1;

--connection master
set @old_dbug= @@session.debug_dbug;
set @@session.debug_dbug="+d,binlog_force_commit_id";

# GCO 1
set @commit_id= 10000;
# T1
update t1 set a=2 where a=1;

if (!$killed_trx_commits)
{
set @commit_id= 10001;
# T2
set statement skip_parallel_replication=1 for  insert into t2 values (1);
}

if ($killed_trx_commits)
{
insert into t2 values (1);
}
# GCO 2
# T3
drop table t2;

--connection slave
--source include/start_slave.inc

--echo # wait for T1
<<<<<<< HEAD
--let $wait_condition= SELECT count(*)=1 FROM information_schema.processlist WHERE state LIKE 'Update_rows_log_event::find_row(-1)%' and  command LIKE 'Slave_worker';
=======
# Wildcard for `state` as it depends on whether WSREP is compiled in or not.
--let $wait_condition= SELECT count(*)=1 FROM information_schema.processlist WHERE state LIKE 'Update_rows_log_event::find_row(%)' and  command LIKE 'Slave_worker';
>>>>>>> c33ca17c
--source include/wait_condition.inc

--echo # wait for T2
--let $wait_condition= SELECT count(*)=1 FROM information_schema.processlist WHERE state LIKE 'Waiting for prior transaction to commit%' and  command LIKE 'Slave_worker';
--source include/wait_condition.inc
--let $t2_tid= `SELECT ID FROM INFORMATION_SCHEMA.PROCESSLIST WHERE STATE LIKE 'Waiting for prior transaction to commit%' and  command LIKE 'Slave_worker'`
--echo # wait for T3
--let $wait_condition= SELECT count(*)=1 FROM information_schema.processlist WHERE state LIKE  'Waiting for prior transaction to start commit%' and  command LIKE 'Slave_worker';
--source include/wait_condition.inc

--evalp kill $t2_tid
# give some little time for T2 to re-sink into the same state
--let $slave_param=Last_Errno
--let $slave_param_value=1927
--source include/wait_for_slave_param.inc
--connection slave1
commit;

--connection slave
--let $slave_sql_errno=1032
--source include/wait_for_slave_sql_error.inc

update t1 set a=1 where a=2;
set @@global.slave_parallel_threads = @save.slave_parallel_threads;
set @@global.slave_parallel_mode = @save.slave_parallel_mode;
--source include/start_slave.inc

--echo #
--echo # Cleanup
--connection master
drop table t1;
--source include/save_master_gtid.inc

--connection slave
--source include/sync_with_master_gtid.inc
<|MERGE_RESOLUTION|>--- conflicted
+++ resolved
@@ -55,12 +55,8 @@
 --source include/start_slave.inc
 
 --echo # wait for T1
-<<<<<<< HEAD
---let $wait_condition= SELECT count(*)=1 FROM information_schema.processlist WHERE state LIKE 'Update_rows_log_event::find_row(-1)%' and  command LIKE 'Slave_worker';
-=======
 # Wildcard for `state` as it depends on whether WSREP is compiled in or not.
---let $wait_condition= SELECT count(*)=1 FROM information_schema.processlist WHERE state LIKE 'Update_rows_log_event::find_row(%)' and  command LIKE 'Slave_worker';
->>>>>>> c33ca17c
+--let $wait_condition= SELECT count(*)=1 FROM information_schema.processlist WHERE state LIKE 'Update_rows_log_event::find_row(%)%' and  command LIKE 'Slave_worker';
 --source include/wait_condition.inc
 
 --echo # wait for T2
