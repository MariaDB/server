include/master-slave.inc
[connection master]
connection slave;
stop slave;
change master to master_use_gtid= current_pos;
<<<<<<< HEAD
Warnings:
Warning	1287	'master_use_gtid=current_pos' is deprecated and will be removed in a future release. Please use master_demote_to_slave=1 instead
=======
>>>>>>> db06c5dd
SET GLOBAL slave_parallel_threads=4;
set global slave_parallel_mode=optimistic;
set global gtid_strict_mode=1;
start slave;
connection master;
set binlog_alter_two_phase=true;
create table t1(a int , b int) engine=innodb;
create table a1(a int , b int) engine=myisam;
create temporary table tmp_tbl(a int, b int) engine=innodb;
alter table t1 add column if not exists c int , force , algorithm=default;
alter table t1 add column d int first, force , algorithm=default;
alter table t1 add column e int after c, force , algorithm=default;
alter table t1 add column f int after c, force , add column g int first ,add column  h char, algorithm=default;
alter table t1 drop column c, drop column d, drop column e, drop column f, drop column g , drop column h, force , algorithm=default;
# show binlog and clear status
connection slave;
reset master;
connection master;
alter table t1 add column f int after b, force , add column g int first ,add column  h varchar(100), algorithm=default;
alter table t1 add index if not exists index_1(f), force , algorithm=default;
alter table t1 drop index index_1, force , algorithm=default;
alter table t1 add unique key unique_1(g), force , algorithm=default;
alter table t1 drop index unique_1, force , algorithm=default;
alter table t1 add fulltext  key f_1(h), force , algorithm=default;
alter table t1  drop column f, drop column g , force , algorithm=default;
alter table t1 add primary key(h), force , algorithm=copy;
alter table t1 drop primary key, force , algorithm=copy;
alter table t1  drop column h, force , algorithm=copy;
# show binlog and clear status
connection slave;
reset master;
connection master;
alter table t1 add column f varchar(100) after b, add column g varchar(100) first ,add column  h char, force , algorithm=default;
alter table t1 add period for system_time(f,h);
alter table t1 add system versioning;
alter table t1 drop system versioning;
alter table t1  drop column f, drop column g , drop column h, force , algorithm=default;
# show binlog and clear status
connection slave;
reset master;
connection master;
alter table t1 add column f varchar(100) after b,add column g varchar(100) first ,add column  h char, force , algorithm=default ;;
alter table t1 alter column f set default "****", force , algorithm=default ;;
alter table t1 alter column f drop default, force , algorithm=default ;;
alter table t1 change column g new_g char, force , algorithm=copy;;
alter table t1 modify column h varchar(100), force , algorithm=copy;;
alter table t1 drop column new_g ,drop column f, drop column h, force , algorithm=default ;;
# show binlog and clear status
connection slave;
reset master;
connection master;
alter table t1 add column f varchar(100) after b,add column g varchar(100) first ,add column  h char, force , algorithm=default;
alter table t1 add index if not exists index_1(f), force , algorithm=default;
alter table t1 disable keys, force , algorithm=copy;
Warnings:
Note	1031	Storage engine InnoDB of the table `test`.`t1` doesn't have this option
alter table t1 enable keys, force , algorithm=copy;
Warnings:
Note	1031	Storage engine InnoDB of the table `test`.`t1` doesn't have this option
alter table t1 rename t2, force , algorithm=default;
alter table t2 rename t1, force , algorithm=default;
alter table a1 order by a;
alter table t1 rename column f to new_f, force , algorithm=copy;
alter table t1 convert to character set 'utf8', force , algorithm=copy;
alter table t1 default character set 'utf8', force , algorithm=copy;
alter table t1 default collate 'utf8_icelandic_ci', force , algorithm=copy;
alter table t1 drop column new_f ,drop column g, drop column h, force , algorithm=default;
# show binlog and clear status
connection slave;
reset master;
connection master;
alter table t1 add column f varchar(100) after b,add column g varchar(100) first ,add column  h char, force , algorithm=default;
alter table t1  partition  by hash(b) partitions 8;
alter table t1  remove partitioning;
alter table t1 drop column f ,drop column g, drop column h, force , algorithm=default;
# show binlog and clear status
connection slave;
reset master;
connection master;
connection master;
drop table t1, a1;
drop temporary table tmp_tbl;
connection slave;
include/stop_slave.inc
set global slave_parallel_threads = 0;;
set global slave_parallel_mode = optimistic;;
set global gtid_strict_mode = 0;;
include/start_slave.inc
connection slave;
stop slave;
change master to master_use_gtid= current_pos;
<<<<<<< HEAD
Warnings:
Warning	1287	'master_use_gtid=current_pos' is deprecated and will be removed in a future release. Please use master_demote_to_slave=1 instead
=======
>>>>>>> db06c5dd
SET GLOBAL slave_parallel_threads=4;
set global slave_parallel_mode=optimistic;
set global gtid_strict_mode=1;
start slave;
connection master;
set binlog_alter_two_phase=true;
create table t1(a int , b int) engine=innodb;
create table a1(a int , b int) engine=myisam;
create temporary table tmp_tbl(a int, b int) engine=innodb;
alter table t1 add column if not exists c int , force , algorithm=inplace;
alter table t1 add column d int first, force , algorithm=inplace;
alter table t1 add column e int after c, force , algorithm=inplace;
alter table t1 add column f int after c, force , add column g int first ,add column  h char, algorithm=inplace;
alter table t1 drop column c, drop column d, drop column e, drop column f, drop column g , drop column h, force , algorithm=inplace;
# show binlog and clear status
connection slave;
reset master;
connection master;
alter table t1 add column f int after b, force , add column g int first ,add column  h varchar(100), algorithm=inplace;
alter table t1 add index if not exists index_1(f), force , algorithm=inplace;
alter table t1 drop index index_1, force , algorithm=inplace;
alter table t1 add unique key unique_1(g), force , algorithm=inplace;
alter table t1 drop index unique_1, force , algorithm=inplace;
alter table t1 add fulltext  key f_1(h), force , algorithm=inplace;
alter table t1  drop column f, drop column g , force , algorithm=inplace;
alter table t1 add primary key(h), force , algorithm=copy;
alter table t1 drop primary key, force , algorithm=copy;
alter table t1  drop column h, force , algorithm=copy;
# show binlog and clear status
connection slave;
reset master;
connection master;
alter table t1 add column f varchar(100) after b, add column g varchar(100) first ,add column  h char, force , algorithm=inplace;
alter table t1 add period for system_time(f,h);
alter table t1 add system versioning;
alter table t1 drop system versioning;
alter table t1  drop column f, drop column g , drop column h, force , algorithm=inplace;
# show binlog and clear status
connection slave;
reset master;
connection master;
alter table t1 add column f varchar(100) after b,add column g varchar(100) first ,add column  h char, force , algorithm=inplace ;;
alter table t1 alter column f set default "****", force , algorithm=inplace ;;
alter table t1 alter column f drop default, force , algorithm=inplace ;;
alter table t1 change column g new_g char, force , algorithm=copy;;
alter table t1 modify column h varchar(100), force , algorithm=copy;;
alter table t1 drop column new_g ,drop column f, drop column h, force , algorithm=inplace ;;
# show binlog and clear status
connection slave;
reset master;
connection master;
alter table t1 add column f varchar(100) after b,add column g varchar(100) first ,add column  h char, force , algorithm=inplace;
alter table t1 add index if not exists index_1(f), force , algorithm=inplace;
alter table t1 disable keys, force , algorithm=copy;
Warnings:
Note	1031	Storage engine InnoDB of the table `test`.`t1` doesn't have this option
alter table t1 enable keys, force , algorithm=copy;
Warnings:
Note	1031	Storage engine InnoDB of the table `test`.`t1` doesn't have this option
alter table t1 rename t2, force , algorithm=inplace;
alter table t2 rename t1, force , algorithm=inplace;
alter table a1 order by a;
alter table t1 rename column f to new_f, force , algorithm=copy;
alter table t1 convert to character set 'utf8', force , algorithm=copy;
alter table t1 default character set 'utf8', force , algorithm=copy;
alter table t1 default collate 'utf8_icelandic_ci', force , algorithm=copy;
alter table t1 drop column new_f ,drop column g, drop column h, force , algorithm=inplace;
# show binlog and clear status
connection slave;
reset master;
connection master;
alter table t1 add column f varchar(100) after b,add column g varchar(100) first ,add column  h char, force , algorithm=inplace;
alter table t1  partition  by hash(b) partitions 8;
alter table t1  remove partitioning;
alter table t1 drop column f ,drop column g, drop column h, force , algorithm=inplace;
# show binlog and clear status
connection slave;
reset master;
connection master;
connection master;
drop table t1, a1;
drop temporary table tmp_tbl;
connection slave;
include/stop_slave.inc
set global slave_parallel_threads = 0;;
set global slave_parallel_mode = optimistic;;
set global gtid_strict_mode = 0;;
include/start_slave.inc
connection slave;
stop slave;
change master to master_use_gtid= current_pos;
<<<<<<< HEAD
Warnings:
Warning	1287	'master_use_gtid=current_pos' is deprecated and will be removed in a future release. Please use master_demote_to_slave=1 instead
=======
>>>>>>> db06c5dd
SET GLOBAL slave_parallel_threads=4;
set global slave_parallel_mode=optimistic;
set global gtid_strict_mode=1;
start slave;
connection master;
set binlog_alter_two_phase=true;
create table t1(a int , b int) engine=innodb;
create table a1(a int , b int) engine=myisam;
create temporary table tmp_tbl(a int, b int) engine=innodb;
alter table t1 add column if not exists c int , force , algorithm=copy;
alter table t1 add column d int first, force , algorithm=copy;
alter table t1 add column e int after c, force , algorithm=copy;
alter table t1 add column f int after c, force , add column g int first ,add column  h char, algorithm=copy;
alter table t1 drop column c, drop column d, drop column e, drop column f, drop column g , drop column h, force , algorithm=copy;
alter table tmp_tbl add column if not exists c int , force , algorithm=copy;
alter table tmp_tbl add column d int first, force , algorithm=copy;
alter table tmp_tbl add column e int after c, force , algorithm=copy;
alter table tmp_tbl add column f int after c, force , add column g int first ,add column  h char, algorithm=copy;
alter table tmp_tbl drop column c, drop column d, drop column e, drop column f, drop column g , drop column h, force , algorithm=copy;
# show binlog and clear status
connection slave;
reset master;
connection master;
alter table t1 add column f int after b, force , add column g int first ,add column  h varchar(100), algorithm=copy;
alter table t1 add index if not exists index_1(f), force , algorithm=copy;
alter table t1 drop index index_1, force , algorithm=copy;
alter table t1 add unique key unique_1(g), force , algorithm=copy;
alter table t1 drop index unique_1, force , algorithm=copy;
alter table t1 add fulltext  key f_1(h), force , algorithm=copy;
alter table t1  drop column f, drop column g , force , algorithm=copy;
alter table tmp_tbl add column f int after b, force , add column g int first ,add column  h varchar(100), algorithm=copy;
alter table tmp_tbl add index if not exists index_1(f), force , algorithm=copy;
alter table tmp_tbl drop index index_1, force , algorithm=copy;
alter table tmp_tbl add unique key unique_1(g), force , algorithm=copy;
alter table tmp_tbl drop index unique_1, force , algorithm=copy;
alter table tmp_tbl drop column f, drop column g , force , algorithm=copy;
alter table t1 add primary key(h), force , algorithm=copy;
alter table t1 drop primary key, force , algorithm=copy;
alter table t1  drop column h, force , algorithm=copy;
alter table tmp_tbl add primary key(h), force , algorithm=copy;
alter table tmp_tbl drop primary key, force , algorithm=copy;
alter table tmp_tbl  drop column h, force , algorithm=copy;
# show binlog and clear status
connection slave;
reset master;
connection master;
alter table t1 add column f varchar(100) after b, add column g varchar(100) first ,add column  h char, force , algorithm=copy;
alter table t1 add period for system_time(f,h);
alter table t1 add system versioning;
alter table t1 drop system versioning;
alter table t1  drop column f, drop column g , drop column h, force , algorithm=copy;
# show binlog and clear status
alter table tmp_tbl add column f varchar(100) after b, add column g varchar(100) first ,add column  h char, force , algorithm=copy;
alter table tmp_tbl drop column f, drop column g , drop column h, force , algorithm=copy;
connection slave;
reset master;
connection master;
alter table t1 add column f varchar(100) after b,add column g varchar(100) first ,add column  h char, force , algorithm=copy ;;
alter table t1 alter column f set default "****", force , algorithm=copy ;;
alter table t1 alter column f drop default, force , algorithm=copy ;;
alter table t1 change column g new_g char, force , algorithm=copy;;
alter table t1 modify column h varchar(100), force , algorithm=copy;;
alter table t1 drop column new_g ,drop column f, drop column h, force , algorithm=copy ;;
alter table tmp_tbl add column f varchar(100) after b,add column g varchar(100) first ,add column  h char, force , algorithm=copy ;;
alter table tmp_tbl alter column f set default "****", force , algorithm=copy ;;
alter table tmp_tbl alter column f drop default, force , algorithm=copy ;;
alter table tmp_tbl change column g new_g char, force , algorithm=copy;;
alter table tmp_tbl modify column h varchar(100), force , algorithm=copy;;
alter table tmp_tbl drop column new_g ,drop column f, drop column h, force , algorithm=copy ;;
# show binlog and clear status
connection slave;
reset master;
connection master;
alter table t1 add column f varchar(100) after b,add column g varchar(100) first ,add column  h char, force , algorithm=copy;
alter table t1 add index if not exists index_1(f), force , algorithm=copy;
alter table t1 disable keys, force , algorithm=copy;
Warnings:
Note	1031	Storage engine InnoDB of the table `test`.`t1` doesn't have this option
alter table t1 enable keys, force , algorithm=copy;
Warnings:
Note	1031	Storage engine InnoDB of the table `test`.`t1` doesn't have this option
alter table t1 rename t2, force , algorithm=copy;
alter table t2 rename t1, force , algorithm=copy;
alter table a1 order by a;
alter table t1 rename column f to new_f, force , algorithm=copy;
alter table t1 convert to character set 'utf8', force , algorithm=copy;
alter table t1 default character set 'utf8', force , algorithm=copy;
alter table t1 default collate 'utf8_icelandic_ci', force , algorithm=copy;
alter table t1 drop column new_f ,drop column g, drop column h, force , algorithm=copy;
alter table tmp_tbl add column f varchar(100) after b,add column g varchar(100) first ,add column  h char, force , algorithm=copy;
alter table tmp_tbl add index if not exists index_1(f), force , algorithm=copy;
alter table tmp_tbl disable keys, force , algorithm=copy;
Warnings:
Note	1031	Storage engine InnoDB of the table `test`.`tmp_tbl` doesn't have this option
alter table tmp_tbl enable keys, force , algorithm=copy;
Warnings:
Note	1031	Storage engine InnoDB of the table `test`.`tmp_tbl` doesn't have this option
alter table a1 order by a;
alter table tmp_tbl rename column f to new_f, force , algorithm=copy;
alter table tmp_tbl convert to character set 'utf8', force , algorithm=copy;
alter table tmp_tbl default character set 'utf8', force , algorithm=copy;
alter table tmp_tbl default collate 'utf8_icelandic_ci', force , algorithm=copy;
alter table tmp_tbl drop column new_f ,drop column g, drop column h, force , algorithm=copy;
# show binlog and clear status
connection slave;
reset master;
connection master;
alter table t1 add column f varchar(100) after b,add column g varchar(100) first ,add column  h char, force , algorithm=copy;
alter table t1  partition  by hash(b) partitions 8;
alter table t1  remove partitioning;
alter table t1 drop column f ,drop column g, drop column h, force , algorithm=copy;
alter table tmp_tbl add column f varchar(100) after b,add column g varchar(100) first ,add column  h char, force , algorithm=copy;
alter table tmp_tbl drop column f ,drop column g, drop column h, force , algorithm=copy;
# show binlog and clear status
connection slave;
reset master;
connection master;
connection master;
drop table t1, a1;
drop temporary table tmp_tbl;
connection slave;
include/stop_slave.inc
set global slave_parallel_threads = 0;;
set global slave_parallel_mode = optimistic;;
set global gtid_strict_mode = 0;;
include/start_slave.inc
# Prove formal support for nocopy and instant
connection slave;
stop slave;
change master to master_use_gtid= current_pos;
<<<<<<< HEAD
Warnings:
Warning	1287	'master_use_gtid=current_pos' is deprecated and will be removed in a future release. Please use master_demote_to_slave=1 instead
=======
>>>>>>> db06c5dd
SET GLOBAL slave_parallel_threads=4;
set global slave_parallel_mode=optimistic;
set global gtid_strict_mode=1;
start slave;
connection master;
set binlog_alter_two_phase=true;
create table t1(a int , b int) engine=innodb;
create table a1(a int , b int) engine=myisam;
create temporary table tmp_tbl(a int, b int) engine=innodb;
alter table t1 add column if not exists c int , force , algorithm=instant;
alter table t1 add column d int first, force , algorithm=instant;
alter table t1 add column e int after c, force , algorithm=instant;
alter table t1 add column f int after c, force , add column g int first ,add column  h char, algorithm=instant;
alter table t1 drop column c, drop column d, drop column e, drop column f, drop column g , drop column h, force , algorithm=instant;
# show binlog and clear status
connection slave;
reset master;
connection master;
alter table t1 add column f int after b, force , add column g int first ,add column  h varchar(100), algorithm=instant;
alter table t1 add index if not exists index_1(f), force , algorithm=instant;
alter table t1 drop index index_1, force , algorithm=instant;
alter table t1 add unique key unique_1(g), force , algorithm=instant;
alter table t1 drop index unique_1, force , algorithm=instant;
alter table t1 add fulltext  key f_1(h), force , algorithm=instant;
alter table t1  drop column f, drop column g , force , algorithm=instant;
alter table t1 add primary key(h), force , algorithm=copy;
alter table t1 drop primary key, force , algorithm=copy;
alter table t1  drop column h, force , algorithm=copy;
# show binlog and clear status
connection slave;
reset master;
connection master;
alter table t1 add column f varchar(100) after b, add column g varchar(100) first ,add column  h char, force , algorithm=instant;
alter table t1 add period for system_time(f,h);
alter table t1 add system versioning;
alter table t1 drop system versioning;
alter table t1  drop column f, drop column g , drop column h, force , algorithm=instant;
# show binlog and clear status
connection slave;
reset master;
connection master;
alter table t1 add column f varchar(100) after b,add column g varchar(100) first ,add column  h char, force , algorithm=instant ;;
alter table t1 alter column f set default "****", force , algorithm=instant ;;
alter table t1 alter column f drop default, force , algorithm=instant ;;
alter table t1 change column g new_g char, force , algorithm=copy;;
alter table t1 modify column h varchar(100), force , algorithm=copy;;
alter table t1 drop column new_g ,drop column f, drop column h, force , algorithm=instant ;;
# show binlog and clear status
connection slave;
reset master;
connection master;
alter table t1 add column f varchar(100) after b,add column g varchar(100) first ,add column  h char, force , algorithm=instant;
alter table t1 add index if not exists index_1(f), force , algorithm=instant;
alter table t1 disable keys, force , algorithm=copy;
alter table t1 enable keys, force , algorithm=copy;
Warnings:
Note	1031	Storage engine InnoDB of the table `test`.`t1` doesn't have this option
alter table t1 rename t2, force , algorithm=instant;
alter table t2 rename t1, force , algorithm=instant;
alter table a1 order by a;
alter table t1 rename column f to new_f, force , algorithm=copy;
alter table t1 convert to character set 'utf8', force , algorithm=copy;
alter table t1 default character set 'utf8', force , algorithm=copy;
alter table t1 default collate 'utf8_icelandic_ci', force , algorithm=copy;
alter table t1 drop column new_f ,drop column g, drop column h, force , algorithm=instant;
# show binlog and clear status
connection slave;
reset master;
connection master;
alter table t1 add column f varchar(100) after b,add column g varchar(100) first ,add column  h char, force , algorithm=instant;
alter table t1  partition  by hash(b) partitions 8;
alter table t1  remove partitioning;
alter table t1 drop column f ,drop column g, drop column h, force , algorithm=instant;
# show binlog and clear status
connection slave;
reset master;
connection master;
connection master;
drop table t1, a1;
drop temporary table tmp_tbl;
connection slave;
include/stop_slave.inc
set global slave_parallel_threads = 0;;
set global slave_parallel_mode = optimistic;;
set global gtid_strict_mode = 0;;
include/start_slave.inc
connection slave;
stop slave;
change master to master_use_gtid= current_pos;
<<<<<<< HEAD
Warnings:
Warning	1287	'master_use_gtid=current_pos' is deprecated and will be removed in a future release. Please use master_demote_to_slave=1 instead
=======
>>>>>>> db06c5dd
SET GLOBAL slave_parallel_threads=4;
set global slave_parallel_mode=optimistic;
set global gtid_strict_mode=1;
start slave;
connection master;
set binlog_alter_two_phase=true;
create table t1(a int , b int) engine=innodb;
create table a1(a int , b int) engine=myisam;
create temporary table tmp_tbl(a int, b int) engine=innodb;
alter table t1 add column if not exists c int , force , algorithm=nocopy;
alter table t1 add column d int first, force , algorithm=nocopy;
alter table t1 add column e int after c, force , algorithm=nocopy;
alter table t1 add column f int after c, force , add column g int first ,add column  h char, algorithm=nocopy;
alter table t1 drop column c, drop column d, drop column e, drop column f, drop column g , drop column h, force , algorithm=nocopy;
# show binlog and clear status
connection slave;
reset master;
connection master;
alter table t1 add column f int after b, force , add column g int first ,add column  h varchar(100), algorithm=nocopy;
alter table t1 add index if not exists index_1(f), force , algorithm=nocopy;
alter table t1 drop index index_1, force , algorithm=nocopy;
alter table t1 add unique key unique_1(g), force , algorithm=nocopy;
alter table t1 drop index unique_1, force , algorithm=nocopy;
alter table t1 add fulltext  key f_1(h), force , algorithm=nocopy;
alter table t1  drop column f, drop column g , force , algorithm=nocopy;
alter table t1 add primary key(h), force , algorithm=copy;
alter table t1 drop primary key, force , algorithm=copy;
alter table t1  drop column h, force , algorithm=copy;
# show binlog and clear status
connection slave;
reset master;
connection master;
alter table t1 add column f varchar(100) after b, add column g varchar(100) first ,add column  h char, force , algorithm=nocopy;
alter table t1 add period for system_time(f,h);
alter table t1 add system versioning;
alter table t1 drop system versioning;
alter table t1  drop column f, drop column g , drop column h, force , algorithm=nocopy;
# show binlog and clear status
connection slave;
reset master;
connection master;
alter table t1 add column f varchar(100) after b,add column g varchar(100) first ,add column  h char, force , algorithm=nocopy ;;
alter table t1 alter column f set default "****", force , algorithm=nocopy ;;
alter table t1 alter column f drop default, force , algorithm=nocopy ;;
alter table t1 change column g new_g char, force , algorithm=copy;;
alter table t1 modify column h varchar(100), force , algorithm=copy;;
alter table t1 drop column new_g ,drop column f, drop column h, force , algorithm=nocopy ;;
# show binlog and clear status
connection slave;
reset master;
connection master;
alter table t1 add column f varchar(100) after b,add column g varchar(100) first ,add column  h char, force , algorithm=nocopy;
alter table t1 add index if not exists index_1(f), force , algorithm=nocopy;
alter table t1 disable keys, force , algorithm=copy;
alter table t1 enable keys, force , algorithm=copy;
Warnings:
Note	1031	Storage engine InnoDB of the table `test`.`t1` doesn't have this option
alter table t1 rename t2, force , algorithm=nocopy;
alter table t2 rename t1, force , algorithm=nocopy;
alter table a1 order by a;
alter table t1 rename column f to new_f, force , algorithm=copy;
alter table t1 convert to character set 'utf8', force , algorithm=copy;
alter table t1 default character set 'utf8', force , algorithm=copy;
alter table t1 default collate 'utf8_icelandic_ci', force , algorithm=copy;
alter table t1 drop column new_f ,drop column g, drop column h, force , algorithm=nocopy;
# show binlog and clear status
connection slave;
reset master;
connection master;
alter table t1 add column f varchar(100) after b,add column g varchar(100) first ,add column  h char, force , algorithm=nocopy;
alter table t1  partition  by hash(b) partitions 8;
alter table t1  remove partitioning;
alter table t1 drop column f ,drop column g, drop column h, force , algorithm=nocopy;
# show binlog and clear status
connection slave;
reset master;
connection master;
connection master;
drop table t1, a1;
drop temporary table tmp_tbl;
connection slave;
include/stop_slave.inc
set global slave_parallel_threads = 0;;
set global slave_parallel_mode = optimistic;;
set global gtid_strict_mode = 0;;
include/start_slave.inc
include/rpl_end.inc<|MERGE_RESOLUTION|>--- conflicted
+++ resolved
@@ -3,11 +3,6 @@
 connection slave;
 stop slave;
 change master to master_use_gtid= current_pos;
-<<<<<<< HEAD
-Warnings:
-Warning	1287	'master_use_gtid=current_pos' is deprecated and will be removed in a future release. Please use master_demote_to_slave=1 instead
-=======
->>>>>>> db06c5dd
 SET GLOBAL slave_parallel_threads=4;
 set global slave_parallel_mode=optimistic;
 set global gtid_strict_mode=1;
@@ -99,11 +94,6 @@
 connection slave;
 stop slave;
 change master to master_use_gtid= current_pos;
-<<<<<<< HEAD
-Warnings:
-Warning	1287	'master_use_gtid=current_pos' is deprecated and will be removed in a future release. Please use master_demote_to_slave=1 instead
-=======
->>>>>>> db06c5dd
 SET GLOBAL slave_parallel_threads=4;
 set global slave_parallel_mode=optimistic;
 set global gtid_strict_mode=1;
@@ -195,11 +185,6 @@
 connection slave;
 stop slave;
 change master to master_use_gtid= current_pos;
-<<<<<<< HEAD
-Warnings:
-Warning	1287	'master_use_gtid=current_pos' is deprecated and will be removed in a future release. Please use master_demote_to_slave=1 instead
-=======
->>>>>>> db06c5dd
 SET GLOBAL slave_parallel_threads=4;
 set global slave_parallel_mode=optimistic;
 set global gtid_strict_mode=1;
@@ -330,11 +315,6 @@
 connection slave;
 stop slave;
 change master to master_use_gtid= current_pos;
-<<<<<<< HEAD
-Warnings:
-Warning	1287	'master_use_gtid=current_pos' is deprecated and will be removed in a future release. Please use master_demote_to_slave=1 instead
-=======
->>>>>>> db06c5dd
 SET GLOBAL slave_parallel_threads=4;
 set global slave_parallel_mode=optimistic;
 set global gtid_strict_mode=1;
@@ -424,11 +404,6 @@
 connection slave;
 stop slave;
 change master to master_use_gtid= current_pos;
-<<<<<<< HEAD
-Warnings:
-Warning	1287	'master_use_gtid=current_pos' is deprecated and will be removed in a future release. Please use master_demote_to_slave=1 instead
-=======
->>>>>>> db06c5dd
 SET GLOBAL slave_parallel_threads=4;
 set global slave_parallel_mode=optimistic;
 set global gtid_strict_mode=1;
