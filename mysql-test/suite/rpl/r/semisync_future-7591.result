include/master-slave.inc
[connection master]
call mtr.add_suppression("Timeout waiting for reply of binlog*");
create table t1 (i int);
set global rpl_semi_sync_master_enabled = ON;
connection slave;
include/stop_slave.inc
set global rpl_semi_sync_slave_enabled = ON;
change master to master_log_file='master-bin.000002', master_log_pos = 320, master_use_gtid=no;
start slave;
include/wait_for_slave_io_error.inc [errno=1236]
connection master;
insert into t1 values (1);
reset master;
connection slave;
<<<<<<< HEAD
include/stop_slave.inc
include/reset_slave.inc
Warnings:
Note	4190	RESET SLAVE is implicitly changing the value of 'Using_Gtid' from 'No' to 'Slave_Pos'
=======
include/stop_slave_sql.inc
reset slave;
>>>>>>> aff5ed39
include/start_slave.inc
set global rpl_semi_sync_slave_enabled = OFF;
connection master;
drop table t1;
connection slave;
connection master;
set global rpl_semi_sync_master_enabled = OFF;
include/rpl_end.inc<|MERGE_RESOLUTION|>--- conflicted
+++ resolved
@@ -13,15 +13,10 @@
 insert into t1 values (1);
 reset master;
 connection slave;
-<<<<<<< HEAD
-include/stop_slave.inc
+include/stop_slave_sql.inc
 include/reset_slave.inc
 Warnings:
 Note	4190	RESET SLAVE is implicitly changing the value of 'Using_Gtid' from 'No' to 'Slave_Pos'
-=======
-include/stop_slave_sql.inc
-reset slave;
->>>>>>> aff5ed39
 include/start_slave.inc
 set global rpl_semi_sync_slave_enabled = OFF;
 connection master;
