--- conflicted
+++ resolved
@@ -72,12 +72,7 @@
 
 --echo # 3. A
 # Two dumps prepared to be restored in the following loop
-<<<<<<< HEAD
 --exec $MYSQL_DUMP_SLAVE --no-autocommit=0 --dump-slave  --gtid mysql gtid_slave_pos > $MYSQLTEST_VARDIR/tmp/dump_2.sql
---source include/stop_slave.inc
-=======
---exec $MYSQL_DUMP_SLAVE --dump-slave  --gtid mysql gtid_slave_pos > $MYSQLTEST_VARDIR/tmp/dump_2.sql
->>>>>>> c4ed889b
 
 --exec $MYSQL_DUMP_SLAVE --no-autocommit=0 --master-data  --gtid mysql gtid_slave_pos > $MYSQLTEST_VARDIR/tmp/dump_1.sql
 
