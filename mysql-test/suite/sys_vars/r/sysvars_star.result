set completion_type=CHAIN;
set global low_priority_updates=1;
install soname 'sql_errlog';
select * from information_schema.system_variables
where variable_name in (
'completion_type',                #session!=global, origin=compile-time
'low_priority_updates',           #global!=default, origin=sql
'column_compression_threshold',   #origin=command-line
'plugin_maturity',                #origin=config
'sql_error_log_rate',             #plugin, origin=command-line
'sql_error_log_rotations'         #plugin, origin=config
)
order by variable_name;
VARIABLE_NAME	COLUMN_COMPRESSION_THRESHOLD
SESSION_VALUE	120
GLOBAL_VALUE	120
GLOBAL_VALUE_ORIGIN	COMMAND-LINE
DEFAULT_VALUE	100
VARIABLE_SCOPE	SESSION
VARIABLE_TYPE	INT UNSIGNED
VARIABLE_COMMENT	Minimum column data length eligible for compression
NUMERIC_MIN_VALUE	0
NUMERIC_MAX_VALUE	4294967295
NUMERIC_BLOCK_SIZE	1
ENUM_VALUE_LIST	NULL
READ_ONLY	NO
COMMAND_LINE_ARGUMENT	REQUIRED
GLOBAL_VALUE_PATH	NULL
VARIABLE_NAME	COMPLETION_TYPE
SESSION_VALUE	CHAIN
GLOBAL_VALUE	NO_CHAIN
GLOBAL_VALUE_ORIGIN	COMPILE-TIME
DEFAULT_VALUE	NO_CHAIN
VARIABLE_SCOPE	SESSION
VARIABLE_TYPE	ENUM
VARIABLE_COMMENT	The transaction completion type
NUMERIC_MIN_VALUE	NULL
NUMERIC_MAX_VALUE	NULL
NUMERIC_BLOCK_SIZE	NULL
ENUM_VALUE_LIST	NO_CHAIN,CHAIN,RELEASE
READ_ONLY	NO
COMMAND_LINE_ARGUMENT	REQUIRED
GLOBAL_VALUE_PATH	NULL
VARIABLE_NAME	LOW_PRIORITY_UPDATES
SESSION_VALUE	OFF
GLOBAL_VALUE	ON
GLOBAL_VALUE_ORIGIN	SQL
DEFAULT_VALUE	OFF
VARIABLE_SCOPE	SESSION
VARIABLE_TYPE	BOOLEAN
VARIABLE_COMMENT	INSERTvar/UPDATE has lower priority than selects
NUMERIC_MIN_VALUE	NULL
NUMERIC_MAX_VALUE	NULL
NUMERIC_BLOCK_SIZE	NULL
ENUM_VALUE_LIST	OFF,ON
READ_ONLY	NO
COMMAND_LINE_ARGUMENT	OPTIONAL
GLOBAL_VALUE_PATH	NULL
VARIABLE_NAME	PLUGIN_MATURITY
SESSION_VALUE	NULL
GLOBAL_VALUE	alpha
GLOBAL_VALUE_ORIGIN	CONFIG
<<<<<<< HEAD
DEFAULT_VALUE	experimental
=======
DEFAULT_VALUE	gamma
>>>>>>> 068a6819
VARIABLE_SCOPE	GLOBAL
VARIABLE_TYPE	ENUM
VARIABLE_COMMENT	The lowest desirable plugin maturity. Plugins less mature than that will not be installed or loaded
NUMERIC_MIN_VALUE	NULL
NUMERIC_MAX_VALUE	NULL
NUMERIC_BLOCK_SIZE	NULL
ENUM_VALUE_LIST	unknown,experimental,alpha,beta,gamma,stable
READ_ONLY	YES
COMMAND_LINE_ARGUMENT	REQUIRED
GLOBAL_VALUE_PATH	var/my.cnf
VARIABLE_NAME	SQL_ERROR_LOG_RATE
SESSION_VALUE	NULL
GLOBAL_VALUE	100
GLOBAL_VALUE_ORIGIN	COMMAND-LINE
DEFAULT_VALUE	1
VARIABLE_SCOPE	GLOBAL
VARIABLE_TYPE	INT UNSIGNED
VARIABLE_COMMENT	Sampling rate. If set to 0(zero), the logging is disabled.
NUMERIC_MIN_VALUE	0
NUMERIC_MAX_VALUE	1000000
NUMERIC_BLOCK_SIZE	1
ENUM_VALUE_LIST	NULL
READ_ONLY	NO
COMMAND_LINE_ARGUMENT	REQUIRED
GLOBAL_VALUE_PATH	NULL
VARIABLE_NAME	SQL_ERROR_LOG_ROTATIONS
SESSION_VALUE	NULL
GLOBAL_VALUE	5
GLOBAL_VALUE_ORIGIN	CONFIG
DEFAULT_VALUE	9
VARIABLE_SCOPE	GLOBAL
VARIABLE_TYPE	INT UNSIGNED
VARIABLE_COMMENT	Number of rotations before log is removed.
NUMERIC_MIN_VALUE	1
NUMERIC_MAX_VALUE	999
NUMERIC_BLOCK_SIZE	1
ENUM_VALUE_LIST	NULL
READ_ONLY	YES
COMMAND_LINE_ARGUMENT	REQUIRED
GLOBAL_VALUE_PATH	var/my.cnf
create user foo@localhost;
connect foo,localhost,foo;
select global_value_path from information_schema.system_variables where variable_name='plugin_maturity';
global_value_path	NULL
connection default;
select global_value_path from information_schema.system_variables where variable_name='plugin_maturity';
global_value_path	var/my.cnf
disconnect foo;
drop user foo@localhost;
set global low_priority_updates=default;
uninstall soname 'sql_errlog';<|MERGE_RESOLUTION|>--- conflicted
+++ resolved
@@ -60,11 +60,7 @@
 SESSION_VALUE	NULL
 GLOBAL_VALUE	alpha
 GLOBAL_VALUE_ORIGIN	CONFIG
-<<<<<<< HEAD
-DEFAULT_VALUE	experimental
-=======
-DEFAULT_VALUE	gamma
->>>>>>> 068a6819
+DEFAULT_VALUE	beta
 VARIABLE_SCOPE	GLOBAL
 VARIABLE_TYPE	ENUM
 VARIABLE_COMMENT	The lowest desirable plugin maturity. Plugins less mature than that will not be installed or loaded
