--- conflicted
+++ resolved
@@ -1,11 +1,6 @@
 SET @save_slave_parallel_threads= @@GLOBAL.slave_parallel_threads;
-<<<<<<< HEAD
-SELECT IF(COUNT(*) < 20, "OK", CONCAT("Found too many system user processes: ", COUNT(*))) as 'OK?' FROM information_schema.processlist WHERE user = "system user";
-OK?
-=======
 SELECT IF(COUNT(*) < 20, "OK", CONCAT("Found too many system user processes: ", COUNT(*))) AS ProcessCheck FROM information_schema.processlist WHERE user = "system user";
 ProcessCheck
->>>>>>> 5eeccca5
 OK
 SELECT @@GLOBAL.slave_parallel_threads as 'must be 20 because of .cnf';
 must be 20 because of .cnf
@@ -21,12 +16,7 @@
 SELECT @@GLOBAL.slave_parallel_threads;
 @@GLOBAL.slave_parallel_threads
 10
-<<<<<<< HEAD
-SELECT IF(COUNT(*) < 10, "OK", CONCAT("Found too many system user processes: ", COUNT(*))) as 'OK?' FROM information_schema.processlist WHERE user = "system user";
-OK?
-=======
 SELECT IF(COUNT(*) < 10, "OK", CONCAT("Found too many system user processes: ", COUNT(*))) AS ProcessCheck FROM information_schema.processlist WHERE user = "system user";
 ProcessCheck
->>>>>>> 5eeccca5
 OK
 SET GLOBAL slave_parallel_threads = @save_slave_parallel_threads;