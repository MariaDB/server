--- conflicted
+++ resolved
@@ -30,12 +30,9 @@
 MW-416 : MDEV-13549 Galera test failures
 galera_wan : MDEV-13549 Galera test failures
 MW-388 : MDEV-13549 Galera test failures
-<<<<<<< HEAD
 galera.MW-44 : MDEV-15809 Test failure on galera.MW-44
 galera.galera_pc_ignore_sb : MDEV-15811 Test failure on galera_pc_ignore_sb
 galera_kill_applier : race condition at the start of the test
 galera_ist_progress: MDEV-15236 galera_ist_progress fails when trying to read transfer status
 pxc-421: Lock timeout exceeded
-=======
-galera_sst_mysqldump_with_key : MDEV-16890 Galera test failure
->>>>>>> 9d42eb5e
+galera_sst_mysqldump_with_key : MDEV-16890 Galera test failure