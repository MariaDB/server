##############################################################################
#
#  List the test cases that are to be disabled temporarily.
#
#  Separate the test case name and the comment with ':'.
#
#    <testcasename> : MDEV-<xxxx> <comment>
#
#  Do not use any TAB characters for whitespace.
#
##############################################################################

galera_flush :  MariaDB does not have global.thread_statistics
galera_account_management : MariaDB 10.0 does not support ALTER USER
galera_binlog_rows_query_log_events: MariaDB does not support binlog_rows_query_log_events
galera_migrate : MariaDB does not support START SLAVE USER
galera_as_master_gtid : Requires MySQL GTID
galera_as_master_gtid_change_master : Requires MySQL GTID
galera_as_slave_preordered : wsrep-preordered feature not merged to MariaDB
GAL-419 : MDEV-13549 Galera test failures
galera_var_notify_cmd : MDEV-13549 Galera test failures
galera_as_slave_replication_bundle : MDEV-13549 Galera test failures
galera_gcache_recover : MDEV-13549 Galera test failures
galera_gcache_recover_full_gcache : MDEV-13549 Galera test failures
galera_gcache_recover_manytrx : MDEV-13549 Galera test failures
galera_ssl_upgrade : MDEV-13549 Galera test failures
galera.MW-329 : wsrep_local_replays not stable
galera.MW-328A : have_deadlocks test not stable
query_cache : MDEV-15805 Test failure on galera.query_cache
MW-416 : MDEV-13549 Galera test failures
galera_wan : MDEV-13549 Galera test failures
MW-388 : MDEV-13549 Galera test failures
galera.MW-44 : MDEV-15809 Test failure on galera.MW-44
galera.galera_pc_ignore_sb : MDEV-15811 Test failure on galera_pc_ignore_sb
galera_kill_applier : race condition at the start of the test
galera_ist_progress: MDEV-15236 galera_ist_progress fails when trying to read transfer status
<<<<<<< HEAD
galera_concurrent_ctas : MDEV-15845 Test failure on galera.galera_concurrent_ctas
pxc-421: Lock timeout exceeded
galera_sst_mysqldump_with_key : MDEV-16890 Galera test failure
galera_sst_xtrabackup-v2-options : Failed to read uuid:seqno and wsrep_gtid_domain_id from joiner script
MW-328C : Timeouts
galera_gcs_fc_limit : Timeouts
pool_of_threads: WSREP has not yet prepared node for application use
galera_var_innodb_disallow_writes : Timeout
galera.galera_kill_ddl : MDEV-17108 Test failure on galera.galera_kill_ddl
MW-336 : nondeterministic wsrep_thread_count
=======
pxc-421: Lock timeout exceeded
>>>>>>> 58a1d274
<|MERGE_RESOLUTION|>--- conflicted
+++ resolved
@@ -34,8 +34,6 @@
 galera.galera_pc_ignore_sb : MDEV-15811 Test failure on galera_pc_ignore_sb
 galera_kill_applier : race condition at the start of the test
 galera_ist_progress: MDEV-15236 galera_ist_progress fails when trying to read transfer status
-<<<<<<< HEAD
-galera_concurrent_ctas : MDEV-15845 Test failure on galera.galera_concurrent_ctas
 pxc-421: Lock timeout exceeded
 galera_sst_mysqldump_with_key : MDEV-16890 Galera test failure
 galera_sst_xtrabackup-v2-options : Failed to read uuid:seqno and wsrep_gtid_domain_id from joiner script
@@ -44,7 +42,4 @@
 pool_of_threads: WSREP has not yet prepared node for application use
 galera_var_innodb_disallow_writes : Timeout
 galera.galera_kill_ddl : MDEV-17108 Test failure on galera.galera_kill_ddl
-MW-336 : nondeterministic wsrep_thread_count
-=======
-pxc-421: Lock timeout exceeded
->>>>>>> 58a1d274
+MW-336 : nondeterministic wsrep_thread_count