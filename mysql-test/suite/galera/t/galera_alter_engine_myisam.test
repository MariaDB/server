--- conflicted
+++ resolved
@@ -36,10 +36,4 @@
 DROP TABLE t1;
 
 --connection node_1
-<<<<<<< HEAD
---disable_query_log
-SET GLOBAL wsrep_mode = DEFAULT;
---enable_query_log
-=======
-SET GLOBAL wsrep_mode = DEFAULT;
->>>>>>> c01bff4a
+SET GLOBAL wsrep_mode = DEFAULT;