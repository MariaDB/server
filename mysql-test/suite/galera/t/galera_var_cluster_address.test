--- conflicted
+++ resolved
@@ -24,10 +24,6 @@
 
 SET SESSION wsrep_sync_wait=0;
 
-<<<<<<< HEAD
---error 0
-=======
->>>>>>> fa68b88b
 SELECT COUNT(*) > 0 FROM INFORMATION_SCHEMA.GLOBAL_STATUS;
 
 # Must return 'OFF'
