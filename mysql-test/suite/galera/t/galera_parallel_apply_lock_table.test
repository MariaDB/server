#
# Test that a LOCK TABLE on the slave will cause all applier threads to block,
# Even though the two INSERTS are independent transactions, the fact that t1 is locked
# prevents the applier thread from committing the insert against t2, as commits are done
# in order.
#

--source include/galera_cluster.inc
--source include/have_innodb.inc

CREATE TABLE t1 (id INT PRIMARY KEY) ENGINE=InnoDB;
CREATE TABLE t2 (id INT PRIMARY KEY) ENGINE=InnoDB;

--connection node_2

--let $wsrep_slave_threads_orig = `SELECT @@wsrep_slave_threads`
--let $wsrep_sync_wait_orig = `SELECT @@wsrep_sync_wait`

SET GLOBAL wsrep_slave_threads = 2;
LOCK TABLE t1 READ;

--connection node_1
INSERT INTO t1 VALUES (1);
INSERT INTO t2 VALUES (1);

# We use a separate connection here so that we can SELECT from both tables
# without running into "table t2 was not locked" error.

--let $galera_connection_name = node_2a
--let $galera_server_number = 2
--source include/galera_connect.inc

--connection node_2a
--sleep 1
SET SESSION wsrep_sync_wait=0;
<<<<<<< HEAD
SELECT COUNT(*) AS EXPECT_1 FROM INFORMATION_SCHEMA.PROCESSLIST WHERE (STATE LIKE 'Commit' or STATE = 'Waiting for certification');
SELECT COUNT(*) AS EXPECT_1 FROM INFORMATION_SCHEMA.PROCESSLIST WHERE STATE LIKE '%Waiting for table metadata lock%';
=======
SELECT COUNT(*) AS EXPECT_1 FROM INFORMATION_SCHEMA.PROCESSLIST WHERE USER = 'system user' AND (STATE LIKE '%committing%' OR STATE LIKE 'Commit' OR STATE LIKE 'Waiting for certification');
SELECT COUNT(*) AS EXPECT_1 FROM INFORMATION_SCHEMA.PROCESSLIST WHERE USER = 'system user' AND (STATE LIKE 'Waiting for table metadata lock%' OR STATE LIKE 'Waiting to execute in isolation%');

>>>>>>> 191209d8
SELECT COUNT(*) AS EXPECT_0 FROM t1;
SELECT COUNT(*) AS EXPECT_0 FROM t2;

--connection node_2
UNLOCK TABLES;

--connection node_2a
--eval SET SESSION wsrep_sync_wait = $wsrep_sync_wait_orig;
SELECT COUNT(*) AS EXPECT_1 FROM t1;
SELECT COUNT(*) AS EXPECT_1 FROM t2;
<<<<<<< HEAD
SELECT COUNT(*) AS EXPECT_2  FROM INFORMATION_SCHEMA.PROCESSLIST WHERE (STATE LIKE '%committed%' or STATE = 'Waiting for certification');
=======
SELECT COUNT(*) AS EXPECT_2 FROM INFORMATION_SCHEMA.PROCESSLIST WHERE USER = 'system user' AND (STATE LIKE '%committed%' OR STATE LIKE 'Waiting for certification');
>>>>>>> 191209d8

--disable_query_log
--eval SET GLOBAL wsrep_slave_threads = $wsrep_slave_threads_orig;
--enable_query_log

DROP TABLE t1;
DROP TABLE t2;<|MERGE_RESOLUTION|>--- conflicted
+++ resolved
@@ -33,14 +33,9 @@
 --connection node_2a
 --sleep 1
 SET SESSION wsrep_sync_wait=0;
-<<<<<<< HEAD
-SELECT COUNT(*) AS EXPECT_1 FROM INFORMATION_SCHEMA.PROCESSLIST WHERE (STATE LIKE 'Commit' or STATE = 'Waiting for certification');
-SELECT COUNT(*) AS EXPECT_1 FROM INFORMATION_SCHEMA.PROCESSLIST WHERE STATE LIKE '%Waiting for table metadata lock%';
-=======
 SELECT COUNT(*) AS EXPECT_1 FROM INFORMATION_SCHEMA.PROCESSLIST WHERE USER = 'system user' AND (STATE LIKE '%committing%' OR STATE LIKE 'Commit' OR STATE LIKE 'Waiting for certification');
 SELECT COUNT(*) AS EXPECT_1 FROM INFORMATION_SCHEMA.PROCESSLIST WHERE USER = 'system user' AND (STATE LIKE 'Waiting for table metadata lock%' OR STATE LIKE 'Waiting to execute in isolation%');
 
->>>>>>> 191209d8
 SELECT COUNT(*) AS EXPECT_0 FROM t1;
 SELECT COUNT(*) AS EXPECT_0 FROM t2;
 
@@ -51,11 +46,7 @@
 --eval SET SESSION wsrep_sync_wait = $wsrep_sync_wait_orig;
 SELECT COUNT(*) AS EXPECT_1 FROM t1;
 SELECT COUNT(*) AS EXPECT_1 FROM t2;
-<<<<<<< HEAD
-SELECT COUNT(*) AS EXPECT_2  FROM INFORMATION_SCHEMA.PROCESSLIST WHERE (STATE LIKE '%committed%' or STATE = 'Waiting for certification');
-=======
 SELECT COUNT(*) AS EXPECT_2 FROM INFORMATION_SCHEMA.PROCESSLIST WHERE USER = 'system user' AND (STATE LIKE '%committed%' OR STATE LIKE 'Waiting for certification');
->>>>>>> 191209d8
 
 --disable_query_log
 --eval SET GLOBAL wsrep_slave_threads = $wsrep_slave_threads_orig;
