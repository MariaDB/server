--- conflicted
+++ resolved
@@ -9,11 +9,7 @@
 INSERT INTO t1 VALUES (1,1);
 connection node_1;
 SELECT * FROM t1;
-<<<<<<< HEAD
-ERROR 40001: wsrep aborted transaction
-=======
 ERROR 40001: Deadlock: wsrep aborted transaction
->>>>>>> 287d1053
 ROLLBACK;
 DELETE FROM t1;
 connection node_1;
@@ -26,11 +22,7 @@
 UPDATE t1 SET f2 = 2;
 connection node_1;
 UPDATE t1 SET f2 = 3;
-<<<<<<< HEAD
-ERROR 40001: wsrep aborted transaction
-=======
 ERROR 40001: Deadlock: wsrep aborted transaction
->>>>>>> 287d1053
 ROLLBACK;
 DELETE FROM t1;
 connection node_1;
@@ -41,9 +33,5 @@
 INSERT INTO t1 VALUES (1,2);
 connection node_1;
 COMMIT;
-<<<<<<< HEAD
-ERROR 40001: wsrep aborted transaction
-=======
 ERROR 40001: Deadlock: wsrep aborted transaction
->>>>>>> 287d1053
 DROP TABLE t1;