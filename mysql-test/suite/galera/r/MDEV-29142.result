connection node_2;
connection node_1;
connection node_1;
connection node_2;
connection node_1;
call mtr.add_suppression("WSREP: Event .* Write_rows_v1 apply failed: ");
call mtr.add_suppression("WSREP: Failed to apply write set: ");
call mtr.add_suppression("WSREP: Inconsistency detected: Inconsistent by consensus on ");
connection node_2;
call mtr.add_suppression("WSREP: Failed to open table mysql\\.wsrep_streaming_log for writing");
call mtr.add_suppression("WSREP: Failed to open SR table for write");
call mtr.add_suppression("WSREP: Failed to recover SR transactions from schema: wsrep_on : 0");
<<<<<<< HEAD
call mtr.add_suppression("WSREP: Inconsistency detected: Inconsistent by consensus on.*");
SET @@global.transaction_read_only = ON;
=======
call mtr.add_suppression("WSREP: Inconsistency detected: Inconsistent by consensus on ");
SET @@global.tx_read_only = ON;
>>>>>>> c944cd6f
SET default_storage_engine = SEQUENCE;
create table t1 (c1 int);
ERROR HY000: Can't create table `test`.`t1` (errno: 131 "Command not supported by the engine")
CREATE TABLE t1(c1 VARCHAR(20)) engine=innodb;
INSERT INTO t1  VALUES(0xA9B8);
create TABLE t1 (c1 int) engine=innodb;
ERROR 42S01: Table 't1' already exists
create TABLE t1 (c1 int) engine=innodb;
ERROR 42S01: Table 't1' already exists
SET GLOBAL wsrep_on=OFF;
SET GLOBAL wsrep_cluster_address='gcomm://';
INSERT INTO t1  VALUES (1);
SELECT 1;
1
1
SELECT 1;
1
1
COMMIT;
# Killing cluster because we have messed with wsrep_cluster_address
connection node_2;
SET SESSION wsrep_sync_wait = 0;
Killing server ...
connection node_1;
SET SESSION wsrep_sync_wait = 0;
Killing server ...
connection node_2;
call mtr.add_suppression("WSREP: Failed to open table mysql\\.wsrep_streaming_log for writing");
call mtr.add_suppression("WSREP: Failed to open SR table for write");
call mtr.add_suppression("WSREP: Failed to recover SR transactions from schema: wsrep_on : 0");
DROP TABLE IF EXISTS t1;<|MERGE_RESOLUTION|>--- conflicted
+++ resolved
@@ -10,13 +10,8 @@
 call mtr.add_suppression("WSREP: Failed to open table mysql\\.wsrep_streaming_log for writing");
 call mtr.add_suppression("WSREP: Failed to open SR table for write");
 call mtr.add_suppression("WSREP: Failed to recover SR transactions from schema: wsrep_on : 0");
-<<<<<<< HEAD
-call mtr.add_suppression("WSREP: Inconsistency detected: Inconsistent by consensus on.*");
+call mtr.add_suppression("WSREP: Inconsistency detected: Inconsistent by consensus on ");
 SET @@global.transaction_read_only = ON;
-=======
-call mtr.add_suppression("WSREP: Inconsistency detected: Inconsistent by consensus on ");
-SET @@global.tx_read_only = ON;
->>>>>>> c944cd6f
 SET default_storage_engine = SEQUENCE;
 create table t1 (c1 int);
 ERROR HY000: Can't create table `test`.`t1` (errno: 131 "Command not supported by the engine")
