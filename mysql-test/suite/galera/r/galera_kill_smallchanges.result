--- conflicted
+++ resolved
@@ -1,9 +1,5 @@
-<<<<<<< HEAD
-call mtr.add_suppression("WSREP: Last Applied Action message in non-primary configuration from member .*");
-=======
 connection node_2;
 connection node_1;
->>>>>>> 725fe316
 connection node_1;
 SET GLOBAL wsrep_provider_options = 'pc.ignore_sb=true';
 CREATE TABLE t1 (f1 INTEGER) ENGINE=InnoDB;
