--- conflicted
+++ resolved
@@ -16,16 +16,6 @@
 Table	Create Table
 t1	CREATE TABLE `t1` (
   `i` int(11) DEFAULT NULL
-<<<<<<< HEAD
 ) ENGINE=InnoDB DEFAULT CHARSET=utf8mb4 COLLATE=utf8mb4_uca1400_ai_ci
-SHOW CREATE TABLE t2;
-Table	Create Table
-t2	CREATE TABLE `t2` (
-  `i` int(11) DEFAULT NULL
-) ENGINE=InnoDB DEFAULT CHARSET=utf8mb4 COLLATE=utf8mb4_uca1400_ai_ci
-DROP TABLE t1, t2;
-=======
-) ENGINE=InnoDB DEFAULT CHARSET=latin1 COLLATE=latin1_swedish_ci
 DROP TABLE t1;
->>>>>>> c4ed889b
 # End of tests