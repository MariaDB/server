--- conflicted
+++ resolved
@@ -11,11 +11,7 @@
 INSERT INTO t1 VALUES (2);
 connection node_1;
 INSERT INTO t1 VALUES (3);
-<<<<<<< HEAD
 connection node_2;
-set SESSION wsrep_sync_wait=0;
-=======
->>>>>>> 3d1ad2a5
 INSERT INTO t1 VALUES (4);
 set GLOBAL wsrep_slave_threads=5;
 SELECT COUNT(*) = 5 FROM t1;
