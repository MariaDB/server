--- r/galera_sst_mysqldump.result
+++ r/galera_sst_mysqldump,debug.reject
<<<<<<< HEAD
@@ -698,11 +698,195 @@
=======
@@ -698,6 +698,190 @@
>>>>>>> b1677304
 1
 DROP TABLE t1;
 COMMIT;
+Performing State Transfer on a server that has been killed and restarted
+while a DDL was in progress on it
 connection node_1;
-CALL mtr.add_suppression("Slave SQL: Error 'The MySQL server is running with the --skip-grant-tables option so it cannot execute this statement' on query");
+CREATE TABLE t1 (id int not null primary key,f1 CHAR(255)) ENGINE=InnoDB;
+SET AUTOCOMMIT=OFF;
+START TRANSACTION;
+INSERT INTO t1 VALUES (1,'node1_committed_before');
+INSERT INTO t1 VALUES (2,'node1_committed_before');
+INSERT INTO t1 VALUES (3,'node1_committed_before');
+INSERT INTO t1 VALUES (4,'node1_committed_before');
+INSERT INTO t1 VALUES (5,'node1_committed_before');
+connection node_2;
+START TRANSACTION;
+INSERT INTO t1 VALUES (6,'node2_committed_before');
+INSERT INTO t1 VALUES (7,'node2_committed_before');
+INSERT INTO t1 VALUES (8,'node2_committed_before');
+INSERT INTO t1 VALUES (9,'node2_committed_before');
+INSERT INTO t1 VALUES (10,'node2_committed_before');
+COMMIT;
+SET GLOBAL debug_dbug = 'd,sync.alter_opened_table';
+connection node_1;
+ALTER TABLE t1 ADD COLUMN f2 INTEGER;
+connection node_2;
+SET wsrep_sync_wait = 0;
+Killing server ...
+connection node_1;
+SET AUTOCOMMIT=OFF;
+START TRANSACTION;
+INSERT INTO t1 (id,f1) VALUES (11,'node1_committed_during');
+INSERT INTO t1 (id,f1) VALUES (12,'node1_committed_during');
+INSERT INTO t1 (id,f1) VALUES (13,'node1_committed_during');
+INSERT INTO t1 (id,f1) VALUES (14,'node1_committed_during');
+INSERT INTO t1 (id,f1) VALUES (15,'node1_committed_during');
+COMMIT;
+START TRANSACTION;
+INSERT INTO t1 (id,f1) VALUES (16,'node1_to_be_committed_after');
+INSERT INTO t1 (id,f1) VALUES (17,'node1_to_be_committed_after');
+INSERT INTO t1 (id,f1) VALUES (18,'node1_to_be_committed_after');
+INSERT INTO t1 (id,f1) VALUES (19,'node1_to_be_committed_after');
+INSERT INTO t1 (id,f1) VALUES (20,'node1_to_be_committed_after');
+connect node_1a_galera_st_kill_slave_ddl, 127.0.0.1, root, , test, $NODE_MYPORT_1;
+SET AUTOCOMMIT=OFF;
+START TRANSACTION;
+INSERT INTO t1 (id,f1) VALUES (21,'node1_to_be_rollbacked_after');
+INSERT INTO t1 (id,f1) VALUES (22,'node1_to_be_rollbacked_after');
+INSERT INTO t1 (id,f1) VALUES (23,'node1_to_be_rollbacked_after');
+INSERT INTO t1 (id,f1) VALUES (24,'node1_to_be_rollbacked_after');
+INSERT INTO t1 (id,f1) VALUES (25,'node1_to_be_rollbacked_after');
+connection node_2;
+Performing --wsrep-recover ...
+connection node_2;
+Starting server ...
+Using --wsrep-start-position when starting mysqld ...
+SET AUTOCOMMIT=OFF;
+START TRANSACTION;
+INSERT INTO t1 (id,f1) VALUES (26,'node2_committed_after');
+INSERT INTO t1 (id,f1) VALUES (27,'node2_committed_after');
+INSERT INTO t1 (id,f1) VALUES (28,'node2_committed_after');
+INSERT INTO t1 (id,f1) VALUES (29,'node2_committed_after');
+INSERT INTO t1 (id,f1) VALUES (30,'node2_committed_after');
+COMMIT;
+connection node_1;
+INSERT INTO t1 (id,f1) VALUES (31,'node1_to_be_committed_after');
+INSERT INTO t1 (id,f1) VALUES (32,'node1_to_be_committed_after');
+INSERT INTO t1 (id,f1) VALUES (33,'node1_to_be_committed_after');
+INSERT INTO t1 (id,f1) VALUES (34,'node1_to_be_committed_after');
+INSERT INTO t1 (id,f1) VALUES (35,'node1_to_be_committed_after');
+COMMIT;
+SET AUTOCOMMIT=OFF;
+START TRANSACTION;
+INSERT INTO t1 (id,f1) VALUES (36,'node1_committed_after');
+INSERT INTO t1 (id,f1) VALUES (37,'node1_committed_after');
+INSERT INTO t1 (id,f1) VALUES (38,'node1_committed_after');
+INSERT INTO t1 (id,f1) VALUES (39,'node1_committed_after');
+INSERT INTO t1 (id,f1) VALUES (40,'node1_committed_after');
+COMMIT;
+connection node_1a_galera_st_kill_slave_ddl;
+INSERT INTO t1 (id,f1) VALUES (41,'node1_to_be_rollbacked_after');
+INSERT INTO t1 (id,f1) VALUES (42,'node1_to_be_rollbacked_after');
+INSERT INTO t1 (id,f1) VALUES (43,'node1_to_be_rollbacked_after');
+INSERT INTO t1 (id,f1) VALUES (44,'node1_to_be_rollbacked_after');
+INSERT INTO t1 (id,f1) VALUES (45,'node1_to_be_rollbacked_after');
+ROLLBACK;
+SET AUTOCOMMIT=ON;
+SET SESSION wsrep_sync_wait=15;
+SELECT COUNT(*) AS EXPECT_3 FROM INFORMATION_SCHEMA.COLUMNS WHERE TABLE_NAME = 't1';
+EXPECT_3
+3
+SELECT COUNT(*) AS EXPECT_35 FROM t1;
+EXPECT_35
+35
+SELECT * FROM t1;
+id	f1	f2
+1	node1_committed_before	NULL
+2	node1_committed_before	NULL
+3	node1_committed_before	NULL
+4	node1_committed_before	NULL
+5	node1_committed_before	NULL
+6	node2_committed_before	NULL
+7	node2_committed_before	NULL
+8	node2_committed_before	NULL
+9	node2_committed_before	NULL
+10	node2_committed_before	NULL
+11	node1_committed_during	NULL
+12	node1_committed_during	NULL
+13	node1_committed_during	NULL
+14	node1_committed_during	NULL
+15	node1_committed_during	NULL
+16	node1_to_be_committed_after	NULL
+17	node1_to_be_committed_after	NULL
+18	node1_to_be_committed_after	NULL
+19	node1_to_be_committed_after	NULL
+20	node1_to_be_committed_after	NULL
+26	node2_committed_after	NULL
+27	node2_committed_after	NULL
+28	node2_committed_after	NULL
+29	node2_committed_after	NULL
+30	node2_committed_after	NULL
+31	node1_to_be_committed_after	NULL
+32	node1_to_be_committed_after	NULL
+33	node1_to_be_committed_after	NULL
+34	node1_to_be_committed_after	NULL
+35	node1_to_be_committed_after	NULL
+36	node1_committed_after	NULL
+37	node1_committed_after	NULL
+38	node1_committed_after	NULL
+39	node1_committed_after	NULL
+40	node1_committed_after	NULL
+SELECT COUNT(*) = 0 FROM (SELECT COUNT(*) AS c, f1 FROM t1 GROUP BY f1 HAVING c NOT IN (5, 10)) AS a1;
+COUNT(*) = 0
+1
+COMMIT;
+connection node_1;
+SET AUTOCOMMIT=ON;
+SET SESSION wsrep_sync_wait=15;
+SELECT COUNT(*) AS EXPECT_3 FROM INFORMATION_SCHEMA.COLUMNS WHERE TABLE_NAME = 't1';
+EXPECT_3
+3
+SELECT COUNT(*) AS EXPECT_35 FROM t1;
+EXPECT_35
+35
+SELECT * FROM t1;
+id	f1	f2
+1	node1_committed_before	NULL
+2	node1_committed_before	NULL
+3	node1_committed_before	NULL
+4	node1_committed_before	NULL
+5	node1_committed_before	NULL
+6	node2_committed_before	NULL
+7	node2_committed_before	NULL
+8	node2_committed_before	NULL
+9	node2_committed_before	NULL
+10	node2_committed_before	NULL
+11	node1_committed_during	NULL
+12	node1_committed_during	NULL
+13	node1_committed_during	NULL
+14	node1_committed_during	NULL
+15	node1_committed_during	NULL
+16	node1_to_be_committed_after	NULL
+17	node1_to_be_committed_after	NULL
+18	node1_to_be_committed_after	NULL
+19	node1_to_be_committed_after	NULL
+20	node1_to_be_committed_after	NULL
+26	node2_committed_after	NULL
+27	node2_committed_after	NULL
+28	node2_committed_after	NULL
+29	node2_committed_after	NULL
+30	node2_committed_after	NULL
+31	node1_to_be_committed_after	NULL
+32	node1_to_be_committed_after	NULL
+33	node1_to_be_committed_after	NULL
+34	node1_to_be_committed_after	NULL
+35	node1_to_be_committed_after	NULL
+36	node1_committed_after	NULL
+37	node1_committed_after	NULL
+38	node1_committed_after	NULL
+39	node1_committed_after	NULL
+40	node1_committed_after	NULL
+SELECT COUNT(*) = 0 FROM (SELECT COUNT(*) AS c, f1 FROM t1 GROUP BY f1 HAVING c NOT IN (5, 10)) AS a1;
+COUNT(*) = 0
+1
+DROP TABLE t1;
+COMMIT;
+SET GLOBAL debug_dbug = $debug_orig;
+connection node_1;
+CALL mtr.add_suppression("Slave SQL: Error 'The MariaDB server is running with the --skip-grant-tables option so it cannot execute this statement' on query");
 DROP USER sst;
 connection node_2;
-CALL mtr.add_suppression("Slave SQL: Error 'The MySQL server is running with the --skip-grant-tables option so it cannot execute this statement' on query");
+CALL mtr.add_suppression("Slave SQL: Error 'The MariaDB server is running with the --skip-grant-tables option so it cannot execute this statement' on query");
 CALL mtr.add_suppression("InnoDB: Error: Table \"mysql\"\\.\"innodb_index_stats\" not found");
 CALL mtr.add_suppression("Can't open and lock time zone table");
 CALL mtr.add_suppression("Can't open and lock privilege tables");<|MERGE_RESOLUTION|>--- conflicted
+++ resolved
@@ -1,17 +1,12 @@
 --- r/galera_sst_mysqldump.result
 +++ r/galera_sst_mysqldump,debug.reject
-<<<<<<< HEAD
-@@ -698,11 +698,195 @@
-=======
 @@ -698,6 +698,190 @@
->>>>>>> b1677304
  1
  DROP TABLE t1;
  COMMIT;
 +Performing State Transfer on a server that has been killed and restarted
 +while a DDL was in progress on it
- connection node_1;
--CALL mtr.add_suppression("Slave SQL: Error 'The MySQL server is running with the --skip-grant-tables option so it cannot execute this statement' on query");
++connection node_1;
 +CREATE TABLE t1 (id int not null primary key,f1 CHAR(255)) ENGINE=InnoDB;
 +SET AUTOCOMMIT=OFF;
 +START TRANSACTION;
@@ -193,12 +188,6 @@
 +DROP TABLE t1;
 +COMMIT;
 +SET GLOBAL debug_dbug = $debug_orig;
-+connection node_1;
-+CALL mtr.add_suppression("Slave SQL: Error 'The MariaDB server is running with the --skip-grant-tables option so it cannot execute this statement' on query");
- DROP USER sst;
- connection node_2;
--CALL mtr.add_suppression("Slave SQL: Error 'The MySQL server is running with the --skip-grant-tables option so it cannot execute this statement' on query");
-+CALL mtr.add_suppression("Slave SQL: Error 'The MariaDB server is running with the --skip-grant-tables option so it cannot execute this statement' on query");
- CALL mtr.add_suppression("InnoDB: Error: Table \"mysql\"\\.\"innodb_index_stats\" not found");
- CALL mtr.add_suppression("Can't open and lock time zone table");
- CALL mtr.add_suppression("Can't open and lock privilege tables");+ connection node_1;
+ CALL mtr.add_suppression("Slave SQL: Error 'The MariaDB server is running with the --skip-grant-tables option so it cannot execute this statement' on query");
+ DROP USER sst;