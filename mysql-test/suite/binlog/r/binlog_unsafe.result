#### Setup tables ####
CREATE TABLE t0 (a CHAR(200));
CREATE TABLE t1 (a CHAR(200));
CREATE TABLE t2 (a CHAR(200));
CREATE TABLE t3 (a CHAR(200));
CREATE TABLE ta0 (a CHAR(200));
CREATE TABLE ta1 (a CHAR(200));
CREATE TABLE ta2 (a CHAR(200));
CREATE TABLE ta3 (a CHAR(200));
CREATE TABLE autoinc_table (a INT PRIMARY KEY AUTO_INCREMENT);
CREATE TABLE data_table (a CHAR(200));
INSERT INTO data_table VALUES ('foo');
CREATE TABLE trigger_table_1 (a INT);
CREATE TABLE trigger_table_2 (a INT);
CREATE TABLE trigger_table_3 (a INT);
CREATE TABLE double_autoinc_table (a INT PRIMARY KEY AUTO_INCREMENT);
CREATE TRIGGER double_autoinc_trig
BEFORE INSERT ON double_autoinc_table FOR EACH ROW
BEGIN
INSERT INTO autoinc_table VALUES (NULL);
END|
CREATE FUNCTION multi_unsafe_func() RETURNS INT
BEGIN
INSERT INTO t0 VALUES(CONCAT(@@hostname, @@hostname));
INSERT INTO t0 VALUES(0);
INSERT INTO t0 VALUES(CONCAT(UUID(), @@hostname));
RETURN 1;
END|
CREATE FUNCTION myfunc_int RETURNS INTEGER SONAME "UDF_EXAMPLE_LIB";

==== Testing UUID() unsafeness ====

Invoking function func_retval_1 returning value from unsafe UUID() function.
CREATE FUNCTION func_retval_1() RETURNS VARCHAR(100) BEGIN INSERT INTO ta1 VALUES (47); RETURN UUID(); END;
* binlog_format = STATEMENT: expect 1 warnings.
INSERT INTO t1 VALUES (func_retval_1());
Warnings:
Note	1592	Unsafe statement written to the binary log using statement format since BINLOG_FORMAT = STATEMENT. Statement is unsafe because it uses a system function that may return a different value on the slave
* SQL_LOG_BIN = 0: expect nothing logged and no warning.
* binlog_format = MIXED: expect row events in binlog and no warning.
* Invoke statement so that return value is dicarded: expect no warning.
SELECT func_retval_1();

Invoking function func_retval_2 returning value from function func_retval_1 returning value from unsafe UUID() function.
CREATE FUNCTION func_retval_2() RETURNS VARCHAR(100) BEGIN INSERT INTO ta2 VALUES (47); RETURN func_retval_1(); END;
* binlog_format = STATEMENT: expect 1 warnings.
INSERT INTO t2 VALUES (func_retval_2());
Warnings:
Note	1592	Unsafe statement written to the binary log using statement format since BINLOG_FORMAT = STATEMENT. Statement is unsafe because it uses a system function that may return a different value on the slave
* SQL_LOG_BIN = 0: expect nothing logged and no warning.
* binlog_format = MIXED: expect row events in binlog and no warning.
* Invoke statement so that return value is dicarded: expect no warning.
SELECT func_retval_2();
DROP FUNCTION func_retval_2;

Invoking function func_sidef_2 invoking function func_retval_1 returning value from unsafe UUID() function.
CREATE FUNCTION func_sidef_2() RETURNS VARCHAR(100) BEGIN INSERT INTO ta2 VALUES (47); INSERT INTO t1 VALUES (func_retval_1()); RETURN 0; END;
* binlog_format = STATEMENT: expect 1 warnings.
INSERT INTO t2 SELECT func_sidef_2();
Warnings:
Note	1592	Unsafe statement written to the binary log using statement format since BINLOG_FORMAT = STATEMENT. Statement is unsafe because it uses a system function that may return a different value on the slave
* SQL_LOG_BIN = 0: expect nothing logged and no warning.
* binlog_format = MIXED: expect row events in binlog and no warning.
DROP FUNCTION func_sidef_2;

Invoking procedure proc_2 invoking function func_retval_1 returning value from unsafe UUID() function.
CREATE PROCEDURE proc_2() BEGIN INSERT INTO t1 VALUES (func_retval_1()); INSERT INTO ta2 VALUES (47); END;
* binlog_format = STATEMENT: expect 1 warnings.
CALL proc_2();
Warnings:
Note	1592	Unsafe statement written to the binary log using statement format since BINLOG_FORMAT = STATEMENT. Statement is unsafe because it uses a system function that may return a different value on the slave
* SQL_LOG_BIN = 0: expect nothing logged and no warning.
* binlog_format = MIXED: expect row events in binlog and no warning.
DROP PROCEDURE proc_2;

Invoking trigger trig_2 invoking function func_retval_1 returning value from unsafe UUID() function.
CREATE TRIGGER trig_2 BEFORE INSERT ON trigger_table_2 FOR EACH ROW BEGIN INSERT INTO ta2 VALUES (47); INSERT INTO t1 VALUES (func_retval_1()); END;
* binlog_format = STATEMENT: expect 1 warnings.
INSERT INTO trigger_table_2 VALUES (1);
Warnings:
Note	1592	Unsafe statement written to the binary log using statement format since BINLOG_FORMAT = STATEMENT. Statement is unsafe because it uses a system function that may return a different value on the slave
* SQL_LOG_BIN = 0: expect nothing logged and no warning.
* binlog_format = MIXED: expect row events in binlog and no warning.
DROP TRIGGER trig_2;

Invoking view view_retval_2 returning value from function func_retval_1 returning value from unsafe UUID() function.
CREATE VIEW view_retval_2 AS SELECT func_retval_1();
* binlog_format = STATEMENT: expect 1 warnings.
INSERT INTO t2 SELECT * FROM view_retval_2;
Warnings:
Note	1592	Unsafe statement written to the binary log using statement format since BINLOG_FORMAT = STATEMENT. Statement is unsafe because it uses a system function that may return a different value on the slave
* SQL_LOG_BIN = 0: expect nothing logged and no warning.
* binlog_format = MIXED: expect row events in binlog and no warning.
* Invoke statement so that return value is dicarded: expect no warning.
SELECT * FROM view_retval_2;
DROP VIEW view_retval_2;

Invoking prepared statement prep_2 invoking function func_retval_1 returning value from unsafe UUID() function.
PREPARE prep_2 FROM "INSERT INTO t1 VALUES (func_retval_1())";
* binlog_format = STATEMENT: expect 1 warnings.
EXECUTE prep_2;
Warnings:
Note	1592	Unsafe statement written to the binary log using statement format since BINLOG_FORMAT = STATEMENT. Statement is unsafe because it uses a system function that may return a different value on the slave
* SQL_LOG_BIN = 0: expect nothing logged and no warning.
* binlog_format = MIXED: expect row events in binlog and no warning.
DROP PREPARE prep_2;
DROP FUNCTION func_retval_1;

Invoking function func_sidef_1 invoking unsafe UUID() function.
CREATE FUNCTION func_sidef_1() RETURNS VARCHAR(100) BEGIN INSERT INTO ta1 VALUES (47); INSERT INTO t0 VALUES (UUID()); RETURN 0; END;
* binlog_format = STATEMENT: expect 1 warnings.
INSERT INTO t1 SELECT func_sidef_1();
Warnings:
Note	1592	Unsafe statement written to the binary log using statement format since BINLOG_FORMAT = STATEMENT. Statement is unsafe because it uses a system function that may return a different value on the slave
* SQL_LOG_BIN = 0: expect nothing logged and no warning.
* binlog_format = MIXED: expect row events in binlog and no warning.

Invoking function func_sidef_2 invoking function func_sidef_1 invoking unsafe UUID() function.
CREATE FUNCTION func_sidef_2() RETURNS VARCHAR(100) BEGIN INSERT INTO ta2 VALUES (47); INSERT INTO t1 SELECT func_sidef_1(); RETURN 0; END;
* binlog_format = STATEMENT: expect 1 warnings.
INSERT INTO t2 SELECT func_sidef_2();
Warnings:
Note	1592	Unsafe statement written to the binary log using statement format since BINLOG_FORMAT = STATEMENT. Statement is unsafe because it uses a system function that may return a different value on the slave
* SQL_LOG_BIN = 0: expect nothing logged and no warning.
* binlog_format = MIXED: expect row events in binlog and no warning.
DROP FUNCTION func_sidef_2;

Invoking procedure proc_2 invoking function func_sidef_1 invoking unsafe UUID() function.
CREATE PROCEDURE proc_2() BEGIN INSERT INTO t1 SELECT func_sidef_1(); INSERT INTO ta2 VALUES (47); END;
* binlog_format = STATEMENT: expect 1 warnings.
CALL proc_2();
Warnings:
Note	1592	Unsafe statement written to the binary log using statement format since BINLOG_FORMAT = STATEMENT. Statement is unsafe because it uses a system function that may return a different value on the slave
* SQL_LOG_BIN = 0: expect nothing logged and no warning.
* binlog_format = MIXED: expect row events in binlog and no warning.
DROP PROCEDURE proc_2;

Invoking trigger trig_2 invoking function func_sidef_1 invoking unsafe UUID() function.
CREATE TRIGGER trig_2 BEFORE INSERT ON trigger_table_2 FOR EACH ROW BEGIN INSERT INTO ta2 VALUES (47); INSERT INTO t1 SELECT func_sidef_1(); END;
* binlog_format = STATEMENT: expect 1 warnings.
INSERT INTO trigger_table_2 VALUES (1);
Warnings:
Note	1592	Unsafe statement written to the binary log using statement format since BINLOG_FORMAT = STATEMENT. Statement is unsafe because it uses a system function that may return a different value on the slave
* SQL_LOG_BIN = 0: expect nothing logged and no warning.
* binlog_format = MIXED: expect row events in binlog and no warning.
DROP TRIGGER trig_2;

Invoking view view_sidef_2 invoking function func_sidef_1 invoking unsafe UUID() function.
CREATE VIEW view_sidef_2 AS SELECT func_sidef_1();
* binlog_format = STATEMENT: expect 1 warnings.
INSERT INTO t2 SELECT * FROM view_sidef_2;
Warnings:
Note	1592	Unsafe statement written to the binary log using statement format since BINLOG_FORMAT = STATEMENT. Statement is unsafe because it uses a system function that may return a different value on the slave
* SQL_LOG_BIN = 0: expect nothing logged and no warning.
* binlog_format = MIXED: expect row events in binlog and no warning.
DROP VIEW view_sidef_2;

Invoking prepared statement prep_2 invoking function func_sidef_1 invoking unsafe UUID() function.
PREPARE prep_2 FROM "INSERT INTO t1 SELECT func_sidef_1()";
* binlog_format = STATEMENT: expect 1 warnings.
EXECUTE prep_2;
Warnings:
Note	1592	Unsafe statement written to the binary log using statement format since BINLOG_FORMAT = STATEMENT. Statement is unsafe because it uses a system function that may return a different value on the slave
* SQL_LOG_BIN = 0: expect nothing logged and no warning.
* binlog_format = MIXED: expect row events in binlog and no warning.
DROP PREPARE prep_2;
DROP FUNCTION func_sidef_1;

Invoking procedure proc_1 invoking unsafe UUID() function.
CREATE PROCEDURE proc_1() BEGIN INSERT INTO t0 VALUES (UUID()); INSERT INTO ta1 VALUES (47); END;
* binlog_format = STATEMENT: expect 1 warnings.
CALL proc_1();
Warnings:
Note	1592	Unsafe statement written to the binary log using statement format since BINLOG_FORMAT = STATEMENT. Statement is unsafe because it uses a system function that may return a different value on the slave
* SQL_LOG_BIN = 0: expect nothing logged and no warning.
* binlog_format = MIXED: expect row events in binlog and no warning.

Invoking function func_sidef_2 invoking procedure proc_1 invoking unsafe UUID() function.
CREATE FUNCTION func_sidef_2() RETURNS VARCHAR(100) BEGIN INSERT INTO ta2 VALUES (47); CALL proc_1(); RETURN 0; END;
* binlog_format = STATEMENT: expect 1 warnings.
INSERT INTO t2 SELECT func_sidef_2();
Warnings:
Note	1592	Unsafe statement written to the binary log using statement format since BINLOG_FORMAT = STATEMENT. Statement is unsafe because it uses a system function that may return a different value on the slave
* SQL_LOG_BIN = 0: expect nothing logged and no warning.
* binlog_format = MIXED: expect row events in binlog and no warning.
DROP FUNCTION func_sidef_2;

Invoking procedure proc_2 invoking procedure proc_1 invoking unsafe UUID() function.
CREATE PROCEDURE proc_2() BEGIN CALL proc_1(); INSERT INTO ta2 VALUES (47); END;
* binlog_format = STATEMENT: expect 1 warnings.
CALL proc_2();
Warnings:
Note	1592	Unsafe statement written to the binary log using statement format since BINLOG_FORMAT = STATEMENT. Statement is unsafe because it uses a system function that may return a different value on the slave
* SQL_LOG_BIN = 0: expect nothing logged and no warning.
* binlog_format = MIXED: expect row events in binlog and no warning.
DROP PROCEDURE proc_2;

Invoking trigger trig_2 invoking procedure proc_1 invoking unsafe UUID() function.
CREATE TRIGGER trig_2 BEFORE INSERT ON trigger_table_2 FOR EACH ROW BEGIN INSERT INTO ta2 VALUES (47); CALL proc_1(); END;
* binlog_format = STATEMENT: expect 1 warnings.
INSERT INTO trigger_table_2 VALUES (1);
Warnings:
Note	1592	Unsafe statement written to the binary log using statement format since BINLOG_FORMAT = STATEMENT. Statement is unsafe because it uses a system function that may return a different value on the slave
* SQL_LOG_BIN = 0: expect nothing logged and no warning.
* binlog_format = MIXED: expect row events in binlog and no warning.
DROP TRIGGER trig_2;

Invoking prepared statement prep_2 invoking procedure proc_1 invoking unsafe UUID() function.
PREPARE prep_2 FROM "CALL proc_1()";
* binlog_format = STATEMENT: expect 1 warnings.
EXECUTE prep_2;
Warnings:
Note	1592	Unsafe statement written to the binary log using statement format since BINLOG_FORMAT = STATEMENT. Statement is unsafe because it uses a system function that may return a different value on the slave
* SQL_LOG_BIN = 0: expect nothing logged and no warning.
* binlog_format = MIXED: expect row events in binlog and no warning.
DROP PREPARE prep_2;
DROP PROCEDURE proc_1;

Invoking trigger trig_1 invoking unsafe UUID() function.
CREATE TRIGGER trig_1 BEFORE INSERT ON trigger_table_1 FOR EACH ROW BEGIN INSERT INTO ta1 VALUES (47); INSERT INTO t0 VALUES (UUID()); END;
* binlog_format = STATEMENT: expect 1 warnings.
INSERT INTO trigger_table_1 VALUES (1);
Warnings:
Note	1592	Unsafe statement written to the binary log using statement format since BINLOG_FORMAT = STATEMENT. Statement is unsafe because it uses a system function that may return a different value on the slave
* SQL_LOG_BIN = 0: expect nothing logged and no warning.
* binlog_format = MIXED: expect row events in binlog and no warning.

Invoking function func_sidef_2 invoking trigger trig_1 invoking unsafe UUID() function.
CREATE FUNCTION func_sidef_2() RETURNS VARCHAR(100) BEGIN INSERT INTO ta2 VALUES (47); INSERT INTO trigger_table_1 VALUES (1); RETURN 0; END;
* binlog_format = STATEMENT: expect 1 warnings.
INSERT INTO t2 SELECT func_sidef_2();
Warnings:
Note	1592	Unsafe statement written to the binary log using statement format since BINLOG_FORMAT = STATEMENT. Statement is unsafe because it uses a system function that may return a different value on the slave
* SQL_LOG_BIN = 0: expect nothing logged and no warning.
* binlog_format = MIXED: expect row events in binlog and no warning.
DROP FUNCTION func_sidef_2;

Invoking procedure proc_2 invoking trigger trig_1 invoking unsafe UUID() function.
CREATE PROCEDURE proc_2() BEGIN INSERT INTO trigger_table_1 VALUES (1); INSERT INTO ta2 VALUES (47); END;
* binlog_format = STATEMENT: expect 1 warnings.
CALL proc_2();
Warnings:
Note	1592	Unsafe statement written to the binary log using statement format since BINLOG_FORMAT = STATEMENT. Statement is unsafe because it uses a system function that may return a different value on the slave
* SQL_LOG_BIN = 0: expect nothing logged and no warning.
* binlog_format = MIXED: expect row events in binlog and no warning.
DROP PROCEDURE proc_2;

Invoking trigger trig_2 invoking trigger trig_1 invoking unsafe UUID() function.
CREATE TRIGGER trig_2 BEFORE INSERT ON trigger_table_2 FOR EACH ROW BEGIN INSERT INTO ta2 VALUES (47); INSERT INTO trigger_table_1 VALUES (1); END;
* binlog_format = STATEMENT: expect 1 warnings.
INSERT INTO trigger_table_2 VALUES (1);
Warnings:
Note	1592	Unsafe statement written to the binary log using statement format since BINLOG_FORMAT = STATEMENT. Statement is unsafe because it uses a system function that may return a different value on the slave
* SQL_LOG_BIN = 0: expect nothing logged and no warning.
* binlog_format = MIXED: expect row events in binlog and no warning.
DROP TRIGGER trig_2;

Invoking prepared statement prep_2 invoking trigger trig_1 invoking unsafe UUID() function.
PREPARE prep_2 FROM "INSERT INTO trigger_table_1 VALUES (1)";
* binlog_format = STATEMENT: expect 1 warnings.
EXECUTE prep_2;
Warnings:
Note	1592	Unsafe statement written to the binary log using statement format since BINLOG_FORMAT = STATEMENT. Statement is unsafe because it uses a system function that may return a different value on the slave
* SQL_LOG_BIN = 0: expect nothing logged and no warning.
* binlog_format = MIXED: expect row events in binlog and no warning.
DROP PREPARE prep_2;
DROP TRIGGER trig_1;

Invoking view view_retval_1 returning value from unsafe UUID() function.
CREATE VIEW view_retval_1 AS SELECT UUID();
* binlog_format = STATEMENT: expect 1 warnings.
INSERT INTO t1 SELECT * FROM view_retval_1;
Warnings:
Note	1592	Unsafe statement written to the binary log using statement format since BINLOG_FORMAT = STATEMENT. Statement is unsafe because it uses a system function that may return a different value on the slave
* SQL_LOG_BIN = 0: expect nothing logged and no warning.
* binlog_format = MIXED: expect row events in binlog and no warning.
* Invoke statement so that return value is dicarded: expect no warning.
SELECT * FROM view_retval_1;

Invoking function func_sidef_2 invoking view view_retval_1 returning value from unsafe UUID() function.
CREATE FUNCTION func_sidef_2() RETURNS VARCHAR(100) BEGIN INSERT INTO ta2 VALUES (47); INSERT INTO t1 SELECT * FROM view_retval_1; RETURN 0; END;
* binlog_format = STATEMENT: expect 1 warnings.
INSERT INTO t2 SELECT func_sidef_2();
Warnings:
Note	1592	Unsafe statement written to the binary log using statement format since BINLOG_FORMAT = STATEMENT. Statement is unsafe because it uses a system function that may return a different value on the slave
* SQL_LOG_BIN = 0: expect nothing logged and no warning.
* binlog_format = MIXED: expect row events in binlog and no warning.
DROP FUNCTION func_sidef_2;

Invoking procedure proc_2 invoking view view_retval_1 returning value from unsafe UUID() function.
CREATE PROCEDURE proc_2() BEGIN INSERT INTO t1 SELECT * FROM view_retval_1; INSERT INTO ta2 VALUES (47); END;
* binlog_format = STATEMENT: expect 1 warnings.
CALL proc_2();
Warnings:
Note	1592	Unsafe statement written to the binary log using statement format since BINLOG_FORMAT = STATEMENT. Statement is unsafe because it uses a system function that may return a different value on the slave
* SQL_LOG_BIN = 0: expect nothing logged and no warning.
* binlog_format = MIXED: expect row events in binlog and no warning.
DROP PROCEDURE proc_2;

Invoking trigger trig_2 invoking view view_retval_1 returning value from unsafe UUID() function.
CREATE TRIGGER trig_2 BEFORE INSERT ON trigger_table_2 FOR EACH ROW BEGIN INSERT INTO ta2 VALUES (47); INSERT INTO t1 SELECT * FROM view_retval_1; END;
* binlog_format = STATEMENT: expect 1 warnings.
INSERT INTO trigger_table_2 VALUES (1);
Warnings:
Note	1592	Unsafe statement written to the binary log using statement format since BINLOG_FORMAT = STATEMENT. Statement is unsafe because it uses a system function that may return a different value on the slave
* SQL_LOG_BIN = 0: expect nothing logged and no warning.
* binlog_format = MIXED: expect row events in binlog and no warning.
DROP TRIGGER trig_2;

Invoking view view_retval_2 returning value from view view_retval_1 returning value from unsafe UUID() function.
CREATE VIEW view_retval_2 AS SELECT * FROM view_retval_1;
* binlog_format = STATEMENT: expect 1 warnings.
INSERT INTO t2 SELECT * FROM view_retval_2;
Warnings:
Note	1592	Unsafe statement written to the binary log using statement format since BINLOG_FORMAT = STATEMENT. Statement is unsafe because it uses a system function that may return a different value on the slave
* SQL_LOG_BIN = 0: expect nothing logged and no warning.
* binlog_format = MIXED: expect row events in binlog and no warning.
* Invoke statement so that return value is dicarded: expect no warning.
SELECT * FROM view_retval_2;
DROP VIEW view_retval_2;

Invoking prepared statement prep_2 invoking view view_retval_1 returning value from unsafe UUID() function.
PREPARE prep_2 FROM "INSERT INTO t1 SELECT * FROM view_retval_1";
* binlog_format = STATEMENT: expect 1 warnings.
EXECUTE prep_2;
Warnings:
Note	1592	Unsafe statement written to the binary log using statement format since BINLOG_FORMAT = STATEMENT. Statement is unsafe because it uses a system function that may return a different value on the slave
* SQL_LOG_BIN = 0: expect nothing logged and no warning.
* binlog_format = MIXED: expect row events in binlog and no warning.
DROP PREPARE prep_2;
DROP VIEW view_retval_1;

Invoking prepared statement prep_1 invoking unsafe UUID() function.
PREPARE prep_1 FROM "INSERT INTO t0 VALUES (UUID())";
* binlog_format = STATEMENT: expect 1 warnings.
EXECUTE prep_1;
Warnings:
Note	1592	Unsafe statement written to the binary log using statement format since BINLOG_FORMAT = STATEMENT. Statement is unsafe because it uses a system function that may return a different value on the slave
* SQL_LOG_BIN = 0: expect nothing logged and no warning.
* binlog_format = MIXED: expect row events in binlog and no warning.
DROP PREPARE prep_1;

Invoking unsafe UUID() function.
* binlog_format = STATEMENT: expect 1 warnings.
INSERT INTO t0 VALUES (UUID());
Warnings:
Note	1592	Unsafe statement written to the binary log using statement format since BINLOG_FORMAT = STATEMENT. Statement is unsafe because it uses a system function that may return a different value on the slave
* SQL_LOG_BIN = 0: expect nothing logged and no warning.
* binlog_format = MIXED: expect row events in binlog and no warning.
* Invoke statement so that return value is dicarded: expect no warning.
SELECT UUID();

==== Testing @@hostname unsafeness ====

Invoking function func_retval_1 returning value from unsafe @@hostname variable.
CREATE FUNCTION func_retval_1() RETURNS VARCHAR(100) BEGIN INSERT INTO ta1 VALUES (47); RETURN @@hostname; END;
* binlog_format = STATEMENT: expect 1 warnings.
INSERT INTO t1 VALUES (func_retval_1());
Warnings:
Note	1592	Unsafe statement written to the binary log using statement format since BINLOG_FORMAT = STATEMENT. Statement is unsafe because it uses a system variable that may have a different value on the slave
* SQL_LOG_BIN = 0: expect nothing logged and no warning.
* binlog_format = MIXED: expect row events in binlog and no warning.
* Invoke statement so that return value is dicarded: expect no warning.
SELECT func_retval_1();

Invoking function func_retval_2 returning value from function func_retval_1 returning value from unsafe @@hostname variable.
CREATE FUNCTION func_retval_2() RETURNS VARCHAR(100) BEGIN INSERT INTO ta2 VALUES (47); RETURN func_retval_1(); END;
* binlog_format = STATEMENT: expect 1 warnings.
INSERT INTO t2 VALUES (func_retval_2());
Warnings:
Note	1592	Unsafe statement written to the binary log using statement format since BINLOG_FORMAT = STATEMENT. Statement is unsafe because it uses a system variable that may have a different value on the slave
* SQL_LOG_BIN = 0: expect nothing logged and no warning.
* binlog_format = MIXED: expect row events in binlog and no warning.
* Invoke statement so that return value is dicarded: expect no warning.
SELECT func_retval_2();
DROP FUNCTION func_retval_2;

Invoking function func_sidef_2 invoking function func_retval_1 returning value from unsafe @@hostname variable.
CREATE FUNCTION func_sidef_2() RETURNS VARCHAR(100) BEGIN INSERT INTO ta2 VALUES (47); INSERT INTO t1 VALUES (func_retval_1()); RETURN 0; END;
* binlog_format = STATEMENT: expect 1 warnings.
INSERT INTO t2 SELECT func_sidef_2();
Warnings:
Note	1592	Unsafe statement written to the binary log using statement format since BINLOG_FORMAT = STATEMENT. Statement is unsafe because it uses a system variable that may have a different value on the slave
* SQL_LOG_BIN = 0: expect nothing logged and no warning.
* binlog_format = MIXED: expect row events in binlog and no warning.
DROP FUNCTION func_sidef_2;

Invoking procedure proc_2 invoking function func_retval_1 returning value from unsafe @@hostname variable.
CREATE PROCEDURE proc_2() BEGIN INSERT INTO t1 VALUES (func_retval_1()); INSERT INTO ta2 VALUES (47); END;
* binlog_format = STATEMENT: expect 1 warnings.
CALL proc_2();
Warnings:
Note	1592	Unsafe statement written to the binary log using statement format since BINLOG_FORMAT = STATEMENT. Statement is unsafe because it uses a system variable that may have a different value on the slave
* SQL_LOG_BIN = 0: expect nothing logged and no warning.
* binlog_format = MIXED: expect row events in binlog and no warning.
DROP PROCEDURE proc_2;

Invoking trigger trig_2 invoking function func_retval_1 returning value from unsafe @@hostname variable.
CREATE TRIGGER trig_2 BEFORE INSERT ON trigger_table_2 FOR EACH ROW BEGIN INSERT INTO ta2 VALUES (47); INSERT INTO t1 VALUES (func_retval_1()); END;
* binlog_format = STATEMENT: expect 1 warnings.
INSERT INTO trigger_table_2 VALUES (1);
Warnings:
Note	1592	Unsafe statement written to the binary log using statement format since BINLOG_FORMAT = STATEMENT. Statement is unsafe because it uses a system variable that may have a different value on the slave
* SQL_LOG_BIN = 0: expect nothing logged and no warning.
* binlog_format = MIXED: expect row events in binlog and no warning.
DROP TRIGGER trig_2;

Invoking view view_retval_2 returning value from function func_retval_1 returning value from unsafe @@hostname variable.
CREATE VIEW view_retval_2 AS SELECT func_retval_1();
* binlog_format = STATEMENT: expect 1 warnings.
INSERT INTO t2 SELECT * FROM view_retval_2;
Warnings:
Note	1592	Unsafe statement written to the binary log using statement format since BINLOG_FORMAT = STATEMENT. Statement is unsafe because it uses a system variable that may have a different value on the slave
* SQL_LOG_BIN = 0: expect nothing logged and no warning.
* binlog_format = MIXED: expect row events in binlog and no warning.
* Invoke statement so that return value is dicarded: expect no warning.
SELECT * FROM view_retval_2;
DROP VIEW view_retval_2;

Invoking prepared statement prep_2 invoking function func_retval_1 returning value from unsafe @@hostname variable.
PREPARE prep_2 FROM "INSERT INTO t1 VALUES (func_retval_1())";
* binlog_format = STATEMENT: expect 1 warnings.
EXECUTE prep_2;
Warnings:
Note	1592	Unsafe statement written to the binary log using statement format since BINLOG_FORMAT = STATEMENT. Statement is unsafe because it uses a system variable that may have a different value on the slave
* SQL_LOG_BIN = 0: expect nothing logged and no warning.
* binlog_format = MIXED: expect row events in binlog and no warning.
DROP PREPARE prep_2;
DROP FUNCTION func_retval_1;

Invoking function func_sidef_1 invoking unsafe @@hostname variable.
CREATE FUNCTION func_sidef_1() RETURNS VARCHAR(100) BEGIN INSERT INTO ta1 VALUES (47); INSERT INTO t0 VALUES (@@hostname); RETURN 0; END;
* binlog_format = STATEMENT: expect 1 warnings.
INSERT INTO t1 SELECT func_sidef_1();
Warnings:
Note	1592	Unsafe statement written to the binary log using statement format since BINLOG_FORMAT = STATEMENT. Statement is unsafe because it uses a system variable that may have a different value on the slave
* SQL_LOG_BIN = 0: expect nothing logged and no warning.
* binlog_format = MIXED: expect row events in binlog and no warning.

Invoking function func_sidef_2 invoking function func_sidef_1 invoking unsafe @@hostname variable.
CREATE FUNCTION func_sidef_2() RETURNS VARCHAR(100) BEGIN INSERT INTO ta2 VALUES (47); INSERT INTO t1 SELECT func_sidef_1(); RETURN 0; END;
* binlog_format = STATEMENT: expect 1 warnings.
INSERT INTO t2 SELECT func_sidef_2();
Warnings:
Note	1592	Unsafe statement written to the binary log using statement format since BINLOG_FORMAT = STATEMENT. Statement is unsafe because it uses a system variable that may have a different value on the slave
* SQL_LOG_BIN = 0: expect nothing logged and no warning.
* binlog_format = MIXED: expect row events in binlog and no warning.
DROP FUNCTION func_sidef_2;

Invoking procedure proc_2 invoking function func_sidef_1 invoking unsafe @@hostname variable.
CREATE PROCEDURE proc_2() BEGIN INSERT INTO t1 SELECT func_sidef_1(); INSERT INTO ta2 VALUES (47); END;
* binlog_format = STATEMENT: expect 1 warnings.
CALL proc_2();
Warnings:
Note	1592	Unsafe statement written to the binary log using statement format since BINLOG_FORMAT = STATEMENT. Statement is unsafe because it uses a system variable that may have a different value on the slave
* SQL_LOG_BIN = 0: expect nothing logged and no warning.
* binlog_format = MIXED: expect row events in binlog and no warning.
DROP PROCEDURE proc_2;

Invoking trigger trig_2 invoking function func_sidef_1 invoking unsafe @@hostname variable.
CREATE TRIGGER trig_2 BEFORE INSERT ON trigger_table_2 FOR EACH ROW BEGIN INSERT INTO ta2 VALUES (47); INSERT INTO t1 SELECT func_sidef_1(); END;
* binlog_format = STATEMENT: expect 1 warnings.
INSERT INTO trigger_table_2 VALUES (1);
Warnings:
Note	1592	Unsafe statement written to the binary log using statement format since BINLOG_FORMAT = STATEMENT. Statement is unsafe because it uses a system variable that may have a different value on the slave
* SQL_LOG_BIN = 0: expect nothing logged and no warning.
* binlog_format = MIXED: expect row events in binlog and no warning.
DROP TRIGGER trig_2;

Invoking view view_sidef_2 invoking function func_sidef_1 invoking unsafe @@hostname variable.
CREATE VIEW view_sidef_2 AS SELECT func_sidef_1();
* binlog_format = STATEMENT: expect 1 warnings.
INSERT INTO t2 SELECT * FROM view_sidef_2;
Warnings:
Note	1592	Unsafe statement written to the binary log using statement format since BINLOG_FORMAT = STATEMENT. Statement is unsafe because it uses a system variable that may have a different value on the slave
* SQL_LOG_BIN = 0: expect nothing logged and no warning.
* binlog_format = MIXED: expect row events in binlog and no warning.
DROP VIEW view_sidef_2;

Invoking prepared statement prep_2 invoking function func_sidef_1 invoking unsafe @@hostname variable.
PREPARE prep_2 FROM "INSERT INTO t1 SELECT func_sidef_1()";
* binlog_format = STATEMENT: expect 1 warnings.
EXECUTE prep_2;
Warnings:
Note	1592	Unsafe statement written to the binary log using statement format since BINLOG_FORMAT = STATEMENT. Statement is unsafe because it uses a system variable that may have a different value on the slave
* SQL_LOG_BIN = 0: expect nothing logged and no warning.
* binlog_format = MIXED: expect row events in binlog and no warning.
DROP PREPARE prep_2;
DROP FUNCTION func_sidef_1;

Invoking procedure proc_1 invoking unsafe @@hostname variable.
CREATE PROCEDURE proc_1() BEGIN INSERT INTO t0 VALUES (@@hostname); INSERT INTO ta1 VALUES (47); END;
* binlog_format = STATEMENT: expect 1 warnings.
CALL proc_1();
Warnings:
Note	1592	Unsafe statement written to the binary log using statement format since BINLOG_FORMAT = STATEMENT. Statement is unsafe because it uses a system variable that may have a different value on the slave
* SQL_LOG_BIN = 0: expect nothing logged and no warning.
* binlog_format = MIXED: expect row events in binlog and no warning.

Invoking function func_sidef_2 invoking procedure proc_1 invoking unsafe @@hostname variable.
CREATE FUNCTION func_sidef_2() RETURNS VARCHAR(100) BEGIN INSERT INTO ta2 VALUES (47); CALL proc_1(); RETURN 0; END;
* binlog_format = STATEMENT: expect 1 warnings.
INSERT INTO t2 SELECT func_sidef_2();
Warnings:
Note	1592	Unsafe statement written to the binary log using statement format since BINLOG_FORMAT = STATEMENT. Statement is unsafe because it uses a system variable that may have a different value on the slave
* SQL_LOG_BIN = 0: expect nothing logged and no warning.
* binlog_format = MIXED: expect row events in binlog and no warning.
DROP FUNCTION func_sidef_2;

Invoking procedure proc_2 invoking procedure proc_1 invoking unsafe @@hostname variable.
CREATE PROCEDURE proc_2() BEGIN CALL proc_1(); INSERT INTO ta2 VALUES (47); END;
* binlog_format = STATEMENT: expect 1 warnings.
CALL proc_2();
Warnings:
Note	1592	Unsafe statement written to the binary log using statement format since BINLOG_FORMAT = STATEMENT. Statement is unsafe because it uses a system variable that may have a different value on the slave
* SQL_LOG_BIN = 0: expect nothing logged and no warning.
* binlog_format = MIXED: expect row events in binlog and no warning.
DROP PROCEDURE proc_2;

Invoking trigger trig_2 invoking procedure proc_1 invoking unsafe @@hostname variable.
CREATE TRIGGER trig_2 BEFORE INSERT ON trigger_table_2 FOR EACH ROW BEGIN INSERT INTO ta2 VALUES (47); CALL proc_1(); END;
* binlog_format = STATEMENT: expect 1 warnings.
INSERT INTO trigger_table_2 VALUES (1);
Warnings:
Note	1592	Unsafe statement written to the binary log using statement format since BINLOG_FORMAT = STATEMENT. Statement is unsafe because it uses a system variable that may have a different value on the slave
* SQL_LOG_BIN = 0: expect nothing logged and no warning.
* binlog_format = MIXED: expect row events in binlog and no warning.
DROP TRIGGER trig_2;

Invoking prepared statement prep_2 invoking procedure proc_1 invoking unsafe @@hostname variable.
PREPARE prep_2 FROM "CALL proc_1()";
* binlog_format = STATEMENT: expect 1 warnings.
EXECUTE prep_2;
Warnings:
Note	1592	Unsafe statement written to the binary log using statement format since BINLOG_FORMAT = STATEMENT. Statement is unsafe because it uses a system variable that may have a different value on the slave
* SQL_LOG_BIN = 0: expect nothing logged and no warning.
* binlog_format = MIXED: expect row events in binlog and no warning.
DROP PREPARE prep_2;
DROP PROCEDURE proc_1;

Invoking trigger trig_1 invoking unsafe @@hostname variable.
CREATE TRIGGER trig_1 BEFORE INSERT ON trigger_table_1 FOR EACH ROW BEGIN INSERT INTO ta1 VALUES (47); INSERT INTO t0 VALUES (@@hostname); END;
* binlog_format = STATEMENT: expect 1 warnings.
INSERT INTO trigger_table_1 VALUES (1);
Warnings:
Note	1592	Unsafe statement written to the binary log using statement format since BINLOG_FORMAT = STATEMENT. Statement is unsafe because it uses a system variable that may have a different value on the slave
* SQL_LOG_BIN = 0: expect nothing logged and no warning.
* binlog_format = MIXED: expect row events in binlog and no warning.

Invoking function func_sidef_2 invoking trigger trig_1 invoking unsafe @@hostname variable.
CREATE FUNCTION func_sidef_2() RETURNS VARCHAR(100) BEGIN INSERT INTO ta2 VALUES (47); INSERT INTO trigger_table_1 VALUES (1); RETURN 0; END;
* binlog_format = STATEMENT: expect 1 warnings.
INSERT INTO t2 SELECT func_sidef_2();
Warnings:
Note	1592	Unsafe statement written to the binary log using statement format since BINLOG_FORMAT = STATEMENT. Statement is unsafe because it uses a system variable that may have a different value on the slave
* SQL_LOG_BIN = 0: expect nothing logged and no warning.
* binlog_format = MIXED: expect row events in binlog and no warning.
DROP FUNCTION func_sidef_2;

Invoking procedure proc_2 invoking trigger trig_1 invoking unsafe @@hostname variable.
CREATE PROCEDURE proc_2() BEGIN INSERT INTO trigger_table_1 VALUES (1); INSERT INTO ta2 VALUES (47); END;
* binlog_format = STATEMENT: expect 1 warnings.
CALL proc_2();
Warnings:
Note	1592	Unsafe statement written to the binary log using statement format since BINLOG_FORMAT = STATEMENT. Statement is unsafe because it uses a system variable that may have a different value on the slave
* SQL_LOG_BIN = 0: expect nothing logged and no warning.
* binlog_format = MIXED: expect row events in binlog and no warning.
DROP PROCEDURE proc_2;

Invoking trigger trig_2 invoking trigger trig_1 invoking unsafe @@hostname variable.
CREATE TRIGGER trig_2 BEFORE INSERT ON trigger_table_2 FOR EACH ROW BEGIN INSERT INTO ta2 VALUES (47); INSERT INTO trigger_table_1 VALUES (1); END;
* binlog_format = STATEMENT: expect 1 warnings.
INSERT INTO trigger_table_2 VALUES (1);
Warnings:
Note	1592	Unsafe statement written to the binary log using statement format since BINLOG_FORMAT = STATEMENT. Statement is unsafe because it uses a system variable that may have a different value on the slave
* SQL_LOG_BIN = 0: expect nothing logged and no warning.
* binlog_format = MIXED: expect row events in binlog and no warning.
DROP TRIGGER trig_2;

Invoking prepared statement prep_2 invoking trigger trig_1 invoking unsafe @@hostname variable.
PREPARE prep_2 FROM "INSERT INTO trigger_table_1 VALUES (1)";
* binlog_format = STATEMENT: expect 1 warnings.
EXECUTE prep_2;
Warnings:
Note	1592	Unsafe statement written to the binary log using statement format since BINLOG_FORMAT = STATEMENT. Statement is unsafe because it uses a system variable that may have a different value on the slave
* SQL_LOG_BIN = 0: expect nothing logged and no warning.
* binlog_format = MIXED: expect row events in binlog and no warning.
DROP PREPARE prep_2;
DROP TRIGGER trig_1;

Invoking prepared statement prep_1 invoking unsafe @@hostname variable.
PREPARE prep_1 FROM "INSERT INTO t0 VALUES (@@hostname)";
* binlog_format = STATEMENT: expect 1 warnings.
EXECUTE prep_1;
Warnings:
Note	1592	Unsafe statement written to the binary log using statement format since BINLOG_FORMAT = STATEMENT. Statement is unsafe because it uses a system variable that may have a different value on the slave
* SQL_LOG_BIN = 0: expect nothing logged and no warning.
* binlog_format = MIXED: expect row events in binlog and no warning.
DROP PREPARE prep_1;

Invoking unsafe @@hostname variable.
* binlog_format = STATEMENT: expect 1 warnings.
INSERT INTO t0 VALUES (@@hostname);
Warnings:
Note	1592	Unsafe statement written to the binary log using statement format since BINLOG_FORMAT = STATEMENT. Statement is unsafe because it uses a system variable that may have a different value on the slave
* SQL_LOG_BIN = 0: expect nothing logged and no warning.
* binlog_format = MIXED: expect row events in binlog and no warning.

==== Testing SELECT...LIMIT unsafeness ====

Invoking function func_sidef_1 invoking unsafe SELECT...LIMIT statement.
CREATE FUNCTION func_sidef_1() RETURNS VARCHAR(100) BEGIN INSERT INTO ta1 VALUES (47); INSERT INTO t0 SELECT * FROM data_table LIMIT 1; RETURN 0; END;
* binlog_format = STATEMENT: expect 1 warnings.
INSERT INTO t1 SELECT func_sidef_1();
Warnings:
Note	1592	Unsafe statement written to the binary log using statement format since BINLOG_FORMAT = STATEMENT. The statement is unsafe because it uses a LIMIT clause. This is unsafe because the set of rows included cannot be predicted
* SQL_LOG_BIN = 0: expect nothing logged and no warning.
* binlog_format = MIXED: expect row events in binlog and no warning.

Invoking function func_sidef_2 invoking function func_sidef_1 invoking unsafe SELECT...LIMIT statement.
CREATE FUNCTION func_sidef_2() RETURNS VARCHAR(100) BEGIN INSERT INTO ta2 VALUES (47); INSERT INTO t1 SELECT func_sidef_1(); RETURN 0; END;
* binlog_format = STATEMENT: expect 1 warnings.
INSERT INTO t2 SELECT func_sidef_2();
Warnings:
Note	1592	Unsafe statement written to the binary log using statement format since BINLOG_FORMAT = STATEMENT. The statement is unsafe because it uses a LIMIT clause. This is unsafe because the set of rows included cannot be predicted
* SQL_LOG_BIN = 0: expect nothing logged and no warning.
* binlog_format = MIXED: expect row events in binlog and no warning.
DROP FUNCTION func_sidef_2;

Invoking procedure proc_2 invoking function func_sidef_1 invoking unsafe SELECT...LIMIT statement.
CREATE PROCEDURE proc_2() BEGIN INSERT INTO t1 SELECT func_sidef_1(); INSERT INTO ta2 VALUES (47); END;
* binlog_format = STATEMENT: expect 1 warnings.
CALL proc_2();
Warnings:
Note	1592	Unsafe statement written to the binary log using statement format since BINLOG_FORMAT = STATEMENT. The statement is unsafe because it uses a LIMIT clause. This is unsafe because the set of rows included cannot be predicted
* SQL_LOG_BIN = 0: expect nothing logged and no warning.
* binlog_format = MIXED: expect row events in binlog and no warning.
DROP PROCEDURE proc_2;

Invoking trigger trig_2 invoking function func_sidef_1 invoking unsafe SELECT...LIMIT statement.
CREATE TRIGGER trig_2 BEFORE INSERT ON trigger_table_2 FOR EACH ROW BEGIN INSERT INTO ta2 VALUES (47); INSERT INTO t1 SELECT func_sidef_1(); END;
* binlog_format = STATEMENT: expect 1 warnings.
INSERT INTO trigger_table_2 VALUES (1);
Warnings:
Note	1592	Unsafe statement written to the binary log using statement format since BINLOG_FORMAT = STATEMENT. The statement is unsafe because it uses a LIMIT clause. This is unsafe because the set of rows included cannot be predicted
* SQL_LOG_BIN = 0: expect nothing logged and no warning.
* binlog_format = MIXED: expect row events in binlog and no warning.
DROP TRIGGER trig_2;

Invoking view view_sidef_2 invoking function func_sidef_1 invoking unsafe SELECT...LIMIT statement.
CREATE VIEW view_sidef_2 AS SELECT func_sidef_1();
* binlog_format = STATEMENT: expect 1 warnings.
INSERT INTO t2 SELECT * FROM view_sidef_2;
Warnings:
Note	1592	Unsafe statement written to the binary log using statement format since BINLOG_FORMAT = STATEMENT. The statement is unsafe because it uses a LIMIT clause. This is unsafe because the set of rows included cannot be predicted
* SQL_LOG_BIN = 0: expect nothing logged and no warning.
* binlog_format = MIXED: expect row events in binlog and no warning.
DROP VIEW view_sidef_2;

Invoking prepared statement prep_2 invoking function func_sidef_1 invoking unsafe SELECT...LIMIT statement.
PREPARE prep_2 FROM "INSERT INTO t1 SELECT func_sidef_1()";
* binlog_format = STATEMENT: expect 1 warnings.
EXECUTE prep_2;
Warnings:
Note	1592	Unsafe statement written to the binary log using statement format since BINLOG_FORMAT = STATEMENT. The statement is unsafe because it uses a LIMIT clause. This is unsafe because the set of rows included cannot be predicted
* SQL_LOG_BIN = 0: expect nothing logged and no warning.
* binlog_format = MIXED: expect row events in binlog and no warning.
DROP PREPARE prep_2;
DROP FUNCTION func_sidef_1;

Invoking procedure proc_1 invoking unsafe SELECT...LIMIT statement.
CREATE PROCEDURE proc_1() BEGIN INSERT INTO t0 SELECT * FROM data_table LIMIT 1; INSERT INTO ta1 VALUES (47); END;
* binlog_format = STATEMENT: expect 1 warnings.
CALL proc_1();
Warnings:
Note	1592	Unsafe statement written to the binary log using statement format since BINLOG_FORMAT = STATEMENT. The statement is unsafe because it uses a LIMIT clause. This is unsafe because the set of rows included cannot be predicted
* SQL_LOG_BIN = 0: expect nothing logged and no warning.
* binlog_format = MIXED: expect row events in binlog and no warning.

Invoking function func_sidef_2 invoking procedure proc_1 invoking unsafe SELECT...LIMIT statement.
CREATE FUNCTION func_sidef_2() RETURNS VARCHAR(100) BEGIN INSERT INTO ta2 VALUES (47); CALL proc_1(); RETURN 0; END;
* binlog_format = STATEMENT: expect 1 warnings.
INSERT INTO t2 SELECT func_sidef_2();
Warnings:
Note	1592	Unsafe statement written to the binary log using statement format since BINLOG_FORMAT = STATEMENT. The statement is unsafe because it uses a LIMIT clause. This is unsafe because the set of rows included cannot be predicted
* SQL_LOG_BIN = 0: expect nothing logged and no warning.
* binlog_format = MIXED: expect row events in binlog and no warning.
DROP FUNCTION func_sidef_2;

Invoking procedure proc_2 invoking procedure proc_1 invoking unsafe SELECT...LIMIT statement.
CREATE PROCEDURE proc_2() BEGIN CALL proc_1(); INSERT INTO ta2 VALUES (47); END;
* binlog_format = STATEMENT: expect 1 warnings.
CALL proc_2();
Warnings:
Note	1592	Unsafe statement written to the binary log using statement format since BINLOG_FORMAT = STATEMENT. The statement is unsafe because it uses a LIMIT clause. This is unsafe because the set of rows included cannot be predicted
* SQL_LOG_BIN = 0: expect nothing logged and no warning.
* binlog_format = MIXED: expect row events in binlog and no warning.
DROP PROCEDURE proc_2;

Invoking trigger trig_2 invoking procedure proc_1 invoking unsafe SELECT...LIMIT statement.
CREATE TRIGGER trig_2 BEFORE INSERT ON trigger_table_2 FOR EACH ROW BEGIN INSERT INTO ta2 VALUES (47); CALL proc_1(); END;
* binlog_format = STATEMENT: expect 1 warnings.
INSERT INTO trigger_table_2 VALUES (1);
Warnings:
Note	1592	Unsafe statement written to the binary log using statement format since BINLOG_FORMAT = STATEMENT. The statement is unsafe because it uses a LIMIT clause. This is unsafe because the set of rows included cannot be predicted
* SQL_LOG_BIN = 0: expect nothing logged and no warning.
* binlog_format = MIXED: expect row events in binlog and no warning.
DROP TRIGGER trig_2;

Invoking prepared statement prep_2 invoking procedure proc_1 invoking unsafe SELECT...LIMIT statement.
PREPARE prep_2 FROM "CALL proc_1()";
* binlog_format = STATEMENT: expect 1 warnings.
EXECUTE prep_2;
Warnings:
Note	1592	Unsafe statement written to the binary log using statement format since BINLOG_FORMAT = STATEMENT. The statement is unsafe because it uses a LIMIT clause. This is unsafe because the set of rows included cannot be predicted
* SQL_LOG_BIN = 0: expect nothing logged and no warning.
* binlog_format = MIXED: expect row events in binlog and no warning.
DROP PREPARE prep_2;
DROP PROCEDURE proc_1;

Invoking trigger trig_1 invoking unsafe SELECT...LIMIT statement.
CREATE TRIGGER trig_1 BEFORE INSERT ON trigger_table_1 FOR EACH ROW BEGIN INSERT INTO ta1 VALUES (47); INSERT INTO t0 SELECT * FROM data_table LIMIT 1; END;
* binlog_format = STATEMENT: expect 1 warnings.
INSERT INTO trigger_table_1 VALUES (1);
Warnings:
Note	1592	Unsafe statement written to the binary log using statement format since BINLOG_FORMAT = STATEMENT. The statement is unsafe because it uses a LIMIT clause. This is unsafe because the set of rows included cannot be predicted
* SQL_LOG_BIN = 0: expect nothing logged and no warning.
* binlog_format = MIXED: expect row events in binlog and no warning.

Invoking function func_sidef_2 invoking trigger trig_1 invoking unsafe SELECT...LIMIT statement.
CREATE FUNCTION func_sidef_2() RETURNS VARCHAR(100) BEGIN INSERT INTO ta2 VALUES (47); INSERT INTO trigger_table_1 VALUES (1); RETURN 0; END;
* binlog_format = STATEMENT: expect 1 warnings.
INSERT INTO t2 SELECT func_sidef_2();
Warnings:
Note	1592	Unsafe statement written to the binary log using statement format since BINLOG_FORMAT = STATEMENT. The statement is unsafe because it uses a LIMIT clause. This is unsafe because the set of rows included cannot be predicted
* SQL_LOG_BIN = 0: expect nothing logged and no warning.
* binlog_format = MIXED: expect row events in binlog and no warning.
DROP FUNCTION func_sidef_2;

Invoking procedure proc_2 invoking trigger trig_1 invoking unsafe SELECT...LIMIT statement.
CREATE PROCEDURE proc_2() BEGIN INSERT INTO trigger_table_1 VALUES (1); INSERT INTO ta2 VALUES (47); END;
* binlog_format = STATEMENT: expect 1 warnings.
CALL proc_2();
Warnings:
Note	1592	Unsafe statement written to the binary log using statement format since BINLOG_FORMAT = STATEMENT. The statement is unsafe because it uses a LIMIT clause. This is unsafe because the set of rows included cannot be predicted
* SQL_LOG_BIN = 0: expect nothing logged and no warning.
* binlog_format = MIXED: expect row events in binlog and no warning.
DROP PROCEDURE proc_2;

Invoking trigger trig_2 invoking trigger trig_1 invoking unsafe SELECT...LIMIT statement.
CREATE TRIGGER trig_2 BEFORE INSERT ON trigger_table_2 FOR EACH ROW BEGIN INSERT INTO ta2 VALUES (47); INSERT INTO trigger_table_1 VALUES (1); END;
* binlog_format = STATEMENT: expect 1 warnings.
INSERT INTO trigger_table_2 VALUES (1);
Warnings:
Note	1592	Unsafe statement written to the binary log using statement format since BINLOG_FORMAT = STATEMENT. The statement is unsafe because it uses a LIMIT clause. This is unsafe because the set of rows included cannot be predicted
* SQL_LOG_BIN = 0: expect nothing logged and no warning.
* binlog_format = MIXED: expect row events in binlog and no warning.
DROP TRIGGER trig_2;

Invoking prepared statement prep_2 invoking trigger trig_1 invoking unsafe SELECT...LIMIT statement.
PREPARE prep_2 FROM "INSERT INTO trigger_table_1 VALUES (1)";
* binlog_format = STATEMENT: expect 1 warnings.
EXECUTE prep_2;
Warnings:
Note	1592	Unsafe statement written to the binary log using statement format since BINLOG_FORMAT = STATEMENT. The statement is unsafe because it uses a LIMIT clause. This is unsafe because the set of rows included cannot be predicted
* SQL_LOG_BIN = 0: expect nothing logged and no warning.
* binlog_format = MIXED: expect row events in binlog and no warning.
DROP PREPARE prep_2;
DROP TRIGGER trig_1;

Invoking view view_retval_1 returning value from unsafe SELECT...LIMIT statement.
CREATE VIEW view_retval_1 AS SELECT * FROM data_table LIMIT 1;
* binlog_format = STATEMENT: expect 1 warnings.
INSERT INTO t1 SELECT * FROM view_retval_1;
Warnings:
Note	1592	Unsafe statement written to the binary log using statement format since BINLOG_FORMAT = STATEMENT. The statement is unsafe because it uses a LIMIT clause. This is unsafe because the set of rows included cannot be predicted
* SQL_LOG_BIN = 0: expect nothing logged and no warning.
* binlog_format = MIXED: expect row events in binlog and no warning.
* Invoke statement so that return value is dicarded: expect no warning.
SELECT * FROM view_retval_1;

Invoking function func_sidef_2 invoking view view_retval_1 returning value from unsafe SELECT...LIMIT statement.
CREATE FUNCTION func_sidef_2() RETURNS VARCHAR(100) BEGIN INSERT INTO ta2 VALUES (47); INSERT INTO t1 SELECT * FROM view_retval_1; RETURN 0; END;
* binlog_format = STATEMENT: expect 1 warnings.
INSERT INTO t2 SELECT func_sidef_2();
Warnings:
Note	1592	Unsafe statement written to the binary log using statement format since BINLOG_FORMAT = STATEMENT. The statement is unsafe because it uses a LIMIT clause. This is unsafe because the set of rows included cannot be predicted
* SQL_LOG_BIN = 0: expect nothing logged and no warning.
* binlog_format = MIXED: expect row events in binlog and no warning.
DROP FUNCTION func_sidef_2;

Invoking procedure proc_2 invoking view view_retval_1 returning value from unsafe SELECT...LIMIT statement.
CREATE PROCEDURE proc_2() BEGIN INSERT INTO t1 SELECT * FROM view_retval_1; INSERT INTO ta2 VALUES (47); END;
* binlog_format = STATEMENT: expect 1 warnings.
CALL proc_2();
Warnings:
Note	1592	Unsafe statement written to the binary log using statement format since BINLOG_FORMAT = STATEMENT. The statement is unsafe because it uses a LIMIT clause. This is unsafe because the set of rows included cannot be predicted
* SQL_LOG_BIN = 0: expect nothing logged and no warning.
* binlog_format = MIXED: expect row events in binlog and no warning.
DROP PROCEDURE proc_2;

Invoking trigger trig_2 invoking view view_retval_1 returning value from unsafe SELECT...LIMIT statement.
CREATE TRIGGER trig_2 BEFORE INSERT ON trigger_table_2 FOR EACH ROW BEGIN INSERT INTO ta2 VALUES (47); INSERT INTO t1 SELECT * FROM view_retval_1; END;
* binlog_format = STATEMENT: expect 1 warnings.
INSERT INTO trigger_table_2 VALUES (1);
Warnings:
Note	1592	Unsafe statement written to the binary log using statement format since BINLOG_FORMAT = STATEMENT. The statement is unsafe because it uses a LIMIT clause. This is unsafe because the set of rows included cannot be predicted
* SQL_LOG_BIN = 0: expect nothing logged and no warning.
* binlog_format = MIXED: expect row events in binlog and no warning.
DROP TRIGGER trig_2;

Invoking view view_retval_2 returning value from view view_retval_1 returning value from unsafe SELECT...LIMIT statement.
CREATE VIEW view_retval_2 AS SELECT * FROM view_retval_1;
* binlog_format = STATEMENT: expect 1 warnings.
INSERT INTO t2 SELECT * FROM view_retval_2;
Warnings:
Note	1592	Unsafe statement written to the binary log using statement format since BINLOG_FORMAT = STATEMENT. The statement is unsafe because it uses a LIMIT clause. This is unsafe because the set of rows included cannot be predicted
* SQL_LOG_BIN = 0: expect nothing logged and no warning.
* binlog_format = MIXED: expect row events in binlog and no warning.
* Invoke statement so that return value is dicarded: expect no warning.
SELECT * FROM view_retval_2;
DROP VIEW view_retval_2;

Invoking prepared statement prep_2 invoking view view_retval_1 returning value from unsafe SELECT...LIMIT statement.
PREPARE prep_2 FROM "INSERT INTO t1 SELECT * FROM view_retval_1";
* binlog_format = STATEMENT: expect 1 warnings.
EXECUTE prep_2;
Warnings:
Note	1592	Unsafe statement written to the binary log using statement format since BINLOG_FORMAT = STATEMENT. The statement is unsafe because it uses a LIMIT clause. This is unsafe because the set of rows included cannot be predicted
* SQL_LOG_BIN = 0: expect nothing logged and no warning.
* binlog_format = MIXED: expect row events in binlog and no warning.
DROP PREPARE prep_2;
DROP VIEW view_retval_1;

Invoking prepared statement prep_1 invoking unsafe SELECT...LIMIT statement.
PREPARE prep_1 FROM "INSERT INTO t0 SELECT * FROM data_table LIMIT 1";
* binlog_format = STATEMENT: expect 1 warnings.
EXECUTE prep_1;
Warnings:
Note	1592	Unsafe statement written to the binary log using statement format since BINLOG_FORMAT = STATEMENT. The statement is unsafe because it uses a LIMIT clause. This is unsafe because the set of rows included cannot be predicted
* SQL_LOG_BIN = 0: expect nothing logged and no warning.
* binlog_format = MIXED: expect row events in binlog and no warning.
DROP PREPARE prep_1;

Invoking unsafe SELECT...LIMIT statement.
* binlog_format = STATEMENT: expect 1 warnings.
INSERT INTO t0 SELECT * FROM data_table LIMIT 1;
Warnings:
Note	1592	Unsafe statement written to the binary log using statement format since BINLOG_FORMAT = STATEMENT. The statement is unsafe because it uses a LIMIT clause. This is unsafe because the set of rows included cannot be predicted
* SQL_LOG_BIN = 0: expect nothing logged and no warning.
* binlog_format = MIXED: expect row events in binlog and no warning.
* Invoke statement so that return value is dicarded: expect no warning.
SELECT * FROM data_table LIMIT 1;

==== Testing INSERT DELAYED safeness after BUG#54579 is fixed ====

Invoking function func_sidef_1 invoking unsafe INSERT DELAYED statement.
CREATE FUNCTION func_sidef_1() RETURNS VARCHAR(100) BEGIN INSERT INTO ta1 VALUES (47); INSERT DELAYED INTO t0 VALUES (1), (2); RETURN 0; END;
* binlog_format = STATEMENT: expect 0 warnings.
INSERT INTO t1 SELECT func_sidef_1();
* SQL_LOG_BIN = 0: expect nothing logged and no warning.
* binlog_format = MIXED: expect row events in binlog and no warning.

Invoking function func_sidef_2 invoking function func_sidef_1 invoking unsafe INSERT DELAYED statement.
CREATE FUNCTION func_sidef_2() RETURNS VARCHAR(100) BEGIN INSERT INTO ta2 VALUES (47); INSERT INTO t1 SELECT func_sidef_1(); RETURN 0; END;
* binlog_format = STATEMENT: expect 0 warnings.
INSERT INTO t2 SELECT func_sidef_2();
* SQL_LOG_BIN = 0: expect nothing logged and no warning.
* binlog_format = MIXED: expect row events in binlog and no warning.
DROP FUNCTION func_sidef_2;

Invoking procedure proc_2 invoking function func_sidef_1 invoking unsafe INSERT DELAYED statement.
CREATE PROCEDURE proc_2() BEGIN INSERT INTO t1 SELECT func_sidef_1(); INSERT INTO ta2 VALUES (47); END;
* binlog_format = STATEMENT: expect 0 warnings.
CALL proc_2();
* SQL_LOG_BIN = 0: expect nothing logged and no warning.
* binlog_format = MIXED: expect row events in binlog and no warning.
DROP PROCEDURE proc_2;

Invoking trigger trig_2 invoking function func_sidef_1 invoking unsafe INSERT DELAYED statement.
CREATE TRIGGER trig_2 BEFORE INSERT ON trigger_table_2 FOR EACH ROW BEGIN INSERT INTO ta2 VALUES (47); INSERT INTO t1 SELECT func_sidef_1(); END;
* binlog_format = STATEMENT: expect 0 warnings.
INSERT INTO trigger_table_2 VALUES (1);
* SQL_LOG_BIN = 0: expect nothing logged and no warning.
* binlog_format = MIXED: expect row events in binlog and no warning.
DROP TRIGGER trig_2;

Invoking view view_sidef_2 invoking function func_sidef_1 invoking unsafe INSERT DELAYED statement.
CREATE VIEW view_sidef_2 AS SELECT func_sidef_1();
* binlog_format = STATEMENT: expect 0 warnings.
INSERT INTO t2 SELECT * FROM view_sidef_2;
* SQL_LOG_BIN = 0: expect nothing logged and no warning.
* binlog_format = MIXED: expect row events in binlog and no warning.
DROP VIEW view_sidef_2;

Invoking prepared statement prep_2 invoking function func_sidef_1 invoking unsafe INSERT DELAYED statement.
PREPARE prep_2 FROM "INSERT INTO t1 SELECT func_sidef_1()";
* binlog_format = STATEMENT: expect 0 warnings.
EXECUTE prep_2;
* SQL_LOG_BIN = 0: expect nothing logged and no warning.
* binlog_format = MIXED: expect row events in binlog and no warning.
DROP PREPARE prep_2;
DROP FUNCTION func_sidef_1;

Invoking procedure proc_1 invoking unsafe INSERT DELAYED statement.
CREATE PROCEDURE proc_1() BEGIN INSERT DELAYED INTO t0 VALUES (1), (2); INSERT INTO ta1 VALUES (47); END;
* binlog_format = STATEMENT: expect 0 warnings.
CALL proc_1();
* SQL_LOG_BIN = 0: expect nothing logged and no warning.
* binlog_format = MIXED: expect row events in binlog and no warning.

Invoking function func_sidef_2 invoking procedure proc_1 invoking unsafe INSERT DELAYED statement.
CREATE FUNCTION func_sidef_2() RETURNS VARCHAR(100) BEGIN INSERT INTO ta2 VALUES (47); CALL proc_1(); RETURN 0; END;
* binlog_format = STATEMENT: expect 0 warnings.
INSERT INTO t2 SELECT func_sidef_2();
* SQL_LOG_BIN = 0: expect nothing logged and no warning.
* binlog_format = MIXED: expect row events in binlog and no warning.
DROP FUNCTION func_sidef_2;

Invoking procedure proc_2 invoking procedure proc_1 invoking unsafe INSERT DELAYED statement.
CREATE PROCEDURE proc_2() BEGIN CALL proc_1(); INSERT INTO ta2 VALUES (47); END;
* binlog_format = STATEMENT: expect 0 warnings.
CALL proc_2();
* SQL_LOG_BIN = 0: expect nothing logged and no warning.
* binlog_format = MIXED: expect row events in binlog and no warning.
DROP PROCEDURE proc_2;

Invoking trigger trig_2 invoking procedure proc_1 invoking unsafe INSERT DELAYED statement.
CREATE TRIGGER trig_2 BEFORE INSERT ON trigger_table_2 FOR EACH ROW BEGIN INSERT INTO ta2 VALUES (47); CALL proc_1(); END;
* binlog_format = STATEMENT: expect 0 warnings.
INSERT INTO trigger_table_2 VALUES (1);
* SQL_LOG_BIN = 0: expect nothing logged and no warning.
* binlog_format = MIXED: expect row events in binlog and no warning.
DROP TRIGGER trig_2;

Invoking prepared statement prep_2 invoking procedure proc_1 invoking unsafe INSERT DELAYED statement.
PREPARE prep_2 FROM "CALL proc_1()";
* binlog_format = STATEMENT: expect 0 warnings.
EXECUTE prep_2;
* SQL_LOG_BIN = 0: expect nothing logged and no warning.
* binlog_format = MIXED: expect row events in binlog and no warning.
DROP PREPARE prep_2;
DROP PROCEDURE proc_1;

Invoking trigger trig_1 invoking unsafe INSERT DELAYED statement.
CREATE TRIGGER trig_1 BEFORE INSERT ON trigger_table_1 FOR EACH ROW BEGIN INSERT INTO ta1 VALUES (47); INSERT DELAYED INTO t0 VALUES (1), (2); END;
* binlog_format = STATEMENT: expect 0 warnings.
INSERT INTO trigger_table_1 VALUES (1);
* SQL_LOG_BIN = 0: expect nothing logged and no warning.
* binlog_format = MIXED: expect row events in binlog and no warning.

Invoking function func_sidef_2 invoking trigger trig_1 invoking unsafe INSERT DELAYED statement.
CREATE FUNCTION func_sidef_2() RETURNS VARCHAR(100) BEGIN INSERT INTO ta2 VALUES (47); INSERT INTO trigger_table_1 VALUES (1); RETURN 0; END;
* binlog_format = STATEMENT: expect 0 warnings.
INSERT INTO t2 SELECT func_sidef_2();
* SQL_LOG_BIN = 0: expect nothing logged and no warning.
* binlog_format = MIXED: expect row events in binlog and no warning.
DROP FUNCTION func_sidef_2;

Invoking procedure proc_2 invoking trigger trig_1 invoking unsafe INSERT DELAYED statement.
CREATE PROCEDURE proc_2() BEGIN INSERT INTO trigger_table_1 VALUES (1); INSERT INTO ta2 VALUES (47); END;
* binlog_format = STATEMENT: expect 0 warnings.
CALL proc_2();
* SQL_LOG_BIN = 0: expect nothing logged and no warning.
* binlog_format = MIXED: expect row events in binlog and no warning.
DROP PROCEDURE proc_2;

Invoking trigger trig_2 invoking trigger trig_1 invoking unsafe INSERT DELAYED statement.
CREATE TRIGGER trig_2 BEFORE INSERT ON trigger_table_2 FOR EACH ROW BEGIN INSERT INTO ta2 VALUES (47); INSERT INTO trigger_table_1 VALUES (1); END;
* binlog_format = STATEMENT: expect 0 warnings.
INSERT INTO trigger_table_2 VALUES (1);
* SQL_LOG_BIN = 0: expect nothing logged and no warning.
* binlog_format = MIXED: expect row events in binlog and no warning.
DROP TRIGGER trig_2;

Invoking prepared statement prep_2 invoking trigger trig_1 invoking unsafe INSERT DELAYED statement.
PREPARE prep_2 FROM "INSERT INTO trigger_table_1 VALUES (1)";
* binlog_format = STATEMENT: expect 0 warnings.
EXECUTE prep_2;
* SQL_LOG_BIN = 0: expect nothing logged and no warning.
* binlog_format = MIXED: expect row events in binlog and no warning.
DROP PREPARE prep_2;
DROP TRIGGER trig_1;

Invoking prepared statement prep_1 invoking unsafe INSERT DELAYED statement.
PREPARE prep_1 FROM "INSERT DELAYED INTO t0 VALUES (1), (2)";
* binlog_format = STATEMENT: expect 0 warnings.
EXECUTE prep_1;
* SQL_LOG_BIN = 0: expect nothing logged and no warning.
* binlog_format = MIXED: expect row events in binlog and no warning.
DROP PREPARE prep_1;

Invoking unsafe INSERT DELAYED statement.
* binlog_format = STATEMENT: expect 0 warnings.
INSERT DELAYED INTO t0 VALUES (1), (2);
* SQL_LOG_BIN = 0: expect nothing logged and no warning.
* binlog_format = MIXED: expect row events in binlog and no warning.

==== Testing unsafeness of insert of two autoinc values ====

Invoking function func_sidef_1 invoking unsafe update of two autoinc columns.
CREATE FUNCTION func_sidef_1() RETURNS VARCHAR(100) BEGIN INSERT INTO ta1 VALUES (47); INSERT INTO double_autoinc_table VALUES (NULL); RETURN 0; END;
* binlog_format = STATEMENT: expect 1 warnings.
INSERT INTO t1 SELECT func_sidef_1();
Warnings:
Note	1592	Unsafe statement written to the binary log using statement format since BINLOG_FORMAT = STATEMENT. Statement is unsafe because it invokes a trigger or a stored function that inserts into an AUTO_INCREMENT column. Inserted values cannot be logged correctly
* SQL_LOG_BIN = 0: expect nothing logged and no warning.
* binlog_format = MIXED: expect row events in binlog and no warning.

Invoking function func_sidef_2 invoking function func_sidef_1 invoking unsafe update of two autoinc columns.
CREATE FUNCTION func_sidef_2() RETURNS VARCHAR(100) BEGIN INSERT INTO ta2 VALUES (47); INSERT INTO t1 SELECT func_sidef_1(); RETURN 0; END;
* binlog_format = STATEMENT: expect 1 warnings.
INSERT INTO t2 SELECT func_sidef_2();
Warnings:
Note	1592	Unsafe statement written to the binary log using statement format since BINLOG_FORMAT = STATEMENT. Statement is unsafe because it invokes a trigger or a stored function that inserts into an AUTO_INCREMENT column. Inserted values cannot be logged correctly
* SQL_LOG_BIN = 0: expect nothing logged and no warning.
* binlog_format = MIXED: expect row events in binlog and no warning.
DROP FUNCTION func_sidef_2;

Invoking procedure proc_2 invoking function func_sidef_1 invoking unsafe update of two autoinc columns.
CREATE PROCEDURE proc_2() BEGIN INSERT INTO t1 SELECT func_sidef_1(); INSERT INTO ta2 VALUES (47); END;
* binlog_format = STATEMENT: expect 1 warnings.
CALL proc_2();
Warnings:
Note	1592	Unsafe statement written to the binary log using statement format since BINLOG_FORMAT = STATEMENT. Statement is unsafe because it invokes a trigger or a stored function that inserts into an AUTO_INCREMENT column. Inserted values cannot be logged correctly
* SQL_LOG_BIN = 0: expect nothing logged and no warning.
* binlog_format = MIXED: expect row events in binlog and no warning.
DROP PROCEDURE proc_2;

Invoking trigger trig_2 invoking function func_sidef_1 invoking unsafe update of two autoinc columns.
CREATE TRIGGER trig_2 BEFORE INSERT ON trigger_table_2 FOR EACH ROW BEGIN INSERT INTO ta2 VALUES (47); INSERT INTO t1 SELECT func_sidef_1(); END;
* binlog_format = STATEMENT: expect 1 warnings.
INSERT INTO trigger_table_2 VALUES (1);
Warnings:
Note	1592	Unsafe statement written to the binary log using statement format since BINLOG_FORMAT = STATEMENT. Statement is unsafe because it invokes a trigger or a stored function that inserts into an AUTO_INCREMENT column. Inserted values cannot be logged correctly
* SQL_LOG_BIN = 0: expect nothing logged and no warning.
* binlog_format = MIXED: expect row events in binlog and no warning.
DROP TRIGGER trig_2;

Invoking view view_sidef_2 invoking function func_sidef_1 invoking unsafe update of two autoinc columns.
CREATE VIEW view_sidef_2 AS SELECT func_sidef_1();
* binlog_format = STATEMENT: expect 1 warnings.
INSERT INTO t2 SELECT * FROM view_sidef_2;
Warnings:
Note	1592	Unsafe statement written to the binary log using statement format since BINLOG_FORMAT = STATEMENT. Statement is unsafe because it invokes a trigger or a stored function that inserts into an AUTO_INCREMENT column. Inserted values cannot be logged correctly
* SQL_LOG_BIN = 0: expect nothing logged and no warning.
* binlog_format = MIXED: expect row events in binlog and no warning.
DROP VIEW view_sidef_2;

Invoking prepared statement prep_2 invoking function func_sidef_1 invoking unsafe update of two autoinc columns.
PREPARE prep_2 FROM "INSERT INTO t1 SELECT func_sidef_1()";
* binlog_format = STATEMENT: expect 1 warnings.
EXECUTE prep_2;
Warnings:
Note	1592	Unsafe statement written to the binary log using statement format since BINLOG_FORMAT = STATEMENT. Statement is unsafe because it invokes a trigger or a stored function that inserts into an AUTO_INCREMENT column. Inserted values cannot be logged correctly
* SQL_LOG_BIN = 0: expect nothing logged and no warning.
* binlog_format = MIXED: expect row events in binlog and no warning.
DROP PREPARE prep_2;
DROP FUNCTION func_sidef_1;

Invoking procedure proc_1 invoking unsafe update of two autoinc columns.
CREATE PROCEDURE proc_1() BEGIN INSERT INTO double_autoinc_table VALUES (NULL); INSERT INTO ta1 VALUES (47); END;
* binlog_format = STATEMENT: expect 1 warnings.
CALL proc_1();
Warnings:
Note	1592	Unsafe statement written to the binary log using statement format since BINLOG_FORMAT = STATEMENT. Statement is unsafe because it invokes a trigger or a stored function that inserts into an AUTO_INCREMENT column. Inserted values cannot be logged correctly
* SQL_LOG_BIN = 0: expect nothing logged and no warning.
* binlog_format = MIXED: expect row events in binlog and no warning.

Invoking function func_sidef_2 invoking procedure proc_1 invoking unsafe update of two autoinc columns.
CREATE FUNCTION func_sidef_2() RETURNS VARCHAR(100) BEGIN INSERT INTO ta2 VALUES (47); CALL proc_1(); RETURN 0; END;
* binlog_format = STATEMENT: expect 1 warnings.
INSERT INTO t2 SELECT func_sidef_2();
Warnings:
Note	1592	Unsafe statement written to the binary log using statement format since BINLOG_FORMAT = STATEMENT. Statement is unsafe because it invokes a trigger or a stored function that inserts into an AUTO_INCREMENT column. Inserted values cannot be logged correctly
* SQL_LOG_BIN = 0: expect nothing logged and no warning.
* binlog_format = MIXED: expect row events in binlog and no warning.
DROP FUNCTION func_sidef_2;

Invoking procedure proc_2 invoking procedure proc_1 invoking unsafe update of two autoinc columns.
CREATE PROCEDURE proc_2() BEGIN CALL proc_1(); INSERT INTO ta2 VALUES (47); END;
* binlog_format = STATEMENT: expect 1 warnings.
CALL proc_2();
Warnings:
Note	1592	Unsafe statement written to the binary log using statement format since BINLOG_FORMAT = STATEMENT. Statement is unsafe because it invokes a trigger or a stored function that inserts into an AUTO_INCREMENT column. Inserted values cannot be logged correctly
* SQL_LOG_BIN = 0: expect nothing logged and no warning.
* binlog_format = MIXED: expect row events in binlog and no warning.
DROP PROCEDURE proc_2;

Invoking trigger trig_2 invoking procedure proc_1 invoking unsafe update of two autoinc columns.
CREATE TRIGGER trig_2 BEFORE INSERT ON trigger_table_2 FOR EACH ROW BEGIN INSERT INTO ta2 VALUES (47); CALL proc_1(); END;
* binlog_format = STATEMENT: expect 1 warnings.
INSERT INTO trigger_table_2 VALUES (1);
Warnings:
Note	1592	Unsafe statement written to the binary log using statement format since BINLOG_FORMAT = STATEMENT. Statement is unsafe because it invokes a trigger or a stored function that inserts into an AUTO_INCREMENT column. Inserted values cannot be logged correctly
* SQL_LOG_BIN = 0: expect nothing logged and no warning.
* binlog_format = MIXED: expect row events in binlog and no warning.
DROP TRIGGER trig_2;

Invoking prepared statement prep_2 invoking procedure proc_1 invoking unsafe update of two autoinc columns.
PREPARE prep_2 FROM "CALL proc_1()";
* binlog_format = STATEMENT: expect 1 warnings.
EXECUTE prep_2;
Warnings:
Note	1592	Unsafe statement written to the binary log using statement format since BINLOG_FORMAT = STATEMENT. Statement is unsafe because it invokes a trigger or a stored function that inserts into an AUTO_INCREMENT column. Inserted values cannot be logged correctly
* SQL_LOG_BIN = 0: expect nothing logged and no warning.
* binlog_format = MIXED: expect row events in binlog and no warning.
DROP PREPARE prep_2;
DROP PROCEDURE proc_1;

Invoking trigger trig_1 invoking unsafe update of two autoinc columns.
CREATE TRIGGER trig_1 BEFORE INSERT ON trigger_table_1 FOR EACH ROW BEGIN INSERT INTO ta1 VALUES (47); INSERT INTO double_autoinc_table VALUES (NULL); END;
* binlog_format = STATEMENT: expect 1 warnings.
INSERT INTO trigger_table_1 VALUES (1);
Warnings:
Note	1592	Unsafe statement written to the binary log using statement format since BINLOG_FORMAT = STATEMENT. Statement is unsafe because it invokes a trigger or a stored function that inserts into an AUTO_INCREMENT column. Inserted values cannot be logged correctly
* SQL_LOG_BIN = 0: expect nothing logged and no warning.
* binlog_format = MIXED: expect row events in binlog and no warning.

Invoking function func_sidef_2 invoking trigger trig_1 invoking unsafe update of two autoinc columns.
CREATE FUNCTION func_sidef_2() RETURNS VARCHAR(100) BEGIN INSERT INTO ta2 VALUES (47); INSERT INTO trigger_table_1 VALUES (1); RETURN 0; END;
* binlog_format = STATEMENT: expect 1 warnings.
INSERT INTO t2 SELECT func_sidef_2();
Warnings:
Note	1592	Unsafe statement written to the binary log using statement format since BINLOG_FORMAT = STATEMENT. Statement is unsafe because it invokes a trigger or a stored function that inserts into an AUTO_INCREMENT column. Inserted values cannot be logged correctly
* SQL_LOG_BIN = 0: expect nothing logged and no warning.
* binlog_format = MIXED: expect row events in binlog and no warning.
DROP FUNCTION func_sidef_2;

Invoking procedure proc_2 invoking trigger trig_1 invoking unsafe update of two autoinc columns.
CREATE PROCEDURE proc_2() BEGIN INSERT INTO trigger_table_1 VALUES (1); INSERT INTO ta2 VALUES (47); END;
* binlog_format = STATEMENT: expect 1 warnings.
CALL proc_2();
Warnings:
Note	1592	Unsafe statement written to the binary log using statement format since BINLOG_FORMAT = STATEMENT. Statement is unsafe because it invokes a trigger or a stored function that inserts into an AUTO_INCREMENT column. Inserted values cannot be logged correctly
* SQL_LOG_BIN = 0: expect nothing logged and no warning.
* binlog_format = MIXED: expect row events in binlog and no warning.
DROP PROCEDURE proc_2;

Invoking trigger trig_2 invoking trigger trig_1 invoking unsafe update of two autoinc columns.
CREATE TRIGGER trig_2 BEFORE INSERT ON trigger_table_2 FOR EACH ROW BEGIN INSERT INTO ta2 VALUES (47); INSERT INTO trigger_table_1 VALUES (1); END;
* binlog_format = STATEMENT: expect 1 warnings.
INSERT INTO trigger_table_2 VALUES (1);
Warnings:
Note	1592	Unsafe statement written to the binary log using statement format since BINLOG_FORMAT = STATEMENT. Statement is unsafe because it invokes a trigger or a stored function that inserts into an AUTO_INCREMENT column. Inserted values cannot be logged correctly
* SQL_LOG_BIN = 0: expect nothing logged and no warning.
* binlog_format = MIXED: expect row events in binlog and no warning.
DROP TRIGGER trig_2;

Invoking prepared statement prep_2 invoking trigger trig_1 invoking unsafe update of two autoinc columns.
PREPARE prep_2 FROM "INSERT INTO trigger_table_1 VALUES (1)";
* binlog_format = STATEMENT: expect 1 warnings.
EXECUTE prep_2;
Warnings:
Note	1592	Unsafe statement written to the binary log using statement format since BINLOG_FORMAT = STATEMENT. Statement is unsafe because it invokes a trigger or a stored function that inserts into an AUTO_INCREMENT column. Inserted values cannot be logged correctly
* SQL_LOG_BIN = 0: expect nothing logged and no warning.
* binlog_format = MIXED: expect row events in binlog and no warning.
DROP PREPARE prep_2;
DROP TRIGGER trig_1;

Invoking prepared statement prep_1 invoking unsafe update of two autoinc columns.
PREPARE prep_1 FROM "INSERT INTO double_autoinc_table VALUES (NULL)";
* binlog_format = STATEMENT: expect 1 warnings.
EXECUTE prep_1;
Warnings:
Note	1592	Unsafe statement written to the binary log using statement format since BINLOG_FORMAT = STATEMENT. Statement is unsafe because it invokes a trigger or a stored function that inserts into an AUTO_INCREMENT column. Inserted values cannot be logged correctly
* SQL_LOG_BIN = 0: expect nothing logged and no warning.
* binlog_format = MIXED: expect row events in binlog and no warning.
DROP PREPARE prep_1;

Invoking unsafe update of two autoinc columns.
* binlog_format = STATEMENT: expect 1 warnings.
INSERT INTO double_autoinc_table VALUES (NULL);
Warnings:
Note	1592	Unsafe statement written to the binary log using statement format since BINLOG_FORMAT = STATEMENT. Statement is unsafe because it invokes a trigger or a stored function that inserts into an AUTO_INCREMENT column. Inserted values cannot be logged correctly
* SQL_LOG_BIN = 0: expect nothing logged and no warning.
* binlog_format = MIXED: expect row events in binlog and no warning.

==== Testing unsafeness of UDF's ====

Invoking function func_retval_1 returning value from unsafe UDF.
CREATE FUNCTION func_retval_1() RETURNS VARCHAR(100) BEGIN INSERT INTO ta1 VALUES (47); RETURN myfunc_int(10); END;
* binlog_format = STATEMENT: expect 1 warnings.
INSERT INTO t1 VALUES (func_retval_1());
Warnings:
Note	1592	Unsafe statement written to the binary log using statement format since BINLOG_FORMAT = STATEMENT. Statement is unsafe because it uses a UDF which may not return the same value on the slave
* SQL_LOG_BIN = 0: expect nothing logged and no warning.
* binlog_format = MIXED: expect row events in binlog and no warning.
* Invoke statement so that return value is dicarded: expect no warning.
SELECT func_retval_1();

Invoking function func_retval_2 returning value from function func_retval_1 returning value from unsafe UDF.
CREATE FUNCTION func_retval_2() RETURNS VARCHAR(100) BEGIN INSERT INTO ta2 VALUES (47); RETURN func_retval_1(); END;
* binlog_format = STATEMENT: expect 1 warnings.
INSERT INTO t2 VALUES (func_retval_2());
Warnings:
Note	1592	Unsafe statement written to the binary log using statement format since BINLOG_FORMAT = STATEMENT. Statement is unsafe because it uses a UDF which may not return the same value on the slave
* SQL_LOG_BIN = 0: expect nothing logged and no warning.
* binlog_format = MIXED: expect row events in binlog and no warning.
* Invoke statement so that return value is dicarded: expect no warning.
SELECT func_retval_2();
DROP FUNCTION func_retval_2;

Invoking function func_sidef_2 invoking function func_retval_1 returning value from unsafe UDF.
CREATE FUNCTION func_sidef_2() RETURNS VARCHAR(100) BEGIN INSERT INTO ta2 VALUES (47); INSERT INTO t1 VALUES (func_retval_1()); RETURN 0; END;
* binlog_format = STATEMENT: expect 1 warnings.
INSERT INTO t2 SELECT func_sidef_2();
Warnings:
Note	1592	Unsafe statement written to the binary log using statement format since BINLOG_FORMAT = STATEMENT. Statement is unsafe because it uses a UDF which may not return the same value on the slave
* SQL_LOG_BIN = 0: expect nothing logged and no warning.
* binlog_format = MIXED: expect row events in binlog and no warning.
DROP FUNCTION func_sidef_2;

Invoking procedure proc_2 invoking function func_retval_1 returning value from unsafe UDF.
CREATE PROCEDURE proc_2() BEGIN INSERT INTO t1 VALUES (func_retval_1()); INSERT INTO ta2 VALUES (47); END;
* binlog_format = STATEMENT: expect 1 warnings.
CALL proc_2();
Warnings:
Note	1592	Unsafe statement written to the binary log using statement format since BINLOG_FORMAT = STATEMENT. Statement is unsafe because it uses a UDF which may not return the same value on the slave
* SQL_LOG_BIN = 0: expect nothing logged and no warning.
* binlog_format = MIXED: expect row events in binlog and no warning.
DROP PROCEDURE proc_2;

Invoking trigger trig_2 invoking function func_retval_1 returning value from unsafe UDF.
CREATE TRIGGER trig_2 BEFORE INSERT ON trigger_table_2 FOR EACH ROW BEGIN INSERT INTO ta2 VALUES (47); INSERT INTO t1 VALUES (func_retval_1()); END;
* binlog_format = STATEMENT: expect 1 warnings.
INSERT INTO trigger_table_2 VALUES (1);
Warnings:
Note	1592	Unsafe statement written to the binary log using statement format since BINLOG_FORMAT = STATEMENT. Statement is unsafe because it uses a UDF which may not return the same value on the slave
* SQL_LOG_BIN = 0: expect nothing logged and no warning.
* binlog_format = MIXED: expect row events in binlog and no warning.
DROP TRIGGER trig_2;

Invoking view view_retval_2 returning value from function func_retval_1 returning value from unsafe UDF.
CREATE VIEW view_retval_2 AS SELECT func_retval_1();
* binlog_format = STATEMENT: expect 1 warnings.
INSERT INTO t2 SELECT * FROM view_retval_2;
Warnings:
Note	1592	Unsafe statement written to the binary log using statement format since BINLOG_FORMAT = STATEMENT. Statement is unsafe because it uses a UDF which may not return the same value on the slave
* SQL_LOG_BIN = 0: expect nothing logged and no warning.
* binlog_format = MIXED: expect row events in binlog and no warning.
* Invoke statement so that return value is dicarded: expect no warning.
SELECT * FROM view_retval_2;
DROP VIEW view_retval_2;

Invoking prepared statement prep_2 invoking function func_retval_1 returning value from unsafe UDF.
PREPARE prep_2 FROM "INSERT INTO t1 VALUES (func_retval_1())";
* binlog_format = STATEMENT: expect 1 warnings.
EXECUTE prep_2;
Warnings:
Note	1592	Unsafe statement written to the binary log using statement format since BINLOG_FORMAT = STATEMENT. Statement is unsafe because it uses a UDF which may not return the same value on the slave
* SQL_LOG_BIN = 0: expect nothing logged and no warning.
* binlog_format = MIXED: expect row events in binlog and no warning.
DROP PREPARE prep_2;
DROP FUNCTION func_retval_1;

Invoking function func_sidef_1 invoking unsafe UDF.
CREATE FUNCTION func_sidef_1() RETURNS VARCHAR(100) BEGIN INSERT INTO ta1 VALUES (47); INSERT INTO t0 VALUES (myfunc_int(10)); RETURN 0; END;
* binlog_format = STATEMENT: expect 1 warnings.
INSERT INTO t1 SELECT func_sidef_1();
Warnings:
Note	1592	Unsafe statement written to the binary log using statement format since BINLOG_FORMAT = STATEMENT. Statement is unsafe because it uses a UDF which may not return the same value on the slave
* SQL_LOG_BIN = 0: expect nothing logged and no warning.
* binlog_format = MIXED: expect row events in binlog and no warning.

Invoking function func_sidef_2 invoking function func_sidef_1 invoking unsafe UDF.
CREATE FUNCTION func_sidef_2() RETURNS VARCHAR(100) BEGIN INSERT INTO ta2 VALUES (47); INSERT INTO t1 SELECT func_sidef_1(); RETURN 0; END;
* binlog_format = STATEMENT: expect 1 warnings.
INSERT INTO t2 SELECT func_sidef_2();
Warnings:
Note	1592	Unsafe statement written to the binary log using statement format since BINLOG_FORMAT = STATEMENT. Statement is unsafe because it uses a UDF which may not return the same value on the slave
* SQL_LOG_BIN = 0: expect nothing logged and no warning.
* binlog_format = MIXED: expect row events in binlog and no warning.
DROP FUNCTION func_sidef_2;

Invoking procedure proc_2 invoking function func_sidef_1 invoking unsafe UDF.
CREATE PROCEDURE proc_2() BEGIN INSERT INTO t1 SELECT func_sidef_1(); INSERT INTO ta2 VALUES (47); END;
* binlog_format = STATEMENT: expect 1 warnings.
CALL proc_2();
Warnings:
Note	1592	Unsafe statement written to the binary log using statement format since BINLOG_FORMAT = STATEMENT. Statement is unsafe because it uses a UDF which may not return the same value on the slave
* SQL_LOG_BIN = 0: expect nothing logged and no warning.
* binlog_format = MIXED: expect row events in binlog and no warning.
DROP PROCEDURE proc_2;

Invoking trigger trig_2 invoking function func_sidef_1 invoking unsafe UDF.
CREATE TRIGGER trig_2 BEFORE INSERT ON trigger_table_2 FOR EACH ROW BEGIN INSERT INTO ta2 VALUES (47); INSERT INTO t1 SELECT func_sidef_1(); END;
* binlog_format = STATEMENT: expect 1 warnings.
INSERT INTO trigger_table_2 VALUES (1);
Warnings:
Note	1592	Unsafe statement written to the binary log using statement format since BINLOG_FORMAT = STATEMENT. Statement is unsafe because it uses a UDF which may not return the same value on the slave
* SQL_LOG_BIN = 0: expect nothing logged and no warning.
* binlog_format = MIXED: expect row events in binlog and no warning.
DROP TRIGGER trig_2;

Invoking view view_sidef_2 invoking function func_sidef_1 invoking unsafe UDF.
CREATE VIEW view_sidef_2 AS SELECT func_sidef_1();
* binlog_format = STATEMENT: expect 1 warnings.
INSERT INTO t2 SELECT * FROM view_sidef_2;
Warnings:
Note	1592	Unsafe statement written to the binary log using statement format since BINLOG_FORMAT = STATEMENT. Statement is unsafe because it uses a UDF which may not return the same value on the slave
* SQL_LOG_BIN = 0: expect nothing logged and no warning.
* binlog_format = MIXED: expect row events in binlog and no warning.
DROP VIEW view_sidef_2;

Invoking prepared statement prep_2 invoking function func_sidef_1 invoking unsafe UDF.
PREPARE prep_2 FROM "INSERT INTO t1 SELECT func_sidef_1()";
* binlog_format = STATEMENT: expect 1 warnings.
EXECUTE prep_2;
Warnings:
Note	1592	Unsafe statement written to the binary log using statement format since BINLOG_FORMAT = STATEMENT. Statement is unsafe because it uses a UDF which may not return the same value on the slave
* SQL_LOG_BIN = 0: expect nothing logged and no warning.
* binlog_format = MIXED: expect row events in binlog and no warning.
DROP PREPARE prep_2;
DROP FUNCTION func_sidef_1;

Invoking procedure proc_1 invoking unsafe UDF.
CREATE PROCEDURE proc_1() BEGIN INSERT INTO t0 VALUES (myfunc_int(10)); INSERT INTO ta1 VALUES (47); END;
* binlog_format = STATEMENT: expect 1 warnings.
CALL proc_1();
Warnings:
Note	1592	Unsafe statement written to the binary log using statement format since BINLOG_FORMAT = STATEMENT. Statement is unsafe because it uses a UDF which may not return the same value on the slave
* SQL_LOG_BIN = 0: expect nothing logged and no warning.
* binlog_format = MIXED: expect row events in binlog and no warning.

Invoking function func_sidef_2 invoking procedure proc_1 invoking unsafe UDF.
CREATE FUNCTION func_sidef_2() RETURNS VARCHAR(100) BEGIN INSERT INTO ta2 VALUES (47); CALL proc_1(); RETURN 0; END;
* binlog_format = STATEMENT: expect 1 warnings.
INSERT INTO t2 SELECT func_sidef_2();
Warnings:
Note	1592	Unsafe statement written to the binary log using statement format since BINLOG_FORMAT = STATEMENT. Statement is unsafe because it uses a UDF which may not return the same value on the slave
* SQL_LOG_BIN = 0: expect nothing logged and no warning.
* binlog_format = MIXED: expect row events in binlog and no warning.
DROP FUNCTION func_sidef_2;

Invoking procedure proc_2 invoking procedure proc_1 invoking unsafe UDF.
CREATE PROCEDURE proc_2() BEGIN CALL proc_1(); INSERT INTO ta2 VALUES (47); END;
* binlog_format = STATEMENT: expect 1 warnings.
CALL proc_2();
Warnings:
Note	1592	Unsafe statement written to the binary log using statement format since BINLOG_FORMAT = STATEMENT. Statement is unsafe because it uses a UDF which may not return the same value on the slave
* SQL_LOG_BIN = 0: expect nothing logged and no warning.
* binlog_format = MIXED: expect row events in binlog and no warning.
DROP PROCEDURE proc_2;

Invoking trigger trig_2 invoking procedure proc_1 invoking unsafe UDF.
CREATE TRIGGER trig_2 BEFORE INSERT ON trigger_table_2 FOR EACH ROW BEGIN INSERT INTO ta2 VALUES (47); CALL proc_1(); END;
* binlog_format = STATEMENT: expect 1 warnings.
INSERT INTO trigger_table_2 VALUES (1);
Warnings:
Note	1592	Unsafe statement written to the binary log using statement format since BINLOG_FORMAT = STATEMENT. Statement is unsafe because it uses a UDF which may not return the same value on the slave
* SQL_LOG_BIN = 0: expect nothing logged and no warning.
* binlog_format = MIXED: expect row events in binlog and no warning.
DROP TRIGGER trig_2;

Invoking prepared statement prep_2 invoking procedure proc_1 invoking unsafe UDF.
PREPARE prep_2 FROM "CALL proc_1()";
* binlog_format = STATEMENT: expect 1 warnings.
EXECUTE prep_2;
Warnings:
Note	1592	Unsafe statement written to the binary log using statement format since BINLOG_FORMAT = STATEMENT. Statement is unsafe because it uses a UDF which may not return the same value on the slave
* SQL_LOG_BIN = 0: expect nothing logged and no warning.
* binlog_format = MIXED: expect row events in binlog and no warning.
DROP PREPARE prep_2;
DROP PROCEDURE proc_1;

Invoking trigger trig_1 invoking unsafe UDF.
CREATE TRIGGER trig_1 BEFORE INSERT ON trigger_table_1 FOR EACH ROW BEGIN INSERT INTO ta1 VALUES (47); INSERT INTO t0 VALUES (myfunc_int(10)); END;
* binlog_format = STATEMENT: expect 1 warnings.
INSERT INTO trigger_table_1 VALUES (1);
Warnings:
Note	1592	Unsafe statement written to the binary log using statement format since BINLOG_FORMAT = STATEMENT. Statement is unsafe because it uses a UDF which may not return the same value on the slave
* SQL_LOG_BIN = 0: expect nothing logged and no warning.
* binlog_format = MIXED: expect row events in binlog and no warning.

Invoking function func_sidef_2 invoking trigger trig_1 invoking unsafe UDF.
CREATE FUNCTION func_sidef_2() RETURNS VARCHAR(100) BEGIN INSERT INTO ta2 VALUES (47); INSERT INTO trigger_table_1 VALUES (1); RETURN 0; END;
* binlog_format = STATEMENT: expect 1 warnings.
INSERT INTO t2 SELECT func_sidef_2();
Warnings:
Note	1592	Unsafe statement written to the binary log using statement format since BINLOG_FORMAT = STATEMENT. Statement is unsafe because it uses a UDF which may not return the same value on the slave
* SQL_LOG_BIN = 0: expect nothing logged and no warning.
* binlog_format = MIXED: expect row events in binlog and no warning.
DROP FUNCTION func_sidef_2;

Invoking procedure proc_2 invoking trigger trig_1 invoking unsafe UDF.
CREATE PROCEDURE proc_2() BEGIN INSERT INTO trigger_table_1 VALUES (1); INSERT INTO ta2 VALUES (47); END;
* binlog_format = STATEMENT: expect 1 warnings.
CALL proc_2();
Warnings:
Note	1592	Unsafe statement written to the binary log using statement format since BINLOG_FORMAT = STATEMENT. Statement is unsafe because it uses a UDF which may not return the same value on the slave
* SQL_LOG_BIN = 0: expect nothing logged and no warning.
* binlog_format = MIXED: expect row events in binlog and no warning.
DROP PROCEDURE proc_2;

Invoking trigger trig_2 invoking trigger trig_1 invoking unsafe UDF.
CREATE TRIGGER trig_2 BEFORE INSERT ON trigger_table_2 FOR EACH ROW BEGIN INSERT INTO ta2 VALUES (47); INSERT INTO trigger_table_1 VALUES (1); END;
* binlog_format = STATEMENT: expect 1 warnings.
INSERT INTO trigger_table_2 VALUES (1);
Warnings:
Note	1592	Unsafe statement written to the binary log using statement format since BINLOG_FORMAT = STATEMENT. Statement is unsafe because it uses a UDF which may not return the same value on the slave
* SQL_LOG_BIN = 0: expect nothing logged and no warning.
* binlog_format = MIXED: expect row events in binlog and no warning.
DROP TRIGGER trig_2;

Invoking prepared statement prep_2 invoking trigger trig_1 invoking unsafe UDF.
PREPARE prep_2 FROM "INSERT INTO trigger_table_1 VALUES (1)";
* binlog_format = STATEMENT: expect 1 warnings.
EXECUTE prep_2;
Warnings:
Note	1592	Unsafe statement written to the binary log using statement format since BINLOG_FORMAT = STATEMENT. Statement is unsafe because it uses a UDF which may not return the same value on the slave
* SQL_LOG_BIN = 0: expect nothing logged and no warning.
* binlog_format = MIXED: expect row events in binlog and no warning.
DROP PREPARE prep_2;
DROP TRIGGER trig_1;

Invoking view view_sidef_1 invoking unsafe UDF.
CREATE VIEW view_sidef_1 AS SELECT myfunc_int(10);
* binlog_format = STATEMENT: expect 1 warnings.
INSERT INTO t1 SELECT * FROM view_sidef_1;
Warnings:
Note	1592	Unsafe statement written to the binary log using statement format since BINLOG_FORMAT = STATEMENT. Statement is unsafe because it uses a UDF which may not return the same value on the slave
* SQL_LOG_BIN = 0: expect nothing logged and no warning.
* binlog_format = MIXED: expect row events in binlog and no warning.

Invoking function func_sidef_2 invoking view view_sidef_1 invoking unsafe UDF.
CREATE FUNCTION func_sidef_2() RETURNS VARCHAR(100) BEGIN INSERT INTO ta2 VALUES (47); INSERT INTO t1 SELECT * FROM view_sidef_1; RETURN 0; END;
* binlog_format = STATEMENT: expect 1 warnings.
INSERT INTO t2 SELECT func_sidef_2();
Warnings:
Note	1592	Unsafe statement written to the binary log using statement format since BINLOG_FORMAT = STATEMENT. Statement is unsafe because it uses a UDF which may not return the same value on the slave
* SQL_LOG_BIN = 0: expect nothing logged and no warning.
* binlog_format = MIXED: expect row events in binlog and no warning.
DROP FUNCTION func_sidef_2;

Invoking procedure proc_2 invoking view view_sidef_1 invoking unsafe UDF.
CREATE PROCEDURE proc_2() BEGIN INSERT INTO t1 SELECT * FROM view_sidef_1; INSERT INTO ta2 VALUES (47); END;
* binlog_format = STATEMENT: expect 1 warnings.
CALL proc_2();
Warnings:
Note	1592	Unsafe statement written to the binary log using statement format since BINLOG_FORMAT = STATEMENT. Statement is unsafe because it uses a UDF which may not return the same value on the slave
* SQL_LOG_BIN = 0: expect nothing logged and no warning.
* binlog_format = MIXED: expect row events in binlog and no warning.
DROP PROCEDURE proc_2;

Invoking trigger trig_2 invoking view view_sidef_1 invoking unsafe UDF.
CREATE TRIGGER trig_2 BEFORE INSERT ON trigger_table_2 FOR EACH ROW BEGIN INSERT INTO ta2 VALUES (47); INSERT INTO t1 SELECT * FROM view_sidef_1; END;
* binlog_format = STATEMENT: expect 1 warnings.
INSERT INTO trigger_table_2 VALUES (1);
Warnings:
Note	1592	Unsafe statement written to the binary log using statement format since BINLOG_FORMAT = STATEMENT. Statement is unsafe because it uses a UDF which may not return the same value on the slave
* SQL_LOG_BIN = 0: expect nothing logged and no warning.
* binlog_format = MIXED: expect row events in binlog and no warning.
DROP TRIGGER trig_2;

Invoking view view_sidef_2 invoking view view_sidef_1 invoking unsafe UDF.
CREATE VIEW view_sidef_2 AS SELECT * FROM view_sidef_1;
* binlog_format = STATEMENT: expect 1 warnings.
INSERT INTO t2 SELECT * FROM view_sidef_2;
Warnings:
Note	1592	Unsafe statement written to the binary log using statement format since BINLOG_FORMAT = STATEMENT. Statement is unsafe because it uses a UDF which may not return the same value on the slave
* SQL_LOG_BIN = 0: expect nothing logged and no warning.
* binlog_format = MIXED: expect row events in binlog and no warning.
DROP VIEW view_sidef_2;

Invoking prepared statement prep_2 invoking view view_sidef_1 invoking unsafe UDF.
PREPARE prep_2 FROM "INSERT INTO t1 SELECT * FROM view_sidef_1";
* binlog_format = STATEMENT: expect 1 warnings.
EXECUTE prep_2;
Warnings:
Note	1592	Unsafe statement written to the binary log using statement format since BINLOG_FORMAT = STATEMENT. Statement is unsafe because it uses a UDF which may not return the same value on the slave
* SQL_LOG_BIN = 0: expect nothing logged and no warning.
* binlog_format = MIXED: expect row events in binlog and no warning.
DROP PREPARE prep_2;
DROP VIEW view_sidef_1;

Invoking prepared statement prep_1 invoking unsafe UDF.
PREPARE prep_1 FROM "INSERT INTO t0 VALUES (myfunc_int(10))";
* binlog_format = STATEMENT: expect 1 warnings.
EXECUTE prep_1;
Warnings:
Note	1592	Unsafe statement written to the binary log using statement format since BINLOG_FORMAT = STATEMENT. Statement is unsafe because it uses a UDF which may not return the same value on the slave
* SQL_LOG_BIN = 0: expect nothing logged and no warning.
* binlog_format = MIXED: expect row events in binlog and no warning.
DROP PREPARE prep_1;

Invoking unsafe UDF.
* binlog_format = STATEMENT: expect 1 warnings.
INSERT INTO t0 VALUES (myfunc_int(10));
Warnings:
Note	1592	Unsafe statement written to the binary log using statement format since BINLOG_FORMAT = STATEMENT. Statement is unsafe because it uses a UDF which may not return the same value on the slave
* SQL_LOG_BIN = 0: expect nothing logged and no warning.
* binlog_format = MIXED: expect row events in binlog and no warning.

==== Testing unsafeness of access to mysql.general_log ====

Invoking function func_sidef_1 invoking unsafe use of mysql.general_log.
CREATE FUNCTION func_sidef_1() RETURNS VARCHAR(100) BEGIN INSERT INTO ta1 VALUES (47); INSERT INTO t0 SELECT COUNT(*) FROM mysql.general_log; RETURN 0; END;
* binlog_format = STATEMENT: expect 1 warnings.
INSERT INTO t1 SELECT func_sidef_1();
Warnings:
Note	1592	Unsafe statement written to the binary log using statement format since BINLOG_FORMAT = STATEMENT. The statement is unsafe because it uses the general log, slow query log, or performance_schema table(s). This is unsafe because system tables may differ on slaves
* SQL_LOG_BIN = 0: expect nothing logged and no warning.
* binlog_format = MIXED: expect row events in binlog and no warning.

Invoking function func_sidef_2 invoking function func_sidef_1 invoking unsafe use of mysql.general_log.
CREATE FUNCTION func_sidef_2() RETURNS VARCHAR(100) BEGIN INSERT INTO ta2 VALUES (47); INSERT INTO t1 SELECT func_sidef_1(); RETURN 0; END;
* binlog_format = STATEMENT: expect 1 warnings.
INSERT INTO t2 SELECT func_sidef_2();
Warnings:
Note	1592	Unsafe statement written to the binary log using statement format since BINLOG_FORMAT = STATEMENT. The statement is unsafe because it uses the general log, slow query log, or performance_schema table(s). This is unsafe because system tables may differ on slaves
* SQL_LOG_BIN = 0: expect nothing logged and no warning.
* binlog_format = MIXED: expect row events in binlog and no warning.
DROP FUNCTION func_sidef_2;

Invoking procedure proc_2 invoking function func_sidef_1 invoking unsafe use of mysql.general_log.
CREATE PROCEDURE proc_2() BEGIN INSERT INTO t1 SELECT func_sidef_1(); INSERT INTO ta2 VALUES (47); END;
* binlog_format = STATEMENT: expect 1 warnings.
CALL proc_2();
Warnings:
Note	1592	Unsafe statement written to the binary log using statement format since BINLOG_FORMAT = STATEMENT. The statement is unsafe because it uses the general log, slow query log, or performance_schema table(s). This is unsafe because system tables may differ on slaves
* SQL_LOG_BIN = 0: expect nothing logged and no warning.
* binlog_format = MIXED: expect row events in binlog and no warning.
DROP PROCEDURE proc_2;

Invoking trigger trig_2 invoking function func_sidef_1 invoking unsafe use of mysql.general_log.
CREATE TRIGGER trig_2 BEFORE INSERT ON trigger_table_2 FOR EACH ROW BEGIN INSERT INTO ta2 VALUES (47); INSERT INTO t1 SELECT func_sidef_1(); END;
* binlog_format = STATEMENT: expect 1 warnings.
INSERT INTO trigger_table_2 VALUES (1);
Warnings:
Note	1592	Unsafe statement written to the binary log using statement format since BINLOG_FORMAT = STATEMENT. The statement is unsafe because it uses the general log, slow query log, or performance_schema table(s). This is unsafe because system tables may differ on slaves
* SQL_LOG_BIN = 0: expect nothing logged and no warning.
* binlog_format = MIXED: expect row events in binlog and no warning.
DROP TRIGGER trig_2;

Invoking view view_sidef_2 invoking function func_sidef_1 invoking unsafe use of mysql.general_log.
CREATE VIEW view_sidef_2 AS SELECT func_sidef_1();
* binlog_format = STATEMENT: expect 1 warnings.
INSERT INTO t2 SELECT * FROM view_sidef_2;
Warnings:
Note	1592	Unsafe statement written to the binary log using statement format since BINLOG_FORMAT = STATEMENT. The statement is unsafe because it uses the general log, slow query log, or performance_schema table(s). This is unsafe because system tables may differ on slaves
* SQL_LOG_BIN = 0: expect nothing logged and no warning.
* binlog_format = MIXED: expect row events in binlog and no warning.
DROP VIEW view_sidef_2;

Invoking prepared statement prep_2 invoking function func_sidef_1 invoking unsafe use of mysql.general_log.
PREPARE prep_2 FROM "INSERT INTO t1 SELECT func_sidef_1()";
* binlog_format = STATEMENT: expect 1 warnings.
EXECUTE prep_2;
Warnings:
Note	1592	Unsafe statement written to the binary log using statement format since BINLOG_FORMAT = STATEMENT. The statement is unsafe because it uses the general log, slow query log, or performance_schema table(s). This is unsafe because system tables may differ on slaves
* SQL_LOG_BIN = 0: expect nothing logged and no warning.
* binlog_format = MIXED: expect row events in binlog and no warning.
DROP PREPARE prep_2;
DROP FUNCTION func_sidef_1;

Invoking procedure proc_1 invoking unsafe use of mysql.general_log.
CREATE PROCEDURE proc_1() BEGIN INSERT INTO t0 SELECT COUNT(*) FROM mysql.general_log; INSERT INTO ta1 VALUES (47); END;
* binlog_format = STATEMENT: expect 1 warnings.
CALL proc_1();
Warnings:
Note	1592	Unsafe statement written to the binary log using statement format since BINLOG_FORMAT = STATEMENT. The statement is unsafe because it uses the general log, slow query log, or performance_schema table(s). This is unsafe because system tables may differ on slaves
* SQL_LOG_BIN = 0: expect nothing logged and no warning.
* binlog_format = MIXED: expect row events in binlog and no warning.

Invoking function func_sidef_2 invoking procedure proc_1 invoking unsafe use of mysql.general_log.
CREATE FUNCTION func_sidef_2() RETURNS VARCHAR(100) BEGIN INSERT INTO ta2 VALUES (47); CALL proc_1(); RETURN 0; END;
* binlog_format = STATEMENT: expect 1 warnings.
INSERT INTO t2 SELECT func_sidef_2();
Warnings:
Note	1592	Unsafe statement written to the binary log using statement format since BINLOG_FORMAT = STATEMENT. The statement is unsafe because it uses the general log, slow query log, or performance_schema table(s). This is unsafe because system tables may differ on slaves
* SQL_LOG_BIN = 0: expect nothing logged and no warning.
* binlog_format = MIXED: expect row events in binlog and no warning.
DROP FUNCTION func_sidef_2;

Invoking procedure proc_2 invoking procedure proc_1 invoking unsafe use of mysql.general_log.
CREATE PROCEDURE proc_2() BEGIN CALL proc_1(); INSERT INTO ta2 VALUES (47); END;
* binlog_format = STATEMENT: expect 1 warnings.
CALL proc_2();
Warnings:
Note	1592	Unsafe statement written to the binary log using statement format since BINLOG_FORMAT = STATEMENT. The statement is unsafe because it uses the general log, slow query log, or performance_schema table(s). This is unsafe because system tables may differ on slaves
* SQL_LOG_BIN = 0: expect nothing logged and no warning.
* binlog_format = MIXED: expect row events in binlog and no warning.
DROP PROCEDURE proc_2;

Invoking trigger trig_2 invoking procedure proc_1 invoking unsafe use of mysql.general_log.
CREATE TRIGGER trig_2 BEFORE INSERT ON trigger_table_2 FOR EACH ROW BEGIN INSERT INTO ta2 VALUES (47); CALL proc_1(); END;
* binlog_format = STATEMENT: expect 1 warnings.
INSERT INTO trigger_table_2 VALUES (1);
Warnings:
Note	1592	Unsafe statement written to the binary log using statement format since BINLOG_FORMAT = STATEMENT. The statement is unsafe because it uses the general log, slow query log, or performance_schema table(s). This is unsafe because system tables may differ on slaves
* SQL_LOG_BIN = 0: expect nothing logged and no warning.
* binlog_format = MIXED: expect row events in binlog and no warning.
DROP TRIGGER trig_2;

Invoking prepared statement prep_2 invoking procedure proc_1 invoking unsafe use of mysql.general_log.
PREPARE prep_2 FROM "CALL proc_1()";
* binlog_format = STATEMENT: expect 1 warnings.
EXECUTE prep_2;
Warnings:
Note	1592	Unsafe statement written to the binary log using statement format since BINLOG_FORMAT = STATEMENT. The statement is unsafe because it uses the general log, slow query log, or performance_schema table(s). This is unsafe because system tables may differ on slaves
* SQL_LOG_BIN = 0: expect nothing logged and no warning.
* binlog_format = MIXED: expect row events in binlog and no warning.
DROP PREPARE prep_2;
DROP PROCEDURE proc_1;

Invoking trigger trig_1 invoking unsafe use of mysql.general_log.
CREATE TRIGGER trig_1 BEFORE INSERT ON trigger_table_1 FOR EACH ROW BEGIN INSERT INTO ta1 VALUES (47); INSERT INTO t0 SELECT COUNT(*) FROM mysql.general_log; END;
* binlog_format = STATEMENT: expect 1 warnings.
INSERT INTO trigger_table_1 VALUES (1);
Warnings:
Note	1592	Unsafe statement written to the binary log using statement format since BINLOG_FORMAT = STATEMENT. The statement is unsafe because it uses the general log, slow query log, or performance_schema table(s). This is unsafe because system tables may differ on slaves
* SQL_LOG_BIN = 0: expect nothing logged and no warning.
* binlog_format = MIXED: expect row events in binlog and no warning.

Invoking function func_sidef_2 invoking trigger trig_1 invoking unsafe use of mysql.general_log.
CREATE FUNCTION func_sidef_2() RETURNS VARCHAR(100) BEGIN INSERT INTO ta2 VALUES (47); INSERT INTO trigger_table_1 VALUES (1); RETURN 0; END;
* binlog_format = STATEMENT: expect 1 warnings.
INSERT INTO t2 SELECT func_sidef_2();
Warnings:
Note	1592	Unsafe statement written to the binary log using statement format since BINLOG_FORMAT = STATEMENT. The statement is unsafe because it uses the general log, slow query log, or performance_schema table(s). This is unsafe because system tables may differ on slaves
* SQL_LOG_BIN = 0: expect nothing logged and no warning.
* binlog_format = MIXED: expect row events in binlog and no warning.
DROP FUNCTION func_sidef_2;

Invoking procedure proc_2 invoking trigger trig_1 invoking unsafe use of mysql.general_log.
CREATE PROCEDURE proc_2() BEGIN INSERT INTO trigger_table_1 VALUES (1); INSERT INTO ta2 VALUES (47); END;
* binlog_format = STATEMENT: expect 1 warnings.
CALL proc_2();
Warnings:
Note	1592	Unsafe statement written to the binary log using statement format since BINLOG_FORMAT = STATEMENT. The statement is unsafe because it uses the general log, slow query log, or performance_schema table(s). This is unsafe because system tables may differ on slaves
* SQL_LOG_BIN = 0: expect nothing logged and no warning.
* binlog_format = MIXED: expect row events in binlog and no warning.
DROP PROCEDURE proc_2;

Invoking trigger trig_2 invoking trigger trig_1 invoking unsafe use of mysql.general_log.
CREATE TRIGGER trig_2 BEFORE INSERT ON trigger_table_2 FOR EACH ROW BEGIN INSERT INTO ta2 VALUES (47); INSERT INTO trigger_table_1 VALUES (1); END;
* binlog_format = STATEMENT: expect 1 warnings.
INSERT INTO trigger_table_2 VALUES (1);
Warnings:
Note	1592	Unsafe statement written to the binary log using statement format since BINLOG_FORMAT = STATEMENT. The statement is unsafe because it uses the general log, slow query log, or performance_schema table(s). This is unsafe because system tables may differ on slaves
* SQL_LOG_BIN = 0: expect nothing logged and no warning.
* binlog_format = MIXED: expect row events in binlog and no warning.
DROP TRIGGER trig_2;

Invoking prepared statement prep_2 invoking trigger trig_1 invoking unsafe use of mysql.general_log.
PREPARE prep_2 FROM "INSERT INTO trigger_table_1 VALUES (1)";
* binlog_format = STATEMENT: expect 1 warnings.
EXECUTE prep_2;
Warnings:
Note	1592	Unsafe statement written to the binary log using statement format since BINLOG_FORMAT = STATEMENT. The statement is unsafe because it uses the general log, slow query log, or performance_schema table(s). This is unsafe because system tables may differ on slaves
* SQL_LOG_BIN = 0: expect nothing logged and no warning.
* binlog_format = MIXED: expect row events in binlog and no warning.
DROP PREPARE prep_2;
DROP TRIGGER trig_1;

Invoking view view_retval_1 returning value from unsafe use of mysql.general_log.
CREATE VIEW view_retval_1 AS SELECT COUNT(*) FROM mysql.general_log;
* binlog_format = STATEMENT: expect 1 warnings.
INSERT INTO t1 SELECT * FROM view_retval_1;
Warnings:
Note	1592	Unsafe statement written to the binary log using statement format since BINLOG_FORMAT = STATEMENT. The statement is unsafe because it uses the general log, slow query log, or performance_schema table(s). This is unsafe because system tables may differ on slaves
* SQL_LOG_BIN = 0: expect nothing logged and no warning.
* binlog_format = MIXED: expect row events in binlog and no warning.
* Invoke statement so that return value is dicarded: expect no warning.
SELECT * FROM view_retval_1;

Invoking function func_sidef_2 invoking view view_retval_1 returning value from unsafe use of mysql.general_log.
CREATE FUNCTION func_sidef_2() RETURNS VARCHAR(100) BEGIN INSERT INTO ta2 VALUES (47); INSERT INTO t1 SELECT * FROM view_retval_1; RETURN 0; END;
* binlog_format = STATEMENT: expect 1 warnings.
INSERT INTO t2 SELECT func_sidef_2();
Warnings:
Note	1592	Unsafe statement written to the binary log using statement format since BINLOG_FORMAT = STATEMENT. The statement is unsafe because it uses the general log, slow query log, or performance_schema table(s). This is unsafe because system tables may differ on slaves
* SQL_LOG_BIN = 0: expect nothing logged and no warning.
* binlog_format = MIXED: expect row events in binlog and no warning.
DROP FUNCTION func_sidef_2;

Invoking procedure proc_2 invoking view view_retval_1 returning value from unsafe use of mysql.general_log.
CREATE PROCEDURE proc_2() BEGIN INSERT INTO t1 SELECT * FROM view_retval_1; INSERT INTO ta2 VALUES (47); END;
* binlog_format = STATEMENT: expect 1 warnings.
CALL proc_2();
Warnings:
Note	1592	Unsafe statement written to the binary log using statement format since BINLOG_FORMAT = STATEMENT. The statement is unsafe because it uses the general log, slow query log, or performance_schema table(s). This is unsafe because system tables may differ on slaves
* SQL_LOG_BIN = 0: expect nothing logged and no warning.
* binlog_format = MIXED: expect row events in binlog and no warning.
DROP PROCEDURE proc_2;

Invoking trigger trig_2 invoking view view_retval_1 returning value from unsafe use of mysql.general_log.
CREATE TRIGGER trig_2 BEFORE INSERT ON trigger_table_2 FOR EACH ROW BEGIN INSERT INTO ta2 VALUES (47); INSERT INTO t1 SELECT * FROM view_retval_1; END;
* binlog_format = STATEMENT: expect 1 warnings.
INSERT INTO trigger_table_2 VALUES (1);
Warnings:
Note	1592	Unsafe statement written to the binary log using statement format since BINLOG_FORMAT = STATEMENT. The statement is unsafe because it uses the general log, slow query log, or performance_schema table(s). This is unsafe because system tables may differ on slaves
* SQL_LOG_BIN = 0: expect nothing logged and no warning.
* binlog_format = MIXED: expect row events in binlog and no warning.
DROP TRIGGER trig_2;

Invoking view view_retval_2 returning value from view view_retval_1 returning value from unsafe use of mysql.general_log.
CREATE VIEW view_retval_2 AS SELECT * FROM view_retval_1;
* binlog_format = STATEMENT: expect 1 warnings.
INSERT INTO t2 SELECT * FROM view_retval_2;
Warnings:
Note	1592	Unsafe statement written to the binary log using statement format since BINLOG_FORMAT = STATEMENT. The statement is unsafe because it uses the general log, slow query log, or performance_schema table(s). This is unsafe because system tables may differ on slaves
* SQL_LOG_BIN = 0: expect nothing logged and no warning.
* binlog_format = MIXED: expect row events in binlog and no warning.
* Invoke statement so that return value is dicarded: expect no warning.
SELECT * FROM view_retval_2;
DROP VIEW view_retval_2;

Invoking prepared statement prep_2 invoking view view_retval_1 returning value from unsafe use of mysql.general_log.
PREPARE prep_2 FROM "INSERT INTO t1 SELECT * FROM view_retval_1";
* binlog_format = STATEMENT: expect 1 warnings.
EXECUTE prep_2;
Warnings:
Note	1592	Unsafe statement written to the binary log using statement format since BINLOG_FORMAT = STATEMENT. The statement is unsafe because it uses the general log, slow query log, or performance_schema table(s). This is unsafe because system tables may differ on slaves
* SQL_LOG_BIN = 0: expect nothing logged and no warning.
* binlog_format = MIXED: expect row events in binlog and no warning.
DROP PREPARE prep_2;
DROP VIEW view_retval_1;

Invoking prepared statement prep_1 invoking unsafe use of mysql.general_log.
PREPARE prep_1 FROM "INSERT INTO t0 SELECT COUNT(*) FROM mysql.general_log";
* binlog_format = STATEMENT: expect 1 warnings.
EXECUTE prep_1;
Warnings:
Note	1592	Unsafe statement written to the binary log using statement format since BINLOG_FORMAT = STATEMENT. The statement is unsafe because it uses the general log, slow query log, or performance_schema table(s). This is unsafe because system tables may differ on slaves
* SQL_LOG_BIN = 0: expect nothing logged and no warning.
* binlog_format = MIXED: expect row events in binlog and no warning.
DROP PREPARE prep_1;

Invoking unsafe use of mysql.general_log.
* binlog_format = STATEMENT: expect 1 warnings.
INSERT INTO t0 SELECT COUNT(*) FROM mysql.general_log;
Warnings:
Note	1592	Unsafe statement written to the binary log using statement format since BINLOG_FORMAT = STATEMENT. The statement is unsafe because it uses the general log, slow query log, or performance_schema table(s). This is unsafe because system tables may differ on slaves
* SQL_LOG_BIN = 0: expect nothing logged and no warning.
* binlog_format = MIXED: expect row events in binlog and no warning.
* Invoke statement so that return value is dicarded: expect no warning.
SELECT COUNT(*) FROM mysql.general_log;

==== Testing a statement that is unsafe in many ways ====

Invoking function func_sidef_1 invoking statement that is unsafe in many ways.
CREATE FUNCTION func_sidef_1() RETURNS VARCHAR(100) BEGIN INSERT INTO ta1 VALUES (47); INSERT DELAYED INTO double_autoinc_table SELECT CONCAT(UUID(), @@hostname, myfunc_int(), NULL) FROM mysql.general_log LIMIT 1; RETURN 0; END;
* binlog_format = STATEMENT: expect 7 warnings.
INSERT INTO t1 SELECT func_sidef_1();
Warnings:
Note	1592	Unsafe statement written to the binary log using statement format since BINLOG_FORMAT = STATEMENT. The statement is unsafe because it uses a LIMIT clause. This is unsafe because the set of rows included cannot be predicted
Note	1592	Unsafe statement written to the binary log using statement format since BINLOG_FORMAT = STATEMENT. The statement is unsafe because it uses the general log, slow query log, or performance_schema table(s). This is unsafe because system tables may differ on slaves
Note	1592	Unsafe statement written to the binary log using statement format since BINLOG_FORMAT = STATEMENT. Statement is unsafe because it invokes a trigger or a stored function that inserts into an AUTO_INCREMENT column. Inserted values cannot be logged correctly
Note	1592	Unsafe statement written to the binary log using statement format since BINLOG_FORMAT = STATEMENT. Statement is unsafe because it uses a UDF which may not return the same value on the slave
Note	1592	Unsafe statement written to the binary log using statement format since BINLOG_FORMAT = STATEMENT. Statement is unsafe because it uses a system variable that may have a different value on the slave
Note	1592	Unsafe statement written to the binary log using statement format since BINLOG_FORMAT = STATEMENT. Statement is unsafe because it uses a system function that may return a different value on the slave
Note	1592	Unsafe statement written to the binary log using statement format since BINLOG_FORMAT = STATEMENT. Statements writing to a table with an auto-increment column after selecting from another table are unsafe because the order in which rows are retrieved determines what (if any) rows will be written. This order cannot be predicted and may differ on master and the slave
* SQL_LOG_BIN = 0: expect nothing logged and no warning.
* binlog_format = MIXED: expect row events in binlog and no warning.

Invoking function func_sidef_2 invoking function func_sidef_1 invoking statement that is unsafe in many ways.
CREATE FUNCTION func_sidef_2() RETURNS VARCHAR(100) BEGIN INSERT INTO ta2 VALUES (47); INSERT INTO t1 SELECT func_sidef_1(); RETURN 0; END;
* binlog_format = STATEMENT: expect 7 warnings.
INSERT INTO t2 SELECT func_sidef_2();
Warnings:
Note	1592	Unsafe statement written to the binary log using statement format since BINLOG_FORMAT = STATEMENT. The statement is unsafe because it uses a LIMIT clause. This is unsafe because the set of rows included cannot be predicted
Note	1592	Unsafe statement written to the binary log using statement format since BINLOG_FORMAT = STATEMENT. The statement is unsafe because it uses the general log, slow query log, or performance_schema table(s). This is unsafe because system tables may differ on slaves
Note	1592	Unsafe statement written to the binary log using statement format since BINLOG_FORMAT = STATEMENT. Statement is unsafe because it invokes a trigger or a stored function that inserts into an AUTO_INCREMENT column. Inserted values cannot be logged correctly
Note	1592	Unsafe statement written to the binary log using statement format since BINLOG_FORMAT = STATEMENT. Statement is unsafe because it uses a UDF which may not return the same value on the slave
Note	1592	Unsafe statement written to the binary log using statement format since BINLOG_FORMAT = STATEMENT. Statement is unsafe because it uses a system variable that may have a different value on the slave
Note	1592	Unsafe statement written to the binary log using statement format since BINLOG_FORMAT = STATEMENT. Statement is unsafe because it uses a system function that may return a different value on the slave
Note	1592	Unsafe statement written to the binary log using statement format since BINLOG_FORMAT = STATEMENT. Statements writing to a table with an auto-increment column after selecting from another table are unsafe because the order in which rows are retrieved determines what (if any) rows will be written. This order cannot be predicted and may differ on master and the slave
* SQL_LOG_BIN = 0: expect nothing logged and no warning.
* binlog_format = MIXED: expect row events in binlog and no warning.
DROP FUNCTION func_sidef_2;

Invoking procedure proc_2 invoking function func_sidef_1 invoking statement that is unsafe in many ways.
CREATE PROCEDURE proc_2() BEGIN INSERT INTO t1 SELECT func_sidef_1(); INSERT INTO ta2 VALUES (47); END;
* binlog_format = STATEMENT: expect 7 warnings.
CALL proc_2();
Warnings:
Note	1592	Unsafe statement written to the binary log using statement format since BINLOG_FORMAT = STATEMENT. The statement is unsafe because it uses a LIMIT clause. This is unsafe because the set of rows included cannot be predicted
Note	1592	Unsafe statement written to the binary log using statement format since BINLOG_FORMAT = STATEMENT. The statement is unsafe because it uses the general log, slow query log, or performance_schema table(s). This is unsafe because system tables may differ on slaves
Note	1592	Unsafe statement written to the binary log using statement format since BINLOG_FORMAT = STATEMENT. Statement is unsafe because it invokes a trigger or a stored function that inserts into an AUTO_INCREMENT column. Inserted values cannot be logged correctly
Note	1592	Unsafe statement written to the binary log using statement format since BINLOG_FORMAT = STATEMENT. Statement is unsafe because it uses a UDF which may not return the same value on the slave
Note	1592	Unsafe statement written to the binary log using statement format since BINLOG_FORMAT = STATEMENT. Statement is unsafe because it uses a system variable that may have a different value on the slave
Note	1592	Unsafe statement written to the binary log using statement format since BINLOG_FORMAT = STATEMENT. Statement is unsafe because it uses a system function that may return a different value on the slave
Note	1592	Unsafe statement written to the binary log using statement format since BINLOG_FORMAT = STATEMENT. Statements writing to a table with an auto-increment column after selecting from another table are unsafe because the order in which rows are retrieved determines what (if any) rows will be written. This order cannot be predicted and may differ on master and the slave
* SQL_LOG_BIN = 0: expect nothing logged and no warning.
* binlog_format = MIXED: expect row events in binlog and no warning.
DROP PROCEDURE proc_2;

Invoking trigger trig_2 invoking function func_sidef_1 invoking statement that is unsafe in many ways.
CREATE TRIGGER trig_2 BEFORE INSERT ON trigger_table_2 FOR EACH ROW BEGIN INSERT INTO ta2 VALUES (47); INSERT INTO t1 SELECT func_sidef_1(); END;
* binlog_format = STATEMENT: expect 7 warnings.
INSERT INTO trigger_table_2 VALUES (1);
Warnings:
Note	1592	Unsafe statement written to the binary log using statement format since BINLOG_FORMAT = STATEMENT. The statement is unsafe because it uses a LIMIT clause. This is unsafe because the set of rows included cannot be predicted
Note	1592	Unsafe statement written to the binary log using statement format since BINLOG_FORMAT = STATEMENT. The statement is unsafe because it uses the general log, slow query log, or performance_schema table(s). This is unsafe because system tables may differ on slaves
Note	1592	Unsafe statement written to the binary log using statement format since BINLOG_FORMAT = STATEMENT. Statement is unsafe because it invokes a trigger or a stored function that inserts into an AUTO_INCREMENT column. Inserted values cannot be logged correctly
Note	1592	Unsafe statement written to the binary log using statement format since BINLOG_FORMAT = STATEMENT. Statement is unsafe because it uses a UDF which may not return the same value on the slave
Note	1592	Unsafe statement written to the binary log using statement format since BINLOG_FORMAT = STATEMENT. Statement is unsafe because it uses a system variable that may have a different value on the slave
Note	1592	Unsafe statement written to the binary log using statement format since BINLOG_FORMAT = STATEMENT. Statement is unsafe because it uses a system function that may return a different value on the slave
Note	1592	Unsafe statement written to the binary log using statement format since BINLOG_FORMAT = STATEMENT. Statements writing to a table with an auto-increment column after selecting from another table are unsafe because the order in which rows are retrieved determines what (if any) rows will be written. This order cannot be predicted and may differ on master and the slave
* SQL_LOG_BIN = 0: expect nothing logged and no warning.
* binlog_format = MIXED: expect row events in binlog and no warning.
DROP TRIGGER trig_2;

Invoking view view_sidef_2 invoking function func_sidef_1 invoking statement that is unsafe in many ways.
CREATE VIEW view_sidef_2 AS SELECT func_sidef_1();
* binlog_format = STATEMENT: expect 7 warnings.
INSERT INTO t2 SELECT * FROM view_sidef_2;
Warnings:
Note	1592	Unsafe statement written to the binary log using statement format since BINLOG_FORMAT = STATEMENT. The statement is unsafe because it uses a LIMIT clause. This is unsafe because the set of rows included cannot be predicted
Note	1592	Unsafe statement written to the binary log using statement format since BINLOG_FORMAT = STATEMENT. The statement is unsafe because it uses the general log, slow query log, or performance_schema table(s). This is unsafe because system tables may differ on slaves
Note	1592	Unsafe statement written to the binary log using statement format since BINLOG_FORMAT = STATEMENT. Statement is unsafe because it invokes a trigger or a stored function that inserts into an AUTO_INCREMENT column. Inserted values cannot be logged correctly
Note	1592	Unsafe statement written to the binary log using statement format since BINLOG_FORMAT = STATEMENT. Statement is unsafe because it uses a UDF which may not return the same value on the slave
Note	1592	Unsafe statement written to the binary log using statement format since BINLOG_FORMAT = STATEMENT. Statement is unsafe because it uses a system variable that may have a different value on the slave
Note	1592	Unsafe statement written to the binary log using statement format since BINLOG_FORMAT = STATEMENT. Statement is unsafe because it uses a system function that may return a different value on the slave
Note	1592	Unsafe statement written to the binary log using statement format since BINLOG_FORMAT = STATEMENT. Statements writing to a table with an auto-increment column after selecting from another table are unsafe because the order in which rows are retrieved determines what (if any) rows will be written. This order cannot be predicted and may differ on master and the slave
* SQL_LOG_BIN = 0: expect nothing logged and no warning.
* binlog_format = MIXED: expect row events in binlog and no warning.
DROP VIEW view_sidef_2;

Invoking prepared statement prep_2 invoking function func_sidef_1 invoking statement that is unsafe in many ways.
PREPARE prep_2 FROM "INSERT INTO t1 SELECT func_sidef_1()";
* binlog_format = STATEMENT: expect 7 warnings.
EXECUTE prep_2;
Warnings:
Note	1592	Unsafe statement written to the binary log using statement format since BINLOG_FORMAT = STATEMENT. The statement is unsafe because it uses a LIMIT clause. This is unsafe because the set of rows included cannot be predicted
Note	1592	Unsafe statement written to the binary log using statement format since BINLOG_FORMAT = STATEMENT. The statement is unsafe because it uses the general log, slow query log, or performance_schema table(s). This is unsafe because system tables may differ on slaves
Note	1592	Unsafe statement written to the binary log using statement format since BINLOG_FORMAT = STATEMENT. Statement is unsafe because it invokes a trigger or a stored function that inserts into an AUTO_INCREMENT column. Inserted values cannot be logged correctly
Note	1592	Unsafe statement written to the binary log using statement format since BINLOG_FORMAT = STATEMENT. Statement is unsafe because it uses a UDF which may not return the same value on the slave
Note	1592	Unsafe statement written to the binary log using statement format since BINLOG_FORMAT = STATEMENT. Statement is unsafe because it uses a system variable that may have a different value on the slave
Note	1592	Unsafe statement written to the binary log using statement format since BINLOG_FORMAT = STATEMENT. Statement is unsafe because it uses a system function that may return a different value on the slave
Note	1592	Unsafe statement written to the binary log using statement format since BINLOG_FORMAT = STATEMENT. Statements writing to a table with an auto-increment column after selecting from another table are unsafe because the order in which rows are retrieved determines what (if any) rows will be written. This order cannot be predicted and may differ on master and the slave
* SQL_LOG_BIN = 0: expect nothing logged and no warning.
* binlog_format = MIXED: expect row events in binlog and no warning.
DROP PREPARE prep_2;
DROP FUNCTION func_sidef_1;

Invoking procedure proc_1 invoking statement that is unsafe in many ways.
CREATE PROCEDURE proc_1() BEGIN INSERT DELAYED INTO double_autoinc_table SELECT CONCAT(UUID(), @@hostname, myfunc_int(), NULL) FROM mysql.general_log LIMIT 1; INSERT INTO ta1 VALUES (47); END;
* binlog_format = STATEMENT: expect 7 warnings.
CALL proc_1();
Warnings:
Note	1592	Unsafe statement written to the binary log using statement format since BINLOG_FORMAT = STATEMENT. The statement is unsafe because it uses a LIMIT clause. This is unsafe because the set of rows included cannot be predicted
Note	1592	Unsafe statement written to the binary log using statement format since BINLOG_FORMAT = STATEMENT. The statement is unsafe because it uses the general log, slow query log, or performance_schema table(s). This is unsafe because system tables may differ on slaves
Note	1592	Unsafe statement written to the binary log using statement format since BINLOG_FORMAT = STATEMENT. Statement is unsafe because it invokes a trigger or a stored function that inserts into an AUTO_INCREMENT column. Inserted values cannot be logged correctly
Note	1592	Unsafe statement written to the binary log using statement format since BINLOG_FORMAT = STATEMENT. Statement is unsafe because it uses a UDF which may not return the same value on the slave
Note	1592	Unsafe statement written to the binary log using statement format since BINLOG_FORMAT = STATEMENT. Statement is unsafe because it uses a system variable that may have a different value on the slave
Note	1592	Unsafe statement written to the binary log using statement format since BINLOG_FORMAT = STATEMENT. Statement is unsafe because it uses a system function that may return a different value on the slave
Note	1592	Unsafe statement written to the binary log using statement format since BINLOG_FORMAT = STATEMENT. Statements writing to a table with an auto-increment column after selecting from another table are unsafe because the order in which rows are retrieved determines what (if any) rows will be written. This order cannot be predicted and may differ on master and the slave
* SQL_LOG_BIN = 0: expect nothing logged and no warning.
* binlog_format = MIXED: expect row events in binlog and no warning.

Invoking function func_sidef_2 invoking procedure proc_1 invoking statement that is unsafe in many ways.
CREATE FUNCTION func_sidef_2() RETURNS VARCHAR(100) BEGIN INSERT INTO ta2 VALUES (47); CALL proc_1(); RETURN 0; END;
* binlog_format = STATEMENT: expect 7 warnings.
INSERT INTO t2 SELECT func_sidef_2();
Warnings:
Note	1592	Unsafe statement written to the binary log using statement format since BINLOG_FORMAT = STATEMENT. The statement is unsafe because it uses a LIMIT clause. This is unsafe because the set of rows included cannot be predicted
Note	1592	Unsafe statement written to the binary log using statement format since BINLOG_FORMAT = STATEMENT. The statement is unsafe because it uses the general log, slow query log, or performance_schema table(s). This is unsafe because system tables may differ on slaves
Note	1592	Unsafe statement written to the binary log using statement format since BINLOG_FORMAT = STATEMENT. Statement is unsafe because it invokes a trigger or a stored function that inserts into an AUTO_INCREMENT column. Inserted values cannot be logged correctly
Note	1592	Unsafe statement written to the binary log using statement format since BINLOG_FORMAT = STATEMENT. Statement is unsafe because it uses a UDF which may not return the same value on the slave
Note	1592	Unsafe statement written to the binary log using statement format since BINLOG_FORMAT = STATEMENT. Statement is unsafe because it uses a system variable that may have a different value on the slave
Note	1592	Unsafe statement written to the binary log using statement format since BINLOG_FORMAT = STATEMENT. Statement is unsafe because it uses a system function that may return a different value on the slave
Note	1592	Unsafe statement written to the binary log using statement format since BINLOG_FORMAT = STATEMENT. Statements writing to a table with an auto-increment column after selecting from another table are unsafe because the order in which rows are retrieved determines what (if any) rows will be written. This order cannot be predicted and may differ on master and the slave
* SQL_LOG_BIN = 0: expect nothing logged and no warning.
* binlog_format = MIXED: expect row events in binlog and no warning.
DROP FUNCTION func_sidef_2;

Invoking procedure proc_2 invoking procedure proc_1 invoking statement that is unsafe in many ways.
CREATE PROCEDURE proc_2() BEGIN CALL proc_1(); INSERT INTO ta2 VALUES (47); END;
* binlog_format = STATEMENT: expect 7 warnings.
CALL proc_2();
Warnings:
Note	1592	Unsafe statement written to the binary log using statement format since BINLOG_FORMAT = STATEMENT. The statement is unsafe because it uses a LIMIT clause. This is unsafe because the set of rows included cannot be predicted
Note	1592	Unsafe statement written to the binary log using statement format since BINLOG_FORMAT = STATEMENT. The statement is unsafe because it uses the general log, slow query log, or performance_schema table(s). This is unsafe because system tables may differ on slaves
Note	1592	Unsafe statement written to the binary log using statement format since BINLOG_FORMAT = STATEMENT. Statement is unsafe because it invokes a trigger or a stored function that inserts into an AUTO_INCREMENT column. Inserted values cannot be logged correctly
Note	1592	Unsafe statement written to the binary log using statement format since BINLOG_FORMAT = STATEMENT. Statement is unsafe because it uses a UDF which may not return the same value on the slave
Note	1592	Unsafe statement written to the binary log using statement format since BINLOG_FORMAT = STATEMENT. Statement is unsafe because it uses a system variable that may have a different value on the slave
Note	1592	Unsafe statement written to the binary log using statement format since BINLOG_FORMAT = STATEMENT. Statement is unsafe because it uses a system function that may return a different value on the slave
Note	1592	Unsafe statement written to the binary log using statement format since BINLOG_FORMAT = STATEMENT. Statements writing to a table with an auto-increment column after selecting from another table are unsafe because the order in which rows are retrieved determines what (if any) rows will be written. This order cannot be predicted and may differ on master and the slave
* SQL_LOG_BIN = 0: expect nothing logged and no warning.
* binlog_format = MIXED: expect row events in binlog and no warning.
DROP PROCEDURE proc_2;

Invoking trigger trig_2 invoking procedure proc_1 invoking statement that is unsafe in many ways.
CREATE TRIGGER trig_2 BEFORE INSERT ON trigger_table_2 FOR EACH ROW BEGIN INSERT INTO ta2 VALUES (47); CALL proc_1(); END;
* binlog_format = STATEMENT: expect 7 warnings.
INSERT INTO trigger_table_2 VALUES (1);
Warnings:
Note	1592	Unsafe statement written to the binary log using statement format since BINLOG_FORMAT = STATEMENT. The statement is unsafe because it uses a LIMIT clause. This is unsafe because the set of rows included cannot be predicted
Note	1592	Unsafe statement written to the binary log using statement format since BINLOG_FORMAT = STATEMENT. The statement is unsafe because it uses the general log, slow query log, or performance_schema table(s). This is unsafe because system tables may differ on slaves
Note	1592	Unsafe statement written to the binary log using statement format since BINLOG_FORMAT = STATEMENT. Statement is unsafe because it invokes a trigger or a stored function that inserts into an AUTO_INCREMENT column. Inserted values cannot be logged correctly
Note	1592	Unsafe statement written to the binary log using statement format since BINLOG_FORMAT = STATEMENT. Statement is unsafe because it uses a UDF which may not return the same value on the slave
Note	1592	Unsafe statement written to the binary log using statement format since BINLOG_FORMAT = STATEMENT. Statement is unsafe because it uses a system variable that may have a different value on the slave
Note	1592	Unsafe statement written to the binary log using statement format since BINLOG_FORMAT = STATEMENT. Statement is unsafe because it uses a system function that may return a different value on the slave
Note	1592	Unsafe statement written to the binary log using statement format since BINLOG_FORMAT = STATEMENT. Statements writing to a table with an auto-increment column after selecting from another table are unsafe because the order in which rows are retrieved determines what (if any) rows will be written. This order cannot be predicted and may differ on master and the slave
* SQL_LOG_BIN = 0: expect nothing logged and no warning.
* binlog_format = MIXED: expect row events in binlog and no warning.
DROP TRIGGER trig_2;

Invoking prepared statement prep_2 invoking procedure proc_1 invoking statement that is unsafe in many ways.
PREPARE prep_2 FROM "CALL proc_1()";
* binlog_format = STATEMENT: expect 7 warnings.
EXECUTE prep_2;
Warnings:
Note	1592	Unsafe statement written to the binary log using statement format since BINLOG_FORMAT = STATEMENT. The statement is unsafe because it uses a LIMIT clause. This is unsafe because the set of rows included cannot be predicted
Note	1592	Unsafe statement written to the binary log using statement format since BINLOG_FORMAT = STATEMENT. The statement is unsafe because it uses the general log, slow query log, or performance_schema table(s). This is unsafe because system tables may differ on slaves
Note	1592	Unsafe statement written to the binary log using statement format since BINLOG_FORMAT = STATEMENT. Statement is unsafe because it invokes a trigger or a stored function that inserts into an AUTO_INCREMENT column. Inserted values cannot be logged correctly
Note	1592	Unsafe statement written to the binary log using statement format since BINLOG_FORMAT = STATEMENT. Statement is unsafe because it uses a UDF which may not return the same value on the slave
Note	1592	Unsafe statement written to the binary log using statement format since BINLOG_FORMAT = STATEMENT. Statement is unsafe because it uses a system variable that may have a different value on the slave
Note	1592	Unsafe statement written to the binary log using statement format since BINLOG_FORMAT = STATEMENT. Statement is unsafe because it uses a system function that may return a different value on the slave
Note	1592	Unsafe statement written to the binary log using statement format since BINLOG_FORMAT = STATEMENT. Statements writing to a table with an auto-increment column after selecting from another table are unsafe because the order in which rows are retrieved determines what (if any) rows will be written. This order cannot be predicted and may differ on master and the slave
* SQL_LOG_BIN = 0: expect nothing logged and no warning.
* binlog_format = MIXED: expect row events in binlog and no warning.
DROP PREPARE prep_2;
DROP PROCEDURE proc_1;

Invoking trigger trig_1 invoking statement that is unsafe in many ways.
CREATE TRIGGER trig_1 BEFORE INSERT ON trigger_table_1 FOR EACH ROW BEGIN INSERT INTO ta1 VALUES (47); INSERT DELAYED INTO double_autoinc_table SELECT CONCAT(UUID(), @@hostname, myfunc_int(), NULL) FROM mysql.general_log LIMIT 1; END;
* binlog_format = STATEMENT: expect 7 warnings.
INSERT INTO trigger_table_1 VALUES (1);
Warnings:
Note	1592	Unsafe statement written to the binary log using statement format since BINLOG_FORMAT = STATEMENT. The statement is unsafe because it uses a LIMIT clause. This is unsafe because the set of rows included cannot be predicted
Note	1592	Unsafe statement written to the binary log using statement format since BINLOG_FORMAT = STATEMENT. The statement is unsafe because it uses the general log, slow query log, or performance_schema table(s). This is unsafe because system tables may differ on slaves
Note	1592	Unsafe statement written to the binary log using statement format since BINLOG_FORMAT = STATEMENT. Statement is unsafe because it invokes a trigger or a stored function that inserts into an AUTO_INCREMENT column. Inserted values cannot be logged correctly
Note	1592	Unsafe statement written to the binary log using statement format since BINLOG_FORMAT = STATEMENT. Statement is unsafe because it uses a UDF which may not return the same value on the slave
Note	1592	Unsafe statement written to the binary log using statement format since BINLOG_FORMAT = STATEMENT. Statement is unsafe because it uses a system variable that may have a different value on the slave
Note	1592	Unsafe statement written to the binary log using statement format since BINLOG_FORMAT = STATEMENT. Statement is unsafe because it uses a system function that may return a different value on the slave
Note	1592	Unsafe statement written to the binary log using statement format since BINLOG_FORMAT = STATEMENT. Statements writing to a table with an auto-increment column after selecting from another table are unsafe because the order in which rows are retrieved determines what (if any) rows will be written. This order cannot be predicted and may differ on master and the slave
* SQL_LOG_BIN = 0: expect nothing logged and no warning.
* binlog_format = MIXED: expect row events in binlog and no warning.

Invoking function func_sidef_2 invoking trigger trig_1 invoking statement that is unsafe in many ways.
CREATE FUNCTION func_sidef_2() RETURNS VARCHAR(100) BEGIN INSERT INTO ta2 VALUES (47); INSERT INTO trigger_table_1 VALUES (1); RETURN 0; END;
* binlog_format = STATEMENT: expect 7 warnings.
INSERT INTO t2 SELECT func_sidef_2();
Warnings:
Note	1592	Unsafe statement written to the binary log using statement format since BINLOG_FORMAT = STATEMENT. The statement is unsafe because it uses a LIMIT clause. This is unsafe because the set of rows included cannot be predicted
Note	1592	Unsafe statement written to the binary log using statement format since BINLOG_FORMAT = STATEMENT. The statement is unsafe because it uses the general log, slow query log, or performance_schema table(s). This is unsafe because system tables may differ on slaves
Note	1592	Unsafe statement written to the binary log using statement format since BINLOG_FORMAT = STATEMENT. Statement is unsafe because it invokes a trigger or a stored function that inserts into an AUTO_INCREMENT column. Inserted values cannot be logged correctly
Note	1592	Unsafe statement written to the binary log using statement format since BINLOG_FORMAT = STATEMENT. Statement is unsafe because it uses a UDF which may not return the same value on the slave
Note	1592	Unsafe statement written to the binary log using statement format since BINLOG_FORMAT = STATEMENT. Statement is unsafe because it uses a system variable that may have a different value on the slave
Note	1592	Unsafe statement written to the binary log using statement format since BINLOG_FORMAT = STATEMENT. Statement is unsafe because it uses a system function that may return a different value on the slave
Note	1592	Unsafe statement written to the binary log using statement format since BINLOG_FORMAT = STATEMENT. Statements writing to a table with an auto-increment column after selecting from another table are unsafe because the order in which rows are retrieved determines what (if any) rows will be written. This order cannot be predicted and may differ on master and the slave
* SQL_LOG_BIN = 0: expect nothing logged and no warning.
* binlog_format = MIXED: expect row events in binlog and no warning.
DROP FUNCTION func_sidef_2;

Invoking procedure proc_2 invoking trigger trig_1 invoking statement that is unsafe in many ways.
CREATE PROCEDURE proc_2() BEGIN INSERT INTO trigger_table_1 VALUES (1); INSERT INTO ta2 VALUES (47); END;
* binlog_format = STATEMENT: expect 7 warnings.
CALL proc_2();
Warnings:
Note	1592	Unsafe statement written to the binary log using statement format since BINLOG_FORMAT = STATEMENT. The statement is unsafe because it uses a LIMIT clause. This is unsafe because the set of rows included cannot be predicted
Note	1592	Unsafe statement written to the binary log using statement format since BINLOG_FORMAT = STATEMENT. The statement is unsafe because it uses the general log, slow query log, or performance_schema table(s). This is unsafe because system tables may differ on slaves
Note	1592	Unsafe statement written to the binary log using statement format since BINLOG_FORMAT = STATEMENT. Statement is unsafe because it invokes a trigger or a stored function that inserts into an AUTO_INCREMENT column. Inserted values cannot be logged correctly
Note	1592	Unsafe statement written to the binary log using statement format since BINLOG_FORMAT = STATEMENT. Statement is unsafe because it uses a UDF which may not return the same value on the slave
Note	1592	Unsafe statement written to the binary log using statement format since BINLOG_FORMAT = STATEMENT. Statement is unsafe because it uses a system variable that may have a different value on the slave
Note	1592	Unsafe statement written to the binary log using statement format since BINLOG_FORMAT = STATEMENT. Statement is unsafe because it uses a system function that may return a different value on the slave
Note	1592	Unsafe statement written to the binary log using statement format since BINLOG_FORMAT = STATEMENT. Statements writing to a table with an auto-increment column after selecting from another table are unsafe because the order in which rows are retrieved determines what (if any) rows will be written. This order cannot be predicted and may differ on master and the slave
* SQL_LOG_BIN = 0: expect nothing logged and no warning.
* binlog_format = MIXED: expect row events in binlog and no warning.
DROP PROCEDURE proc_2;

Invoking trigger trig_2 invoking trigger trig_1 invoking statement that is unsafe in many ways.
CREATE TRIGGER trig_2 BEFORE INSERT ON trigger_table_2 FOR EACH ROW BEGIN INSERT INTO ta2 VALUES (47); INSERT INTO trigger_table_1 VALUES (1); END;
* binlog_format = STATEMENT: expect 7 warnings.
INSERT INTO trigger_table_2 VALUES (1);
Warnings:
Note	1592	Unsafe statement written to the binary log using statement format since BINLOG_FORMAT = STATEMENT. The statement is unsafe because it uses a LIMIT clause. This is unsafe because the set of rows included cannot be predicted
Note	1592	Unsafe statement written to the binary log using statement format since BINLOG_FORMAT = STATEMENT. The statement is unsafe because it uses the general log, slow query log, or performance_schema table(s). This is unsafe because system tables may differ on slaves
Note	1592	Unsafe statement written to the binary log using statement format since BINLOG_FORMAT = STATEMENT. Statement is unsafe because it invokes a trigger or a stored function that inserts into an AUTO_INCREMENT column. Inserted values cannot be logged correctly
Note	1592	Unsafe statement written to the binary log using statement format since BINLOG_FORMAT = STATEMENT. Statement is unsafe because it uses a UDF which may not return the same value on the slave
Note	1592	Unsafe statement written to the binary log using statement format since BINLOG_FORMAT = STATEMENT. Statement is unsafe because it uses a system variable that may have a different value on the slave
Note	1592	Unsafe statement written to the binary log using statement format since BINLOG_FORMAT = STATEMENT. Statement is unsafe because it uses a system function that may return a different value on the slave
Note	1592	Unsafe statement written to the binary log using statement format since BINLOG_FORMAT = STATEMENT. Statements writing to a table with an auto-increment column after selecting from another table are unsafe because the order in which rows are retrieved determines what (if any) rows will be written. This order cannot be predicted and may differ on master and the slave
* SQL_LOG_BIN = 0: expect nothing logged and no warning.
* binlog_format = MIXED: expect row events in binlog and no warning.
DROP TRIGGER trig_2;

Invoking prepared statement prep_2 invoking trigger trig_1 invoking statement that is unsafe in many ways.
PREPARE prep_2 FROM "INSERT INTO trigger_table_1 VALUES (1)";
* binlog_format = STATEMENT: expect 7 warnings.
EXECUTE prep_2;
Warnings:
Note	1592	Unsafe statement written to the binary log using statement format since BINLOG_FORMAT = STATEMENT. The statement is unsafe because it uses a LIMIT clause. This is unsafe because the set of rows included cannot be predicted
Note	1592	Unsafe statement written to the binary log using statement format since BINLOG_FORMAT = STATEMENT. The statement is unsafe because it uses the general log, slow query log, or performance_schema table(s). This is unsafe because system tables may differ on slaves
Note	1592	Unsafe statement written to the binary log using statement format since BINLOG_FORMAT = STATEMENT. Statement is unsafe because it invokes a trigger or a stored function that inserts into an AUTO_INCREMENT column. Inserted values cannot be logged correctly
Note	1592	Unsafe statement written to the binary log using statement format since BINLOG_FORMAT = STATEMENT. Statement is unsafe because it uses a UDF which may not return the same value on the slave
Note	1592	Unsafe statement written to the binary log using statement format since BINLOG_FORMAT = STATEMENT. Statement is unsafe because it uses a system variable that may have a different value on the slave
Note	1592	Unsafe statement written to the binary log using statement format since BINLOG_FORMAT = STATEMENT. Statement is unsafe because it uses a system function that may return a different value on the slave
Note	1592	Unsafe statement written to the binary log using statement format since BINLOG_FORMAT = STATEMENT. Statements writing to a table with an auto-increment column after selecting from another table are unsafe because the order in which rows are retrieved determines what (if any) rows will be written. This order cannot be predicted and may differ on master and the slave
* SQL_LOG_BIN = 0: expect nothing logged and no warning.
* binlog_format = MIXED: expect row events in binlog and no warning.
DROP PREPARE prep_2;
DROP TRIGGER trig_1;

Invoking prepared statement prep_1 invoking statement that is unsafe in many ways.
PREPARE prep_1 FROM "INSERT DELAYED INTO double_autoinc_table SELECT CONCAT(UUID(), @@hostname, myfunc_int(), NULL) FROM mysql.general_log LIMIT 1";
* binlog_format = STATEMENT: expect 7 warnings.
EXECUTE prep_1;
Warnings:
Note	1592	Unsafe statement written to the binary log using statement format since BINLOG_FORMAT = STATEMENT. The statement is unsafe because it uses a LIMIT clause. This is unsafe because the set of rows included cannot be predicted
Note	1592	Unsafe statement written to the binary log using statement format since BINLOG_FORMAT = STATEMENT. The statement is unsafe because it uses the general log, slow query log, or performance_schema table(s). This is unsafe because system tables may differ on slaves
Note	1592	Unsafe statement written to the binary log using statement format since BINLOG_FORMAT = STATEMENT. Statement is unsafe because it invokes a trigger or a stored function that inserts into an AUTO_INCREMENT column. Inserted values cannot be logged correctly
Note	1592	Unsafe statement written to the binary log using statement format since BINLOG_FORMAT = STATEMENT. Statement is unsafe because it uses a UDF which may not return the same value on the slave
Note	1592	Unsafe statement written to the binary log using statement format since BINLOG_FORMAT = STATEMENT. Statement is unsafe because it uses a system variable that may have a different value on the slave
Note	1592	Unsafe statement written to the binary log using statement format since BINLOG_FORMAT = STATEMENT. Statement is unsafe because it uses a system function that may return a different value on the slave
Note	1592	Unsafe statement written to the binary log using statement format since BINLOG_FORMAT = STATEMENT. Statements writing to a table with an auto-increment column after selecting from another table are unsafe because the order in which rows are retrieved determines what (if any) rows will be written. This order cannot be predicted and may differ on master and the slave
* SQL_LOG_BIN = 0: expect nothing logged and no warning.
* binlog_format = MIXED: expect row events in binlog and no warning.
DROP PREPARE prep_1;

Invoking statement that is unsafe in many ways.
* binlog_format = STATEMENT: expect 7 warnings.
INSERT DELAYED INTO double_autoinc_table SELECT CONCAT(UUID(), @@hostname, myfunc_int(), NULL) FROM mysql.general_log LIMIT 1;
Warnings:
Note	1592	Unsafe statement written to the binary log using statement format since BINLOG_FORMAT = STATEMENT. The statement is unsafe because it uses a LIMIT clause. This is unsafe because the set of rows included cannot be predicted
Note	1592	Unsafe statement written to the binary log using statement format since BINLOG_FORMAT = STATEMENT. The statement is unsafe because it uses the general log, slow query log, or performance_schema table(s). This is unsafe because system tables may differ on slaves
Note	1592	Unsafe statement written to the binary log using statement format since BINLOG_FORMAT = STATEMENT. Statement is unsafe because it invokes a trigger or a stored function that inserts into an AUTO_INCREMENT column. Inserted values cannot be logged correctly
Note	1592	Unsafe statement written to the binary log using statement format since BINLOG_FORMAT = STATEMENT. Statement is unsafe because it uses a UDF which may not return the same value on the slave
Note	1592	Unsafe statement written to the binary log using statement format since BINLOG_FORMAT = STATEMENT. Statement is unsafe because it uses a system variable that may have a different value on the slave
Note	1592	Unsafe statement written to the binary log using statement format since BINLOG_FORMAT = STATEMENT. Statement is unsafe because it uses a system function that may return a different value on the slave
Note	1592	Unsafe statement written to the binary log using statement format since BINLOG_FORMAT = STATEMENT. Statements writing to a table with an auto-increment column after selecting from another table are unsafe because the order in which rows are retrieved determines what (if any) rows will be written. This order cannot be predicted and may differ on master and the slave
* SQL_LOG_BIN = 0: expect nothing logged and no warning.
* binlog_format = MIXED: expect row events in binlog and no warning.

==== Testing a statement that is unsafe several times ====

Invoking function func_sidef_1 invoking statement that is unsafe several times.
CREATE FUNCTION func_sidef_1() RETURNS VARCHAR(100) BEGIN INSERT INTO ta1 VALUES (47); INSERT INTO ta0 VALUES (multi_unsafe_func()); RETURN 0; END;
* binlog_format = STATEMENT: expect 2 warnings.
INSERT INTO t1 SELECT func_sidef_1();
Warnings:
Note	1592	Unsafe statement written to the binary log using statement format since BINLOG_FORMAT = STATEMENT. Statement is unsafe because it uses a system variable that may have a different value on the slave
Note	1592	Unsafe statement written to the binary log using statement format since BINLOG_FORMAT = STATEMENT. Statement is unsafe because it uses a system function that may return a different value on the slave
* SQL_LOG_BIN = 0: expect nothing logged and no warning.
* binlog_format = MIXED: expect row events in binlog and no warning.

Invoking function func_sidef_2 invoking function func_sidef_1 invoking statement that is unsafe several times.
CREATE FUNCTION func_sidef_2() RETURNS VARCHAR(100) BEGIN INSERT INTO ta2 VALUES (47); INSERT INTO t1 SELECT func_sidef_1(); RETURN 0; END;
* binlog_format = STATEMENT: expect 2 warnings.
INSERT INTO t2 SELECT func_sidef_2();
Warnings:
Note	1592	Unsafe statement written to the binary log using statement format since BINLOG_FORMAT = STATEMENT. Statement is unsafe because it uses a system variable that may have a different value on the slave
Note	1592	Unsafe statement written to the binary log using statement format since BINLOG_FORMAT = STATEMENT. Statement is unsafe because it uses a system function that may return a different value on the slave
* SQL_LOG_BIN = 0: expect nothing logged and no warning.
* binlog_format = MIXED: expect row events in binlog and no warning.
DROP FUNCTION func_sidef_2;

Invoking procedure proc_2 invoking function func_sidef_1 invoking statement that is unsafe several times.
CREATE PROCEDURE proc_2() BEGIN INSERT INTO t1 SELECT func_sidef_1(); INSERT INTO ta2 VALUES (47); END;
* binlog_format = STATEMENT: expect 2 warnings.
CALL proc_2();
Warnings:
Note	1592	Unsafe statement written to the binary log using statement format since BINLOG_FORMAT = STATEMENT. Statement is unsafe because it uses a system variable that may have a different value on the slave
Note	1592	Unsafe statement written to the binary log using statement format since BINLOG_FORMAT = STATEMENT. Statement is unsafe because it uses a system function that may return a different value on the slave
* SQL_LOG_BIN = 0: expect nothing logged and no warning.
* binlog_format = MIXED: expect row events in binlog and no warning.
DROP PROCEDURE proc_2;

Invoking trigger trig_2 invoking function func_sidef_1 invoking statement that is unsafe several times.
CREATE TRIGGER trig_2 BEFORE INSERT ON trigger_table_2 FOR EACH ROW BEGIN INSERT INTO ta2 VALUES (47); INSERT INTO t1 SELECT func_sidef_1(); END;
* binlog_format = STATEMENT: expect 2 warnings.
INSERT INTO trigger_table_2 VALUES (1);
Warnings:
Note	1592	Unsafe statement written to the binary log using statement format since BINLOG_FORMAT = STATEMENT. Statement is unsafe because it uses a system variable that may have a different value on the slave
Note	1592	Unsafe statement written to the binary log using statement format since BINLOG_FORMAT = STATEMENT. Statement is unsafe because it uses a system function that may return a different value on the slave
* SQL_LOG_BIN = 0: expect nothing logged and no warning.
* binlog_format = MIXED: expect row events in binlog and no warning.
DROP TRIGGER trig_2;

Invoking view view_sidef_2 invoking function func_sidef_1 invoking statement that is unsafe several times.
CREATE VIEW view_sidef_2 AS SELECT func_sidef_1();
* binlog_format = STATEMENT: expect 2 warnings.
INSERT INTO t2 SELECT * FROM view_sidef_2;
Warnings:
Note	1592	Unsafe statement written to the binary log using statement format since BINLOG_FORMAT = STATEMENT. Statement is unsafe because it uses a system variable that may have a different value on the slave
Note	1592	Unsafe statement written to the binary log using statement format since BINLOG_FORMAT = STATEMENT. Statement is unsafe because it uses a system function that may return a different value on the slave
* SQL_LOG_BIN = 0: expect nothing logged and no warning.
* binlog_format = MIXED: expect row events in binlog and no warning.
DROP VIEW view_sidef_2;

Invoking prepared statement prep_2 invoking function func_sidef_1 invoking statement that is unsafe several times.
PREPARE prep_2 FROM "INSERT INTO t1 SELECT func_sidef_1()";
* binlog_format = STATEMENT: expect 2 warnings.
EXECUTE prep_2;
Warnings:
Note	1592	Unsafe statement written to the binary log using statement format since BINLOG_FORMAT = STATEMENT. Statement is unsafe because it uses a system variable that may have a different value on the slave
Note	1592	Unsafe statement written to the binary log using statement format since BINLOG_FORMAT = STATEMENT. Statement is unsafe because it uses a system function that may return a different value on the slave
* SQL_LOG_BIN = 0: expect nothing logged and no warning.
* binlog_format = MIXED: expect row events in binlog and no warning.
DROP PREPARE prep_2;
DROP FUNCTION func_sidef_1;

Invoking procedure proc_1 invoking statement that is unsafe several times.
CREATE PROCEDURE proc_1() BEGIN INSERT INTO ta0 VALUES (multi_unsafe_func()); INSERT INTO ta1 VALUES (47); END;
* binlog_format = STATEMENT: expect 2 warnings.
CALL proc_1();
Warnings:
Note	1592	Unsafe statement written to the binary log using statement format since BINLOG_FORMAT = STATEMENT. Statement is unsafe because it uses a system variable that may have a different value on the slave
Note	1592	Unsafe statement written to the binary log using statement format since BINLOG_FORMAT = STATEMENT. Statement is unsafe because it uses a system function that may return a different value on the slave
* SQL_LOG_BIN = 0: expect nothing logged and no warning.
* binlog_format = MIXED: expect row events in binlog and no warning.

Invoking function func_sidef_2 invoking procedure proc_1 invoking statement that is unsafe several times.
CREATE FUNCTION func_sidef_2() RETURNS VARCHAR(100) BEGIN INSERT INTO ta2 VALUES (47); CALL proc_1(); RETURN 0; END;
* binlog_format = STATEMENT: expect 2 warnings.
INSERT INTO t2 SELECT func_sidef_2();
Warnings:
Note	1592	Unsafe statement written to the binary log using statement format since BINLOG_FORMAT = STATEMENT. Statement is unsafe because it uses a system variable that may have a different value on the slave
Note	1592	Unsafe statement written to the binary log using statement format since BINLOG_FORMAT = STATEMENT. Statement is unsafe because it uses a system function that may return a different value on the slave
* SQL_LOG_BIN = 0: expect nothing logged and no warning.
* binlog_format = MIXED: expect row events in binlog and no warning.
DROP FUNCTION func_sidef_2;

Invoking procedure proc_2 invoking procedure proc_1 invoking statement that is unsafe several times.
CREATE PROCEDURE proc_2() BEGIN CALL proc_1(); INSERT INTO ta2 VALUES (47); END;
* binlog_format = STATEMENT: expect 2 warnings.
CALL proc_2();
Warnings:
Note	1592	Unsafe statement written to the binary log using statement format since BINLOG_FORMAT = STATEMENT. Statement is unsafe because it uses a system variable that may have a different value on the slave
Note	1592	Unsafe statement written to the binary log using statement format since BINLOG_FORMAT = STATEMENT. Statement is unsafe because it uses a system function that may return a different value on the slave
* SQL_LOG_BIN = 0: expect nothing logged and no warning.
* binlog_format = MIXED: expect row events in binlog and no warning.
DROP PROCEDURE proc_2;

Invoking trigger trig_2 invoking procedure proc_1 invoking statement that is unsafe several times.
CREATE TRIGGER trig_2 BEFORE INSERT ON trigger_table_2 FOR EACH ROW BEGIN INSERT INTO ta2 VALUES (47); CALL proc_1(); END;
* binlog_format = STATEMENT: expect 2 warnings.
INSERT INTO trigger_table_2 VALUES (1);
Warnings:
Note	1592	Unsafe statement written to the binary log using statement format since BINLOG_FORMAT = STATEMENT. Statement is unsafe because it uses a system variable that may have a different value on the slave
Note	1592	Unsafe statement written to the binary log using statement format since BINLOG_FORMAT = STATEMENT. Statement is unsafe because it uses a system function that may return a different value on the slave
* SQL_LOG_BIN = 0: expect nothing logged and no warning.
* binlog_format = MIXED: expect row events in binlog and no warning.
DROP TRIGGER trig_2;

Invoking prepared statement prep_2 invoking procedure proc_1 invoking statement that is unsafe several times.
PREPARE prep_2 FROM "CALL proc_1()";
* binlog_format = STATEMENT: expect 2 warnings.
EXECUTE prep_2;
Warnings:
Note	1592	Unsafe statement written to the binary log using statement format since BINLOG_FORMAT = STATEMENT. Statement is unsafe because it uses a system variable that may have a different value on the slave
Note	1592	Unsafe statement written to the binary log using statement format since BINLOG_FORMAT = STATEMENT. Statement is unsafe because it uses a system function that may return a different value on the slave
* SQL_LOG_BIN = 0: expect nothing logged and no warning.
* binlog_format = MIXED: expect row events in binlog and no warning.
DROP PREPARE prep_2;
DROP PROCEDURE proc_1;

Invoking trigger trig_1 invoking statement that is unsafe several times.
CREATE TRIGGER trig_1 BEFORE INSERT ON trigger_table_1 FOR EACH ROW BEGIN INSERT INTO ta1 VALUES (47); INSERT INTO ta0 VALUES (multi_unsafe_func()); END;
* binlog_format = STATEMENT: expect 2 warnings.
INSERT INTO trigger_table_1 VALUES (1);
Warnings:
Note	1592	Unsafe statement written to the binary log using statement format since BINLOG_FORMAT = STATEMENT. Statement is unsafe because it uses a system variable that may have a different value on the slave
Note	1592	Unsafe statement written to the binary log using statement format since BINLOG_FORMAT = STATEMENT. Statement is unsafe because it uses a system function that may return a different value on the slave
* SQL_LOG_BIN = 0: expect nothing logged and no warning.
* binlog_format = MIXED: expect row events in binlog and no warning.

Invoking function func_sidef_2 invoking trigger trig_1 invoking statement that is unsafe several times.
CREATE FUNCTION func_sidef_2() RETURNS VARCHAR(100) BEGIN INSERT INTO ta2 VALUES (47); INSERT INTO trigger_table_1 VALUES (1); RETURN 0; END;
* binlog_format = STATEMENT: expect 2 warnings.
INSERT INTO t2 SELECT func_sidef_2();
Warnings:
Note	1592	Unsafe statement written to the binary log using statement format since BINLOG_FORMAT = STATEMENT. Statement is unsafe because it uses a system variable that may have a different value on the slave
Note	1592	Unsafe statement written to the binary log using statement format since BINLOG_FORMAT = STATEMENT. Statement is unsafe because it uses a system function that may return a different value on the slave
* SQL_LOG_BIN = 0: expect nothing logged and no warning.
* binlog_format = MIXED: expect row events in binlog and no warning.
DROP FUNCTION func_sidef_2;

Invoking procedure proc_2 invoking trigger trig_1 invoking statement that is unsafe several times.
CREATE PROCEDURE proc_2() BEGIN INSERT INTO trigger_table_1 VALUES (1); INSERT INTO ta2 VALUES (47); END;
* binlog_format = STATEMENT: expect 2 warnings.
CALL proc_2();
Warnings:
Note	1592	Unsafe statement written to the binary log using statement format since BINLOG_FORMAT = STATEMENT. Statement is unsafe because it uses a system variable that may have a different value on the slave
Note	1592	Unsafe statement written to the binary log using statement format since BINLOG_FORMAT = STATEMENT. Statement is unsafe because it uses a system function that may return a different value on the slave
* SQL_LOG_BIN = 0: expect nothing logged and no warning.
* binlog_format = MIXED: expect row events in binlog and no warning.
DROP PROCEDURE proc_2;

Invoking trigger trig_2 invoking trigger trig_1 invoking statement that is unsafe several times.
CREATE TRIGGER trig_2 BEFORE INSERT ON trigger_table_2 FOR EACH ROW BEGIN INSERT INTO ta2 VALUES (47); INSERT INTO trigger_table_1 VALUES (1); END;
* binlog_format = STATEMENT: expect 2 warnings.
INSERT INTO trigger_table_2 VALUES (1);
Warnings:
Note	1592	Unsafe statement written to the binary log using statement format since BINLOG_FORMAT = STATEMENT. Statement is unsafe because it uses a system variable that may have a different value on the slave
Note	1592	Unsafe statement written to the binary log using statement format since BINLOG_FORMAT = STATEMENT. Statement is unsafe because it uses a system function that may return a different value on the slave
* SQL_LOG_BIN = 0: expect nothing logged and no warning.
* binlog_format = MIXED: expect row events in binlog and no warning.
DROP TRIGGER trig_2;

Invoking prepared statement prep_2 invoking trigger trig_1 invoking statement that is unsafe several times.
PREPARE prep_2 FROM "INSERT INTO trigger_table_1 VALUES (1)";
* binlog_format = STATEMENT: expect 2 warnings.
EXECUTE prep_2;
Warnings:
Note	1592	Unsafe statement written to the binary log using statement format since BINLOG_FORMAT = STATEMENT. Statement is unsafe because it uses a system variable that may have a different value on the slave
Note	1592	Unsafe statement written to the binary log using statement format since BINLOG_FORMAT = STATEMENT. Statement is unsafe because it uses a system function that may return a different value on the slave
* SQL_LOG_BIN = 0: expect nothing logged and no warning.
* binlog_format = MIXED: expect row events in binlog and no warning.
DROP PREPARE prep_2;
DROP TRIGGER trig_1;

Invoking view view_sidef_1 invoking statement that is unsafe several times.
CREATE VIEW view_sidef_1 AS SELECT multi_unsafe_func();
* binlog_format = STATEMENT: expect 2 warnings.
INSERT INTO t1 SELECT * FROM view_sidef_1;
Warnings:
Note	1592	Unsafe statement written to the binary log using statement format since BINLOG_FORMAT = STATEMENT. Statement is unsafe because it uses a system variable that may have a different value on the slave
Note	1592	Unsafe statement written to the binary log using statement format since BINLOG_FORMAT = STATEMENT. Statement is unsafe because it uses a system function that may return a different value on the slave
* SQL_LOG_BIN = 0: expect nothing logged and no warning.
* binlog_format = MIXED: expect row events in binlog and no warning.

Invoking function func_sidef_2 invoking view view_sidef_1 invoking statement that is unsafe several times.
CREATE FUNCTION func_sidef_2() RETURNS VARCHAR(100) BEGIN INSERT INTO ta2 VALUES (47); INSERT INTO t1 SELECT * FROM view_sidef_1; RETURN 0; END;
* binlog_format = STATEMENT: expect 2 warnings.
INSERT INTO t2 SELECT func_sidef_2();
Warnings:
Note	1592	Unsafe statement written to the binary log using statement format since BINLOG_FORMAT = STATEMENT. Statement is unsafe because it uses a system variable that may have a different value on the slave
Note	1592	Unsafe statement written to the binary log using statement format since BINLOG_FORMAT = STATEMENT. Statement is unsafe because it uses a system function that may return a different value on the slave
* SQL_LOG_BIN = 0: expect nothing logged and no warning.
* binlog_format = MIXED: expect row events in binlog and no warning.
DROP FUNCTION func_sidef_2;

Invoking procedure proc_2 invoking view view_sidef_1 invoking statement that is unsafe several times.
CREATE PROCEDURE proc_2() BEGIN INSERT INTO t1 SELECT * FROM view_sidef_1; INSERT INTO ta2 VALUES (47); END;
* binlog_format = STATEMENT: expect 2 warnings.
CALL proc_2();
Warnings:
Note	1592	Unsafe statement written to the binary log using statement format since BINLOG_FORMAT = STATEMENT. Statement is unsafe because it uses a system variable that may have a different value on the slave
Note	1592	Unsafe statement written to the binary log using statement format since BINLOG_FORMAT = STATEMENT. Statement is unsafe because it uses a system function that may return a different value on the slave
* SQL_LOG_BIN = 0: expect nothing logged and no warning.
* binlog_format = MIXED: expect row events in binlog and no warning.
DROP PROCEDURE proc_2;

Invoking trigger trig_2 invoking view view_sidef_1 invoking statement that is unsafe several times.
CREATE TRIGGER trig_2 BEFORE INSERT ON trigger_table_2 FOR EACH ROW BEGIN INSERT INTO ta2 VALUES (47); INSERT INTO t1 SELECT * FROM view_sidef_1; END;
* binlog_format = STATEMENT: expect 2 warnings.
INSERT INTO trigger_table_2 VALUES (1);
Warnings:
Note	1592	Unsafe statement written to the binary log using statement format since BINLOG_FORMAT = STATEMENT. Statement is unsafe because it uses a system variable that may have a different value on the slave
Note	1592	Unsafe statement written to the binary log using statement format since BINLOG_FORMAT = STATEMENT. Statement is unsafe because it uses a system function that may return a different value on the slave
* SQL_LOG_BIN = 0: expect nothing logged and no warning.
* binlog_format = MIXED: expect row events in binlog and no warning.
DROP TRIGGER trig_2;

Invoking view view_sidef_2 invoking view view_sidef_1 invoking statement that is unsafe several times.
CREATE VIEW view_sidef_2 AS SELECT * FROM view_sidef_1;
* binlog_format = STATEMENT: expect 2 warnings.
INSERT INTO t2 SELECT * FROM view_sidef_2;
Warnings:
Note	1592	Unsafe statement written to the binary log using statement format since BINLOG_FORMAT = STATEMENT. Statement is unsafe because it uses a system variable that may have a different value on the slave
Note	1592	Unsafe statement written to the binary log using statement format since BINLOG_FORMAT = STATEMENT. Statement is unsafe because it uses a system function that may return a different value on the slave
* SQL_LOG_BIN = 0: expect nothing logged and no warning.
* binlog_format = MIXED: expect row events in binlog and no warning.
DROP VIEW view_sidef_2;

Invoking prepared statement prep_2 invoking view view_sidef_1 invoking statement that is unsafe several times.
PREPARE prep_2 FROM "INSERT INTO t1 SELECT * FROM view_sidef_1";
* binlog_format = STATEMENT: expect 2 warnings.
EXECUTE prep_2;
Warnings:
Note	1592	Unsafe statement written to the binary log using statement format since BINLOG_FORMAT = STATEMENT. Statement is unsafe because it uses a system variable that may have a different value on the slave
Note	1592	Unsafe statement written to the binary log using statement format since BINLOG_FORMAT = STATEMENT. Statement is unsafe because it uses a system function that may return a different value on the slave
* SQL_LOG_BIN = 0: expect nothing logged and no warning.
* binlog_format = MIXED: expect row events in binlog and no warning.
DROP PREPARE prep_2;
DROP VIEW view_sidef_1;

Invoking prepared statement prep_1 invoking statement that is unsafe several times.
PREPARE prep_1 FROM "INSERT INTO ta0 VALUES (multi_unsafe_func())";
* binlog_format = STATEMENT: expect 2 warnings.
EXECUTE prep_1;
Warnings:
Note	1592	Unsafe statement written to the binary log using statement format since BINLOG_FORMAT = STATEMENT. Statement is unsafe because it uses a system variable that may have a different value on the slave
Note	1592	Unsafe statement written to the binary log using statement format since BINLOG_FORMAT = STATEMENT. Statement is unsafe because it uses a system function that may return a different value on the slave
* SQL_LOG_BIN = 0: expect nothing logged and no warning.
* binlog_format = MIXED: expect row events in binlog and no warning.
DROP PREPARE prep_1;

Invoking statement that is unsafe several times.
* binlog_format = STATEMENT: expect 2 warnings.
INSERT INTO ta0 VALUES (multi_unsafe_func());
Warnings:
Note	1592	Unsafe statement written to the binary log using statement format since BINLOG_FORMAT = STATEMENT. Statement is unsafe because it uses a system variable that may have a different value on the slave
Note	1592	Unsafe statement written to the binary log using statement format since BINLOG_FORMAT = STATEMENT. Statement is unsafe because it uses a system function that may return a different value on the slave
* SQL_LOG_BIN = 0: expect nothing logged and no warning.
* binlog_format = MIXED: expect row events in binlog and no warning.
DROP TRIGGER double_autoinc_trig;
DROP TABLE t0, t1, t2, t3, ta0, ta1, ta2, ta3,
autoinc_table, double_autoinc_table,
data_table,
trigger_table_1, trigger_table_2, trigger_table_3;
DROP FUNCTION myfunc_int;
DROP FUNCTION multi_unsafe_func;
==== Special system variables that should *not* be unsafe ====
CREATE TABLE t1 (a VARCHAR(1000));
CREATE TABLE autoinc_table (a INT PRIMARY KEY AUTO_INCREMENT);
INSERT INTO t1 VALUES (@@session.auto_increment_increment);
INSERT INTO t1 VALUES (@@session.auto_increment_offset);
INSERT INTO t1 VALUES (@@session.character_set_client);
INSERT INTO t1 VALUES (@@session.character_set_connection);
INSERT INTO t1 VALUES (@@session.character_set_database);
INSERT INTO t1 VALUES (@@session.character_set_server);
INSERT INTO t1 VALUES (@@session.collation_connection);
INSERT INTO t1 VALUES (@@session.collation_database);
INSERT INTO t1 VALUES (@@session.collation_server);
INSERT INTO t1 VALUES (@@session.foreign_key_checks);
INSERT INTO t1 VALUES (@@session.identity);
INSERT INTO t1 VALUES (@@session.last_insert_id);
INSERT INTO t1 VALUES (@@session.lc_time_names);
INSERT INTO t1 VALUES (@@session.pseudo_thread_id);
INSERT INTO t1 VALUES (@@session.sql_auto_is_null);
INSERT INTO t1 VALUES (@@session.timestamp);
INSERT INTO t1 VALUES (@@session.time_zone);
INSERT INTO t1 VALUES (@@session.unique_checks);
SET @my_var= 4711;
INSERT INTO t1 VALUES (@my_var);
SET insert_id= 12;
INSERT INTO autoinc_table VALUES (NULL);
The following variables *should* give a warning, despite they are replicated.
INSERT INTO t1 VALUES (@@session.sql_mode);
Warnings:
Note	1592	Unsafe statement written to the binary log using statement format since BINLOG_FORMAT = STATEMENT. Statement is unsafe because it uses a system variable that may have a different value on the slave
INSERT INTO t1 VALUES (@@session.insert_id);
Warnings:
Note	1592	Unsafe statement written to the binary log using statement format since BINLOG_FORMAT = STATEMENT. Statement is unsafe because it uses a system variable that may have a different value on the slave
DROP TABLE t1, autoinc_table;
CREATE TABLE t1(a INT, b INT, KEY(a), PRIMARY KEY(b));
INSERT INTO t1 SELECT * FROM t1 LIMIT 1;
Warnings:
Note	1592	Unsafe statement written to the binary log using statement format since BINLOG_FORMAT = STATEMENT. The statement is unsafe because it uses a LIMIT clause. This is unsafe because the set of rows included cannot be predicted
REPLACE INTO t1 SELECT * FROM t1 LIMIT 1;
Warnings:
Note	1592	Unsafe statement written to the binary log using statement format since BINLOG_FORMAT = STATEMENT. The statement is unsafe because it uses a LIMIT clause. This is unsafe because the set of rows included cannot be predicted
Note	1592	Unsafe statement written to the binary log using statement format since BINLOG_FORMAT = STATEMENT. REPLACE... SELECT is unsafe because the order in which rows are retrieved by the SELECT determines which (if any) rows are replaced. This order cannot be predicted and may differ on master and the slave
UPDATE t1 SET a=1 LIMIT 1;
DELETE FROM t1 LIMIT 1;
CREATE PROCEDURE p1()
BEGIN
INSERT INTO t1 SELECT * FROM t1 LIMIT 1;
REPLACE INTO t1 SELECT * FROM t1 LIMIT 1;
UPDATE t1 SET a=1 LIMIT 1;
DELETE FROM t1 LIMIT 1;
END|
CALL p1();
Warnings:
Note	1592	Unsafe statement written to the binary log using statement format since BINLOG_FORMAT = STATEMENT. The statement is unsafe because it uses a LIMIT clause. This is unsafe because the set of rows included cannot be predicted
Note	1592	Unsafe statement written to the binary log using statement format since BINLOG_FORMAT = STATEMENT. REPLACE... SELECT is unsafe because the order in which rows are retrieved by the SELECT determines which (if any) rows are replaced. This order cannot be predicted and may differ on master and the slave
DROP PROCEDURE p1;
DROP TABLE t1;
DROP TABLE IF EXISTS t1;
CREATE TABLE t1 (a VARCHAR(200), b VARCHAR(200));
INSERT INTO t1 VALUES ('a','b');
UPDATE t1 SET b = '%s%s%s%s%s%s%s%s%s%s%s%s%s%s' WHERE a = 'a' LIMIT 1;
Warnings:
Note	1592	Unsafe statement written to the binary log using statement format since BINLOG_FORMAT = STATEMENT. The statement is unsafe because it uses a LIMIT clause. This is unsafe because the set of rows included cannot be predicted
DROP TABLE t1;
DROP TABLE IF EXISTS t1, t2;
CREATE TABLE t1(i INT PRIMARY KEY);
CREATE TABLE t2(i INT PRIMARY KEY);
CREATE TABLE t3(i INT, ch CHAR(50));
"Should issue message Statement may not be safe to log in statement format."
INSERT INTO t1 SELECT * FROM t2 LIMIT 1;
Warnings:
Note	1592	Unsafe statement written to the binary log using statement format since BINLOG_FORMAT = STATEMENT. The statement is unsafe because it uses a LIMIT clause. This is unsafe because the set of rows included cannot be predicted
CREATE FUNCTION func6()
RETURNS INT
BEGIN
INSERT INTO t1 VALUES (10);
INSERT INTO t1 VALUES (11);
INSERT INTO t1 VALUES (12);
RETURN 0;
END|
"Should issue message Statement may not be safe to log in statement format only once"
INSERT INTO t3 VALUES(func6(), UUID());
Warnings:
Note	1592	Unsafe statement written to the binary log using statement format since BINLOG_FORMAT = STATEMENT. Statement is unsafe because it uses a system function that may return a different value on the slave
"Check whether SET @@SQL_LOG_BIN = 0/1 doesn't work in substatements"
CREATE FUNCTION fun_check_log_bin() RETURNS INT
BEGIN
SET @@SQL_LOG_BIN = 0;
INSERT INTO t1 VALUES(@@global.sync_binlog);
RETURN 200;
END|
"One unsafe warning should be issued in the following statement"
SELECT fun_check_log_bin();
ERROR HY000: Cannot change the sql_log_bin inside a stored function or trigger
"SQL_LOG_BIN should be ON still"
SHOW VARIABLES LIKE "SQL_LOG_BIN";
Variable_name	Value
sql_log_bin	ON
set @save_log_bin = @@SESSION.SQL_LOG_BIN;
set @@SESSION.SQL_LOG_BIN = 0;
"Should NOT have any warning message issued in the following statements"
INSERT INTO t1 SELECT * FROM t2 LIMIT 1;
DROP TABLE t1,t2;
"Should NOT have any warning message issued in the following func7() and trig"
CREATE TABLE t1 (a INT);
CREATE TABLE t2 (a TEXT);
CREATE TABLE trigger_table (a CHAR(7));
CREATE FUNCTION func7()
RETURNS INT
BEGIN
INSERT INTO t1 VALUES (@@global.sync_binlog);
INSERT INTO t1 VALUES (@@session.insert_id);
INSERT INTO t2 SELECT UUID();
INSERT INTO t2 VALUES (@@session.sql_mode);
INSERT INTO t2 VALUES (@@global.init_slave);
RETURN 0;
END|
SHOW VARIABLES LIKE "SQL_LOG_BIN";
Variable_name	Value
sql_log_bin	OFF
SELECT func7();
func7()
0
---- Insert from trigger ----
CREATE TRIGGER trig
BEFORE INSERT ON trigger_table
FOR EACH ROW
BEGIN
INSERT INTO t1 VALUES (@@global.sync_binlog);
INSERT INTO t1 VALUES (@@session.insert_id);
INSERT INTO t1 VALUES (@@global.auto_increment_increment);
INSERT INTO t2 SELECT UUID();
INSERT INTO t2 VALUES (@@session.sql_mode);
INSERT INTO t2 VALUES (@@global.init_slave);
INSERT INTO t2 VALUES (@@hostname);
END|
INSERT INTO trigger_table VALUES ('bye.');
DROP FUNCTION fun_check_log_bin;
DROP FUNCTION func6;
DROP FUNCTION func7;
DROP TRIGGER  trig;
DROP TABLE t1, t2, t3, trigger_table;
set @@SESSION.SQL_LOG_BIN = @save_log_bin;
SET @save_sql_mode = @@SESSION.SQL_MODE;
SET @@SESSION.SQL_MODE = STRICT_ALL_TABLES;
CREATE TABLE t1(i INT PRIMARY KEY);
CREATE TABLE t2(i INT PRIMARY KEY);
INSERT INTO t1 SELECT * FROM t2 LIMIT 1;
Warnings:
Note	1592	Unsafe statement written to the binary log using statement format since BINLOG_FORMAT = STATEMENT. The statement is unsafe because it uses a LIMIT clause. This is unsafe because the set of rows included cannot be predicted
INSERT INTO t1 VALUES(@@global.sync_binlog);
Warnings:
Note	1592	Unsafe statement written to the binary log using statement format since BINLOG_FORMAT = STATEMENT. Statement is unsafe because it uses a system variable that may have a different value on the slave
UPDATE t1 SET i = 999 LIMIT 1;
Warnings:
Note	1592	Unsafe statement written to the binary log using statement format since BINLOG_FORMAT = STATEMENT. The statement is unsafe because it uses a LIMIT clause. This is unsafe because the set of rows included cannot be predicted
DELETE FROM t1 LIMIT 1;
Warnings:
Note	1592	Unsafe statement written to the binary log using statement format since BINLOG_FORMAT = STATEMENT. The statement is unsafe because it uses a LIMIT clause. This is unsafe because the set of rows included cannot be predicted
DROP TABLE t1, t2;
SET @@SESSION.SQL_MODE = @save_sql_mode;
SET @old_binlog_format = @@session.binlog_format;
SET binlog_format = MIXED;
CREATE TABLE t1 (a INT);
CREATE TABLE t2 (a INT);
INSERT INTO t2 VALUES (1), (2);
CREATE PROCEDURE proc_insert_delayed ()
BEGIN
INSERT DELAYED INTO t1 VALUES (1), (2);
END|
CREATE FUNCTION func_limit ()
RETURNS INT
BEGIN
INSERT INTO t1 SELECT * FROM t2 LIMIT 1;
RETURN 1;
END|
RESET MASTER;
CALL proc_insert_delayed();
SELECT func_limit();
func_limit()
1
include/show_binlog_events.inc
Log_name	Pos	Event_type	Server_id	End_log_pos	Info
master-bin.000001	#	Gtid	#	#	BEGIN GTID #-#-#
master-bin.000001	#	Query	#	#	use `test`; INSERT DELAYED INTO t1 VALUES (1), (2)
master-bin.000001	#	Query	#	#	COMMIT
master-bin.000001	#	Gtid	#	#	BEGIN GTID #-#-#
master-bin.000001	#	Annotate_rows	#	#	INSERT INTO t1 SELECT * FROM t2 LIMIT 1
master-bin.000001	#	Table_map	#	#	table_id: # (test.t1)
master-bin.000001	#	Write_rows_v1	#	#	table_id: # flags: STMT_END_F
master-bin.000001	#	Query	#	#	COMMIT
SET @@session.binlog_format = @old_binlog_format;
DROP TABLE t1, t2;
DROP PROCEDURE proc_insert_delayed;
DROP FUNCTION func_limit;
CREATE TABLE t1 (a INT, b INT PRIMARY KEY AUTO_INCREMENT);
CREATE TABLE t2 (a INT, b INT PRIMARY KEY AUTO_INCREMENT);
CREATE FUNCTION func_modify_t1 ()
RETURNS INT
BEGIN
INSERT INTO t1 SET a = 1;
RETURN 0;
END|
# The following statement causes auto-incrementation  
# of both t1 and t2. It is logged in statement format, 
# so it should produce unsafe warning.
INSERT INTO t2 SET a = func_modify_t1();
Warnings:
Note	1592	Unsafe statement written to the binary log using statement format since BINLOG_FORMAT = STATEMENT. Statement is unsafe because it invokes a trigger or a stored function that inserts into an AUTO_INCREMENT column. Inserted values cannot be logged correctly
SET SESSION binlog_format = MIXED;
# Check if the statement is logged in row format.
INSERT INTO t2 SET a = func_modify_t1();
include/show_binlog_events.inc
Log_name	Pos	Event_type	Server_id	End_log_pos	Info
master-bin.000001	#	Gtid	#	#	BEGIN GTID #-#-#
master-bin.000001	#	Annotate_rows	#	#	INSERT INTO t1 SET a = 1
master-bin.000001	#	Table_map	#	#	table_id: # (test.t2)
master-bin.000001	#	Table_map	#	#	table_id: # (test.t1)
master-bin.000001	#	Write_rows_v1	#	#	table_id: #
master-bin.000001	#	Write_rows_v1	#	#	table_id: # flags: STMT_END_F
master-bin.000001	#	Query	#	#	COMMIT
DROP TABLE t1,t2;
DROP FUNCTION func_modify_t1;
SET SESSION binlog_format = STATEMENT;
CREATE TABLE t1 (a INT);
CREATE TABLE t2 (a INT, b INT PRIMARY KEY AUTO_INCREMENT);
CREATE TABLE t3 (a INT, b INT PRIMARY KEY AUTO_INCREMENT);
create trigger tri_modify_two_tables before insert on t1 for each row begin
insert into t2(a) values(new.a);
insert into t3(a) values(new.a);
end |
# The following statement causes auto-incrementation  
# of both t2 and t3. It is logged in statement format, 
# so it should produce unsafe warning
INSERT INTO t1 SET a = 1;
Warnings:
Note	1592	Unsafe statement written to the binary log using statement format since BINLOG_FORMAT = STATEMENT. Statement is unsafe because it invokes a trigger or a stored function that inserts into an AUTO_INCREMENT column. Inserted values cannot be logged correctly
SET SESSION binlog_format = MIXED;
# Check if the statement is logged in row format.
INSERT INTO t1 SET a = 2;
include/show_binlog_events.inc
Log_name	Pos	Event_type	Server_id	End_log_pos	Info
master-bin.000001	#	Gtid	#	#	BEGIN GTID #-#-#
master-bin.000001	#	Annotate_rows	#	#	insert into t2(a) values(new.a)
master-bin.000001	#	Table_map	#	#	table_id: # (test.t1)
master-bin.000001	#	Table_map	#	#	table_id: # (test.t2)
<<<<<<< HEAD
master-bin.000001	#	Write_rows_v1	#	#	table_id: #
=======
master-bin.000001	#	Table_map	#	#	table_id: # (test.t3)
master-bin.000001	#	Write_rows_v1	#	#	table_id: # flags: STMT_END_F
master-bin.000001	#	Annotate_rows	#	#	insert into t3(a) values(new.a)
master-bin.000001	#	Table_map	#	#	table_id: # (test.t1)
master-bin.000001	#	Table_map	#	#	table_id: # (test.t2)
master-bin.000001	#	Table_map	#	#	table_id: # (test.t3)
>>>>>>> c4ed889b
master-bin.000001	#	Write_rows_v1	#	#	table_id: #
master-bin.000001	#	Write_rows_v1	#	#	table_id: # flags: STMT_END_F
master-bin.000001	#	Query	#	#	COMMIT
DROP TABLE t1,t2,t3;
SET SESSION binlog_format = STATEMENT;
CREATE TABLE t1 (a VARBINARY(1000));
INSERT INTO t1 VALUES (CURRENT_USER());
Warnings:
Note	1592	Unsafe statement written to the binary log using statement format since BINLOG_FORMAT = STATEMENT. Statement is unsafe because it uses a system function that may return a different value on the slave
INSERT INTO t1 VALUES (FOUND_ROWS());
Warnings:
Note	1592	Unsafe statement written to the binary log using statement format since BINLOG_FORMAT = STATEMENT. Statement is unsafe because it uses a system function that may return a different value on the slave
INSERT INTO t1 VALUES (GET_LOCK('tmp', 1));
Warnings:
Note	1592	Unsafe statement written to the binary log using statement format since BINLOG_FORMAT = STATEMENT. Statement is unsafe because it uses a system function that may return a different value on the slave
INSERT INTO t1 VALUES (IS_FREE_LOCK('tmp'));
Warnings:
Note	1592	Unsafe statement written to the binary log using statement format since BINLOG_FORMAT = STATEMENT. Statement is unsafe because it uses a system function that may return a different value on the slave
INSERT INTO t1 VALUES (IS_USED_LOCK('tmp'));
Warnings:
Note	1592	Unsafe statement written to the binary log using statement format since BINLOG_FORMAT = STATEMENT. Statement is unsafe because it uses a system function that may return a different value on the slave
INSERT INTO t1 VALUES (LOAD_FILE('../../std_data/words2.dat'));
Warnings:
Note	1592	Unsafe statement written to the binary log using statement format since BINLOG_FORMAT = STATEMENT. Statement is unsafe because it uses a system function that may return a different value on the slave
INSERT INTO t1 VALUES (MASTER_POS_WAIT('dummy arg', 4711, 1));
Warnings:
Note	1592	Unsafe statement written to the binary log using statement format since BINLOG_FORMAT = STATEMENT. Statement is unsafe because it uses a system function that may return a different value on the slave
INSERT INTO t1 VALUES (RELEASE_LOCK('tmp'));
Warnings:
Note	1592	Unsafe statement written to the binary log using statement format since BINLOG_FORMAT = STATEMENT. Statement is unsafe because it uses a system function that may return a different value on the slave
INSERT INTO t1 VALUES (ROW_COUNT());
Warnings:
Note	1592	Unsafe statement written to the binary log using statement format since BINLOG_FORMAT = STATEMENT. Statement is unsafe because it uses a system function that may return a different value on the slave
INSERT INTO t1 VALUES (SESSION_USER());
Warnings:
Note	1592	Unsafe statement written to the binary log using statement format since BINLOG_FORMAT = STATEMENT. Statement is unsafe because it uses a system function that may return a different value on the slave
INSERT INTO t1 VALUES (SLEEP(1));
Warnings:
Note	1592	Unsafe statement written to the binary log using statement format since BINLOG_FORMAT = STATEMENT. Statement is unsafe because it uses a system function that may return a different value on the slave
INSERT INTO t1 VALUES (SYSDATE());
Warnings:
Note	1592	Unsafe statement written to the binary log using statement format since BINLOG_FORMAT = STATEMENT. Statement is unsafe because it uses a system function that may return a different value on the slave
INSERT INTO t1 VALUES (SYSTEM_USER());
Warnings:
Note	1592	Unsafe statement written to the binary log using statement format since BINLOG_FORMAT = STATEMENT. Statement is unsafe because it uses a system function that may return a different value on the slave
INSERT INTO t1 VALUES (USER());
Warnings:
Note	1592	Unsafe statement written to the binary log using statement format since BINLOG_FORMAT = STATEMENT. Statement is unsafe because it uses a system function that may return a different value on the slave
INSERT INTO t1 VALUES (UUID());
Warnings:
Note	1592	Unsafe statement written to the binary log using statement format since BINLOG_FORMAT = STATEMENT. Statement is unsafe because it uses a system function that may return a different value on the slave
INSERT INTO t1 VALUES (UUID_SHORT());
Warnings:
Note	1592	Unsafe statement written to the binary log using statement format since BINLOG_FORMAT = STATEMENT. Statement is unsafe because it uses a system function that may return a different value on the slave
INSERT INTO t1 VALUES (VERSION());
Warnings:
Note	1592	Unsafe statement written to the binary log using statement format since BINLOG_FORMAT = STATEMENT. Statement is unsafe because it uses a system function that may return a different value on the slave
INSERT INTO t1 VALUES (RAND());
INSERT INTO t1 VALUES (RANDOM_BYTES(1000));
Warnings:
Note	1592	Unsafe statement written to the binary log using statement format since BINLOG_FORMAT = STATEMENT. Statement is unsafe because it uses a system function that may return a different value on the slave
DELETE FROM t1;
SET TIME_ZONE= '+03:00';
SET TIMESTAMP=1000000;
INSERT INTO t1 VALUES
(CURDATE()),
(CURRENT_DATE()),
(CURRENT_TIME()),
(CURRENT_TIMESTAMP()),
(CURTIME()),
(LOCALTIME()),
(LOCALTIMESTAMP()),
(NOW()),
(UNIX_TIMESTAMP()),
(UTC_DATE()),
(UTC_TIME()),
(UTC_TIMESTAMP());
SELECT * FROM t1;
a
1970-01-12
1970-01-12
16:46:40
1970-01-12 16:46:40
16:46:40
16:46:40
1970-01-12 16:46:40
1970-01-12 16:46:40
1000000
1970-01-12
13:46:40
1970-01-12 13:46:40
DROP TABLE t1;
CREATE TABLE filler_table (a INT, b INT);
INSERT INTO filler_table values (1,1),(1,2);
CREATE TABLE insert_table (a INT, b INT, PRIMARY KEY(a));
CREATE TABLE replace_table (a INT, b INT, PRIMARY KEY(a));
INSERT INTO replace_table values (1,1),(2,2);
CREATE TABLE update_table (a INT, b INT, PRIMARY KEY(a));
INSERT INTO update_table values (1,1),(2,2);
CREATE TABLE insert_2_keys (a INT UNIQUE KEY, b INT UNIQUE KEY);
INSERT INTO insert_2_keys values (1, 1);
INSERT IGNORE INTO insert_table SELECT * FROM filler_table;
Warnings:
Warning	1062	Duplicate entry '1' for key 'PRIMARY'
Note	1592	Unsafe statement written to the binary log using statement format since BINLOG_FORMAT = STATEMENT. INSERT IGNORE... SELECT is unsafe because the order in which rows are retrieved by the SELECT determines which (if any) rows are ignored. This order cannot be predicted and may differ on master and the slave
TRUNCATE TABLE insert_table;
INSERT INTO insert_table SELECT * FROM filler_table ON DUPLICATE KEY UPDATE a = 1;
Warnings:
Note	1592	Unsafe statement written to the binary log using statement format since BINLOG_FORMAT = STATEMENT. INSERT... SELECT... ON DUPLICATE KEY UPDATE is unsafe because the order in which rows are retrieved by the SELECT determines which (if any) rows are updated. This order cannot be predicted and may differ on master and the slave
TRUNCATE TABLE insert_table;
REPLACE INTO replace_table SELECT * FROM filler_table;
Warnings:
Note	1592	Unsafe statement written to the binary log using statement format since BINLOG_FORMAT = STATEMENT. REPLACE... SELECT is unsafe because the order in which rows are retrieved by the SELECT determines which (if any) rows are replaced. This order cannot be predicted and may differ on master and the slave
UPDATE IGNORE update_table SET a=2;
Warnings:
Note	1592	Unsafe statement written to the binary log using statement format since BINLOG_FORMAT = STATEMENT. UPDATE IGNORE is unsafe because the order in which rows are updated determines which (if any) rows are ignored. This order cannot be predicted and may differ on master and the slave
CREATE TABLE create_ignore_test (a INT, b INT, PRIMARY KEY(b)) IGNORE SELECT * FROM filler_table;
Warnings:
Note	1592	Unsafe statement written to the binary log using statement format since BINLOG_FORMAT = STATEMENT. CREATE... IGNORE SELECT is unsafe because the order in which rows are retrieved by the SELECT determines which (if any) rows are ignored. This order cannot be predicted and may differ on master and the slave
CREATE TABLE create_replace_test (a INT, b INT, PRIMARY KEY(b)) REPLACE SELECT * FROM filler_table;
Warnings:
Note	1592	Unsafe statement written to the binary log using statement format since BINLOG_FORMAT = STATEMENT. CREATE... REPLACE SELECT is unsafe because the order in which rows are retrieved by the SELECT determines which (if any) rows are replaced. This order cannot be predicted and may differ on master and the slave
CREATE TEMPORARY TABLE temp1 (a INT, b INT, PRIMARY KEY(b)) REPLACE SELECT * FROM filler_table;
Warnings:
Note	1592	Unsafe statement written to the binary log using statement format since BINLOG_FORMAT = STATEMENT. CREATE... REPLACE SELECT is unsafe because the order in which rows are retrieved by the SELECT determines which (if any) rows are replaced. This order cannot be predicted and may differ on master and the slave
INSERT INTO insert_2_keys VALUES (1, 2) 
ON DUPLICATE KEY UPDATE a=VALUES(a)+10, b=VALUES(b)+10;
Warnings:
Note	1592	Unsafe statement written to the binary log using statement format since BINLOG_FORMAT = STATEMENT. INSERT... ON DUPLICATE KEY UPDATE  on a table with more than one UNIQUE KEY is unsafe
DROP TABLE filler_table;
DROP TABLE insert_table;
DROP TABLE update_table;
DROP TABLE replace_table;
DROP TABLE create_ignore_test;
DROP TABLE create_replace_test;
DROP TABLE insert_2_keys;
"End of tests"<|MERGE_RESOLUTION|>--- conflicted
+++ resolved
@@ -2541,16 +2541,8 @@
 master-bin.000001	#	Annotate_rows	#	#	insert into t2(a) values(new.a)
 master-bin.000001	#	Table_map	#	#	table_id: # (test.t1)
 master-bin.000001	#	Table_map	#	#	table_id: # (test.t2)
-<<<<<<< HEAD
+master-bin.000001	#	Table_map	#	#	table_id: # (test.t3)
 master-bin.000001	#	Write_rows_v1	#	#	table_id: #
-=======
-master-bin.000001	#	Table_map	#	#	table_id: # (test.t3)
-master-bin.000001	#	Write_rows_v1	#	#	table_id: # flags: STMT_END_F
-master-bin.000001	#	Annotate_rows	#	#	insert into t3(a) values(new.a)
-master-bin.000001	#	Table_map	#	#	table_id: # (test.t1)
-master-bin.000001	#	Table_map	#	#	table_id: # (test.t2)
-master-bin.000001	#	Table_map	#	#	table_id: # (test.t3)
->>>>>>> c4ed889b
 master-bin.000001	#	Write_rows_v1	#	#	table_id: #
 master-bin.000001	#	Write_rows_v1	#	#	table_id: # flags: STMT_END_F
 master-bin.000001	#	Query	#	#	COMMIT
