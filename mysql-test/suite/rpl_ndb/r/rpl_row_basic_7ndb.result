--- conflicted
+++ resolved
@@ -485,14 +485,7 @@
 INSERT INTO t2 VALUES (1, "", 1);
 INSERT INTO t2 VALUES (2, repeat(_utf8'a', 16), 2);
 Comparing tables master:test.t2 and slave:test.t2
-<<<<<<< HEAD
 SET GLOBAL SLAVE_TYPE_CONVERSIONS = @saved_slave_type_conversions;
-=======
-[expecting slave to stop]
-INSERT INTO t3 VALUES (1, "", 1);
-INSERT INTO t3 VALUES (2, repeat(_utf8'a', 128), 2);
-Last_SQL_Error = Table definition on master and slave does not match: Column 1 size mismatch - master has size 384, test.t3 on slave has size 49. Master's column size should be <= the slave's column size.
->>>>>>> 8f8e1d6f
 RESET MASTER;
 STOP SLAVE;
 RESET SLAVE;
@@ -504,12 +497,7 @@
 [expecting slave to stop]
 INSERT INTO t5 VALUES (1, "", 1);
 INSERT INTO t5 VALUES (2, repeat(_utf8'a', 255), 2);
-<<<<<<< HEAD
-Last_SQL_Error
-Column 1 of table 'test.t5' cannot be converted from type 'char(255)' to type 'char(16)'
-=======
-Last_SQL_Error = Table definition on master and slave does not match: Column 1 size mismatch - master has size 765, test.t5 on slave has size 49. Master's column size should be <= the slave's column size.
->>>>>>> 8f8e1d6f
+Last_SQL_Error = Column 1 of table 'test.t5' cannot be converted from type 'char(255)' to type 'char(16)'
 RESET MASTER;
 STOP SLAVE;
 RESET SLAVE;
@@ -517,12 +505,7 @@
 [expecting slave to stop]
 INSERT INTO t6 VALUES (1, "", 1);
 INSERT INTO t6 VALUES (2, repeat(_utf8'a', 255), 2);
-<<<<<<< HEAD
-Last_SQL_Error
-Column 1 of table 'test.t6' cannot be converted from type 'char(255)' to type 'char(128)'
-=======
-Last_SQL_Error = Table definition on master and slave does not match: Column 1 size mismatch - master has size 765, test.t6 on slave has size 385. Master's column size should be <= the slave's column size.
->>>>>>> 8f8e1d6f
+Last_SQL_Error = Column 1 of table 'test.t6' cannot be converted from type 'char(255)' to type 'char(128)'
 RESET MASTER;
 STOP SLAVE;
 RESET SLAVE;
