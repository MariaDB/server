--source include/have_innodb.inc
--source include/have_sequence.inc
--source include/have_debug.inc

SET @save_limit=@@GLOBAL.innodb_limit_optimistic_insert_debug;
SET @save_size=@@GLOBAL.innodb_buffer_pool_size;
SET GLOBAL innodb_limit_optimistic_insert_debug=2;
SET GLOBAL innodb_buffer_pool_size=16777216;

CREATE TEMPORARY TABLE t1 (a INT PRIMARY KEY) ENGINE=InnoDB;
INSERT INTO t1 SELECT seq FROM seq_1_to_200;

# Flush the buffer pool to prevent
# "innodb_buffer_pool_size change aborted" error with ./mtr --repeat=3
SET GLOBAL innodb_max_purge_lag_wait=0;
SET @save_pct= @@GLOBAL.innodb_max_dirty_pages_pct;
SET @save_pct_lwm= @@GLOBAL.innodb_max_dirty_pages_pct_lwm;
SET GLOBAL innodb_max_dirty_pages_pct_lwm = 0.0;
SET GLOBAL innodb_max_dirty_pages_pct = 0.0;

SET GLOBAL innodb_buffer_pool_size=8388608;

<<<<<<< HEAD
let $wait_timeout = 60;
let $wait_condition =
  SELECT SUBSTR(variable_value, 1, 30) = 'Completed resizing buffer pool'
  FROM information_schema.global_status
  WHERE variable_name = 'INNODB_BUFFER_POOL_RESIZE_STATUS';
--source include/wait_condition.inc
=======
SET GLOBAL innodb_max_dirty_pages_pct = @save_pct;
SET GLOBAL innodb_max_dirty_pages_pct_lwm = @save_pct_lwm;
>>>>>>> 5d5be64d

SELECT COUNT(*),MIN(a),MAX(a) FROM t1;
DROP TEMPORARY TABLE t1;

SET GLOBAL innodb_limit_optimistic_insert_debug=@save_limit;
SET GLOBAL innodb_buffer_pool_size=@save_size;<|MERGE_RESOLUTION|>--- conflicted
+++ resolved
@@ -20,17 +20,8 @@
 
 SET GLOBAL innodb_buffer_pool_size=8388608;
 
-<<<<<<< HEAD
-let $wait_timeout = 60;
-let $wait_condition =
-  SELECT SUBSTR(variable_value, 1, 30) = 'Completed resizing buffer pool'
-  FROM information_schema.global_status
-  WHERE variable_name = 'INNODB_BUFFER_POOL_RESIZE_STATUS';
---source include/wait_condition.inc
-=======
 SET GLOBAL innodb_max_dirty_pages_pct = @save_pct;
 SET GLOBAL innodb_max_dirty_pages_pct_lwm = @save_pct_lwm;
->>>>>>> 5d5be64d
 
 SELECT COUNT(*),MIN(a),MAX(a) FROM t1;
 DROP TEMPORARY TABLE t1;
