--source include/have_innodb.inc
--source include/count_sessions.inc
--source include/default_charset.inc

--echo #
--echo # Bug #19027905 ASSERT RET.SECOND DICT_CREATE_FOREIGN_CONSTRAINTS_LOW
--echo # DICT_CREATE_FOREIGN_CONSTR
--echo #

create table t1 (f1 int primary key) engine=InnoDB;
--error ER_CANT_CREATE_TABLE
create table t2 (f1 int primary key,
constraint c1 foreign key (f1) references t1(f1),
constraint c1 foreign key (f1) references t1(f1)) engine=InnoDB;
create table t2 (f1 int primary key,
   constraint c1 foreign key (f1) references t1(f1)) engine=innodb;

--error ER_CANT_CREATE_TABLE
alter table t2 add constraint c1 foreign key (f1) references t1(f1);

set foreign_key_checks = 0;
--error ER_DUP_CONSTRAINT_NAME
alter table t2 add constraint c1 foreign key (f1) references t1(f1);

drop table t2, t1;

--echo #
--echo # Bug #20031243 CREATE TABLE FAILS TO CHECK IF FOREIGN KEY COLUMN
--echo # NULL/NOT NULL MISMATCH
--echo #

set foreign_key_checks = 1;
show variables like 'foreign_key_checks';

CREATE TABLE t1
(a INT NOT NULL,
 b INT NOT NULL,
 INDEX idx(a)) ENGINE=InnoDB;

CREATE TABLE t2
(a INT KEY,
 b INT,
 INDEX ind(b),
 FOREIGN KEY (b) REFERENCES t1(a) ON DELETE CASCADE ON UPDATE CASCADE)
 ENGINE=InnoDB;

show create table t1;
show create table t2;

INSERT INTO t1 VALUES (1, 80);
INSERT INTO t1 VALUES (2, 81);
INSERT INTO t1 VALUES (3, 82);
INSERT INTO t1 VALUES (4, 83);
INSERT INTO t1 VALUES (5, 84);

INSERT INTO t2 VALUES (51, 1);
INSERT INTO t2 VALUES (52, 2);
INSERT INTO t2 VALUES (53, 3);
INSERT INTO t2 VALUES (54, 4);
INSERT INTO t2 VALUES (55, 5);

SELECT a, b FROM t1 ORDER BY a;
SELECT a, b FROM t2 ORDER BY a;

--error ER_NO_REFERENCED_ROW_2
INSERT INTO t2 VALUES (56, 6);

ALTER TABLE t1 CHANGE a id INT;

SELECT id, b FROM t1 ORDER BY id;
SELECT a, b FROM t2 ORDER BY a;

--echo # Operations on child table
--error ER_NO_REFERENCED_ROW_2
INSERT INTO t2 VALUES (56, 6);
--error ER_NO_REFERENCED_ROW_2
UPDATE t2 SET b = 99 WHERE a = 51;
DELETE FROM t2 WHERE a = 53;
SELECT id, b FROM t1 ORDER BY id;
SELECT a, b FROM t2 ORDER BY a;

--echo # Operations on parent table
DELETE FROM t1 WHERE id = 1;
UPDATE t1 SET id = 50 WHERE id = 5;
SELECT id, b FROM t1 ORDER BY id;
SELECT a, b FROM t2 ORDER BY a;

DROP TABLE t2, t1;

--echo #
--echo # bug#25126722 FOREIGN KEY CONSTRAINT NAME IS NULL AFTER RESTART
--echo # base bug#24818604 [GR]
--echo #

CREATE TABLE t1 (c1 INT PRIMARY KEY) ENGINE=InnoDB;
CREATE TABLE t2 (c1 INT PRIMARY KEY, FOREIGN KEY (c1) REFERENCES t1(c1))
ENGINE=InnoDB;

INSERT INTO t1 VALUES (1);
INSERT INTO t2 VALUES (1);

SELECT unique_constraint_name FROM information_schema.referential_constraints
WHERE table_name = 't2';

--echo #
--echo # MDEV-28317 Assertion failure on rollback of FOREIGN KEY operation
--echo #

SET foreign_key_checks=0;
CREATE TABLE parent(a INT PRIMARY KEY) ENGINE=InnoDB;
CREATE TABLE child(a INT,FOREIGN KEY(a) REFERENCES parent(a) ON DELETE CASCADE)
ENGINE=InnoDB;
INSERT INTO child VALUES(1);
ALTER TABLE child DROP INDEX a;

connect(incomplete, localhost, root,,);
BEGIN;
DELETE FROM child;

connection default;
INSERT INTO parent SET a=0;
FLUSH TABLES;

--let $shutdown_timeout=0
--source include/restart_mysqld.inc
--let $shutdown_timeout=
disconnect incomplete;

INSERT INTO child SET a=0;
--error ER_NO_REFERENCED_ROW_2
INSERT INTO child SET a=1;
--error ER_ROW_IS_REFERENCED_2
DELETE FROM parent;
ALTER TABLE child ADD INDEX(a);
--error ER_ROW_IS_REFERENCED_2
DELETE FROM parent;
ALTER TABLE child FORCE;
DELETE FROM parent;
DROP TABLE child,parent;

SET @saved_frequency = @@GLOBAL.innodb_purge_rseg_truncate_frequency;
SET GLOBAL innodb_purge_rseg_truncate_frequency = 1;

SELECT unique_constraint_name FROM information_schema.referential_constraints
WHERE table_name = 't2';

SELECT * FROM t1;

SELECT unique_constraint_name FROM information_schema.referential_constraints
WHERE table_name = 't2';

DROP TABLE t2;
DROP TABLE t1;

#
# MDEV-12669 Circular foreign keys cause a loop and OOM upon LOCK TABLE
#
SET FOREIGN_KEY_CHECKS=0;
CREATE TABLE staff (
  staff_id TINYINT UNSIGNED NOT NULL AUTO_INCREMENT,
  store_id TINYINT UNSIGNED NOT NULL,
  PRIMARY KEY  (staff_id),
  KEY idx_fk_store_id (store_id),
  CONSTRAINT fk_staff_store FOREIGN KEY (store_id) REFERENCES store (store_id) ON DELETE RESTRICT ON UPDATE CASCADE
) ENGINE=InnoDB;
CREATE TABLE store (
  store_id TINYINT UNSIGNED NOT NULL AUTO_INCREMENT,
  manager_staff_id TINYINT UNSIGNED NOT NULL,
  PRIMARY KEY  (store_id),
  UNIQUE KEY idx_unique_manager (manager_staff_id),
  CONSTRAINT fk_store_staff FOREIGN KEY (manager_staff_id) REFERENCES staff (staff_id) ON DELETE RESTRICT ON UPDATE CASCADE
) ENGINE=InnoDB;

LOCK TABLE staff WRITE;
UNLOCK TABLES;
DROP TABLES staff, store;

SET FOREIGN_KEY_CHECKS=1;

--echo #
--echo # MDEV-17531 Crash in RENAME TABLE with FOREIGN KEY and FULLTEXT INDEX
--echo #

--disable_query_log
call mtr.add_suppression("InnoDB: Possible reasons:");
call mtr.add_suppression("InnoDB: \\([12]\\) Table ");
call mtr.add_suppression("InnoDB: If table `test`\\.`t2` is a temporary table");
call mtr.add_suppression("InnoDB: Cannot delete/update rows with cascading foreign key constraints that exceed max depth of 15\\.");
--enable_query_log

CREATE TABLE t1 (a INT PRIMARY KEY) ENGINE=InnoDB;
CREATE DATABASE best default character set latin1;
CREATE TABLE t3 (a INT PRIMARY KEY,
CONSTRAINT t2_ibfk_1 FOREIGN KEY (a) REFERENCES t1(a)) ENGINE=InnoDB;
CREATE TABLE best.t2 (a INT PRIMARY KEY, b TEXT, FULLTEXT INDEX(b),
FOREIGN KEY (a) REFERENCES test.t1(a)) ENGINE=InnoDB;
--replace_regex /Table '.*t2'/Table 't2'/
--error ER_TABLE_EXISTS_ERROR
RENAME TABLE best.t2 TO test.t2;
SHOW CREATE TABLE best.t2;
DROP DATABASE best;

--echo #
--echo # MDEV-17541 KILL QUERY during lock wait in FOREIGN KEY check hangs
--echo #
connect (con1, localhost, root,,);
INSERT INTO t1 SET a=1;
BEGIN;
DELETE FROM t1;

connection default;
let $ID= `SELECT @id := CONNECTION_ID()`;
send INSERT INTO t3 SET a=1;

connection con1;
# Check that the above SELECT is blocked
let $wait_condition=
  select count(*) = 1 from information_schema.processlist
  where state = 'update' and info = 'INSERT INTO t3 SET a=1';
--source include/wait_condition.inc
let $ignore= `SELECT @id := $ID`;
kill query @id;

connection default;
--error ER_QUERY_INTERRUPTED
reap;

connection con1;
ROLLBACK;
connection default;
disconnect con1;

DROP TABLE t3,t1;

--echo #
--echo # MDEV-18222 InnoDB: Failing assertion: heap->magic_n == MEM_BLOCK_MAGIC_N
--echo # or ASAN heap-use-after-free in dict_foreign_remove_from_cache upon CHANGE COLUMN
--echo #
CREATE TABLE t1 (a INT, UNIQUE(a), KEY(a)) ENGINE=InnoDB;
ALTER TABLE t1 ADD FOREIGN KEY (a) REFERENCES t1 (a);
SET SESSION FOREIGN_KEY_CHECKS = OFF;
--error ER_FK_COLUMN_CANNOT_CHANGE_CHILD
ALTER TABLE t1 CHANGE COLUMN a a TIME NOT NULL;
ALTER TABLE t1 ADD pk INT NOT NULL AUTO_INCREMENT PRIMARY KEY;
--error ER_ALTER_OPERATION_NOT_SUPPORTED_REASON
ALTER TABLE t1 CHANGE COLUMN a b TIME;
ALTER TABLE t1 CHANGE COLUMN a b TIME, DROP FOREIGN KEY t1_ibfk_1;
SET SESSION FOREIGN_KEY_CHECKS = ON;
DROP TABLE t1;

--echo #
--echo # MDEV-18256 InnoDB: Failing assertion: heap->magic_n == MEM_BLOCK_MAGIC_N
--echo # upon DROP FOREIGN KEY
--echo #
CREATE TABLE t1 (a INT PRIMARY KEY) ENGINE=InnoDB;
CREATE TABLE t2 (b INT PRIMARY KEY, FOREIGN KEY fk1 (b) REFERENCES t1 (a))
ENGINE=InnoDB;
ALTER TABLE t2 DROP FOREIGN KEY fk1, DROP FOREIGN KEY fk1;
DROP TABLE t2, t1;

CREATE TABLE t1 (f VARCHAR(256)) ENGINE=InnoDB;
SET SESSION FOREIGN_KEY_CHECKS = OFF;
ALTER TABLE t1 ADD FOREIGN KEY (f) REFERENCES non_existing_table (x);
SET SESSION FOREIGN_KEY_CHECKS = ON;
ALTER TABLE t1 ADD FULLTEXT INDEX ft1 (f);
ALTER TABLE t1 ADD FULLTEXT INDEX ft2 (f);
DROP TABLE t1;

CREATE TABLE t1 (f VARCHAR(256), FTS_DOC_ID BIGINT UNSIGNED PRIMARY KEY)
ENGINE=InnoDB;
SET SESSION FOREIGN_KEY_CHECKS = OFF;
ALTER TABLE t1 ADD FOREIGN KEY (f) REFERENCES non_existing_table (x);
SET SESSION FOREIGN_KEY_CHECKS = ON;
ALTER TABLE t1 ADD FULLTEXT INDEX ft1 (f);
ALTER TABLE t1 ADD FULLTEXT INDEX ft2 (f);
DROP TABLE t1;

--echo #
--echo # MDEV-18630 Conditional jump or move depends on uninitialised value
--echo # in ib_push_warning / dict_create_foreign_constraints_low
--echo #
CREATE TABLE t1 (a INT) ENGINE=InnoDB;
--error ER_CANT_CREATE_TABLE
ALTER IGNORE TABLE t1 ADD FOREIGN KEY (a) REFERENCES t2 (b);
SHOW WARNINGS;
DROP TABLE t1;

--echo #
--echo # MDEV-18139 ALTER IGNORE ... ADD FOREIGN KEY causes bogus error
--echo #
CREATE TABLE t1 (f1 INT, f2 INT, f3 INT, KEY(f1)) ENGINE=InnoDB;
CREATE TABLE t2 (f INT, KEY(f)) ENGINE=InnoDB;
ALTER TABLE t1 ADD FOREIGN KEY (f2) REFERENCES t2 (f);
ALTER IGNORE TABLE t1 ADD FOREIGN KEY (f3) REFERENCES t1 (f1);
DROP TABLE t1, t2;

# MDEV-19092 Server crash when renaming the column when
# FOREIGN_KEY_CHECKS is disabled
CREATE TABLE t1 (a INT, b INT, KEY idx(a)) ENGINE=InnoDB;
SET FOREIGN_KEY_CHECKS= OFF;
ALTER TABLE t1 ADD FOREIGN KEY (a) REFERENCES tx(x);
ALTER TABLE t1 DROP KEY idx;
ALTER TABLE t1 CHANGE a c INT;
# Cleanup
DROP TABLE t1;

CREATE TABLE t1 (f1 INT, f2 INT, f3 INT, KEY idx(f1)) ENGINE=InnoDB;
ALTER TABLE t1 ADD FOREIGN KEY (f2) REFERENCES t1 (f1);
ALTER TABLE t1 ADD COLUMN f INT;
SET FOREIGN_KEY_CHECKS= OFF;
ALTER TABLE t1 DROP KEY idx;
ALTER TABLE t1 ADD KEY idx (f1);
SET FOREIGN_KEY_CHECKS= ON;
ALTER TABLE t1 DROP f3;
ALTER TABLE t1 CHANGE f f3 INT;
# Cleanup
DROP TABLE t1;

SET FOREIGN_KEY_CHECKS=1;

--echo #
--echo # Bug #19471516 SERVER CRASHES WHEN EXECUTING ALTER TABLE
--echo # ADD FOREIGN KEY
--echo #

CREATE TABLE `department` (`department_id` INT, `department_people_fk` INT,
PRIMARY KEY (`department_id`)) engine=innodb;

CREATE TABLE `title` (`title_id` INT, `title_manager_fk` INT,
`title_reporter_fk` INT, PRIMARY KEY (`title_id`)) engine=innodb;

CREATE TABLE `people` (`people_id` INT, PRIMARY KEY (`people_id`)) engine=innodb;

ALTER TABLE `department` ADD FOREIGN KEY (`department_people_fk`) REFERENCES
`people` (`people_id`);

ALTER TABLE `title` ADD FOREIGN KEY (`title_manager_fk`) REFERENCES `people`
(`people_id`);

ALTER TABLE `title` ADD FOREIGN KEY (`title_reporter_fk`) REFERENCES `people`
(`people_id`);

drop table title, department, people;

#
# FK and prelocking:
# child table accesses (reads and writes) wait for locks.
#
create table t1 (a int primary key, b int) engine=innodb;
create table t2 (c int primary key, d int,
  foreign key (d) references t1 (a) on update cascade) engine=innodb;
insert t1 values (1,1),(2,2),(3,3);
insert t2 values (4,1),(5,2),(6,3);
flush table t2 with read lock; # this takes MDL_SHARED_NO_WRITE
connect (con1,localhost,root);
--error ER_ROW_IS_REFERENCED_2
delete from t1 where a=2;
send update t1 set a=10 where a=1;
connection default;
let $wait_condition= select 1 from information_schema.processlist where state='Waiting for table metadata lock';
source include/wait_condition.inc;
unlock tables;
connection con1;
reap;
connection default;
lock table t2 write; # this takes MDL_SHARED_NO_READ_WRITE
connection con1;
send delete from t1 where a=2;
connection default;
let $wait_condition= select 1 from information_schema.processlist where state='Waiting for table metadata lock';
source include/wait_condition.inc;
unlock tables;
connection con1;
--error ER_ROW_IS_REFERENCED_2
reap;
connection default;
unlock tables;
disconnect con1;

# but privileges should not be checked
create user foo;
grant select,update on test.t1 to foo;
connect(foo,localhost,foo);
update t1 set a=30 where a=3;
disconnect foo;
connection default;
select * from t2;
drop table t2, t1;
drop user foo;

--echo #
--echo # MDEV-17595 - Server crashes in copy_data_between_tables or
--echo #              Assertion `thd->transaction.stmt.is_empty() ||
--echo #              (thd->state_flags & Open_tables_state::BACKUPS_AVAIL)'
--echo #              fails in close_tables_for_reopen upon concurrent
--echo #              ALTER TABLE and FLUSH
--echo #
CREATE TABLE t1 (a INT, KEY(a)) ENGINE=InnoDB;
INSERT INTO t1 VALUES(1),(2);
CREATE TABLE t2 (b INT, KEY(b)) ENGINE=InnoDB;
INSERT INTO t2 VALUES(2);
ALTER TABLE t2 ADD FOREIGN KEY(b) REFERENCES t1(a), LOCK=EXCLUSIVE;
DROP TABLE t2, t1;

#
# MDEV-22180 Planner opens unnecessary tables when updated table is referenced by foreign keys
#

create table t1 (pk int primary key, data int) engine=innodb;
insert t1 values (1,1),(2,2),(3,3);
create table t2 (t1_pk int, foreign key (t1_pk) references t1 (pk)) engine=innodb;
insert t2 values (1),(2);
error ER_NO_REFERENCED_ROW_2;
insert t2 values (10);
flush tables;
flush status;
# with ON UPDATE RESTRICT child tables are not opened
update t1 set data=10 where pk+1>10;
show status like '%opened_tab%';
flush tables;
flush status;
# neither are parent tables
update t2 set t1_pk=11 where t1_pk+1>10;
show status like '%opened_tab%';
# under LOCK TABLES
flush tables;
flush status;
lock tables t1 write;
show status like '%opened_tab%';
insert t1 values (4,4);
show status like '%opened_tab%';
unlock tables;
delimiter |;
create function foo() returns int
begin
  insert t1 values (5,5);
  return 5;
end|
delimiter ;|
flush tables;
flush status;
--disable_ps2_protocol
select foo();
--enable_ps2_protocol
show status like '%opened_tab%';
drop function foo;
drop table t2, t1;

CREATE TABLE t1 (pk INT, a INT, PRIMARY KEY (pk)) ENGINE=InnoDB;
XA START 'xid';
INSERT INTO t1 VALUES (1,2);
--error ER_XAER_RMFAIL
CREATE TABLE x AS SELECT * FROM t1;
--connect (con1,localhost,root,,test)
SET foreign_key_checks= OFF, innodb_lock_wait_timeout= 1;
SET lock_wait_timeout=5;
--error ER_LOCK_WAIT_TIMEOUT
ALTER TABLE t1 ADD FOREIGN KEY f (a) REFERENCES t1 (pk), LOCK=EXCLUSIVE;# Cleanup
--disconnect con1
--connection default
XA END 'xid';
XA ROLLBACK 'xid';
DROP TABLE t1;

CREATE TABLE t1 (pk INT PRIMARY KEY,
                 f1 VARCHAR(10), f2 VARCHAR(10),
		 f3 VARCHAR(10), f4 VARCHAR(10),
		 f5 VARCHAR(10), f6 VARCHAR(10),
		 f7 VARCHAR(10), f8 VARCHAR(10),
		 INDEX(f1), INDEX(f2), INDEX(f3), INDEX(f4),
		 INDEX(f5), INDEX(f6), INDEX(f7), INDEX(f8)) ENGINE=InnoDB;
INSERT INTO t1 VALUES (1, 'mariadb', 'mariadb', 'mariadb', 'mariadb',
                       'mariadb', 'mariadb', 'mariadb', 'mariadb'),
                      (2, 'mariadb', 'mariadb', 'mariadb', 'mariadb',
                       'mariadb', 'mariadb', 'mariadb', 'mariadb'),
                      (3, 'innodb', 'innodb', 'innodb', 'innodb',
                       'innodb', 'innodb', 'innodb', 'innodb');
ALTER TABLE t1 ADD FOREIGN KEY (f1) REFERENCES t1 (f2) ON DELETE SET NULL;
START TRANSACTION;
DELETE FROM t1 where f1='mariadb';
SELECT * FROM t1;
ROLLBACK;

ALTER TABLE t1 ADD FOREIGN KEY (f3) REFERENCES t1 (f4) ON DELETE CASCADE;

START TRANSACTION;
DELETE FROM t1 where f3='mariadb';
SELECT * FROM t1;
ROLLBACK;

ALTER TABLE t1 ADD FOREIGN KEY (f5) REFERENCES t1 (f6) ON UPDATE SET NULL;
--error ER_ROW_IS_REFERENCED_2
UPDATE t1 SET f6='update';

ALTER TABLE t1 ADD FOREIGN KEY (f7) REFERENCES t1 (f8) ON UPDATE CASCADE;
--error ER_ROW_IS_REFERENCED_2
UPDATE t1 SET f6='cascade';
DROP TABLE t1;
#
# End of 10.1 tests
#

--echo # Start of 10.2 tests

--echo #
--echo # MDEV-13246 Stale rows despite ON DELETE CASCADE constraint
--echo #

CREATE TABLE users (
  id int unsigned AUTO_INCREMENT PRIMARY KEY,
  name varchar(32) NOT NULL DEFAULT ''
) ENGINE=InnoDB DEFAULT CHARSET=utf8;

CREATE TABLE matchmaking_groups (
  id bigint unsigned AUTO_INCREMENT PRIMARY KEY,
  host_user_id int unsigned NOT NULL UNIQUE,
  CONSTRAINT FOREIGN KEY (host_user_id) REFERENCES users (id)
  ON DELETE CASCADE ON UPDATE CASCADE
) ENGINE=InnoDB DEFAULT CHARSET=utf8;

CREATE TABLE matchmaking_group_users (
  matchmaking_group_id bigint unsigned NOT NULL,
  user_id int unsigned NOT NULL,
  PRIMARY KEY (matchmaking_group_id,user_id),
  UNIQUE KEY user_id (user_id),
  CONSTRAINT FOREIGN KEY (matchmaking_group_id)
  REFERENCES matchmaking_groups (id) ON DELETE CASCADE ON UPDATE CASCADE,
  CONSTRAINT FOREIGN KEY (user_id)
  REFERENCES users (id) ON DELETE CASCADE ON UPDATE CASCADE
) ENGINE=InnoDB DEFAULT CHARSET=utf8;

CREATE TABLE matchmaking_group_maps (
  matchmaking_group_id bigint unsigned NOT NULL,
  map_id tinyint unsigned NOT NULL,
  PRIMARY KEY (matchmaking_group_id,map_id),
  CONSTRAINT FOREIGN KEY (matchmaking_group_id)
  REFERENCES matchmaking_groups (id) ON DELETE CASCADE ON UPDATE CASCADE
) ENGINE=InnoDB DEFAULT CHARSET=utf8;

INSERT INTO users VALUES (NULL,'foo'),(NULL,'bar');
INSERT INTO matchmaking_groups VALUES (10,1),(11,2);
INSERT INTO matchmaking_group_users VALUES (10,1),(11,2);
INSERT INTO matchmaking_group_maps VALUES (10,55),(11,66);

BEGIN;
UPDATE users SET name = 'qux' WHERE id = 1;

connect (con1,localhost,root);
--connection con1
SET innodb_lock_wait_timeout= 1;
DELETE FROM matchmaking_groups WHERE id = 10;

--connection default
COMMIT;
--sorted_result
SELECT * FROM matchmaking_group_users WHERE matchmaking_group_id NOT IN (SELECT id FROM matchmaking_groups);
--sorted_result
SELECT * FROM matchmaking_group_maps WHERE matchmaking_group_id NOT IN (SELECT id FROM matchmaking_groups);
--sorted_result
SELECT * FROM users;

DROP TABLE
matchmaking_group_maps, matchmaking_group_users, matchmaking_groups, users;

--echo #
--echo # MDEV-13331 FK DELETE CASCADE does not honor innodb_lock_wait_timeout
--echo #

CREATE TABLE t1 (id INT NOT NULL PRIMARY KEY) ENGINE=InnoDB;

CREATE TABLE t2 (
  id INT NOT NULL PRIMARY KEY,
  ref_id INT NOT NULL DEFAULT 0,
  f INT NULL,
  FOREIGN KEY (ref_id) REFERENCES t1 (id) ON DELETE CASCADE
) ENGINE=InnoDB;

INSERT INTO t1 VALUES (1),(2);
INSERT INTO t2 VALUES (1,1,10),(2,2,20);

SHOW CREATE TABLE t2;

--connection con1
BEGIN;
UPDATE t2 SET f = 11 WHERE id = 1;

--connection default
SET innodb_lock_wait_timeout= 1;
--error ER_LOCK_WAIT_TIMEOUT
DELETE FROM t1 WHERE id = 1;

--connection con1
COMMIT;

--connection default
SELECT * FROM t2;
DELETE FROM t1 WHERE id = 1;
SELECT * FROM t2;
DROP TABLE t2, t1;

--echo #
--echo # MDEV-15199 Referential integrity broken in ON DELETE CASCADE
--echo #

CREATE TABLE member (id int AUTO_INCREMENT PRIMARY KEY) ENGINE=InnoDB;
INSERT INTO member VALUES (1);
CREATE TABLE address (
  id int AUTO_INCREMENT PRIMARY KEY,
  member_id int NOT NULL,
  KEY address_FI_1 (member_id),
  CONSTRAINT address_FK_1 FOREIGN KEY (member_id) REFERENCES member (id)
  ON DELETE CASCADE ON UPDATE CASCADE
) ENGINE=InnoDB;

INSERT INTO address VALUES (2,1);
CREATE TABLE payment_method (
  id int AUTO_INCREMENT PRIMARY KEY,
  member_id int NOT NULL,
  cardholder_address_id int DEFAULT NULL,
  KEY payment_method_FI_1 (member_id),
  KEY payment_method_FI_2 (cardholder_address_id),
  CONSTRAINT payment_method_FK_1 FOREIGN KEY (member_id) REFERENCES member (id) ON DELETE CASCADE ON UPDATE CASCADE,
  CONSTRAINT payment_method_FK_2 FOREIGN KEY (cardholder_address_id) REFERENCES address (id) ON DELETE SET NULL ON UPDATE CASCADE
) ENGINE=InnoDB;

INSERT INTO payment_method VALUES (3,1,2);

BEGIN;
UPDATE member SET id=42;
SELECT * FROM member;
SELECT * FROM address;
SELECT * FROM payment_method;
DELETE FROM member;
COMMIT;
SELECT * FROM member;
SELECT * FROM address;
SELECT * FROM payment_method;

DROP TABLE payment_method,address,member;

--echo #
--echo # Bug #26958695 INNODB NESTED STORED FIELD WITH CONSTRAINT KEY
--echo # PRODUCE BROKEN TABLE (no bug in MariaDB)
--echo #
create table t1(f1 int,f2 int, primary key(f1), key(f2, f1))engine=innodb;
create table t2(f1 int, f2 int as (2) stored, f3 int as (f2) stored,
                foreign key(f1) references t1(f2) on update set NULL)
engine=innodb;
insert into t1 values(1, 1);
insert into t2(f1) values(1);
drop table t2, t1;

#
# MDEV-12669 Circular foreign keys cause a loop and OOM upon LOCK TABLE
#
SET FOREIGN_KEY_CHECKS=0;
CREATE TABLE staff (
  staff_id TINYINT UNSIGNED NOT NULL AUTO_INCREMENT,
  store_id TINYINT UNSIGNED NOT NULL,
  PRIMARY KEY  (staff_id),
  KEY idx_fk_store_id (store_id),
  CONSTRAINT fk_staff_store FOREIGN KEY (store_id) REFERENCES store (store_id) ON DELETE RESTRICT ON UPDATE CASCADE
) ENGINE=InnoDB;
CREATE TABLE store (
  store_id TINYINT UNSIGNED NOT NULL AUTO_INCREMENT,
  manager_staff_id TINYINT UNSIGNED NOT NULL,
  PRIMARY KEY  (store_id),
  UNIQUE KEY idx_unique_manager (manager_staff_id),
  CONSTRAINT fk_store_staff FOREIGN KEY (manager_staff_id) REFERENCES staff (staff_id) ON DELETE RESTRICT ON UPDATE CASCADE
) ENGINE=InnoDB;

LOCK TABLE staff WRITE;
UNLOCK TABLES;
DROP TABLES staff, store;
SET FOREIGN_KEY_CHECKS=1;

--echo #
--echo # MDEV-17541 KILL QUERY during lock wait in FOREIGN KEY check hangs
--echo #

CREATE TABLE t1 (a INT PRIMARY KEY) ENGINE=InnoDB;
CREATE TABLE t2 (a INT PRIMARY KEY, FOREIGN KEY (a) REFERENCES t1(a))
ENGINE=InnoDB;

connection con1;
INSERT INTO t1 SET a=1;
BEGIN;
DELETE FROM t1;

connection default;
let $ID= `SELECT @id := CONNECTION_ID()`;
send INSERT INTO t2 SET a=1;

connection con1;
let $wait_condition=
  select count(*) = 1 from information_schema.processlist
  where state = 'update' and info = 'INSERT INTO t2 SET a=1';
--source include/wait_condition.inc
let $ignore= `SELECT @id := $ID`;
kill query @id;

connection default;
--error ER_QUERY_INTERRUPTED
reap;

connection con1;
ROLLBACK;
connection default;

DROP TABLE t2,t1;

--echo #
--echo # MDEV-18272 InnoDB index corruption after failed DELETE CASCADE
--echo #
CREATE TABLE t1 (
  pk TINYINT UNSIGNED AUTO_INCREMENT PRIMARY KEY,
  a TINYINT UNSIGNED NOT NULL, b TINYINT UNSIGNED NOT NULL, KEY(b),
  CONSTRAINT FOREIGN KEY (a) REFERENCES t1 (b) ON DELETE CASCADE
) ENGINE=InnoDB;

INSERT INTO t1 (a,b) VALUES
(0,0),(0,0),(0,0),(0,0),(0,0),(0,0),(0,0),(0,0),(0,0),(0,0),(0,0),(0,0),
(0,1),(0,1),(1,0);
connection con1;
START TRANSACTION WITH CONSISTENT SNAPSHOT;

connection default;
DELETE IGNORE FROM t1 WHERE b = 1;

SELECT a FROM t1 FORCE INDEX(a);
# This would wrongly return the empty result if
# the "goto rollback_to_savept" in row_mysql_handle_errors() is reverted.
SELECT * FROM t1;
# Allow purge to continue by closing the read view.
connection con1;
COMMIT;
connection default;

# Wait for purge. With the fix reverted, the server would crash here.
--source include/wait_all_purged.inc
CHECK TABLE t1;
DROP TABLE t1;
SET GLOBAL innodb_purge_rseg_truncate_frequency = @saved_frequency;

--echo #
--echo # MDEV-17187 table doesn't exist in engine after ALTER other tables
--echo # with CONSTRAINTs
--echo #

call mtr.add_suppression("\\[Warning\\] InnoDB: In ALTER TABLE `test`\\.`t2` has or is referenced in foreign key constraints which are not compatible with the new table definition.");

set foreign_key_checks=on;
create table t1 (id int not null primary key) engine=innodb;
create table t2 (id int not null primary key, fid int not null,
CONSTRAINT fk_fid FOREIGN KEY (fid) REFERENCES t1 (id))engine=innodb;

insert into t1 values (1), (2), (3);
insert into t2 values (1, 1), (2, 1), (3, 2);

set foreign_key_checks=off;
alter table t2 drop index fk_fid;
set foreign_key_checks=on;

--error ER_ROW_IS_REFERENCED_2
delete from t1 where id=2;
--error ER_NO_REFERENCED_ROW_2
insert into t2 values(4, 99);

select * from t1;
select * from t2;

set foreign_key_checks=off;
delete from t1 where id=2;
insert into t2 values(4, 99);
set foreign_key_checks=on;

select * from t1;
select * from t2;

show create table t1;
show create table t2;

# Optional: test DROP TABLE without any prior ha_innobase::open().
# This was tested manually, but it would cause --embedded to skip the test,
# and the restart would significantly increase the running time.
# --source include/restart_mysqld.inc

--error ER_ROW_IS_REFERENCED_2
drop table t1,t2;
--error ER_BAD_TABLE_ERROR
drop table t1,t2;

--echo #
--echo # MDEV-22934 Table disappear after two alter table command
--echo #
CREATE TABLE t1(f1 INT NOT NULL AUTO_INCREMENT,
		f2 INT NOT NULL,
		PRIMARY KEY (f1), INDEX (f2))ENGINE=InnoDB;
CREATE TABLE t2(f1 INT NOT NULL,
		f2 INT NOT NULL, f3 INT NOT NULL,
		PRIMARY KEY(f1, f2), UNIQUE KEY(f2),
CONSTRAINT `t2_ibfk_1` FOREIGN KEY (f2) REFERENCES t1(f2) ON DELETE CASCADE,
CONSTRAINT `t2_ibfk_2` FOREIGN KEY (f1) REFERENCES t1(f1) ON DELETE CASCADE
) ENGINE=InnoDB;

SET FOREIGN_KEY_CHECKS=0;
ALTER TABLE t2 DROP PRIMARY KEY, ADD PRIMARY KEY(f3), ALGORITHM=INPLACE;
ALTER TABLE t2 DROP INDEX `f2`, ALGORITHM=COPY;
SHOW CREATE TABLE t2;
--error ER_TABLE_EXISTS_ERROR
CREATE TABLE t2 (f1 INT NOT NULL)ENGINE=InnoDB;
DROP TABLE t2, t1;

--echo #
--echo # MDEV-23685 SIGSEGV on ADD FOREIGN KEY after failed attempt
--echo # to create unique key on virtual column
--echo #
CREATE TABLE t1 (pk INT PRIMARY KEY, a INT, b INT AS (a)) ENGINE=InnODB;

INSERT INTO t1 (pk,a) VALUES (1,10),(2,10);
--error ER_DUP_ENTRY
ALTER TABLE t1 ADD UNIQUE INDEX ind9 (b), LOCK=SHARED;
SET FOREIGN_KEY_CHECKS= 0;
ALTER TABLE t1 ADD FOREIGN KEY (a) REFERENCES t1 (pk);
DROP TABLE t1;
SET FOREIGN_KEY_CHECKS= 1;

--echo #
--echo # MDEV-23455 Hangs + Sig11 in unknown location(s) due to single complex FK query
--echo #
let $constr_prefix= aaaaaaaaaaaaaaaaaaaaaaaaaaaaaaaaaaaaaaaaaaaaaaaaaa;
let $fk_ref=        xxxxxxxxxxxxxxxxxxxxxxxxxxxxxxxxxxxxxxxxxxxxxxxxxx;
let $fk_field=      yyyyyyyyyyyyyyyyyyyyyyyyyyyyyyyyyyyyyyyyyyyyyyyyyy;
let $constr_count= 200; # each 100 constrs is 1 sec of test execution
let $i= 0;

while ($i < $constr_count)
{
  let $p= $constr_prefix$i;
  let $constr= CONSTRAINT $p FOREIGN KEY ($fk_field) REFERENCES t1($fk_ref) ON UPDATE SET NULL;
  if ($i)
  {
    let $constrs= $constrs, $constr;
  }
  if (!$i)
  {
    let $constrs= $constr;
  }
  inc $i;
}
--disable_query_log
--echo Parsing foreign keys 1...
--error ER_CANT_CREATE_TABLE
eval create table t0($fk_field int, $constrs) engine innodb;
--echo Parsing foreign keys 2...
--error ER_CANT_CREATE_TABLE
eval create table t1($fk_field int, $constrs) engine innodb;
--echo Parsing foreign keys 3...
--error ER_CANT_CREATE_TABLE
eval create table t1($fk_ref int, $fk_field int, $constrs) engine innodb;
--echo Parsing foreign keys 4...
eval create table t1($fk_ref int primary key, $fk_field int, $constrs) engine innodb;
drop table t1;
--enable_query_log

--echo #
--echo # MDEV-27583 InnoDB uses different constants for FK cascade
--echo #            error message in SQL vs error log
--echo #

CREATE TABLE t1
(a INT, b INT, KEY(b),
CONSTRAINT FOREIGN KEY (a) REFERENCES t1 (b) ON DELETE CASCADE)
ENGINE=InnoDB;

INSERT INTO t1 (a,b) VALUES
(0,0),(0,0),(0,0),(0,0),(0,0),(0,0),(0,0),(0,0),
(0,0),(0,0),(0,0),(0,0),(0,0),(0,0),(0,1),(1,0);

--error ER_GET_ERRMSG
DELETE FROM t1 WHERE b = 1;
SHOW WARNINGS;
DROP TABLE t1;

let SEARCH_FILE= $MYSQLTEST_VARDIR/log/mysqld.1.err;
let SEARCH_PATTERN= InnoDB: Cannot delete/update rows with cascading foreign key constraints that exceed max depth of 15.*;
-- source include/search_pattern_in_file.inc

--echo # End of 10.2 tests

--echo #
--echo # MDEV-28980 InnoDB: Failing assertion: len <= MAX_TABLE_NAME_LEN
--echo #

SET NAMES utf8;
CREATE TABLE t (a INT PRIMARY KEY) ENGINE=InnoDB;
# The maximum identifier length is 64 characters.
# my_charset_filename will expand some characters to 5 characters,
# e.g., # to @0023.
# Many operating systems (such as Linux) or file systems
# limit the path component length to 255 bytes, such as 51*5 characters.
# The bug was repeated with a shorter length, which we will use here,
# to avoid exceeding MAX_PATH on Microsoft Windows.
let $db=##########################;
--replace_result $db db
eval CREATE DATABASE `$db`;
--replace_result $db db
eval CREATE TABLE `$db`.u (
  a INT PRIMARY KEY,
  CONSTRAINT `††††††††††††††††††††††††††††††††††††††††††††††††††††††††††††††††`
  FOREIGN KEY (a) REFERENCES test.t (a)) ENGINE=InnoDB;
--replace_result $db db
eval DROP TABLE `$db`.u;
--replace_result $db db
eval DROP DATABASE `$db`;
DROP TABLE t;

--echo # End of 10.3 tests

# MDEV-21792 Server aborts upon attempt to create foreign key on spatial field
# Fail to create foreign key for spatial fields
--error ER_CANT_CREATE_TABLE
CREATE TABLE t1 (a GEOMETRY, INDEX(a(8)),
		 FOREIGN KEY (a) REFERENCES x (xx)) ENGINE=InnoDB;

--echo #
--echo # MDEV-23675 Assertion `pos < table->n_def' in dict_table_get_nth_col
--echo #
CREATE TABLE t1 (pk int PRIMARY KEY, a INT, b INT, c INT, KEY(c),
FOREIGN KEY fx (b) REFERENCES t1 (c))
ENGINE=InnoDB;
INSERT INTO t1 VALUES (1,0,10,10);
ALTER TABLE t1 DROP a, ALGORITHM=INSTANT;
SET FOREIGN_KEY_CHECKS= 0;
DROP INDEX fx ON t1;
INSERT INTO t1 VALUES (2,11,11);
DROP TABLE t1;
SET FOREIGN_KEY_CHECKS=DEFAULT;

--echo #
--echo # MDEV-32018 Allow the setting of Auto_increment on FK referenced columns
--echo #

CREATE TABLE t1 (
  id int unsigned NOT NULL PRIMARY KEY
);

CREATE TABLE t2 (
  id int unsigned NOT NULL AUTO_INCREMENT PRIMARY KEY,
  t1_id int unsigned DEFAULT NULL,
  CONSTRAINT FK_t1_id FOREIGN KEY (t1_id) REFERENCES t1 (id)
);

ALTER TABLE t1 MODIFY id INT unsigned AUTO_INCREMENT;

DROP TABLE t1,t2;

--echo #
--echo # MDEV-31441 BLOB corruption on UPDATE of PRIMARY KEY with FOREIGN KEY
--echo #

<<<<<<< HEAD
--echo #
--echo # MDEV-20729 Fix REFERENCES constraint in column definition
--echo #
set default_storage_engine= innodb;
create table t1 (x int primary key, y int unique);
create table t2 (x int references t1(x), y int constraint fk references t1(y));
show create table t2;
create table t3 (z int);
alter table t3 add x int references t1(x), add y int constraint fk2 references t1(y);
show create table t3;
drop tables t3, t2, t1;

create table t1 (id int primary key);
--error ER_CANT_CREATE_TABLE
create table t2 (id2 int references t1);
create table t2 (id int references t1);
show create table t2;
drop tables t2, t1;

set default_storage_engine= default;

--echo #
--echo # MDEV-21690 LeakSanitizer: detected memory leaks in mem_heap_create_block_func
--echo #
SET FOREIGN_KEY_CHECKS=1;
CREATE TABLE t1 (a TEXT, b TEXT) ENGINE=InnoDB;
--error ER_CANT_CREATE_TABLE
ALTER TABLE t1 ADD FOREIGN KEY (a) REFERENCES t1 (b);
SET FOREIGN_KEY_CHECKS=DEFAULT;

# Cleanup
DROP TABLE t1;

--echo #
--echo # MDEV-22602 Disable UPDATE CASCADE for SQL constraints
--echo #
--echo # TODO: enable them after MDEV-16417 is finished
create or replace table t1 (a int primary key) engine=innodb;
--error ER_GENERATED_COLUMN_FUNCTION_IS_NOT_ALLOWED
create or replace table t2 (a int, constraint foo check(a > 0), foreign key(a) references t1(a) on update cascade) engine=innodb;
--error ER_GENERATED_COLUMN_FUNCTION_IS_NOT_ALLOWED
create or replace table t2 (a int, check(a > 0), foreign key(a) references t1(a) on update cascade) engine=innodb;

create or replace table t1 (f1 int, f2 date, f3 date, key(f1,f3,f2)) engine=innodb;
--error ER_KEY_CANT_HAVE_WITHOUT_OVERLAPS
create or replace table t2 (
  a int, s date, e date,
  period for p (s, e),
  primary key (a, p without overlaps),
  foreign key (a, e, s) references t1 (f1, f3, f2) on delete cascade on update cascade) engine=innodb;

# FK on long unique is already disabled
create or replace table t1 (a varchar(4096) unique) engine=innodb;
--error ER_CANT_CREATE_TABLE
create or replace table t2 (pk int primary key, a varchar(4096) unique, foreign key(a) references t1(a) on update cascade) engine=innodb;

drop table t1;

--echo #
--echo # MDEV-26824 Can't add foreign key with empty referenced columns list
--echo #
create table t2(a int primary key) engine=innodb;
create table t1(a int primary key, b int) engine=innodb;
--error ER_WRONG_FK_DEF
alter table t2 add foreign key(a) references t1(a, b);
create or replace table t1(a tinyint primary key) engine innodb;
--error ER_CANT_CREATE_TABLE
alter table t2 add foreign key(a) references t1;
create or replace table t1(b int primary key) engine innodb;
--error ER_CANT_CREATE_TABLE
alter table t2 add foreign key(a) references t1;
create or replace table t1(a int primary key, b int) engine innodb;
alter table t2 add foreign key(a) references t1;
show create table t2;
drop tables t2, t1;

--echo # End of 10.5 tests
=======
CREATE TABLE t1 (pk INT PRIMARY KEY, t TEXT) ENGINE=InnoDB;
CREATE TABLE t2 (pk INT PRIMARY KEY, FOREIGN KEY (pk) REFERENCES t1(pk))
ENGINE=InnoDB;

SET @blob = REPEAT('A', @@innodb_page_size / 2);
INSERT INTO t1 SET pk=1, t=@blob;
INSERT INTO t2 SET pk=1;
--connection con1
BEGIN;
DELETE FROM t2;
--connection default
# The following will be blocked by a FOREIGN KEY check on pk=1 in t2.
--send
UPDATE t1 SET pk=12;
--connection con1
let $wait_condition=
SELECT count(*) > 0 FROM INFORMATION_SCHEMA.PROCESSLIST WHERE state='Updating';
--source include/wait_condition.inc
COMMIT;
--disconnect con1
--connection default
--reap
UPDATE t1 SET pk=1;
SELECT pk,t=@blob FROM t1;
DROP TABLE t2, t1;

--echo # End of 10.4 tests
>>>>>>> 5f890452

--source include/wait_until_count_sessions.inc<|MERGE_RESOLUTION|>--- conflicted
+++ resolved
@@ -959,85 +959,6 @@
 --echo # MDEV-31441 BLOB corruption on UPDATE of PRIMARY KEY with FOREIGN KEY
 --echo #
 
-<<<<<<< HEAD
---echo #
---echo # MDEV-20729 Fix REFERENCES constraint in column definition
---echo #
-set default_storage_engine= innodb;
-create table t1 (x int primary key, y int unique);
-create table t2 (x int references t1(x), y int constraint fk references t1(y));
-show create table t2;
-create table t3 (z int);
-alter table t3 add x int references t1(x), add y int constraint fk2 references t1(y);
-show create table t3;
-drop tables t3, t2, t1;
-
-create table t1 (id int primary key);
---error ER_CANT_CREATE_TABLE
-create table t2 (id2 int references t1);
-create table t2 (id int references t1);
-show create table t2;
-drop tables t2, t1;
-
-set default_storage_engine= default;
-
---echo #
---echo # MDEV-21690 LeakSanitizer: detected memory leaks in mem_heap_create_block_func
---echo #
-SET FOREIGN_KEY_CHECKS=1;
-CREATE TABLE t1 (a TEXT, b TEXT) ENGINE=InnoDB;
---error ER_CANT_CREATE_TABLE
-ALTER TABLE t1 ADD FOREIGN KEY (a) REFERENCES t1 (b);
-SET FOREIGN_KEY_CHECKS=DEFAULT;
-
-# Cleanup
-DROP TABLE t1;
-
---echo #
---echo # MDEV-22602 Disable UPDATE CASCADE for SQL constraints
---echo #
---echo # TODO: enable them after MDEV-16417 is finished
-create or replace table t1 (a int primary key) engine=innodb;
---error ER_GENERATED_COLUMN_FUNCTION_IS_NOT_ALLOWED
-create or replace table t2 (a int, constraint foo check(a > 0), foreign key(a) references t1(a) on update cascade) engine=innodb;
---error ER_GENERATED_COLUMN_FUNCTION_IS_NOT_ALLOWED
-create or replace table t2 (a int, check(a > 0), foreign key(a) references t1(a) on update cascade) engine=innodb;
-
-create or replace table t1 (f1 int, f2 date, f3 date, key(f1,f3,f2)) engine=innodb;
---error ER_KEY_CANT_HAVE_WITHOUT_OVERLAPS
-create or replace table t2 (
-  a int, s date, e date,
-  period for p (s, e),
-  primary key (a, p without overlaps),
-  foreign key (a, e, s) references t1 (f1, f3, f2) on delete cascade on update cascade) engine=innodb;
-
-# FK on long unique is already disabled
-create or replace table t1 (a varchar(4096) unique) engine=innodb;
---error ER_CANT_CREATE_TABLE
-create or replace table t2 (pk int primary key, a varchar(4096) unique, foreign key(a) references t1(a) on update cascade) engine=innodb;
-
-drop table t1;
-
---echo #
---echo # MDEV-26824 Can't add foreign key with empty referenced columns list
---echo #
-create table t2(a int primary key) engine=innodb;
-create table t1(a int primary key, b int) engine=innodb;
---error ER_WRONG_FK_DEF
-alter table t2 add foreign key(a) references t1(a, b);
-create or replace table t1(a tinyint primary key) engine innodb;
---error ER_CANT_CREATE_TABLE
-alter table t2 add foreign key(a) references t1;
-create or replace table t1(b int primary key) engine innodb;
---error ER_CANT_CREATE_TABLE
-alter table t2 add foreign key(a) references t1;
-create or replace table t1(a int primary key, b int) engine innodb;
-alter table t2 add foreign key(a) references t1;
-show create table t2;
-drop tables t2, t1;
-
---echo # End of 10.5 tests
-=======
 CREATE TABLE t1 (pk INT PRIMARY KEY, t TEXT) ENGINE=InnoDB;
 CREATE TABLE t2 (pk INT PRIMARY KEY, FOREIGN KEY (pk) REFERENCES t1(pk))
 ENGINE=InnoDB;
@@ -1065,6 +986,83 @@
 DROP TABLE t2, t1;
 
 --echo # End of 10.4 tests
->>>>>>> 5f890452
+
+--echo #
+--echo # MDEV-20729 Fix REFERENCES constraint in column definition
+--echo #
+set default_storage_engine= innodb;
+create table t1 (x int primary key, y int unique);
+create table t2 (x int references t1(x), y int constraint fk references t1(y));
+show create table t2;
+create table t3 (z int);
+alter table t3 add x int references t1(x), add y int constraint fk2 references t1(y);
+show create table t3;
+drop tables t3, t2, t1;
+
+create table t1 (id int primary key);
+--error ER_CANT_CREATE_TABLE
+create table t2 (id2 int references t1);
+create table t2 (id int references t1);
+show create table t2;
+drop tables t2, t1;
+
+set default_storage_engine= default;
+
+--echo #
+--echo # MDEV-21690 LeakSanitizer: detected memory leaks in mem_heap_create_block_func
+--echo #
+SET FOREIGN_KEY_CHECKS=1;
+CREATE TABLE t1 (a TEXT, b TEXT) ENGINE=InnoDB;
+--error ER_CANT_CREATE_TABLE
+ALTER TABLE t1 ADD FOREIGN KEY (a) REFERENCES t1 (b);
+SET FOREIGN_KEY_CHECKS=DEFAULT;
+
+# Cleanup
+DROP TABLE t1;
+
+--echo #
+--echo # MDEV-22602 Disable UPDATE CASCADE for SQL constraints
+--echo #
+--echo # TODO: enable them after MDEV-16417 is finished
+create or replace table t1 (a int primary key) engine=innodb;
+--error ER_GENERATED_COLUMN_FUNCTION_IS_NOT_ALLOWED
+create or replace table t2 (a int, constraint foo check(a > 0), foreign key(a) references t1(a) on update cascade) engine=innodb;
+--error ER_GENERATED_COLUMN_FUNCTION_IS_NOT_ALLOWED
+create or replace table t2 (a int, check(a > 0), foreign key(a) references t1(a) on update cascade) engine=innodb;
+
+create or replace table t1 (f1 int, f2 date, f3 date, key(f1,f3,f2)) engine=innodb;
+--error ER_KEY_CANT_HAVE_WITHOUT_OVERLAPS
+create or replace table t2 (
+  a int, s date, e date,
+  period for p (s, e),
+  primary key (a, p without overlaps),
+  foreign key (a, e, s) references t1 (f1, f3, f2) on delete cascade on update cascade) engine=innodb;
+
+# FK on long unique is already disabled
+create or replace table t1 (a varchar(4096) unique) engine=innodb;
+--error ER_CANT_CREATE_TABLE
+create or replace table t2 (pk int primary key, a varchar(4096) unique, foreign key(a) references t1(a) on update cascade) engine=innodb;
+
+drop table t1;
+
+--echo #
+--echo # MDEV-26824 Can't add foreign key with empty referenced columns list
+--echo #
+create table t2(a int primary key) engine=innodb;
+create table t1(a int primary key, b int) engine=innodb;
+--error ER_WRONG_FK_DEF
+alter table t2 add foreign key(a) references t1(a, b);
+create or replace table t1(a tinyint primary key) engine innodb;
+--error ER_CANT_CREATE_TABLE
+alter table t2 add foreign key(a) references t1;
+create or replace table t1(b int primary key) engine innodb;
+--error ER_CANT_CREATE_TABLE
+alter table t2 add foreign key(a) references t1;
+create or replace table t1(a int primary key, b int) engine innodb;
+alter table t2 add foreign key(a) references t1;
+show create table t2;
+drop tables t2, t1;
+
+--echo # End of 10.5 tests
 
 --source include/wait_until_count_sessions.inc