--- conflicted
+++ resolved
@@ -1140,18 +1140,6 @@
 # InnoDB will start up, but the tables will be corrupted.
 CHECK TABLE t1, t2;
 
-<<<<<<< HEAD
---source include/start_mysqld.inc
-=======
-if ($have_debug) {
-# Initiate shutdown in order to issue a redo log checkpoint and to discard
-# the redo log record that was emitted due to '+d,fil_names_write_bogus'.
---let $restart_noprint=2
---source include/restart_mysqld.inc
---let $restart_noprint=0
-}
->>>>>>> 7301fbac
-
 DROP TABLE t1, t2;
 
 --echo #
