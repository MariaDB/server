--source include/have_innodb.inc
--source include/have_sequence.inc

<<<<<<< HEAD
let $wait_timeout = 180;
let $wait_condition =
  SELECT SUBSTR(variable_value, 1, 30) = 'Completed resizing buffer pool'
  FROM information_schema.global_status
  WHERE LOWER(variable_name) = 'innodb_buffer_pool_resize_status';
=======
--echo #
--echo # MDEV-29445: Reorganize buffer pool (and remove chunks)
--echo #
>>>>>>> 5d5be64d

--disable_query_log
call mtr.add_suppression("innodb_buffer_pool_size change aborted");
set @old_innodb_buffer_pool_size = @@innodb_buffer_pool_size;
set @old_innodb_adaptive_hash_index = @@innodb_adaptive_hash_index;
--enable_query_log

set global innodb_adaptive_hash_index=ON;

select @@innodb_buffer_pool_size;

# Expand buffer pool
set global innodb_buffer_pool_size = 10485760;

select @@innodb_buffer_pool_size;

# fill buffer pool
--disable_query_log
SET @save_innodb_read_only_compressed=@@GLOBAL.innodb_read_only_compressed;
SET GLOBAL innodb_read_only_compressed=OFF;
--enable_query_log
create table t1 (id int primary key, val int not null)
ENGINE=InnoDB ROW_FORMAT=COMPRESSED;

SET STATEMENT foreign_key_checks=0, unique_checks=0 FOR
INSERT INTO t1 SELECT seq*4,seq*4 FROM seq_1_to_262144;

--disable_query_log
SET GLOBAL innodb_read_only_compressed=@save_innodb_read_only_compressed;
--enable_query_log

<<<<<<< HEAD
# Shrink buffer pool
set global innodb_buffer_pool_size = 64 * 1024 * 1024 + 512 * 1024;
--source include/wait_condition.inc

select @@innodb_buffer_pool_size;
=======
# Attempt to shrink the buffer pool. This may occasionally fail.
--error 0,ER_WRONG_USAGE
set global innodb_buffer_pool_size = 7340032;
>>>>>>> 5d5be64d

select count(val) from t1;

set global innodb_adaptive_hash_index=OFF;

# Expand buffer pool to 24 MiB (requesting 25 MiB)
set global innodb_buffer_pool_size = 26214400;

select @@innodb_buffer_pool_size;

select count(val) from t1;

drop table t1;

SET GLOBAL innodb_max_purge_lag_wait = 0;
SET @save_pct= @@GLOBAL.innodb_max_dirty_pages_pct;
SET @save_pct_lwm= @@GLOBAL.innodb_max_dirty_pages_pct_lwm;

SET GLOBAL innodb_max_dirty_pages_pct_lwm = 0.0;
SET GLOBAL innodb_max_dirty_pages_pct = 0.0;
let $wait_condition =
SELECT variable_value = 0
FROM information_schema.global_status
WHERE variable_name = 'INNODB_BUFFER_POOL_PAGES_DIRTY';
--source include/wait_condition.inc
SET GLOBAL innodb_buffer_pool_size = @old_innodb_buffer_pool_size;
SET GLOBAL innodb_adaptive_hash_index = @old_innodb_adaptive_hash_index;
SET GLOBAL innodb_max_dirty_pages_pct = @save_pct;
SET GLOBAL innodb_max_dirty_pages_pct_lwm = @save_pct_lwm;<|MERGE_RESOLUTION|>--- conflicted
+++ resolved
@@ -1,17 +1,9 @@
 --source include/have_innodb.inc
 --source include/have_sequence.inc
 
-<<<<<<< HEAD
-let $wait_timeout = 180;
-let $wait_condition =
-  SELECT SUBSTR(variable_value, 1, 30) = 'Completed resizing buffer pool'
-  FROM information_schema.global_status
-  WHERE LOWER(variable_name) = 'innodb_buffer_pool_resize_status';
-=======
 --echo #
 --echo # MDEV-29445: Reorganize buffer pool (and remove chunks)
 --echo #
->>>>>>> 5d5be64d
 
 --disable_query_log
 call mtr.add_suppression("innodb_buffer_pool_size change aborted");
@@ -43,17 +35,9 @@
 SET GLOBAL innodb_read_only_compressed=@save_innodb_read_only_compressed;
 --enable_query_log
 
-<<<<<<< HEAD
-# Shrink buffer pool
-set global innodb_buffer_pool_size = 64 * 1024 * 1024 + 512 * 1024;
---source include/wait_condition.inc
-
-select @@innodb_buffer_pool_size;
-=======
 # Attempt to shrink the buffer pool. This may occasionally fail.
 --error 0,ER_WRONG_USAGE
 set global innodb_buffer_pool_size = 7340032;
->>>>>>> 5d5be64d
 
 select count(val) from t1;
 
