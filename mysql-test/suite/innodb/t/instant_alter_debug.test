--source include/have_innodb.inc
--source include/have_debug.inc
--source include/have_debug_sync.inc

SET @save_frequency= @@GLOBAL.innodb_purge_rseg_truncate_frequency;
SET GLOBAL innodb_purge_rseg_truncate_frequency=1;

SET @old_instant=
(SELECT variable_value FROM information_schema.global_status
WHERE variable_name = 'innodb_instant_alter_column');

CREATE TABLE t1 (
 pk INT AUTO_INCREMENT PRIMARY KEY,
 c1 INT,
 c2 VARCHAR(255),
 c3 VARCHAR(255),
 c4 INT,
 c5 INT,
 c6 INT,
 c7 VARCHAR(255),
 c8 TIMESTAMP NULL
) ENGINE=InnoDB;
INSERT INTO t1 VALUES (NULL,1,NULL,'foo',NULL,1,NULL,NULL,'2011-11-11 00:00:00');
ALTER TABLE t1 ADD COLUMN f INT;
REPLACE INTO t1 (c7) VALUES ('bar');

CREATE TABLE t2 (i INT PRIMARY KEY) ENGINE=InnoDB;
INSERT INTO t2 VALUES (-1),(1);
ALTER TABLE t2 ADD COLUMN j INT;
BEGIN;
DELETE FROM t2;
ROLLBACK;
TRUNCATE TABLE t2;
INSERT INTO t2 VALUES (1,2);

CREATE TABLE t3 (pk INT AUTO_INCREMENT PRIMARY KEY) ENGINE=InnoDB;
INSERT INTO t3 () VALUES ();
ALTER TABLE t3 ADD COLUMN f INT;
UPDATE t3 SET pk = DEFAULT;
SELECT * FROM t3;

CREATE TABLE t4 (pk INT PRIMARY KEY) ENGINE=InnoDB;
INSERT INTO t4 VALUES (0);
ALTER TABLE t4 ADD COLUMN b INT;
SELECT COUNT(*)>0 FROM INFORMATION_SCHEMA.COLUMNS
LEFT JOIN t4 ON (NUMERIC_SCALE = pk);
ALTER TABLE t4 ADD COLUMN c INT;

CREATE TABLE t5 (i INT, KEY(i)) ENGINE=InnoDB;
INSERT INTO t5 VALUES (-42);
ALTER TABLE t5 ADD UNIQUE ui(i);
ALTER TABLE t5 ADD COLUMN i2 INT, DROP INDEX i;

CREATE TABLE t6 (i INT NOT NULL) ENGINE=InnoDB;
INSERT INTO t6 VALUES (0);
ALTER TABLE t6 ADD COLUMN j INT;
TRUNCATE TABLE t6;
INSERT INTO t6 VALUES (1,2);

CREATE TABLE t7 (i INT) ENGINE=InnoDB;
INSERT INTO t7 VALUES (1),(2),(3),(4),(5);
ALTER TABLE t7 ADD t TEXT DEFAULT '';

CREATE TABLE t8 (i INT) ENGINE=InnoDB ROW_FORMAT=REDUNDANT;
INSERT INTO t8 VALUES (NULL);
ALTER TABLE t8 ADD c CHAR(3);
SET DEBUG_SYNC='row_log_table_apply1_before SIGNAL rebuilt WAIT_FOR dml';
--send
ALTER TABLE t8 FORCE;
connect (dml,localhost,root,,);
SET DEBUG_SYNC='now WAIT_FOR rebuilt';
BEGIN;
INSERT INTO t8 SET i=1;
UPDATE t8 SET i=ISNULL(i);
ROLLBACK;
SET DEBUG_SYNC='now SIGNAL dml';
connection default;
reap;
SET DEBUG_SYNC='RESET';

CREATE TABLE t9 (
 pk INT AUTO_INCREMENT PRIMARY KEY,
 c1 BIGINT UNSIGNED,
 c2 TIMESTAMP NULL DEFAULT CURRENT_TIMESTAMP,
 c3 BIGINT,
 c4 VARCHAR(257) CHARACTER SET utf8,
 c5 TINYINT UNSIGNED,
 c6 TINYINT,
 c7 VARCHAR(257) CHARACTER SET latin1,
 c8 VARCHAR(257) CHARACTER SET binary
) ENGINE=InnoDB;
INSERT INTO t9 () VALUES ();
ALTER TABLE t9 ADD COLUMN IF NOT EXISTS t TIMESTAMP NULL KEY;
SET DEBUG_SYNC='row_log_table_apply1_before SIGNAL rebuilt WAIT_FOR dml';
--send
OPTIMIZE TABLE t9;
connection dml;
SET DEBUG_SYNC='now WAIT_FOR rebuilt';
BEGIN;
INSERT INTO t9 () VALUES (),();
UPDATE t9 SET t=current_timestamp();
ROLLBACK;
SET DEBUG_SYNC='now SIGNAL dml';
disconnect dml;
connection default;
reap;
SET DEBUG_SYNC='RESET';

CREATE TABLE t10 (pk INT DEFAULT 0 KEY) ENGINE=InnoDB;
INSERT INTO t10 (pk) VALUES (1);
ALTER TABLE t10 ADD c INT;
TRUNCATE TABLE t10;
INSERT INTO t10 VALUES (1,1),(2,2);
ALTER TABLE t10 FORCE;

CREATE TABLE t11 (
 c01 enum('a','b'),
 c02 bit,
 c03 blob,
 c04 enum('c','d'),
 c05 blob,
 c06 decimal,
 c07 char(1),
 c08 int,
 c09 char(1),
 c10 set('e','f'),
 c11 char(1),
 c12 float,
 c13 bit,
 c14 char(1),
 c15 int,
 c16 float,
 c17 decimal,
 c18 char(1) CHARACTER SET utf8 not null default '',
 c19 float,
 c20 set('g','h'),
 c21 char(1),
 c22 int,
 c23 int,
 c24 int,
 c25 set('i','j'),
 c26 decimal,
 c27 float,
 c28 char(1),
 c29 int,
 c30 enum('k','l'),
 c31 decimal,
 c32 char(1),
 c33 decimal,
 c34 bit,
 c35 enum('m','n'),
 c36 set('o','p'),
 c37 enum('q','r'),
 c38 blob,
 c39 decimal,
 c40 blob not null default '',
 c41 char(1),
 c42 int,
 c43 float,
 c44 float,
 c45 enum('s','t'),
 c46 decimal,
 c47 set('u','v'),
 c48 enum('w','x'),
 c49 set('y','z'),
 c50 float
) ENGINE=InnoDB;
INSERT INTO t11 () VALUES  ();
ALTER TABLE t11 ADD COLUMN f INT;
INSERT INTO t11 () VALUES ();
UPDATE t11 SET c22 = 1;

--source include/wait_all_purged.inc
DROP TABLE t1,t2,t3,t4,t5,t6,t7,t8,t9,t10,t11;

--echo #
--echo # MDEV-15060 Assertion in row_log_table_apply_op after instant ADD
--echo # when the table is emptied during subsequent ALTER TABLE
--echo #

CREATE TABLE t1 (a INT) ENGINE=InnoDB;
INSERT INTO t1 VALUES (NULL);
ALTER TABLE t1 ADD COLUMN b INT NOT NULL;
connect stop_purge,localhost,root;
START TRANSACTION WITH CONSISTENT SNAPSHOT;
connect ddl,localhost,root,,test;
DELETE FROM t1;
SET DEBUG_SYNC='row_log_table_apply1_before SIGNAL copied WAIT_FOR logged';
send ALTER TABLE t1 FORCE;
connection default;
SET DEBUG_SYNC='now WAIT_FOR copied';

BEGIN;
INSERT INTO t1 SET b=1;
ROLLBACK;
connection stop_purge;
COMMIT;
connection default;

# Wait for purge to empty the table.
let $wait_all_purged=2;
--source include/wait_all_purged.inc
let $wait_all_purged=0;

SET DEBUG_SYNC='now SIGNAL logged';
connection ddl;
reap;
connection default;
DROP TABLE t1;
SET DEBUG_SYNC='RESET';

--echo #
--echo # MDEV-16131 Assertion failed in dict_index_t::instant_field_value()
--echo #
CREATE TABLE t1 (a INT PRIMARY KEY) ENGINE=InnoDB;
INSERT INTO t1 SET a=0;
ALTER TABLE t1 ADD COLUMN b INT NOT NULL DEFAULT 2, ADD COLUMN c INT;

connection stop_purge;
START TRANSACTION WITH CONSISTENT SNAPSHOT;

connection default;
DELETE FROM t1;

connection ddl;
SET DEBUG_SYNC='row_log_table_apply1_before SIGNAL copied WAIT_FOR logged';
send ALTER TABLE t1 FORCE;

connection stop_purge;
COMMIT;

connection default;
SET DEBUG_SYNC = 'now WAIT_FOR copied';
let $wait_all_purged = 1;
--source include/wait_all_purged.inc
INSERT INTO t1 SET a=1;
INSERT INTO t1 SET a=2,b=3,c=4;
SET DEBUG_SYNC = 'now SIGNAL logged';

connection ddl;
reap;

connection default;
SET DEBUG_SYNC = RESET;
SELECT * FROM t1;
ALTER TABLE t1 DROP b, ALGORITHM=INSTANT;
connection stop_purge;
START TRANSACTION WITH CONSISTENT SNAPSHOT;

connection default;
DELETE FROM t1;

connection ddl;
SET DEBUG_SYNC='row_log_table_apply1_before SIGNAL copied WAIT_FOR logged';
send ALTER TABLE t1 ADD COLUMN b INT NOT NULL DEFAULT 2 AFTER a, FORCE;

disconnect stop_purge;

connection default;
SET DEBUG_SYNC = 'now WAIT_FOR copied';
let $wait_all_purged = 1;
--source include/wait_all_purged.inc
INSERT INTO t1 SET a=1;
INSERT INTO t1 SET a=2,c=4;
SET DEBUG_SYNC = 'now SIGNAL logged';

connection ddl;
reap;
UPDATE t1 SET b = b + 1 WHERE a = 2;

connection default;
SET DEBUG_SYNC = RESET;
SELECT * FROM t1;

--echo #
--echo # MDEV-15872 Crash in online ALTER TABLE...ADD PRIMARY KEY
--echo # after instant ADD COLUMN ... NULL
--echo #
ALTER TABLE t1 ADD COLUMN d INT, ALGORITHM=INSTANT;
UPDATE t1 SET d=1;

connection ddl;
SET DEBUG_SYNC='row_log_table_apply1_before SIGNAL copied WAIT_FOR logged';
send ALTER TABLE t1 DROP PRIMARY KEY, ADD PRIMARY KEY (a,d);

connection default;
SET DEBUG_SYNC = 'now WAIT_FOR copied';
BEGIN;
INSERT INTO t1 SET a=3;
ROLLBACK;
SET DEBUG_SYNC = 'now SIGNAL logged';

connection ddl;
--error ER_INVALID_USE_OF_NULL
reap;
disconnect ddl;

connection default;
SET DEBUG_SYNC = RESET;
SELECT * FROM t1;
DROP TABLE t1;

--echo #
--echo # MDEV-19916 Corruption after instant ADD/DROP and shrinking the tree
--echo #
CREATE TABLE t1 (a INT PRIMARY KEY) ENGINE=InnoDB;

# Create an index tree with 2 levels of node pointer pages.

SET @old_limit = @@innodb_limit_optimistic_insert_debug;
SET GLOBAL innodb_limit_optimistic_insert_debug = 2;
INSERT INTO t1 VALUES (1),(5),(4),(3),(2);
SET GLOBAL innodb_limit_optimistic_insert_debug = @old_limit;

ALTER TABLE t1 ADD COLUMN b INT, ALGORITHM=INSTANT;

SET @old_defragment = @@innodb_defragment;
SET GLOBAL innodb_defragment = 1;
OPTIMIZE TABLE t1;
SET GLOBAL innodb_defragment = @old_defragment;

# Exploit MDEV-17468 to force the table definition to be reloaded
ALTER TABLE t1 ADD vb INT AS (b) VIRTUAL;
CHECK TABLE t1;
SELECT * FROM t1;
DROP TABLE t1;

--echo #
--echo # MDEV-17899 Assertion failures on rollback of instant ADD/DROP
--echo # MDEV-18098 Crash after rollback of instant DROP COLUMN
--echo #

SET @save_dbug = @@SESSION.debug_dbug;
SET debug_dbug='+d,ib_commit_inplace_fail_1';
CREATE TABLE t1 (a int, b int) ENGINE=InnoDB;
INSERT INTO t1 VALUES (1,2);
--error ER_INTERNAL_ERROR
ALTER TABLE t1 DROP COLUMN b;
--error ER_INTERNAL_ERROR
ALTER TABLE t1 DROP COLUMN b;
--error ER_INTERNAL_ERROR
ALTER TABLE t1 ADD COLUMN c INT;
SELECT * FROM t1;
DROP TABLE t1;

CREATE TABLE t1 (a int, b int) ENGINE=InnoDB;
--error ER_INTERNAL_ERROR
ALTER TABLE t1 ADD COLUMN c INT;
BEGIN;
INSERT INTO t1 VALUES(1, 1);
ROLLBACK;
--error ER_INTERNAL_ERROR
ALTER TABLE t1 DROP COLUMN b;
INSERT INTO t1 values (1,1);
SELECT * FROM t1;
DROP TABLE t1;

SET debug_dbug = @save_dbug;

SELECT variable_value-@old_instant instants
FROM information_schema.global_status
WHERE variable_name = 'innodb_instant_alter_column';

--echo #
--echo # MDEV-21045 AddressSanitizer: use-after-poison in mem_heap_dup / row_log_table_get_pk_col
--echo #
CREATE TABLE t1 (a TEXT) ENGINE = InnoDB ROW_FORMAT=REDUNDANT;
INSERT INTO t1 (a) VALUES ('foo');

ALTER TABLE t1 ADD COLUMN b INT DEFAULT 0,algorithm=instant;

--connect (con2,localhost,root,,test)
SET DEBUG_SYNC='innodb_inplace_alter_table_enter SIGNAL onlinealter WAIT_FOR update';
--send
ALTER TABLE t1 ADD PRIMARY KEY (b);

--connection default
SET DEBUG_SYNC='now WAIT_FOR onlinealter';
UPDATE t1 SET b = 1;
SET DEBUG_SYNC='now SIGNAL update';

--connection con2
--reap

--connection default
DROP TABLE t1;

--echo #
--echo # MDEV-21658 Error on online ADD PRIMARY KEY after instant DROP/reorder
--echo #

CREATE TABLE t1 (a INT, b INT, c INT, col INT) ENGINE=InnoDB;
INSERT INTO t1 () VALUES ();
ALTER TABLE t1 DROP b, DROP c, DROP col;
ALTER TABLE t1 ADD COLUMN col INT;
ALTER TABLE t1 DROP a, DROP col, ADD COLUMN b INT;

--connection con2
SET SQL_MODE= '';
SET DEBUG_SYNC = 'row_log_table_apply1_before SIGNAL scanned WAIT_FOR dml';
send ALTER TABLE t1 ADD PRIMARY KEY(b);

--connection default
SET DEBUG_SYNC = 'now WAIT_FOR scanned';
UPDATE t1 SET b = 1;
SET DEBUG_SYNC = 'now SIGNAL dml';
--connection con2
reap;
--connection default
SELECT * FROM t1;

SET DEBUG_SYNC='RESET';
--disconnect con2
DROP TABLE t1;

--echo #
<<<<<<< HEAD
--echo # MDEV-22867 Assertion instant.n_core_fields == n_core_fields
--echo # in dict_index_t::instant_add_field
--echo #

CREATE TABLE t1 (a INT PRIMARY KEY, b INT UNIQUE) ENGINE=InnoDB;
INSERT INTO t1 SET a=1;

connect (prevent_purge,localhost,root,,);
START TRANSACTION WITH CONSISTENT SNAPSHOT;
connection default;
ALTER TABLE t1 ADD COLUMN c INT;
DELETE FROM t1;

connect (con2,localhost,root,,test);
# FIXME: If this is implemented then also i->online_log must be checked in
# dict_index_t::must_avoid_clear_instant_add(). See the comment there.
--error ER_ALTER_OPERATION_NOT_SUPPORTED
ALTER TABLE t1 DROP b, ADD INDEX(c), ALGORITHM=NOCOPY;
SET DEBUG_SYNC='innodb_inplace_alter_table_enter SIGNAL ddl WAIT_FOR emptied';
send ALTER TABLE t1 DROP b;

connection default;
SET DEBUG_SYNC='now WAIT_FOR ddl';
BEGIN;
INSERT INTO t1 SET a=1;

connection prevent_purge;
COMMIT;
disconnect prevent_purge;

connection default;
ROLLBACK;
SELECT * FROM t1;
SET DEBUG_SYNC='now SIGNAL emptied';

connection con2;
reap;
disconnect con2;
connection default;
ALTER TABLE t1 DROP c;
INSERT INTO t1 VALUES (2),(3),(4);
CHECK TABLE t1;
DROP TABLE t1;
SET DEBUG_SYNC=RESET;
=======
--echo # MDEV-24512 Assertion failed in rec_is_metadata()
--echo #            in btr_discard_only_page_on_level()
--echo #

SET @save_limit= @@GLOBAL.innodb_limit_optimistic_insert_debug;
SET GLOBAL innodb_limit_optimistic_insert_debug=2;
CREATE TABLE t1 (c CHAR(1) UNIQUE) ENGINE=InnoDB;

ALTER TABLE t1 ADD c2 INT NOT NULL DEFAULT 0 FIRST;
--error ER_DUP_ENTRY
INSERT INTO t1 (c) VALUES ('x'),('d'),('r'),('f'),('y'),('u'),('m'),('d');
SET GLOBAL innodb_limit_optimistic_insert_debug=@save_limit;
SELECT * FROM t1;
DROP TABLE t1;

SET GLOBAL innodb_purge_rseg_truncate_frequency = @save_frequency;
>>>>>>> fd5e103a
<|MERGE_RESOLUTION|>--- conflicted
+++ resolved
@@ -414,7 +414,22 @@
 DROP TABLE t1;
 
 --echo #
-<<<<<<< HEAD
+--echo # MDEV-24512 Assertion failed in rec_is_metadata()
+--echo #            in btr_discard_only_page_on_level()
+--echo #
+
+SET @save_limit= @@GLOBAL.innodb_limit_optimistic_insert_debug;
+SET GLOBAL innodb_limit_optimistic_insert_debug=2;
+CREATE TABLE t1 (c CHAR(1) UNIQUE) ENGINE=InnoDB;
+
+ALTER TABLE t1 ADD c2 INT NOT NULL DEFAULT 0 FIRST;
+--error ER_DUP_ENTRY
+INSERT INTO t1 (c) VALUES ('x'),('d'),('r'),('f'),('y'),('u'),('m'),('d');
+SET GLOBAL innodb_limit_optimistic_insert_debug=@save_limit;
+SELECT * FROM t1;
+DROP TABLE t1;
+
+--echo #
 --echo # MDEV-22867 Assertion instant.n_core_fields == n_core_fields
 --echo # in dict_index_t::instant_add_field
 --echo #
@@ -459,21 +474,5 @@
 CHECK TABLE t1;
 DROP TABLE t1;
 SET DEBUG_SYNC=RESET;
-=======
---echo # MDEV-24512 Assertion failed in rec_is_metadata()
---echo #            in btr_discard_only_page_on_level()
---echo #
-
-SET @save_limit= @@GLOBAL.innodb_limit_optimistic_insert_debug;
-SET GLOBAL innodb_limit_optimistic_insert_debug=2;
-CREATE TABLE t1 (c CHAR(1) UNIQUE) ENGINE=InnoDB;
-
-ALTER TABLE t1 ADD c2 INT NOT NULL DEFAULT 0 FIRST;
---error ER_DUP_ENTRY
-INSERT INTO t1 (c) VALUES ('x'),('d'),('r'),('f'),('y'),('u'),('m'),('d');
-SET GLOBAL innodb_limit_optimistic_insert_debug=@save_limit;
-SELECT * FROM t1;
-DROP TABLE t1;
-
-SET GLOBAL innodb_purge_rseg_truncate_frequency = @save_frequency;
->>>>>>> fd5e103a
+
+SET GLOBAL innodb_purge_rseg_truncate_frequency = @save_frequency;