--- conflicted
+++ resolved
@@ -476,19 +476,8 @@
 ERROR HY000: Index for table 't1' is corrupt; try to repair it
 SET SESSION debug_dbug=@saved_debug_dbug;
 restore: t1 .ibd and .cfg files
-<<<<<<< HEAD
-DROP TABLE test_wl5522.t1;
-CREATE TABLE test_wl5522.t1 (
-=======
-SET SESSION debug_dbug="+d,ib_import_set_max_rowid_failure";
-ALTER TABLE t1 IMPORT TABLESPACE;
-ERROR HY000: Index for table 't1' is corrupt; try to repair it
-SET SESSION debug_dbug=@saved_debug_dbug;
-unlink: t1.ibd
-unlink: t1.cfg
 DROP TABLE t1;
 CREATE TABLE t1 (
->>>>>>> fd5c36be
 c1 BIGINT NOT NULL AUTO_INCREMENT PRIMARY KEY,
 c2 BIGINT,
 c3 VARCHAR(2048),
