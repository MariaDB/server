#
# MDEV-11369: Instant ADD COLUMN for InnoDB
#
SET @saved_allowance = @@GLOBAL.innodb_instant_alter_column_allowed;
SET GLOBAL innodb_instant_alter_column_allowed = add_last;
call mtr.add_suppression("Cannot add field `.*` in table `test`.`.*` because after adding it, the row size is");
CREATE TABLE t(a INT UNIQUE)ENGINE=InnoDB ROW_FORMAT=COMPACT;
ALTER TABLE t ADD e INT, ROW_FORMAT=COMPRESSED;
INSERT INTO t SET a=1;
SET @old_instant=
(SELECT variable_value FROM information_schema.global_status
WHERE variable_name = 'innodb_instant_alter_column');
ALTER TABLE t ADD b INT NOT NULL, ALGORITHM=COPY;
affected rows: 1
info: Records: 1  Duplicates: 0  Warnings: 0
ALTER TABLE t ADD c INT NOT NULL, FORCE;
affected rows: 0
info: Records: 0  Duplicates: 0  Warnings: 0
SELECT variable_value-@old_instant instants
FROM information_schema.global_status
WHERE variable_name = 'innodb_instant_alter_column';
instants
0
ALTER TABLE t ADD d INT NOT NULL;
affected rows: 0
info: Records: 0  Duplicates: 0  Warnings: 0
SELECT * FROM t;
a	e	b	c	d
1	NULL	0	0	0
SHOW CREATE TABLE t;
Table	Create Table
t	CREATE TABLE `t` (
  `a` int(11) DEFAULT NULL,
  `e` int(11) DEFAULT NULL,
  `b` int(11) NOT NULL,
  `c` int(11) NOT NULL,
  `d` int(11) NOT NULL,
  UNIQUE KEY `a` (`a`)
) ENGINE=InnoDB DEFAULT CHARSET=latin1 ROW_FORMAT=COMPRESSED
SELECT variable_value-@old_instant instants
FROM information_schema.global_status
WHERE variable_name = 'innodb_instant_alter_column';
instants
0
SELECT variable_value-@old_instant instants
FROM information_schema.global_status
WHERE variable_name = 'innodb_instant_alter_column';
instants
0
DROP TABLE t;
connect analyze, localhost, root;
connection default;
SET timestamp = 42;
SET time_zone='+03:00';
SET @saved_frequency= @@GLOBAL.innodb_purge_rseg_truncate_frequency;
SET GLOBAL innodb_purge_rseg_truncate_frequency=1;
SET @old_instant=
(SELECT variable_value FROM information_schema.global_status
WHERE variable_name = 'innodb_instant_alter_column');
CREATE TABLE t1
(id INT PRIMARY KEY, c2 INT UNIQUE,
c3 POINT NOT NULL DEFAULT ST_GeomFromText('POINT(3 4)'),
SPATIAL INDEX(c3)) ENGINE=InnoDB ROW_FORMAT=REDUNDANT;
INSERT INTO t1 (id, c2) values(1,1);
SELECT id,c2,ST_AsText(c3) c3 FROM t1;
id	c2	c3
1	1	POINT(3 4)
ALTER TABLE t1 ADD COLUMN (
d1 INT, d2 INT UNSIGNED DEFAULT 10, d3 VARCHAR(20) NOT NULL DEFAULT 'abcde',
d4 TIMESTAMP NOT NULL DEFAULT current_timestamp());
affected rows: 0
info: Records: 0  Duplicates: 0  Warnings: 0
ALTER TABLE t1 ADD INDEX(d3);
affected rows: 0
info: Records: 0  Duplicates: 0  Warnings: 0
BEGIN;
UPDATE t1 SET d3='';
ROLLBACK;
SELECT id,c2,ST_AsText(c3) c3, d1, d2, d3, d4 FROM t1;
id	c2	c3	d1	d2	d3	d4
1	1	POINT(3 4)	NULL	10	abcde	1970-01-01 03:00:42
INSERT INTO t1 (id) VALUES(2),(3),(4),(5),(6);
ALTER TABLE t1 CHANGE d1 d1 INT DEFAULT 5, CHANGE d2 d2 INT DEFAULT 15,
CHANGE d3 d3 VARCHAR(20) NOT NULL DEFAULT 'fghij',
CHANGE d4 dfour TIMESTAMP NOT NULL DEFAULT now();
affected rows: 6
info: Records: 6  Duplicates: 0  Warnings: 0
UPDATE t1 SET d3='foo' WHERE id = 2;
UPDATE t1 SET d3=DEFAULT WHERE id = 4;
INSERT INTO t1 SET id = 7;
SELECT id,c2,ST_AsText(c3) c3, d1, d2, d3, dfour FROM t1;
id	c2	c3	d1	d2	d3	dfour
1	1	POINT(3 4)	NULL	10	abcde	1970-01-01 03:00:42
2	NULL	POINT(3 4)	NULL	10	foo	1970-01-01 03:00:42
3	NULL	POINT(3 4)	NULL	10	abcde	1970-01-01 03:00:42
4	NULL	POINT(3 4)	NULL	10	fghij	1970-01-01 03:00:42
5	NULL	POINT(3 4)	NULL	10	abcde	1970-01-01 03:00:42
6	NULL	POINT(3 4)	NULL	10	abcde	1970-01-01 03:00:42
7	NULL	POINT(3 4)	5	15	fghij	1970-01-01 03:00:42
CHECK TABLE t1;
Table	Op	Msg_type	Msg_text
test.t1	check	status	OK
ALTER TABLE t1 ADD COLUMN e1 INT AS (id * 3);
affected rows: 0
info: Records: 0  Duplicates: 0  Warnings: 0
ALTER TABLE t1 ADD COLUMN e2 VARCHAR(30) AS (d3);
affected rows: 0
info: Records: 0  Duplicates: 0  Warnings: 0
ALTER TABLE t1 ADD COLUMN e3 INT AS (id * 2);
affected rows: 0
info: Records: 0  Duplicates: 0  Warnings: 0
ALTER TABLE t1 CHANGE d3 d3 VARCHAR(20) NOT NULL DEFAULT 'foobar',
ADD COLUMN (d5 CHAR(20) DEFAULT 'hijkl', d6 INT DEFAULT -12345, d7 INT),
DROP INDEX d3;
affected rows: 0
info: Records: 0  Duplicates: 0  Warnings: 0
INSERT INTO t1 SET id = 8;
UPDATE t1 SET d3 = 'yyyyy' WHERE id = 1;
UPDATE t1 SET d3 = 'xxxxx' WHERE id = 2;
BEGIN;
UPDATE t1 SET d3 = 'xxxxx' WHERE id = 3;
SELECT id, c2, ST_AsText(c3) c3, d1, d2, d3, dfour, e1, e2, e3, d5, d6, d7 FROM t1 WHERE id = 3;
id	c2	c3	d1	d2	d3	dfour	e1	e2	e3	d5	d6	d7
3	NULL	POINT(3 4)	NULL	10	xxxxx	1970-01-01 03:00:42	9	xxxxx	6	hijkl	-12345	NULL
ROLLBACK;
SELECT id, c2, ST_AsText(c3) c3, d1, d2, d3, dfour, e1, e2, e3, d5, d6, d7 FROM t1 WHERE id = 3;
id	c2	c3	d1	d2	d3	dfour	e1	e2	e3	d5	d6	d7
3	NULL	POINT(3 4)	NULL	10	abcde	1970-01-01 03:00:42	9	abcde	6	hijkl	-12345	NULL
BEGIN;
UPDATE t1 SET d7 = NULL WHERE ID = 5;
ROLLBACK;
BEGIN;
UPDATE t1 SET d7 = NULL, d6 = 10 WHERE id = 5;
SELECT id, c2, ST_AsText(c3) c3, d1, d2, d3, dfour, e1, e2, e3, d5, d6, d7 FROM t1 WHERE id = 5;
id	c2	c3	d1	d2	d3	dfour	e1	e2	e3	d5	d6	d7
5	NULL	POINT(3 4)	NULL	10	abcde	1970-01-01 03:00:42	15	abcde	10	hijkl	10	NULL
ROLLBACK;
SELECT id, c2, ST_AsText(c3) c3, d1, d2, d3, dfour, e1, e2, e3, d5, d6, d7 FROM t1 WHERE id = 5;
id	c2	c3	d1	d2	d3	dfour	e1	e2	e3	d5	d6	d7
5	NULL	POINT(3 4)	NULL	10	abcde	1970-01-01 03:00:42	15	abcde	10	hijkl	-12345	NULL
ALTER TABLE t1 ADD COLUMN (f1 VARCHAR(20) AS (concat('x', e2)) STORED);
affected rows: 8
info: Records: 8  Duplicates: 0  Warnings: 0
ALTER TABLE t1 ADD COLUMN (d8 VARCHAR(20) DEFAULT 'omnopq');
affected rows: 0
info: Records: 0  Duplicates: 0  Warnings: 0
SELECT id, c2, ST_AsText(c3) c3, d1, d2, d3, dfour, e1, e2, e3, d5, d6, d7, f1, d8 FROM t1;
id	c2	c3	d1	d2	d3	dfour	e1	e2	e3	d5	d6	d7	f1	d8
1	1	POINT(3 4)	NULL	10	yyyyy	1970-01-01 03:00:42	3	yyyyy	2	hijkl	-12345	NULL	xyyyyy	omnopq
2	NULL	POINT(3 4)	NULL	10	xxxxx	1970-01-01 03:00:42	6	xxxxx	4	hijkl	-12345	NULL	xxxxxx	omnopq
3	NULL	POINT(3 4)	NULL	10	abcde	1970-01-01 03:00:42	9	abcde	6	hijkl	-12345	NULL	xabcde	omnopq
4	NULL	POINT(3 4)	NULL	10	fghij	1970-01-01 03:00:42	12	fghij	8	hijkl	-12345	NULL	xfghij	omnopq
5	NULL	POINT(3 4)	NULL	10	abcde	1970-01-01 03:00:42	15	abcde	10	hijkl	-12345	NULL	xabcde	omnopq
6	NULL	POINT(3 4)	NULL	10	abcde	1970-01-01 03:00:42	18	abcde	12	hijkl	-12345	NULL	xabcde	omnopq
7	NULL	POINT(3 4)	5	15	fghij	1970-01-01 03:00:42	21	fghij	14	hijkl	-12345	NULL	xfghij	omnopq
8	NULL	POINT(3 4)	5	15	foobar	1970-01-01 03:00:42	24	foobar	16	hijkl	-12345	NULL	xfoobar	omnopq
SHOW CREATE TABLE t1;
Table	Create Table
t1	CREATE TABLE `t1` (
  `id` int(11) NOT NULL,
  `c2` int(11) DEFAULT NULL,
  `c3` point NOT NULL DEFAULT st_geometryfromtext('POINT(3 4)'),
  `d1` int(11) DEFAULT 5,
  `d2` int(11) DEFAULT 15,
  `d3` varchar(20) NOT NULL DEFAULT 'foobar',
  `dfour` timestamp NOT NULL DEFAULT current_timestamp(),
  `e1` int(11) GENERATED ALWAYS AS (`id` * 3) VIRTUAL,
  `e2` varchar(30) GENERATED ALWAYS AS (`d3`) VIRTUAL,
  `e3` int(11) GENERATED ALWAYS AS (`id` * 2) VIRTUAL,
  `d5` char(20) DEFAULT 'hijkl',
  `d6` int(11) DEFAULT -12345,
  `d7` int(11) DEFAULT NULL,
  `f1` varchar(20) GENERATED ALWAYS AS (concat('x',`e2`)) STORED,
  `d8` varchar(20) DEFAULT 'omnopq',
  PRIMARY KEY (`id`),
  UNIQUE KEY `c2` (`c2`),
  SPATIAL KEY `c3` (`c3`)
) ENGINE=InnoDB DEFAULT CHARSET=latin1 ROW_FORMAT=REDUNDANT
ALTER TABLE t1
CHANGE c2 c2 INT DEFAULT 42,
CHANGE d1 d1 INT DEFAULT 1,
CHANGE d2 d2 INT DEFAULT 20,
CHANGE d3 d3 VARCHAR(20) NOT NULL DEFAULT 'boofar';
affected rows: 0
info: Records: 0  Duplicates: 0  Warnings: 0
INSERT INTO t1 SET id=9;
ALTER TABLE t1 DROP c3;
affected rows: 0
info: Records: 0  Duplicates: 0  Warnings: 0
SHOW CREATE TABLE t1;
Table	Create Table
t1	CREATE TABLE `t1` (
  `id` int(11) NOT NULL,
  `c2` int(11) DEFAULT 42,
  `d1` int(11) DEFAULT 1,
  `d2` int(11) DEFAULT 20,
  `d3` varchar(20) NOT NULL DEFAULT 'boofar',
  `dfour` timestamp NOT NULL DEFAULT current_timestamp(),
  `e1` int(11) GENERATED ALWAYS AS (`id` * 3) VIRTUAL,
  `e2` varchar(30) GENERATED ALWAYS AS (`d3`) VIRTUAL,
  `e3` int(11) GENERATED ALWAYS AS (`id` * 2) VIRTUAL,
  `d5` char(20) DEFAULT 'hijkl',
  `d6` int(11) DEFAULT -12345,
  `d7` int(11) DEFAULT NULL,
  `f1` varchar(20) GENERATED ALWAYS AS (concat('x',`e2`)) STORED,
  `d8` varchar(20) DEFAULT 'omnopq',
  PRIMARY KEY (`id`),
  UNIQUE KEY `c2` (`c2`)
) ENGINE=InnoDB DEFAULT CHARSET=latin1 ROW_FORMAT=REDUNDANT
SELECT * FROM t1;
id	c2	d1	d2	d3	dfour	e1	e2	e3	d5	d6	d7	f1	d8
1	1	NULL	10	yyyyy	1970-01-01 03:00:42	3	yyyyy	2	hijkl	-12345	NULL	xyyyyy	omnopq
2	NULL	NULL	10	xxxxx	1970-01-01 03:00:42	6	xxxxx	4	hijkl	-12345	NULL	xxxxxx	omnopq
3	NULL	NULL	10	abcde	1970-01-01 03:00:42	9	abcde	6	hijkl	-12345	NULL	xabcde	omnopq
4	NULL	NULL	10	fghij	1970-01-01 03:00:42	12	fghij	8	hijkl	-12345	NULL	xfghij	omnopq
5	NULL	NULL	10	abcde	1970-01-01 03:00:42	15	abcde	10	hijkl	-12345	NULL	xabcde	omnopq
6	NULL	NULL	10	abcde	1970-01-01 03:00:42	18	abcde	12	hijkl	-12345	NULL	xabcde	omnopq
7	NULL	5	15	fghij	1970-01-01 03:00:42	21	fghij	14	hijkl	-12345	NULL	xfghij	omnopq
8	NULL	5	15	foobar	1970-01-01 03:00:42	24	foobar	16	hijkl	-12345	NULL	xfoobar	omnopq
9	42	1	20	boofar	1970-01-01 03:00:42	27	boofar	18	hijkl	-12345	NULL	xboofar	omnopq
CREATE TABLE t2
(id INT primary key, c1 VARCHAR(4000),
p GEOMETRY NOT NULL DEFAULT ST_GeomFromText('LINESTRING(0 0,0 1,1 1)'),
SPATIAL INDEX(p))
ENGINE=InnoDB ROW_FORMAT=REDUNDANT;
BEGIN;
INSERT INTO t2 SET id=1, c1=REPEAT('a', 4000);
INSERT INTO t2 SET id=2, c1=REPEAT('a', 4000), p=ST_GeomFromText('POINT(1 1)');
COMMIT;
ALTER TABLE t2 ADD COLUMN d1 VARCHAR(2000) DEFAULT REPEAT('asdf',500);
affected rows: 0
info: Records: 0  Duplicates: 0  Warnings: 0
SELECT id, c1, ST_AsText(p) p, d1 FROM t2;
id	c1	p	d1
1	aaaaaaaaaaaaaaaaaaaaaaaaaaaaaaaaaaaaaaaaaaaaaaaaaaaaaaaaaaaaaaaaaaaaaaaaaaaaaaaaaaaaaaaaaaaaaaaaaaaaaaaaaaaaaaaaaaaaaaaaaaaaaaaaaaaaaaaaaaaaaaaaaaaaaaaaaaaaaaaaaaaaaaaaaaaaaaaaaaaaaaaaaaaaaaaaaaaaaaaaaaaaaaaaaaaaaaaaaaaaaaaaaaaaaaaaaaaaaaaaaaaaaaaaaaaaaaaaaaaaaaaaaaaaaaaaaaaaaaaaaaaaaaaaaaaaaaaaaaaaaaaaaaaaaaaaaaaaaaaaaaaaaaaaaaaaaaaaaaaaaaaaaaaaaaaaaaaaaaaaaaaaaaaaaaaaaaaaaaaaaaaaaaaaaaaaaaaaaaaaaaaaaaaaaaaaaaaaaaaaaaaaaaaaaaaaaaaaaaaaaaaaaaaaaaaaaaaaaaaaaaaaaaaaaaaaaaaaaaaaaaaaaaaaaaaaaaaaaaaaaaaaaaaaaaaaaaaaaaaaaaaaaaaaaaaaaaaaaaaaaaaaaaaaaaaaaaaaaaaaaaaaaaaaaaaaaaaaaaaaaaaaaaaaaaaaaaaaaaaaaaaaaaaaaaaaaaaaaaaaaaaaaaaaaaaaaaaaaaaaaaaaaaaaaaaaaaaaaaaaaaaaaaaaaaaaaaaaaaaaaaaaaaaaaaaaaaaaaaaaaaaaaaaaaaaaaaaaaaaaaaaaaaaaaaaaaaaaaaaaaaaaaaaaaaaaaaaaaaaaaaaaaaaaaaaaaaaaaaaaaaaaaaaaaaaaaaaaaaaaaaaaaaaaaaaaaaaaaaaaaaaaaaaaaaaaaaaaaaaaaaaaaaaaaaaaaaaaaaaaaaaaaaaaaaaaaaaaaaaaaaaaaaaaaaaaaaaaaaaaaaaaaaaaaaaaaaaaaaaaaaaaaaaaaaaaaaaaaaaaaaaaaaaaaaaaaaaaaaaaaaaaaaaaaaaaaaaaaaaaaaaaaaaaaaaaaaaaaaaaaaaaaaaaaaaaaaaaaaaaaaaaaaaaaaaaaaaaaaaaaaaaaaaaaaaaaaaaaaaaaaaaaaaaaaaaaaaaaaaaaaaaaaaaaaaaaaaaaaaaaaaaaaaaaaaaaaaaaaaaaaaaaaaaaaaaaaaaaaaaaaaaaaaaaaaaaaaaaaaaaaaaaaaaaaaaaaaaaaaaaaaaaaaaaaaaaaaaaaaaaaaaaaaaaaaaaaaaaaaaaaaaaaaaaaaaaaaaaaaaaaaaaaaaaaaaaaaaaaaaaaaaaaaaaaaaaaaaaaaaaaaaaaaaaaaaaaaaaaaaaaaaaaaaaaaaaaaaaaaaaaaaaaaaaaaaaaaaaaaaaaaaaaaaaaaaaaaaaaaaaaaaaaaaaaaaaaaaaaaaaaaaaaaaaaaaaaaaaaaaaaaaaaaaaaaaaaaaaaaaaaaaaaaaaaaaaaaaaaaaaaaaaaaaaaaaaaaaaaaaaaaaaaaaaaaaaaaaaaaaaaaaaaaaaaaaaaaaaaaaaaaaaaaaaaaaaaaaaaaaaaaaaaaaaaaaaaaaaaaaaaaaaaaaaaaaaaaaaaaaaaaaaaaaaaaaaaaaaaaaaaaaaaaaaaaaaaaaaaaaaaaaaaaaaaaaaaaaaaaaaaaaaaaaaaaaaaaaaaaaaaaaaaaaaaaaaaaaaaaaaaaaaaaaaaaaaaaaaaaaaaaaaaaaaaaaaaaaaaaaaaaaaaaaaaaaaaaaaaaaaaaaaaaaaaaaaaaaaaaaaaaaaaaaaaaaaaaaaaaaaaaaaaaaaaaaaaaaaaaaaaaaaaaaaaaaaaaaaaaaaaaaaaaaaaaaaaaaaaaaaaaaaaaaaaaaaaaaaaaaaaaaaaaaaaaaaaaaaaaaaaaaaaaaaaaaaaaaaaaaaaaaaaaaaaaaaaaaaaaaaaaaaaaaaaaaaaaaaaaaaaaaaaaaaaaaaaaaaaaaaaaaaaaaaaaaaaaaaaaaaaaaaaaaaaaaaaaaaaaaaaaaaaaaaaaaaaaaaaaaaaaaaaaaaaaaaaaaaaaaaaaaaaaaaaaaaaaaaaaaaaaaaaaaaaaaaaaaaaaaaaaaaaaaaaaaaaaaaaaaaaaaaaaaaaaaaaaaaaaaaaaaaaaaaaaaaaaaaaaaaaaaaaaaaaaaaaaaaaaaaaaaaaaaaaaaaaaaaaaaaaaaaaaaaaaaaaaaaaaaaaaaaaaaaaaaaaaaaaaaaaaaaaaaaaaaaaaaaaaaaaaaaaaaaaaaaaaaaaaaaaaaaaaaaaaaaaaaaaaaaaaaaaaaaaaaaaaaaaaaaaaaaaaaaaaaaaaaaaaaaaaaaaaaaaaaaaaaaaaaaaaaaaaaaaaaaaaaaaaaaaaaaaaaaaaaaaaaaaaaaaaaaaaaaaaaaaaaaaaaaaaaaaaaaaaaaaaaaaaaaaaaaaaaaaaaaaaaaaaaaaaaaaaaaaaaaaaaaaaaaaaaaaaaaaaaaaaaaaaaaaaaaaaaaaaaaaaaaaaaaaaaaaaaaaaaaaaaaaaaaaaaaaaaaaaaaaaaaaaaaaaaaaaaaaaaaaaaaaaaaaaaaaaaaaaaaaaaaaaaaaaaaaaaaaaaaaaaaaaaaaaaaaaaaaaaaaaaaaaaaaaaaaaaaaaaaaaaaaaaaaaaaaaaaaaaaaaaaaaaaaaaaaaaaaaaaaaaaaaaaaaaaaaaaaaaaaaaaaaaaaaaaaaaaaaaaaaaaaaaaaaaaaaaaaaaaaaaaaaaaaaaaaaaaaaaaaaaaaaaaaaaaaaaaaaaaaaaaaaaaaaaaaaaaaaaaaaaaaaaaaaaaaaaaaaaaaaaaaaaaaaaaaaaaaaaaaaaaaaaaaaaaaaaaaaaaaaaaaaaaaaaaaaaaaaaaaaaaaaaaaaaaaaaaaaaaaaaaaaaaaaaaaaaaaaaaaaaaaaaaaaaaaaaaaaaaaaaaaaaaaaaaaaaaaaaaaaaaaaaaaaaaaaaaaaaaaaaaaaaaaaaaaaaaaaaaaaaaaaaaaaaaaaaaaaaaaaaaaaaaaaaaaaaaaaaaaaaaaaaaaaaaaaaaaaaaaaaaaaaaaaaaaaaaaaaaaaaaaaaaaaaaaaaaaaaaaaaaaaaaaaaaaaaaaaaaaaaaaaaaaaaaaaaaaaaaaaaaaaaaaaaaaaaaaaaaaaaaaaaaaaaaaaaaaaaaaaaaaaaaaaaaaaaaaaaaaaaaaaaaaaaaaaaaaaaaaaaaaaaaaaaaaaaaaaaaaaaaaaaaaaaaaaaaaaaaaaaaaaaaaaaaaaaaaaaaaaaaaaaaaaaaaaaaaaaaaaaaaaaaaaaaaaaaaaaaaaaaaaaaaaaaaaaaaaaaaaaaaaaaaaaaaaaaaaaaaaaaaaaaaaaaaaaaaaaaaaaaaaaaaaaaaaaaaaaaaaaaaaaaaaaaaaaaaaaaaaaaaaaaaaaaaaaaaaaaaaaaaaaaaaaaaaaaaaaaaaaaaaaaaaaaaaaaaaaaaaaaaaaaaaaaaaaaaaaaaaaaaaaaaaaaaaaaaaaaaaaaaaaaaaaaaaaaaaaaaaaaaaaaaaaaaaaaaaaaaaaaaaaaaaaaaaaaaaaaaaaaaaaaaaaaaaaaaaaaaaaaaaaaaaaaaaaaaaaaaaaaaaaaaaaaaaaaaaaaaaaaaaaaaaaaaaaaaaaaaaaaaaaaaaaaaaaaaaaaaaaaaaaaaaaaaaaaaaaaaaaaaaaaaaaaaaaaaaaaaaaaaaaaaaaaaaaaaaaaaaaaaaaaaaaaaaaaaaaaaaaaaaaaaaaaaaaaaaaaaaaaaaaaaaaaaaaaaaaaaaaaaaaaaaaaaaaaaaaaaaaaaaaaaaaaaaaaaaaaaaaaaaaaaaaaaaaaaaaaaaaaaaaaaaaaaaaaaaaaaaaaaaaaaaaaaaaaaaaaaaaaaaaaaaaaaaaaaaaaaaaaaaaaaaaaaaaaaaaaaaaaaaaaaaaaaaaaaaaaaaaaaaaaaaaaaaaaaaaaaaaaaaaaaaaaaaaaaaaaaaaaaaaaaaaaaaaaaaaaaaaaaaa	LINESTRING(0 0,0 1,1 1)	asdfasdfasdfasdfasdfasdfasdfasdfasdfasdfasdfasdfasdfasdfasdfasdfasdfasdfasdfasdfasdfasdfasdfasdfasdfasdfasdfasdfasdfasdfasdfasdfasdfasdfasdfasdfasdfasdfasdfasdfasdfasdfasdfasdfasdfasdfasdfasdfasdfasdfasdfasdfasdfasdfasdfasdfasdfasdfasdfasdfasdfasdfasdfasdfasdfasdfasdfasdfasdfasdfasdfasdfasdfasdfasdfasdfasdfasdfasdfasdfasdfasdfasdfasdfasdfasdfasdfasdfasdfasdfasdfasdfasdfasdfasdfasdfasdfasdfasdfasdfasdfasdfasdfasdfasdfasdfasdfasdfasdfasdfasdfasdfasdfasdfasdfasdfasdfasdfasdfasdfasdfasdfasdfasdfasdfasdfasdfasdfasdfasdfasdfasdfasdfasdfasdfasdfasdfasdfasdfasdfasdfasdfasdfasdfasdfasdfasdfasdfasdfasdfasdfasdfasdfasdfasdfasdfasdfasdfasdfasdfasdfasdfasdfasdfasdfasdfasdfasdfasdfasdfasdfasdfasdfasdfasdfasdfasdfasdfasdfasdfasdfasdfasdfasdfasdfasdfasdfasdfasdfasdfasdfasdfasdfasdfasdfasdfasdfasdfasdfasdfasdfasdfasdfasdfasdfasdfasdfasdfasdfasdfasdfasdfasdfasdfasdfasdfasdfasdfasdfasdfasdfasdfasdfasdfasdfasdfasdfasdfasdfasdfasdfasdfasdfasdfasdfasdfasdfasdfasdfasdfasdfasdfasdfasdfasdfasdfasdfasdfasdfasdfasdfasdfasdfasdfasdfasdfasdfasdfasdfasdfasdfasdfasdfasdfasdfasdfasdfasdfasdfasdfasdfasdfasdfasdfasdfasdfasdfasdfasdfasdfasdfasdfasdfasdfasdfasdfasdfasdfasdfasdfasdfasdfasdfasdfasdfasdfasdfasdfasdfasdfasdfasdfasdfasdfasdfasdfasdfasdfasdfasdfasdfasdfasdfasdfasdfasdfasdfasdfasdfasdfasdfasdfasdfasdfasdfasdfasdfasdfasdfasdfasdfasdfasdfasdfasdfasdfasdfasdfasdfasdfasdfasdfasdfasdfasdfasdfasdfasdfasdfasdfasdfasdfasdfasdfasdfasdfasdfasdfasdfasdfasdfasdfasdfasdfasdfasdfasdfasdfasdfasdfasdfasdfasdfasdfasdfasdfasdfasdfasdfasdfasdfasdfasdfasdfasdfasdfasdfasdfasdfasdfasdfasdfasdfasdfasdfasdfasdfasdfasdfasdfasdfasdfasdfasdfasdfasdfasdfasdfasdfasdfasdfasdfasdfasdfasdfasdfasdfasdfasdfasdfasdfasdfasdfasdfasdfasdfasdfasdfasdfasdfasdfasdfasdfasdfasdfasdfasdfasdfasdfasdfasdfasdfasdfasdfasdfasdfasdfasdfasdfasdfasdfasdfasdfasdfasdfasdfasdfasdfasdfasdfasdfasdfasdfasdfasdfasdfasdfasdfasdfasdfasdfasdfasdfasdfasdfasdfasdfasdfasdfasdfasdfasdfasdfasdfasdfasdfasdfasdfasdfasdfasdfasdfasdfasdfasdfasdfasdfasdfasdfasdf
2	aaaaaaaaaaaaaaaaaaaaaaaaaaaaaaaaaaaaaaaaaaaaaaaaaaaaaaaaaaaaaaaaaaaaaaaaaaaaaaaaaaaaaaaaaaaaaaaaaaaaaaaaaaaaaaaaaaaaaaaaaaaaaaaaaaaaaaaaaaaaaaaaaaaaaaaaaaaaaaaaaaaaaaaaaaaaaaaaaaaaaaaaaaaaaaaaaaaaaaaaaaaaaaaaaaaaaaaaaaaaaaaaaaaaaaaaaaaaaaaaaaaaaaaaaaaaaaaaaaaaaaaaaaaaaaaaaaaaaaaaaaaaaaaaaaaaaaaaaaaaaaaaaaaaaaaaaaaaaaaaaaaaaaaaaaaaaaaaaaaaaaaaaaaaaaaaaaaaaaaaaaaaaaaaaaaaaaaaaaaaaaaaaaaaaaaaaaaaaaaaaaaaaaaaaaaaaaaaaaaaaaaaaaaaaaaaaaaaaaaaaaaaaaaaaaaaaaaaaaaaaaaaaaaaaaaaaaaaaaaaaaaaaaaaaaaaaaaaaaaaaaaaaaaaaaaaaaaaaaaaaaaaaaaaaaaaaaaaaaaaaaaaaaaaaaaaaaaaaaaaaaaaaaaaaaaaaaaaaaaaaaaaaaaaaaaaaaaaaaaaaaaaaaaaaaaaaaaaaaaaaaaaaaaaaaaaaaaaaaaaaaaaaaaaaaaaaaaaaaaaaaaaaaaaaaaaaaaaaaaaaaaaaaaaaaaaaaaaaaaaaaaaaaaaaaaaaaaaaaaaaaaaaaaaaaaaaaaaaaaaaaaaaaaaaaaaaaaaaaaaaaaaaaaaaaaaaaaaaaaaaaaaaaaaaaaaaaaaaaaaaaaaaaaaaaaaaaaaaaaaaaaaaaaaaaaaaaaaaaaaaaaaaaaaaaaaaaaaaaaaaaaaaaaaaaaaaaaaaaaaaaaaaaaaaaaaaaaaaaaaaaaaaaaaaaaaaaaaaaaaaaaaaaaaaaaaaaaaaaaaaaaaaaaaaaaaaaaaaaaaaaaaaaaaaaaaaaaaaaaaaaaaaaaaaaaaaaaaaaaaaaaaaaaaaaaaaaaaaaaaaaaaaaaaaaaaaaaaaaaaaaaaaaaaaaaaaaaaaaaaaaaaaaaaaaaaaaaaaaaaaaaaaaaaaaaaaaaaaaaaaaaaaaaaaaaaaaaaaaaaaaaaaaaaaaaaaaaaaaaaaaaaaaaaaaaaaaaaaaaaaaaaaaaaaaaaaaaaaaaaaaaaaaaaaaaaaaaaaaaaaaaaaaaaaaaaaaaaaaaaaaaaaaaaaaaaaaaaaaaaaaaaaaaaaaaaaaaaaaaaaaaaaaaaaaaaaaaaaaaaaaaaaaaaaaaaaaaaaaaaaaaaaaaaaaaaaaaaaaaaaaaaaaaaaaaaaaaaaaaaaaaaaaaaaaaaaaaaaaaaaaaaaaaaaaaaaaaaaaaaaaaaaaaaaaaaaaaaaaaaaaaaaaaaaaaaaaaaaaaaaaaaaaaaaaaaaaaaaaaaaaaaaaaaaaaaaaaaaaaaaaaaaaaaaaaaaaaaaaaaaaaaaaaaaaaaaaaaaaaaaaaaaaaaaaaaaaaaaaaaaaaaaaaaaaaaaaaaaaaaaaaaaaaaaaaaaaaaaaaaaaaaaaaaaaaaaaaaaaaaaaaaaaaaaaaaaaaaaaaaaaaaaaaaaaaaaaaaaaaaaaaaaaaaaaaaaaaaaaaaaaaaaaaaaaaaaaaaaaaaaaaaaaaaaaaaaaaaaaaaaaaaaaaaaaaaaaaaaaaaaaaaaaaaaaaaaaaaaaaaaaaaaaaaaaaaaaaaaaaaaaaaaaaaaaaaaaaaaaaaaaaaaaaaaaaaaaaaaaaaaaaaaaaaaaaaaaaaaaaaaaaaaaaaaaaaaaaaaaaaaaaaaaaaaaaaaaaaaaaaaaaaaaaaaaaaaaaaaaaaaaaaaaaaaaaaaaaaaaaaaaaaaaaaaaaaaaaaaaaaaaaaaaaaaaaaaaaaaaaaaaaaaaaaaaaaaaaaaaaaaaaaaaaaaaaaaaaaaaaaaaaaaaaaaaaaaaaaaaaaaaaaaaaaaaaaaaaaaaaaaaaaaaaaaaaaaaaaaaaaaaaaaaaaaaaaaaaaaaaaaaaaaaaaaaaaaaaaaaaaaaaaaaaaaaaaaaaaaaaaaaaaaaaaaaaaaaaaaaaaaaaaaaaaaaaaaaaaaaaaaaaaaaaaaaaaaaaaaaaaaaaaaaaaaaaaaaaaaaaaaaaaaaaaaaaaaaaaaaaaaaaaaaaaaaaaaaaaaaaaaaaaaaaaaaaaaaaaaaaaaaaaaaaaaaaaaaaaaaaaaaaaaaaaaaaaaaaaaaaaaaaaaaaaaaaaaaaaaaaaaaaaaaaaaaaaaaaaaaaaaaaaaaaaaaaaaaaaaaaaaaaaaaaaaaaaaaaaaaaaaaaaaaaaaaaaaaaaaaaaaaaaaaaaaaaaaaaaaaaaaaaaaaaaaaaaaaaaaaaaaaaaaaaaaaaaaaaaaaaaaaaaaaaaaaaaaaaaaaaaaaaaaaaaaaaaaaaaaaaaaaaaaaaaaaaaaaaaaaaaaaaaaaaaaaaaaaaaaaaaaaaaaaaaaaaaaaaaaaaaaaaaaaaaaaaaaaaaaaaaaaaaaaaaaaaaaaaaaaaaaaaaaaaaaaaaaaaaaaaaaaaaaaaaaaaaaaaaaaaaaaaaaaaaaaaaaaaaaaaaaaaaaaaaaaaaaaaaaaaaaaaaaaaaaaaaaaaaaaaaaaaaaaaaaaaaaaaaaaaaaaaaaaaaaaaaaaaaaaaaaaaaaaaaaaaaaaaaaaaaaaaaaaaaaaaaaaaaaaaaaaaaaaaaaaaaaaaaaaaaaaaaaaaaaaaaaaaaaaaaaaaaaaaaaaaaaaaaaaaaaaaaaaaaaaaaaaaaaaaaaaaaaaaaaaaaaaaaaaaaaaaaaaaaaaaaaaaaaaaaaaaaaaaaaaaaaaaaaaaaaaaaaaaaaaaaaaaaaaaaaaaaaaaaaaaaaaaaaaaaaaaaaaaaaaaaaaaaaaaaaaaaaaaaaaaaaaaaaaaaaaaaaaaaaaaaaaaaaaaaaaaaaaaaaaaaaaaaaaaaaaaaaaaaaaaaaaaaaaaaaaaaaaaaaaaaaaaaaaaaaaaaaaaaaaaaaaaaaaaaaaaaaaaaaaaaaaaaaaaaaaaaaaaaaaaaaaaaaaaaaaaaaaaaaaaaaaaaaaaaaaaaaaaaaaaaaaaaaaaaaaaaaaaaaaaaaaaaaaaaaaaaaaaaaaaaaaaaaaaaaaaaaaaaaaaaaaaaaaaaaaaaaaaaaaaaaaaaaaaaaaaaaaaaaaaaaaaaaaaaaaaaaaaaaaaaaaaaaaaaaaaaaaaaaaaaaaaaaaaaaaaaaaaaaaaaaaaaaaaaaaaaaaaaaaaaaaaaaaaaaaaaaaaaaaaaaaaaaaaaaaaaaaaaaaaaaaaaaaaaaaaaaaaaaaaaaaaaaaaaaaaaaaaaaaaaaaaaaaaaaaaaaaaaaaaaaaaaaaaaaaaaaaaaaaaaaaaaaaaaaaaaaaaaaaaaaaaaaaaaaaaaaaaaaaaaaaaaaaaaaaaaaaaaaaaaaaaaaaaaaaaaaaaaaaaaaaaaaaaaaaaaaaaaaaaaaaaaaaaaaaaaaaaaaaaaaaaaaaaaaaaaaaaaaaaaaaaaaaaaaaaaaaaaaaaaaaaaaaaaaaaaaaaaaaaaaaaaaaaaaaaaaaaaaaaaaaaaaaaaaaaaaaaaaaaaaaaaaaaaaaaaaaaaaaaaaaaaaaaaaaaaaaaaaaaaaaaaaaaaaaaaaaaaaaaaaaaaaaaaaaaaaaaaaaaaaaaaaaaaaaaaaaaaaaaaaaaaaaaaaaaaaaaaaaaaaaaaaaaaaaaaaaaaaaaaaaaaaaaaaaaaaaaaaaaaaaaaaaaaaaaaaaaaaaaaaaaaaaaaaaaaaaaaaaaaaaaaaaaaaaaaaaaaaaaaaaaaaaaaaaaaaaaaaaaaaaaaaaaaaaaaaaaaaaaaaaaaaaaaaaaaaaaaaaaaaaaaaaaaaaaaaaaaaaaaaaaaaaaaaaaaaaaaaaaaaaaaaaaaaaaaaaaaaaaaaaaaaaaa	POINT(1 1)	asdfasdfasdfasdfasdfasdfasdfasdfasdfasdfasdfasdfasdfasdfasdfasdfasdfasdfasdfasdfasdfasdfasdfasdfasdfasdfasdfasdfasdfasdfasdfasdfasdfasdfasdfasdfasdfasdfasdfasdfasdfasdfasdfasdfasdfasdfasdfasdfasdfasdfasdfasdfasdfasdfasdfasdfasdfasdfasdfasdfasdfasdfasdfasdfasdfasdfasdfasdfasdfasdfasdfasdfasdfasdfasdfasdfasdfasdfasdfasdfasdfasdfasdfasdfasdfasdfasdfasdfasdfasdfasdfasdfasdfasdfasdfasdfasdfasdfasdfasdfasdfasdfasdfasdfasdfasdfasdfasdfasdfasdfasdfasdfasdfasdfasdfasdfasdfasdfasdfasdfasdfasdfasdfasdfasdfasdfasdfasdfasdfasdfasdfasdfasdfasdfasdfasdfasdfasdfasdfasdfasdfasdfasdfasdfasdfasdfasdfasdfasdfasdfasdfasdfasdfasdfasdfasdfasdfasdfasdfasdfasdfasdfasdfasdfasdfasdfasdfasdfasdfasdfasdfasdfasdfasdfasdfasdfasdfasdfasdfasdfasdfasdfasdfasdfasdfasdfasdfasdfasdfasdfasdfasdfasdfasdfasdfasdfasdfasdfasdfasdfasdfasdfasdfasdfasdfasdfasdfasdfasdfasdfasdfasdfasdfasdfasdfasdfasdfasdfasdfasdfasdfasdfasdfasdfasdfasdfasdfasdfasdfasdfasdfasdfasdfasdfasdfasdfasdfasdfasdfasdfasdfasdfasdfasdfasdfasdfasdfasdfasdfasdfasdfasdfasdfasdfasdfasdfasdfasdfasdfasdfasdfasdfasdfasdfasdfasdfasdfasdfasdfasdfasdfasdfasdfasdfasdfasdfasdfasdfasdfasdfasdfasdfasdfasdfasdfasdfasdfasdfasdfasdfasdfasdfasdfasdfasdfasdfasdfasdfasdfasdfasdfasdfasdfasdfasdfasdfasdfasdfasdfasdfasdfasdfasdfasdfasdfasdfasdfasdfasdfasdfasdfasdfasdfasdfasdfasdfasdfasdfasdfasdfasdfasdfasdfasdfasdfasdfasdfasdfasdfasdfasdfasdfasdfasdfasdfasdfasdfasdfasdfasdfasdfasdfasdfasdfasdfasdfasdfasdfasdfasdfasdfasdfasdfasdfasdfasdfasdfasdfasdfasdfasdfasdfasdfasdfasdfasdfasdfasdfasdfasdfasdfasdfasdfasdfasdfasdfasdfasdfasdfasdfasdfasdfasdfasdfasdfasdfasdfasdfasdfasdfasdfasdfasdfasdfasdfasdfasdfasdfasdfasdfasdfasdfasdfasdfasdfasdfasdfasdfasdfasdfasdfasdfasdfasdfasdfasdfasdfasdfasdfasdfasdfasdfasdfasdfasdfasdfasdfasdfasdfasdfasdfasdfasdfasdfasdfasdfasdfasdfasdfasdfasdfasdfasdfasdfasdfasdfasdfasdfasdfasdfasdfasdfasdfasdfasdfasdfasdfasdfasdfasdfasdfasdfasdfasdfasdfasdfasdfasdfasdfasdfasdfasdfasdfasdfasdfasdfasdfasdfasdfasdfasdfasdfasdfasdfasdfasdfasdfasdfasdfasdf
BEGIN;
UPDATE t2 SET c1 = repeat(id, 4000);
connection analyze;
ANALYZE TABLE t2;
Table	Op	Msg_type	Msg_text
test.t2	analyze	status	Engine-independent statistics collected
test.t2	analyze	status	OK
SELECT clust_index_size FROM INFORMATION_SCHEMA.INNODB_SYS_TABLESTATS
WHERE name = 'test/t2';
clust_index_size
1
connection default;
ROLLBACK;
connection analyze;
ANALYZE TABLE t2;
Table	Op	Msg_type	Msg_text
test.t2	analyze	status	Engine-independent statistics collected
test.t2	analyze	status	OK
SELECT clust_index_size FROM INFORMATION_SCHEMA.INNODB_SYS_TABLESTATS
WHERE name = 'test/t2';
clust_index_size
1
connection default;
BEGIN;
UPDATE t2 SET d1 = repeat(id, 200);
connection analyze;
ANALYZE TABLE t2;
Table	Op	Msg_type	Msg_text
test.t2	analyze	status	Engine-independent statistics collected
test.t2	analyze	status	OK
SELECT clust_index_size FROM INFORMATION_SCHEMA.INNODB_SYS_TABLESTATS
WHERE name = 'test/t2';
clust_index_size
1
connection default;
ROLLBACK;
connection analyze;
ANALYZE TABLE t2;
Table	Op	Msg_type	Msg_text
test.t2	analyze	status	Engine-independent statistics collected
test.t2	analyze	status	OK
SELECT clust_index_size FROM INFORMATION_SCHEMA.INNODB_SYS_TABLESTATS
WHERE name = 'test/t2';
clust_index_size
1
connection default;
ALTER TABLE t2 DROP p;
affected rows: 0
info: Records: 0  Duplicates: 0  Warnings: 0
SELECT * FROM t2;
id	c1	d1
1	aaaaaaaaaaaaaaaaaaaaaaaaaaaaaaaaaaaaaaaaaaaaaaaaaaaaaaaaaaaaaaaaaaaaaaaaaaaaaaaaaaaaaaaaaaaaaaaaaaaaaaaaaaaaaaaaaaaaaaaaaaaaaaaaaaaaaaaaaaaaaaaaaaaaaaaaaaaaaaaaaaaaaaaaaaaaaaaaaaaaaaaaaaaaaaaaaaaaaaaaaaaaaaaaaaaaaaaaaaaaaaaaaaaaaaaaaaaaaaaaaaaaaaaaaaaaaaaaaaaaaaaaaaaaaaaaaaaaaaaaaaaaaaaaaaaaaaaaaaaaaaaaaaaaaaaaaaaaaaaaaaaaaaaaaaaaaaaaaaaaaaaaaaaaaaaaaaaaaaaaaaaaaaaaaaaaaaaaaaaaaaaaaaaaaaaaaaaaaaaaaaaaaaaaaaaaaaaaaaaaaaaaaaaaaaaaaaaaaaaaaaaaaaaaaaaaaaaaaaaaaaaaaaaaaaaaaaaaaaaaaaaaaaaaaaaaaaaaaaaaaaaaaaaaaaaaaaaaaaaaaaaaaaaaaaaaaaaaaaaaaaaaaaaaaaaaaaaaaaaaaaaaaaaaaaaaaaaaaaaaaaaaaaaaaaaaaaaaaaaaaaaaaaaaaaaaaaaaaaaaaaaaaaaaaaaaaaaaaaaaaaaaaaaaaaaaaaaaaaaaaaaaaaaaaaaaaaaaaaaaaaaaaaaaaaaaaaaaaaaaaaaaaaaaaaaaaaaaaaaaaaaaaaaaaaaaaaaaaaaaaaaaaaaaaaaaaaaaaaaaaaaaaaaaaaaaaaaaaaaaaaaaaaaaaaaaaaaaaaaaaaaaaaaaaaaaaaaaaaaaaaaaaaaaaaaaaaaaaaaaaaaaaaaaaaaaaaaaaaaaaaaaaaaaaaaaaaaaaaaaaaaaaaaaaaaaaaaaaaaaaaaaaaaaaaaaaaaaaaaaaaaaaaaaaaaaaaaaaaaaaaaaaaaaaaaaaaaaaaaaaaaaaaaaaaaaaaaaaaaaaaaaaaaaaaaaaaaaaaaaaaaaaaaaaaaaaaaaaaaaaaaaaaaaaaaaaaaaaaaaaaaaaaaaaaaaaaaaaaaaaaaaaaaaaaaaaaaaaaaaaaaaaaaaaaaaaaaaaaaaaaaaaaaaaaaaaaaaaaaaaaaaaaaaaaaaaaaaaaaaaaaaaaaaaaaaaaaaaaaaaaaaaaaaaaaaaaaaaaaaaaaaaaaaaaaaaaaaaaaaaaaaaaaaaaaaaaaaaaaaaaaaaaaaaaaaaaaaaaaaaaaaaaaaaaaaaaaaaaaaaaaaaaaaaaaaaaaaaaaaaaaaaaaaaaaaaaaaaaaaaaaaaaaaaaaaaaaaaaaaaaaaaaaaaaaaaaaaaaaaaaaaaaaaaaaaaaaaaaaaaaaaaaaaaaaaaaaaaaaaaaaaaaaaaaaaaaaaaaaaaaaaaaaaaaaaaaaaaaaaaaaaaaaaaaaaaaaaaaaaaaaaaaaaaaaaaaaaaaaaaaaaaaaaaaaaaaaaaaaaaaaaaaaaaaaaaaaaaaaaaaaaaaaaaaaaaaaaaaaaaaaaaaaaaaaaaaaaaaaaaaaaaaaaaaaaaaaaaaaaaaaaaaaaaaaaaaaaaaaaaaaaaaaaaaaaaaaaaaaaaaaaaaaaaaaaaaaaaaaaaaaaaaaaaaaaaaaaaaaaaaaaaaaaaaaaaaaaaaaaaaaaaaaaaaaaaaaaaaaaaaaaaaaaaaaaaaaaaaaaaaaaaaaaaaaaaaaaaaaaaaaaaaaaaaaaaaaaaaaaaaaaaaaaaaaaaaaaaaaaaaaaaaaaaaaaaaaaaaaaaaaaaaaaaaaaaaaaaaaaaaaaaaaaaaaaaaaaaaaaaaaaaaaaaaaaaaaaaaaaaaaaaaaaaaaaaaaaaaaaaaaaaaaaaaaaaaaaaaaaaaaaaaaaaaaaaaaaaaaaaaaaaaaaaaaaaaaaaaaaaaaaaaaaaaaaaaaaaaaaaaaaaaaaaaaaaaaaaaaaaaaaaaaaaaaaaaaaaaaaaaaaaaaaaaaaaaaaaaaaaaaaaaaaaaaaaaaaaaaaaaaaaaaaaaaaaaaaaaaaaaaaaaaaaaaaaaaaaaaaaaaaaaaaaaaaaaaaaaaaaaaaaaaaaaaaaaaaaaaaaaaaaaaaaaaaaaaaaaaaaaaaaaaaaaaaaaaaaaaaaaaaaaaaaaaaaaaaaaaaaaaaaaaaaaaaaaaaaaaaaaaaaaaaaaaaaaaaaaaaaaaaaaaaaaaaaaaaaaaaaaaaaaaaaaaaaaaaaaaaaaaaaaaaaaaaaaaaaaaaaaaaaaaaaaaaaaaaaaaaaaaaaaaaaaaaaaaaaaaaaaaaaaaaaaaaaaaaaaaaaaaaaaaaaaaaaaaaaaaaaaaaaaaaaaaaaaaaaaaaaaaaaaaaaaaaaaaaaaaaaaaaaaaaaaaaaaaaaaaaaaaaaaaaaaaaaaaaaaaaaaaaaaaaaaaaaaaaaaaaaaaaaaaaaaaaaaaaaaaaaaaaaaaaaaaaaaaaaaaaaaaaaaaaaaaaaaaaaaaaaaaaaaaaaaaaaaaaaaaaaaaaaaaaaaaaaaaaaaaaaaaaaaaaaaaaaaaaaaaaaaaaaaaaaaaaaaaaaaaaaaaaaaaaaaaaaaaaaaaaaaaaaaaaaaaaaaaaaaaaaaaaaaaaaaaaaaaaaaaaaaaaaaaaaaaaaaaaaaaaaaaaaaaaaaaaaaaaaaaaaaaaaaaaaaaaaaaaaaaaaaaaaaaaaaaaaaaaaaaaaaaaaaaaaaaaaaaaaaaaaaaaaaaaaaaaaaaaaaaaaaaaaaaaaaaaaaaaaaaaaaaaaaaaaaaaaaaaaaaaaaaaaaaaaaaaaaaaaaaaaaaaaaaaaaaaaaaaaaaaaaaaaaaaaaaaaaaaaaaaaaaaaaaaaaaaaaaaaaaaaaaaaaaaaaaaaaaaaaaaaaaaaaaaaaaaaaaaaaaaaaaaaaaaaaaaaaaaaaaaaaaaaaaaaaaaaaaaaaaaaaaaaaaaaaaaaaaaaaaaaaaaaaaaaaaaaaaaaaaaaaaaaaaaaaaaaaaaaaaaaaaaaaaaaaaaaaaaaaaaaaaaaaaaaaaaaaaaaaaaaaaaaaaaaaaaaaaaaaaaaaaaaaaaaaaaaaaaaaaaaaaaaaaaaaaaaaaaaaaaaaaaaaaaaaaaaaaaaaaaaaaaaaaaaaaaaaaaaaaaaaaaaaaaaaaaaaaaaaaaaaaaaaaaaaaaaaaaaaaaaaaaaaaaaaaaaaaaaaaaaaaaaaaaaaaaaaaaaaaaaaaaaaaaaaaaaaaaaaaaaaaaaaaaaaaaaaaaaaaaaaaaaaaaaaaaaaaaaaaaaaaaaaaaaaaaaaaaaaaaaaaaaaaaaaaaaaaaaaaaaaaaaaaaaaaaaaaaaaaaaaaaaaaaaaaaaaaaaaaaaaaaaaaaaaaaaaaaaaaaaaaaaaaaaaaaaaaaaaaaaaaaaaaaaaaaaaaaaaaaaaaaaaaaaaaaaaaaaaaaaaaaaaaaaaaaaaaaaaaaaaaaaaaaaaaaaaaaaaaaaaaaaaaaaaaaaaaaaaaaaaaaaaaaaaaaaaaaaaaaaaaaaaaaaaaaaaaaaaaaaaaaaaaaaaaaaaaaaaaaaaaaaaaaaaaaaaaaaaaaaaaaaaaaaaaaaaaaaaaaaaaaaaaaaaaaaaaaaaaaaaaaaaaaaaaaaaaaaaaaaaaaaaaaaaaaaaaaaaaaaaaaaaaaaaaaaaaaaaaaaaaaaaaaaaaaaaaaaaaaaaaaaaaaaaaaaaaaaaaaaaaaaaaaaaaaaaaaaaaaaaaaaaaaaaaaaaaaaaaaaaaaaaaaaaaaaaaaaaaaaaaaaaaaaaaaaaaaaaaaaaaaaaaaaaaaaaaaaaaaaaaaaaaaaaaaaaaaaaaaaaaaaaaaaaaaaaaaaaaaaaaaaaaaaaaaaaaaaaaaaaaaaaaaaaaaaaaaaaaaaaaaaaaaaaaaaaaaaaaaaaaaaaaaaaaaaaaaaaaaaaaaaaaaaaaaaaaaaaaaaaaaaaaaaaaaaaaaaaaa	asdfasdfasdfasdfasdfasdfasdfasdfasdfasdfasdfasdfasdfasdfasdfasdfasdfasdfasdfasdfasdfasdfasdfasdfasdfasdfasdfasdfasdfasdfasdfasdfasdfasdfasdfasdfasdfasdfasdfasdfasdfasdfasdfasdfasdfasdfasdfasdfasdfasdfasdfasdfasdfasdfasdfasdfasdfasdfasdfasdfasdfasdfasdfasdfasdfasdfasdfasdfasdfasdfasdfasdfasdfasdfasdfasdfasdfasdfasdfasdfasdfasdfasdfasdfasdfasdfasdfasdfasdfasdfasdfasdfasdfasdfasdfasdfasdfasdfasdfasdfasdfasdfasdfasdfasdfasdfasdfasdfasdfasdfasdfasdfasdfasdfasdfasdfasdfasdfasdfasdfasdfasdfasdfasdfasdfasdfasdfasdfasdfasdfasdfasdfasdfasdfasdfasdfasdfasdfasdfasdfasdfasdfasdfasdfasdfasdfasdfasdfasdfasdfasdfasdfasdfasdfasdfasdfasdfasdfasdfasdfasdfasdfasdfasdfasdfasdfasdfasdfasdfasdfasdfasdfasdfasdfasdfasdfasdfasdfasdfasdfasdfasdfasdfasdfasdfasdfasdfasdfasdfasdfasdfasdfasdfasdfasdfasdfasdfasdfasdfasdfasdfasdfasdfasdfasdfasdfasdfasdfasdfasdfasdfasdfasdfasdfasdfasdfasdfasdfasdfasdfasdfasdfasdfasdfasdfasdfasdfasdfasdfasdfasdfasdfasdfasdfasdfasdfasdfasdfasdfasdfasdfasdfasdfasdfasdfasdfasdfasdfasdfasdfasdfasdfasdfasdfasdfasdfasdfasdfasdfasdfasdfasdfasdfasdfasdfasdfasdfasdfasdfasdfasdfasdfasdfasdfasdfasdfasdfasdfasdfasdfasdfasdfasdfasdfasdfasdfasdfasdfasdfasdfasdfasdfasdfasdfasdfasdfasdfasdfasdfasdfasdfasdfasdfasdfasdfasdfasdfasdfasdfasdfasdfasdfasdfasdfasdfasdfasdfasdfasdfasdfasdfasdfasdfasdfasdfasdfasdfasdfasdfasdfasdfasdfasdfasdfasdfasdfasdfasdfasdfasdfasdfasdfasdfasdfasdfasdfasdfasdfasdfasdfasdfasdfasdfasdfasdfasdfasdfasdfasdfasdfasdfasdfasdfasdfasdfasdfasdfasdfasdfasdfasdfasdfasdfasdfasdfasdfasdfasdfasdfasdfasdfasdfasdfasdfasdfasdfasdfasdfasdfasdfasdfasdfasdfasdfasdfasdfasdfasdfasdfasdfasdfasdfasdfasdfasdfasdfasdfasdfasdfasdfasdfasdfasdfasdfasdfasdfasdfasdfasdfasdfasdfasdfasdfasdfasdfasdfasdfasdfasdfasdfasdfasdfasdfasdfasdfasdfasdfasdfasdfasdfasdfasdfasdfasdfasdfasdfasdfasdfasdfasdfasdfasdfasdfasdfasdfasdfasdfasdfasdfasdfasdfasdfasdfasdfasdfasdfasdfasdfasdfasdfasdfasdfasdfasdfasdfasdfasdfasdfasdfasdfasdfasdfasdfasdfasdfasdfasdfasdfasdfasdfasdfasdfasdfasdfasdfasdfasdfasdfasdfasdf
2	aaaaaaaaaaaaaaaaaaaaaaaaaaaaaaaaaaaaaaaaaaaaaaaaaaaaaaaaaaaaaaaaaaaaaaaaaaaaaaaaaaaaaaaaaaaaaaaaaaaaaaaaaaaaaaaaaaaaaaaaaaaaaaaaaaaaaaaaaaaaaaaaaaaaaaaaaaaaaaaaaaaaaaaaaaaaaaaaaaaaaaaaaaaaaaaaaaaaaaaaaaaaaaaaaaaaaaaaaaaaaaaaaaaaaaaaaaaaaaaaaaaaaaaaaaaaaaaaaaaaaaaaaaaaaaaaaaaaaaaaaaaaaaaaaaaaaaaaaaaaaaaaaaaaaaaaaaaaaaaaaaaaaaaaaaaaaaaaaaaaaaaaaaaaaaaaaaaaaaaaaaaaaaaaaaaaaaaaaaaaaaaaaaaaaaaaaaaaaaaaaaaaaaaaaaaaaaaaaaaaaaaaaaaaaaaaaaaaaaaaaaaaaaaaaaaaaaaaaaaaaaaaaaaaaaaaaaaaaaaaaaaaaaaaaaaaaaaaaaaaaaaaaaaaaaaaaaaaaaaaaaaaaaaaaaaaaaaaaaaaaaaaaaaaaaaaaaaaaaaaaaaaaaaaaaaaaaaaaaaaaaaaaaaaaaaaaaaaaaaaaaaaaaaaaaaaaaaaaaaaaaaaaaaaaaaaaaaaaaaaaaaaaaaaaaaaaaaaaaaaaaaaaaaaaaaaaaaaaaaaaaaaaaaaaaaaaaaaaaaaaaaaaaaaaaaaaaaaaaaaaaaaaaaaaaaaaaaaaaaaaaaaaaaaaaaaaaaaaaaaaaaaaaaaaaaaaaaaaaaaaaaaaaaaaaaaaaaaaaaaaaaaaaaaaaaaaaaaaaaaaaaaaaaaaaaaaaaaaaaaaaaaaaaaaaaaaaaaaaaaaaaaaaaaaaaaaaaaaaaaaaaaaaaaaaaaaaaaaaaaaaaaaaaaaaaaaaaaaaaaaaaaaaaaaaaaaaaaaaaaaaaaaaaaaaaaaaaaaaaaaaaaaaaaaaaaaaaaaaaaaaaaaaaaaaaaaaaaaaaaaaaaaaaaaaaaaaaaaaaaaaaaaaaaaaaaaaaaaaaaaaaaaaaaaaaaaaaaaaaaaaaaaaaaaaaaaaaaaaaaaaaaaaaaaaaaaaaaaaaaaaaaaaaaaaaaaaaaaaaaaaaaaaaaaaaaaaaaaaaaaaaaaaaaaaaaaaaaaaaaaaaaaaaaaaaaaaaaaaaaaaaaaaaaaaaaaaaaaaaaaaaaaaaaaaaaaaaaaaaaaaaaaaaaaaaaaaaaaaaaaaaaaaaaaaaaaaaaaaaaaaaaaaaaaaaaaaaaaaaaaaaaaaaaaaaaaaaaaaaaaaaaaaaaaaaaaaaaaaaaaaaaaaaaaaaaaaaaaaaaaaaaaaaaaaaaaaaaaaaaaaaaaaaaaaaaaaaaaaaaaaaaaaaaaaaaaaaaaaaaaaaaaaaaaaaaaaaaaaaaaaaaaaaaaaaaaaaaaaaaaaaaaaaaaaaaaaaaaaaaaaaaaaaaaaaaaaaaaaaaaaaaaaaaaaaaaaaaaaaaaaaaaaaaaaaaaaaaaaaaaaaaaaaaaaaaaaaaaaaaaaaaaaaaaaaaaaaaaaaaaaaaaaaaaaaaaaaaaaaaaaaaaaaaaaaaaaaaaaaaaaaaaaaaaaaaaaaaaaaaaaaaaaaaaaaaaaaaaaaaaaaaaaaaaaaaaaaaaaaaaaaaaaaaaaaaaaaaaaaaaaaaaaaaaaaaaaaaaaaaaaaaaaaaaaaaaaaaaaaaaaaaaaaaaaaaaaaaaaaaaaaaaaaaaaaaaaaaaaaaaaaaaaaaaaaaaaaaaaaaaaaaaaaaaaaaaaaaaaaaaaaaaaaaaaaaaaaaaaaaaaaaaaaaaaaaaaaaaaaaaaaaaaaaaaaaaaaaaaaaaaaaaaaaaaaaaaaaaaaaaaaaaaaaaaaaaaaaaaaaaaaaaaaaaaaaaaaaaaaaaaaaaaaaaaaaaaaaaaaaaaaaaaaaaaaaaaaaaaaaaaaaaaaaaaaaaaaaaaaaaaaaaaaaaaaaaaaaaaaaaaaaaaaaaaaaaaaaaaaaaaaaaaaaaaaaaaaaaaaaaaaaaaaaaaaaaaaaaaaaaaaaaaaaaaaaaaaaaaaaaaaaaaaaaaaaaaaaaaaaaaaaaaaaaaaaaaaaaaaaaaaaaaaaaaaaaaaaaaaaaaaaaaaaaaaaaaaaaaaaaaaaaaaaaaaaaaaaaaaaaaaaaaaaaaaaaaaaaaaaaaaaaaaaaaaaaaaaaaaaaaaaaaaaaaaaaaaaaaaaaaaaaaaaaaaaaaaaaaaaaaaaaaaaaaaaaaaaaaaaaaaaaaaaaaaaaaaaaaaaaaaaaaaaaaaaaaaaaaaaaaaaaaaaaaaaaaaaaaaaaaaaaaaaaaaaaaaaaaaaaaaaaaaaaaaaaaaaaaaaaaaaaaaaaaaaaaaaaaaaaaaaaaaaaaaaaaaaaaaaaaaaaaaaaaaaaaaaaaaaaaaaaaaaaaaaaaaaaaaaaaaaaaaaaaaaaaaaaaaaaaaaaaaaaaaaaaaaaaaaaaaaaaaaaaaaaaaaaaaaaaaaaaaaaaaaaaaaaaaaaaaaaaaaaaaaaaaaaaaaaaaaaaaaaaaaaaaaaaaaaaaaaaaaaaaaaaaaaaaaaaaaaaaaaaaaaaaaaaaaaaaaaaaaaaaaaaaaaaaaaaaaaaaaaaaaaaaaaaaaaaaaaaaaaaaaaaaaaaaaaaaaaaaaaaaaaaaaaaaaaaaaaaaaaaaaaaaaaaaaaaaaaaaaaaaaaaaaaaaaaaaaaaaaaaaaaaaaaaaaaaaaaaaaaaaaaaaaaaaaaaaaaaaaaaaaaaaaaaaaaaaaaaaaaaaaaaaaaaaaaaaaaaaaaaaaaaaaaaaaaaaaaaaaaaaaaaaaaaaaaaaaaaaaaaaaaaaaaaaaaaaaaaaaaaaaaaaaaaaaaaaaaaaaaaaaaaaaaaaaaaaaaaaaaaaaaaaaaaaaaaaaaaaaaaaaaaaaaaaaaaaaaaaaaaaaaaaaaaaaaaaaaaaaaaaaaaaaaaaaaaaaaaaaaaaaaaaaaaaaaaaaaaaaaaaaaaaaaaaaaaaaaaaaaaaaaaaaaaaaaaaaaaaaaaaaaaaaaaaaaaaaaaaaaaaaaaaaaaaaaaaaaaaaaaaaaaaaaaaaaaaaaaaaaaaaaaaaaaaaaaaaaaaaaaaaaaaaaaaaaaaaaaaaaaaaaaaaaaaaaaaaaaaaaaaaaaaaaaaaaaaaaaaaaaaaaaaaaaaaaaaaaaaaaaaaaaaaaaaaaaaaaaaaaaaaaaaaaaaaaaaaaaaaaaaaaaaaaaaaaaaaaaaaaaaaaaaaaaaaaaaaaaaaaaaaaaaaaaaaaaaaaaaaaaaaaaaaaaaaaaaaaaaaaaaaaaaaaaaaaaaaaaaaaaaaaaaaaaaaaaaaaaaaaaaaaaaaaaaaaaaaaaaaaaaaaaaaaaaaaaaaaaaaaaaaaaaaaaaaaaaaaaaaaaaaaaaaaaaaaaaaaaaaaaaaaaaaaaaaaaaaaaaaaaaaaaaaaaaaaaaaaaaaaaaaaaaaaaaaaaaaaaaaaaaaaaaaaaaaaaaaaaaaaaaaaaaaaaaaaaaaaaaaaaaaaaaaaaaaaaaaaaaaaaaaaaaaaaaaaaaaaaaaaaaaaaaaaaaaaaaaaaaaaaaaaaaaaaaaaaaaaaaaaaaaaaaaaaaaaaaaaaaaaaaaaaaaaaaaaaaaaaaaaaaaaaaaaaaaaaaaaaaaaaaaaaaaaaaaaaaaaaaaaaaaaaaaaaaaaaaaaaaaaaaaaaaaaaaaaaaaaaaaaaaaaaaaaaaaaaaaaaaaaaaaaaaaaaaaaaaaaaaaaaaaaaaaaaaaaaaaaaaaaaaaaaaaaaaaaaaaaaaaaaaaaaaaaaaaaaaaaaaaaaaaaaaaaaaaaaaaaaaaaaaaaaaaaaaaaaaaaaaaaaaaaaaaaaaaaaaaaaaaaaaaaaaaaaaaaaaaaaaaaaaaaaaaaaaaaaaaaaaaaaaaaaaaaaaaaaaaaaaaaaaaaaaaaaaa	asdfasdfasdfasdfasdfasdfasdfasdfasdfasdfasdfasdfasdfasdfasdfasdfasdfasdfasdfasdfasdfasdfasdfasdfasdfasdfasdfasdfasdfasdfasdfasdfasdfasdfasdfasdfasdfasdfasdfasdfasdfasdfasdfasdfasdfasdfasdfasdfasdfasdfasdfasdfasdfasdfasdfasdfasdfasdfasdfasdfasdfasdfasdfasdfasdfasdfasdfasdfasdfasdfasdfasdfasdfasdfasdfasdfasdfasdfasdfasdfasdfasdfasdfasdfasdfasdfasdfasdfasdfasdfasdfasdfasdfasdfasdfasdfasdfasdfasdfasdfasdfasdfasdfasdfasdfasdfasdfasdfasdfasdfasdfasdfasdfasdfasdfasdfasdfasdfasdfasdfasdfasdfasdfasdfasdfasdfasdfasdfasdfasdfasdfasdfasdfasdfasdfasdfasdfasdfasdfasdfasdfasdfasdfasdfasdfasdfasdfasdfasdfasdfasdfasdfasdfasdfasdfasdfasdfasdfasdfasdfasdfasdfasdfasdfasdfasdfasdfasdfasdfasdfasdfasdfasdfasdfasdfasdfasdfasdfasdfasdfasdfasdfasdfasdfasdfasdfasdfasdfasdfasdfasdfasdfasdfasdfasdfasdfasdfasdfasdfasdfasdfasdfasdfasdfasdfasdfasdfasdfasdfasdfasdfasdfasdfasdfasdfasdfasdfasdfasdfasdfasdfasdfasdfasdfasdfasdfasdfasdfasdfasdfasdfasdfasdfasdfasdfasdfasdfasdfasdfasdfasdfasdfasdfasdfasdfasdfasdfasdfasdfasdfasdfasdfasdfasdfasdfasdfasdfasdfasdfasdfasdfasdfasdfasdfasdfasdfasdfasdfasdfasdfasdfasdfasdfasdfasdfasdfasdfasdfasdfasdfasdfasdfasdfasdfasdfasdfasdfasdfasdfasdfasdfasdfasdfasdfasdfasdfasdfasdfasdfasdfasdfasdfasdfasdfasdfasdfasdfasdfasdfasdfasdfasdfasdfasdfasdfasdfasdfasdfasdfasdfasdfasdfasdfasdfasdfasdfasdfasdfasdfasdfasdfasdfasdfasdfasdfasdfasdfasdfasdfasdfasdfasdfasdfasdfasdfasdfasdfasdfasdfasdfasdfasdfasdfasdfasdfasdfasdfasdfasdfasdfasdfasdfasdfasdfasdfasdfasdfasdfasdfasdfasdfasdfasdfasdfasdfasdfasdfasdfasdfasdfasdfasdfasdfasdfasdfasdfasdfasdfasdfasdfasdfasdfasdfasdfasdfasdfasdfasdfasdfasdfasdfasdfasdfasdfasdfasdfasdfasdfasdfasdfasdfasdfasdfasdfasdfasdfasdfasdfasdfasdfasdfasdfasdfasdfasdfasdfasdfasdfasdfasdfasdfasdfasdfasdfasdfasdfasdfasdfasdfasdfasdfasdfasdfasdfasdfasdfasdfasdfasdfasdfasdfasdfasdfasdfasdfasdfasdfasdfasdfasdfasdfasdfasdfasdfasdfasdfasdfasdfasdfasdfasdfasdfasdfasdfasdfasdfasdfasdfasdfasdfasdfasdfasdfasdfasdfasdfasdfasdfasdfasdfasdfasdfasdfasdfasdfasdfasdfasdfasdfasdf
CREATE TABLE t3
(id INT PRIMARY KEY, c2 INT UNSIGNED NOT NULL UNIQUE,
c3 POLYGON NOT NULL DEFAULT ST_PolyFromText('POLYGON((1 1,2 2,3 3,1 1))'),
SPATIAL INDEX(c3))
ENGINE=InnoDB ROW_FORMAT=REDUNDANT;
INSERT INTO t3(id,c2) VALUES(1,1),(2,2),(3,3);
SELECT id, c2, ST_AsText(c3) c3 FROM t3;
id	c2	c3
1	1	POLYGON((1 1,2 2,3 3,1 1))
2	2	POLYGON((1 1,2 2,3 3,1 1))
3	3	POLYGON((1 1,2 2,3 3,1 1))
ALTER TABLE t3 ADD COLUMN
(c4 DATETIME DEFAULT current_timestamp(),
c5 TIMESTAMP NOT NULL DEFAULT current_timestamp(),
c6 POINT);
affected rows: 0
info: Records: 0  Duplicates: 0  Warnings: 0
SELECT id, c2, ST_AsText(c3) c3, c4, c5, c6 FROM t3;
id	c2	c3	c4	c5	c6
1	1	POLYGON((1 1,2 2,3 3,1 1))	1970-01-01 03:00:42	1970-01-01 03:00:42	NULL
2	2	POLYGON((1 1,2 2,3 3,1 1))	1970-01-01 03:00:42	1970-01-01 03:00:42	NULL
3	3	POLYGON((1 1,2 2,3 3,1 1))	1970-01-01 03:00:42	1970-01-01 03:00:42	NULL
affected rows: 3
ALTER TABLE t3 ADD COLUMN c7 TIME NOT NULL DEFAULT current_timestamp();
affected rows: 0
info: Records: 0  Duplicates: 0  Warnings: 0
ALTER TABLE t3 ADD COLUMN c8 DATE NOT NULL DEFAULT current_timestamp();
affected rows: 0
info: Records: 0  Duplicates: 0  Warnings: 0
SELECT id, c2, ST_AsText(c3) c3, c4, c5, c6, c7, c8 FROM t3;
id	c2	c3	c4	c5	c6	c7	c8
1	1	POLYGON((1 1,2 2,3 3,1 1))	1970-01-01 03:00:42	1970-01-01 03:00:42	NULL	03:00:42	1970-01-01
2	2	POLYGON((1 1,2 2,3 3,1 1))	1970-01-01 03:00:42	1970-01-01 03:00:42	NULL	03:00:42	1970-01-01
3	3	POLYGON((1 1,2 2,3 3,1 1))	1970-01-01 03:00:42	1970-01-01 03:00:42	NULL	03:00:42	1970-01-01
ALTER TABLE t3 ADD COLUMN t TEXT CHARSET utf8
DEFAULT 'The quick brown fox jumps over the lazy dog';
affected rows: 0
info: Records: 0  Duplicates: 0  Warnings: 0
ALTER TABLE t3 ADD COLUMN b BLOB NOT NULL;
affected rows: 0
info: Records: 0  Duplicates: 0  Warnings: 0
INSERT INTO t3 SET id=4;
ERROR HY000: Field 'c2' doesn't have a default value
INSERT INTO t3 SET id=4, c2=0, b=0xf09f98b1;
affected rows: 1
Warnings:
Note	1265	Data truncated for column 'c7' at row 1
Note	1265	Data truncated for column 'c8' at row 1
SET innodb_strict_mode = OFF;
affected rows: 0
ALTER TABLE t3 CHANGE t phrase TEXT DEFAULT 0xc3a4c3a448,
CHANGE b b BLOB NOT NULL DEFAULT 'binary line of business';
affected rows: 4
info: Records: 4  Duplicates: 0  Warnings: 0
INSERT INTO t3 SET id=5, c2=9;
Warnings:
Note	1265	Data truncated for column 'c7' at row 1
Note	1265	Data truncated for column 'c8' at row 1
SELECT id, c2, ST_AsText(c3) c3, c4, c5, c6, c7, c8, phrase, b FROM t3;
id	c2	c3	c4	c5	c6	c7	c8	phrase	b
1	1	POLYGON((1 1,2 2,3 3,1 1))	1970-01-01 03:00:42	1970-01-01 03:00:42	NULL	03:00:42	1970-01-01	The quick brown fox jumps over the lazy dog	
2	2	POLYGON((1 1,2 2,3 3,1 1))	1970-01-01 03:00:42	1970-01-01 03:00:42	NULL	03:00:42	1970-01-01	The quick brown fox jumps over the lazy dog	
3	3	POLYGON((1 1,2 2,3 3,1 1))	1970-01-01 03:00:42	1970-01-01 03:00:42	NULL	03:00:42	1970-01-01	The quick brown fox jumps over the lazy dog	
4	0	POLYGON((1 1,2 2,3 3,1 1))	1970-01-01 03:00:42	1970-01-01 03:00:42	NULL	03:00:42	1970-01-01	The quick brown fox jumps over the lazy dog	😱
5	9	POLYGON((1 1,2 2,3 3,1 1))	1970-01-01 03:00:42	1970-01-01 03:00:42	NULL	03:00:42	1970-01-01	ääH	binary line of business
ALTER TABLE t3 DROP c3, DROP c7;
affected rows: 0
info: Records: 0  Duplicates: 0  Warnings: 0
SELECT * FROM t3;
id	c2	c4	c5	c6	c8	phrase	b
1	1	1970-01-01 03:00:42	1970-01-01 03:00:42	NULL	1970-01-01	The quick brown fox jumps over the lazy dog	
2	2	1970-01-01 03:00:42	1970-01-01 03:00:42	NULL	1970-01-01	The quick brown fox jumps over the lazy dog	
3	3	1970-01-01 03:00:42	1970-01-01 03:00:42	NULL	1970-01-01	The quick brown fox jumps over the lazy dog	
4	0	1970-01-01 03:00:42	1970-01-01 03:00:42	NULL	1970-01-01	The quick brown fox jumps over the lazy dog	😱
5	9	1970-01-01 03:00:42	1970-01-01 03:00:42	NULL	1970-01-01	ääH	binary line of business
CREATE TABLE t4
(id INT, foo INT DEFAULT 0, c1 VARCHAR(4000),
p GEOMETRY NOT NULL DEFAULT ST_GeomFromText('LINESTRING(0 0,0 1,1 1)'),
PRIMARY KEY(id,foo))
ENGINE=InnoDB ROW_FORMAT=REDUNDANT;
INSERT INTO t4 (id,c1) VALUES (1, REPEAT('a', 4000)), (2, REPEAT('a', 4000));
ALTER TABLE t4 ADD COLUMN d1 INT;
BEGIN;
UPDATE t4 SET c1 = repeat('1', 4000), foo=1 WHERE id=1;
INSERT INTO t4 (id,c1) VALUES (1, REPEAT('a', 4000));
UPDATE t4 SET c1 = repeat('2', 4000), foo=1 WHERE id=2;
ROLLBACK;
BEGIN;
UPDATE t4 SET d1 = 1,foo=2 WHERE id=1;
INSERT INTO t4 (id,foo,c1) VALUES (1, 1, REPEAT('1', 4000));
COMMIT;
CREATE TABLE big
(id INT PRIMARY KEY, c1 VARCHAR(4000), c2 VARCHAR(4000), c3 VARCHAR(1000),
p POINT NOT NULL DEFAULT ST_GeomFromText('POINT(0 0)'), SPATIAL INDEX(p))
ENGINE=InnoDB ROW_FORMAT=REDUNDANT;
BEGIN;
INSERT INTO big
SET id=1, c1=REPEAT('a', 200), c2=REPEAT('b', 200), c3=REPEAT('c', 159);
SET @i:=1;
INSERT INTO big SELECT @i:=@i+1, c1, c2, c3, p FROM big;
INSERT INTO big SELECT @i:=@i+1, c1, c2, c3, p FROM big;
INSERT INTO big SELECT @i:=@i+1, c1, c2, c3, p FROM big;
INSERT INTO big SELECT @i:=@i+1, c1, c2, c3, p FROM big;
INSERT INTO big SELECT @i:=@i+1, c1, c2, c3, p FROM big;
COMMIT;
connection analyze;
ANALYZE TABLE big;
Table	Op	Msg_type	Msg_text
test.big	analyze	status	Engine-independent statistics collected
test.big	analyze	status	OK
SELECT clust_index_size FROM INFORMATION_SCHEMA.INNODB_SYS_TABLESTATS
WHERE name = 'test/big';
clust_index_size
3
connection default;
ALTER TABLE big ADD COLUMN
(d1 INT DEFAULT 0, d2 VARCHAR(20) DEFAULT 'abcde',
d3 TIMESTAMP NOT NULL DEFAULT current_timestamp ON UPDATE current_timestamp);
affected rows: 0
info: Records: 0  Duplicates: 0  Warnings: 0
CHECKSUM TABLE big;
Table	Checksum
test.big	1705165209
BEGIN;
INSERT INTO big(id, c1, c2, c3) SELECT @i:=@i+1, c1, c2, c3 FROM big;
INSERT INTO big(id, c1, c2, c3) SELECT @i:=@i+1, c1, c2, c3 FROM big;
CHECKSUM TABLE big;
Table	Checksum
test.big	385477733
connection analyze;
ANALYZE TABLE big;
Table	Op	Msg_type	Msg_text
test.big	analyze	status	Engine-independent statistics collected
test.big	analyze	status	OK
SELECT clust_index_size FROM INFORMATION_SCHEMA.INNODB_SYS_TABLESTATS
WHERE name = 'test/big';
clust_index_size
7
connection default;
ROLLBACK;
CHECKSUM TABLE big;
Table	Checksum
test.big	1705165209
connection analyze;
ANALYZE TABLE big;
Table	Op	Msg_type	Msg_text
test.big	analyze	status	Engine-independent statistics collected
test.big	analyze	status	OK
SELECT clust_index_size FROM INFORMATION_SCHEMA.INNODB_SYS_TABLESTATS
WHERE name = 'test/big';
clust_index_size
3
connection default;
InnoDB		0 transactions not purged
DROP TABLE t1,t2,t3,t4,big;
CREATE TABLE t1 (a VARCHAR(1) PRIMARY KEY) ENGINE=InnoDB ROW_FORMAT=REDUNDANT;
INSERT INTO t1 SET a='a';
ALTER TABLE t1 ADD COLUMN b INT NOT NULL DEFAULT 0;
UPDATE t1 SET b = 1;
INSERT INTO t1 SET a='a';
ERROR 23000: Duplicate entry 'a' for key 'PRIMARY'
SELECT * FROM t1;
a	b
a	1
DROP TABLE t1;
CREATE TABLE t1 (a INT, b VARCHAR(8), PRIMARY KEY(b,a)) ENGINE=InnoDB ROW_FORMAT=REDUNDANT;
INSERT INTO t1 VALUES (1,'foo');
ALTER TABLE t1 ADD COLUMN c INT;
UPDATE t1 SET c = 1;
UPDATE t1 SET c = 2;
DROP TABLE t1;
CREATE TABLE t1 (a INT PRIMARY KEY) ENGINE=InnoDB ROW_FORMAT=REDUNDANT;
CREATE TABLE t2 (b INT PRIMARY KEY, FOREIGN KEY(b) REFERENCES t1(a))
ENGINE=InnoDB ROW_FORMAT=REDUNDANT;
INSERT INTO t1 SET a=1;
INSERT INTO t2 SET b=1;
ALTER TABLE t2 ADD COLUMN a INT, DROP FOREIGN KEY t2_ibfk_1;
ALTER TABLE t2 ADD INDEX(a);
ALTER TABLE t1 ADD COLUMN b INT, ADD FOREIGN KEY(a) REFERENCES t2(a),
ALGORITHM=INSTANT;
ERROR 0A000: ALGORITHM=INSTANT is not supported. Reason: Adding foreign keys needs foreign_key_checks=OFF. Try ALGORITHM=COPY
SET foreign_key_checks=0;
ALTER TABLE t1 ADD COLUMN b INT, ADD FOREIGN KEY(a) REFERENCES t2(a),
ALGORITHM=INSTANT;
ALTER TABLE t2 ADD CONSTRAINT fk FOREIGN KEY(b) REFERENCES t1(a),
ALGORITHM=INSTANT;
SET foreign_key_checks=1;
ALTER TABLE t2 COMMENT 'domestic keys only', DROP FOREIGN KEY fk;
ALTER TABLE t1 DROP FOREIGN KEY t1_ibfk_1;
ALTER TABLE t1 ADD COLUMN big BLOB NOT NULL
DEFAULT REPEAT('a', @@GLOBAL.innodb_page_size * .75);
CHECK TABLE t2, t1;
Table	Op	Msg_type	Msg_text
test.t2	check	status	OK
test.t1	check	status	OK
DROP TABLE t2, t1;
CREATE TABLE t1 (a INT PRIMARY KEY) ENGINE=InnoDB ROW_FORMAT=REDUNDANT;
INSERT INTO t1 SET a = 1;
ALTER TABLE t1 ADD COLUMN b TEXT;
BEGIN;
UPDATE t1 SET b = REPEAT('1', 32768);
UPDATE t1 SET a = 2;
INSERT INTO t1 SET a = 1;
SELECT a,LENGTH(b) FROM t1;
a	LENGTH(b)
1	NULL
2	32768
DELETE FROM t1;
COMMIT;
InnoDB		0 transactions not purged
DROP TABLE t1;
CREATE TABLE t1(a INT PRIMARY KEY) ENGINE=InnoDB ROW_FORMAT=REDUNDANT;
INSERT INTO t1 VALUES (7);
ALTER TABLE t1 ADD COLUMN c INT NOT NULL DEFAULT 0;
ALTER TABLE t1 ADD INDEX (c);
BEGIN;
DELETE FROM t1;
INSERT INTO t1 VALUES (4,0),(7,77);
COMMIT;
BEGIN;
DELETE FROM t1 WHERE a=7;
UPDATE t1 SET a=7;
COMMIT;
SELECT * FROM t1 FORCE INDEX(PRIMARY);
a	c
7	0
SELECT * FROM t1 FORCE INDEX(c);
a	c
7	0
DELETE FROM t1;
CHECK TABLE t1;
Table	Op	Msg_type	Msg_text
test.t1	check	status	OK
DROP TABLE t1;
SET innodb_strict_mode = ON;
CREATE TABLE t1 (a INT, b VARCHAR(500), c TEXT, UNIQUE(a,b)) ENGINE=InnoDB ROW_FORMAT=REDUNDANT;
ALTER TABLE t1 ADD d TEXT;
ALTER TABLE t1 ADD PRIMARY KEY (b,a);
ALTER TABLE t1 ADD va INT AS (a) VIRTUAL;
DROP TABLE t1;
SET innodb_strict_mode = OFF;
<<<<<<< HEAD
CREATE TABLE t1 (a INT, b INT UNIQUE) ENGINE=InnoDB ROW_FORMAT=REDUNDANT;
INSERT INTO t1 (a) VALUES (NULL), (NULL);
ALTER TABLE t1 DROP a, ADD COLUMN a INT;
DELETE FROM t1;
BEGIN;
INSERT INTO t1 SET a=NULL;
ROLLBACK;
DELETE FROM t1;
DROP TABLE t1;
CREATE TABLE t1 (a INT PRIMARY KEY, t VARCHAR(33101) NOT NULL) ENGINE=InnoDB ROW_FORMAT=REDUNDANT;
INSERT INTO t1 VALUES(347,'');
ALTER TABLE t1 DROP COLUMN t, ALGORITHM=INSTANT;
SELECT * FROM t1;
a
347
DROP TABLE t1;
CREATE TABLE t1 (a INT) ENGINE=InnoDB ROW_FORMAT=REDUNDANT;
INSERT INTO t1() VALUES();
ALTER TABLE t1 ADD COLUMN b INT FIRST, ADD COLUMN c INT AFTER b;
SELECT * FROM t1;
b	c	a
NULL	NULL	NULL
DROP TABLE t1;
CREATE TABLE t1 (t TEXT) ENGINE=InnoDB ROW_FORMAT=REDUNDANT;
SET @t=REPEAT('x',@@innodb_page_size / 2);
INSERT INTO t1 VALUES (@t),(@t),(@t),(@t),(@t),(@t),(NULL),(@t),(@t),(@t),(@t);
ALTER TABLE t1 ADD COLUMN a INT FIRST;
UPDATE t1 SET a = 0;
DROP TABLE t1;
CREATE TABLE t1 (t TEXT) ENGINE=InnoDB ROW_FORMAT=REDUNDANT;
INSERT INTO t1 SET t = @x;
ALTER TABLE t1 DROP COLUMN t, ADD COLUMN i INT NOT NULL DEFAULT 1;
ALTER TABLE t1 ADD COLUMN t TEXT;
SELECT * FROM t1;
i	t
1	NULL
DROP TABLE t1;
CREATE TABLE t1 (a INT AUTO_INCREMENT, b INT, KEY(a)) ENGINE=InnoDB ROW_FORMAT=REDUNDANT;
INSERT INTO t1 SET a=NULL;
ALTER TABLE t1 DROP COLUMN b;
ALTER TABLE t1 ADD COLUMN c INT NOT NULL DEFAULT 42;
INSERT INTO t1 SET a=NULL;
UPDATE t1 SET a=a+2;
SELECT * FROM t1;
a	c
3	42
4	42
DROP TABLE t1;
CREATE TABLE t1 (i INT) ENGINE=InnoDB ROW_FORMAT=REDUNDANT;
INSERT INTO t1 SET i=1;
ALTER TABLE t1 ADD COLUMN b BIT FIRST;
ALTER TABLE t1 ADD COLUMN v INT AS (i) VIRTUAL;
SELECT * FROM t1;
b	i	v
NULL	1	1
DROP TABLE t1;
CREATE TABLE t1 (ts TIMESTAMP) ENGINE=InnoDB ROW_FORMAT=REDUNDANT;
ALTER TABLE t1 ADD COLUMN f VARCHAR(8), ADD COLUMN dt DATETIME;
ALTER TABLE t1 ADD COLUMN b BIT, DROP COLUMN f, ADD COLUMN t TIME FIRST;
ALTER TABLE t1 ADD COLUMN ts2 TIMESTAMP;
DROP TABLE t1;
CREATE TABLE t1 (f1 INT, f2 INT, f3 INT) ENGINE=InnoDB ROW_FORMAT=REDUNDANT;
INSERT INTO t1 VALUES (4,4,4);
ALTER TABLE t1 DROP f1, DROP f2, ADD f4 INT, ADD f5 INT;
DELETE FROM t1;
ALTER TABLE t1 DROP COLUMN f4;
DROP TABLE t1;
CREATE TABLE t1 (f1 INT, f2 INT, f3 INT) ENGINE=InnoDB ROW_FORMAT=REDUNDANT;
ALTER TABLE t1 DROP f2, ADD COLUMN f4 INT;
ALTER TABLE t1 DROP f4;
ALTER TABLE t1 DROP f1;
DROP TABLE t1;
CREATE TABLE t1 (id INT NOT NULL AUTO_INCREMENT, f INT, KEY(id)) ENGINE=InnoDB ROW_FORMAT=REDUNDANT;
ALTER TABLE t1 DROP COLUMN id;
INSERT INTO t1 () VALUES (),();
SELECT * FROM t1;
f
NULL
NULL
ALTER TABLE t1 ADD COLUMN id INT NOT NULL AUTO_INCREMENT FIRST, ADD KEY(id);
SELECT * FROM t1;
id	f
1	NULL
2	NULL
DROP TABLE t1;
CREATE TABLE t1 (id INT NOT NULL AUTO_INCREMENT, f INT, KEY(id)) ENGINE=InnoDB ROW_FORMAT=REDUNDANT;
INSERT INTO t1 SET f=NULL;
ALTER TABLE t1 DROP COLUMN id;
INSERT INTO t1 SET f=NULL;
SELECT * FROM t1;
f
NULL
NULL
DROP TABLE t1;
CREATE TABLE t1(f INT, k INT NOT NULL AUTO_INCREMENT, KEY(k)) ENGINE=InnoDB ROW_FORMAT=REDUNDANT;
ALTER TABLE t1 DROP COLUMN f;
INSERT INTO t1 VALUES (1);
DROP TABLE t1;
CREATE TABLE t1(pk INT PRIMARY KEY, f INT, k INT AUTO_INCREMENT, KEY(k))
ENGINE=InnoDB ROW_FORMAT=REDUNDANT;
ALTER TABLE t1 DROP COLUMN f;
INSERT INTO t1 (pk) VALUES (1);
DROP TABLE t1;
CREATE TABLE t1 (
pk INT PRIMARY KEY,
f1 INT,
f2 CHAR(255),
f3 BIGINT,
f4 INT,
f5 CHAR(255),
f6 CHAR(255),
f7 CHAR(255) NOT NULL,
f8 INT,
f9 CHAR(10)
) ENGINE=InnoDB ROW_FORMAT=REDUNDANT;
INSERT INTO t1 VALUES
(1, 1, 'a', 1, 1, 'a', 'a', 'a', 1, 'a'),
(2, 2, 'b', 2, 2, 'b', 'b', 'b', 2, 'b'),
(3, 3, 'c', 3, 3, 'c', 'c', 'c', 3, 'c'),
(4, 4, 'd', 4, 4, 'd', 'd', 'd', 4, 'd'),
(5, 5, 'e', 5, 5, 'e', 'e', 'e', 5, 'e'),
(6, 6, 'f', 6, 6, 'f', 'f', 'f', 6, 'f'),
(7, 7, 'g', 7, 7, 'g', 'g', 'g', 7, 'g'),
(8, 8, 'h', 8, 8, 'h', 'h', 'h', 8, 'h'),
(9, 9, 'i', 9, 9, 'i', 'i', 'i', 9, 'i'),
(10, 0, 'j', 0, 0, 'j', 'j', 'j', 0, 'j'),
(11, 1, 'k', 1, 1, 'k', 'k', 'k', 1, 'k'),
(12, 2, 'l', 2, 2, 'l', 'l', 'l', 2, 'l'),
(13, 3, 'm', 3, 3, 'm', 'm', 'm', 3, 'm'),
(14, 4, 'n', 4, 4, 'n', 'n', 'n', 4, 'n'),
(15, 5, 'o', 5, 5, 'o', 'o', 'o', 5, 'o');
DELETE FROM t1 WHERE pk=1;
InnoDB		0 transactions not purged
INSERT INTO t1 VALUES
(1, 1, 'a', 1, 1, 'a', 'a', 'a', 1, 'a');
ALTER TABLE t1 DROP COLUMN f1;
DROP TABLE t1;
CREATE TABLE t1 (
pk INT PRIMARY KEY,
f1 INT, f2 CHAR(32) NOT NULL,
f3 INT NOT NULL, f4 INT NOT NULL, f5 INT, f6 CHAR(32) NOT NULL,
f7 CHAR(32), f8 CHAR(32)
) ENGINE=InnoDB ROW_FORMAT=REDUNDANT;
INSERT INTO t1 VALUES
(1,9,'',2,88,88,'','',''),(2,48,'',8,68,92,'','',''),
(3,41,'',56,84,37,'','',''),(4,NULL,'',6,6,NULL,'','',''),
(5,52,'',37,44,20,'','',''),(6,44,'',53,4,NULL,'','',''),
(7,24,'',54,8,54,'','',''),(8,80,'',3,52,20,'','',''),
(9,71,'',34,32,NULL,'','',''),(10,14,'',6,64,88,'','',''),
(11,48,'',8,25,42,'','',''),(12,16,'',8,7,NULL,'','',''),
(13,NULL,'',22,0,95,'','',''),(14,4,'',72,48,NULL,'','',''),
(15,4,'',5,64,2,'','',''),(16,NULL,'',9,40,30,'','',''),
(17,92,'',48,2,NULL,'','',''),(18,36,'',48,51,7,'','',''),
(19,NULL,'',80,96,NULL,'','',''),(20,96,'',9,80,NULL,'','',''),
(21,50,'',16,40,NULL,'','',''),(22,NULL,'',7,84,8,'','',''),
(23,28,'',93,80,NULL,'','',''),(24,31,'',40,38,NULL,'','',''),
(25,85,'',8,5,88,'','',''),(26,66,'',8,32,4,'','',''),
(51,52,'',6,92,15,'','',''),(52,77,'',24,24,28,'','',''),
(53,8,'',75,31,NULL,'','',''),(54,48,'',5,8,1,'','',''),
(55,90,'',56,12,5,'','',''),(56,92,'',4,9,88,'','',''),
(57,83,'',23,40,72,'','',''),(58,7,'',4,40,32,'','',''),
(59,28,'',2,3,32,'','',''),(60,16,'',80,4,NULL,'','',''),
(61,44,'',88,24,NULL,'','',''),(62,4,'',5,25,3,'','',''),
(63,NULL,'',7,24,76,'','',''),(64,0,'',13,40,73,'','',''),
(101,NULL,'',1,49,75,'','',''),(102,34,'',10,17,20,'','',''),
(103,8,'',2,2,NULL,'','',''),(104,12,'',44,48,52,'','',''),
(105,8,'',4,19,38,'','',''),(106,20,'',6,80,9,'','',''),
(107,72,'',72,16,56,'','',''),(108,76,'',98,24,21,'','',''),
(109,67,'',16,91,NULL,'','',''),(110,72,'',72,3,48,'','',''),
(151,8,'',3,86,NULL,'','',''),(152,NULL,'',52,72,0,'','',''),
(153,NULL,'',46,30,92,'','',''),(154,80,'',1,40,48,'','',''),
(155,24,'',68,68,8,'','',''),(156,85,'',85,72,60,'','',''),
(157,7,'',7,12,6,'','',''),(158,NULL,'',48,48,80,'','',''),
(159,12,'',0,36,0,'','',''),(160,2,'',6,52,NULL,'','',''),
(201,0,'',1,3,NULL,'','',''),(202,NULL,'',3,53,14,'','',''),
(203,84,'',6,20,NULL,'','',''),(204,38,'',25,13,88,'','',''),
(205,1,'',2,69,5,'','',''),(206,7,'',60,22,NULL,'','',''),
(207,NULL,'',5,4,NULL,'','',''),(251,7,'',0,4,40,'','',''),
(252,4,'',16,8,NULL,'','',''),(253,14,'',60,12,99,'','',''),
(254,84,'',68,16,5,'','',''),(255,3,'',70,36,61,'','',''),
(256,7,'',18,48,NULL,'','',''),(257,NULL,'',68,53,NULL,'','',''),
(258,29,'',52,16,64,'','',''),(259,NULL,'',80,92,40,'','',''),
(301,68,'',1,48,48,'','',''),(302,2,'',1,1,32,'','',''),
(303,44,'',60,96,16,'','',''),(304,32,'',52,64,32,'','',''),
(305,88,'',37,72,NULL,'','',''),(306,5,'',35,60,20,'','',''),
(307,35,'',4,48,NULL,'','',''),(308,4,'',92,44,80,'','',''),
(351,48,'',60,4,40,'','',''),(352,7,'',9,61,13,'','',''),
(353,0,'',5,93,53,'','',''),(354,7,'',1,20,NULL,'','',''),
(355,84,'',5,48,96,'','',''),(356,NULL,'',39,92,36,'','',''),
(357,88,'',9,76,44,'','',''),(358,66,'',34,67,80,'','',''),
(359,8,'',8,52,NULL,'','',''),(360,3,'',53,83,NULL,'','',''),
(361,23,'',44,9,48,'','',''),(362,4,'',0,54,48,'','',''),
(363,75,'',66,76,52,'','','');
ALTER TABLE t1 ADD COLUMN x VARCHAR(255) DEFAULT ' foobar ';
UPDATE t1 SET f1 = 0;
ALTER TABLE t1 DROP COLUMN x;
DROP TABLE t1;
CREATE TABLE t1 (f1 VARCHAR(1), f2 VARCHAR(2)) ENGINE=InnoDB ROW_FORMAT=REDUNDANT;
ALTER TABLE t1 MODIFY f2 VARCHAR (8) FIRST;
DROP TABLE t1;
CREATE TABLE t1 (a INT UNIQUE, b INT UNIQUE, PRIMARY KEY(a,b)) ENGINE=InnoDB ROW_FORMAT=REDUNDANT;
ALTER TABLE t1 DROP PRIMARY KEY;
ALTER TABLE t1 CHANGE COLUMN a a INT;
DELETE FROM t1 WHERE a = NULL OR a IS NULL;
DROP TABLE t1;
CREATE TABLE t1 (a INT, b INT, c INT NOT NULL, d INT,
e INT, f INT, g INT, h INT, j INT) ENGINE=InnoDB ROW_FORMAT=REDUNDANT;
ALTER TABLE t1 MODIFY COLUMN c INT, MODIFY COLUMN a INT AFTER b;
DROP TABLE t1;
CREATE TABLE t1 (a INT NOT NULL, b INT NOT NULL) ENGINE=InnoDB ROW_FORMAT=REDUNDANT;
INSERT INTO t1 VALUES (0,0);
ALTER TABLE t1 MODIFY a INT AFTER b;
ALTER TABLE t1 ADD COLUMN v INT AS (a) VIRTUAL;
ALTER TABLE t1 MODIFY b INT NOT NULL AFTER a;
DROP TABLE t1;
CREATE TABLE t1 (a INT NOT NULL) ENGINE=InnoDB ROW_FORMAT=REDUNDANT;
INSERT INTO t1 VALUES (1);
ALTER TABLE t1 ADD COLUMN b INT;
ALTER TABLE t1 MODIFY COLUMN a INT NULL;
DROP TABLE t1;
CREATE TABLE t1 (a INT PRIMARY KEY, b INT, c INT) ENGINE=InnoDB ROW_FORMAT=REDUNDANT;
INSERT INTO t1 SET a=1;
ALTER TABLE t1 DROP c;
ALTER TABLE t1 DROP b, ADD v INT AS (a);
DROP TABLE t1;
CREATE TABLE t1 (a INT PRIMARY KEY, b INT, c INT, d INT) ENGINE=InnoDB ROW_FORMAT=REDUNDANT;
INSERT INTO t1 SET a=1;
ALTER TABLE t1 DROP c;
ALTER TABLE t1 DROP b, ADD v INT AS (a);
DROP TABLE t1;
CREATE TABLE t1 (pk INT PRIMARY KEY, i INT, b BLOB NOT NULL) ENGINE=InnoDB ROW_FORMAT=REDUNDANT;
INSERT INTO t1 VALUES (1,10,REPEAT('foobar',2000));
ALTER TABLE t1 DROP COLUMN b;
INSERT INTO t1 VALUES (2,20);
ALTER TABLE t1 ADD COLUMN vpk INT AS (pk);
ALTER TABLE t1 DROP COLUMN i;
DROP TABLE t1;
CREATE TABLE t1 (a INT, b INT) ENGINE=InnoDB ROW_FORMAT=REDUNDANT;
INSERT INTO t1 VALUES (1,1);
ALTER TABLE t1 ADD f DATE AFTER a;
ALTER TABLE t1 DROP b, DROP f;
DROP TABLE t1;
CREATE TABLE t1 (a INT, b INT) ENGINE=InnoDB ROW_FORMAT=REDUNDANT;
INSERT INTO t1 VALUES (1,1);
ALTER TABLE t1 ADD COLUMN f INT AFTER a;
ALTER TABLE t1 DROP b, DROP f;
DROP TABLE t1;
CREATE TABLE t1(t TEXT NOT NULL, FULLTEXT(t)) ENGINE=InnoDB ROW_FORMAT=REDUNDANT;
ALTER TABLE t1 MODIFY COLUMN t TEXT;
DROP TABLE t1;
CREATE TABLE t1 (f TINYINT, g SMALLINT UNSIGNED) ENGINE=InnoDB ROW_FORMAT=REDUNDANT;
INSERT INTO t1 VALUES(127,6502),(-128,33101);
ALTER TABLE t1 MODIFY f SMALLINT DEFAULT 12345,
MODIFY g BIGINT UNSIGNED DEFAULT 1234567;
affected rows: 2
info: Records: 2  Duplicates: 0  Warnings: 0
SELECT * FROM t1;
f	g
127	6502
-128	33101
DROP TABLE t1;
CREATE TABLE t1 (f BIT(8)) ENGINE=InnoDB ROW_FORMAT=REDUNDANT;
INSERT INTO t1 VALUES (b'10000000'),(b'00000001');
ALTER TABLE t1 MODIFY f BIT(16);
affected rows: 2
info: Records: 2  Duplicates: 0  Warnings: 0
INSERT INTO t1 VALUES (b'1000000010101111'),(b'10000000');
SELECT HEX(f) FROM t1;
HEX(f)
80
1
80AF
80
ALTER TABLE t1 MODIFY f SMALLINT;
ERROR 22003: Out of range value for column 'f' at row 3
ALTER TABLE t1 MODIFY f SMALLINT UNSIGNED;
affected rows: 4
info: Records: 4  Duplicates: 0  Warnings: 0
SELECT * FROM t1;
f
128
1
32943
128
ALTER TABLE t1 MODIFY f BIT;
ERROR 22001: Data too long for column 'f' at row 1
ALTER TABLE t1 MODIFY f BIT(15);
ERROR 22001: Data too long for column 'f' at row 3
DELETE FROM t1 LIMIT 3;
ALTER TABLE t1 MODIFY f BIT(15);
affected rows: 1
info: Records: 1  Duplicates: 0  Warnings: 0
ALTER TABLE t1 MODIFY f BIT(8);
affected rows: 1
info: Records: 1  Duplicates: 0  Warnings: 0
SELECT HEX(f) FROM t1;
HEX(f)
80
DROP TABLE t1;
CREATE TABLE t1 (b BIT NOT NULL) ENGINE=InnoDB ROW_FORMAT=REDUNDANT DEFAULT CHARSET utf16;
INSERT INTO t1 SET b=b'1';
ALTER TABLE t1 CHANGE b c BIT NOT NULL;
affected rows: 0
info: Records: 0  Duplicates: 0  Warnings: 0
SELECT HEX(c) FROM t1;
HEX(c)
1
DROP TABLE t1;
CREATE TABLE t1 (c VARCHAR(10) NOT NULL DEFAULT 'scary') ENGINE=InnoDB ROW_FORMAT=REDUNDANT;
INSERT INTO t1() VALUES();
ALTER TABLE t1 ADD f TINYINT NOT NULL DEFAULT -42;
affected rows: 0
info: Records: 0  Duplicates: 0  Warnings: 0
ALTER TABLE t1 MODIFY f MEDIUMINT NOT NULL DEFAULT 64802,
MODIFY c VARCHAR(20) NOT NULL DEFAULT 'gory',
ADD d DATETIME;
affected rows: 1
info: Records: 1  Duplicates: 0  Warnings: 0
INSERT INTO t1() VALUES();
INSERT INTO t1 (c,f,d) VALUES ('fury', -8388608, now());
SELECT * FROM t1;
c	f	d
scary	-42	NULL
gory	64802	NULL
fury	-8388608	1970-01-01 03:00:42
DROP TABLE t1;
CREATE TABLE t1 (t TINYINT PRIMARY KEY, m MEDIUMINT UNIQUE) ENGINE=InnoDB ROW_FORMAT=REDUNDANT;
SELECT table_id INTO @table_id1 FROM INFORMATION_SCHEMA.INNODB_SYS_TABLESTATS
WHERE name = 'test/t1';
INSERT INTO t1 VALUES (-42, -123456);
ALTER TABLE t1 CHANGE t s SMALLINT;
affected rows: 1
info: Records: 1  Duplicates: 0  Warnings: 0
SELECT table_id INTO @table_id2 FROM INFORMATION_SCHEMA.INNODB_SYS_TABLESTATS
WHERE name = 'test/t1';
affected rows: 1
ALTER TABLE t1 CHANGE m i INT, ALGORITHM=INSTANT;
ERROR 0A000: ALGORITHM=INSTANT is not supported. Reason: Cannot change column type. Try ALGORITHM=COPY
ALTER TABLE t1 CHANGE m i INT;
affected rows: 1
info: Records: 1  Duplicates: 0  Warnings: 0
SELECT table_id INTO @table_id3 FROM INFORMATION_SCHEMA.INNODB_SYS_TABLESTATS
WHERE name = 'test/t1';
affected rows: 1
SELECT @table_id1 = @table_id2, @table_id2 = @table_id3;
@table_id1 = @table_id2	@table_id2 = @table_id3
0	0
INSERT IGNORE INTO t1 VALUES (0, -123456);
Warnings:
Warning	1062	Duplicate entry '-123456' for key 'm'
REPLACE INTO t1 VALUES(-42, 123456);
INSERT IGNORE INTO t1 VALUES(32768, 2147483648);
Warnings:
Warning	1264	Out of range value for column 's' at row 1
Warning	1264	Out of range value for column 'i' at row 1
SELECT * FROM t1;
s	i
-42	123456
32767	2147483647
DROP TABLE t1;
CREATE TABLE t1 (a SERIAL, b INT, c TINYINT UNIQUE) ENGINE=InnoDB ROW_FORMAT=REDUNDANT;
INSERT INTO t1 (c) VALUES(1),(2),(3);
ALTER TABLE t1 MODIFY c BIGINT;
affected rows: 3
info: Records: 3  Duplicates: 0  Warnings: 0
UPDATE t1 SET b=1 WHERE c=2;
UPDATE t1 SET c=4 WHERE a=3;
UPDATE t1 SET b=2 WHERE c>3;
UPDATE t1 SET c=c+1;
ERROR 23000: Duplicate entry '2' for key 'c'
SELECT * FROM t1;
a	b	c
1	NULL	1
2	1	2
3	2	4
DROP TABLE t1;
CREATE TABLE t1 (a INT PRIMARY KEY, b VARCHAR(1)) ENGINE=InnoDB ROW_FORMAT=REDUNDANT;
INSERT INTO t1 VALUES(1,'a');
ALTER TABLE t1 MODIFY b VARCHAR(256), ADD COLUMN c INT;
INSERT INTO t1 VALUES(2,'bah',3);
SELECT * FROM t1;
a	b	c
1	a	NULL
2	bah	3
DROP TABLE t1;
CREATE TABLE t1(a CHAR(5) CHARACTER SET utf8 PRIMARY KEY) ENGINE=InnoDB ROW_FORMAT=REDUNDANT;
INSERT INTO t1 VALUES('barf');
ALTER TABLE t1 ADD b INT FIRST, ALGORITHM=INSTANT;
ALTER TABLE t1 ADD vb INT AS (b);
SELECT * FROM t1;
b	a	vb
NULL	barf	NULL
DROP TABLE t1;
CREATE TABLE t1 (a INT, b TEXT, PRIMARY KEY(b(9))) ENGINE=InnoDB ROW_FORMAT=REDUNDANT;
ALTER TABLE t1 ADD COLUMN c TEXT FIRST;
ALTER TABLE t1 ADD COLUMN d TEXT GENERATED ALWAYS AS (SUBSTR(b,1,499)) FIRST;
DROP TABLE t1;
CREATE TABLE t1(a CHAR(5), b INT, c CHAR(1), d CHAR(1), PRIMARY KEY(a,b))
DEFAULT CHARACTER SET utf8 ENGINE=InnoDB ROW_FORMAT=REDUNDANT;
INSERT INTO t1 SET a='fubar',b=42;
ALTER TABLE t1 DROP c, DROP d, ALGORITHM=INSTANT;
ALTER TABLE t1 ADD vb INT AS (b);
SELECT * FROM t1;
a	b	vb
fubar	42	42
DROP TABLE t1;
CREATE TABLE t1 (a INT, b INT, PRIMARY KEY(a,b)) ENGINE=InnoDB ROW_FORMAT=REDUNDANT;
ALTER TABLE t1 MODIFY b INT FIRST;
DROP TABLE t1;
=======
CREATE TABLE t1 (a INT PRIMARY KEY) ENGINE=InnoDB ROW_FORMAT=REDUNDANT;
INSERT INTO t1 SET a=42;
SET GLOBAL innodb_instant_alter_column_allowed = never;
ALTER TABLE t1 ADD b TEXT, ALGORITHM=INSTANT;
ERROR 0A000: ALGORITHM=INSTANT is not supported. Reason: innodb_instant_alter_column_allowed=never. Try ALGORITHM=INPLACE
SET GLOBAL innodb_instant_alter_column_allowed = add_last;
ALTER TABLE t1 ADD b TEXT, ALGORITHM=INSTANT;
SET GLOBAL innodb_instant_alter_column_allowed = never;
ALTER TABLE t1 MODIFY a INT DEFAULT 1, ALGORITHM=INSTANT;
ERROR 0A000: ALGORITHM=INSTANT is not supported. Reason: innodb_instant_alter_column_allowed=never. Try ALGORITHM=INPLACE
ALTER TABLE t1 MODIFY a INT DEFAULT 0;
affected rows: 0
info: Records: 0  Duplicates: 0  Warnings: 0
ALTER TABLE t1 MODIFY a INT DEFAULT NULL, ALGORITHM=INSTANT;
DROP TABLE t1;
SET GLOBAL innodb_instant_alter_column_allowed = add_last;
>>>>>>> b092d35f
CREATE TABLE t1
(id INT PRIMARY KEY, c2 INT UNIQUE,
c3 POINT NOT NULL DEFAULT ST_GeomFromText('POINT(3 4)'),
SPATIAL INDEX(c3)) ENGINE=InnoDB ROW_FORMAT=COMPACT;
INSERT INTO t1 (id, c2) values(1,1);
SELECT id,c2,ST_AsText(c3) c3 FROM t1;
id	c2	c3
1	1	POINT(3 4)
ALTER TABLE t1 ADD COLUMN (
d1 INT, d2 INT UNSIGNED DEFAULT 10, d3 VARCHAR(20) NOT NULL DEFAULT 'abcde',
d4 TIMESTAMP NOT NULL DEFAULT current_timestamp());
affected rows: 0
info: Records: 0  Duplicates: 0  Warnings: 0
ALTER TABLE t1 ADD INDEX(d3);
affected rows: 0
info: Records: 0  Duplicates: 0  Warnings: 0
BEGIN;
UPDATE t1 SET d3='';
ROLLBACK;
SELECT id,c2,ST_AsText(c3) c3, d1, d2, d3, d4 FROM t1;
id	c2	c3	d1	d2	d3	d4
1	1	POINT(3 4)	NULL	10	abcde	1970-01-01 03:00:42
INSERT INTO t1 (id) VALUES(2),(3),(4),(5),(6);
ALTER TABLE t1 CHANGE d1 d1 INT DEFAULT 5, CHANGE d2 d2 INT DEFAULT 15,
CHANGE d3 d3 VARCHAR(20) NOT NULL DEFAULT 'fghij',
CHANGE d4 dfour TIMESTAMP NOT NULL DEFAULT now();
affected rows: 6
info: Records: 6  Duplicates: 0  Warnings: 0
UPDATE t1 SET d3='foo' WHERE id = 2;
UPDATE t1 SET d3=DEFAULT WHERE id = 4;
INSERT INTO t1 SET id = 7;
SELECT id,c2,ST_AsText(c3) c3, d1, d2, d3, dfour FROM t1;
id	c2	c3	d1	d2	d3	dfour
1	1	POINT(3 4)	NULL	10	abcde	1970-01-01 03:00:42
2	NULL	POINT(3 4)	NULL	10	foo	1970-01-01 03:00:42
3	NULL	POINT(3 4)	NULL	10	abcde	1970-01-01 03:00:42
4	NULL	POINT(3 4)	NULL	10	fghij	1970-01-01 03:00:42
5	NULL	POINT(3 4)	NULL	10	abcde	1970-01-01 03:00:42
6	NULL	POINT(3 4)	NULL	10	abcde	1970-01-01 03:00:42
7	NULL	POINT(3 4)	5	15	fghij	1970-01-01 03:00:42
CHECK TABLE t1;
Table	Op	Msg_type	Msg_text
test.t1	check	status	OK
ALTER TABLE t1 ADD COLUMN e1 INT AS (id * 3);
affected rows: 0
info: Records: 0  Duplicates: 0  Warnings: 0
ALTER TABLE t1 ADD COLUMN e2 VARCHAR(30) AS (d3);
affected rows: 0
info: Records: 0  Duplicates: 0  Warnings: 0
ALTER TABLE t1 ADD COLUMN e3 INT AS (id * 2);
affected rows: 0
info: Records: 0  Duplicates: 0  Warnings: 0
ALTER TABLE t1 CHANGE d3 d3 VARCHAR(20) NOT NULL DEFAULT 'foobar',
ADD COLUMN (d5 CHAR(20) DEFAULT 'hijkl', d6 INT DEFAULT -12345, d7 INT),
DROP INDEX d3;
affected rows: 0
info: Records: 0  Duplicates: 0  Warnings: 0
INSERT INTO t1 SET id = 8;
UPDATE t1 SET d3 = 'yyyyy' WHERE id = 1;
UPDATE t1 SET d3 = 'xxxxx' WHERE id = 2;
BEGIN;
UPDATE t1 SET d3 = 'xxxxx' WHERE id = 3;
SELECT id, c2, ST_AsText(c3) c3, d1, d2, d3, dfour, e1, e2, e3, d5, d6, d7 FROM t1 WHERE id = 3;
id	c2	c3	d1	d2	d3	dfour	e1	e2	e3	d5	d6	d7
3	NULL	POINT(3 4)	NULL	10	xxxxx	1970-01-01 03:00:42	9	xxxxx	6	hijkl	-12345	NULL
ROLLBACK;
SELECT id, c2, ST_AsText(c3) c3, d1, d2, d3, dfour, e1, e2, e3, d5, d6, d7 FROM t1 WHERE id = 3;
id	c2	c3	d1	d2	d3	dfour	e1	e2	e3	d5	d6	d7
3	NULL	POINT(3 4)	NULL	10	abcde	1970-01-01 03:00:42	9	abcde	6	hijkl	-12345	NULL
BEGIN;
UPDATE t1 SET d7 = NULL WHERE ID = 5;
ROLLBACK;
BEGIN;
UPDATE t1 SET d7 = NULL, d6 = 10 WHERE id = 5;
SELECT id, c2, ST_AsText(c3) c3, d1, d2, d3, dfour, e1, e2, e3, d5, d6, d7 FROM t1 WHERE id = 5;
id	c2	c3	d1	d2	d3	dfour	e1	e2	e3	d5	d6	d7
5	NULL	POINT(3 4)	NULL	10	abcde	1970-01-01 03:00:42	15	abcde	10	hijkl	10	NULL
ROLLBACK;
SELECT id, c2, ST_AsText(c3) c3, d1, d2, d3, dfour, e1, e2, e3, d5, d6, d7 FROM t1 WHERE id = 5;
id	c2	c3	d1	d2	d3	dfour	e1	e2	e3	d5	d6	d7
5	NULL	POINT(3 4)	NULL	10	abcde	1970-01-01 03:00:42	15	abcde	10	hijkl	-12345	NULL
ALTER TABLE t1 ADD COLUMN (f1 VARCHAR(20) AS (concat('x', e2)) STORED);
affected rows: 8
info: Records: 8  Duplicates: 0  Warnings: 0
ALTER TABLE t1 ADD COLUMN (d8 VARCHAR(20) DEFAULT 'omnopq');
affected rows: 0
info: Records: 0  Duplicates: 0  Warnings: 0
SELECT id, c2, ST_AsText(c3) c3, d1, d2, d3, dfour, e1, e2, e3, d5, d6, d7, f1, d8 FROM t1;
id	c2	c3	d1	d2	d3	dfour	e1	e2	e3	d5	d6	d7	f1	d8
1	1	POINT(3 4)	NULL	10	yyyyy	1970-01-01 03:00:42	3	yyyyy	2	hijkl	-12345	NULL	xyyyyy	omnopq
2	NULL	POINT(3 4)	NULL	10	xxxxx	1970-01-01 03:00:42	6	xxxxx	4	hijkl	-12345	NULL	xxxxxx	omnopq
3	NULL	POINT(3 4)	NULL	10	abcde	1970-01-01 03:00:42	9	abcde	6	hijkl	-12345	NULL	xabcde	omnopq
4	NULL	POINT(3 4)	NULL	10	fghij	1970-01-01 03:00:42	12	fghij	8	hijkl	-12345	NULL	xfghij	omnopq
5	NULL	POINT(3 4)	NULL	10	abcde	1970-01-01 03:00:42	15	abcde	10	hijkl	-12345	NULL	xabcde	omnopq
6	NULL	POINT(3 4)	NULL	10	abcde	1970-01-01 03:00:42	18	abcde	12	hijkl	-12345	NULL	xabcde	omnopq
7	NULL	POINT(3 4)	5	15	fghij	1970-01-01 03:00:42	21	fghij	14	hijkl	-12345	NULL	xfghij	omnopq
8	NULL	POINT(3 4)	5	15	foobar	1970-01-01 03:00:42	24	foobar	16	hijkl	-12345	NULL	xfoobar	omnopq
SHOW CREATE TABLE t1;
Table	Create Table
t1	CREATE TABLE `t1` (
  `id` int(11) NOT NULL,
  `c2` int(11) DEFAULT NULL,
  `c3` point NOT NULL DEFAULT st_geometryfromtext('POINT(3 4)'),
  `d1` int(11) DEFAULT 5,
  `d2` int(11) DEFAULT 15,
  `d3` varchar(20) NOT NULL DEFAULT 'foobar',
  `dfour` timestamp NOT NULL DEFAULT current_timestamp(),
  `e1` int(11) GENERATED ALWAYS AS (`id` * 3) VIRTUAL,
  `e2` varchar(30) GENERATED ALWAYS AS (`d3`) VIRTUAL,
  `e3` int(11) GENERATED ALWAYS AS (`id` * 2) VIRTUAL,
  `d5` char(20) DEFAULT 'hijkl',
  `d6` int(11) DEFAULT -12345,
  `d7` int(11) DEFAULT NULL,
  `f1` varchar(20) GENERATED ALWAYS AS (concat('x',`e2`)) STORED,
  `d8` varchar(20) DEFAULT 'omnopq',
  PRIMARY KEY (`id`),
  UNIQUE KEY `c2` (`c2`),
  SPATIAL KEY `c3` (`c3`)
) ENGINE=InnoDB DEFAULT CHARSET=latin1 ROW_FORMAT=COMPACT
ALTER TABLE t1
CHANGE c2 c2 INT DEFAULT 42,
CHANGE d1 d1 INT DEFAULT 1,
CHANGE d2 d2 INT DEFAULT 20,
CHANGE d3 d3 VARCHAR(20) NOT NULL DEFAULT 'boofar';
affected rows: 0
info: Records: 0  Duplicates: 0  Warnings: 0
INSERT INTO t1 SET id=9;
ALTER TABLE t1 DROP c3;
affected rows: 0
info: Records: 0  Duplicates: 0  Warnings: 0
SHOW CREATE TABLE t1;
Table	Create Table
t1	CREATE TABLE `t1` (
  `id` int(11) NOT NULL,
  `c2` int(11) DEFAULT 42,
  `d1` int(11) DEFAULT 1,
  `d2` int(11) DEFAULT 20,
  `d3` varchar(20) NOT NULL DEFAULT 'boofar',
  `dfour` timestamp NOT NULL DEFAULT current_timestamp(),
  `e1` int(11) GENERATED ALWAYS AS (`id` * 3) VIRTUAL,
  `e2` varchar(30) GENERATED ALWAYS AS (`d3`) VIRTUAL,
  `e3` int(11) GENERATED ALWAYS AS (`id` * 2) VIRTUAL,
  `d5` char(20) DEFAULT 'hijkl',
  `d6` int(11) DEFAULT -12345,
  `d7` int(11) DEFAULT NULL,
  `f1` varchar(20) GENERATED ALWAYS AS (concat('x',`e2`)) STORED,
  `d8` varchar(20) DEFAULT 'omnopq',
  PRIMARY KEY (`id`),
  UNIQUE KEY `c2` (`c2`)
) ENGINE=InnoDB DEFAULT CHARSET=latin1 ROW_FORMAT=COMPACT
SELECT * FROM t1;
id	c2	d1	d2	d3	dfour	e1	e2	e3	d5	d6	d7	f1	d8
1	1	NULL	10	yyyyy	1970-01-01 03:00:42	3	yyyyy	2	hijkl	-12345	NULL	xyyyyy	omnopq
2	NULL	NULL	10	xxxxx	1970-01-01 03:00:42	6	xxxxx	4	hijkl	-12345	NULL	xxxxxx	omnopq
3	NULL	NULL	10	abcde	1970-01-01 03:00:42	9	abcde	6	hijkl	-12345	NULL	xabcde	omnopq
4	NULL	NULL	10	fghij	1970-01-01 03:00:42	12	fghij	8	hijkl	-12345	NULL	xfghij	omnopq
5	NULL	NULL	10	abcde	1970-01-01 03:00:42	15	abcde	10	hijkl	-12345	NULL	xabcde	omnopq
6	NULL	NULL	10	abcde	1970-01-01 03:00:42	18	abcde	12	hijkl	-12345	NULL	xabcde	omnopq
7	NULL	5	15	fghij	1970-01-01 03:00:42	21	fghij	14	hijkl	-12345	NULL	xfghij	omnopq
8	NULL	5	15	foobar	1970-01-01 03:00:42	24	foobar	16	hijkl	-12345	NULL	xfoobar	omnopq
9	42	1	20	boofar	1970-01-01 03:00:42	27	boofar	18	hijkl	-12345	NULL	xboofar	omnopq
CREATE TABLE t2
(id INT primary key, c1 VARCHAR(4000),
p GEOMETRY NOT NULL DEFAULT ST_GeomFromText('LINESTRING(0 0,0 1,1 1)'),
SPATIAL INDEX(p))
ENGINE=InnoDB ROW_FORMAT=COMPACT;
BEGIN;
INSERT INTO t2 SET id=1, c1=REPEAT('a', 4000);
INSERT INTO t2 SET id=2, c1=REPEAT('a', 4000), p=ST_GeomFromText('POINT(1 1)');
COMMIT;
ALTER TABLE t2 ADD COLUMN d1 VARCHAR(2000) DEFAULT REPEAT('asdf',500);
affected rows: 0
info: Records: 0  Duplicates: 0  Warnings: 0
SELECT id, c1, ST_AsText(p) p, d1 FROM t2;
id	c1	p	d1
1	aaaaaaaaaaaaaaaaaaaaaaaaaaaaaaaaaaaaaaaaaaaaaaaaaaaaaaaaaaaaaaaaaaaaaaaaaaaaaaaaaaaaaaaaaaaaaaaaaaaaaaaaaaaaaaaaaaaaaaaaaaaaaaaaaaaaaaaaaaaaaaaaaaaaaaaaaaaaaaaaaaaaaaaaaaaaaaaaaaaaaaaaaaaaaaaaaaaaaaaaaaaaaaaaaaaaaaaaaaaaaaaaaaaaaaaaaaaaaaaaaaaaaaaaaaaaaaaaaaaaaaaaaaaaaaaaaaaaaaaaaaaaaaaaaaaaaaaaaaaaaaaaaaaaaaaaaaaaaaaaaaaaaaaaaaaaaaaaaaaaaaaaaaaaaaaaaaaaaaaaaaaaaaaaaaaaaaaaaaaaaaaaaaaaaaaaaaaaaaaaaaaaaaaaaaaaaaaaaaaaaaaaaaaaaaaaaaaaaaaaaaaaaaaaaaaaaaaaaaaaaaaaaaaaaaaaaaaaaaaaaaaaaaaaaaaaaaaaaaaaaaaaaaaaaaaaaaaaaaaaaaaaaaaaaaaaaaaaaaaaaaaaaaaaaaaaaaaaaaaaaaaaaaaaaaaaaaaaaaaaaaaaaaaaaaaaaaaaaaaaaaaaaaaaaaaaaaaaaaaaaaaaaaaaaaaaaaaaaaaaaaaaaaaaaaaaaaaaaaaaaaaaaaaaaaaaaaaaaaaaaaaaaaaaaaaaaaaaaaaaaaaaaaaaaaaaaaaaaaaaaaaaaaaaaaaaaaaaaaaaaaaaaaaaaaaaaaaaaaaaaaaaaaaaaaaaaaaaaaaaaaaaaaaaaaaaaaaaaaaaaaaaaaaaaaaaaaaaaaaaaaaaaaaaaaaaaaaaaaaaaaaaaaaaaaaaaaaaaaaaaaaaaaaaaaaaaaaaaaaaaaaaaaaaaaaaaaaaaaaaaaaaaaaaaaaaaaaaaaaaaaaaaaaaaaaaaaaaaaaaaaaaaaaaaaaaaaaaaaaaaaaaaaaaaaaaaaaaaaaaaaaaaaaaaaaaaaaaaaaaaaaaaaaaaaaaaaaaaaaaaaaaaaaaaaaaaaaaaaaaaaaaaaaaaaaaaaaaaaaaaaaaaaaaaaaaaaaaaaaaaaaaaaaaaaaaaaaaaaaaaaaaaaaaaaaaaaaaaaaaaaaaaaaaaaaaaaaaaaaaaaaaaaaaaaaaaaaaaaaaaaaaaaaaaaaaaaaaaaaaaaaaaaaaaaaaaaaaaaaaaaaaaaaaaaaaaaaaaaaaaaaaaaaaaaaaaaaaaaaaaaaaaaaaaaaaaaaaaaaaaaaaaaaaaaaaaaaaaaaaaaaaaaaaaaaaaaaaaaaaaaaaaaaaaaaaaaaaaaaaaaaaaaaaaaaaaaaaaaaaaaaaaaaaaaaaaaaaaaaaaaaaaaaaaaaaaaaaaaaaaaaaaaaaaaaaaaaaaaaaaaaaaaaaaaaaaaaaaaaaaaaaaaaaaaaaaaaaaaaaaaaaaaaaaaaaaaaaaaaaaaaaaaaaaaaaaaaaaaaaaaaaaaaaaaaaaaaaaaaaaaaaaaaaaaaaaaaaaaaaaaaaaaaaaaaaaaaaaaaaaaaaaaaaaaaaaaaaaaaaaaaaaaaaaaaaaaaaaaaaaaaaaaaaaaaaaaaaaaaaaaaaaaaaaaaaaaaaaaaaaaaaaaaaaaaaaaaaaaaaaaaaaaaaaaaaaaaaaaaaaaaaaaaaaaaaaaaaaaaaaaaaaaaaaaaaaaaaaaaaaaaaaaaaaaaaaaaaaaaaaaaaaaaaaaaaaaaaaaaaaaaaaaaaaaaaaaaaaaaaaaaaaaaaaaaaaaaaaaaaaaaaaaaaaaaaaaaaaaaaaaaaaaaaaaaaaaaaaaaaaaaaaaaaaaaaaaaaaaaaaaaaaaaaaaaaaaaaaaaaaaaaaaaaaaaaaaaaaaaaaaaaaaaaaaaaaaaaaaaaaaaaaaaaaaaaaaaaaaaaaaaaaaaaaaaaaaaaaaaaaaaaaaaaaaaaaaaaaaaaaaaaaaaaaaaaaaaaaaaaaaaaaaaaaaaaaaaaaaaaaaaaaaaaaaaaaaaaaaaaaaaaaaaaaaaaaaaaaaaaaaaaaaaaaaaaaaaaaaaaaaaaaaaaaaaaaaaaaaaaaaaaaaaaaaaaaaaaaaaaaaaaaaaaaaaaaaaaaaaaaaaaaaaaaaaaaaaaaaaaaaaaaaaaaaaaaaaaaaaaaaaaaaaaaaaaaaaaaaaaaaaaaaaaaaaaaaaaaaaaaaaaaaaaaaaaaaaaaaaaaaaaaaaaaaaaaaaaaaaaaaaaaaaaaaaaaaaaaaaaaaaaaaaaaaaaaaaaaaaaaaaaaaaaaaaaaaaaaaaaaaaaaaaaaaaaaaaaaaaaaaaaaaaaaaaaaaaaaaaaaaaaaaaaaaaaaaaaaaaaaaaaaaaaaaaaaaaaaaaaaaaaaaaaaaaaaaaaaaaaaaaaaaaaaaaaaaaaaaaaaaaaaaaaaaaaaaaaaaaaaaaaaaaaaaaaaaaaaaaaaaaaaaaaaaaaaaaaaaaaaaaaaaaaaaaaaaaaaaaaaaaaaaaaaaaaaaaaaaaaaaaaaaaaaaaaaaaaaaaaaaaaaaaaaaaaaaaaaaaaaaaaaaaaaaaaaaaaaaaaaaaaaaaaaaaaaaaaaaaaaaaaaaaaaaaaaaaaaaaaaaaaaaaaaaaaaaaaaaaaaaaaaaaaaaaaaaaaaaaaaaaaaaaaaaaaaaaaaaaaaaaaaaaaaaaaaaaaaaaaaaaaaaaaaaaaaaaaaaaaaaaaaaaaaaaaaaaaaaaaaaaaaaaaaaaaaaaaaaaaaaaaaaaaaaaaaaaaaaaaaaaaaaaaaaaaaaaaaaaaaaaaaaaaaaaaaaaaaaaaaaaaaaaaaaaaaaaaaaaaaaaaaaaaaaaaaaaaaaaaaaaaaaaaaaaaaaaaaaaaaaaaaaaaaaaaaaaaaaaaaaaaaaaaaaaaaaaaaaaaaaaaaaaaaaaaaaaaaaaaaaaaaaaaaaaaaaaaaaaaaaaaaaaaaaaaaaaaaaaaaaaaaaaaaaaaaaaaaaaaaaaaaaaaaaaaaaaaaaaaaaaaaaaaaaaaaaaaaaaaaaaaaaaaaaaaaaaaaaaaaaaaaaaaaaaaaaaaaaaaaaaaaaaaaaaaaaaaaaaaaaaaaaaaaaaaaaaaaaaaaaaaaaaaaaaaaaaaaaaaaaaaaaaaaaaaaaaaaaaaaaaaaaaaaaaaaaaaaaaaaaaaaaaaaaaaaaaaaaaaaaaaaaaaaaaaaaaaaaaaaaaaaaaaaaaaaaaaaaaaaaaaaaaaaaaaaaaaaaaaaaaaaaaaaaaaaaaaaaaaaaaaaaaaaaaaaaaaaaaaaaaaaaaaaaaaaaaaaaaaaaaaaaaaaaaaaaaaaaaaaaaaaaaaaaaaaaaaaaaaaaaaaaaaaaaaaaaaaaaaaaaaaaaaaaaaaaaaaaaaaaaaaaaaaaaaaaaaaaaaaaaaaaaaaaaaaaaaaaaaaaaaaaaaaaaaaaaaaaaaaaaaaaaaaaaaaaaaaaaaaaaaaaaaaaaaaaaaaaaaaaaaaaaaaaaaaaaaaaaaaaaaaaaaaaaaaaaaaaaaaaaaaaaaaaaaaaaaaaaaaaaaaaaaaaaaaaaaaaaaaaaaaaaaaaaaaaaaaaaaaaaaaaaaaaaaaaaaaaaaaaaaaaaaaaaaaaaaaaaaaaaaaaaaaaaaaaaaaaaaaaaaaaaaaaaaaaaaaaaaaaaaaaaaaaaaaaaaaaaaaaaaaaaaaaaaaaaaaaaaaaaaaaaaaaaaaaaaaaaaaaaaaaaaaaaaaaaaaaaaaaaaaaaaaaaaaaaaaaaaaaaaaaaaaaaaaaaaaaaaaaaaaaaaaaaaaaaaaaaaaaaaaaaaaaaaaaaaaaaaaaaaaaaaaaaaaaaaaaaaaaaaaaaaaaaaaaaaaaaaaaaaaaaaaaaaaaaaaaaaaaaaaaaaaaaaaaaaaaaaaaaaaaaaaaaaaaaaaaaaaaaaaaaaaaaaaaaaaaaaaaaaaaaaaaaaaaaaaaaaaaaaaaaaaaaaaaaaaaaa	LINESTRING(0 0,0 1,1 1)	asdfasdfasdfasdfasdfasdfasdfasdfasdfasdfasdfasdfasdfasdfasdfasdfasdfasdfasdfasdfasdfasdfasdfasdfasdfasdfasdfasdfasdfasdfasdfasdfasdfasdfasdfasdfasdfasdfasdfasdfasdfasdfasdfasdfasdfasdfasdfasdfasdfasdfasdfasdfasdfasdfasdfasdfasdfasdfasdfasdfasdfasdfasdfasdfasdfasdfasdfasdfasdfasdfasdfasdfasdfasdfasdfasdfasdfasdfasdfasdfasdfasdfasdfasdfasdfasdfasdfasdfasdfasdfasdfasdfasdfasdfasdfasdfasdfasdfasdfasdfasdfasdfasdfasdfasdfasdfasdfasdfasdfasdfasdfasdfasdfasdfasdfasdfasdfasdfasdfasdfasdfasdfasdfasdfasdfasdfasdfasdfasdfasdfasdfasdfasdfasdfasdfasdfasdfasdfasdfasdfasdfasdfasdfasdfasdfasdfasdfasdfasdfasdfasdfasdfasdfasdfasdfasdfasdfasdfasdfasdfasdfasdfasdfasdfasdfasdfasdfasdfasdfasdfasdfasdfasdfasdfasdfasdfasdfasdfasdfasdfasdfasdfasdfasdfasdfasdfasdfasdfasdfasdfasdfasdfasdfasdfasdfasdfasdfasdfasdfasdfasdfasdfasdfasdfasdfasdfasdfasdfasdfasdfasdfasdfasdfasdfasdfasdfasdfasdfasdfasdfasdfasdfasdfasdfasdfasdfasdfasdfasdfasdfasdfasdfasdfasdfasdfasdfasdfasdfasdfasdfasdfasdfasdfasdfasdfasdfasdfasdfasdfasdfasdfasdfasdfasdfasdfasdfasdfasdfasdfasdfasdfasdfasdfasdfasdfasdfasdfasdfasdfasdfasdfasdfasdfasdfasdfasdfasdfasdfasdfasdfasdfasdfasdfasdfasdfasdfasdfasdfasdfasdfasdfasdfasdfasdfasdfasdfasdfasdfasdfasdfasdfasdfasdfasdfasdfasdfasdfasdfasdfasdfasdfasdfasdfasdfasdfasdfasdfasdfasdfasdfasdfasdfasdfasdfasdfasdfasdfasdfasdfasdfasdfasdfasdfasdfasdfasdfasdfasdfasdfasdfasdfasdfasdfasdfasdfasdfasdfasdfasdfasdfasdfasdfasdfasdfasdfasdfasdfasdfasdfasdfasdfasdfasdfasdfasdfasdfasdfasdfasdfasdfasdfasdfasdfasdfasdfasdfasdfasdfasdfasdfasdfasdfasdfasdfasdfasdfasdfasdfasdfasdfasdfasdfasdfasdfasdfasdfasdfasdfasdfasdfasdfasdfasdfasdfasdfasdfasdfasdfasdfasdfasdfasdfasdfasdfasdfasdfasdfasdfasdfasdfasdfasdfasdfasdfasdfasdfasdfasdfasdfasdfasdfasdfasdfasdfasdfasdfasdfasdfasdfasdfasdfasdfasdfasdfasdfasdfasdfasdfasdfasdfasdfasdfasdfasdfasdfasdfasdfasdfasdfasdfasdfasdfasdfasdfasdfasdfasdfasdfasdfasdfasdfasdfasdfasdfasdfasdfasdfasdfasdfasdfasdfasdfasdfasdfasdfasdfasdfasdfasdfasdfasdfasdfasdfasdfasdfasdfasdfasdfasdfasdf
2	aaaaaaaaaaaaaaaaaaaaaaaaaaaaaaaaaaaaaaaaaaaaaaaaaaaaaaaaaaaaaaaaaaaaaaaaaaaaaaaaaaaaaaaaaaaaaaaaaaaaaaaaaaaaaaaaaaaaaaaaaaaaaaaaaaaaaaaaaaaaaaaaaaaaaaaaaaaaaaaaaaaaaaaaaaaaaaaaaaaaaaaaaaaaaaaaaaaaaaaaaaaaaaaaaaaaaaaaaaaaaaaaaaaaaaaaaaaaaaaaaaaaaaaaaaaaaaaaaaaaaaaaaaaaaaaaaaaaaaaaaaaaaaaaaaaaaaaaaaaaaaaaaaaaaaaaaaaaaaaaaaaaaaaaaaaaaaaaaaaaaaaaaaaaaaaaaaaaaaaaaaaaaaaaaaaaaaaaaaaaaaaaaaaaaaaaaaaaaaaaaaaaaaaaaaaaaaaaaaaaaaaaaaaaaaaaaaaaaaaaaaaaaaaaaaaaaaaaaaaaaaaaaaaaaaaaaaaaaaaaaaaaaaaaaaaaaaaaaaaaaaaaaaaaaaaaaaaaaaaaaaaaaaaaaaaaaaaaaaaaaaaaaaaaaaaaaaaaaaaaaaaaaaaaaaaaaaaaaaaaaaaaaaaaaaaaaaaaaaaaaaaaaaaaaaaaaaaaaaaaaaaaaaaaaaaaaaaaaaaaaaaaaaaaaaaaaaaaaaaaaaaaaaaaaaaaaaaaaaaaaaaaaaaaaaaaaaaaaaaaaaaaaaaaaaaaaaaaaaaaaaaaaaaaaaaaaaaaaaaaaaaaaaaaaaaaaaaaaaaaaaaaaaaaaaaaaaaaaaaaaaaaaaaaaaaaaaaaaaaaaaaaaaaaaaaaaaaaaaaaaaaaaaaaaaaaaaaaaaaaaaaaaaaaaaaaaaaaaaaaaaaaaaaaaaaaaaaaaaaaaaaaaaaaaaaaaaaaaaaaaaaaaaaaaaaaaaaaaaaaaaaaaaaaaaaaaaaaaaaaaaaaaaaaaaaaaaaaaaaaaaaaaaaaaaaaaaaaaaaaaaaaaaaaaaaaaaaaaaaaaaaaaaaaaaaaaaaaaaaaaaaaaaaaaaaaaaaaaaaaaaaaaaaaaaaaaaaaaaaaaaaaaaaaaaaaaaaaaaaaaaaaaaaaaaaaaaaaaaaaaaaaaaaaaaaaaaaaaaaaaaaaaaaaaaaaaaaaaaaaaaaaaaaaaaaaaaaaaaaaaaaaaaaaaaaaaaaaaaaaaaaaaaaaaaaaaaaaaaaaaaaaaaaaaaaaaaaaaaaaaaaaaaaaaaaaaaaaaaaaaaaaaaaaaaaaaaaaaaaaaaaaaaaaaaaaaaaaaaaaaaaaaaaaaaaaaaaaaaaaaaaaaaaaaaaaaaaaaaaaaaaaaaaaaaaaaaaaaaaaaaaaaaaaaaaaaaaaaaaaaaaaaaaaaaaaaaaaaaaaaaaaaaaaaaaaaaaaaaaaaaaaaaaaaaaaaaaaaaaaaaaaaaaaaaaaaaaaaaaaaaaaaaaaaaaaaaaaaaaaaaaaaaaaaaaaaaaaaaaaaaaaaaaaaaaaaaaaaaaaaaaaaaaaaaaaaaaaaaaaaaaaaaaaaaaaaaaaaaaaaaaaaaaaaaaaaaaaaaaaaaaaaaaaaaaaaaaaaaaaaaaaaaaaaaaaaaaaaaaaaaaaaaaaaaaaaaaaaaaaaaaaaaaaaaaaaaaaaaaaaaaaaaaaaaaaaaaaaaaaaaaaaaaaaaaaaaaaaaaaaaaaaaaaaaaaaaaaaaaaaaaaaaaaaaaaaaaaaaaaaaaaaaaaaaaaaaaaaaaaaaaaaaaaaaaaaaaaaaaaaaaaaaaaaaaaaaaaaaaaaaaaaaaaaaaaaaaaaaaaaaaaaaaaaaaaaaaaaaaaaaaaaaaaaaaaaaaaaaaaaaaaaaaaaaaaaaaaaaaaaaaaaaaaaaaaaaaaaaaaaaaaaaaaaaaaaaaaaaaaaaaaaaaaaaaaaaaaaaaaaaaaaaaaaaaaaaaaaaaaaaaaaaaaaaaaaaaaaaaaaaaaaaaaaaaaaaaaaaaaaaaaaaaaaaaaaaaaaaaaaaaaaaaaaaaaaaaaaaaaaaaaaaaaaaaaaaaaaaaaaaaaaaaaaaaaaaaaaaaaaaaaaaaaaaaaaaaaaaaaaaaaaaaaaaaaaaaaaaaaaaaaaaaaaaaaaaaaaaaaaaaaaaaaaaaaaaaaaaaaaaaaaaaaaaaaaaaaaaaaaaaaaaaaaaaaaaaaaaaaaaaaaaaaaaaaaaaaaaaaaaaaaaaaaaaaaaaaaaaaaaaaaaaaaaaaaaaaaaaaaaaaaaaaaaaaaaaaaaaaaaaaaaaaaaaaaaaaaaaaaaaaaaaaaaaaaaaaaaaaaaaaaaaaaaaaaaaaaaaaaaaaaaaaaaaaaaaaaaaaaaaaaaaaaaaaaaaaaaaaaaaaaaaaaaaaaaaaaaaaaaaaaaaaaaaaaaaaaaaaaaaaaaaaaaaaaaaaaaaaaaaaaaaaaaaaaaaaaaaaaaaaaaaaaaaaaaaaaaaaaaaaaaaaaaaaaaaaaaaaaaaaaaaaaaaaaaaaaaaaaaaaaaaaaaaaaaaaaaaaaaaaaaaaaaaaaaaaaaaaaaaaaaaaaaaaaaaaaaaaaaaaaaaaaaaaaaaaaaaaaaaaaaaaaaaaaaaaaaaaaaaaaaaaaaaaaaaaaaaaaaaaaaaaaaaaaaaaaaaaaaaaaaaaaaaaaaaaaaaaaaaaaaaaaaaaaaaaaaaaaaaaaaaaaaaaaaaaaaaaaaaaaaaaaaaaaaaaaaaaaaaaaaaaaaaaaaaaaaaaaaaaaaaaaaaaaaaaaaaaaaaaaaaaaaaaaaaaaaaaaaaaaaaaaaaaaaaaaaaaaaaaaaaaaaaaaaaaaaaaaaaaaaaaaaaaaaaaaaaaaaaaaaaaaaaaaaaaaaaaaaaaaaaaaaaaaaaaaaaaaaaaaaaaaaaaaaaaaaaaaaaaaaaaaaaaaaaaaaaaaaaaaaaaaaaaaaaaaaaaaaaaaaaaaaaaaaaaaaaaaaaaaaaaaaaaaaaaaaaaaaaaaaaaaaaaaaaaaaaaaaaaaaaaaaaaaaaaaaaaaaaaaaaaaaaaaaaaaaaaaaaaaaaaaaaaaaaaaaaaaaaaaaaaaaaaaaaaaaaaaaaaaaaaaaaaaaaaaaaaaaaaaaaaaaaaaaaaaaaaaaaaaaaaaaaaaaaaaaaaaaaaaaaaaaaaaaaaaaaaaaaaaaaaaaaaaaaaaaaaaaaaaaaaaaaaaaaaaaaaaaaaaaaaaaaaaaaaaaaaaaaaaaaaaaaaaaaaaaaaaaaaaaaaaaaaaaaaaaaaaaaaaaaaaaaaaaaaaaaaaaaaaaaaaaaaaaaaaaaaaaaaaaaaaaaaaaaaaaaaaaaaaaaaaaaaaaaaaaaaaaaaaaaaaaaaaaaaaaaaaaaaaaaaaaaaaaaaaaaaaaaaaaaaaaaaaaaaaaaaaaaaaaaaaaaaaaaaaaaaaaaaaaaaaaaaaaaaaaaaaaaaaaaaaaaaaaaaaaaaaaaaaaaaaaaaaaaaaaaaaaaaaaaaaaaaaaaaaaaaaaaaaaaaaaaaaaaaaaaaaaaaaaaaaaaaaaaaaaaaaaaaaaaaaaaaaaaaaaaaaaaaaaaaaaaaaaaaaaaaaaaaaaaaaaaaaaaaaaaaaaaaaaaaaaaaaaaaaaaaaaaaaaaaaaaaaaaaaaaaaaaaaaaaaaaaaaaaaaaaaaaaaaaaaaaaaaaaaaaaaaaaaaaaaaaaaaaaaaaaaaaaaaaaaaaaaaaaaaaaaaaaaaaaaaaaaaaaaaaaaaaaaaaaaaaaaaaaaaaaaaaaaaaaaaaaaaaaaaaaaaaaaaaaaaaaaaaaaaaaaaaaaaaaaaaaaaaaaaaaaaaaaaaaaaaaaaaaaaaaaaaaaaaaaaaaaaaaaaaaaaaaaaaaaaaaaaaaaaaaaaaaaaaaaaaaaaaaaaaaaaaaaaaaaaaaaaaaaaaaaaaaaaaaaaaaaaaaaaaaaaaaaaaaaaaaaaaaaaaaaaaaaaaaaaaaaaaaaaaaaaaaaaaaaaaaaaaaaaaa	POINT(1 1)	asdfasdfasdfasdfasdfasdfasdfasdfasdfasdfasdfasdfasdfasdfasdfasdfasdfasdfasdfasdfasdfasdfasdfasdfasdfasdfasdfasdfasdfasdfasdfasdfasdfasdfasdfasdfasdfasdfasdfasdfasdfasdfasdfasdfasdfasdfasdfasdfasdfasdfasdfasdfasdfasdfasdfasdfasdfasdfasdfasdfasdfasdfasdfasdfasdfasdfasdfasdfasdfasdfasdfasdfasdfasdfasdfasdfasdfasdfasdfasdfasdfasdfasdfasdfasdfasdfasdfasdfasdfasdfasdfasdfasdfasdfasdfasdfasdfasdfasdfasdfasdfasdfasdfasdfasdfasdfasdfasdfasdfasdfasdfasdfasdfasdfasdfasdfasdfasdfasdfasdfasdfasdfasdfasdfasdfasdfasdfasdfasdfasdfasdfasdfasdfasdfasdfasdfasdfasdfasdfasdfasdfasdfasdfasdfasdfasdfasdfasdfasdfasdfasdfasdfasdfasdfasdfasdfasdfasdfasdfasdfasdfasdfasdfasdfasdfasdfasdfasdfasdfasdfasdfasdfasdfasdfasdfasdfasdfasdfasdfasdfasdfasdfasdfasdfasdfasdfasdfasdfasdfasdfasdfasdfasdfasdfasdfasdfasdfasdfasdfasdfasdfasdfasdfasdfasdfasdfasdfasdfasdfasdfasdfasdfasdfasdfasdfasdfasdfasdfasdfasdfasdfasdfasdfasdfasdfasdfasdfasdfasdfasdfasdfasdfasdfasdfasdfasdfasdfasdfasdfasdfasdfasdfasdfasdfasdfasdfasdfasdfasdfasdfasdfasdfasdfasdfasdfasdfasdfasdfasdfasdfasdfasdfasdfasdfasdfasdfasdfasdfasdfasdfasdfasdfasdfasdfasdfasdfasdfasdfasdfasdfasdfasdfasdfasdfasdfasdfasdfasdfasdfasdfasdfasdfasdfasdfasdfasdfasdfasdfasdfasdfasdfasdfasdfasdfasdfasdfasdfasdfasdfasdfasdfasdfasdfasdfasdfasdfasdfasdfasdfasdfasdfasdfasdfasdfasdfasdfasdfasdfasdfasdfasdfasdfasdfasdfasdfasdfasdfasdfasdfasdfasdfasdfasdfasdfasdfasdfasdfasdfasdfasdfasdfasdfasdfasdfasdfasdfasdfasdfasdfasdfasdfasdfasdfasdfasdfasdfasdfasdfasdfasdfasdfasdfasdfasdfasdfasdfasdfasdfasdfasdfasdfasdfasdfasdfasdfasdfasdfasdfasdfasdfasdfasdfasdfasdfasdfasdfasdfasdfasdfasdfasdfasdfasdfasdfasdfasdfasdfasdfasdfasdfasdfasdfasdfasdfasdfasdfasdfasdfasdfasdfasdfasdfasdfasdfasdfasdfasdfasdfasdfasdfasdfasdfasdfasdfasdfasdfasdfasdfasdfasdfasdfasdfasdfasdfasdfasdfasdfasdfasdfasdfasdfasdfasdfasdfasdfasdfasdfasdfasdfasdfasdfasdfasdfasdfasdfasdfasdfasdfasdfasdfasdfasdfasdfasdfasdfasdfasdfasdfasdfasdfasdfasdfasdfasdfasdfasdfasdfasdfasdfasdfasdfasdfasdfasdfasdfasdfasdfasdfasdfasdf
BEGIN;
UPDATE t2 SET c1 = repeat(id, 4000);
connection analyze;
ANALYZE TABLE t2;
Table	Op	Msg_type	Msg_text
test.t2	analyze	status	Engine-independent statistics collected
test.t2	analyze	status	OK
SELECT clust_index_size FROM INFORMATION_SCHEMA.INNODB_SYS_TABLESTATS
WHERE name = 'test/t2';
clust_index_size
1
connection default;
ROLLBACK;
connection analyze;
ANALYZE TABLE t2;
Table	Op	Msg_type	Msg_text
test.t2	analyze	status	Engine-independent statistics collected
test.t2	analyze	status	OK
SELECT clust_index_size FROM INFORMATION_SCHEMA.INNODB_SYS_TABLESTATS
WHERE name = 'test/t2';
clust_index_size
1
connection default;
BEGIN;
UPDATE t2 SET d1 = repeat(id, 200);
connection analyze;
ANALYZE TABLE t2;
Table	Op	Msg_type	Msg_text
test.t2	analyze	status	Engine-independent statistics collected
test.t2	analyze	status	OK
SELECT clust_index_size FROM INFORMATION_SCHEMA.INNODB_SYS_TABLESTATS
WHERE name = 'test/t2';
clust_index_size
1
connection default;
ROLLBACK;
connection analyze;
ANALYZE TABLE t2;
Table	Op	Msg_type	Msg_text
test.t2	analyze	status	Engine-independent statistics collected
test.t2	analyze	status	OK
SELECT clust_index_size FROM INFORMATION_SCHEMA.INNODB_SYS_TABLESTATS
WHERE name = 'test/t2';
clust_index_size
1
connection default;
ALTER TABLE t2 DROP p;
affected rows: 0
info: Records: 0  Duplicates: 0  Warnings: 0
SELECT * FROM t2;
id	c1	d1
1	aaaaaaaaaaaaaaaaaaaaaaaaaaaaaaaaaaaaaaaaaaaaaaaaaaaaaaaaaaaaaaaaaaaaaaaaaaaaaaaaaaaaaaaaaaaaaaaaaaaaaaaaaaaaaaaaaaaaaaaaaaaaaaaaaaaaaaaaaaaaaaaaaaaaaaaaaaaaaaaaaaaaaaaaaaaaaaaaaaaaaaaaaaaaaaaaaaaaaaaaaaaaaaaaaaaaaaaaaaaaaaaaaaaaaaaaaaaaaaaaaaaaaaaaaaaaaaaaaaaaaaaaaaaaaaaaaaaaaaaaaaaaaaaaaaaaaaaaaaaaaaaaaaaaaaaaaaaaaaaaaaaaaaaaaaaaaaaaaaaaaaaaaaaaaaaaaaaaaaaaaaaaaaaaaaaaaaaaaaaaaaaaaaaaaaaaaaaaaaaaaaaaaaaaaaaaaaaaaaaaaaaaaaaaaaaaaaaaaaaaaaaaaaaaaaaaaaaaaaaaaaaaaaaaaaaaaaaaaaaaaaaaaaaaaaaaaaaaaaaaaaaaaaaaaaaaaaaaaaaaaaaaaaaaaaaaaaaaaaaaaaaaaaaaaaaaaaaaaaaaaaaaaaaaaaaaaaaaaaaaaaaaaaaaaaaaaaaaaaaaaaaaaaaaaaaaaaaaaaaaaaaaaaaaaaaaaaaaaaaaaaaaaaaaaaaaaaaaaaaaaaaaaaaaaaaaaaaaaaaaaaaaaaaaaaaaaaaaaaaaaaaaaaaaaaaaaaaaaaaaaaaaaaaaaaaaaaaaaaaaaaaaaaaaaaaaaaaaaaaaaaaaaaaaaaaaaaaaaaaaaaaaaaaaaaaaaaaaaaaaaaaaaaaaaaaaaaaaaaaaaaaaaaaaaaaaaaaaaaaaaaaaaaaaaaaaaaaaaaaaaaaaaaaaaaaaaaaaaaaaaaaaaaaaaaaaaaaaaaaaaaaaaaaaaaaaaaaaaaaaaaaaaaaaaaaaaaaaaaaaaaaaaaaaaaaaaaaaaaaaaaaaaaaaaaaaaaaaaaaaaaaaaaaaaaaaaaaaaaaaaaaaaaaaaaaaaaaaaaaaaaaaaaaaaaaaaaaaaaaaaaaaaaaaaaaaaaaaaaaaaaaaaaaaaaaaaaaaaaaaaaaaaaaaaaaaaaaaaaaaaaaaaaaaaaaaaaaaaaaaaaaaaaaaaaaaaaaaaaaaaaaaaaaaaaaaaaaaaaaaaaaaaaaaaaaaaaaaaaaaaaaaaaaaaaaaaaaaaaaaaaaaaaaaaaaaaaaaaaaaaaaaaaaaaaaaaaaaaaaaaaaaaaaaaaaaaaaaaaaaaaaaaaaaaaaaaaaaaaaaaaaaaaaaaaaaaaaaaaaaaaaaaaaaaaaaaaaaaaaaaaaaaaaaaaaaaaaaaaaaaaaaaaaaaaaaaaaaaaaaaaaaaaaaaaaaaaaaaaaaaaaaaaaaaaaaaaaaaaaaaaaaaaaaaaaaaaaaaaaaaaaaaaaaaaaaaaaaaaaaaaaaaaaaaaaaaaaaaaaaaaaaaaaaaaaaaaaaaaaaaaaaaaaaaaaaaaaaaaaaaaaaaaaaaaaaaaaaaaaaaaaaaaaaaaaaaaaaaaaaaaaaaaaaaaaaaaaaaaaaaaaaaaaaaaaaaaaaaaaaaaaaaaaaaaaaaaaaaaaaaaaaaaaaaaaaaaaaaaaaaaaaaaaaaaaaaaaaaaaaaaaaaaaaaaaaaaaaaaaaaaaaaaaaaaaaaaaaaaaaaaaaaaaaaaaaaaaaaaaaaaaaaaaaaaaaaaaaaaaaaaaaaaaaaaaaaaaaaaaaaaaaaaaaaaaaaaaaaaaaaaaaaaaaaaaaaaaaaaaaaaaaaaaaaaaaaaaaaaaaaaaaaaaaaaaaaaaaaaaaaaaaaaaaaaaaaaaaaaaaaaaaaaaaaaaaaaaaaaaaaaaaaaaaaaaaaaaaaaaaaaaaaaaaaaaaaaaaaaaaaaaaaaaaaaaaaaaaaaaaaaaaaaaaaaaaaaaaaaaaaaaaaaaaaaaaaaaaaaaaaaaaaaaaaaaaaaaaaaaaaaaaaaaaaaaaaaaaaaaaaaaaaaaaaaaaaaaaaaaaaaaaaaaaaaaaaaaaaaaaaaaaaaaaaaaaaaaaaaaaaaaaaaaaaaaaaaaaaaaaaaaaaaaaaaaaaaaaaaaaaaaaaaaaaaaaaaaaaaaaaaaaaaaaaaaaaaaaaaaaaaaaaaaaaaaaaaaaaaaaaaaaaaaaaaaaaaaaaaaaaaaaaaaaaaaaaaaaaaaaaaaaaaaaaaaaaaaaaaaaaaaaaaaaaaaaaaaaaaaaaaaaaaaaaaaaaaaaaaaaaaaaaaaaaaaaaaaaaaaaaaaaaaaaaaaaaaaaaaaaaaaaaaaaaaaaaaaaaaaaaaaaaaaaaaaaaaaaaaaaaaaaaaaaaaaaaaaaaaaaaaaaaaaaaaaaaaaaaaaaaaaaaaaaaaaaaaaaaaaaaaaaaaaaaaaaaaaaaaaaaaaaaaaaaaaaaaaaaaaaaaaaaaaaaaaaaaaaaaaaaaaaaaaaaaaaaaaaaaaaaaaaaaaaaaaaaaaaaaaaaaaaaaaaaaaaaaaaaaaaaaaaaaaaaaaaaaaaaaaaaaaaaaaaaaaaaaaaaaaaaaaaaaaaaaaaaaaaaaaaaaaaaaaaaaaaaaaaaaaaaaaaaaaaaaaaaaaaaaaaaaaaaaaaaaaaaaaaaaaaaaaaaaaaaaaaaaaaaaaaaaaaaaaaaaaaaaaaaaaaaaaaaaaaaaaaaaaaaaaaaaaaaaaaaaaaaaaaaaaaaaaaaaaaaaaaaaaaaaaaaaaaaaaaaaaaaaaaaaaaaaaaaaaaaaaaaaaaaaaaaaaaaaaaaaaaaaaaaaaaaaaaaaaaaaaaaaaaaaaaaaaaaaaaaaaaaaaaaaaaaaaaaaaaaaaaaaaaaaaaaaaaaaaaaaaaaaaaaaaaaaaaaaaaaaaaaaaaaaaaaaaaaaaaaaaaaaaaaaaaaaaaaaaaaaaaaaaaaaaaaaaaaaaaaaaaaaaaaaaaaaaaaaaaaaaaaaaaaaaaaaaaaaaaaaaaaaaaaaaaaaaaaaaaaaaaaaaaaaaaaaaaaaaaaaaaaaaaaaaaaaaaaaaaaaaaaaaaaaaaaaaaaaaaaaaaaaaaaaaaaaaaaaaaaaaaaaaaaaaaaaaaaaaaaaaaaaaaaaaaaaaaaaaaaaaaaaaaaaaaaaaaaaaaaaaaaaaaaaaaaaaaaaaaaaaaaaaaaaaaaaaaaaaaaaaaaaaaaaaaaaaaaaaaaaaaaaaaaaaaaaaaaaaaaaaaaaaaaaaaaaaaaaaaaaaaaaaaaaaaaaaaaaaaaaaaaaaaaaaaaaaaaaaaaaaaaaaaaaaaaaaaaaaaaaaaaaaaaaaaaaaaaaaaaaaaaaaaaaaaaaaaaaaaaaaaaaaaaaaaaaaaaaaaaaaaaaaaaaaaaaaaaaaaaaaaaaaaaaaaaaaaaaaaaaaaaaaaaaaaaaaaaaaaaaaaaaaaaaaaaaaaaaaaaaaaaaaaaaaaaaaaaaaaaaaaaaaaaaaaaaaaaaaaaaaaaaaaaaaaaaaaaaaaaaaaaaaaaaaaaaaaaaaaaaaaaaaaaaaaaaaaaaaaaaaaaaaaaaaaaaaaaaaaaaaaaaaaaaaaaaaaaaaaaaaaaaaaaaaaaaaaaaaaaaaaaaaaaaaaaaaaaaaaaaaaaaaaaaaaaaaaaaaaaaaaaaaaaaaaaaaaaaaaaaaaaaaaaaaaaaaaaaaaaaaaaaaaaaaaaaaaaaaaaaaaaaaaaaaaaaaaaaaaaaaaaaaaaaaaaaaaaaaaaaaaaaaaaaaaaaaaaaaaaaaaaaaaaaaaaaaaaaaaaaaaaaaaaaaaaaaaaaaaaaaaaaaaaaaaaaaaaaaaaaaaaaaaaaaaaaaaaaaaaaaaaaaaaaaaaaaaaaaaaaaaaaaaaaaaaaaaaaaaaaaaaaaaaaaaaaaaaaaaaaaaaaaaaaaaaaaaaaaaaaaaaaaaaaaaaaaaaaaaaaaaaaaaaaaaaaaaaaaaaaaaaaaaaaaaaaaaaaaaaaaaaaaaaaaa	asdfasdfasdfasdfasdfasdfasdfasdfasdfasdfasdfasdfasdfasdfasdfasdfasdfasdfasdfasdfasdfasdfasdfasdfasdfasdfasdfasdfasdfasdfasdfasdfasdfasdfasdfasdfasdfasdfasdfasdfasdfasdfasdfasdfasdfasdfasdfasdfasdfasdfasdfasdfasdfasdfasdfasdfasdfasdfasdfasdfasdfasdfasdfasdfasdfasdfasdfasdfasdfasdfasdfasdfasdfasdfasdfasdfasdfasdfasdfasdfasdfasdfasdfasdfasdfasdfasdfasdfasdfasdfasdfasdfasdfasdfasdfasdfasdfasdfasdfasdfasdfasdfasdfasdfasdfasdfasdfasdfasdfasdfasdfasdfasdfasdfasdfasdfasdfasdfasdfasdfasdfasdfasdfasdfasdfasdfasdfasdfasdfasdfasdfasdfasdfasdfasdfasdfasdfasdfasdfasdfasdfasdfasdfasdfasdfasdfasdfasdfasdfasdfasdfasdfasdfasdfasdfasdfasdfasdfasdfasdfasdfasdfasdfasdfasdfasdfasdfasdfasdfasdfasdfasdfasdfasdfasdfasdfasdfasdfasdfasdfasdfasdfasdfasdfasdfasdfasdfasdfasdfasdfasdfasdfasdfasdfasdfasdfasdfasdfasdfasdfasdfasdfasdfasdfasdfasdfasdfasdfasdfasdfasdfasdfasdfasdfasdfasdfasdfasdfasdfasdfasdfasdfasdfasdfasdfasdfasdfasdfasdfasdfasdfasdfasdfasdfasdfasdfasdfasdfasdfasdfasdfasdfasdfasdfasdfasdfasdfasdfasdfasdfasdfasdfasdfasdfasdfasdfasdfasdfasdfasdfasdfasdfasdfasdfasdfasdfasdfasdfasdfasdfasdfasdfasdfasdfasdfasdfasdfasdfasdfasdfasdfasdfasdfasdfasdfasdfasdfasdfasdfasdfasdfasdfasdfasdfasdfasdfasdfasdfasdfasdfasdfasdfasdfasdfasdfasdfasdfasdfasdfasdfasdfasdfasdfasdfasdfasdfasdfasdfasdfasdfasdfasdfasdfasdfasdfasdfasdfasdfasdfasdfasdfasdfasdfasdfasdfasdfasdfasdfasdfasdfasdfasdfasdfasdfasdfasdfasdfasdfasdfasdfasdfasdfasdfasdfasdfasdfasdfasdfasdfasdfasdfasdfasdfasdfasdfasdfasdfasdfasdfasdfasdfasdfasdfasdfasdfasdfasdfasdfasdfasdfasdfasdfasdfasdfasdfasdfasdfasdfasdfasdfasdfasdfasdfasdfasdfasdfasdfasdfasdfasdfasdfasdfasdfasdfasdfasdfasdfasdfasdfasdfasdfasdfasdfasdfasdfasdfasdfasdfasdfasdfasdfasdfasdfasdfasdfasdfasdfasdfasdfasdfasdfasdfasdfasdfasdfasdfasdfasdfasdfasdfasdfasdfasdfasdfasdfasdfasdfasdfasdfasdfasdfasdfasdfasdfasdfasdfasdfasdfasdfasdfasdfasdfasdfasdfasdfasdfasdfasdfasdfasdfasdfasdfasdfasdfasdfasdfasdfasdfasdfasdfasdfasdfasdfasdfasdfasdfasdfasdfasdfasdfasdfasdfasdfasdfasdfasdfasdfasdfasdfasdf
2	aaaaaaaaaaaaaaaaaaaaaaaaaaaaaaaaaaaaaaaaaaaaaaaaaaaaaaaaaaaaaaaaaaaaaaaaaaaaaaaaaaaaaaaaaaaaaaaaaaaaaaaaaaaaaaaaaaaaaaaaaaaaaaaaaaaaaaaaaaaaaaaaaaaaaaaaaaaaaaaaaaaaaaaaaaaaaaaaaaaaaaaaaaaaaaaaaaaaaaaaaaaaaaaaaaaaaaaaaaaaaaaaaaaaaaaaaaaaaaaaaaaaaaaaaaaaaaaaaaaaaaaaaaaaaaaaaaaaaaaaaaaaaaaaaaaaaaaaaaaaaaaaaaaaaaaaaaaaaaaaaaaaaaaaaaaaaaaaaaaaaaaaaaaaaaaaaaaaaaaaaaaaaaaaaaaaaaaaaaaaaaaaaaaaaaaaaaaaaaaaaaaaaaaaaaaaaaaaaaaaaaaaaaaaaaaaaaaaaaaaaaaaaaaaaaaaaaaaaaaaaaaaaaaaaaaaaaaaaaaaaaaaaaaaaaaaaaaaaaaaaaaaaaaaaaaaaaaaaaaaaaaaaaaaaaaaaaaaaaaaaaaaaaaaaaaaaaaaaaaaaaaaaaaaaaaaaaaaaaaaaaaaaaaaaaaaaaaaaaaaaaaaaaaaaaaaaaaaaaaaaaaaaaaaaaaaaaaaaaaaaaaaaaaaaaaaaaaaaaaaaaaaaaaaaaaaaaaaaaaaaaaaaaaaaaaaaaaaaaaaaaaaaaaaaaaaaaaaaaaaaaaaaaaaaaaaaaaaaaaaaaaaaaaaaaaaaaaaaaaaaaaaaaaaaaaaaaaaaaaaaaaaaaaaaaaaaaaaaaaaaaaaaaaaaaaaaaaaaaaaaaaaaaaaaaaaaaaaaaaaaaaaaaaaaaaaaaaaaaaaaaaaaaaaaaaaaaaaaaaaaaaaaaaaaaaaaaaaaaaaaaaaaaaaaaaaaaaaaaaaaaaaaaaaaaaaaaaaaaaaaaaaaaaaaaaaaaaaaaaaaaaaaaaaaaaaaaaaaaaaaaaaaaaaaaaaaaaaaaaaaaaaaaaaaaaaaaaaaaaaaaaaaaaaaaaaaaaaaaaaaaaaaaaaaaaaaaaaaaaaaaaaaaaaaaaaaaaaaaaaaaaaaaaaaaaaaaaaaaaaaaaaaaaaaaaaaaaaaaaaaaaaaaaaaaaaaaaaaaaaaaaaaaaaaaaaaaaaaaaaaaaaaaaaaaaaaaaaaaaaaaaaaaaaaaaaaaaaaaaaaaaaaaaaaaaaaaaaaaaaaaaaaaaaaaaaaaaaaaaaaaaaaaaaaaaaaaaaaaaaaaaaaaaaaaaaaaaaaaaaaaaaaaaaaaaaaaaaaaaaaaaaaaaaaaaaaaaaaaaaaaaaaaaaaaaaaaaaaaaaaaaaaaaaaaaaaaaaaaaaaaaaaaaaaaaaaaaaaaaaaaaaaaaaaaaaaaaaaaaaaaaaaaaaaaaaaaaaaaaaaaaaaaaaaaaaaaaaaaaaaaaaaaaaaaaaaaaaaaaaaaaaaaaaaaaaaaaaaaaaaaaaaaaaaaaaaaaaaaaaaaaaaaaaaaaaaaaaaaaaaaaaaaaaaaaaaaaaaaaaaaaaaaaaaaaaaaaaaaaaaaaaaaaaaaaaaaaaaaaaaaaaaaaaaaaaaaaaaaaaaaaaaaaaaaaaaaaaaaaaaaaaaaaaaaaaaaaaaaaaaaaaaaaaaaaaaaaaaaaaaaaaaaaaaaaaaaaaaaaaaaaaaaaaaaaaaaaaaaaaaaaaaaaaaaaaaaaaaaaaaaaaaaaaaaaaaaaaaaaaaaaaaaaaaaaaaaaaaaaaaaaaaaaaaaaaaaaaaaaaaaaaaaaaaaaaaaaaaaaaaaaaaaaaaaaaaaaaaaaaaaaaaaaaaaaaaaaaaaaaaaaaaaaaaaaaaaaaaaaaaaaaaaaaaaaaaaaaaaaaaaaaaaaaaaaaaaaaaaaaaaaaaaaaaaaaaaaaaaaaaaaaaaaaaaaaaaaaaaaaaaaaaaaaaaaaaaaaaaaaaaaaaaaaaaaaaaaaaaaaaaaaaaaaaaaaaaaaaaaaaaaaaaaaaaaaaaaaaaaaaaaaaaaaaaaaaaaaaaaaaaaaaaaaaaaaaaaaaaaaaaaaaaaaaaaaaaaaaaaaaaaaaaaaaaaaaaaaaaaaaaaaaaaaaaaaaaaaaaaaaaaaaaaaaaaaaaaaaaaaaaaaaaaaaaaaaaaaaaaaaaaaaaaaaaaaaaaaaaaaaaaaaaaaaaaaaaaaaaaaaaaaaaaaaaaaaaaaaaaaaaaaaaaaaaaaaaaaaaaaaaaaaaaaaaaaaaaaaaaaaaaaaaaaaaaaaaaaaaaaaaaaaaaaaaaaaaaaaaaaaaaaaaaaaaaaaaaaaaaaaaaaaaaaaaaaaaaaaaaaaaaaaaaaaaaaaaaaaaaaaaaaaaaaaaaaaaaaaaaaaaaaaaaaaaaaaaaaaaaaaaaaaaaaaaaaaaaaaaaaaaaaaaaaaaaaaaaaaaaaaaaaaaaaaaaaaaaaaaaaaaaaaaaaaaaaaaaaaaaaaaaaaaaaaaaaaaaaaaaaaaaaaaaaaaaaaaaaaaaaaaaaaaaaaaaaaaaaaaaaaaaaaaaaaaaaaaaaaaaaaaaaaaaaaaaaaaaaaaaaaaaaaaaaaaaaaaaaaaaaaaaaaaaaaaaaaaaaaaaaaaaaaaaaaaaaaaaaaaaaaaaaaaaaaaaaaaaaaaaaaaaaaaaaaaaaaaaaaaaaaaaaaaaaaaaaaaaaaaaaaaaaaaaaaaaaaaaaaaaaaaaaaaaaaaaaaaaaaaaaaaaaaaaaaaaaaaaaaaaaaaaaaaaaaaaaaaaaaaaaaaaaaaaaaaaaaaaaaaaaaaaaaaaaaaaaaaaaaaaaaaaaaaaaaaaaaaaaaaaaaaaaaaaaaaaaaaaaaaaaaaaaaaaaaaaaaaaaaaaaaaaaaaaaaaaaaaaaaaaaaaaaaaaaaaaaaaaaaaaaaaaaaaaaaaaaaaaaaaaaaaaaaaaaaaaaaaaaaaaaaaaaaaaaaaaaaaaaaaaaaaaaaaaaaaaaaaaaaaaaaaaaaaaaaaaaaaaaaaaaaaaaaaaaaaaaaaaaaaaaaaaaaaaaaaaaaaaaaaaaaaaaaaaaaaaaaaaaaaaaaaaaaaaaaaaaaaaaaaaaaaaaaaaaaaaaaaaaaaaaaaaaaaaaaaaaaaaaaaaaaaaaaaaaaaaaaaaaaaaaaaaaaaaaaaaaaaaaaaaaaaaaaaaaaaaaaaaaaaaaaaaaaaaaaaaaaaaaaaaaaaaaaaaaaaaaaaaaaaaaaaaaaaaaaaaaaaaaaaaaaaaaaaaaaaaaaaaaaaaaaaaaaaaaaaaaaaaaaaaaaaaaaaaaaaaaaaaaaaaaaaaaaaaaaaaaaaaaaaaaaaaaaaaaaaaaaaaaaaaaaaaaaaaaaaaaaaaaaaaaaaaaaaaaaaaaaaaaaaaaaaaaaaaaaaaaaaaaaaaaaaaaaaaaaaaaaaaaaaaaaaaaaaaaaaaaaaaaaaaaaaaaaaaaaaaaaaaaaaaaaaaaaaaaaaaaaaaaaaaaaaaaaaaaaaaaaaaaaaaaaaaaaaaaaaaaaaaaaaaaaaaaaaaaaaaaaaaaaaaaaaaaaaaaaaaaaaaaaaaaaaaaaaaaaaaaaaaaaaaaaaaaaaaaaaaaaaaaaaaaaaaaaaaaaaaaaaaaaaaaaaaaaaaaaaaaaaaaaaaaaaaaaaaaaaaaaaaaaaaaaaaaaaaaaaaaaaaaaaaaaaaaaaaaaaaaaaaaaaaaaaaaaaaaaaaaaaaaaaaaaaaaaaaaaaaaaaaaaaaaaaaaaaaaaaaaaaaaaaaaaaaaaaaaaaaaaaaaaaaaaaaaaaaaaaaaaaaaaaaaaaaaaaaaaaaaaaaaaaaaaaaaaaaaaaaaaaaaaaaaaaaaaaaaaaaaaaaaaaaaaaaaaaaaaaaaaaaaaaaaaaaaaaaaaaaaaaaaaaaaaaaaaaaaaaaaaaaaaaaaaaaaaaaaaaaaaaaaaaaaaaaaaaaaaaaaaaaaaaaaaaaaaaaaaaaaaaaaaaaa	asdfasdfasdfasdfasdfasdfasdfasdfasdfasdfasdfasdfasdfasdfasdfasdfasdfasdfasdfasdfasdfasdfasdfasdfasdfasdfasdfasdfasdfasdfasdfasdfasdfasdfasdfasdfasdfasdfasdfasdfasdfasdfasdfasdfasdfasdfasdfasdfasdfasdfasdfasdfasdfasdfasdfasdfasdfasdfasdfasdfasdfasdfasdfasdfasdfasdfasdfasdfasdfasdfasdfasdfasdfasdfasdfasdfasdfasdfasdfasdfasdfasdfasdfasdfasdfasdfasdfasdfasdfasdfasdfasdfasdfasdfasdfasdfasdfasdfasdfasdfasdfasdfasdfasdfasdfasdfasdfasdfasdfasdfasdfasdfasdfasdfasdfasdfasdfasdfasdfasdfasdfasdfasdfasdfasdfasdfasdfasdfasdfasdfasdfasdfasdfasdfasdfasdfasdfasdfasdfasdfasdfasdfasdfasdfasdfasdfasdfasdfasdfasdfasdfasdfasdfasdfasdfasdfasdfasdfasdfasdfasdfasdfasdfasdfasdfasdfasdfasdfasdfasdfasdfasdfasdfasdfasdfasdfasdfasdfasdfasdfasdfasdfasdfasdfasdfasdfasdfasdfasdfasdfasdfasdfasdfasdfasdfasdfasdfasdfasdfasdfasdfasdfasdfasdfasdfasdfasdfasdfasdfasdfasdfasdfasdfasdfasdfasdfasdfasdfasdfasdfasdfasdfasdfasdfasdfasdfasdfasdfasdfasdfasdfasdfasdfasdfasdfasdfasdfasdfasdfasdfasdfasdfasdfasdfasdfasdfasdfasdfasdfasdfasdfasdfasdfasdfasdfasdfasdfasdfasdfasdfasdfasdfasdfasdfasdfasdfasdfasdfasdfasdfasdfasdfasdfasdfasdfasdfasdfasdfasdfasdfasdfasdfasdfasdfasdfasdfasdfasdfasdfasdfasdfasdfasdfasdfasdfasdfasdfasdfasdfasdfasdfasdfasdfasdfasdfasdfasdfasdfasdfasdfasdfasdfasdfasdfasdfasdfasdfasdfasdfasdfasdfasdfasdfasdfasdfasdfasdfasdfasdfasdfasdfasdfasdfasdfasdfasdfasdfasdfasdfasdfasdfasdfasdfasdfasdfasdfasdfasdfasdfasdfasdfasdfasdfasdfasdfasdfasdfasdfasdfasdfasdfasdfasdfasdfasdfasdfasdfasdfasdfasdfasdfasdfasdfasdfasdfasdfasdfasdfasdfasdfasdfasdfasdfasdfasdfasdfasdfasdfasdfasdfasdfasdfasdfasdfasdfasdfasdfasdfasdfasdfasdfasdfasdfasdfasdfasdfasdfasdfasdfasdfasdfasdfasdfasdfasdfasdfasdfasdfasdfasdfasdfasdfasdfasdfasdfasdfasdfasdfasdfasdfasdfasdfasdfasdfasdfasdfasdfasdfasdfasdfasdfasdfasdfasdfasdfasdfasdfasdfasdfasdfasdfasdfasdfasdfasdfasdfasdfasdfasdfasdfasdfasdfasdfasdfasdfasdfasdfasdfasdfasdfasdfasdfasdfasdfasdfasdfasdfasdfasdfasdfasdfasdfasdfasdfasdfasdfasdfasdfasdfasdfasdfasdfasdfasdfasdfasdfasdfasdfasdfasdf
CREATE TABLE t3
(id INT PRIMARY KEY, c2 INT UNSIGNED NOT NULL UNIQUE,
c3 POLYGON NOT NULL DEFAULT ST_PolyFromText('POLYGON((1 1,2 2,3 3,1 1))'),
SPATIAL INDEX(c3))
ENGINE=InnoDB ROW_FORMAT=COMPACT;
INSERT INTO t3(id,c2) VALUES(1,1),(2,2),(3,3);
SELECT id, c2, ST_AsText(c3) c3 FROM t3;
id	c2	c3
1	1	POLYGON((1 1,2 2,3 3,1 1))
2	2	POLYGON((1 1,2 2,3 3,1 1))
3	3	POLYGON((1 1,2 2,3 3,1 1))
ALTER TABLE t3 ADD COLUMN
(c4 DATETIME DEFAULT current_timestamp(),
c5 TIMESTAMP NOT NULL DEFAULT current_timestamp(),
c6 POINT);
affected rows: 0
info: Records: 0  Duplicates: 0  Warnings: 0
SELECT id, c2, ST_AsText(c3) c3, c4, c5, c6 FROM t3;
id	c2	c3	c4	c5	c6
1	1	POLYGON((1 1,2 2,3 3,1 1))	1970-01-01 03:00:42	1970-01-01 03:00:42	NULL
2	2	POLYGON((1 1,2 2,3 3,1 1))	1970-01-01 03:00:42	1970-01-01 03:00:42	NULL
3	3	POLYGON((1 1,2 2,3 3,1 1))	1970-01-01 03:00:42	1970-01-01 03:00:42	NULL
affected rows: 3
ALTER TABLE t3 ADD COLUMN c7 TIME NOT NULL DEFAULT current_timestamp();
affected rows: 0
info: Records: 0  Duplicates: 0  Warnings: 0
ALTER TABLE t3 ADD COLUMN c8 DATE NOT NULL DEFAULT current_timestamp();
affected rows: 0
info: Records: 0  Duplicates: 0  Warnings: 0
SELECT id, c2, ST_AsText(c3) c3, c4, c5, c6, c7, c8 FROM t3;
id	c2	c3	c4	c5	c6	c7	c8
1	1	POLYGON((1 1,2 2,3 3,1 1))	1970-01-01 03:00:42	1970-01-01 03:00:42	NULL	03:00:42	1970-01-01
2	2	POLYGON((1 1,2 2,3 3,1 1))	1970-01-01 03:00:42	1970-01-01 03:00:42	NULL	03:00:42	1970-01-01
3	3	POLYGON((1 1,2 2,3 3,1 1))	1970-01-01 03:00:42	1970-01-01 03:00:42	NULL	03:00:42	1970-01-01
ALTER TABLE t3 ADD COLUMN t TEXT CHARSET utf8
DEFAULT 'The quick brown fox jumps over the lazy dog';
affected rows: 0
info: Records: 0  Duplicates: 0  Warnings: 0
ALTER TABLE t3 ADD COLUMN b BLOB NOT NULL;
affected rows: 0
info: Records: 0  Duplicates: 0  Warnings: 0
INSERT INTO t3 SET id=4;
ERROR HY000: Field 'c2' doesn't have a default value
INSERT INTO t3 SET id=4, c2=0, b=0xf09f98b1;
affected rows: 1
Warnings:
Note	1265	Data truncated for column 'c7' at row 1
Note	1265	Data truncated for column 'c8' at row 1
SET innodb_strict_mode = OFF;
affected rows: 0
ALTER TABLE t3 CHANGE t phrase TEXT DEFAULT 0xc3a4c3a448,
CHANGE b b BLOB NOT NULL DEFAULT 'binary line of business';
affected rows: 4
info: Records: 4  Duplicates: 0  Warnings: 0
INSERT INTO t3 SET id=5, c2=9;
Warnings:
Note	1265	Data truncated for column 'c7' at row 1
Note	1265	Data truncated for column 'c8' at row 1
SELECT id, c2, ST_AsText(c3) c3, c4, c5, c6, c7, c8, phrase, b FROM t3;
id	c2	c3	c4	c5	c6	c7	c8	phrase	b
1	1	POLYGON((1 1,2 2,3 3,1 1))	1970-01-01 03:00:42	1970-01-01 03:00:42	NULL	03:00:42	1970-01-01	The quick brown fox jumps over the lazy dog	
2	2	POLYGON((1 1,2 2,3 3,1 1))	1970-01-01 03:00:42	1970-01-01 03:00:42	NULL	03:00:42	1970-01-01	The quick brown fox jumps over the lazy dog	
3	3	POLYGON((1 1,2 2,3 3,1 1))	1970-01-01 03:00:42	1970-01-01 03:00:42	NULL	03:00:42	1970-01-01	The quick brown fox jumps over the lazy dog	
4	0	POLYGON((1 1,2 2,3 3,1 1))	1970-01-01 03:00:42	1970-01-01 03:00:42	NULL	03:00:42	1970-01-01	The quick brown fox jumps over the lazy dog	😱
5	9	POLYGON((1 1,2 2,3 3,1 1))	1970-01-01 03:00:42	1970-01-01 03:00:42	NULL	03:00:42	1970-01-01	ääH	binary line of business
ALTER TABLE t3 DROP c3, DROP c7;
affected rows: 0
info: Records: 0  Duplicates: 0  Warnings: 0
SELECT * FROM t3;
id	c2	c4	c5	c6	c8	phrase	b
1	1	1970-01-01 03:00:42	1970-01-01 03:00:42	NULL	1970-01-01	The quick brown fox jumps over the lazy dog	
2	2	1970-01-01 03:00:42	1970-01-01 03:00:42	NULL	1970-01-01	The quick brown fox jumps over the lazy dog	
3	3	1970-01-01 03:00:42	1970-01-01 03:00:42	NULL	1970-01-01	The quick brown fox jumps over the lazy dog	
4	0	1970-01-01 03:00:42	1970-01-01 03:00:42	NULL	1970-01-01	The quick brown fox jumps over the lazy dog	😱
5	9	1970-01-01 03:00:42	1970-01-01 03:00:42	NULL	1970-01-01	ääH	binary line of business
CREATE TABLE t4
(id INT, foo INT DEFAULT 0, c1 VARCHAR(4000),
p GEOMETRY NOT NULL DEFAULT ST_GeomFromText('LINESTRING(0 0,0 1,1 1)'),
PRIMARY KEY(id,foo))
ENGINE=InnoDB ROW_FORMAT=COMPACT;
INSERT INTO t4 (id,c1) VALUES (1, REPEAT('a', 4000)), (2, REPEAT('a', 4000));
ALTER TABLE t4 ADD COLUMN d1 INT;
BEGIN;
UPDATE t4 SET c1 = repeat('1', 4000), foo=1 WHERE id=1;
INSERT INTO t4 (id,c1) VALUES (1, REPEAT('a', 4000));
UPDATE t4 SET c1 = repeat('2', 4000), foo=1 WHERE id=2;
ROLLBACK;
BEGIN;
UPDATE t4 SET d1 = 1,foo=2 WHERE id=1;
INSERT INTO t4 (id,foo,c1) VALUES (1, 1, REPEAT('1', 4000));
COMMIT;
CREATE TABLE big
(id INT PRIMARY KEY, c1 VARCHAR(4000), c2 VARCHAR(4000), c3 VARCHAR(1000),
p POINT NOT NULL DEFAULT ST_GeomFromText('POINT(0 0)'), SPATIAL INDEX(p))
ENGINE=InnoDB ROW_FORMAT=COMPACT;
BEGIN;
INSERT INTO big
SET id=1, c1=REPEAT('a', 200), c2=REPEAT('b', 200), c3=REPEAT('c', 159);
SET @i:=1;
INSERT INTO big SELECT @i:=@i+1, c1, c2, c3, p FROM big;
INSERT INTO big SELECT @i:=@i+1, c1, c2, c3, p FROM big;
INSERT INTO big SELECT @i:=@i+1, c1, c2, c3, p FROM big;
INSERT INTO big SELECT @i:=@i+1, c1, c2, c3, p FROM big;
INSERT INTO big SELECT @i:=@i+1, c1, c2, c3, p FROM big;
COMMIT;
connection analyze;
ANALYZE TABLE big;
Table	Op	Msg_type	Msg_text
test.big	analyze	status	Engine-independent statistics collected
test.big	analyze	status	OK
SELECT clust_index_size FROM INFORMATION_SCHEMA.INNODB_SYS_TABLESTATS
WHERE name = 'test/big';
clust_index_size
3
connection default;
ALTER TABLE big ADD COLUMN
(d1 INT DEFAULT 0, d2 VARCHAR(20) DEFAULT 'abcde',
d3 TIMESTAMP NOT NULL DEFAULT current_timestamp ON UPDATE current_timestamp);
affected rows: 0
info: Records: 0  Duplicates: 0  Warnings: 0
CHECKSUM TABLE big;
Table	Checksum
test.big	1705165209
BEGIN;
INSERT INTO big(id, c1, c2, c3) SELECT @i:=@i+1, c1, c2, c3 FROM big;
INSERT INTO big(id, c1, c2, c3) SELECT @i:=@i+1, c1, c2, c3 FROM big;
CHECKSUM TABLE big;
Table	Checksum
test.big	385477733
connection analyze;
ANALYZE TABLE big;
Table	Op	Msg_type	Msg_text
test.big	analyze	status	Engine-independent statistics collected
test.big	analyze	status	OK
SELECT clust_index_size FROM INFORMATION_SCHEMA.INNODB_SYS_TABLESTATS
WHERE name = 'test/big';
clust_index_size
7
connection default;
ROLLBACK;
CHECKSUM TABLE big;
Table	Checksum
test.big	1705165209
connection analyze;
ANALYZE TABLE big;
Table	Op	Msg_type	Msg_text
test.big	analyze	status	Engine-independent statistics collected
test.big	analyze	status	OK
SELECT clust_index_size FROM INFORMATION_SCHEMA.INNODB_SYS_TABLESTATS
WHERE name = 'test/big';
clust_index_size
3
connection default;
InnoDB		0 transactions not purged
DROP TABLE t1,t2,t3,t4,big;
CREATE TABLE t1 (a VARCHAR(1) PRIMARY KEY) ENGINE=InnoDB ROW_FORMAT=COMPACT;
INSERT INTO t1 SET a='a';
ALTER TABLE t1 ADD COLUMN b INT NOT NULL DEFAULT 0;
UPDATE t1 SET b = 1;
INSERT INTO t1 SET a='a';
ERROR 23000: Duplicate entry 'a' for key 'PRIMARY'
SELECT * FROM t1;
a	b
a	1
DROP TABLE t1;
CREATE TABLE t1 (a INT, b VARCHAR(8), PRIMARY KEY(b,a)) ENGINE=InnoDB ROW_FORMAT=COMPACT;
INSERT INTO t1 VALUES (1,'foo');
ALTER TABLE t1 ADD COLUMN c INT;
UPDATE t1 SET c = 1;
UPDATE t1 SET c = 2;
DROP TABLE t1;
CREATE TABLE t1 (a INT PRIMARY KEY) ENGINE=InnoDB ROW_FORMAT=COMPACT;
CREATE TABLE t2 (b INT PRIMARY KEY, FOREIGN KEY(b) REFERENCES t1(a))
ENGINE=InnoDB ROW_FORMAT=COMPACT;
INSERT INTO t1 SET a=1;
INSERT INTO t2 SET b=1;
ALTER TABLE t2 ADD COLUMN a INT, DROP FOREIGN KEY t2_ibfk_1;
ALTER TABLE t2 ADD INDEX(a);
ALTER TABLE t1 ADD COLUMN b INT, ADD FOREIGN KEY(a) REFERENCES t2(a),
ALGORITHM=INSTANT;
ERROR 0A000: ALGORITHM=INSTANT is not supported. Reason: Adding foreign keys needs foreign_key_checks=OFF. Try ALGORITHM=COPY
SET foreign_key_checks=0;
ALTER TABLE t1 ADD COLUMN b INT, ADD FOREIGN KEY(a) REFERENCES t2(a),
ALGORITHM=INSTANT;
ALTER TABLE t2 ADD CONSTRAINT fk FOREIGN KEY(b) REFERENCES t1(a),
ALGORITHM=INSTANT;
SET foreign_key_checks=1;
ALTER TABLE t2 COMMENT 'domestic keys only', DROP FOREIGN KEY fk;
ALTER TABLE t1 DROP FOREIGN KEY t1_ibfk_1;
ALTER TABLE t1 ADD COLUMN big BLOB NOT NULL
DEFAULT REPEAT('a', @@GLOBAL.innodb_page_size * .75);
CHECK TABLE t2, t1;
Table	Op	Msg_type	Msg_text
test.t2	check	status	OK
test.t1	check	status	OK
DROP TABLE t2, t1;
CREATE TABLE t1 (a INT PRIMARY KEY) ENGINE=InnoDB ROW_FORMAT=COMPACT;
INSERT INTO t1 SET a = 1;
ALTER TABLE t1 ADD COLUMN b TEXT;
BEGIN;
UPDATE t1 SET b = REPEAT('1', 32768);
UPDATE t1 SET a = 2;
INSERT INTO t1 SET a = 1;
SELECT a,LENGTH(b) FROM t1;
a	LENGTH(b)
1	NULL
2	32768
DELETE FROM t1;
COMMIT;
InnoDB		0 transactions not purged
DROP TABLE t1;
CREATE TABLE t1(a INT PRIMARY KEY) ENGINE=InnoDB ROW_FORMAT=COMPACT;
INSERT INTO t1 VALUES (7);
ALTER TABLE t1 ADD COLUMN c INT NOT NULL DEFAULT 0;
ALTER TABLE t1 ADD INDEX (c);
BEGIN;
DELETE FROM t1;
INSERT INTO t1 VALUES (4,0),(7,77);
COMMIT;
BEGIN;
DELETE FROM t1 WHERE a=7;
UPDATE t1 SET a=7;
COMMIT;
SELECT * FROM t1 FORCE INDEX(PRIMARY);
a	c
7	0
SELECT * FROM t1 FORCE INDEX(c);
a	c
7	0
DELETE FROM t1;
CHECK TABLE t1;
Table	Op	Msg_type	Msg_text
test.t1	check	status	OK
DROP TABLE t1;
SET innodb_strict_mode = ON;
CREATE TABLE t1 (a INT, b VARCHAR(500), c TEXT, UNIQUE(a,b)) ENGINE=InnoDB ROW_FORMAT=COMPACT;
ALTER TABLE t1 ADD d TEXT;
ALTER TABLE t1 ADD PRIMARY KEY (b,a);
ALTER TABLE t1 ADD va INT AS (a) VIRTUAL;
DROP TABLE t1;
SET innodb_strict_mode = OFF;
<<<<<<< HEAD
CREATE TABLE t1 (a INT, b INT UNIQUE) ENGINE=InnoDB ROW_FORMAT=COMPACT;
INSERT INTO t1 (a) VALUES (NULL), (NULL);
ALTER TABLE t1 DROP a, ADD COLUMN a INT;
DELETE FROM t1;
BEGIN;
INSERT INTO t1 SET a=NULL;
ROLLBACK;
DELETE FROM t1;
DROP TABLE t1;
CREATE TABLE t1 (a INT PRIMARY KEY, t VARCHAR(33101) NOT NULL) ENGINE=InnoDB ROW_FORMAT=COMPACT;
INSERT INTO t1 VALUES(347,'');
ALTER TABLE t1 DROP COLUMN t, ALGORITHM=INSTANT;
SELECT * FROM t1;
a
347
DROP TABLE t1;
CREATE TABLE t1 (a INT) ENGINE=InnoDB ROW_FORMAT=COMPACT;
INSERT INTO t1() VALUES();
ALTER TABLE t1 ADD COLUMN b INT FIRST, ADD COLUMN c INT AFTER b;
SELECT * FROM t1;
b	c	a
NULL	NULL	NULL
DROP TABLE t1;
CREATE TABLE t1 (t TEXT) ENGINE=InnoDB ROW_FORMAT=COMPACT;
SET @t=REPEAT('x',@@innodb_page_size / 2);
INSERT INTO t1 VALUES (@t),(@t),(@t),(@t),(@t),(@t),(NULL),(@t),(@t),(@t),(@t);
ALTER TABLE t1 ADD COLUMN a INT FIRST;
UPDATE t1 SET a = 0;
DROP TABLE t1;
CREATE TABLE t1 (t TEXT) ENGINE=InnoDB ROW_FORMAT=COMPACT;
INSERT INTO t1 SET t = @x;
ALTER TABLE t1 DROP COLUMN t, ADD COLUMN i INT NOT NULL DEFAULT 1;
ALTER TABLE t1 ADD COLUMN t TEXT;
SELECT * FROM t1;
i	t
1	NULL
DROP TABLE t1;
CREATE TABLE t1 (a INT AUTO_INCREMENT, b INT, KEY(a)) ENGINE=InnoDB ROW_FORMAT=COMPACT;
INSERT INTO t1 SET a=NULL;
ALTER TABLE t1 DROP COLUMN b;
ALTER TABLE t1 ADD COLUMN c INT NOT NULL DEFAULT 42;
INSERT INTO t1 SET a=NULL;
UPDATE t1 SET a=a+2;
SELECT * FROM t1;
a	c
3	42
4	42
DROP TABLE t1;
CREATE TABLE t1 (i INT) ENGINE=InnoDB ROW_FORMAT=COMPACT;
INSERT INTO t1 SET i=1;
ALTER TABLE t1 ADD COLUMN b BIT FIRST;
ALTER TABLE t1 ADD COLUMN v INT AS (i) VIRTUAL;
SELECT * FROM t1;
b	i	v
NULL	1	1
DROP TABLE t1;
CREATE TABLE t1 (ts TIMESTAMP) ENGINE=InnoDB ROW_FORMAT=COMPACT;
ALTER TABLE t1 ADD COLUMN f VARCHAR(8), ADD COLUMN dt DATETIME;
ALTER TABLE t1 ADD COLUMN b BIT, DROP COLUMN f, ADD COLUMN t TIME FIRST;
ALTER TABLE t1 ADD COLUMN ts2 TIMESTAMP;
DROP TABLE t1;
CREATE TABLE t1 (f1 INT, f2 INT, f3 INT) ENGINE=InnoDB ROW_FORMAT=COMPACT;
INSERT INTO t1 VALUES (4,4,4);
ALTER TABLE t1 DROP f1, DROP f2, ADD f4 INT, ADD f5 INT;
DELETE FROM t1;
ALTER TABLE t1 DROP COLUMN f4;
DROP TABLE t1;
CREATE TABLE t1 (f1 INT, f2 INT, f3 INT) ENGINE=InnoDB ROW_FORMAT=COMPACT;
ALTER TABLE t1 DROP f2, ADD COLUMN f4 INT;
ALTER TABLE t1 DROP f4;
ALTER TABLE t1 DROP f1;
DROP TABLE t1;
CREATE TABLE t1 (id INT NOT NULL AUTO_INCREMENT, f INT, KEY(id)) ENGINE=InnoDB ROW_FORMAT=COMPACT;
ALTER TABLE t1 DROP COLUMN id;
INSERT INTO t1 () VALUES (),();
SELECT * FROM t1;
f
NULL
NULL
ALTER TABLE t1 ADD COLUMN id INT NOT NULL AUTO_INCREMENT FIRST, ADD KEY(id);
SELECT * FROM t1;
id	f
1	NULL
2	NULL
DROP TABLE t1;
CREATE TABLE t1 (id INT NOT NULL AUTO_INCREMENT, f INT, KEY(id)) ENGINE=InnoDB ROW_FORMAT=COMPACT;
INSERT INTO t1 SET f=NULL;
ALTER TABLE t1 DROP COLUMN id;
INSERT INTO t1 SET f=NULL;
SELECT * FROM t1;
f
NULL
NULL
DROP TABLE t1;
CREATE TABLE t1(f INT, k INT NOT NULL AUTO_INCREMENT, KEY(k)) ENGINE=InnoDB ROW_FORMAT=COMPACT;
ALTER TABLE t1 DROP COLUMN f;
INSERT INTO t1 VALUES (1);
DROP TABLE t1;
CREATE TABLE t1(pk INT PRIMARY KEY, f INT, k INT AUTO_INCREMENT, KEY(k))
ENGINE=InnoDB ROW_FORMAT=COMPACT;
ALTER TABLE t1 DROP COLUMN f;
INSERT INTO t1 (pk) VALUES (1);
DROP TABLE t1;
CREATE TABLE t1 (
pk INT PRIMARY KEY,
f1 INT,
f2 CHAR(255),
f3 BIGINT,
f4 INT,
f5 CHAR(255),
f6 CHAR(255),
f7 CHAR(255) NOT NULL,
f8 INT,
f9 CHAR(10)
) ENGINE=InnoDB ROW_FORMAT=COMPACT;
INSERT INTO t1 VALUES
(1, 1, 'a', 1, 1, 'a', 'a', 'a', 1, 'a'),
(2, 2, 'b', 2, 2, 'b', 'b', 'b', 2, 'b'),
(3, 3, 'c', 3, 3, 'c', 'c', 'c', 3, 'c'),
(4, 4, 'd', 4, 4, 'd', 'd', 'd', 4, 'd'),
(5, 5, 'e', 5, 5, 'e', 'e', 'e', 5, 'e'),
(6, 6, 'f', 6, 6, 'f', 'f', 'f', 6, 'f'),
(7, 7, 'g', 7, 7, 'g', 'g', 'g', 7, 'g'),
(8, 8, 'h', 8, 8, 'h', 'h', 'h', 8, 'h'),
(9, 9, 'i', 9, 9, 'i', 'i', 'i', 9, 'i'),
(10, 0, 'j', 0, 0, 'j', 'j', 'j', 0, 'j'),
(11, 1, 'k', 1, 1, 'k', 'k', 'k', 1, 'k'),
(12, 2, 'l', 2, 2, 'l', 'l', 'l', 2, 'l'),
(13, 3, 'm', 3, 3, 'm', 'm', 'm', 3, 'm'),
(14, 4, 'n', 4, 4, 'n', 'n', 'n', 4, 'n'),
(15, 5, 'o', 5, 5, 'o', 'o', 'o', 5, 'o');
DELETE FROM t1 WHERE pk=1;
InnoDB		0 transactions not purged
INSERT INTO t1 VALUES
(1, 1, 'a', 1, 1, 'a', 'a', 'a', 1, 'a');
ALTER TABLE t1 DROP COLUMN f1;
DROP TABLE t1;
CREATE TABLE t1 (
pk INT PRIMARY KEY,
f1 INT, f2 CHAR(32) NOT NULL,
f3 INT NOT NULL, f4 INT NOT NULL, f5 INT, f6 CHAR(32) NOT NULL,
f7 CHAR(32), f8 CHAR(32)
) ENGINE=InnoDB ROW_FORMAT=COMPACT;
INSERT INTO t1 VALUES
(1,9,'',2,88,88,'','',''),(2,48,'',8,68,92,'','',''),
(3,41,'',56,84,37,'','',''),(4,NULL,'',6,6,NULL,'','',''),
(5,52,'',37,44,20,'','',''),(6,44,'',53,4,NULL,'','',''),
(7,24,'',54,8,54,'','',''),(8,80,'',3,52,20,'','',''),
(9,71,'',34,32,NULL,'','',''),(10,14,'',6,64,88,'','',''),
(11,48,'',8,25,42,'','',''),(12,16,'',8,7,NULL,'','',''),
(13,NULL,'',22,0,95,'','',''),(14,4,'',72,48,NULL,'','',''),
(15,4,'',5,64,2,'','',''),(16,NULL,'',9,40,30,'','',''),
(17,92,'',48,2,NULL,'','',''),(18,36,'',48,51,7,'','',''),
(19,NULL,'',80,96,NULL,'','',''),(20,96,'',9,80,NULL,'','',''),
(21,50,'',16,40,NULL,'','',''),(22,NULL,'',7,84,8,'','',''),
(23,28,'',93,80,NULL,'','',''),(24,31,'',40,38,NULL,'','',''),
(25,85,'',8,5,88,'','',''),(26,66,'',8,32,4,'','',''),
(51,52,'',6,92,15,'','',''),(52,77,'',24,24,28,'','',''),
(53,8,'',75,31,NULL,'','',''),(54,48,'',5,8,1,'','',''),
(55,90,'',56,12,5,'','',''),(56,92,'',4,9,88,'','',''),
(57,83,'',23,40,72,'','',''),(58,7,'',4,40,32,'','',''),
(59,28,'',2,3,32,'','',''),(60,16,'',80,4,NULL,'','',''),
(61,44,'',88,24,NULL,'','',''),(62,4,'',5,25,3,'','',''),
(63,NULL,'',7,24,76,'','',''),(64,0,'',13,40,73,'','',''),
(101,NULL,'',1,49,75,'','',''),(102,34,'',10,17,20,'','',''),
(103,8,'',2,2,NULL,'','',''),(104,12,'',44,48,52,'','',''),
(105,8,'',4,19,38,'','',''),(106,20,'',6,80,9,'','',''),
(107,72,'',72,16,56,'','',''),(108,76,'',98,24,21,'','',''),
(109,67,'',16,91,NULL,'','',''),(110,72,'',72,3,48,'','',''),
(151,8,'',3,86,NULL,'','',''),(152,NULL,'',52,72,0,'','',''),
(153,NULL,'',46,30,92,'','',''),(154,80,'',1,40,48,'','',''),
(155,24,'',68,68,8,'','',''),(156,85,'',85,72,60,'','',''),
(157,7,'',7,12,6,'','',''),(158,NULL,'',48,48,80,'','',''),
(159,12,'',0,36,0,'','',''),(160,2,'',6,52,NULL,'','',''),
(201,0,'',1,3,NULL,'','',''),(202,NULL,'',3,53,14,'','',''),
(203,84,'',6,20,NULL,'','',''),(204,38,'',25,13,88,'','',''),
(205,1,'',2,69,5,'','',''),(206,7,'',60,22,NULL,'','',''),
(207,NULL,'',5,4,NULL,'','',''),(251,7,'',0,4,40,'','',''),
(252,4,'',16,8,NULL,'','',''),(253,14,'',60,12,99,'','',''),
(254,84,'',68,16,5,'','',''),(255,3,'',70,36,61,'','',''),
(256,7,'',18,48,NULL,'','',''),(257,NULL,'',68,53,NULL,'','',''),
(258,29,'',52,16,64,'','',''),(259,NULL,'',80,92,40,'','',''),
(301,68,'',1,48,48,'','',''),(302,2,'',1,1,32,'','',''),
(303,44,'',60,96,16,'','',''),(304,32,'',52,64,32,'','',''),
(305,88,'',37,72,NULL,'','',''),(306,5,'',35,60,20,'','',''),
(307,35,'',4,48,NULL,'','',''),(308,4,'',92,44,80,'','',''),
(351,48,'',60,4,40,'','',''),(352,7,'',9,61,13,'','',''),
(353,0,'',5,93,53,'','',''),(354,7,'',1,20,NULL,'','',''),
(355,84,'',5,48,96,'','',''),(356,NULL,'',39,92,36,'','',''),
(357,88,'',9,76,44,'','',''),(358,66,'',34,67,80,'','',''),
(359,8,'',8,52,NULL,'','',''),(360,3,'',53,83,NULL,'','',''),
(361,23,'',44,9,48,'','',''),(362,4,'',0,54,48,'','',''),
(363,75,'',66,76,52,'','','');
ALTER TABLE t1 ADD COLUMN x VARCHAR(255) DEFAULT ' foobar ';
UPDATE t1 SET f1 = 0;
ALTER TABLE t1 DROP COLUMN x;
DROP TABLE t1;
CREATE TABLE t1 (f1 VARCHAR(1), f2 VARCHAR(2)) ENGINE=InnoDB ROW_FORMAT=COMPACT;
ALTER TABLE t1 MODIFY f2 VARCHAR (8) FIRST;
DROP TABLE t1;
CREATE TABLE t1 (a INT UNIQUE, b INT UNIQUE, PRIMARY KEY(a,b)) ENGINE=InnoDB ROW_FORMAT=COMPACT;
ALTER TABLE t1 DROP PRIMARY KEY;
ALTER TABLE t1 CHANGE COLUMN a a INT;
DELETE FROM t1 WHERE a = NULL OR a IS NULL;
DROP TABLE t1;
CREATE TABLE t1 (a INT, b INT, c INT NOT NULL, d INT,
e INT, f INT, g INT, h INT, j INT) ENGINE=InnoDB ROW_FORMAT=COMPACT;
ALTER TABLE t1 MODIFY COLUMN c INT, MODIFY COLUMN a INT AFTER b;
DROP TABLE t1;
CREATE TABLE t1 (a INT NOT NULL, b INT NOT NULL) ENGINE=InnoDB ROW_FORMAT=COMPACT;
INSERT INTO t1 VALUES (0,0);
ALTER TABLE t1 MODIFY a INT AFTER b;
ALTER TABLE t1 ADD COLUMN v INT AS (a) VIRTUAL;
ALTER TABLE t1 MODIFY b INT NOT NULL AFTER a;
DROP TABLE t1;
CREATE TABLE t1 (a INT NOT NULL) ENGINE=InnoDB ROW_FORMAT=COMPACT;
INSERT INTO t1 VALUES (1);
ALTER TABLE t1 ADD COLUMN b INT;
ALTER TABLE t1 MODIFY COLUMN a INT NULL;
DROP TABLE t1;
CREATE TABLE t1 (a INT PRIMARY KEY, b INT, c INT) ENGINE=InnoDB ROW_FORMAT=COMPACT;
INSERT INTO t1 SET a=1;
ALTER TABLE t1 DROP c;
ALTER TABLE t1 DROP b, ADD v INT AS (a);
DROP TABLE t1;
CREATE TABLE t1 (a INT PRIMARY KEY, b INT, c INT, d INT) ENGINE=InnoDB ROW_FORMAT=COMPACT;
INSERT INTO t1 SET a=1;
ALTER TABLE t1 DROP c;
ALTER TABLE t1 DROP b, ADD v INT AS (a);
DROP TABLE t1;
CREATE TABLE t1 (pk INT PRIMARY KEY, i INT, b BLOB NOT NULL) ENGINE=InnoDB ROW_FORMAT=COMPACT;
INSERT INTO t1 VALUES (1,10,REPEAT('foobar',2000));
ALTER TABLE t1 DROP COLUMN b;
INSERT INTO t1 VALUES (2,20);
ALTER TABLE t1 ADD COLUMN vpk INT AS (pk);
ALTER TABLE t1 DROP COLUMN i;
DROP TABLE t1;
CREATE TABLE t1 (a INT, b INT) ENGINE=InnoDB ROW_FORMAT=COMPACT;
INSERT INTO t1 VALUES (1,1);
ALTER TABLE t1 ADD f DATE AFTER a;
ALTER TABLE t1 DROP b, DROP f;
DROP TABLE t1;
CREATE TABLE t1 (a INT, b INT) ENGINE=InnoDB ROW_FORMAT=COMPACT;
INSERT INTO t1 VALUES (1,1);
ALTER TABLE t1 ADD COLUMN f INT AFTER a;
ALTER TABLE t1 DROP b, DROP f;
DROP TABLE t1;
CREATE TABLE t1(t TEXT NOT NULL, FULLTEXT(t)) ENGINE=InnoDB ROW_FORMAT=COMPACT;
ALTER TABLE t1 MODIFY COLUMN t TEXT;
DROP TABLE t1;
CREATE TABLE t1 (f TINYINT, g SMALLINT UNSIGNED) ENGINE=InnoDB ROW_FORMAT=COMPACT;
INSERT INTO t1 VALUES(127,6502),(-128,33101);
ALTER TABLE t1 MODIFY f SMALLINT DEFAULT 12345,
MODIFY g BIGINT UNSIGNED DEFAULT 1234567;
affected rows: 2
info: Records: 2  Duplicates: 0  Warnings: 0
SELECT * FROM t1;
f	g
127	6502
-128	33101
DROP TABLE t1;
CREATE TABLE t1 (f BIT(8)) ENGINE=InnoDB ROW_FORMAT=COMPACT;
INSERT INTO t1 VALUES (b'10000000'),(b'00000001');
ALTER TABLE t1 MODIFY f BIT(16);
affected rows: 2
info: Records: 2  Duplicates: 0  Warnings: 0
INSERT INTO t1 VALUES (b'1000000010101111'),(b'10000000');
SELECT HEX(f) FROM t1;
HEX(f)
80
1
80AF
80
ALTER TABLE t1 MODIFY f SMALLINT;
ERROR 22003: Out of range value for column 'f' at row 3
ALTER TABLE t1 MODIFY f SMALLINT UNSIGNED;
affected rows: 4
info: Records: 4  Duplicates: 0  Warnings: 0
SELECT * FROM t1;
f
128
1
32943
128
ALTER TABLE t1 MODIFY f BIT;
ERROR 22001: Data too long for column 'f' at row 1
ALTER TABLE t1 MODIFY f BIT(15);
ERROR 22001: Data too long for column 'f' at row 3
DELETE FROM t1 LIMIT 3;
ALTER TABLE t1 MODIFY f BIT(15);
affected rows: 1
info: Records: 1  Duplicates: 0  Warnings: 0
ALTER TABLE t1 MODIFY f BIT(8);
affected rows: 1
info: Records: 1  Duplicates: 0  Warnings: 0
SELECT HEX(f) FROM t1;
HEX(f)
80
DROP TABLE t1;
CREATE TABLE t1 (b BIT NOT NULL) ENGINE=InnoDB ROW_FORMAT=COMPACT DEFAULT CHARSET utf16;
INSERT INTO t1 SET b=b'1';
ALTER TABLE t1 CHANGE b c BIT NOT NULL;
affected rows: 0
info: Records: 0  Duplicates: 0  Warnings: 0
SELECT HEX(c) FROM t1;
HEX(c)
1
DROP TABLE t1;
CREATE TABLE t1 (c VARCHAR(10) NOT NULL DEFAULT 'scary') ENGINE=InnoDB ROW_FORMAT=COMPACT;
INSERT INTO t1() VALUES();
ALTER TABLE t1 ADD f TINYINT NOT NULL DEFAULT -42;
affected rows: 0
info: Records: 0  Duplicates: 0  Warnings: 0
ALTER TABLE t1 MODIFY f MEDIUMINT NOT NULL DEFAULT 64802,
MODIFY c VARCHAR(20) NOT NULL DEFAULT 'gory',
ADD d DATETIME;
affected rows: 1
info: Records: 1  Duplicates: 0  Warnings: 0
INSERT INTO t1() VALUES();
INSERT INTO t1 (c,f,d) VALUES ('fury', -8388608, now());
SELECT * FROM t1;
c	f	d
scary	-42	NULL
gory	64802	NULL
fury	-8388608	1970-01-01 03:00:42
DROP TABLE t1;
CREATE TABLE t1 (t TINYINT PRIMARY KEY, m MEDIUMINT UNIQUE) ENGINE=InnoDB ROW_FORMAT=COMPACT;
SELECT table_id INTO @table_id1 FROM INFORMATION_SCHEMA.INNODB_SYS_TABLESTATS
WHERE name = 'test/t1';
INSERT INTO t1 VALUES (-42, -123456);
ALTER TABLE t1 CHANGE t s SMALLINT;
affected rows: 1
info: Records: 1  Duplicates: 0  Warnings: 0
SELECT table_id INTO @table_id2 FROM INFORMATION_SCHEMA.INNODB_SYS_TABLESTATS
WHERE name = 'test/t1';
affected rows: 1
ALTER TABLE t1 CHANGE m i INT, ALGORITHM=INSTANT;
ERROR 0A000: ALGORITHM=INSTANT is not supported. Reason: Cannot change column type. Try ALGORITHM=COPY
ALTER TABLE t1 CHANGE m i INT;
affected rows: 1
info: Records: 1  Duplicates: 0  Warnings: 0
SELECT table_id INTO @table_id3 FROM INFORMATION_SCHEMA.INNODB_SYS_TABLESTATS
WHERE name = 'test/t1';
affected rows: 1
SELECT @table_id1 = @table_id2, @table_id2 = @table_id3;
@table_id1 = @table_id2	@table_id2 = @table_id3
0	0
INSERT IGNORE INTO t1 VALUES (0, -123456);
Warnings:
Warning	1062	Duplicate entry '-123456' for key 'm'
REPLACE INTO t1 VALUES(-42, 123456);
INSERT IGNORE INTO t1 VALUES(32768, 2147483648);
Warnings:
Warning	1264	Out of range value for column 's' at row 1
Warning	1264	Out of range value for column 'i' at row 1
SELECT * FROM t1;
s	i
-42	123456
32767	2147483647
DROP TABLE t1;
CREATE TABLE t1 (a SERIAL, b INT, c TINYINT UNIQUE) ENGINE=InnoDB ROW_FORMAT=COMPACT;
INSERT INTO t1 (c) VALUES(1),(2),(3);
ALTER TABLE t1 MODIFY c BIGINT;
affected rows: 3
info: Records: 3  Duplicates: 0  Warnings: 0
UPDATE t1 SET b=1 WHERE c=2;
UPDATE t1 SET c=4 WHERE a=3;
UPDATE t1 SET b=2 WHERE c>3;
UPDATE t1 SET c=c+1;
ERROR 23000: Duplicate entry '2' for key 'c'
SELECT * FROM t1;
a	b	c
1	NULL	1
2	1	2
3	2	4
DROP TABLE t1;
CREATE TABLE t1 (a INT PRIMARY KEY, b VARCHAR(1)) ENGINE=InnoDB ROW_FORMAT=COMPACT;
INSERT INTO t1 VALUES(1,'a');
ALTER TABLE t1 MODIFY b VARCHAR(256), ADD COLUMN c INT;
INSERT INTO t1 VALUES(2,'bah',3);
SELECT * FROM t1;
a	b	c
1	a	NULL
2	bah	3
DROP TABLE t1;
CREATE TABLE t1(a CHAR(5) CHARACTER SET utf8 PRIMARY KEY) ENGINE=InnoDB ROW_FORMAT=COMPACT;
INSERT INTO t1 VALUES('barf');
ALTER TABLE t1 ADD b INT FIRST, ALGORITHM=INSTANT;
ALTER TABLE t1 ADD vb INT AS (b);
SELECT * FROM t1;
b	a	vb
NULL	barf	NULL
DROP TABLE t1;
CREATE TABLE t1 (a INT, b TEXT, PRIMARY KEY(b(9))) ENGINE=InnoDB ROW_FORMAT=COMPACT;
ALTER TABLE t1 ADD COLUMN c TEXT FIRST;
ALTER TABLE t1 ADD COLUMN d TEXT GENERATED ALWAYS AS (SUBSTR(b,1,499)) FIRST;
DROP TABLE t1;
CREATE TABLE t1(a CHAR(5), b INT, c CHAR(1), d CHAR(1), PRIMARY KEY(a,b))
DEFAULT CHARACTER SET utf8 ENGINE=InnoDB ROW_FORMAT=COMPACT;
INSERT INTO t1 SET a='fubar',b=42;
ALTER TABLE t1 DROP c, DROP d, ALGORITHM=INSTANT;
ALTER TABLE t1 ADD vb INT AS (b);
SELECT * FROM t1;
a	b	vb
fubar	42	42
DROP TABLE t1;
CREATE TABLE t1 (a INT, b INT, PRIMARY KEY(a,b)) ENGINE=InnoDB ROW_FORMAT=COMPACT;
ALTER TABLE t1 MODIFY b INT FIRST;
DROP TABLE t1;
=======
CREATE TABLE t1 (a INT PRIMARY KEY) ENGINE=InnoDB ROW_FORMAT=COMPACT;
INSERT INTO t1 SET a=42;
SET GLOBAL innodb_instant_alter_column_allowed = never;
ALTER TABLE t1 ADD b TEXT, ALGORITHM=INSTANT;
ERROR 0A000: ALGORITHM=INSTANT is not supported. Reason: innodb_instant_alter_column_allowed=never. Try ALGORITHM=INPLACE
SET GLOBAL innodb_instant_alter_column_allowed = add_last;
ALTER TABLE t1 ADD b TEXT, ALGORITHM=INSTANT;
SET GLOBAL innodb_instant_alter_column_allowed = never;
ALTER TABLE t1 MODIFY a INT DEFAULT 1, ALGORITHM=INSTANT;
ERROR 0A000: ALGORITHM=INSTANT is not supported. Reason: innodb_instant_alter_column_allowed=never. Try ALGORITHM=INPLACE
ALTER TABLE t1 MODIFY a INT DEFAULT 0;
affected rows: 0
info: Records: 0  Duplicates: 0  Warnings: 0
ALTER TABLE t1 MODIFY a INT DEFAULT NULL, ALGORITHM=INSTANT;
DROP TABLE t1;
SET GLOBAL innodb_instant_alter_column_allowed = add_last;
>>>>>>> b092d35f
CREATE TABLE t1
(id INT PRIMARY KEY, c2 INT UNIQUE,
c3 POINT NOT NULL DEFAULT ST_GeomFromText('POINT(3 4)'),
SPATIAL INDEX(c3)) ENGINE=InnoDB ROW_FORMAT=DYNAMIC;
INSERT INTO t1 (id, c2) values(1,1);
SELECT id,c2,ST_AsText(c3) c3 FROM t1;
id	c2	c3
1	1	POINT(3 4)
ALTER TABLE t1 ADD COLUMN (
d1 INT, d2 INT UNSIGNED DEFAULT 10, d3 VARCHAR(20) NOT NULL DEFAULT 'abcde',
d4 TIMESTAMP NOT NULL DEFAULT current_timestamp());
affected rows: 0
info: Records: 0  Duplicates: 0  Warnings: 0
ALTER TABLE t1 ADD INDEX(d3);
affected rows: 0
info: Records: 0  Duplicates: 0  Warnings: 0
BEGIN;
UPDATE t1 SET d3='';
ROLLBACK;
SELECT id,c2,ST_AsText(c3) c3, d1, d2, d3, d4 FROM t1;
id	c2	c3	d1	d2	d3	d4
1	1	POINT(3 4)	NULL	10	abcde	1970-01-01 03:00:42
INSERT INTO t1 (id) VALUES(2),(3),(4),(5),(6);
ALTER TABLE t1 CHANGE d1 d1 INT DEFAULT 5, CHANGE d2 d2 INT DEFAULT 15,
CHANGE d3 d3 VARCHAR(20) NOT NULL DEFAULT 'fghij',
CHANGE d4 dfour TIMESTAMP NOT NULL DEFAULT now();
affected rows: 6
info: Records: 6  Duplicates: 0  Warnings: 0
UPDATE t1 SET d3='foo' WHERE id = 2;
UPDATE t1 SET d3=DEFAULT WHERE id = 4;
INSERT INTO t1 SET id = 7;
SELECT id,c2,ST_AsText(c3) c3, d1, d2, d3, dfour FROM t1;
id	c2	c3	d1	d2	d3	dfour
1	1	POINT(3 4)	NULL	10	abcde	1970-01-01 03:00:42
2	NULL	POINT(3 4)	NULL	10	foo	1970-01-01 03:00:42
3	NULL	POINT(3 4)	NULL	10	abcde	1970-01-01 03:00:42
4	NULL	POINT(3 4)	NULL	10	fghij	1970-01-01 03:00:42
5	NULL	POINT(3 4)	NULL	10	abcde	1970-01-01 03:00:42
6	NULL	POINT(3 4)	NULL	10	abcde	1970-01-01 03:00:42
7	NULL	POINT(3 4)	5	15	fghij	1970-01-01 03:00:42
CHECK TABLE t1;
Table	Op	Msg_type	Msg_text
test.t1	check	status	OK
ALTER TABLE t1 ADD COLUMN e1 INT AS (id * 3);
affected rows: 0
info: Records: 0  Duplicates: 0  Warnings: 0
ALTER TABLE t1 ADD COLUMN e2 VARCHAR(30) AS (d3);
affected rows: 0
info: Records: 0  Duplicates: 0  Warnings: 0
ALTER TABLE t1 ADD COLUMN e3 INT AS (id * 2);
affected rows: 0
info: Records: 0  Duplicates: 0  Warnings: 0
ALTER TABLE t1 CHANGE d3 d3 VARCHAR(20) NOT NULL DEFAULT 'foobar',
ADD COLUMN (d5 CHAR(20) DEFAULT 'hijkl', d6 INT DEFAULT -12345, d7 INT),
DROP INDEX d3;
affected rows: 0
info: Records: 0  Duplicates: 0  Warnings: 0
INSERT INTO t1 SET id = 8;
UPDATE t1 SET d3 = 'yyyyy' WHERE id = 1;
UPDATE t1 SET d3 = 'xxxxx' WHERE id = 2;
BEGIN;
UPDATE t1 SET d3 = 'xxxxx' WHERE id = 3;
SELECT id, c2, ST_AsText(c3) c3, d1, d2, d3, dfour, e1, e2, e3, d5, d6, d7 FROM t1 WHERE id = 3;
id	c2	c3	d1	d2	d3	dfour	e1	e2	e3	d5	d6	d7
3	NULL	POINT(3 4)	NULL	10	xxxxx	1970-01-01 03:00:42	9	xxxxx	6	hijkl	-12345	NULL
ROLLBACK;
SELECT id, c2, ST_AsText(c3) c3, d1, d2, d3, dfour, e1, e2, e3, d5, d6, d7 FROM t1 WHERE id = 3;
id	c2	c3	d1	d2	d3	dfour	e1	e2	e3	d5	d6	d7
3	NULL	POINT(3 4)	NULL	10	abcde	1970-01-01 03:00:42	9	abcde	6	hijkl	-12345	NULL
BEGIN;
UPDATE t1 SET d7 = NULL WHERE ID = 5;
ROLLBACK;
BEGIN;
UPDATE t1 SET d7 = NULL, d6 = 10 WHERE id = 5;
SELECT id, c2, ST_AsText(c3) c3, d1, d2, d3, dfour, e1, e2, e3, d5, d6, d7 FROM t1 WHERE id = 5;
id	c2	c3	d1	d2	d3	dfour	e1	e2	e3	d5	d6	d7
5	NULL	POINT(3 4)	NULL	10	abcde	1970-01-01 03:00:42	15	abcde	10	hijkl	10	NULL
ROLLBACK;
SELECT id, c2, ST_AsText(c3) c3, d1, d2, d3, dfour, e1, e2, e3, d5, d6, d7 FROM t1 WHERE id = 5;
id	c2	c3	d1	d2	d3	dfour	e1	e2	e3	d5	d6	d7
5	NULL	POINT(3 4)	NULL	10	abcde	1970-01-01 03:00:42	15	abcde	10	hijkl	-12345	NULL
ALTER TABLE t1 ADD COLUMN (f1 VARCHAR(20) AS (concat('x', e2)) STORED);
affected rows: 8
info: Records: 8  Duplicates: 0  Warnings: 0
ALTER TABLE t1 ADD COLUMN (d8 VARCHAR(20) DEFAULT 'omnopq');
affected rows: 0
info: Records: 0  Duplicates: 0  Warnings: 0
SELECT id, c2, ST_AsText(c3) c3, d1, d2, d3, dfour, e1, e2, e3, d5, d6, d7, f1, d8 FROM t1;
id	c2	c3	d1	d2	d3	dfour	e1	e2	e3	d5	d6	d7	f1	d8
1	1	POINT(3 4)	NULL	10	yyyyy	1970-01-01 03:00:42	3	yyyyy	2	hijkl	-12345	NULL	xyyyyy	omnopq
2	NULL	POINT(3 4)	NULL	10	xxxxx	1970-01-01 03:00:42	6	xxxxx	4	hijkl	-12345	NULL	xxxxxx	omnopq
3	NULL	POINT(3 4)	NULL	10	abcde	1970-01-01 03:00:42	9	abcde	6	hijkl	-12345	NULL	xabcde	omnopq
4	NULL	POINT(3 4)	NULL	10	fghij	1970-01-01 03:00:42	12	fghij	8	hijkl	-12345	NULL	xfghij	omnopq
5	NULL	POINT(3 4)	NULL	10	abcde	1970-01-01 03:00:42	15	abcde	10	hijkl	-12345	NULL	xabcde	omnopq
6	NULL	POINT(3 4)	NULL	10	abcde	1970-01-01 03:00:42	18	abcde	12	hijkl	-12345	NULL	xabcde	omnopq
7	NULL	POINT(3 4)	5	15	fghij	1970-01-01 03:00:42	21	fghij	14	hijkl	-12345	NULL	xfghij	omnopq
8	NULL	POINT(3 4)	5	15	foobar	1970-01-01 03:00:42	24	foobar	16	hijkl	-12345	NULL	xfoobar	omnopq
SHOW CREATE TABLE t1;
Table	Create Table
t1	CREATE TABLE `t1` (
  `id` int(11) NOT NULL,
  `c2` int(11) DEFAULT NULL,
  `c3` point NOT NULL DEFAULT st_geometryfromtext('POINT(3 4)'),
  `d1` int(11) DEFAULT 5,
  `d2` int(11) DEFAULT 15,
  `d3` varchar(20) NOT NULL DEFAULT 'foobar',
  `dfour` timestamp NOT NULL DEFAULT current_timestamp(),
  `e1` int(11) GENERATED ALWAYS AS (`id` * 3) VIRTUAL,
  `e2` varchar(30) GENERATED ALWAYS AS (`d3`) VIRTUAL,
  `e3` int(11) GENERATED ALWAYS AS (`id` * 2) VIRTUAL,
  `d5` char(20) DEFAULT 'hijkl',
  `d6` int(11) DEFAULT -12345,
  `d7` int(11) DEFAULT NULL,
  `f1` varchar(20) GENERATED ALWAYS AS (concat('x',`e2`)) STORED,
  `d8` varchar(20) DEFAULT 'omnopq',
  PRIMARY KEY (`id`),
  UNIQUE KEY `c2` (`c2`),
  SPATIAL KEY `c3` (`c3`)
) ENGINE=InnoDB DEFAULT CHARSET=latin1 ROW_FORMAT=DYNAMIC
ALTER TABLE t1
CHANGE c2 c2 INT DEFAULT 42,
CHANGE d1 d1 INT DEFAULT 1,
CHANGE d2 d2 INT DEFAULT 20,
CHANGE d3 d3 VARCHAR(20) NOT NULL DEFAULT 'boofar';
affected rows: 0
info: Records: 0  Duplicates: 0  Warnings: 0
INSERT INTO t1 SET id=9;
ALTER TABLE t1 DROP c3;
affected rows: 0
info: Records: 0  Duplicates: 0  Warnings: 0
SHOW CREATE TABLE t1;
Table	Create Table
t1	CREATE TABLE `t1` (
  `id` int(11) NOT NULL,
  `c2` int(11) DEFAULT 42,
  `d1` int(11) DEFAULT 1,
  `d2` int(11) DEFAULT 20,
  `d3` varchar(20) NOT NULL DEFAULT 'boofar',
  `dfour` timestamp NOT NULL DEFAULT current_timestamp(),
  `e1` int(11) GENERATED ALWAYS AS (`id` * 3) VIRTUAL,
  `e2` varchar(30) GENERATED ALWAYS AS (`d3`) VIRTUAL,
  `e3` int(11) GENERATED ALWAYS AS (`id` * 2) VIRTUAL,
  `d5` char(20) DEFAULT 'hijkl',
  `d6` int(11) DEFAULT -12345,
  `d7` int(11) DEFAULT NULL,
  `f1` varchar(20) GENERATED ALWAYS AS (concat('x',`e2`)) STORED,
  `d8` varchar(20) DEFAULT 'omnopq',
  PRIMARY KEY (`id`),
  UNIQUE KEY `c2` (`c2`)
) ENGINE=InnoDB DEFAULT CHARSET=latin1 ROW_FORMAT=DYNAMIC
SELECT * FROM t1;
id	c2	d1	d2	d3	dfour	e1	e2	e3	d5	d6	d7	f1	d8
1	1	NULL	10	yyyyy	1970-01-01 03:00:42	3	yyyyy	2	hijkl	-12345	NULL	xyyyyy	omnopq
2	NULL	NULL	10	xxxxx	1970-01-01 03:00:42	6	xxxxx	4	hijkl	-12345	NULL	xxxxxx	omnopq
3	NULL	NULL	10	abcde	1970-01-01 03:00:42	9	abcde	6	hijkl	-12345	NULL	xabcde	omnopq
4	NULL	NULL	10	fghij	1970-01-01 03:00:42	12	fghij	8	hijkl	-12345	NULL	xfghij	omnopq
5	NULL	NULL	10	abcde	1970-01-01 03:00:42	15	abcde	10	hijkl	-12345	NULL	xabcde	omnopq
6	NULL	NULL	10	abcde	1970-01-01 03:00:42	18	abcde	12	hijkl	-12345	NULL	xabcde	omnopq
7	NULL	5	15	fghij	1970-01-01 03:00:42	21	fghij	14	hijkl	-12345	NULL	xfghij	omnopq
8	NULL	5	15	foobar	1970-01-01 03:00:42	24	foobar	16	hijkl	-12345	NULL	xfoobar	omnopq
9	42	1	20	boofar	1970-01-01 03:00:42	27	boofar	18	hijkl	-12345	NULL	xboofar	omnopq
CREATE TABLE t2
(id INT primary key, c1 VARCHAR(4000),
p GEOMETRY NOT NULL DEFAULT ST_GeomFromText('LINESTRING(0 0,0 1,1 1)'),
SPATIAL INDEX(p))
ENGINE=InnoDB ROW_FORMAT=DYNAMIC;
BEGIN;
INSERT INTO t2 SET id=1, c1=REPEAT('a', 4000);
INSERT INTO t2 SET id=2, c1=REPEAT('a', 4000), p=ST_GeomFromText('POINT(1 1)');
COMMIT;
ALTER TABLE t2 ADD COLUMN d1 VARCHAR(2000) DEFAULT REPEAT('asdf',500);
affected rows: 0
info: Records: 0  Duplicates: 0  Warnings: 0
SELECT id, c1, ST_AsText(p) p, d1 FROM t2;
id	c1	p	d1
1	aaaaaaaaaaaaaaaaaaaaaaaaaaaaaaaaaaaaaaaaaaaaaaaaaaaaaaaaaaaaaaaaaaaaaaaaaaaaaaaaaaaaaaaaaaaaaaaaaaaaaaaaaaaaaaaaaaaaaaaaaaaaaaaaaaaaaaaaaaaaaaaaaaaaaaaaaaaaaaaaaaaaaaaaaaaaaaaaaaaaaaaaaaaaaaaaaaaaaaaaaaaaaaaaaaaaaaaaaaaaaaaaaaaaaaaaaaaaaaaaaaaaaaaaaaaaaaaaaaaaaaaaaaaaaaaaaaaaaaaaaaaaaaaaaaaaaaaaaaaaaaaaaaaaaaaaaaaaaaaaaaaaaaaaaaaaaaaaaaaaaaaaaaaaaaaaaaaaaaaaaaaaaaaaaaaaaaaaaaaaaaaaaaaaaaaaaaaaaaaaaaaaaaaaaaaaaaaaaaaaaaaaaaaaaaaaaaaaaaaaaaaaaaaaaaaaaaaaaaaaaaaaaaaaaaaaaaaaaaaaaaaaaaaaaaaaaaaaaaaaaaaaaaaaaaaaaaaaaaaaaaaaaaaaaaaaaaaaaaaaaaaaaaaaaaaaaaaaaaaaaaaaaaaaaaaaaaaaaaaaaaaaaaaaaaaaaaaaaaaaaaaaaaaaaaaaaaaaaaaaaaaaaaaaaaaaaaaaaaaaaaaaaaaaaaaaaaaaaaaaaaaaaaaaaaaaaaaaaaaaaaaaaaaaaaaaaaaaaaaaaaaaaaaaaaaaaaaaaaaaaaaaaaaaaaaaaaaaaaaaaaaaaaaaaaaaaaaaaaaaaaaaaaaaaaaaaaaaaaaaaaaaaaaaaaaaaaaaaaaaaaaaaaaaaaaaaaaaaaaaaaaaaaaaaaaaaaaaaaaaaaaaaaaaaaaaaaaaaaaaaaaaaaaaaaaaaaaaaaaaaaaaaaaaaaaaaaaaaaaaaaaaaaaaaaaaaaaaaaaaaaaaaaaaaaaaaaaaaaaaaaaaaaaaaaaaaaaaaaaaaaaaaaaaaaaaaaaaaaaaaaaaaaaaaaaaaaaaaaaaaaaaaaaaaaaaaaaaaaaaaaaaaaaaaaaaaaaaaaaaaaaaaaaaaaaaaaaaaaaaaaaaaaaaaaaaaaaaaaaaaaaaaaaaaaaaaaaaaaaaaaaaaaaaaaaaaaaaaaaaaaaaaaaaaaaaaaaaaaaaaaaaaaaaaaaaaaaaaaaaaaaaaaaaaaaaaaaaaaaaaaaaaaaaaaaaaaaaaaaaaaaaaaaaaaaaaaaaaaaaaaaaaaaaaaaaaaaaaaaaaaaaaaaaaaaaaaaaaaaaaaaaaaaaaaaaaaaaaaaaaaaaaaaaaaaaaaaaaaaaaaaaaaaaaaaaaaaaaaaaaaaaaaaaaaaaaaaaaaaaaaaaaaaaaaaaaaaaaaaaaaaaaaaaaaaaaaaaaaaaaaaaaaaaaaaaaaaaaaaaaaaaaaaaaaaaaaaaaaaaaaaaaaaaaaaaaaaaaaaaaaaaaaaaaaaaaaaaaaaaaaaaaaaaaaaaaaaaaaaaaaaaaaaaaaaaaaaaaaaaaaaaaaaaaaaaaaaaaaaaaaaaaaaaaaaaaaaaaaaaaaaaaaaaaaaaaaaaaaaaaaaaaaaaaaaaaaaaaaaaaaaaaaaaaaaaaaaaaaaaaaaaaaaaaaaaaaaaaaaaaaaaaaaaaaaaaaaaaaaaaaaaaaaaaaaaaaaaaaaaaaaaaaaaaaaaaaaaaaaaaaaaaaaaaaaaaaaaaaaaaaaaaaaaaaaaaaaaaaaaaaaaaaaaaaaaaaaaaaaaaaaaaaaaaaaaaaaaaaaaaaaaaaaaaaaaaaaaaaaaaaaaaaaaaaaaaaaaaaaaaaaaaaaaaaaaaaaaaaaaaaaaaaaaaaaaaaaaaaaaaaaaaaaaaaaaaaaaaaaaaaaaaaaaaaaaaaaaaaaaaaaaaaaaaaaaaaaaaaaaaaaaaaaaaaaaaaaaaaaaaaaaaaaaaaaaaaaaaaaaaaaaaaaaaaaaaaaaaaaaaaaaaaaaaaaaaaaaaaaaaaaaaaaaaaaaaaaaaaaaaaaaaaaaaaaaaaaaaaaaaaaaaaaaaaaaaaaaaaaaaaaaaaaaaaaaaaaaaaaaaaaaaaaaaaaaaaaaaaaaaaaaaaaaaaaaaaaaaaaaaaaaaaaaaaaaaaaaaaaaaaaaaaaaaaaaaaaaaaaaaaaaaaaaaaaaaaaaaaaaaaaaaaaaaaaaaaaaaaaaaaaaaaaaaaaaaaaaaaaaaaaaaaaaaaaaaaaaaaaaaaaaaaaaaaaaaaaaaaaaaaaaaaaaaaaaaaaaaaaaaaaaaaaaaaaaaaaaaaaaaaaaaaaaaaaaaaaaaaaaaaaaaaaaaaaaaaaaaaaaaaaaaaaaaaaaaaaaaaaaaaaaaaaaaaaaaaaaaaaaaaaaaaaaaaaaaaaaaaaaaaaaaaaaaaaaaaaaaaaaaaaaaaaaaaaaaaaaaaaaaaaaaaaaaaaaaaaaaaaaaaaaaaaaaaaaaaaaaaaaaaaaaaaaaaaaaaaaaaaaaaaaaaaaaaaaaaaaaaaaaaaaaaaaaaaaaaaaaaaaaaaaaaaaaaaaaaaaaaaaaaaaaaaaaaaaaaaaaaaaaaaaaaaaaaaaaaaaaaaaaaaaaaaaaaaaaaaaaaaaaaaaaaaaaaaaaaaaaaaaaaaaaaaaaaaaaaaaaaaaaaaaaaaaaaaaaaaaaaaaaaaaaaaaaaaaaaaaaaaaaaaaaaaaaaaaaaaaaaaaaaaaaaaaaaaaaaaaaaaaaaaaaaaaaaaaaaaaaaaaaaaaaaaaaaaaaaaaaaaaaaaaaaaaaaaaaaaaaaaaaaaaaaaaaaaaaaaaaaaaaaaaaaaaaaaaaaaaaaaaaaaaaaaaaaaaaaaaaaaaaaaaaaaaaaaaaaaaaaaaaaaaaaaaaaaaaaaaaaaaaaaaaaaaaaaaaaaaaaaaaaaaaaaaaaaaaaaaaaaaaaaaaaaaaaaaaaaaaaaaaaaaaaaaaaaaaaaaaaaaaaaaaaaaaaaaaaaaaaaaaaaaaaaaaaaaaaaaaaaaaaaaaaaaaaaaaaaaaaaaaaaaaaaaaaaaaaaaaaaaaaaaaaaaaaaaaaaaaaaaaaaaaaaaaaaaaaaaaaaaaaaaaaaaaaaaaaaaaaaaaaaaaaaaaaaaaaaaaaaaaaaaaaaaaaaaaaaaaaaaaaaaaaaaaaaaaaaaaaaaaaaaaaaaaaaaaaaaaaaaaaaaaaaaaaaaaaaaaaaaaaaaaaaaaaaaaaaaaaaaaaaaaaaaaaaaaaaaaaaaaaaaaaaaaaaaaaaaaaaaaaaaaaaaaaaaaaaaaaaaaaaaaaaaaaaaaaaaaaaaaaaaaaaaaaaaaaaaaaaaaaaaaaaaaaaaaaaaaaaaaaaaaaaaaaaaaaaaaaaaaaaaaaaaaaaaaaaaaaaaaaaaaaaaaaaaaaaaaaaaaaaaaaaaaaaaaaaaaaaaaaaaaaaaaaaaaaaaaaaaaaaaaaaaaaaaaaaaaaaaaaaaaaaaaaaaaaaaaaaaaaaaaaaaaaaaaaaaaaaaaaaaaaaaaaaaaaaaaaaaaaaaaaaaaaaaaaaaaaaaaaaaaaaaaaaaaaaaaaaaaaaaaaaaaaaaaaaaaaaaaaaaaaaaaaaaaaaaaaaaaaaaaaaaaaaaaaaaaaaaaaaaaaaaaaaaaaaaaaaaaaaaaaaaaaaaaaaaaaaaaaaaaaaaaaaaaaaaaaaaaaaaaaaaaaaaaaaaaaaaaaaaaaaaaaaaaaaaaaaaaaaaaaaaaaaaaaaaaaaaaaaaaaaaaaaaaaaaaaaaaaaaaaaaaaaaaaaaaaaaaaaaaaaaaaaaaaaaaaaaaaaaaaaaaaaaaaaaaaaaaaaaaaaaaaaaaaaaaaaaaaaaaaaaaaaaaaaaaaaaaaaaaaaaaaaaaaaaaaaaaaaaaaaaaaaaaaaaaaaaaaaaaaaaaaaaaaaaaaaaaaaaaaaaaaaaaaaaaaaaaaaaaaaaaaaaaaaaaaaaaaaaaaaaaaaaaaaaaaaaaaaaaaaaaaaaaaaaaaaa	LINESTRING(0 0,0 1,1 1)	asdfasdfasdfasdfasdfasdfasdfasdfasdfasdfasdfasdfasdfasdfasdfasdfasdfasdfasdfasdfasdfasdfasdfasdfasdfasdfasdfasdfasdfasdfasdfasdfasdfasdfasdfasdfasdfasdfasdfasdfasdfasdfasdfasdfasdfasdfasdfasdfasdfasdfasdfasdfasdfasdfasdfasdfasdfasdfasdfasdfasdfasdfasdfasdfasdfasdfasdfasdfasdfasdfasdfasdfasdfasdfasdfasdfasdfasdfasdfasdfasdfasdfasdfasdfasdfasdfasdfasdfasdfasdfasdfasdfasdfasdfasdfasdfasdfasdfasdfasdfasdfasdfasdfasdfasdfasdfasdfasdfasdfasdfasdfasdfasdfasdfasdfasdfasdfasdfasdfasdfasdfasdfasdfasdfasdfasdfasdfasdfasdfasdfasdfasdfasdfasdfasdfasdfasdfasdfasdfasdfasdfasdfasdfasdfasdfasdfasdfasdfasdfasdfasdfasdfasdfasdfasdfasdfasdfasdfasdfasdfasdfasdfasdfasdfasdfasdfasdfasdfasdfasdfasdfasdfasdfasdfasdfasdfasdfasdfasdfasdfasdfasdfasdfasdfasdfasdfasdfasdfasdfasdfasdfasdfasdfasdfasdfasdfasdfasdfasdfasdfasdfasdfasdfasdfasdfasdfasdfasdfasdfasdfasdfasdfasdfasdfasdfasdfasdfasdfasdfasdfasdfasdfasdfasdfasdfasdfasdfasdfasdfasdfasdfasdfasdfasdfasdfasdfasdfasdfasdfasdfasdfasdfasdfasdfasdfasdfasdfasdfasdfasdfasdfasdfasdfasdfasdfasdfasdfasdfasdfasdfasdfasdfasdfasdfasdfasdfasdfasdfasdfasdfasdfasdfasdfasdfasdfasdfasdfasdfasdfasdfasdfasdfasdfasdfasdfasdfasdfasdfasdfasdfasdfasdfasdfasdfasdfasdfasdfasdfasdfasdfasdfasdfasdfasdfasdfasdfasdfasdfasdfasdfasdfasdfasdfasdfasdfasdfasdfasdfasdfasdfasdfasdfasdfasdfasdfasdfasdfasdfasdfasdfasdfasdfasdfasdfasdfasdfasdfasdfasdfasdfasdfasdfasdfasdfasdfasdfasdfasdfasdfasdfasdfasdfasdfasdfasdfasdfasdfasdfasdfasdfasdfasdfasdfasdfasdfasdfasdfasdfasdfasdfasdfasdfasdfasdfasdfasdfasdfasdfasdfasdfasdfasdfasdfasdfasdfasdfasdfasdfasdfasdfasdfasdfasdfasdfasdfasdfasdfasdfasdfasdfasdfasdfasdfasdfasdfasdfasdfasdfasdfasdfasdfasdfasdfasdfasdfasdfasdfasdfasdfasdfasdfasdfasdfasdfasdfasdfasdfasdfasdfasdfasdfasdfasdfasdfasdfasdfasdfasdfasdfasdfasdfasdfasdfasdfasdfasdfasdfasdfasdfasdfasdfasdfasdfasdfasdfasdfasdfasdfasdfasdfasdfasdfasdfasdfasdfasdfasdfasdfasdfasdfasdfasdfasdfasdfasdfasdfasdfasdfasdfasdfasdfasdfasdfasdfasdfasdfasdfasdfasdfasdfasdfasdfasdfasdfasdfasdfasdfasdfasdfasdf
2	aaaaaaaaaaaaaaaaaaaaaaaaaaaaaaaaaaaaaaaaaaaaaaaaaaaaaaaaaaaaaaaaaaaaaaaaaaaaaaaaaaaaaaaaaaaaaaaaaaaaaaaaaaaaaaaaaaaaaaaaaaaaaaaaaaaaaaaaaaaaaaaaaaaaaaaaaaaaaaaaaaaaaaaaaaaaaaaaaaaaaaaaaaaaaaaaaaaaaaaaaaaaaaaaaaaaaaaaaaaaaaaaaaaaaaaaaaaaaaaaaaaaaaaaaaaaaaaaaaaaaaaaaaaaaaaaaaaaaaaaaaaaaaaaaaaaaaaaaaaaaaaaaaaaaaaaaaaaaaaaaaaaaaaaaaaaaaaaaaaaaaaaaaaaaaaaaaaaaaaaaaaaaaaaaaaaaaaaaaaaaaaaaaaaaaaaaaaaaaaaaaaaaaaaaaaaaaaaaaaaaaaaaaaaaaaaaaaaaaaaaaaaaaaaaaaaaaaaaaaaaaaaaaaaaaaaaaaaaaaaaaaaaaaaaaaaaaaaaaaaaaaaaaaaaaaaaaaaaaaaaaaaaaaaaaaaaaaaaaaaaaaaaaaaaaaaaaaaaaaaaaaaaaaaaaaaaaaaaaaaaaaaaaaaaaaaaaaaaaaaaaaaaaaaaaaaaaaaaaaaaaaaaaaaaaaaaaaaaaaaaaaaaaaaaaaaaaaaaaaaaaaaaaaaaaaaaaaaaaaaaaaaaaaaaaaaaaaaaaaaaaaaaaaaaaaaaaaaaaaaaaaaaaaaaaaaaaaaaaaaaaaaaaaaaaaaaaaaaaaaaaaaaaaaaaaaaaaaaaaaaaaaaaaaaaaaaaaaaaaaaaaaaaaaaaaaaaaaaaaaaaaaaaaaaaaaaaaaaaaaaaaaaaaaaaaaaaaaaaaaaaaaaaaaaaaaaaaaaaaaaaaaaaaaaaaaaaaaaaaaaaaaaaaaaaaaaaaaaaaaaaaaaaaaaaaaaaaaaaaaaaaaaaaaaaaaaaaaaaaaaaaaaaaaaaaaaaaaaaaaaaaaaaaaaaaaaaaaaaaaaaaaaaaaaaaaaaaaaaaaaaaaaaaaaaaaaaaaaaaaaaaaaaaaaaaaaaaaaaaaaaaaaaaaaaaaaaaaaaaaaaaaaaaaaaaaaaaaaaaaaaaaaaaaaaaaaaaaaaaaaaaaaaaaaaaaaaaaaaaaaaaaaaaaaaaaaaaaaaaaaaaaaaaaaaaaaaaaaaaaaaaaaaaaaaaaaaaaaaaaaaaaaaaaaaaaaaaaaaaaaaaaaaaaaaaaaaaaaaaaaaaaaaaaaaaaaaaaaaaaaaaaaaaaaaaaaaaaaaaaaaaaaaaaaaaaaaaaaaaaaaaaaaaaaaaaaaaaaaaaaaaaaaaaaaaaaaaaaaaaaaaaaaaaaaaaaaaaaaaaaaaaaaaaaaaaaaaaaaaaaaaaaaaaaaaaaaaaaaaaaaaaaaaaaaaaaaaaaaaaaaaaaaaaaaaaaaaaaaaaaaaaaaaaaaaaaaaaaaaaaaaaaaaaaaaaaaaaaaaaaaaaaaaaaaaaaaaaaaaaaaaaaaaaaaaaaaaaaaaaaaaaaaaaaaaaaaaaaaaaaaaaaaaaaaaaaaaaaaaaaaaaaaaaaaaaaaaaaaaaaaaaaaaaaaaaaaaaaaaaaaaaaaaaaaaaaaaaaaaaaaaaaaaaaaaaaaaaaaaaaaaaaaaaaaaaaaaaaaaaaaaaaaaaaaaaaaaaaaaaaaaaaaaaaaaaaaaaaaaaaaaaaaaaaaaaaaaaaaaaaaaaaaaaaaaaaaaaaaaaaaaaaaaaaaaaaaaaaaaaaaaaaaaaaaaaaaaaaaaaaaaaaaaaaaaaaaaaaaaaaaaaaaaaaaaaaaaaaaaaaaaaaaaaaaaaaaaaaaaaaaaaaaaaaaaaaaaaaaaaaaaaaaaaaaaaaaaaaaaaaaaaaaaaaaaaaaaaaaaaaaaaaaaaaaaaaaaaaaaaaaaaaaaaaaaaaaaaaaaaaaaaaaaaaaaaaaaaaaaaaaaaaaaaaaaaaaaaaaaaaaaaaaaaaaaaaaaaaaaaaaaaaaaaaaaaaaaaaaaaaaaaaaaaaaaaaaaaaaaaaaaaaaaaaaaaaaaaaaaaaaaaaaaaaaaaaaaaaaaaaaaaaaaaaaaaaaaaaaaaaaaaaaaaaaaaaaaaaaaaaaaaaaaaaaaaaaaaaaaaaaaaaaaaaaaaaaaaaaaaaaaaaaaaaaaaaaaaaaaaaaaaaaaaaaaaaaaaaaaaaaaaaaaaaaaaaaaaaaaaaaaaaaaaaaaaaaaaaaaaaaaaaaaaaaaaaaaaaaaaaaaaaaaaaaaaaaaaaaaaaaaaaaaaaaaaaaaaaaaaaaaaaaaaaaaaaaaaaaaaaaaaaaaaaaaaaaaaaaaaaaaaaaaaaaaaaaaaaaaaaaaaaaaaaaaaaaaaaaaaaaaaaaaaaaaaaaaaaaaaaaaaaaaaaaaaaaaaaaaaaaaaaaaaaaaaaaaaaaaaaaaaaaaaaaaaaaaaaaaaaaaaaaaaaaaaaaaaaaaaaaaaaaaaaaaaaaaaaaaaaaaaaaaaaaaaaaaaaaaaaaaaaaaaaaaaaaaaaaaaaaaaaaaaaaaaaaaaaaaaaaaaaaaaaaaaaaaaaaaaaaaaaaaaaaaaaaaaaaaaaaaaaaaaaaaaaaaaaaaaaaaaaaaaaaaaaaaaaaaaaaaaaaaaaaaaaaaaaaaaaaaaaaaaaaaaaaaaaaaaaaaaaaaaaaaaaaaaaaaaaaaaaaaaaaaaaaaaaaaaaaaaaaaaaaaaaaaaaaaaaaaaaaaaaaaaaaaaaaaaaaaaaaaaaaaaaaaaaaaaaaaaaaaaaaaaaaaaaaaaaaaaaaaaaaaaaaaaaaaaaaaaaaaaaaaaaaaaaaaaaaaaaaaaaaaaaaaaaaaaaaaaaaaaaaaaaaaaaaaaaaaaaaaaaaaaaaaaaaaaaaaaaaaaaaaaaaaaaaaaaaaaaaaaaaaaaaaaaaaaaaaaaaaaaaaaaaaaaaaaaaaaaaaaaaaaaaaaaaaaaaaaaaaaaaaaaaaaaaaaaaaaaaaaaaaaaaaaaaaaaaaaaaaaaaaaaaaaaaaaaaaaaaaaaaaaaaaaaaaaaaaaaaaaaaaaaaaaaaaaaaaaaaaaaaaaaaaaaaaaaaaaaaaaaaaaaaaaaaaaaaaaaaaaaaaaaaaaaaaaaaaaaaaaaaaaaaaaaaaaaaaaaaaaaaaaaaaaaaaaaaaaaaaaaaaaaaaaaaaaaaaaaaaaaaaaaaaaaaaaaaaaaaaaaaaaaaaaaaaaaaaaaaaaaaaaaaaaaaaaaaaaaaaaaaaaaaaaaaaaaaaaaaaaaaaaaaaaaaaaaaaaaaaaaaaaaaaaaaaaaaaaaaaaaaaaaaaaaaaaaaaaaaaaaaaaaaaaaaaaaaaaaaaaaaaaaaaaaaaaaaaaaaaaaaaaaaaaaaaaaaaaaaaaaaaaaaaaaaaaaaaaaaaaaaaaaaaaaaaaaaaaaaaaaaaaaaaaaaaaaaaaaaaaaaaaaaaaaaaaaaaaaaaaaaaaaaaaaaaaaaaaaaaaaaaaaaaaaaaaaaaaaaaaaaaaaaaaaaaaaaaaaaaaaaaaaaaaaaaaaaaaaaaaaaaaaaaaaaaaaaaaaaaaaaaaaaaaaaaaaaaaaaaaaaaaaaaaaaaaaaaaaaaaaaaaaaaaaaaaaaaaaaaaaaaaaaaaaaaaaaaaaaaaaaaaaaaaaaaaaaaaaaaaaaaaaaaaaaaaaaaaaaaaaaaaaaaaaaaaaaaaaaaaaaaaaaaaaaaaaaaaaaaaaaaaaaaaaaaaaaaaaaaaaaaaaaaaaaaaaaaaaaaaaaaaaaaaaaaaaaaaaaaaaaaaaaaaaaaaaaaaaaaaaaaaaaaaaaaaaaaaaaaaaaaaaaaaaaaaaaaaaaaaaaaaaaaaaaaaaaaaaaaaaaaaaaaaaaaaaaaaaaaaaaaaaaaaaaaaaaaaaaaaaaaaaaaaaaaaaaaaaaaaaaaaaaaaaaaaaaaaaaaaaaaaaaaaaaaaaaaaaaaaaaaaaaaaaaaa	POINT(1 1)	asdfasdfasdfasdfasdfasdfasdfasdfasdfasdfasdfasdfasdfasdfasdfasdfasdfasdfasdfasdfasdfasdfasdfasdfasdfasdfasdfasdfasdfasdfasdfasdfasdfasdfasdfasdfasdfasdfasdfasdfasdfasdfasdfasdfasdfasdfasdfasdfasdfasdfasdfasdfasdfasdfasdfasdfasdfasdfasdfasdfasdfasdfasdfasdfasdfasdfasdfasdfasdfasdfasdfasdfasdfasdfasdfasdfasdfasdfasdfasdfasdfasdfasdfasdfasdfasdfasdfasdfasdfasdfasdfasdfasdfasdfasdfasdfasdfasdfasdfasdfasdfasdfasdfasdfasdfasdfasdfasdfasdfasdfasdfasdfasdfasdfasdfasdfasdfasdfasdfasdfasdfasdfasdfasdfasdfasdfasdfasdfasdfasdfasdfasdfasdfasdfasdfasdfasdfasdfasdfasdfasdfasdfasdfasdfasdfasdfasdfasdfasdfasdfasdfasdfasdfasdfasdfasdfasdfasdfasdfasdfasdfasdfasdfasdfasdfasdfasdfasdfasdfasdfasdfasdfasdfasdfasdfasdfasdfasdfasdfasdfasdfasdfasdfasdfasdfasdfasdfasdfasdfasdfasdfasdfasdfasdfasdfasdfasdfasdfasdfasdfasdfasdfasdfasdfasdfasdfasdfasdfasdfasdfasdfasdfasdfasdfasdfasdfasdfasdfasdfasdfasdfasdfasdfasdfasdfasdfasdfasdfasdfasdfasdfasdfasdfasdfasdfasdfasdfasdfasdfasdfasdfasdfasdfasdfasdfasdfasdfasdfasdfasdfasdfasdfasdfasdfasdfasdfasdfasdfasdfasdfasdfasdfasdfasdfasdfasdfasdfasdfasdfasdfasdfasdfasdfasdfasdfasdfasdfasdfasdfasdfasdfasdfasdfasdfasdfasdfasdfasdfasdfasdfasdfasdfasdfasdfasdfasdfasdfasdfasdfasdfasdfasdfasdfasdfasdfasdfasdfasdfasdfasdfasdfasdfasdfasdfasdfasdfasdfasdfasdfasdfasdfasdfasdfasdfasdfasdfasdfasdfasdfasdfasdfasdfasdfasdfasdfasdfasdfasdfasdfasdfasdfasdfasdfasdfasdfasdfasdfasdfasdfasdfasdfasdfasdfasdfasdfasdfasdfasdfasdfasdfasdfasdfasdfasdfasdfasdfasdfasdfasdfasdfasdfasdfasdfasdfasdfasdfasdfasdfasdfasdfasdfasdfasdfasdfasdfasdfasdfasdfasdfasdfasdfasdfasdfasdfasdfasdfasdfasdfasdfasdfasdfasdfasdfasdfasdfasdfasdfasdfasdfasdfasdfasdfasdfasdfasdfasdfasdfasdfasdfasdfasdfasdfasdfasdfasdfasdfasdfasdfasdfasdfasdfasdfasdfasdfasdfasdfasdfasdfasdfasdfasdfasdfasdfasdfasdfasdfasdfasdfasdfasdfasdfasdfasdfasdfasdfasdfasdfasdfasdfasdfasdfasdfasdfasdfasdfasdfasdfasdfasdfasdfasdfasdfasdfasdfasdfasdfasdfasdfasdfasdfasdfasdfasdfasdfasdfasdfasdfasdfasdfasdfasdfasdfasdfasdfasdfasdfasdfasdfasdfasdf
BEGIN;
UPDATE t2 SET c1 = repeat(id, 4000);
connection analyze;
ANALYZE TABLE t2;
Table	Op	Msg_type	Msg_text
test.t2	analyze	status	Engine-independent statistics collected
test.t2	analyze	status	OK
SELECT clust_index_size FROM INFORMATION_SCHEMA.INNODB_SYS_TABLESTATS
WHERE name = 'test/t2';
clust_index_size
1
connection default;
ROLLBACK;
connection analyze;
ANALYZE TABLE t2;
Table	Op	Msg_type	Msg_text
test.t2	analyze	status	Engine-independent statistics collected
test.t2	analyze	status	OK
SELECT clust_index_size FROM INFORMATION_SCHEMA.INNODB_SYS_TABLESTATS
WHERE name = 'test/t2';
clust_index_size
1
connection default;
BEGIN;
UPDATE t2 SET d1 = repeat(id, 200);
connection analyze;
ANALYZE TABLE t2;
Table	Op	Msg_type	Msg_text
test.t2	analyze	status	Engine-independent statistics collected
test.t2	analyze	status	OK
SELECT clust_index_size FROM INFORMATION_SCHEMA.INNODB_SYS_TABLESTATS
WHERE name = 'test/t2';
clust_index_size
1
connection default;
ROLLBACK;
connection analyze;
ANALYZE TABLE t2;
Table	Op	Msg_type	Msg_text
test.t2	analyze	status	Engine-independent statistics collected
test.t2	analyze	status	OK
SELECT clust_index_size FROM INFORMATION_SCHEMA.INNODB_SYS_TABLESTATS
WHERE name = 'test/t2';
clust_index_size
1
connection default;
ALTER TABLE t2 DROP p;
affected rows: 0
info: Records: 0  Duplicates: 0  Warnings: 0
SELECT * FROM t2;
id	c1	d1
1	aaaaaaaaaaaaaaaaaaaaaaaaaaaaaaaaaaaaaaaaaaaaaaaaaaaaaaaaaaaaaaaaaaaaaaaaaaaaaaaaaaaaaaaaaaaaaaaaaaaaaaaaaaaaaaaaaaaaaaaaaaaaaaaaaaaaaaaaaaaaaaaaaaaaaaaaaaaaaaaaaaaaaaaaaaaaaaaaaaaaaaaaaaaaaaaaaaaaaaaaaaaaaaaaaaaaaaaaaaaaaaaaaaaaaaaaaaaaaaaaaaaaaaaaaaaaaaaaaaaaaaaaaaaaaaaaaaaaaaaaaaaaaaaaaaaaaaaaaaaaaaaaaaaaaaaaaaaaaaaaaaaaaaaaaaaaaaaaaaaaaaaaaaaaaaaaaaaaaaaaaaaaaaaaaaaaaaaaaaaaaaaaaaaaaaaaaaaaaaaaaaaaaaaaaaaaaaaaaaaaaaaaaaaaaaaaaaaaaaaaaaaaaaaaaaaaaaaaaaaaaaaaaaaaaaaaaaaaaaaaaaaaaaaaaaaaaaaaaaaaaaaaaaaaaaaaaaaaaaaaaaaaaaaaaaaaaaaaaaaaaaaaaaaaaaaaaaaaaaaaaaaaaaaaaaaaaaaaaaaaaaaaaaaaaaaaaaaaaaaaaaaaaaaaaaaaaaaaaaaaaaaaaaaaaaaaaaaaaaaaaaaaaaaaaaaaaaaaaaaaaaaaaaaaaaaaaaaaaaaaaaaaaaaaaaaaaaaaaaaaaaaaaaaaaaaaaaaaaaaaaaaaaaaaaaaaaaaaaaaaaaaaaaaaaaaaaaaaaaaaaaaaaaaaaaaaaaaaaaaaaaaaaaaaaaaaaaaaaaaaaaaaaaaaaaaaaaaaaaaaaaaaaaaaaaaaaaaaaaaaaaaaaaaaaaaaaaaaaaaaaaaaaaaaaaaaaaaaaaaaaaaaaaaaaaaaaaaaaaaaaaaaaaaaaaaaaaaaaaaaaaaaaaaaaaaaaaaaaaaaaaaaaaaaaaaaaaaaaaaaaaaaaaaaaaaaaaaaaaaaaaaaaaaaaaaaaaaaaaaaaaaaaaaaaaaaaaaaaaaaaaaaaaaaaaaaaaaaaaaaaaaaaaaaaaaaaaaaaaaaaaaaaaaaaaaaaaaaaaaaaaaaaaaaaaaaaaaaaaaaaaaaaaaaaaaaaaaaaaaaaaaaaaaaaaaaaaaaaaaaaaaaaaaaaaaaaaaaaaaaaaaaaaaaaaaaaaaaaaaaaaaaaaaaaaaaaaaaaaaaaaaaaaaaaaaaaaaaaaaaaaaaaaaaaaaaaaaaaaaaaaaaaaaaaaaaaaaaaaaaaaaaaaaaaaaaaaaaaaaaaaaaaaaaaaaaaaaaaaaaaaaaaaaaaaaaaaaaaaaaaaaaaaaaaaaaaaaaaaaaaaaaaaaaaaaaaaaaaaaaaaaaaaaaaaaaaaaaaaaaaaaaaaaaaaaaaaaaaaaaaaaaaaaaaaaaaaaaaaaaaaaaaaaaaaaaaaaaaaaaaaaaaaaaaaaaaaaaaaaaaaaaaaaaaaaaaaaaaaaaaaaaaaaaaaaaaaaaaaaaaaaaaaaaaaaaaaaaaaaaaaaaaaaaaaaaaaaaaaaaaaaaaaaaaaaaaaaaaaaaaaaaaaaaaaaaaaaaaaaaaaaaaaaaaaaaaaaaaaaaaaaaaaaaaaaaaaaaaaaaaaaaaaaaaaaaaaaaaaaaaaaaaaaaaaaaaaaaaaaaaaaaaaaaaaaaaaaaaaaaaaaaaaaaaaaaaaaaaaaaaaaaaaaaaaaaaaaaaaaaaaaaaaaaaaaaaaaaaaaaaaaaaaaaaaaaaaaaaaaaaaaaaaaaaaaaaaaaaaaaaaaaaaaaaaaaaaaaaaaaaaaaaaaaaaaaaaaaaaaaaaaaaaaaaaaaaaaaaaaaaaaaaaaaaaaaaaaaaaaaaaaaaaaaaaaaaaaaaaaaaaaaaaaaaaaaaaaaaaaaaaaaaaaaaaaaaaaaaaaaaaaaaaaaaaaaaaaaaaaaaaaaaaaaaaaaaaaaaaaaaaaaaaaaaaaaaaaaaaaaaaaaaaaaaaaaaaaaaaaaaaaaaaaaaaaaaaaaaaaaaaaaaaaaaaaaaaaaaaaaaaaaaaaaaaaaaaaaaaaaaaaaaaaaaaaaaaaaaaaaaaaaaaaaaaaaaaaaaaaaaaaaaaaaaaaaaaaaaaaaaaaaaaaaaaaaaaaaaaaaaaaaaaaaaaaaaaaaaaaaaaaaaaaaaaaaaaaaaaaaaaaaaaaaaaaaaaaaaaaaaaaaaaaaaaaaaaaaaaaaaaaaaaaaaaaaaaaaaaaaaaaaaaaaaaaaaaaaaaaaaaaaaaaaaaaaaaaaaaaaaaaaaaaaaaaaaaaaaaaaaaaaaaaaaaaaaaaaaaaaaaaaaaaaaaaaaaaaaaaaaaaaaaaaaaaaaaaaaaaaaaaaaaaaaaaaaaaaaaaaaaaaaaaaaaaaaaaaaaaaaaaaaaaaaaaaaaaaaaaaaaaaaaaaaaaaaaaaaaaaaaaaaaaaaaaaaaaaaaaaaaaaaaaaaaaaaaaaaaaaaaaaaaaaaaaaaaaaaaaaaaaaaaaaaaaaaaaaaaaaaaaaaaaaaaaaaaaaaaaaaaaaaaaaaaaaaaaaaaaaaaaaaaaaaaaaaaaaaaaaaaaaaaaaaaaaaaaaaaaaaaaaaaaaaaaaaaaaaaaaaaaaaaaaaaaaaaaaaaaaaaaaaaaaaaaaaaaaaaaaaaaaaaaaaaaaaaaaaaaaaaaaaaaaaaaaaaaaaaaaaaaaaaaaaaaaaaaaaaaaaaaaaaaaaaaaaaaaaaaaaaaaaaaaaaaaaaaaaaaaaaaaaaaaaaaaaaaaaaaaaaaaaaaaaaaaaaaaaaaaaaaaaaaaaaaaaaaaaaaaaaaaaaaaaaaaaaaaaaaaaaaaaaaaaaaaaaaaaaaaaaaaaaaaaaaaaaaaaaaaaaaaaaaaaaaaaaaaaaaaaaaaaaaaaaaaaaaaaaaaaaaaaaaaaaaaaaaaaaaaaaaaaaaaaaaaaaaaaaaaaaaaaaaaaaaaaaaaaaaaaaaaaaaaaaaaaaaaaaaaaaaaaaaaaaaaaaaaaaaaaaaaaaaaaaaaaaaaaaaaaaaaaaaaaaaaaaaaaaaaaaaaaaaaaaaaaaaaaaaaaaaaaaaaaaaaaaaaaaaaaaaaaaaaaaaaaaaaaaaaaaaaaaaaaaaaaaaaaaaaaaaaaaaaaaaaaaaaaaaaaaaaaaaaaaaaaaaaaaaaaaaaaaaaaaaaaaaaaaaaaaaaaaaaaaaaaaaaaaaaaaaaaaaaaaaaaaaaaaaaaaaaaaaaaaaaaaaaaaaaaaaaaaaaaaaaaaaaaaaaaaaaaaaaaaaaaaaaaaaaaaaaaaaaaaaaaaaaaaaaaaaaaaaaaaaaaaaaaaaaaaaaaaaaaaaaaaaaaaaaaaaaaaaaaaaaaaaaaaaaaaaaaaaaaaaaaaaaaaaaaaaaaaaaaaaaaaaaaaaaaaaaaaaaaaaaaaaaaaaaaaaaaaaaaaaaaaaaaaaaaaaaaaaaaaaaaaaaaaaaaaaaaaaaaaaaaaaaaaaaaaaaaaaaaaaaaaaaaaaaaaaaaaaaaaaaaaaaaaaaaaaaaaaaaaaaaaaaaaaaaaaaaaaaaaaaaaaaaaaaaaaaaaaaaaaaaaaaaaaaaaaaaaaaaaaaaaaaaaaaaaaaaaaaaaaaaaaaaaaaaaaaaaaaaaaaaaaaaaaaaaaaaaaaaaaaaaaaaaaaaaaaaaaaaaaaaaaaaaaaaaaaaaaaaaaaaaaaaaaaaaaaaaaaaaaaaaaaaaaaaaaaaaaaaaaaaaaaaaaaaaaaaaaaaaaaaaaaaaaaaaaaaaaaaaaaaaaaaaaaaaaaaaaaaaaaaaaaaaaaaaaaaaaaaaaaaaaaaaaaaaaaaaaaaaaaaaaaaaaaaaaaaaaaaaaaaaaaaaaaaaaaaaaaaaaaaaaaaaaaaaaaaaaaaaaaaaaaaaaaaaaaaaaaaaaaaaaaaaaaaaaaaaaaaaaaaaaaaaaaaaaaaaaaaaaaaaaaaaaaaaaaaaaaaaaaaaaaaaaa	asdfasdfasdfasdfasdfasdfasdfasdfasdfasdfasdfasdfasdfasdfasdfasdfasdfasdfasdfasdfasdfasdfasdfasdfasdfasdfasdfasdfasdfasdfasdfasdfasdfasdfasdfasdfasdfasdfasdfasdfasdfasdfasdfasdfasdfasdfasdfasdfasdfasdfasdfasdfasdfasdfasdfasdfasdfasdfasdfasdfasdfasdfasdfasdfasdfasdfasdfasdfasdfasdfasdfasdfasdfasdfasdfasdfasdfasdfasdfasdfasdfasdfasdfasdfasdfasdfasdfasdfasdfasdfasdfasdfasdfasdfasdfasdfasdfasdfasdfasdfasdfasdfasdfasdfasdfasdfasdfasdfasdfasdfasdfasdfasdfasdfasdfasdfasdfasdfasdfasdfasdfasdfasdfasdfasdfasdfasdfasdfasdfasdfasdfasdfasdfasdfasdfasdfasdfasdfasdfasdfasdfasdfasdfasdfasdfasdfasdfasdfasdfasdfasdfasdfasdfasdfasdfasdfasdfasdfasdfasdfasdfasdfasdfasdfasdfasdfasdfasdfasdfasdfasdfasdfasdfasdfasdfasdfasdfasdfasdfasdfasdfasdfasdfasdfasdfasdfasdfasdfasdfasdfasdfasdfasdfasdfasdfasdfasdfasdfasdfasdfasdfasdfasdfasdfasdfasdfasdfasdfasdfasdfasdfasdfasdfasdfasdfasdfasdfasdfasdfasdfasdfasdfasdfasdfasdfasdfasdfasdfasdfasdfasdfasdfasdfasdfasdfasdfasdfasdfasdfasdfasdfasdfasdfasdfasdfasdfasdfasdfasdfasdfasdfasdfasdfasdfasdfasdfasdfasdfasdfasdfasdfasdfasdfasdfasdfasdfasdfasdfasdfasdfasdfasdfasdfasdfasdfasdfasdfasdfasdfasdfasdfasdfasdfasdfasdfasdfasdfasdfasdfasdfasdfasdfasdfasdfasdfasdfasdfasdfasdfasdfasdfasdfasdfasdfasdfasdfasdfasdfasdfasdfasdfasdfasdfasdfasdfasdfasdfasdfasdfasdfasdfasdfasdfasdfasdfasdfasdfasdfasdfasdfasdfasdfasdfasdfasdfasdfasdfasdfasdfasdfasdfasdfasdfasdfasdfasdfasdfasdfasdfasdfasdfasdfasdfasdfasdfasdfasdfasdfasdfasdfasdfasdfasdfasdfasdfasdfasdfasdfasdfasdfasdfasdfasdfasdfasdfasdfasdfasdfasdfasdfasdfasdfasdfasdfasdfasdfasdfasdfasdfasdfasdfasdfasdfasdfasdfasdfasdfasdfasdfasdfasdfasdfasdfasdfasdfasdfasdfasdfasdfasdfasdfasdfasdfasdfasdfasdfasdfasdfasdfasdfasdfasdfasdfasdfasdfasdfasdfasdfasdfasdfasdfasdfasdfasdfasdfasdfasdfasdfasdfasdfasdfasdfasdfasdfasdfasdfasdfasdfasdfasdfasdfasdfasdfasdfasdfasdfasdfasdfasdfasdfasdfasdfasdfasdfasdfasdfasdfasdfasdfasdfasdfasdfasdfasdfasdfasdfasdfasdfasdfasdfasdfasdfasdfasdfasdfasdfasdfasdfasdfasdfasdfasdfasdfasdfasdfasdfasdfasdfasdfasdf
2	aaaaaaaaaaaaaaaaaaaaaaaaaaaaaaaaaaaaaaaaaaaaaaaaaaaaaaaaaaaaaaaaaaaaaaaaaaaaaaaaaaaaaaaaaaaaaaaaaaaaaaaaaaaaaaaaaaaaaaaaaaaaaaaaaaaaaaaaaaaaaaaaaaaaaaaaaaaaaaaaaaaaaaaaaaaaaaaaaaaaaaaaaaaaaaaaaaaaaaaaaaaaaaaaaaaaaaaaaaaaaaaaaaaaaaaaaaaaaaaaaaaaaaaaaaaaaaaaaaaaaaaaaaaaaaaaaaaaaaaaaaaaaaaaaaaaaaaaaaaaaaaaaaaaaaaaaaaaaaaaaaaaaaaaaaaaaaaaaaaaaaaaaaaaaaaaaaaaaaaaaaaaaaaaaaaaaaaaaaaaaaaaaaaaaaaaaaaaaaaaaaaaaaaaaaaaaaaaaaaaaaaaaaaaaaaaaaaaaaaaaaaaaaaaaaaaaaaaaaaaaaaaaaaaaaaaaaaaaaaaaaaaaaaaaaaaaaaaaaaaaaaaaaaaaaaaaaaaaaaaaaaaaaaaaaaaaaaaaaaaaaaaaaaaaaaaaaaaaaaaaaaaaaaaaaaaaaaaaaaaaaaaaaaaaaaaaaaaaaaaaaaaaaaaaaaaaaaaaaaaaaaaaaaaaaaaaaaaaaaaaaaaaaaaaaaaaaaaaaaaaaaaaaaaaaaaaaaaaaaaaaaaaaaaaaaaaaaaaaaaaaaaaaaaaaaaaaaaaaaaaaaaaaaaaaaaaaaaaaaaaaaaaaaaaaaaaaaaaaaaaaaaaaaaaaaaaaaaaaaaaaaaaaaaaaaaaaaaaaaaaaaaaaaaaaaaaaaaaaaaaaaaaaaaaaaaaaaaaaaaaaaaaaaaaaaaaaaaaaaaaaaaaaaaaaaaaaaaaaaaaaaaaaaaaaaaaaaaaaaaaaaaaaaaaaaaaaaaaaaaaaaaaaaaaaaaaaaaaaaaaaaaaaaaaaaaaaaaaaaaaaaaaaaaaaaaaaaaaaaaaaaaaaaaaaaaaaaaaaaaaaaaaaaaaaaaaaaaaaaaaaaaaaaaaaaaaaaaaaaaaaaaaaaaaaaaaaaaaaaaaaaaaaaaaaaaaaaaaaaaaaaaaaaaaaaaaaaaaaaaaaaaaaaaaaaaaaaaaaaaaaaaaaaaaaaaaaaaaaaaaaaaaaaaaaaaaaaaaaaaaaaaaaaaaaaaaaaaaaaaaaaaaaaaaaaaaaaaaaaaaaaaaaaaaaaaaaaaaaaaaaaaaaaaaaaaaaaaaaaaaaaaaaaaaaaaaaaaaaaaaaaaaaaaaaaaaaaaaaaaaaaaaaaaaaaaaaaaaaaaaaaaaaaaaaaaaaaaaaaaaaaaaaaaaaaaaaaaaaaaaaaaaaaaaaaaaaaaaaaaaaaaaaaaaaaaaaaaaaaaaaaaaaaaaaaaaaaaaaaaaaaaaaaaaaaaaaaaaaaaaaaaaaaaaaaaaaaaaaaaaaaaaaaaaaaaaaaaaaaaaaaaaaaaaaaaaaaaaaaaaaaaaaaaaaaaaaaaaaaaaaaaaaaaaaaaaaaaaaaaaaaaaaaaaaaaaaaaaaaaaaaaaaaaaaaaaaaaaaaaaaaaaaaaaaaaaaaaaaaaaaaaaaaaaaaaaaaaaaaaaaaaaaaaaaaaaaaaaaaaaaaaaaaaaaaaaaaaaaaaaaaaaaaaaaaaaaaaaaaaaaaaaaaaaaaaaaaaaaaaaaaaaaaaaaaaaaaaaaaaaaaaaaaaaaaaaaaaaaaaaaaaaaaaaaaaaaaaaaaaaaaaaaaaaaaaaaaaaaaaaaaaaaaaaaaaaaaaaaaaaaaaaaaaaaaaaaaaaaaaaaaaaaaaaaaaaaaaaaaaaaaaaaaaaaaaaaaaaaaaaaaaaaaaaaaaaaaaaaaaaaaaaaaaaaaaaaaaaaaaaaaaaaaaaaaaaaaaaaaaaaaaaaaaaaaaaaaaaaaaaaaaaaaaaaaaaaaaaaaaaaaaaaaaaaaaaaaaaaaaaaaaaaaaaaaaaaaaaaaaaaaaaaaaaaaaaaaaaaaaaaaaaaaaaaaaaaaaaaaaaaaaaaaaaaaaaaaaaaaaaaaaaaaaaaaaaaaaaaaaaaaaaaaaaaaaaaaaaaaaaaaaaaaaaaaaaaaaaaaaaaaaaaaaaaaaaaaaaaaaaaaaaaaaaaaaaaaaaaaaaaaaaaaaaaaaaaaaaaaaaaaaaaaaaaaaaaaaaaaaaaaaaaaaaaaaaaaaaaaaaaaaaaaaaaaaaaaaaaaaaaaaaaaaaaaaaaaaaaaaaaaaaaaaaaaaaaaaaaaaaaaaaaaaaaaaaaaaaaaaaaaaaaaaaaaaaaaaaaaaaaaaaaaaaaaaaaaaaaaaaaaaaaaaaaaaaaaaaaaaaaaaaaaaaaaaaaaaaaaaaaaaaaaaaaaaaaaaaaaaaaaaaaaaaaaaaaaaaaaaaaaaaaaaaaaaaaaaaaaaaaaaaaaaaaaaaaaaaaaaaaaaaaaaaaaaaaaaaaaaaaaaaaaaaaaaaaaaaaaaaaaaaaaaaaaaaaaaaaaaaaaaaaaaaaaaaaaaaaaaaaaaaaaaaaaaaaaaaaaaaaaaaaaaaaaaaaaaaaaaaaaaaaaaaaaaaaaaaaaaaaaaaaaaaaaaaaaaaaaaaaaaaaaaaaaaaaaaaaaaaaaaaaaaaaaaaaaaaaaaaaaaaaaaaaaaaaaaaaaaaaaaaaaaaaaaaaaaaaaaaaaaaaaaaaaaaaaaaaaaaaaaaaaaaaaaaaaaaaaaaaaaaaaaaaaaaaaaaaaaaaaaaaaaaaaaaaaaaaaaaaaaaaaaaaaaaaaaaaaaaaaaaaaaaaaaaaaaaaaaaaaaaaaaaaaaaaaaaaaaaaaaaaaaaaaaaaaaaaaaaaaaaaaaaaaaaaaaaaaaaaaaaaaaaaaaaaaaaaaaaaaaaaaaaaaaaaaaaaaaaaaaaaaaaaaaaaaaaaaaaaaaaaaaaaaaaaaaaaaaaaaaaaaaaaaaaaaaaaaaaaaaaaaaaaaaaaaaaaaaaaaaaaaaaaaaaaaaaaaaaaaaaaaaaaaaaaaaaaaaaaaaaaaaaaaaaaaaaaaaaaaaaaaaaaaaaaaaaaaaaaaaaaaaaaaaaaaaaaaaaaaaaaaaaaaaaaaaaaaaaaaaaaaaaaaaaaaaaaaaaaaaaaaaaaaaaaaaaaaaaaaaaaaaaaaaaaaaaaaaaaaaaaaaaaaaaaaaaaaaaaaaaaaaaaaaaaaaaaaaaaaaaaaaaaaaaaaaaaaaaaaaaaaaaaaaaaaaaaaaaaaaaaaaaaaaaaaaaaaaaaaaaaaaaaaaaaaaaaaaaaaaaaaaaaaaaaaaaaaaaaaaaaaaaaaaaaaaaaaaaaaaaaaaaaaaaaaaaaaaaaaaaaaaaaaaaaaaaaaaaaaaaaaaaaaaaaaaaaaaaaaaaaaaaaaaaaaaaaaaaaaaaaaaaaaaaaaaaaaaaaaaaaaaaaaaaaaaaaaaaaaaaaaaaaaaaaaaaaaaaaaaaaaaaaaaaaaaaaaaaaaaaaaaaaaaaaaaaaaaaaaaaaaaaaaaaaaaaaaaaaaaaaaaaaaaaaaaaaaaaaaaaaaaaaaaaaaaaaaaaaaaaaaaaaaaaaaaaaaaaaaaaaaaaaaaaaaaaaaaaaaaaaaaaaaaaaaaaaaaaaaaaaaaaaaaaaaaaaaaaaaaaaaaaaaaaaaaaaaaaaaaaaaaaaaaaaaaaaaaaaaaaaaaaaaaaaaaaaaaaaaaaaaaaaaaaaaaaaaaaaaaaaaaaaaaaaaaaaaaaaaaaaaaaaaaaaaaaaaaaaaaaaaaaaaaaaaaaaaaaaaaaaaaaaaaaaaaaaaaaaaaaaaaaaaaaaaaaaaaaaaaaaaaaaaaaaaaaaaaaaaaaaaaaaaaaaaaaaaaaaaaaaaaaaaaaaaaaaaaaaaaaaaaaaaaaaaaaaaaaaaaaaaaaaaaaaaaaaaaaaaaaaaaaaaaaaaaaaaaaaaaaaaaaaaaaaaaaaaaaaaaaaaaaaaaaaaaaaaaaaaaaaaaaaaaaaaaaaaa	asdfasdfasdfasdfasdfasdfasdfasdfasdfasdfasdfasdfasdfasdfasdfasdfasdfasdfasdfasdfasdfasdfasdfasdfasdfasdfasdfasdfasdfasdfasdfasdfasdfasdfasdfasdfasdfasdfasdfasdfasdfasdfasdfasdfasdfasdfasdfasdfasdfasdfasdfasdfasdfasdfasdfasdfasdfasdfasdfasdfasdfasdfasdfasdfasdfasdfasdfasdfasdfasdfasdfasdfasdfasdfasdfasdfasdfasdfasdfasdfasdfasdfasdfasdfasdfasdfasdfasdfasdfasdfasdfasdfasdfasdfasdfasdfasdfasdfasdfasdfasdfasdfasdfasdfasdfasdfasdfasdfasdfasdfasdfasdfasdfasdfasdfasdfasdfasdfasdfasdfasdfasdfasdfasdfasdfasdfasdfasdfasdfasdfasdfasdfasdfasdfasdfasdfasdfasdfasdfasdfasdfasdfasdfasdfasdfasdfasdfasdfasdfasdfasdfasdfasdfasdfasdfasdfasdfasdfasdfasdfasdfasdfasdfasdfasdfasdfasdfasdfasdfasdfasdfasdfasdfasdfasdfasdfasdfasdfasdfasdfasdfasdfasdfasdfasdfasdfasdfasdfasdfasdfasdfasdfasdfasdfasdfasdfasdfasdfasdfasdfasdfasdfasdfasdfasdfasdfasdfasdfasdfasdfasdfasdfasdfasdfasdfasdfasdfasdfasdfasdfasdfasdfasdfasdfasdfasdfasdfasdfasdfasdfasdfasdfasdfasdfasdfasdfasdfasdfasdfasdfasdfasdfasdfasdfasdfasdfasdfasdfasdfasdfasdfasdfasdfasdfasdfasdfasdfasdfasdfasdfasdfasdfasdfasdfasdfasdfasdfasdfasdfasdfasdfasdfasdfasdfasdfasdfasdfasdfasdfasdfasdfasdfasdfasdfasdfasdfasdfasdfasdfasdfasdfasdfasdfasdfasdfasdfasdfasdfasdfasdfasdfasdfasdfasdfasdfasdfasdfasdfasdfasdfasdfasdfasdfasdfasdfasdfasdfasdfasdfasdfasdfasdfasdfasdfasdfasdfasdfasdfasdfasdfasdfasdfasdfasdfasdfasdfasdfasdfasdfasdfasdfasdfasdfasdfasdfasdfasdfasdfasdfasdfasdfasdfasdfasdfasdfasdfasdfasdfasdfasdfasdfasdfasdfasdfasdfasdfasdfasdfasdfasdfasdfasdfasdfasdfasdfasdfasdfasdfasdfasdfasdfasdfasdfasdfasdfasdfasdfasdfasdfasdfasdfasdfasdfasdfasdfasdfasdfasdfasdfasdfasdfasdfasdfasdfasdfasdfasdfasdfasdfasdfasdfasdfasdfasdfasdfasdfasdfasdfasdfasdfasdfasdfasdfasdfasdfasdfasdfasdfasdfasdfasdfasdfasdfasdfasdfasdfasdfasdfasdfasdfasdfasdfasdfasdfasdfasdfasdfasdfasdfasdfasdfasdfasdfasdfasdfasdfasdfasdfasdfasdfasdfasdfasdfasdfasdfasdfasdfasdfasdfasdfasdfasdfasdfasdfasdfasdfasdfasdfasdfasdfasdfasdfasdfasdfasdfasdfasdfasdfasdfasdfasdfasdfasdfasdfasdfasdfasdfasdfasdfasdf
CREATE TABLE t3
(id INT PRIMARY KEY, c2 INT UNSIGNED NOT NULL UNIQUE,
c3 POLYGON NOT NULL DEFAULT ST_PolyFromText('POLYGON((1 1,2 2,3 3,1 1))'),
SPATIAL INDEX(c3))
ENGINE=InnoDB ROW_FORMAT=DYNAMIC;
INSERT INTO t3(id,c2) VALUES(1,1),(2,2),(3,3);
SELECT id, c2, ST_AsText(c3) c3 FROM t3;
id	c2	c3
1	1	POLYGON((1 1,2 2,3 3,1 1))
2	2	POLYGON((1 1,2 2,3 3,1 1))
3	3	POLYGON((1 1,2 2,3 3,1 1))
ALTER TABLE t3 ADD COLUMN
(c4 DATETIME DEFAULT current_timestamp(),
c5 TIMESTAMP NOT NULL DEFAULT current_timestamp(),
c6 POINT);
affected rows: 0
info: Records: 0  Duplicates: 0  Warnings: 0
SELECT id, c2, ST_AsText(c3) c3, c4, c5, c6 FROM t3;
id	c2	c3	c4	c5	c6
1	1	POLYGON((1 1,2 2,3 3,1 1))	1970-01-01 03:00:42	1970-01-01 03:00:42	NULL
2	2	POLYGON((1 1,2 2,3 3,1 1))	1970-01-01 03:00:42	1970-01-01 03:00:42	NULL
3	3	POLYGON((1 1,2 2,3 3,1 1))	1970-01-01 03:00:42	1970-01-01 03:00:42	NULL
affected rows: 3
ALTER TABLE t3 ADD COLUMN c7 TIME NOT NULL DEFAULT current_timestamp();
affected rows: 0
info: Records: 0  Duplicates: 0  Warnings: 0
ALTER TABLE t3 ADD COLUMN c8 DATE NOT NULL DEFAULT current_timestamp();
affected rows: 0
info: Records: 0  Duplicates: 0  Warnings: 0
SELECT id, c2, ST_AsText(c3) c3, c4, c5, c6, c7, c8 FROM t3;
id	c2	c3	c4	c5	c6	c7	c8
1	1	POLYGON((1 1,2 2,3 3,1 1))	1970-01-01 03:00:42	1970-01-01 03:00:42	NULL	03:00:42	1970-01-01
2	2	POLYGON((1 1,2 2,3 3,1 1))	1970-01-01 03:00:42	1970-01-01 03:00:42	NULL	03:00:42	1970-01-01
3	3	POLYGON((1 1,2 2,3 3,1 1))	1970-01-01 03:00:42	1970-01-01 03:00:42	NULL	03:00:42	1970-01-01
ALTER TABLE t3 ADD COLUMN t TEXT CHARSET utf8
DEFAULT 'The quick brown fox jumps over the lazy dog';
affected rows: 0
info: Records: 0  Duplicates: 0  Warnings: 0
ALTER TABLE t3 ADD COLUMN b BLOB NOT NULL;
affected rows: 0
info: Records: 0  Duplicates: 0  Warnings: 0
INSERT INTO t3 SET id=4;
ERROR HY000: Field 'c2' doesn't have a default value
INSERT INTO t3 SET id=4, c2=0, b=0xf09f98b1;
affected rows: 1
Warnings:
Note	1265	Data truncated for column 'c7' at row 1
Note	1265	Data truncated for column 'c8' at row 1
SET innodb_strict_mode = OFF;
affected rows: 0
ALTER TABLE t3 CHANGE t phrase TEXT DEFAULT 0xc3a4c3a448,
CHANGE b b BLOB NOT NULL DEFAULT 'binary line of business';
affected rows: 4
info: Records: 4  Duplicates: 0  Warnings: 0
INSERT INTO t3 SET id=5, c2=9;
Warnings:
Note	1265	Data truncated for column 'c7' at row 1
Note	1265	Data truncated for column 'c8' at row 1
SELECT id, c2, ST_AsText(c3) c3, c4, c5, c6, c7, c8, phrase, b FROM t3;
id	c2	c3	c4	c5	c6	c7	c8	phrase	b
1	1	POLYGON((1 1,2 2,3 3,1 1))	1970-01-01 03:00:42	1970-01-01 03:00:42	NULL	03:00:42	1970-01-01	The quick brown fox jumps over the lazy dog	
2	2	POLYGON((1 1,2 2,3 3,1 1))	1970-01-01 03:00:42	1970-01-01 03:00:42	NULL	03:00:42	1970-01-01	The quick brown fox jumps over the lazy dog	
3	3	POLYGON((1 1,2 2,3 3,1 1))	1970-01-01 03:00:42	1970-01-01 03:00:42	NULL	03:00:42	1970-01-01	The quick brown fox jumps over the lazy dog	
4	0	POLYGON((1 1,2 2,3 3,1 1))	1970-01-01 03:00:42	1970-01-01 03:00:42	NULL	03:00:42	1970-01-01	The quick brown fox jumps over the lazy dog	😱
5	9	POLYGON((1 1,2 2,3 3,1 1))	1970-01-01 03:00:42	1970-01-01 03:00:42	NULL	03:00:42	1970-01-01	ääH	binary line of business
ALTER TABLE t3 DROP c3, DROP c7;
affected rows: 0
info: Records: 0  Duplicates: 0  Warnings: 0
SELECT * FROM t3;
id	c2	c4	c5	c6	c8	phrase	b
1	1	1970-01-01 03:00:42	1970-01-01 03:00:42	NULL	1970-01-01	The quick brown fox jumps over the lazy dog	
2	2	1970-01-01 03:00:42	1970-01-01 03:00:42	NULL	1970-01-01	The quick brown fox jumps over the lazy dog	
3	3	1970-01-01 03:00:42	1970-01-01 03:00:42	NULL	1970-01-01	The quick brown fox jumps over the lazy dog	
4	0	1970-01-01 03:00:42	1970-01-01 03:00:42	NULL	1970-01-01	The quick brown fox jumps over the lazy dog	😱
5	9	1970-01-01 03:00:42	1970-01-01 03:00:42	NULL	1970-01-01	ääH	binary line of business
CREATE TABLE t4
(id INT, foo INT DEFAULT 0, c1 VARCHAR(4000),
p GEOMETRY NOT NULL DEFAULT ST_GeomFromText('LINESTRING(0 0,0 1,1 1)'),
PRIMARY KEY(id,foo))
ENGINE=InnoDB ROW_FORMAT=DYNAMIC;
INSERT INTO t4 (id,c1) VALUES (1, REPEAT('a', 4000)), (2, REPEAT('a', 4000));
ALTER TABLE t4 ADD COLUMN d1 INT;
BEGIN;
UPDATE t4 SET c1 = repeat('1', 4000), foo=1 WHERE id=1;
INSERT INTO t4 (id,c1) VALUES (1, REPEAT('a', 4000));
UPDATE t4 SET c1 = repeat('2', 4000), foo=1 WHERE id=2;
ROLLBACK;
BEGIN;
UPDATE t4 SET d1 = 1,foo=2 WHERE id=1;
INSERT INTO t4 (id,foo,c1) VALUES (1, 1, REPEAT('1', 4000));
COMMIT;
CREATE TABLE big
(id INT PRIMARY KEY, c1 VARCHAR(4000), c2 VARCHAR(4000), c3 VARCHAR(1000),
p POINT NOT NULL DEFAULT ST_GeomFromText('POINT(0 0)'), SPATIAL INDEX(p))
ENGINE=InnoDB ROW_FORMAT=DYNAMIC;
BEGIN;
INSERT INTO big
SET id=1, c1=REPEAT('a', 200), c2=REPEAT('b', 200), c3=REPEAT('c', 159);
SET @i:=1;
INSERT INTO big SELECT @i:=@i+1, c1, c2, c3, p FROM big;
INSERT INTO big SELECT @i:=@i+1, c1, c2, c3, p FROM big;
INSERT INTO big SELECT @i:=@i+1, c1, c2, c3, p FROM big;
INSERT INTO big SELECT @i:=@i+1, c1, c2, c3, p FROM big;
INSERT INTO big SELECT @i:=@i+1, c1, c2, c3, p FROM big;
COMMIT;
connection analyze;
ANALYZE TABLE big;
Table	Op	Msg_type	Msg_text
test.big	analyze	status	Engine-independent statistics collected
test.big	analyze	status	OK
SELECT clust_index_size FROM INFORMATION_SCHEMA.INNODB_SYS_TABLESTATS
WHERE name = 'test/big';
clust_index_size
3
connection default;
ALTER TABLE big ADD COLUMN
(d1 INT DEFAULT 0, d2 VARCHAR(20) DEFAULT 'abcde',
d3 TIMESTAMP NOT NULL DEFAULT current_timestamp ON UPDATE current_timestamp);
affected rows: 0
info: Records: 0  Duplicates: 0  Warnings: 0
CHECKSUM TABLE big;
Table	Checksum
test.big	1705165209
BEGIN;
INSERT INTO big(id, c1, c2, c3) SELECT @i:=@i+1, c1, c2, c3 FROM big;
INSERT INTO big(id, c1, c2, c3) SELECT @i:=@i+1, c1, c2, c3 FROM big;
CHECKSUM TABLE big;
Table	Checksum
test.big	385477733
connection analyze;
ANALYZE TABLE big;
Table	Op	Msg_type	Msg_text
test.big	analyze	status	Engine-independent statistics collected
test.big	analyze	status	OK
SELECT clust_index_size FROM INFORMATION_SCHEMA.INNODB_SYS_TABLESTATS
WHERE name = 'test/big';
clust_index_size
7
connection default;
ROLLBACK;
CHECKSUM TABLE big;
Table	Checksum
test.big	1705165209
connection analyze;
ANALYZE TABLE big;
Table	Op	Msg_type	Msg_text
test.big	analyze	status	Engine-independent statistics collected
test.big	analyze	status	OK
SELECT clust_index_size FROM INFORMATION_SCHEMA.INNODB_SYS_TABLESTATS
WHERE name = 'test/big';
clust_index_size
3
connection default;
InnoDB		0 transactions not purged
DROP TABLE t1,t2,t3,t4,big;
CREATE TABLE t1 (a VARCHAR(1) PRIMARY KEY) ENGINE=InnoDB ROW_FORMAT=DYNAMIC;
INSERT INTO t1 SET a='a';
ALTER TABLE t1 ADD COLUMN b INT NOT NULL DEFAULT 0;
UPDATE t1 SET b = 1;
INSERT INTO t1 SET a='a';
ERROR 23000: Duplicate entry 'a' for key 'PRIMARY'
SELECT * FROM t1;
a	b
a	1
DROP TABLE t1;
CREATE TABLE t1 (a INT, b VARCHAR(8), PRIMARY KEY(b,a)) ENGINE=InnoDB ROW_FORMAT=DYNAMIC;
INSERT INTO t1 VALUES (1,'foo');
ALTER TABLE t1 ADD COLUMN c INT;
UPDATE t1 SET c = 1;
UPDATE t1 SET c = 2;
DROP TABLE t1;
CREATE TABLE t1 (a INT PRIMARY KEY) ENGINE=InnoDB ROW_FORMAT=DYNAMIC;
CREATE TABLE t2 (b INT PRIMARY KEY, FOREIGN KEY(b) REFERENCES t1(a))
ENGINE=InnoDB ROW_FORMAT=DYNAMIC;
INSERT INTO t1 SET a=1;
INSERT INTO t2 SET b=1;
ALTER TABLE t2 ADD COLUMN a INT, DROP FOREIGN KEY t2_ibfk_1;
ALTER TABLE t2 ADD INDEX(a);
ALTER TABLE t1 ADD COLUMN b INT, ADD FOREIGN KEY(a) REFERENCES t2(a),
ALGORITHM=INSTANT;
ERROR 0A000: ALGORITHM=INSTANT is not supported. Reason: Adding foreign keys needs foreign_key_checks=OFF. Try ALGORITHM=COPY
SET foreign_key_checks=0;
ALTER TABLE t1 ADD COLUMN b INT, ADD FOREIGN KEY(a) REFERENCES t2(a),
ALGORITHM=INSTANT;
ALTER TABLE t2 ADD CONSTRAINT fk FOREIGN KEY(b) REFERENCES t1(a),
ALGORITHM=INSTANT;
SET foreign_key_checks=1;
ALTER TABLE t2 COMMENT 'domestic keys only', DROP FOREIGN KEY fk;
ALTER TABLE t1 DROP FOREIGN KEY t1_ibfk_1;
ALTER TABLE t1 ADD COLUMN big BLOB NOT NULL
DEFAULT REPEAT('a', @@GLOBAL.innodb_page_size * .75);
CHECK TABLE t2, t1;
Table	Op	Msg_type	Msg_text
test.t2	check	status	OK
test.t1	check	status	OK
DROP TABLE t2, t1;
CREATE TABLE t1 (a INT PRIMARY KEY) ENGINE=InnoDB ROW_FORMAT=DYNAMIC;
INSERT INTO t1 SET a = 1;
ALTER TABLE t1 ADD COLUMN b TEXT;
BEGIN;
UPDATE t1 SET b = REPEAT('1', 32768);
UPDATE t1 SET a = 2;
INSERT INTO t1 SET a = 1;
SELECT a,LENGTH(b) FROM t1;
a	LENGTH(b)
1	NULL
2	32768
DELETE FROM t1;
COMMIT;
InnoDB		0 transactions not purged
DROP TABLE t1;
CREATE TABLE t1(a INT PRIMARY KEY) ENGINE=InnoDB ROW_FORMAT=DYNAMIC;
INSERT INTO t1 VALUES (7);
ALTER TABLE t1 ADD COLUMN c INT NOT NULL DEFAULT 0;
ALTER TABLE t1 ADD INDEX (c);
BEGIN;
DELETE FROM t1;
INSERT INTO t1 VALUES (4,0),(7,77);
COMMIT;
BEGIN;
DELETE FROM t1 WHERE a=7;
UPDATE t1 SET a=7;
COMMIT;
SELECT * FROM t1 FORCE INDEX(PRIMARY);
a	c
7	0
SELECT * FROM t1 FORCE INDEX(c);
a	c
7	0
DELETE FROM t1;
CHECK TABLE t1;
Table	Op	Msg_type	Msg_text
test.t1	check	status	OK
DROP TABLE t1;
SET innodb_strict_mode = ON;
CREATE TABLE t1 (a INT, b VARCHAR(500), c TEXT, UNIQUE(a,b)) ENGINE=InnoDB ROW_FORMAT=DYNAMIC;
ALTER TABLE t1 ADD d TEXT;
ALTER TABLE t1 ADD PRIMARY KEY (b,a);
ALTER TABLE t1 ADD va INT AS (a) VIRTUAL;
DROP TABLE t1;
SET innodb_strict_mode = OFF;
<<<<<<< HEAD
CREATE TABLE t1 (a INT, b INT UNIQUE) ENGINE=InnoDB ROW_FORMAT=DYNAMIC;
INSERT INTO t1 (a) VALUES (NULL), (NULL);
ALTER TABLE t1 DROP a, ADD COLUMN a INT;
DELETE FROM t1;
BEGIN;
INSERT INTO t1 SET a=NULL;
ROLLBACK;
DELETE FROM t1;
DROP TABLE t1;
CREATE TABLE t1 (a INT PRIMARY KEY, t VARCHAR(33101) NOT NULL) ENGINE=InnoDB ROW_FORMAT=DYNAMIC;
INSERT INTO t1 VALUES(347,'');
ALTER TABLE t1 DROP COLUMN t, ALGORITHM=INSTANT;
SELECT * FROM t1;
a
347
DROP TABLE t1;
CREATE TABLE t1 (a INT) ENGINE=InnoDB ROW_FORMAT=DYNAMIC;
INSERT INTO t1() VALUES();
ALTER TABLE t1 ADD COLUMN b INT FIRST, ADD COLUMN c INT AFTER b;
SELECT * FROM t1;
b	c	a
NULL	NULL	NULL
DROP TABLE t1;
CREATE TABLE t1 (t TEXT) ENGINE=InnoDB ROW_FORMAT=DYNAMIC;
SET @t=REPEAT('x',@@innodb_page_size / 2);
INSERT INTO t1 VALUES (@t),(@t),(@t),(@t),(@t),(@t),(NULL),(@t),(@t),(@t),(@t);
ALTER TABLE t1 ADD COLUMN a INT FIRST;
UPDATE t1 SET a = 0;
DROP TABLE t1;
CREATE TABLE t1 (t TEXT) ENGINE=InnoDB ROW_FORMAT=DYNAMIC;
INSERT INTO t1 SET t = @x;
ALTER TABLE t1 DROP COLUMN t, ADD COLUMN i INT NOT NULL DEFAULT 1;
ALTER TABLE t1 ADD COLUMN t TEXT;
SELECT * FROM t1;
i	t
1	NULL
DROP TABLE t1;
CREATE TABLE t1 (a INT AUTO_INCREMENT, b INT, KEY(a)) ENGINE=InnoDB ROW_FORMAT=DYNAMIC;
INSERT INTO t1 SET a=NULL;
ALTER TABLE t1 DROP COLUMN b;
ALTER TABLE t1 ADD COLUMN c INT NOT NULL DEFAULT 42;
INSERT INTO t1 SET a=NULL;
UPDATE t1 SET a=a+2;
SELECT * FROM t1;
a	c
3	42
4	42
DROP TABLE t1;
CREATE TABLE t1 (i INT) ENGINE=InnoDB ROW_FORMAT=DYNAMIC;
INSERT INTO t1 SET i=1;
ALTER TABLE t1 ADD COLUMN b BIT FIRST;
ALTER TABLE t1 ADD COLUMN v INT AS (i) VIRTUAL;
SELECT * FROM t1;
b	i	v
NULL	1	1
DROP TABLE t1;
CREATE TABLE t1 (ts TIMESTAMP) ENGINE=InnoDB ROW_FORMAT=DYNAMIC;
ALTER TABLE t1 ADD COLUMN f VARCHAR(8), ADD COLUMN dt DATETIME;
ALTER TABLE t1 ADD COLUMN b BIT, DROP COLUMN f, ADD COLUMN t TIME FIRST;
ALTER TABLE t1 ADD COLUMN ts2 TIMESTAMP;
DROP TABLE t1;
CREATE TABLE t1 (f1 INT, f2 INT, f3 INT) ENGINE=InnoDB ROW_FORMAT=DYNAMIC;
INSERT INTO t1 VALUES (4,4,4);
ALTER TABLE t1 DROP f1, DROP f2, ADD f4 INT, ADD f5 INT;
DELETE FROM t1;
ALTER TABLE t1 DROP COLUMN f4;
DROP TABLE t1;
CREATE TABLE t1 (f1 INT, f2 INT, f3 INT) ENGINE=InnoDB ROW_FORMAT=DYNAMIC;
ALTER TABLE t1 DROP f2, ADD COLUMN f4 INT;
ALTER TABLE t1 DROP f4;
ALTER TABLE t1 DROP f1;
DROP TABLE t1;
CREATE TABLE t1 (id INT NOT NULL AUTO_INCREMENT, f INT, KEY(id)) ENGINE=InnoDB ROW_FORMAT=DYNAMIC;
ALTER TABLE t1 DROP COLUMN id;
INSERT INTO t1 () VALUES (),();
SELECT * FROM t1;
f
NULL
NULL
ALTER TABLE t1 ADD COLUMN id INT NOT NULL AUTO_INCREMENT FIRST, ADD KEY(id);
SELECT * FROM t1;
id	f
1	NULL
2	NULL
DROP TABLE t1;
CREATE TABLE t1 (id INT NOT NULL AUTO_INCREMENT, f INT, KEY(id)) ENGINE=InnoDB ROW_FORMAT=DYNAMIC;
INSERT INTO t1 SET f=NULL;
ALTER TABLE t1 DROP COLUMN id;
INSERT INTO t1 SET f=NULL;
SELECT * FROM t1;
f
NULL
NULL
DROP TABLE t1;
CREATE TABLE t1(f INT, k INT NOT NULL AUTO_INCREMENT, KEY(k)) ENGINE=InnoDB ROW_FORMAT=DYNAMIC;
ALTER TABLE t1 DROP COLUMN f;
INSERT INTO t1 VALUES (1);
DROP TABLE t1;
CREATE TABLE t1(pk INT PRIMARY KEY, f INT, k INT AUTO_INCREMENT, KEY(k))
ENGINE=InnoDB ROW_FORMAT=DYNAMIC;
ALTER TABLE t1 DROP COLUMN f;
INSERT INTO t1 (pk) VALUES (1);
DROP TABLE t1;
CREATE TABLE t1 (
pk INT PRIMARY KEY,
f1 INT,
f2 CHAR(255),
f3 BIGINT,
f4 INT,
f5 CHAR(255),
f6 CHAR(255),
f7 CHAR(255) NOT NULL,
f8 INT,
f9 CHAR(10)
) ENGINE=InnoDB ROW_FORMAT=DYNAMIC;
INSERT INTO t1 VALUES
(1, 1, 'a', 1, 1, 'a', 'a', 'a', 1, 'a'),
(2, 2, 'b', 2, 2, 'b', 'b', 'b', 2, 'b'),
(3, 3, 'c', 3, 3, 'c', 'c', 'c', 3, 'c'),
(4, 4, 'd', 4, 4, 'd', 'd', 'd', 4, 'd'),
(5, 5, 'e', 5, 5, 'e', 'e', 'e', 5, 'e'),
(6, 6, 'f', 6, 6, 'f', 'f', 'f', 6, 'f'),
(7, 7, 'g', 7, 7, 'g', 'g', 'g', 7, 'g'),
(8, 8, 'h', 8, 8, 'h', 'h', 'h', 8, 'h'),
(9, 9, 'i', 9, 9, 'i', 'i', 'i', 9, 'i'),
(10, 0, 'j', 0, 0, 'j', 'j', 'j', 0, 'j'),
(11, 1, 'k', 1, 1, 'k', 'k', 'k', 1, 'k'),
(12, 2, 'l', 2, 2, 'l', 'l', 'l', 2, 'l'),
(13, 3, 'm', 3, 3, 'm', 'm', 'm', 3, 'm'),
(14, 4, 'n', 4, 4, 'n', 'n', 'n', 4, 'n'),
(15, 5, 'o', 5, 5, 'o', 'o', 'o', 5, 'o');
DELETE FROM t1 WHERE pk=1;
InnoDB		0 transactions not purged
INSERT INTO t1 VALUES
(1, 1, 'a', 1, 1, 'a', 'a', 'a', 1, 'a');
ALTER TABLE t1 DROP COLUMN f1;
DROP TABLE t1;
CREATE TABLE t1 (
pk INT PRIMARY KEY,
f1 INT, f2 CHAR(32) NOT NULL,
f3 INT NOT NULL, f4 INT NOT NULL, f5 INT, f6 CHAR(32) NOT NULL,
f7 CHAR(32), f8 CHAR(32)
) ENGINE=InnoDB ROW_FORMAT=DYNAMIC;
INSERT INTO t1 VALUES
(1,9,'',2,88,88,'','',''),(2,48,'',8,68,92,'','',''),
(3,41,'',56,84,37,'','',''),(4,NULL,'',6,6,NULL,'','',''),
(5,52,'',37,44,20,'','',''),(6,44,'',53,4,NULL,'','',''),
(7,24,'',54,8,54,'','',''),(8,80,'',3,52,20,'','',''),
(9,71,'',34,32,NULL,'','',''),(10,14,'',6,64,88,'','',''),
(11,48,'',8,25,42,'','',''),(12,16,'',8,7,NULL,'','',''),
(13,NULL,'',22,0,95,'','',''),(14,4,'',72,48,NULL,'','',''),
(15,4,'',5,64,2,'','',''),(16,NULL,'',9,40,30,'','',''),
(17,92,'',48,2,NULL,'','',''),(18,36,'',48,51,7,'','',''),
(19,NULL,'',80,96,NULL,'','',''),(20,96,'',9,80,NULL,'','',''),
(21,50,'',16,40,NULL,'','',''),(22,NULL,'',7,84,8,'','',''),
(23,28,'',93,80,NULL,'','',''),(24,31,'',40,38,NULL,'','',''),
(25,85,'',8,5,88,'','',''),(26,66,'',8,32,4,'','',''),
(51,52,'',6,92,15,'','',''),(52,77,'',24,24,28,'','',''),
(53,8,'',75,31,NULL,'','',''),(54,48,'',5,8,1,'','',''),
(55,90,'',56,12,5,'','',''),(56,92,'',4,9,88,'','',''),
(57,83,'',23,40,72,'','',''),(58,7,'',4,40,32,'','',''),
(59,28,'',2,3,32,'','',''),(60,16,'',80,4,NULL,'','',''),
(61,44,'',88,24,NULL,'','',''),(62,4,'',5,25,3,'','',''),
(63,NULL,'',7,24,76,'','',''),(64,0,'',13,40,73,'','',''),
(101,NULL,'',1,49,75,'','',''),(102,34,'',10,17,20,'','',''),
(103,8,'',2,2,NULL,'','',''),(104,12,'',44,48,52,'','',''),
(105,8,'',4,19,38,'','',''),(106,20,'',6,80,9,'','',''),
(107,72,'',72,16,56,'','',''),(108,76,'',98,24,21,'','',''),
(109,67,'',16,91,NULL,'','',''),(110,72,'',72,3,48,'','',''),
(151,8,'',3,86,NULL,'','',''),(152,NULL,'',52,72,0,'','',''),
(153,NULL,'',46,30,92,'','',''),(154,80,'',1,40,48,'','',''),
(155,24,'',68,68,8,'','',''),(156,85,'',85,72,60,'','',''),
(157,7,'',7,12,6,'','',''),(158,NULL,'',48,48,80,'','',''),
(159,12,'',0,36,0,'','',''),(160,2,'',6,52,NULL,'','',''),
(201,0,'',1,3,NULL,'','',''),(202,NULL,'',3,53,14,'','',''),
(203,84,'',6,20,NULL,'','',''),(204,38,'',25,13,88,'','',''),
(205,1,'',2,69,5,'','',''),(206,7,'',60,22,NULL,'','',''),
(207,NULL,'',5,4,NULL,'','',''),(251,7,'',0,4,40,'','',''),
(252,4,'',16,8,NULL,'','',''),(253,14,'',60,12,99,'','',''),
(254,84,'',68,16,5,'','',''),(255,3,'',70,36,61,'','',''),
(256,7,'',18,48,NULL,'','',''),(257,NULL,'',68,53,NULL,'','',''),
(258,29,'',52,16,64,'','',''),(259,NULL,'',80,92,40,'','',''),
(301,68,'',1,48,48,'','',''),(302,2,'',1,1,32,'','',''),
(303,44,'',60,96,16,'','',''),(304,32,'',52,64,32,'','',''),
(305,88,'',37,72,NULL,'','',''),(306,5,'',35,60,20,'','',''),
(307,35,'',4,48,NULL,'','',''),(308,4,'',92,44,80,'','',''),
(351,48,'',60,4,40,'','',''),(352,7,'',9,61,13,'','',''),
(353,0,'',5,93,53,'','',''),(354,7,'',1,20,NULL,'','',''),
(355,84,'',5,48,96,'','',''),(356,NULL,'',39,92,36,'','',''),
(357,88,'',9,76,44,'','',''),(358,66,'',34,67,80,'','',''),
(359,8,'',8,52,NULL,'','',''),(360,3,'',53,83,NULL,'','',''),
(361,23,'',44,9,48,'','',''),(362,4,'',0,54,48,'','',''),
(363,75,'',66,76,52,'','','');
ALTER TABLE t1 ADD COLUMN x VARCHAR(255) DEFAULT ' foobar ';
UPDATE t1 SET f1 = 0;
ALTER TABLE t1 DROP COLUMN x;
DROP TABLE t1;
CREATE TABLE t1 (f1 VARCHAR(1), f2 VARCHAR(2)) ENGINE=InnoDB ROW_FORMAT=DYNAMIC;
ALTER TABLE t1 MODIFY f2 VARCHAR (8) FIRST;
DROP TABLE t1;
CREATE TABLE t1 (a INT UNIQUE, b INT UNIQUE, PRIMARY KEY(a,b)) ENGINE=InnoDB ROW_FORMAT=DYNAMIC;
ALTER TABLE t1 DROP PRIMARY KEY;
ALTER TABLE t1 CHANGE COLUMN a a INT;
DELETE FROM t1 WHERE a = NULL OR a IS NULL;
DROP TABLE t1;
CREATE TABLE t1 (a INT, b INT, c INT NOT NULL, d INT,
e INT, f INT, g INT, h INT, j INT) ENGINE=InnoDB ROW_FORMAT=DYNAMIC;
ALTER TABLE t1 MODIFY COLUMN c INT, MODIFY COLUMN a INT AFTER b;
DROP TABLE t1;
CREATE TABLE t1 (a INT NOT NULL, b INT NOT NULL) ENGINE=InnoDB ROW_FORMAT=DYNAMIC;
INSERT INTO t1 VALUES (0,0);
ALTER TABLE t1 MODIFY a INT AFTER b;
ALTER TABLE t1 ADD COLUMN v INT AS (a) VIRTUAL;
ALTER TABLE t1 MODIFY b INT NOT NULL AFTER a;
DROP TABLE t1;
CREATE TABLE t1 (a INT NOT NULL) ENGINE=InnoDB ROW_FORMAT=DYNAMIC;
INSERT INTO t1 VALUES (1);
ALTER TABLE t1 ADD COLUMN b INT;
ALTER TABLE t1 MODIFY COLUMN a INT NULL;
DROP TABLE t1;
CREATE TABLE t1 (a INT PRIMARY KEY, b INT, c INT) ENGINE=InnoDB ROW_FORMAT=DYNAMIC;
INSERT INTO t1 SET a=1;
ALTER TABLE t1 DROP c;
ALTER TABLE t1 DROP b, ADD v INT AS (a);
DROP TABLE t1;
CREATE TABLE t1 (a INT PRIMARY KEY, b INT, c INT, d INT) ENGINE=InnoDB ROW_FORMAT=DYNAMIC;
INSERT INTO t1 SET a=1;
ALTER TABLE t1 DROP c;
ALTER TABLE t1 DROP b, ADD v INT AS (a);
DROP TABLE t1;
CREATE TABLE t1 (pk INT PRIMARY KEY, i INT, b BLOB NOT NULL) ENGINE=InnoDB ROW_FORMAT=DYNAMIC;
INSERT INTO t1 VALUES (1,10,REPEAT('foobar',2000));
ALTER TABLE t1 DROP COLUMN b;
INSERT INTO t1 VALUES (2,20);
ALTER TABLE t1 ADD COLUMN vpk INT AS (pk);
ALTER TABLE t1 DROP COLUMN i;
DROP TABLE t1;
CREATE TABLE t1 (a INT, b INT) ENGINE=InnoDB ROW_FORMAT=DYNAMIC;
INSERT INTO t1 VALUES (1,1);
ALTER TABLE t1 ADD f DATE AFTER a;
ALTER TABLE t1 DROP b, DROP f;
DROP TABLE t1;
CREATE TABLE t1 (a INT, b INT) ENGINE=InnoDB ROW_FORMAT=DYNAMIC;
INSERT INTO t1 VALUES (1,1);
ALTER TABLE t1 ADD COLUMN f INT AFTER a;
ALTER TABLE t1 DROP b, DROP f;
DROP TABLE t1;
CREATE TABLE t1(t TEXT NOT NULL, FULLTEXT(t)) ENGINE=InnoDB ROW_FORMAT=DYNAMIC;
ALTER TABLE t1 MODIFY COLUMN t TEXT;
DROP TABLE t1;
CREATE TABLE t1 (f TINYINT, g SMALLINT UNSIGNED) ENGINE=InnoDB ROW_FORMAT=DYNAMIC;
INSERT INTO t1 VALUES(127,6502),(-128,33101);
ALTER TABLE t1 MODIFY f SMALLINT DEFAULT 12345,
MODIFY g BIGINT UNSIGNED DEFAULT 1234567;
affected rows: 2
info: Records: 2  Duplicates: 0  Warnings: 0
SELECT * FROM t1;
f	g
127	6502
-128	33101
DROP TABLE t1;
CREATE TABLE t1 (f BIT(8)) ENGINE=InnoDB ROW_FORMAT=DYNAMIC;
INSERT INTO t1 VALUES (b'10000000'),(b'00000001');
ALTER TABLE t1 MODIFY f BIT(16);
affected rows: 2
info: Records: 2  Duplicates: 0  Warnings: 0
INSERT INTO t1 VALUES (b'1000000010101111'),(b'10000000');
SELECT HEX(f) FROM t1;
HEX(f)
80
1
80AF
80
ALTER TABLE t1 MODIFY f SMALLINT;
ERROR 22003: Out of range value for column 'f' at row 3
ALTER TABLE t1 MODIFY f SMALLINT UNSIGNED;
affected rows: 4
info: Records: 4  Duplicates: 0  Warnings: 0
SELECT * FROM t1;
f
128
1
32943
128
ALTER TABLE t1 MODIFY f BIT;
ERROR 22001: Data too long for column 'f' at row 1
ALTER TABLE t1 MODIFY f BIT(15);
ERROR 22001: Data too long for column 'f' at row 3
DELETE FROM t1 LIMIT 3;
ALTER TABLE t1 MODIFY f BIT(15);
affected rows: 1
info: Records: 1  Duplicates: 0  Warnings: 0
ALTER TABLE t1 MODIFY f BIT(8);
affected rows: 1
info: Records: 1  Duplicates: 0  Warnings: 0
SELECT HEX(f) FROM t1;
HEX(f)
80
DROP TABLE t1;
CREATE TABLE t1 (b BIT NOT NULL) ENGINE=InnoDB ROW_FORMAT=DYNAMIC DEFAULT CHARSET utf16;
INSERT INTO t1 SET b=b'1';
ALTER TABLE t1 CHANGE b c BIT NOT NULL;
affected rows: 0
info: Records: 0  Duplicates: 0  Warnings: 0
SELECT HEX(c) FROM t1;
HEX(c)
1
DROP TABLE t1;
CREATE TABLE t1 (c VARCHAR(10) NOT NULL DEFAULT 'scary') ENGINE=InnoDB ROW_FORMAT=DYNAMIC;
INSERT INTO t1() VALUES();
ALTER TABLE t1 ADD f TINYINT NOT NULL DEFAULT -42;
affected rows: 0
info: Records: 0  Duplicates: 0  Warnings: 0
ALTER TABLE t1 MODIFY f MEDIUMINT NOT NULL DEFAULT 64802,
MODIFY c VARCHAR(20) NOT NULL DEFAULT 'gory',
ADD d DATETIME;
affected rows: 1
info: Records: 1  Duplicates: 0  Warnings: 0
INSERT INTO t1() VALUES();
INSERT INTO t1 (c,f,d) VALUES ('fury', -8388608, now());
SELECT * FROM t1;
c	f	d
scary	-42	NULL
gory	64802	NULL
fury	-8388608	1970-01-01 03:00:42
DROP TABLE t1;
CREATE TABLE t1 (t TINYINT PRIMARY KEY, m MEDIUMINT UNIQUE) ENGINE=InnoDB ROW_FORMAT=DYNAMIC;
SELECT table_id INTO @table_id1 FROM INFORMATION_SCHEMA.INNODB_SYS_TABLESTATS
WHERE name = 'test/t1';
INSERT INTO t1 VALUES (-42, -123456);
ALTER TABLE t1 CHANGE t s SMALLINT;
affected rows: 1
info: Records: 1  Duplicates: 0  Warnings: 0
SELECT table_id INTO @table_id2 FROM INFORMATION_SCHEMA.INNODB_SYS_TABLESTATS
WHERE name = 'test/t1';
affected rows: 1
ALTER TABLE t1 CHANGE m i INT, ALGORITHM=INSTANT;
ERROR 0A000: ALGORITHM=INSTANT is not supported. Reason: Cannot change column type. Try ALGORITHM=COPY
ALTER TABLE t1 CHANGE m i INT;
affected rows: 1
info: Records: 1  Duplicates: 0  Warnings: 0
SELECT table_id INTO @table_id3 FROM INFORMATION_SCHEMA.INNODB_SYS_TABLESTATS
WHERE name = 'test/t1';
affected rows: 1
SELECT @table_id1 = @table_id2, @table_id2 = @table_id3;
@table_id1 = @table_id2	@table_id2 = @table_id3
0	0
INSERT IGNORE INTO t1 VALUES (0, -123456);
Warnings:
Warning	1062	Duplicate entry '-123456' for key 'm'
REPLACE INTO t1 VALUES(-42, 123456);
INSERT IGNORE INTO t1 VALUES(32768, 2147483648);
Warnings:
Warning	1264	Out of range value for column 's' at row 1
Warning	1264	Out of range value for column 'i' at row 1
SELECT * FROM t1;
s	i
-42	123456
32767	2147483647
DROP TABLE t1;
CREATE TABLE t1 (a SERIAL, b INT, c TINYINT UNIQUE) ENGINE=InnoDB ROW_FORMAT=DYNAMIC;
INSERT INTO t1 (c) VALUES(1),(2),(3);
ALTER TABLE t1 MODIFY c BIGINT;
affected rows: 3
info: Records: 3  Duplicates: 0  Warnings: 0
UPDATE t1 SET b=1 WHERE c=2;
UPDATE t1 SET c=4 WHERE a=3;
UPDATE t1 SET b=2 WHERE c>3;
UPDATE t1 SET c=c+1;
ERROR 23000: Duplicate entry '2' for key 'c'
SELECT * FROM t1;
a	b	c
1	NULL	1
2	1	2
3	2	4
DROP TABLE t1;
CREATE TABLE t1 (a INT PRIMARY KEY, b VARCHAR(1)) ENGINE=InnoDB ROW_FORMAT=DYNAMIC;
INSERT INTO t1 VALUES(1,'a');
ALTER TABLE t1 MODIFY b VARCHAR(256), ADD COLUMN c INT;
INSERT INTO t1 VALUES(2,'bah',3);
SELECT * FROM t1;
a	b	c
1	a	NULL
2	bah	3
DROP TABLE t1;
CREATE TABLE t1(a CHAR(5) CHARACTER SET utf8 PRIMARY KEY) ENGINE=InnoDB ROW_FORMAT=DYNAMIC;
INSERT INTO t1 VALUES('barf');
ALTER TABLE t1 ADD b INT FIRST, ALGORITHM=INSTANT;
ALTER TABLE t1 ADD vb INT AS (b);
SELECT * FROM t1;
b	a	vb
NULL	barf	NULL
DROP TABLE t1;
CREATE TABLE t1 (a INT, b TEXT, PRIMARY KEY(b(9))) ENGINE=InnoDB ROW_FORMAT=DYNAMIC;
ALTER TABLE t1 ADD COLUMN c TEXT FIRST;
ALTER TABLE t1 ADD COLUMN d TEXT GENERATED ALWAYS AS (SUBSTR(b,1,499)) FIRST;
DROP TABLE t1;
CREATE TABLE t1(a CHAR(5), b INT, c CHAR(1), d CHAR(1), PRIMARY KEY(a,b))
DEFAULT CHARACTER SET utf8 ENGINE=InnoDB ROW_FORMAT=DYNAMIC;
INSERT INTO t1 SET a='fubar',b=42;
ALTER TABLE t1 DROP c, DROP d, ALGORITHM=INSTANT;
ALTER TABLE t1 ADD vb INT AS (b);
SELECT * FROM t1;
a	b	vb
fubar	42	42
DROP TABLE t1;
CREATE TABLE t1 (a INT, b INT, PRIMARY KEY(a,b)) ENGINE=InnoDB ROW_FORMAT=DYNAMIC;
ALTER TABLE t1 MODIFY b INT FIRST;
DROP TABLE t1;
=======
CREATE TABLE t1 (a INT PRIMARY KEY) ENGINE=InnoDB ROW_FORMAT=DYNAMIC;
INSERT INTO t1 SET a=42;
SET GLOBAL innodb_instant_alter_column_allowed = never;
ALTER TABLE t1 ADD b TEXT, ALGORITHM=INSTANT;
ERROR 0A000: ALGORITHM=INSTANT is not supported. Reason: innodb_instant_alter_column_allowed=never. Try ALGORITHM=INPLACE
SET GLOBAL innodb_instant_alter_column_allowed = add_last;
ALTER TABLE t1 ADD b TEXT, ALGORITHM=INSTANT;
SET GLOBAL innodb_instant_alter_column_allowed = never;
ALTER TABLE t1 MODIFY a INT DEFAULT 1, ALGORITHM=INSTANT;
ERROR 0A000: ALGORITHM=INSTANT is not supported. Reason: innodb_instant_alter_column_allowed=never. Try ALGORITHM=INPLACE
ALTER TABLE t1 MODIFY a INT DEFAULT 0;
affected rows: 0
info: Records: 0  Duplicates: 0  Warnings: 0
ALTER TABLE t1 MODIFY a INT DEFAULT NULL, ALGORITHM=INSTANT;
DROP TABLE t1;
SET GLOBAL innodb_instant_alter_column_allowed = add_last;
>>>>>>> b092d35f
disconnect analyze;
SELECT variable_value-@old_instant instants
FROM information_schema.global_status
WHERE variable_name = 'innodb_instant_alter_column';
instants
<<<<<<< HEAD
199
SET GLOBAL innodb_purge_rseg_truncate_frequency= @saved_frequency;
#
# MDEV-18266: Changing an index comment unnecessarily rebuilds index
#
CREATE TABLE t1(a INT, b INT) ENGINE=INNODB;
CREATE INDEX i1 ON t1(a) COMMENT 'comment1';
ALTER TABLE t1 DROP INDEX i1, ADD INDEX i1(a) COMMENT 'comment2', ALGORITHM=INSTANT;
SHOW CREATE TABLE t1;
Table	Create Table
t1	CREATE TABLE `t1` (
  `a` int(11) DEFAULT NULL,
  `b` int(11) DEFAULT NULL,
  KEY `i1` (`a`) COMMENT 'comment2'
) ENGINE=InnoDB DEFAULT CHARSET=latin1
DROP TABLE t1;
=======
60
SET GLOBAL innodb_purge_rseg_truncate_frequency= @saved_frequency;
SET GLOBAL innodb_instant_alter_column_allowed = @saved_allowance;
>>>>>>> b092d35f
<|MERGE_RESOLUTION|>--- conflicted
+++ resolved
@@ -2,7 +2,7 @@
 # MDEV-11369: Instant ADD COLUMN for InnoDB
 #
 SET @saved_allowance = @@GLOBAL.innodb_instant_alter_column_allowed;
-SET GLOBAL innodb_instant_alter_column_allowed = add_last;
+SET GLOBAL innodb_instant_alter_column_allowed = DEFAULT;
 call mtr.add_suppression("Cannot add field `.*` in table `test`.`.*` because after adding it, the row size is");
 CREATE TABLE t(a INT UNIQUE)ENGINE=InnoDB ROW_FORMAT=COMPACT;
 ALTER TABLE t ADD e INT, ROW_FORMAT=COMPRESSED;
@@ -528,7 +528,44 @@
 ALTER TABLE t1 ADD va INT AS (a) VIRTUAL;
 DROP TABLE t1;
 SET innodb_strict_mode = OFF;
-<<<<<<< HEAD
+CREATE TABLE t1 (a INT PRIMARY KEY) ENGINE=InnoDB ROW_FORMAT=REDUNDANT;
+INSERT INTO t1 SET a=42;
+SET GLOBAL innodb_instant_alter_column_allowed = never;
+ALTER TABLE t1 ADD b TEXT, ALGORITHM=INSTANT;
+ERROR 0A000: ALGORITHM=INSTANT is not supported. Reason: innodb_instant_alter_column_allowed=never. Try ALGORITHM=INPLACE
+SET GLOBAL innodb_instant_alter_column_allowed = add_last;
+ALTER TABLE t1 ADD b TEXT, ALGORITHM=INSTANT;
+SET GLOBAL innodb_instant_alter_column_allowed = never;
+ALTER TABLE t1 MODIFY a INT DEFAULT 1, ALGORITHM=INSTANT;
+ERROR 0A000: ALGORITHM=INSTANT is not supported. Reason: innodb_instant_alter_column_allowed=never. Try ALGORITHM=INPLACE
+ALTER TABLE t1 MODIFY a INT DEFAULT 0;
+affected rows: 0
+info: Records: 0  Duplicates: 0  Warnings: 0
+ALTER TABLE t1 MODIFY a INT DEFAULT NULL, ALGORITHM=INSTANT;
+ALTER TABLE t1 DROP b, ALGORITHM=INSTANT;
+ERROR 0A000: ALGORITHM=INSTANT is not supported. Reason: innodb_instant_alter_column_allowed=never. Try ALGORITHM=INPLACE
+ALTER TABLE t1 MODIFY b TEXT FIRST, ALGORITHM=INSTANT;
+ERROR 0A000: ALGORITHM=INSTANT is not supported. Reason: innodb_instant_alter_column_allowed=never. Try ALGORITHM=INPLACE
+SET GLOBAL innodb_instant_alter_column_allowed = add_last;
+ALTER TABLE t1 MODIFY b TEXT FIRST, ALGORITHM=INSTANT;
+ERROR 0A000: ALGORITHM=INSTANT is not supported. Reason: innodb_instant_atler_column_allowed=add_last. Try ALGORITHM=INPLACE
+ALTER TABLE t1 ADD d TEXT AFTER a, ALGORITHM=INSTANT;
+ERROR 0A000: ALGORITHM=INSTANT is not supported. Reason: innodb_instant_atler_column_allowed=add_last. Try ALGORITHM=INPLACE
+SET GLOBAL innodb_instant_alter_column_allowed = add_drop_reorder;
+ALTER TABLE t1 MODIFY b TEXT FIRST, ALGORITHM=INSTANT;
+SET GLOBAL innodb_instant_alter_column_allowed = add_last;
+ALTER TABLE t1 MODIFY a INT DEFAULT 1, ALGORITHM=INSTANT;
+ERROR 0A000: ALGORITHM=INSTANT is not supported. Reason: innodb_instant_atler_column_allowed=add_last. Try ALGORITHM=INPLACE
+ALTER TABLE t1 ADD d TEXT AFTER a, ALGORITHM=INSTANT;
+ERROR 0A000: ALGORITHM=INSTANT is not supported. Reason: innodb_instant_atler_column_allowed=add_last. Try ALGORITHM=INPLACE
+ALTER TABLE t1 MODIFY a INT DEFAULT 0, ALGORITHM=INSTANT;
+ERROR 0A000: ALGORITHM=INSTANT is not supported. Reason: innodb_instant_atler_column_allowed=add_last. Try ALGORITHM=INPLACE
+ALTER TABLE t1 MODIFY a INT DEFAULT 0;
+affected rows: 0
+info: Records: 0  Duplicates: 0  Warnings: 0
+ALTER TABLE t1 MODIFY a INT DEFAULT NULL, ALGORITHM=INSTANT;
+DROP TABLE t1;
+SET GLOBAL innodb_instant_alter_column_allowed = DEFAULT;
 CREATE TABLE t1 (a INT, b INT UNIQUE) ENGINE=InnoDB ROW_FORMAT=REDUNDANT;
 INSERT INTO t1 (a) VALUES (NULL), (NULL);
 ALTER TABLE t1 DROP a, ADD COLUMN a INT;
@@ -938,24 +975,6 @@
 CREATE TABLE t1 (a INT, b INT, PRIMARY KEY(a,b)) ENGINE=InnoDB ROW_FORMAT=REDUNDANT;
 ALTER TABLE t1 MODIFY b INT FIRST;
 DROP TABLE t1;
-=======
-CREATE TABLE t1 (a INT PRIMARY KEY) ENGINE=InnoDB ROW_FORMAT=REDUNDANT;
-INSERT INTO t1 SET a=42;
-SET GLOBAL innodb_instant_alter_column_allowed = never;
-ALTER TABLE t1 ADD b TEXT, ALGORITHM=INSTANT;
-ERROR 0A000: ALGORITHM=INSTANT is not supported. Reason: innodb_instant_alter_column_allowed=never. Try ALGORITHM=INPLACE
-SET GLOBAL innodb_instant_alter_column_allowed = add_last;
-ALTER TABLE t1 ADD b TEXT, ALGORITHM=INSTANT;
-SET GLOBAL innodb_instant_alter_column_allowed = never;
-ALTER TABLE t1 MODIFY a INT DEFAULT 1, ALGORITHM=INSTANT;
-ERROR 0A000: ALGORITHM=INSTANT is not supported. Reason: innodb_instant_alter_column_allowed=never. Try ALGORITHM=INPLACE
-ALTER TABLE t1 MODIFY a INT DEFAULT 0;
-affected rows: 0
-info: Records: 0  Duplicates: 0  Warnings: 0
-ALTER TABLE t1 MODIFY a INT DEFAULT NULL, ALGORITHM=INSTANT;
-DROP TABLE t1;
-SET GLOBAL innodb_instant_alter_column_allowed = add_last;
->>>>>>> b092d35f
 CREATE TABLE t1
 (id INT PRIMARY KEY, c2 INT UNIQUE,
 c3 POINT NOT NULL DEFAULT ST_GeomFromText('POINT(3 4)'),
@@ -1427,7 +1446,44 @@
 ALTER TABLE t1 ADD va INT AS (a) VIRTUAL;
 DROP TABLE t1;
 SET innodb_strict_mode = OFF;
-<<<<<<< HEAD
+CREATE TABLE t1 (a INT PRIMARY KEY) ENGINE=InnoDB ROW_FORMAT=COMPACT;
+INSERT INTO t1 SET a=42;
+SET GLOBAL innodb_instant_alter_column_allowed = never;
+ALTER TABLE t1 ADD b TEXT, ALGORITHM=INSTANT;
+ERROR 0A000: ALGORITHM=INSTANT is not supported. Reason: innodb_instant_alter_column_allowed=never. Try ALGORITHM=INPLACE
+SET GLOBAL innodb_instant_alter_column_allowed = add_last;
+ALTER TABLE t1 ADD b TEXT, ALGORITHM=INSTANT;
+SET GLOBAL innodb_instant_alter_column_allowed = never;
+ALTER TABLE t1 MODIFY a INT DEFAULT 1, ALGORITHM=INSTANT;
+ERROR 0A000: ALGORITHM=INSTANT is not supported. Reason: innodb_instant_alter_column_allowed=never. Try ALGORITHM=INPLACE
+ALTER TABLE t1 MODIFY a INT DEFAULT 0;
+affected rows: 0
+info: Records: 0  Duplicates: 0  Warnings: 0
+ALTER TABLE t1 MODIFY a INT DEFAULT NULL, ALGORITHM=INSTANT;
+ALTER TABLE t1 DROP b, ALGORITHM=INSTANT;
+ERROR 0A000: ALGORITHM=INSTANT is not supported. Reason: innodb_instant_alter_column_allowed=never. Try ALGORITHM=INPLACE
+ALTER TABLE t1 MODIFY b TEXT FIRST, ALGORITHM=INSTANT;
+ERROR 0A000: ALGORITHM=INSTANT is not supported. Reason: innodb_instant_alter_column_allowed=never. Try ALGORITHM=INPLACE
+SET GLOBAL innodb_instant_alter_column_allowed = add_last;
+ALTER TABLE t1 MODIFY b TEXT FIRST, ALGORITHM=INSTANT;
+ERROR 0A000: ALGORITHM=INSTANT is not supported. Reason: innodb_instant_atler_column_allowed=add_last. Try ALGORITHM=INPLACE
+ALTER TABLE t1 ADD d TEXT AFTER a, ALGORITHM=INSTANT;
+ERROR 0A000: ALGORITHM=INSTANT is not supported. Reason: innodb_instant_atler_column_allowed=add_last. Try ALGORITHM=INPLACE
+SET GLOBAL innodb_instant_alter_column_allowed = add_drop_reorder;
+ALTER TABLE t1 MODIFY b TEXT FIRST, ALGORITHM=INSTANT;
+SET GLOBAL innodb_instant_alter_column_allowed = add_last;
+ALTER TABLE t1 MODIFY a INT DEFAULT 1, ALGORITHM=INSTANT;
+ERROR 0A000: ALGORITHM=INSTANT is not supported. Reason: innodb_instant_atler_column_allowed=add_last. Try ALGORITHM=INPLACE
+ALTER TABLE t1 ADD d TEXT AFTER a, ALGORITHM=INSTANT;
+ERROR 0A000: ALGORITHM=INSTANT is not supported. Reason: innodb_instant_atler_column_allowed=add_last. Try ALGORITHM=INPLACE
+ALTER TABLE t1 MODIFY a INT DEFAULT 0, ALGORITHM=INSTANT;
+ERROR 0A000: ALGORITHM=INSTANT is not supported. Reason: innodb_instant_atler_column_allowed=add_last. Try ALGORITHM=INPLACE
+ALTER TABLE t1 MODIFY a INT DEFAULT 0;
+affected rows: 0
+info: Records: 0  Duplicates: 0  Warnings: 0
+ALTER TABLE t1 MODIFY a INT DEFAULT NULL, ALGORITHM=INSTANT;
+DROP TABLE t1;
+SET GLOBAL innodb_instant_alter_column_allowed = DEFAULT;
 CREATE TABLE t1 (a INT, b INT UNIQUE) ENGINE=InnoDB ROW_FORMAT=COMPACT;
 INSERT INTO t1 (a) VALUES (NULL), (NULL);
 ALTER TABLE t1 DROP a, ADD COLUMN a INT;
@@ -1837,24 +1893,6 @@
 CREATE TABLE t1 (a INT, b INT, PRIMARY KEY(a,b)) ENGINE=InnoDB ROW_FORMAT=COMPACT;
 ALTER TABLE t1 MODIFY b INT FIRST;
 DROP TABLE t1;
-=======
-CREATE TABLE t1 (a INT PRIMARY KEY) ENGINE=InnoDB ROW_FORMAT=COMPACT;
-INSERT INTO t1 SET a=42;
-SET GLOBAL innodb_instant_alter_column_allowed = never;
-ALTER TABLE t1 ADD b TEXT, ALGORITHM=INSTANT;
-ERROR 0A000: ALGORITHM=INSTANT is not supported. Reason: innodb_instant_alter_column_allowed=never. Try ALGORITHM=INPLACE
-SET GLOBAL innodb_instant_alter_column_allowed = add_last;
-ALTER TABLE t1 ADD b TEXT, ALGORITHM=INSTANT;
-SET GLOBAL innodb_instant_alter_column_allowed = never;
-ALTER TABLE t1 MODIFY a INT DEFAULT 1, ALGORITHM=INSTANT;
-ERROR 0A000: ALGORITHM=INSTANT is not supported. Reason: innodb_instant_alter_column_allowed=never. Try ALGORITHM=INPLACE
-ALTER TABLE t1 MODIFY a INT DEFAULT 0;
-affected rows: 0
-info: Records: 0  Duplicates: 0  Warnings: 0
-ALTER TABLE t1 MODIFY a INT DEFAULT NULL, ALGORITHM=INSTANT;
-DROP TABLE t1;
-SET GLOBAL innodb_instant_alter_column_allowed = add_last;
->>>>>>> b092d35f
 CREATE TABLE t1
 (id INT PRIMARY KEY, c2 INT UNIQUE,
 c3 POINT NOT NULL DEFAULT ST_GeomFromText('POINT(3 4)'),
@@ -2326,7 +2364,44 @@
 ALTER TABLE t1 ADD va INT AS (a) VIRTUAL;
 DROP TABLE t1;
 SET innodb_strict_mode = OFF;
-<<<<<<< HEAD
+CREATE TABLE t1 (a INT PRIMARY KEY) ENGINE=InnoDB ROW_FORMAT=DYNAMIC;
+INSERT INTO t1 SET a=42;
+SET GLOBAL innodb_instant_alter_column_allowed = never;
+ALTER TABLE t1 ADD b TEXT, ALGORITHM=INSTANT;
+ERROR 0A000: ALGORITHM=INSTANT is not supported. Reason: innodb_instant_alter_column_allowed=never. Try ALGORITHM=INPLACE
+SET GLOBAL innodb_instant_alter_column_allowed = add_last;
+ALTER TABLE t1 ADD b TEXT, ALGORITHM=INSTANT;
+SET GLOBAL innodb_instant_alter_column_allowed = never;
+ALTER TABLE t1 MODIFY a INT DEFAULT 1, ALGORITHM=INSTANT;
+ERROR 0A000: ALGORITHM=INSTANT is not supported. Reason: innodb_instant_alter_column_allowed=never. Try ALGORITHM=INPLACE
+ALTER TABLE t1 MODIFY a INT DEFAULT 0;
+affected rows: 0
+info: Records: 0  Duplicates: 0  Warnings: 0
+ALTER TABLE t1 MODIFY a INT DEFAULT NULL, ALGORITHM=INSTANT;
+ALTER TABLE t1 DROP b, ALGORITHM=INSTANT;
+ERROR 0A000: ALGORITHM=INSTANT is not supported. Reason: innodb_instant_alter_column_allowed=never. Try ALGORITHM=INPLACE
+ALTER TABLE t1 MODIFY b TEXT FIRST, ALGORITHM=INSTANT;
+ERROR 0A000: ALGORITHM=INSTANT is not supported. Reason: innodb_instant_alter_column_allowed=never. Try ALGORITHM=INPLACE
+SET GLOBAL innodb_instant_alter_column_allowed = add_last;
+ALTER TABLE t1 MODIFY b TEXT FIRST, ALGORITHM=INSTANT;
+ERROR 0A000: ALGORITHM=INSTANT is not supported. Reason: innodb_instant_atler_column_allowed=add_last. Try ALGORITHM=INPLACE
+ALTER TABLE t1 ADD d TEXT AFTER a, ALGORITHM=INSTANT;
+ERROR 0A000: ALGORITHM=INSTANT is not supported. Reason: innodb_instant_atler_column_allowed=add_last. Try ALGORITHM=INPLACE
+SET GLOBAL innodb_instant_alter_column_allowed = add_drop_reorder;
+ALTER TABLE t1 MODIFY b TEXT FIRST, ALGORITHM=INSTANT;
+SET GLOBAL innodb_instant_alter_column_allowed = add_last;
+ALTER TABLE t1 MODIFY a INT DEFAULT 1, ALGORITHM=INSTANT;
+ERROR 0A000: ALGORITHM=INSTANT is not supported. Reason: innodb_instant_atler_column_allowed=add_last. Try ALGORITHM=INPLACE
+ALTER TABLE t1 ADD d TEXT AFTER a, ALGORITHM=INSTANT;
+ERROR 0A000: ALGORITHM=INSTANT is not supported. Reason: innodb_instant_atler_column_allowed=add_last. Try ALGORITHM=INPLACE
+ALTER TABLE t1 MODIFY a INT DEFAULT 0, ALGORITHM=INSTANT;
+ERROR 0A000: ALGORITHM=INSTANT is not supported. Reason: innodb_instant_atler_column_allowed=add_last. Try ALGORITHM=INPLACE
+ALTER TABLE t1 MODIFY a INT DEFAULT 0;
+affected rows: 0
+info: Records: 0  Duplicates: 0  Warnings: 0
+ALTER TABLE t1 MODIFY a INT DEFAULT NULL, ALGORITHM=INSTANT;
+DROP TABLE t1;
+SET GLOBAL innodb_instant_alter_column_allowed = DEFAULT;
 CREATE TABLE t1 (a INT, b INT UNIQUE) ENGINE=InnoDB ROW_FORMAT=DYNAMIC;
 INSERT INTO t1 (a) VALUES (NULL), (NULL);
 ALTER TABLE t1 DROP a, ADD COLUMN a INT;
@@ -2736,32 +2811,14 @@
 CREATE TABLE t1 (a INT, b INT, PRIMARY KEY(a,b)) ENGINE=InnoDB ROW_FORMAT=DYNAMIC;
 ALTER TABLE t1 MODIFY b INT FIRST;
 DROP TABLE t1;
-=======
-CREATE TABLE t1 (a INT PRIMARY KEY) ENGINE=InnoDB ROW_FORMAT=DYNAMIC;
-INSERT INTO t1 SET a=42;
-SET GLOBAL innodb_instant_alter_column_allowed = never;
-ALTER TABLE t1 ADD b TEXT, ALGORITHM=INSTANT;
-ERROR 0A000: ALGORITHM=INSTANT is not supported. Reason: innodb_instant_alter_column_allowed=never. Try ALGORITHM=INPLACE
-SET GLOBAL innodb_instant_alter_column_allowed = add_last;
-ALTER TABLE t1 ADD b TEXT, ALGORITHM=INSTANT;
-SET GLOBAL innodb_instant_alter_column_allowed = never;
-ALTER TABLE t1 MODIFY a INT DEFAULT 1, ALGORITHM=INSTANT;
-ERROR 0A000: ALGORITHM=INSTANT is not supported. Reason: innodb_instant_alter_column_allowed=never. Try ALGORITHM=INPLACE
-ALTER TABLE t1 MODIFY a INT DEFAULT 0;
-affected rows: 0
-info: Records: 0  Duplicates: 0  Warnings: 0
-ALTER TABLE t1 MODIFY a INT DEFAULT NULL, ALGORITHM=INSTANT;
-DROP TABLE t1;
-SET GLOBAL innodb_instant_alter_column_allowed = add_last;
->>>>>>> b092d35f
 disconnect analyze;
 SELECT variable_value-@old_instant instants
 FROM information_schema.global_status
 WHERE variable_name = 'innodb_instant_alter_column';
 instants
-<<<<<<< HEAD
-199
+205
 SET GLOBAL innodb_purge_rseg_truncate_frequency= @saved_frequency;
+SET GLOBAL innodb_instant_alter_column_allowed = @saved_allowance;
 #
 # MDEV-18266: Changing an index comment unnecessarily rebuilds index
 #
@@ -2775,9 +2832,4 @@
   `b` int(11) DEFAULT NULL,
   KEY `i1` (`a`) COMMENT 'comment2'
 ) ENGINE=InnoDB DEFAULT CHARSET=latin1
-DROP TABLE t1;
-=======
-60
-SET GLOBAL innodb_purge_rseg_truncate_frequency= @saved_frequency;
-SET GLOBAL innodb_instant_alter_column_allowed = @saved_allowance;
->>>>>>> b092d35f
+DROP TABLE t1;