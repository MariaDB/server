#
# MDEV-29445: Reorganize buffer pool (and remove chunks)
#
set global innodb_adaptive_hash_index=ON;
select @@innodb_buffer_pool_size;
@@innodb_buffer_pool_size
8388608
set global innodb_buffer_pool_size = 10485760;
select @@innodb_buffer_pool_size;
@@innodb_buffer_pool_size
10485760
<<<<<<< HEAD
create table t1 (id int not null, val int not null default '0', primary key (id)) ENGINE=InnoDB ROW_FORMAT=COMPRESSED;
create or replace view view0 as select 1 union all select 1;
set @`v_id` := 0;
set @`v_val` := 0;
replace into t1 select (@`v_id` := (@`v_id` + 4) mod 4294967296) as id, (@`v_val` := (@`v_val` + 4) mod 4294967296) as val from view0 v0, view0 v1, view0 v2, view0 v3, view0 v4, view0 v5, view0 v6, view0 v7, view0 v8, view0 v9, view0 v10, view0 v11, view0 v12, view0 v13, view0 v14, view0 v15, view0 v16, view0 v17;
set global innodb_buffer_pool_size = 64 * 1024 * 1024 + 512 * 1024;
Warnings:
Warning	1292	Truncated incorrect innodb_buffer_pool_size value: '67633152'
select @@innodb_buffer_pool_size;
@@innodb_buffer_pool_size
68157440
=======
create table t1 (id int primary key, val int not null)
ENGINE=InnoDB ROW_FORMAT=COMPRESSED;
SET STATEMENT foreign_key_checks=0, unique_checks=0 FOR
INSERT INTO t1 SELECT seq*4,seq*4 FROM seq_1_to_262144;
set global innodb_buffer_pool_size = 7340032;
>>>>>>> 5d5be64d
select count(val) from t1;
count(val)
262144
set global innodb_adaptive_hash_index=OFF;
set global innodb_buffer_pool_size = 26214400;
Warnings:
Warning	1292	Truncated incorrect innodb_buffer_pool_size value: '26214400'
select @@innodb_buffer_pool_size;
@@innodb_buffer_pool_size
25165824
select count(val) from t1;
count(val)
262144
drop table t1;
SET GLOBAL innodb_max_purge_lag_wait = 0;
SET @save_pct= @@GLOBAL.innodb_max_dirty_pages_pct;
SET @save_pct_lwm= @@GLOBAL.innodb_max_dirty_pages_pct_lwm;
SET GLOBAL innodb_max_dirty_pages_pct_lwm = 0.0;
SET GLOBAL innodb_max_dirty_pages_pct = 0.0;
SET GLOBAL innodb_buffer_pool_size = @old_innodb_buffer_pool_size;
SET GLOBAL innodb_adaptive_hash_index = @old_innodb_adaptive_hash_index;
SET GLOBAL innodb_max_dirty_pages_pct = @save_pct;
SET GLOBAL innodb_max_dirty_pages_pct_lwm = @save_pct_lwm;<|MERGE_RESOLUTION|>--- conflicted
+++ resolved
@@ -9,25 +9,11 @@
 select @@innodb_buffer_pool_size;
 @@innodb_buffer_pool_size
 10485760
-<<<<<<< HEAD
-create table t1 (id int not null, val int not null default '0', primary key (id)) ENGINE=InnoDB ROW_FORMAT=COMPRESSED;
-create or replace view view0 as select 1 union all select 1;
-set @`v_id` := 0;
-set @`v_val` := 0;
-replace into t1 select (@`v_id` := (@`v_id` + 4) mod 4294967296) as id, (@`v_val` := (@`v_val` + 4) mod 4294967296) as val from view0 v0, view0 v1, view0 v2, view0 v3, view0 v4, view0 v5, view0 v6, view0 v7, view0 v8, view0 v9, view0 v10, view0 v11, view0 v12, view0 v13, view0 v14, view0 v15, view0 v16, view0 v17;
-set global innodb_buffer_pool_size = 64 * 1024 * 1024 + 512 * 1024;
-Warnings:
-Warning	1292	Truncated incorrect innodb_buffer_pool_size value: '67633152'
-select @@innodb_buffer_pool_size;
-@@innodb_buffer_pool_size
-68157440
-=======
 create table t1 (id int primary key, val int not null)
 ENGINE=InnoDB ROW_FORMAT=COMPRESSED;
 SET STATEMENT foreign_key_checks=0, unique_checks=0 FOR
 INSERT INTO t1 SELECT seq*4,seq*4 FROM seq_1_to_262144;
 set global innodb_buffer_pool_size = 7340032;
->>>>>>> 5d5be64d
 select count(val) from t1;
 count(val)
 262144
