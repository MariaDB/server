select * from json_table('[{"a": 1, "b": [11,111]}, {"a": 2, "b": [22,222]}]', '$[*]' COLUMNS( a INT PATH '$.a')) as tt;
a
1
2
select * from JSON_TABLE( '[ {"a": 1, "b": [11,111]}, {"a": 2, "b": [22,222]}, {"a":3}]', '$[*]' COLUMNS( a INT PATH '$.a', NESTED PATH '$.b[*]' COLUMNS (b INT PATH '$'))) as jt;
a	b
1	11
1	111
2	22
2	222
3	NULL
SELECT *  FROM   JSON_TABLE( '[ {"a": 1, "b": [11,111]}, {"a": 2, "b": [22,222]}, {"a":3}]', '$[*]' COLUMNS( a INT PATH '$.a', NESTED PATH '$.b[*]' COLUMNS (b INT PATH '$'), NESTED PATH '$.b[*]' COLUMNS (c INT PATH '$') ) ) jt;
a	b	c
1	11	NULL
1	111	NULL
1	NULL	11
1	NULL	111
2	22	NULL
2	222	NULL
2	NULL	22
2	NULL	222
3	NULL	NULL
create table t1 (id varchar(5), json varchar(1024));
insert into t1 values ('j1', '[{"a": 1, "b": [11,111]}, {"a": 2, "b": [22,222]}]');
insert into t1 values ('j2', '[{"a": 3, "b": [11,111]}, {"a": 4, "b": [22,222]}, {"a": 5, "b": [22,222]}]');
select id, json, a from t1, json_table(t1.json, '$[*]' COLUMNS(js_id FOR ORDINALITY, a INT PATH '$.a')) as tt;
id	json	a
j1	[{"a": 1, "b": [11,111]}, {"a": 2, "b": [22,222]}]	1
j1	[{"a": 1, "b": [11,111]}, {"a": 2, "b": [22,222]}]	2
j2	[{"a": 3, "b": [11,111]}, {"a": 4, "b": [22,222]}, {"a": 5, "b": [22,222]}]	3
j2	[{"a": 3, "b": [11,111]}, {"a": 4, "b": [22,222]}, {"a": 5, "b": [22,222]}]	4
j2	[{"a": 3, "b": [11,111]}, {"a": 4, "b": [22,222]}, {"a": 5, "b": [22,222]}]	5
select * from t1, JSON_TABLE(t1.json, '$[*]' COLUMNS(js_id FOR ORDINALITY, a INT PATH '$.a', NESTED PATH '$.b[*]' COLUMNS (l_js_id FOR ORDINALITY, b INT PATH '$'))) as jt;
id	json	js_id	a	l_js_id	b
j1	[{"a": 1, "b": [11,111]}, {"a": 2, "b": [22,222]}]	1	1	1	11
j1	[{"a": 1, "b": [11,111]}, {"a": 2, "b": [22,222]}]	1	1	2	111
j1	[{"a": 1, "b": [11,111]}, {"a": 2, "b": [22,222]}]	2	2	1	22
j1	[{"a": 1, "b": [11,111]}, {"a": 2, "b": [22,222]}]	2	2	2	222
j2	[{"a": 3, "b": [11,111]}, {"a": 4, "b": [22,222]}, {"a": 5, "b": [22,222]}]	1	3	1	11
j2	[{"a": 3, "b": [11,111]}, {"a": 4, "b": [22,222]}, {"a": 5, "b": [22,222]}]	1	3	2	111
j2	[{"a": 3, "b": [11,111]}, {"a": 4, "b": [22,222]}, {"a": 5, "b": [22,222]}]	2	4	1	22
j2	[{"a": 3, "b": [11,111]}, {"a": 4, "b": [22,222]}, {"a": 5, "b": [22,222]}]	2	4	2	222
j2	[{"a": 3, "b": [11,111]}, {"a": 4, "b": [22,222]}, {"a": 5, "b": [22,222]}]	3	5	1	22
j2	[{"a": 3, "b": [11,111]}, {"a": 4, "b": [22,222]}, {"a": 5, "b": [22,222]}]	3	5	2	222
select * from t1, JSON_TABLE(t1.no_field, '$[*]' COLUMNS(js_id FOR ORDINALITY, a INT PATH '$.a', NESTED PATH '$.b[*]' COLUMNS (l_js_id FOR ORDINALITY, b INT PATH '$'))) as jt;
ERROR 42S22: Unknown column 't1.no_field' in 'JSON_TABLE'
select * from t1, JSON_TABLE(t1.no_field, '$[*]' COLUMNS(js_id FOR ORDINALITY, a INT PATH '$.a', NESTED PATH '$.b[*]' COLUMNS (l_js_id FOR ORDINALITY, a INT PATH '$'))) as jt;
ERROR 42S21: Duplicate column name 'a'
DROP TABLE t1;
create table t1 (item_name varchar(32), item_props varchar(1024));
insert into t1 values ('Laptop', '{"color": "black", "price": 1000}');
insert into t1 values ('Jeans',  '{"color": "blue", "price": 50}');
select * from t1 left join json_table(t1.item_props,'$' columns( color varchar(100) path '$.color')) as T on 1;
item_name	item_props	color
Laptop	{"color": "black", "price": 1000}	black
Jeans	{"color": "blue", "price": 50}	blue
select * from t1 right join json_table(t1.item_props,'$' columns( color varchar(100) path '$.color')) as T on 1;
ERROR 42S22: Unknown column 't1.item_props' in 'JSON_TABLE'
DROP TABLE t1;
select * from JSON_TABLE( '[ {"xa": 1, "b": [11,111]}, {"a": 2, "b": [22,222]}, {"a":3}]', '$[*]' COLUMNS( a INT PATH '$.a' default 101 on empty, NESTED PATH '$.b[*]' COLUMNS (b INT PATH '$'))) as jt;
a	b
101	11
101	111
2	22
2	222
3	NULL
select * from JSON_TABLE( '[ {"xa": 1, "b": [11,111]}, {"a": 2, "b": [22,222]}, {"a":3}]', '$[*]' COLUMNS( a INT PATH '$.a' default 202 on error, NESTED PATH '$.b[*]' COLUMNS (b INT PATH '$'))) as jt;
a	b
NULL	11
NULL	111
2	22
2	222
3	NULL
select * from JSON_TABLE( '[ {"a": [1, 2], "b": [11,111]}, {"a": 2, "b": [22,222]}, {"a":3}]', '$[*]' COLUMNS( a INT PATH '$.a' default '101' on empty, NESTED PATH '$.b[*]' COLUMNS (b INT PATH '$'))) as jt;
a	b
NULL	11
NULL	111
2	22
2	222
3	NULL
select * from JSON_TABLE( '[ {"a": [1, 2], "b": [11,111]}, {"a": 2, "b": [22,222]}, {"a":3}]', '$[*]' COLUMNS( a INT PATH '$.a' default '202' on error default '101' on empty, NESTED PATH '$.b[*]' COLUMNS (b INT PATH '$'))) as jt;
a	b
202	11
202	111
2	22
2	222
3	NULL
select * from JSON_TABLE( '[{"a": [1, 2], "b": [11,111]}, {"a": 2, "b": [22,222]}, {"a":3} xx YY]', '$[*]' COLUMNS( a INT PATH '$.a' default '202' on error default '101' on empty, NESTED PATH '$.b[*]' COLUMNS (b INT PATH '$'))) as jt;
ERROR HY000: Syntax error in JSON text in argument 1 to function 'JSON_TABLE' at position 65
select * from JSON_TABLE( '[{"a": [1, 2], "b": [11,111]}, {"a": 2, "b": [22,222]}, {"a":3}]', '$[*]' COLUMNS( a INT PATH '$.a' error on error default '101' on empty, NESTED PATH '$.b[*]' COLUMNS (b INT PATH '$'))) as jt;
ERROR HY000: Can't store an array or an object in the scalar column 'a' of JSON_TABLE 'jt'.
select * from json_table('{"a":0}',"$" columns(a decimal(1,1) path '$.a')) foo;
a
0.0
connect  con1,localhost,root,,;
select a from json_table('{"a":0}',"$" columns(a for ordinality)) foo;
a
1
connection default;
disconnect con1;
create table t1 (
color varchar(32),
price int
);
insert into t1 values ("red", 100), ("blue", 50);
insert into t1 select * from t1;
insert into t1 select * from t1;
set @save_optimizer_switch=@@optimizer_switch;
set optimizer_switch='firstmatch=off';
select * from 
json_table('[{"color": "blue", "price": 50},
                     {"color": "red", "price": 100}]',
'$[*]' columns( color varchar(100) path '$.color',
price text path '$.price'
                                                                                      )
) as T
where
T.color in (select color from t1 where t1.price=T.price);
color	price
blue	50
red	100
set @@optimizer_switch=@save_optimizer_switch;
drop table t1;
select * from
json_table(' [ {"color": "blue", "sizes": [1,2,3,4],  "prices" : [10,20]},
               {"color": "red",  "sizes": [10,11,12,13,14],  "prices" : [100,200,300]} ]',
'$[*]' columns(
color varchar(4) path '$.color',
seq0 for ordinality,
nested path '$.sizes[*]'
      columns (seq1 for ordinality,
size int path '$'),
nested path '$.prices[*]'
      columns (seq2 for ordinality,
price int path '$')
)
) as T;
color	seq0	seq1	size	seq2	price
blue	1	1	1	NULL	NULL
blue	1	2	2	NULL	NULL
blue	1	3	3	NULL	NULL
blue	1	4	4	NULL	NULL
blue	1	NULL	NULL	1	10
blue	1	NULL	NULL	2	20
red	2	1	10	NULL	NULL
red	2	2	11	NULL	NULL
red	2	3	12	NULL	NULL
red	2	4	13	NULL	NULL
red	2	5	14	NULL	NULL
red	2	NULL	NULL	1	100
red	2	NULL	NULL	2	200
red	2	NULL	NULL	3	300
select * from   json_table('[{"color": "blue", "price": 50},
    {"color": "red", "price": 100},
    {"color": "rojo", "price": 10.0},
    {"color": "blanco", "price": 11.0}]',
'$[*]' columns( color varchar(100) path '$.color',
price text path '$.price', seq for ordinality)) as T order by color desc;
color	price	seq
rojo	10.0	3
red	100	2
blue	50	1
blanco	11.0	4
create view v as select * from json_table('{"as":"b", "x":123}',"$" columns(a varchar(8) path '$.a' default '-' on empty, x int path '$.x')) x;
select * from v;
a	x
-	123
show create table v;
View	Create View	character_set_client	collation_connection
v	CREATE ALGORITHM=UNDEFINED DEFINER=`root`@`localhost` SQL SECURITY DEFINER VIEW `v` AS select `x`.`a` AS `a`,`x`.`x` AS `x` from JSON_TABLE('{"as":"b", "x":123}', '$' COLUMNS (`a` varchar(8) PATH '$.a' DEFAULT '-' ON EMPTY, `x` int(11) PATH '$.x')) `x`	latin1	latin1_swedish_ci
drop view v;
select * from json_table('{"as":"b", "x":123}',
"$" columns(a varchar(8) path '$.a' default '-' on empty null on error null on empty, x int path '$.x')) x;
ERROR 42000: You have an error in your SQL syntax; check the manual that corresponds to your MariaDB server version for the right syntax to use near 'null on empty, x int path '$.x')) x' at line 2
select * from json_table('{"a":"foo","b":"bar"}', '$'
      columns (v varchar(20) path '$.*')) as jt;
v
NULL
select * from json_table('{"a":"foo","b":"bar"}', '$'
      columns (v varchar(20) path '$.*' default '-' on error)) as jt;
v
-
select * from json_table('{"b":"bar"}', '$'
      columns (v varchar(20) path '$.*' default '-' on error)) as jt;
v
bar
create table t1 (a varchar(100));
insert into t1 values ('1');
select * from t1 as T, json_table(T.a, '$[*]' columns(color varchar(100) path '$.nonexistent', seq for ordinality)) as T;
ERROR 42000: Not unique table/alias: 'T'
drop table t1;
prepare s from 'select * from
json_table(?,
    \'$[*]\' columns( color varchar(100) path \'$.color\',
      price text path \'$.price\',
      seq for ordinality)) as T
order by color desc; ';
execute s using '[{"color": "red", "price":1}, {"color":"brown", "price":2}]';
color	price	seq
red	1	1
brown	2	2
deallocate prepare s;
create view v2 as select * from   json_table('[{"co\\\\lor": "blue", "price": 50}]',              '$[*]' columns( color varchar(100) path '$.co\\\\lor')              ) as T;
select * from v2;
color
blue
drop view v2;
explain format=json select * from
json_table('[{"a": 1, "b": [11,111]}, {"a": 2, "b": [22,222]}]', '$[*]' COLUMNS( a INT PATH '$.a')) as tt;
EXPLAIN
{
  "query_block": {
    "select_id": 1,
    "cost": "COST_REPLACED",
    "nested_loop": [
      {
        "table": {
          "table_name": "tt",
          "access_type": "ALL",
          "loops": 1,
          "rows": 40,
          "cost": "COST_REPLACED",
          "filtered": 100,
          "table_function": "json_table"
        }
      }
    ]
  }
}
explain select * from
json_table('[{"a": 1, "b": [11,111]}, {"a": 2, "b": [22,222]}]', '$[*]' COLUMNS( a INT PATH '$.a')) as tt;
id	select_type	table	type	possible_keys	key	key_len	ref	rows	Extra
1	SIMPLE	tt	ALL	NULL	NULL	NULL	NULL	40	Table function: json_table
create view v1 as select * from
json_table('[{"color": "blue", "price": 50}]',
'$[*]' columns(color text path '$.nonexistent',
seq for ordinality)) as `ALIAS NOT QUOTED`;
select * from v1;
color	seq
NULL	1
drop view v1;
create view v1 as select * from
json_table('[{"color": "blue", "price": 50},
               {"color": "red", "price": 100}]',
'$[*]' columns(
color text path "$.QUOTES \" HERE \"",
color1 text path '$.QUOTES " HERE "',
color2 text path "$.QUOTES ' HERE '",
seq for ordinality)) as T;
select * from v1;
color	color1	color2	seq
NULL	NULL	NULL	1
NULL	NULL	NULL	2
drop view v1;
CREATE TABLE t1 (x INT);
INSERT INTO t1 VALUES (1), (2), (3);
SELECT t1.x*2 m, jt.* FROM t1,
JSON_TABLE(m, '$[*]' COLUMNS (i INT PATH '$')) jt;
ERROR 42S22: Unknown column 'm' in 'JSON_TABLE'
DROP TABLE t1;
select *
from
json_table(JS3.size, '$' columns (size INT PATH '$.size')) as JS1,
json_table(JS1.size, '$' columns (size INT PATH '$.size')) as JS2,
json_table(JS1.size, '$' columns (size INT PATH '$.size')) as JS3 where  1;
ERROR 42S22: Unknown column 'JS3.size' in 'JSON_TABLE'
create table t1 (json varchar(100) character set utf8);
insert into t1 values ('{"value":"АБВ"}');
create table tj1 as 
select T.value
from t1, json_table(t1.json, '$' columns (value varchar(32) PATH '$.value')) T;
show create table tj1;
Table	Create Table
tj1	CREATE TABLE `tj1` (
  `value` varchar(32) CHARACTER SET utf8mb4 COLLATE utf8mb4_general_ci DEFAULT NULL
) ENGINE=MyISAM DEFAULT CHARSET=latin1 COLLATE=latin1_swedish_ci
drop table t1;
drop table tj1;
CREATE TABLE t1(id INT, f1 JSON);
INSERT INTO t1 VALUES
(1, '{\"1\": 1}'),
(2, '{\"1\": 2}'),
(3, '{\"1\": 3}'),
(4, '{\"1\": 4}'),
(5, '{\"1\": 5}'),
(6, '{\"1\": 6}');
ANALYZE TABLE t1;
Table	Op	Msg_type	Msg_text
test.t1	analyze	status	Engine-independent statistics collected
test.t1	analyze	Warning	Engine-independent statistics are not collected for column 'f1'
test.t1	analyze	status	OK
SELECT * FROM JSON_TABLE(tt3.f1, "$" COLUMNS (id FOR ORDINALITY)) AS tbl STRAIGHT_JOIN t1 AS tt3;
ERROR 42S22: Unknown column 'tt3.f1' in 'JSON_TABLE'
SELECT * FROM t1 as jj1,
(SELECT tt2.*
FROM
t1 as tt2,
JSON_TABLE(tt3.f1, "$" COLUMNS (id FOR ORDINALITY)) AS tbl
STRAIGHT_JOIN
t1 AS tt3
) dt
ORDER BY 1,3 LIMIT 10;
ERROR 42S22: Unknown column 'tt3.f1' in 'JSON_TABLE'
drop table t1;
select collation(x) from 
JSON_TABLE('["abc"]', '$[*]' COLUMNS (x VARCHAR(10) CHARSET latin1 PATH '$')) tbl;
collation(x)
latin1_swedish_ci
SELECT * FROM  JSON_TABLE('{"x":1, "y":2}', _utf8mb4'$' COLUMNS (NESTED PATH _utf8mb4'$.x'
  COLUMNS(y INT PATH _utf8mb4'$.y' DEFAULT _utf8mb4'1' ON EMPTY DEFAULT _utf8mb4'2' ON ERROR))) jt;
y
1
select * from json_table(
'{"name":"t-shirt", "colors": ["yellow", "blue"],"sizes":  ["small", "medium", "large"]}', 
'$' columns(name varchar(32) path '$.name',
nested path '$.colors[*]' columns (
color varchar(32) path '$',
nested path '$.sizes[*]' columns (
size varchar(32) path '$' 
)))) as t;
name	color	size
t-shirt	yellow	NULL
t-shirt	blue	NULL
SELECT x, length(x) FROM
JSON_TABLE('{}', '$' COLUMNS (x VARCHAR(10) PATH '$.x' DEFAULT 'abcdefg' ON EMPTY)) jt;
x	length(x)
abcdefg	7
select * from
json_table('[{"a":"aa"}, {"b":null}]', '$[*]'
      columns (col1 int path '$.b' default '456' on empty)) as tt;
col1
456
NULL
select * from
json_table('[{"a":"aa"}, {"b":true}]', '$[*]'
      columns (col1 int path '$.b' default '456' on empty)) as tt;
col1
456
1
select * from
json_table('[{"a":"aa"}, {"b":false}]', '$[*]'
      columns (col1 int path '$.b' default '456' on empty)) as tt;
col1
456
0
select * from
json_table('[{"a":"aa"}, {"b":null}]', '$[*]'
      columns (col1 varchar(100) path '$.b' default '456' on empty)) as tt;
col1
456
NULL
select * from
json_table('[{"a":"aa"}, {"b":true}]', '$[*]'
      columns (col1 varchar(100) path '$.b' default '456' on empty)) as tt;
col1
456
true
select * from
json_table('[{"a":"aa"}, {"b":false}]', '$[*]'
      columns (col1 varchar(100) path '$.b' default '456' on empty)) as tt;
col1
456
false
select * from
json_table( '[{"a":"asd"}, {"a":123}, {"a":[]}, {"a":{}} ]', '$[*]'
      columns (id for ordinality,
intcol int path '$.a' default '1234' on empty default '5678' on error)
) as tt;
id	intcol
1	0
2	123
3	5678
4	5678
Warnings:
Warning	1366	Incorrect integer value: 'asd' for column `*any*`.`json_table`.`intcol` at row 1
SELECT COUNT(*) FROM JSON_TABLE('[1, 2]', '$[*]' COLUMNS( I INT PATH '$')) tt;
COUNT(*)
2
create table t1 (a int);
insert into t1 values (0),(1),(2),(3),(4),(5),(6),(7),(8),(9);
create table t2 (js json, b int);
insert into t2 select '[1,2,3]',A.a from t1 A, t1 B;
explain select * from t1,
(select * from t2, json_table(t2.js, '$[*]' columns (o for ordinality)) as jt) as TT2
where 1;
id	select_type	table	type	possible_keys	key	key_len	ref	rows	Extra
1	SIMPLE	t1	ALL	NULL	NULL	NULL	NULL	10	
1	SIMPLE	t2	ALL	NULL	NULL	NULL	NULL	100	Using join buffer (flat, BNL join)
1	SIMPLE	jt	ALL	NULL	NULL	NULL	NULL	40	Table function: json_table
drop table t1, t2;
CREATE TABLE t1 (x INT);
INSERT INTO t1 VALUES (1);
CREATE TABLE t2 (j JSON);
INSERT INTO t2 (j) VALUES ('[1,2,3]');
SELECT * FROM t1 RIGHT JOIN
(SELECT o FROM t2, JSON_TABLE(j, '$[*]' COLUMNS (o FOR ORDINALITY)) AS jt) AS t3 ON (t3.o = t1.x);
x	o
1	1
NULL	2
NULL	3
DROP TABLE t1, t2;
create table t20 (a int not null);
create table t21 (a int not null primary key, js varchar(100));
insert into t20 values (1),(2);
insert into t21 values (1, '{"a":100}');
explain select t20.a, jt1.ab
from t20 left join t21 on t20.a=t21.a
join JSON_TABLE(t21.js,'$' COLUMNS (ab INT PATH '$.a')) AS jt1;
id	select_type	table	type	possible_keys	key	key_len	ref	rows	Extra
1	SIMPLE	t20	ALL	NULL	NULL	NULL	NULL	2	
1	SIMPLE	t21	eq_ref	PRIMARY	PRIMARY	4	test.t20.a	1	
1	SIMPLE	jt1	ALL	NULL	NULL	NULL	NULL	40	Table function: json_table
drop table t20, t21;
select * from
json_table(
'[
  {"name": "X",
    "colors":["blue"], "sizes": [1,2,3,4],  "prices" : [10,20]},
  {"name": "Y",
    "colors":["red"], "sizes": [10,11],  "prices" : [100,200,300]}
]',
'$[*]' columns
(
seq0 for ordinality,
name varchar(4) path '$.name',
nested path '$.colors[*]' columns (
seq1 for ordinality,
color text path '$'
  ),
nested path '$.sizes[*]' columns (
seq2 for ordinality,
size int path '$'
  ),
nested path '$.prices[*]' columns (
seq3 for ordinality,
price int path '$'
  )
)
) as T order by seq0, name;
seq0	name	seq1	color	seq2	size	seq3	price
1	X	NULL	NULL	NULL	NULL	1	10
1	X	NULL	NULL	NULL	NULL	2	20
1	X	NULL	NULL	1	1	NULL	NULL
1	X	NULL	NULL	2	2	NULL	NULL
1	X	NULL	NULL	3	3	NULL	NULL
1	X	NULL	NULL	4	4	NULL	NULL
1	X	1	blue	NULL	NULL	NULL	NULL
2	Y	NULL	NULL	NULL	NULL	1	100
2	Y	NULL	NULL	NULL	NULL	2	200
2	Y	NULL	NULL	NULL	NULL	3	300
2	Y	NULL	NULL	1	10	NULL	NULL
2	Y	NULL	NULL	2	11	NULL	NULL
2	Y	1	red	NULL	NULL	NULL	NULL
select * from json_table('[]', '$' COLUMNS(x FOR ORDINALITY));
ERROR HY000: Every table function must have an alias.
select min(x) from json_table('[]', '$' COLUMNS(x FOR ORDINALITY)) a;
min(x)
1
#
# Test for the problem with 
#   - Cross-outer-join dependency
#   - dead-end join prefix
#   - join order pruning
#
create table t20 (a int not null);
create table t21 (a int not null primary key, js varchar(100));
insert into t20 select seq from seq_1_to_100;
insert into t21 select a, '{"a":100}' from t20;
create table t31(a int);
create table t32(b int);
insert into t31 values (1);
insert into t32 values (1);
explain
select
t20.a, jt1.ab
from
t20
left join t21 on t20.a=t21.a
join
(t31 left join (t32 join JSON_TABLE(t21.js,'$' COLUMNS (ab INT PATH '$.a')) AS jt1) on t31.a<3);
id	select_type	table	type	possible_keys	key	key_len	ref	rows	Extra
1	SIMPLE	t31	system	NULL	NULL	NULL	NULL	1	
1	SIMPLE	t20	ALL	NULL	NULL	NULL	NULL	100	
1	SIMPLE	t21	eq_ref	PRIMARY	PRIMARY	4	test.t20.a	1	
1	SIMPLE	t32	ALL	NULL	NULL	NULL	NULL	1	Using where
1	SIMPLE	jt1	ALL	NULL	NULL	NULL	NULL	40	Table function: json_table
drop table t20,t21,t31,t32;
#
# MDEV-25142: JSON_TABLE: CREATE VIEW involving EXISTS PATH ends up with invalid frm
#
drop view if exists v1;
CREATE VIEW v1 AS SELECT * FROM JSON_TABLE('[]', '$' COLUMNS (f INT EXISTS PATH '$')) a ;
show create view v1;
View	Create View	character_set_client	collation_connection
v1	CREATE ALGORITHM=UNDEFINED DEFINER=`root`@`localhost` SQL SECURITY DEFINER VIEW `v1` AS select `a`.`f` AS `f` from JSON_TABLE('[]', '$' COLUMNS (`f` int(11) EXISTS PATH '$')) `a`	latin1	latin1_swedish_ci
drop view v1;
#
# MDEV-25145: JSON_TABLE: Assertion `fixed == 1' failed in Item_load_file::val_str on 2nd execution of PS	
#
PREPARE stmt FROM "SELECT * FROM (SELECT * FROM JSON_TABLE(LOAD_FILE('x'), '$' COLUMNS (a FOR ORDINALITY)) AS t) AS sq";
EXECUTE stmt;
a
EXECUTE stmt;
a
#
# MDEV-JSON_TABLE: Server crashes in handler::print_error / hton_name upon ERROR ON EMPTY
#
SELECT a, b FROM JSON_TABLE('[]', '$' COLUMNS (a FOR ORDINALITY, b INT PATH '$[*]' ERROR ON EMPTY)) AS t ORDER BY a;
ERROR HY000: Field 'b' can't be set for JSON_TABLE 't'.
#
# MDEV-25151 JSON_TABLE: Unexpectedly padded values in a PATH column.
#
SET @old_character_set_connection= @@character_set_connection;
SET @@character_set_connection= utf8;
select hex(a), b from json_table('["foo","bar"]','$[*]' columns (a char(3) path '$', b for ordinality)) t;
hex(a)	b
666F6F	1
626172	2
SET @@character_set_connection= @old_character_set_connection;
#
# MDEV-25183 JSON_TABLE: CREATE VIEW involving NESTED PATH ends up with invalid frm
#
CREATE VIEW v AS SELECT * FROM JSON_TABLE('{}', '$' COLUMNS(NESTED PATH '$**.*' COLUMNS(a FOR ORDINALITY), b VARCHAR(8) PATH '$')) AS jt;
SHOW CREATE VIEW v;
View	Create View	character_set_client	collation_connection
v	CREATE ALGORITHM=UNDEFINED DEFINER=`root`@`localhost` SQL SECURITY DEFINER VIEW `v` AS select `jt`.`a` AS `a`,`jt`.`b` AS `b` from JSON_TABLE('{}', '$' COLUMNS (NESTED PATH '$**.*' COLUMNS (`a` FOR ORDINALITY), `b` varchar(8) PATH '$')) `jt`	latin1	latin1_swedish_ci
SELECT * FROM v;
a	b
NULL	NULL
DROP VIEW v;
#
# MDEV-25178 JSON_TABLE: ASAN use-after-poison in my_fill_8bit / Json_table_column::On_response::respond
#
SELECT * FROM JSON_TABLE('{}', '$' COLUMNS(a CHAR(100) PATH '$' DEFAULT "0" ON ERROR)) AS jt;
a
0
#
# MDEV-25188 JSON_TABLE: ASAN use-after-poison in Field_long::reset / Table_function_json_table::setup or malloc(): invalid size.
#
SELECT * FROM JSON_TABLE(CONVERT('{"x":1}' USING utf8mb4), '$' COLUMNS(a INT PATH '$', b CHAR(64) PATH '$.*', c INT EXISTS PATH '$**.*')) AS jt;
a	b	c
NULL	1	1
#
# 25192 JSON_TABLE: ASAN use-after-poison in field_conv_memcpy / Create_tmp_table::finalize upon query with derived table.
#
SET NAMES utf8;
SELECT * FROM ( SELECT * FROM JSON_TABLE('{}', '$' COLUMNS( a BINARY(12) PATH '$.*', b VARCHAR(40) PATH '$[*]', c VARCHAR(8) PATH '$**.*')) AS jt ) AS sq;
a	b	c
NULL	NULL	NULL
SET NAMES default;
#
# MDEV-25189 JSON_TABLE: Assertion `l_offset >= 0 && table->s->rec_buff_length - l_offset > 0' failed upon CREATE .. SELECT.
#
SET NAMES utf8;
CREATE TABLE t1 AS SELECT * FROM JSON_TABLE('{}', '$' COLUMNS(a CHAR(16) PATH '$.*', b TIMESTAMP PATH '$**.*')) AS jt;
DROP TABLE t1;
SET NAMES default;
#
# MDEV-25230 SON_TABLE: CREATE VIEW with 2nd level NESTED PATH ends up with invalid frm, Assertion `m_status == DA_ERROR || m_status == DA_OK || m_status == DA_OK_BULK' failed.
#
CREATE VIEW v AS SELECT * FROM JSON_TABLE('{}', '$' COLUMNS(NESTED PATH '$' COLUMNS(NESTED PATH '$.*' COLUMNS(o FOR ORDINALITY)))) AS jt;
SELECT * FROM v;
o
NULL
SHOW CREATE VIEW v;
View	Create View	character_set_client	collation_connection
v	CREATE ALGORITHM=UNDEFINED DEFINER=`root`@`localhost` SQL SECURITY DEFINER VIEW `v` AS select `jt`.`o` AS `o` from JSON_TABLE('{}', '$' COLUMNS (NESTED PATH '$.*' COLUMNS (NESTED PATH '$.*' COLUMNS (`o` FOR ORDINALITY)))) `jt`	latin1	latin1_swedish_ci
DROP VIEW v;
#
# MDEV-25229 JSON_TABLE: Server crashes in hton_name upon MATCH .. AGAINST.
#
SELECT val, MATCH(val) AGAINST( 'MariaDB') FROM JSON_TABLE('{"db":"xx"}', '$' COLUMNS(val VARCHAR(32) PATH '$**.*')) AS jt;
ERROR HY000: The storage engine JSON_TABLE function doesn't support FULLTEXT indexes
#
# MDEV-25138 JSON_TABLE: A space between JSON_TABLE and opening bracket causes syntax error
#
select * from json_table ('{}', '$' COLUMNS(x FOR ORDINALITY)) a;
x
1
create table json_table(id int);
insert into json_table values (1), (2), (3);
select * from json_table;
id
1
2
3
drop table json_table;
#
# MDEV-25146 JSON_TABLE: Non-descriptive + wrong error messages upon trying to store array or object.
#
select a from json_table('[[]]', '$' columns(a char(8) path '$' error on error)) t;
ERROR HY000: Can't store an array or an object in the scalar column 'a' of JSON_TABLE 't'.
show warnings;
Level	Code	Message
Error	4178	Can't store an array or an object in the scalar column 'a' of JSON_TABLE 't'.
#
# MDEV-JSON_TABLE: CREATE TABLE ignores NULL ON ERROR (implicit or explicit) and fails.
#
CREATE TABLE t1 AS SELECT * FROM JSON_TABLE('{"x":1}', '$' COLUMNS(f DATE PATH '$.*')) AS jt;
Warnings:
Warning	1265	Data truncated for column 'f' at row 1
SELECT * FROM t1;
f
0000-00-00
DROP TABLE t1;
#
# MDEV-25254: JSON_TABLE: Inconsistent name resolution with right joins
#
CREATE TABLE t1 (a INT);
SELECT * FROM t1 RIGHT JOIN JSON_TABLE(t1.a,'$' COLUMNS(o FOR ORDINALITY)) jt ON TRUE;
ERROR 42S22: Unknown column 't1.a' in 'JSON_TABLE'
CREATE VIEW v AS
SELECT * FROM t1 RIGHT JOIN JSON_TABLE(t1.a,'$' COLUMNS(o FOR ORDINALITY)) jt ON TRUE;
ERROR 42S22: Unknown column 't1.a' in 'JSON_TABLE'
insert into t1 values (1),(2),(3);
SELECT * FROM t1 RIGHT JOIN JSON_TABLE(t1.a,'$' COLUMNS(o FOR ORDINALITY)) jt ON TRUE;
ERROR 42S22: Unknown column 't1.a' in 'JSON_TABLE'
drop table t1;
#
# MDEV-25202: JSON_TABLE: Early table reference leads to unexpected result set, server crash
#
CREATE TABLE t1 (o INT);
INSERT INTO t1 VALUES (1),(2);
CREATE TABLE t2 (a INT);
INSERT INTO t2 VALUES (3),(4);
SELECT * FROM JSON_TABLE(a, '$' COLUMNS(o FOR ORDINALITY)) AS jt1 NATURAL JOIN t1 JOIN t2;
ERROR 42S22: Unknown column 'a' in 'JSON_TABLE'
SELECT * FROM JSON_TABLE(a, '$' COLUMNS(o FOR ORDINALITY)) AS jt1 NATURAL JOIN t1 STRAIGHT_JOIN t2;
ERROR 42S22: Unknown column 'a' in 'JSON_TABLE'
drop table t1,t2;
# Now, try a JSON_TABLE that has a subquery that has an outside reference:
create table t1(a int, js varchar(32));
create table t2(a varchar(100));
insert into t2 values('');
explain
select *
from
t1 left join
json_table(concat('',js),
'$' columns ( color varchar(32) path '$.color')
) as JT on 1;
id	select_type	table	type	possible_keys	key	key_len	ref	rows	Extra
1	SIMPLE	NULL	NULL	NULL	NULL	NULL	NULL	NULL	Impossible WHERE noticed after reading const tables
explain
select *
from
t1 right join
json_table(concat('',js),
'$' columns ( color varchar(32) path '$.color')
) as JT on 1;
ERROR 42S22: Unknown column 'js' in 'JSON_TABLE'
explain
select *
from
t1 left join
json_table((select concat(a,js) from t2),
'$' columns ( color varchar(32) path '$.color')
) as JT on 1;
id	select_type	table	type	possible_keys	key	key_len	ref	rows	Extra
1	PRIMARY	NULL	NULL	NULL	NULL	NULL	NULL	NULL	Impossible WHERE noticed after reading const tables
2	SUBQUERY	t2	system	NULL	NULL	NULL	NULL	1	
explain
select *
from
t1 right join
json_table((select concat(a,js) from t2),
'$' columns ( color varchar(32) path '$.color')
) as JT on 1;
ERROR 42S22: Unknown column 'js' in 'SELECT'
drop table t1,t2;
#
# Now, a testcase with JSON_TABLEs inside NATURAL JOIN
#
create table t1 (a int, b int);
create table t2 (a int, c int);
select * from
t1,
( t2
natural join
(
json_table(JT2.d, '$' COLUMNS (d for ordinality)) as JT
natural join
json_table(JT.d, '$' COLUMNS (d for ordinality)) as JT2
)
);
ERROR 42S22: Unknown column 'JT2.d' in 'JSON_TABLE'
drop table t1, t2;
#
# MDEV-25352: JSON_TABLE: Inconsistent name resolution and ER_VIEW_INVALID ...
# (Just the testcase)
#
CREATE TABLE t1 (a INT, b VARCHAR(8));
INSERT INTO t1 VALUES (1,'{}'),(2,'[]');
CREATE TABLE t2 (a INT);
INSERT INTO t2 VALUES (2),(3);
SELECT t1.*
FROM
t1 NATURAL JOIN t2
RIGHT JOIN
JSON_TABLE (t1.b, '$' COLUMNS(o FOR ORDINALITY)) AS jt ON (t1.a = jt.o)
WHERE t1.a = 1;
ERROR 42S22: Unknown column 't1.b' in 'JSON_TABLE'
CREATE OR REPLACE VIEW v AS
SELECT t1.* FROM t1 NATURAL JOIN t2 RIGHT JOIN JSON_TABLE (t1.b, '$' COLUMNS(o FOR ORDINALITY)) AS jt ON (t1.a = jt.o) WHERE t1.a = 1;
ERROR 42S22: Unknown column 't1.b' in 'JSON_TABLE'
drop table t1,t2;
#
# MDEV-25256: JSON_TABLE: Error ER_VIEW_INVALID upon running query via view
#
SELECT * FROM
JSON_TABLE('[]', '$' COLUMNS(a TEXT PATH '$[*]')) AS jt1
RIGHT JOIN JSON_TABLE(jt1.a, '$' COLUMNS(o2 FOR ORDINALITY)) AS jt2
ON(1)
RIGHT JOIN JSON_TABLE('[]', '$' COLUMNS(o3 FOR ORDINALITY)) AS jt3
ON(1)
WHERE 0;
ERROR 42S22: Unknown column 'jt1.a' in 'JSON_TABLE'
#
# MDEV-25346: JSON_TABLE: Server crashes in Item_field::fix_outer_field upon subquery with unknown column
#
CREATE TABLE t1 (a INT);
CREATE TABLE t2 (b INT);
SELECT * FROM ( SELECT * FROM t1 JOIN t2 ON (b IN(SELECT x FROM (SELECT 1 AS c) AS sq1))) AS sq2;
ERROR 42S22: Unknown column 'x' in 'SELECT'
DROP TABLE t1, t2;
#
# Another testcase
#
create table t1 (item_name varchar(32), item_props varchar(1024));
insert into t1 values ('Jeans',  '{"color": ["green", "brown"], "price": 50}');
insert into t1 values ('Shirt',  '{"color": ["blue", "white"], "price": 20}');
insert into t1 values ('Jeans',  '{"color": ["black"], "price": 60}');
insert into t1 values ('Jeans',  '{"color": ["gray"], "price": 60}');
insert into t1 values ('Laptop', '{"color": ["black"], "price": 1000}');
insert into t1 values ('Shirt',  '{"color": ["black"], "price": 20}');
select
t.item_name,
jt.*
from
(select
t1.item_name,
concat(
concat(
concat(
"{\"color\": ",
concat(
concat("[\"",
                      group_concat( jt.color separator "\", \"")
                     ),
                "\"]")
),','
        ),
concat(concat("\"price\": ",jt.price),'}')
) as item_props
from
t1,
json_table(
t1.item_props,
'$' columns (
nested path '$.color[*]' columns (color varchar(32) path '$'),
price int path '$.price')
) as jt
group by
t1.item_name, jt.price
) as t,
json_table(t.item_props,
'$' columns (
nested path '$.color[*]' columns (color varchar(32) path '$'),
price int path '$.price')
) as jt
order by
t.item_name, jt.price, jt.color;
item_name	color	price
Jeans	brown	50
Jeans	green	50
Jeans	black	60
Jeans	gray	60
Laptop	black	1000
Shirt	black	20
Shirt	blue	20
Shirt	white	20
drop table t1;
#
# MDEV-25380: JSON_TABLE: Assertion `join->best_read < double(1.797...) fails
#
CREATE TABLE t1 (a INT, b TEXT);
INSERT INTO t1 VALUES (1,'{}'),(2,'[]');
explain
SELECT *
FROM t1
WHERE
EXISTS(SELECT *
FROM JSON_TABLE(b, '$' COLUMNS(o FOR ORDINALITY)) AS jt
WHERE jt.o = t1.a);
id	select_type	table	type	possible_keys	key	key_len	ref	rows	Extra
1	PRIMARY	t1	ALL	NULL	NULL	NULL	NULL	2	
1	PRIMARY	jt	ALL	NULL	NULL	NULL	NULL	40	Table function: json_table; Using where; FirstMatch(t1)
drop table t1;
#
# MDEV-25381: JSON_TABLE: ER_WRONG_OUTER_JOIN upon query with LEFT and RIGHT joins and view
#
CREATE TABLE t1 (a INT);
INSERT INTO t1 VALUES (1),(2);
CREATE TABLE t2 (b INT, c TEXT);
INSERT INTO t2 VALUES (1,'{}'),(2,'[]');
CREATE VIEW v2 AS SELECT * FROM t2;
SELECT *
FROM
t1 RIGHT JOIN
t2 AS tt
LEFT JOIN
JSON_TABLE(tt.c, '$' COLUMNS(o FOR ORDINALITY)) AS jt
ON tt.b = jt.o
ON t1.a = tt.b;
a	b	c	o
1	1	{}	1
2	2	[]	NULL
SELECT *
FROM
t1 RIGHT JOIN
v2 AS tt
LEFT JOIN
JSON_TABLE(tt.c, '$' COLUMNS(o FOR ORDINALITY)) AS jt
ON tt.b = jt.o
ON t1.a = tt.b;
a	b	c	o
1	1	{}	1
2	2	[]	NULL
SELECT *
FROM
t1 RIGHT JOIN
v2 AS tt
LEFT JOIN
JSON_TABLE(CONCAT(tt.c,''), '$' COLUMNS(o FOR ORDINALITY)) AS jt
ON tt.b = jt.o
ON t1.a = tt.b;
a	b	c	o
1	1	{}	1
2	2	[]	NULL
prepare s from
"SELECT *
FROM
  t1 RIGHT JOIN
    v2 AS tt
    LEFT JOIN
    JSON_TABLE(CONCAT(tt.c,''), '$' COLUMNS(o FOR ORDINALITY)) AS jt
    ON tt.b = jt.o
 ON t1.a = tt.b";
execute s;
a	b	c	o
1	1	{}	1
2	2	[]	NULL
execute s;
a	b	c	o
1	1	{}	1
2	2	[]	NULL
DROP VIEW v2;
DROP TABLE t1, t2;
#
# MDEV-25259 JSON_TABLE: Illegal mix of collations upon executing query with combination of charsets via view.
#
CREATE VIEW v AS
SELECT * FROM JSON_TABLE(CONVERT('[]' USING dec8),
'$' COLUMNS(b VARCHAR(8) CHARSET utf8 PATH '$')) AS jt2
WHERE (CONVERT('[]' USING cp1256) = b);
SELECT * FROM v;
b
DROP VIEW v;
#
# MDEV-25397: JSON_TABLE: Unexpected ER_MIX_OF_GROUP_FUNC_AND_FIELDS upon query with JOIN
#
set @save_sql_mode= @@sql_mode;
SET sql_mode='ONLY_FULL_GROUP_BY';
CREATE TABLE t1 (a TEXT);
SELECT SUM(o) FROM t1 JOIN JSON_TABLE(t1.a, '$' COLUMNS(o FOR ORDINALITY)) jt;
SUM(o)
NULL
set sql_mode=@save_sql_mode;
drop table t1;
#
# MDEV-25379 JSON_TABLE: ERROR ON clauses are ignored if a column is not on select list.
#
SELECT * FROM JSON_TABLE ('{}', '$' COLUMNS(a INT PATH '$.*' ERROR ON EMPTY, o FOR ORDINALITY)) AS jt;
ERROR HY000: Field 'a' can't be set for JSON_TABLE 'jt'.
SELECT o FROM JSON_TABLE ('{}', '$' COLUMNS(a INT PATH '$.*' ERROR ON EMPTY, o FOR ORDINALITY)) AS jt;
ERROR HY000: Field 'a' can't be set for JSON_TABLE 'jt'.
SELECT COUNT(*) FROM JSON_TABLE ('{}', '$' COLUMNS(a INT PATH '$.*' ERROR ON EMPTY, o FOR ORDINALITY)) AS jt;
ERROR HY000: Field 'a' can't be set for JSON_TABLE 'jt'.
#
# MDEV-25408 JSON_TABLE: AddressSanitizer CHECK failed in Binary_string::realloc_raw.
#
SELECT x, COUNT(*) FROM JSON_TABLE( '{}', '$' COLUMNS(
a BIT(14) PATH '$', b CHAR(16) PATH '$', c INT PATH '$[0]', d INT PATH '$[1]', e INT PATH '$[2]',
f INT PATH '$[3]', g INT PATH '$[4]', h INT PATH '$[5]', i INT PATH '$[6]', j INT PATH '$[7]',
x TEXT PATH '$[9]')) AS jt GROUP BY x;
x	COUNT(*)
NULL	1
#
# MDEV-25408 JSON_TABLE: AddressSanitizer CHECK failed in Binary_string::realloc_raw.
#
SELECT * FROM JSON_TABLE('{}', '$' COLUMNS(
a TEXT EXISTS PATH '$', b VARCHAR(40) PATH '$', c BIT(60) PATH '$', d VARCHAR(60) PATH '$', e BIT(62) PATH '$',
f FOR ORDINALITY, g INT PATH '$', h VARCHAR(36) PATH '$', i DATE PATH '$', j CHAR(4) PATH '$'
      )) AS jt;
a	b	c	d	e	f	g	h	i	j
1	NULL	NULL	NULL	NULL	1	NULL	NULL	NULL	NULL
#
# MDEV-25373 JSON_TABLE: Illegal mix of collations upon executing PS once, or SP/function twice.
#
SELECT * FROM JSON_TABLE (CONVERT('[1,2]' USING koi8u), '$[*]' COLUMNS(a CHAR(8) PATH '$')) AS jt1 NATURAL JOIN JSON_TABLE (CONVERT('[2,3]' USING eucjpms), '$[*]' COLUMNS(a CHAR(8) PATH '$')) AS jt2;
a
2
PREPARE stmt1 FROM "
SELECT * FROM JSON_TABLE (CONVERT('[1,2]' USING koi8u), '$[*]' COLUMNS(a CHAR(8) PATH '$')) AS jt1 NATURAL JOIN JSON_TABLE (CONVERT('[2,3]' USING eucjpms), '$[*]' COLUMNS(a CHAR(8) PATH '$')) AS jt2;
";
EXECUTE stmt1;
a
2
DEALLOCATE PREPARE stmt1;
#
# MDEV-25149 JSON_TABLE: Inconsistency in implicit data type conversion.
#
select * from json_table( '[{"a":"asd"}, {"a":123}, {"a":[]}, {"a":{}} ]', '$[*]' 
columns ( id for ordinality,
intcol int path '$.a' default '1234' on empty default '5678' on error)
) as tt;
id	intcol
1	0
2	123
3	5678
4	5678
Warnings:
Warning	1366	Incorrect integer value: 'asd' for column `*any*`.`json_table`.`intcol` at row 1
#
# MDEV-25377 JSON_TABLE: Wrong value with implicit conversion.
#
select * from json_table('{"a":"foo", "b":1, "c":1000}', '$.*' columns(converted tinyint path '$', original text path '$')) as jt;
converted	original
0	foo
1	1
127	1000
Warnings:
Warning	1366	Incorrect integer value: 'foo' for column `*any*`.`json_table`.`converted` at row 1
Warning	1264	Out of range value for column 'converted' at row 3
select * from json_table('{"a":"foo", "b":1, "c":1000}', '$.*' columns(converted tinyint path '$', original text path '$')) as jt order by converted;
converted	original
0	foo
1	1
127	1000
Warnings:
Warning	1366	Incorrect integer value: 'foo' for column `*any*`.`json_table`.`converted` at row 1
Warning	1264	Out of range value for column 'converted' at row 1
Warning	1366	Incorrect integer value: 'foo' for column `*any*`.`json_table`.`converted` at row 1
Warning	1264	Out of range value for column 'converted' at row 3
select * from json_table('{"a":"foo", "b":1, "c":1000}', '$.*' columns(converted tinyint path '$', original text path '$')) as jt order by original;
converted	original
1	1
127	1000
0	foo
Warnings:
Warning	1264	Out of range value for column 'converted' at row 2
Warning	1366	Incorrect integer value: 'foo' for column `*any*`.`json_table`.`converted` at row 3
select * from
json_table('[{"color": "blue",  "price": { "high": 10, "low": 5}},
               {"color": "white",   "price": "pretty low"},
               {"color": "yellow",  "price": 256.20},
               {"color": "red",   "price": { "high": 20, "low": 8}}]',
'$[*]' columns(color varchar(100) path '$.color',
price json path '$.price'
                        )
) as T;
color	price
blue	{ "high": 10, "low": 5}
white	"pretty low"
yellow	256.20
red	{ "high": 20, "low": 8}
#
# MDEV-27696 Json table columns accept redundant COLLATE syntax
#
SELECT * FROM json_table('[{"name":"str"}]', '$[*]'
  COLUMNS (
name BLOB COLLATE `binary` PATH '$.name'
  )
) AS jt;
ERROR 42000: You have an error in your SQL syntax; check the manual that corresponds to your MariaDB server version for the right syntax to use near 'COLLATE `binary` PATH '$.name'
  )
) AS jt' at line 3
SELECT * FROM json_table('[{"name":"str"}]', '$[*]'
  COLUMNS (
name VARCHAR(10) COLLATE latin1_bin COLLATE latin1_swedish_ci PATH '$.name'
  )
) AS jt;
ERROR 42000: You have an error in your SQL syntax; check the manual that corresponds to your MariaDB server version for the right syntax to use near 'COLLATE latin1_swedish_ci PATH '$.name'
  )
) AS jt' at line 3
SELECT * FROM json_table('[{"name":"str"}]', '$[*]'
  COLUMNS (
name VARCHAR(10) BINARY COLLATE utf8_czech_ci path '$.name'
  )
) AS jt;
ERROR 42000: You have an error in your SQL syntax; check the manual that corresponds to your MariaDB server version for the right syntax to use near 'COLLATE utf8_czech_ci path '$.name'
  )
) AS jt' at line 3
#
# MDEV-27690 Crash on `CHARACTER SET csname COLLATE DEFAULT` in column definition
#
SELECT * FROM json_table('[{"name":"Jeans"}]', '$[*]'
  COLUMNS(
name  VARCHAR(10) CHARACTER SET latin1 COLLATE DEFAULT PATH '$.name'
  )
) AS jt;
name
Jeans
#
# MDEV-28480: Assertion `0' failed in Item_row::illegal_method_call
#             on SELECT FROM JSON_TABLE
#
SELECT 1 FROM JSON_TABLE (row(1,2), '$' COLUMNS (o FOR ORDINALITY)) AS j;
ERROR 21000: Operand should contain 1 column(s)
#
# MDEV-30623 JSON_TABLE in subquery not correctly marked as correlated
# update_correlated_cache() fails to take JSON_TABLE functions in
# subqueries into account.
#
create table t1(c json);
insert into t1 values ('[{"x":"1"},{"x":"2"}]'),
('[{"x":"10"},{"x":"20"}]'),
('[{"x":"100"},{"x":"200"}]');
select c,
(SELECT sum(x) FROM json_table(c, "$[*]" columns( x int path "$.x"))
AS jt) as SUBQ
from t1;
c	SUBQ
[{"x":"1"},{"x":"2"}]	3
[{"x":"10"},{"x":"20"}]	30
[{"x":"100"},{"x":"200"}]	300
explain select c,
(SELECT sum(x) FROM json_table(c, "$[*]" columns( x int path "$.x"))
AS jt) as SUBQ
from t1;
id	select_type	table	type	possible_keys	key	key_len	ref	rows	Extra
1	PRIMARY	t1	ALL	NULL	NULL	NULL	NULL	3	
2	DEPENDENT SUBQUERY	jt	ALL	NULL	NULL	NULL	NULL	40	Table function: json_table
drop table t1;
#
# MDEV-25822: JSON_TABLE: default values should allow non-string literals
#
select * from json_table('{"a": "b"}', '$' columns(col1 varchar(32) path '$.fooo' default 0.5 on empty)) as T;
col1
0.5
select * from json_table('{"a": "b"}', '$' columns(col1 varchar(32) path '$.fooo' default 5 on empty)) as T;
col1
5
select * from json_table('{"a": "b"}', '$' columns(col1 varchar(32) path '$.fooo' default 'asdf' on empty)) as T;
col1
asdf
select * from json_table('{"a": "b"}', '$' columns(col1 varchar(32) path '$.fooo' default -0.5 on empty)) as T;
col1
-0.5
select * from json_table('{"a": "b"}', '$' columns(col1 varchar(32) path '$.fooo' default 18446744073709551615 on empty)) as T;
col1
18446744073709551615
select * from json_table('{"a": "b"}', '$' columns(col1 varchar(32) path '$.fooo' default DATE '2021-01-01' on empty)) as T;
col1
2021-01-01
create view v as select * from json_table('{"a": "b"}', '$' columns(col1 varchar(32) path '$.fooo' default 5 on empty)) as T;
select * from v;
col1
5
show create view v;
View	Create View	character_set_client	collation_connection
v	CREATE ALGORITHM=UNDEFINED DEFINER=`root`@`localhost` SQL SECURITY DEFINER VIEW `v` AS select `T`.`col1` AS `col1` from JSON_TABLE('{"a": "b"}', '$' COLUMNS (`col1` varchar(32) PATH '$.fooo' DEFAULT 5 ON EMPTY)) `T`	latin1	latin1_swedish_ci
drop view v;
create view v as select * from json_table('{"a": "b"}', '$' columns(col1 varchar(32) path '$.fooo' default 18446744073709551615 on empty)) as T;
select * from v;
col1
18446744073709551615
show create view v;
View	Create View	character_set_client	collation_connection
v	CREATE ALGORITHM=UNDEFINED DEFINER=`root`@`localhost` SQL SECURITY DEFINER VIEW `v` AS select `T`.`col1` AS `col1` from JSON_TABLE('{"a": "b"}', '$' COLUMNS (`col1` varchar(32) PATH '$.fooo' DEFAULT 18446744073709551615 ON EMPTY)) `T`	latin1	latin1_swedish_ci
drop view v;
create view v as select * from json_table('{"a": "b"}', '$' columns(col1 varchar(32) path '$.fooo' default 'asdf' on empty)) as T;
select * from v;
col1
asdf
show create view v;
View	Create View	character_set_client	collation_connection
v	CREATE ALGORITHM=UNDEFINED DEFINER=`root`@`localhost` SQL SECURITY DEFINER VIEW `v` AS select `T`.`col1` AS `col1` from JSON_TABLE('{"a": "b"}', '$' COLUMNS (`col1` varchar(32) PATH '$.fooo' DEFAULT 'asdf' ON EMPTY)) `T`	latin1	latin1_swedish_ci
drop view v;
#
# End of 10.6 tests
#
#
# Start of 10.9 tests
#
#
#  MDEV-27743 Remove Lex::charset
#
SELECT collation(name)
FROM json_table('[{"name":"Jeans"}]', '$[*]'
  COLUMNS(
name  VARCHAR(10) PATH '$.name'
  )
) AS jt;
collation(name)
utf8mb4_general_ci
SELECT collation(name)
FROM json_table('[{"name":"Jeans"}]', '$[*]'
  COLUMNS(
name  VARCHAR(10) COLLATE DEFAULT PATH '$.name'
  )
) AS jt;
collation(name)
utf8mb4_general_ci
SELECT collation(name)
FROM json_table('[{"name":"Jeans"}]', '$[*]'
  COLUMNS(
name  VARCHAR(10) BINARY PATH '$.name'
  )
) AS jt;
collation(name)
utf8mb4_bin
CREATE VIEW v1 AS
SELECT *
FROM json_table('[{"name":"Jeans"}]', '$[*]'
  COLUMNS(
name  VARCHAR(10) PATH '$.name'
  )
) AS jt;
SHOW CREATE VIEW v1;
View	Create View	character_set_client	collation_connection
v1	CREATE ALGORITHM=UNDEFINED DEFINER=`root`@`localhost` SQL SECURITY DEFINER VIEW `v1` AS select `jt`.`name` AS `name` from JSON_TABLE('[{"name":"Jeans"}]', '$[*]' COLUMNS (`name` varchar(10) PATH '$.name')) `jt`	latin1	latin1_swedish_ci
SELECT collation(name) FROM v1;
collation(name)
utf8mb4_general_ci
DROP VIEW v1;
CREATE VIEW v1 AS
SELECT *
FROM json_table('[{"name":"Jeans"}]', '$[*]'
  COLUMNS(
name  VARCHAR(10) COLLATE DEFAULT PATH '$.name'
  )
) AS jt;
SHOW CREATE VIEW v1;
View	Create View	character_set_client	collation_connection
v1	CREATE ALGORITHM=UNDEFINED DEFINER=`root`@`localhost` SQL SECURITY DEFINER VIEW `v1` AS select `jt`.`name` AS `name` from JSON_TABLE('[{"name":"Jeans"}]', '$[*]' COLUMNS (`name` varchar(10) PATH '$.name')) `jt`	latin1	latin1_swedish_ci
SELECT collation(name) FROM v1;
collation(name)
utf8mb4_general_ci
DROP VIEW v1;
CREATE VIEW v1 AS
SELECT *
FROM json_table('[{"name":"Jeans"}]', '$[*]'
  COLUMNS(
name  VARCHAR(10) BINARY PATH '$.name'
  )
) AS jt;
SHOW CREATE VIEW v1;
View	Create View	character_set_client	collation_connection
v1	CREATE ALGORITHM=UNDEFINED DEFINER=`root`@`localhost` SQL SECURITY DEFINER VIEW `v1` AS select `jt`.`name` AS `name` from JSON_TABLE('[{"name":"Jeans"}]', '$[*]' COLUMNS (`name` varchar(10) CHARSET utf8mb4 COLLATE utf8mb4_bin PATH '$.name')) `jt`	latin1	latin1_swedish_ci
SELECT collation(name) FROM v1;
collation(name)
utf8mb4_bin
DROP VIEW v1;
#
# MDEV-28319: Assertion `cur_step->type & JSON_PATH_KEY' failed in json_find_path
#
SELECT * FROM JSON_TABLE('{"foo":{"bar":1},"qux":2}', '$' COLUMNS(c1 VARCHAR(8) PATH '$[0]', c2 CHAR(8) PATH '$.*.x')) AS js;
c1	c2
NULL	NULL
#
# MDEV-29446 Change SHOW CREATE TABLE to display default collations
#
CREATE VIEW v1 AS
SELECT * FROM
JSON_TABLE('[{"name":"Laptop"}]', '$[*]'
COLUMNS
(
name VARCHAR(10) CHARACTER SET latin1 PATH '$.name')
) AS jt;
SHOW CREATE VIEW v1;
View	Create View	character_set_client	collation_connection
v1	CREATE ALGORITHM=UNDEFINED DEFINER=`root`@`localhost` SQL SECURITY DEFINER VIEW `v1` AS select `jt`.`name` AS `name` from JSON_TABLE('[{"name":"Laptop"}]', '$[*]' COLUMNS (`name` varchar(10) CHARSET latin1 COLLATE latin1_swedish_ci PATH '$.name')) `jt`	latin1	latin1_swedish_ci
DROP VIEW v1;
CREATE VIEW v1 AS
SELECT * FROM
JSON_TABLE('[{"name":"Laptop"}]', '$[*]'
COLUMNS
(
name VARCHAR(10) CHARACTER SET utf8mb3 PATH '$.name')
) AS jt;
SHOW CREATE VIEW v1;
View	Create View	character_set_client	collation_connection
v1	CREATE ALGORITHM=UNDEFINED DEFINER=`root`@`localhost` SQL SECURITY DEFINER VIEW `v1` AS select `jt`.`name` AS `name` from JSON_TABLE('[{"name":"Laptop"}]', '$[*]' COLUMNS (`name` varchar(10) CHARSET utf8mb3 COLLATE utf8mb3_general_ci PATH '$.name')) `jt`	latin1	latin1_swedish_ci
DROP VIEW v1;
CREATE VIEW v1 AS
SELECT * FROM
JSON_TABLE('[{"name":"Laptop"}]', '$[*]'
COLUMNS
(
name VARCHAR(10) CHARACTER SET BINARY PATH '$.name')
) AS jt;
SHOW CREATE VIEW v1;
View	Create View	character_set_client	collation_connection
v1	CREATE ALGORITHM=UNDEFINED DEFINER=`root`@`localhost` SQL SECURITY DEFINER VIEW `v1` AS select `jt`.`name` AS `name` from JSON_TABLE('[{"name":"Laptop"}]', '$[*]' COLUMNS (`name` varbinary(10) PATH '$.name')) `jt`	latin1	latin1_swedish_ci
DROP VIEW v1;
CREATE VIEW v1 AS
SELECT * FROM
JSON_TABLE('[{"name":"Laptop"}]', '$[*]'
COLUMNS
(
name ENUM('Laptop') CHARACTER SET BINARY PATH '$.name')
) AS jt;
ERROR 42000: You have an error in your SQL syntax; check the manual that corresponds to your MariaDB server version for the right syntax to use near 'ENUM('Laptop') CHARACTER SET BINARY PATH '$.name')
) AS jt' at line 6
#
# End of 10.9 tests
#
#
<<<<<<< HEAD
# MDEV-29390: Improve coverage for UPDATE and DELETE statements in MTR test suites
#
# Multi-update with JSON_TABLE
create table  t1 ( name  varchar(10), 
color varchar(10),
price decimal(8,2),
instock BOOLEAN);
insert into t1 values ("Laptop", "black", 20000, 1);
insert into t1 values ("Jacket", "brown", 5000, 1);
insert into t1 values ("Jeans", "blue", 5000, 1);
select * from t1;
name	color	price	instock
Laptop	black	20000.00	1
Jacket	brown	5000.00	1
Jeans	blue	5000.00	1
set @json='
[
  {"name":"Laptop", "color":"black", "price":"1000", "ordered":"3"},
  {"name":"Jeans",  "color":"blue",  "ordered":"0"},
  {"name":"Phone",  "color":"red",  "ordered":"0"}
]';
select * from json_table(@json, '$[*]' 
columns(
name  varchar(10) path '$.name', 
color varchar(10) path '$.color',
price decimal(8,2) path '$.price',
ordered boolean path '$.ordered' ) 
) as jt;
name	color	price	ordered
Laptop	black	1000.00	3
Jeans	blue	NULL	0
Phone	red	NULL	0
explain update t1, JSON_TABLE(@json,'$[*]'  
COLUMNS (
name  varchar(10) path '$.name',
color varchar(10) path '$.color',
price decimal(8,2) path '$.price',
ordered boolean path '$.ordered'
    )) AS jt1
SET t1.instock=0 where t1.name=jt1.name and jt1.ordered=3;
id	select_type	table	type	possible_keys	key	key_len	ref	rows	Extra
1	SIMPLE	t1	ALL	NULL	NULL	NULL	NULL	3	
1	SIMPLE	jt1	ALL	NULL	NULL	NULL	NULL	40	Table function: json_table; Using where
update t1, JSON_TABLE(@json,'$[*]'  
COLUMNS (
name  varchar(10) path '$.name',
color varchar(10) path '$.color',
price decimal(8,2) path '$.price',
ordered boolean path '$.ordered'
    )) AS jt1
SET t1.instock=0 where t1.name=jt1.name and jt1.ordered=2;
select * from t1;
name	color	price	instock
Laptop	black	20000.00	1
Jacket	brown	5000.00	1
Jeans	blue	5000.00	1
explain update t1
SET t1.instock=2 where t1.name in (
select jt1.name from json_table(@json, '$[*]' 
columns(
name  varchar(10) path '$.name', 
color varchar(10) path '$.color',
price decimal(8,2) path '$.price',
ordered boolean path '$.ordered' ) 
) as jt1);
id	select_type	table	type	possible_keys	key	key_len	ref	rows	Extra
1	PRIMARY	t1	ALL	NULL	NULL	NULL	NULL	3	
1	PRIMARY	jt1	ALL	NULL	NULL	NULL	NULL	40	Table function: json_table; Using where; FirstMatch(t1)
update t1
SET t1.instock=2 where t1.name in (
select jt1.name from json_table(@json, '$[*]' 
columns(
name  varchar(10) path '$.name', 
color varchar(10) path '$.color',
price decimal(8,2) path '$.price',
ordered boolean path '$.ordered' ) 
) as jt1);
select * from t1;
name	color	price	instock
Laptop	black	20000.00	2
Jacket	brown	5000.00	1
Jeans	blue	5000.00	2
update t1, JSON_TABLE(@json,'$[*]'  
COLUMNS (
name  varchar(10) path '$.name',
color varchar(10) path '$.color',
price decimal(8,2) path '$.price',
ordered boolean path '$.ordered'
    )) AS jt1
SET t1.instock=0, jt1.ordered=1  where t1.name=jt1.name;
ERROR HY000: The target table jt1 of the UPDATE is not updatable
select * from t1;
name	color	price	instock
Laptop	black	20000.00	2
Jacket	brown	5000.00	1
Jeans	blue	5000.00	2
drop table t1;
#
# End of 11.0 tests
#
=======
# MDEV-27898 CREATE VIEW AS SELECT FROM JSON_TABLE column requires global privileges
#
create view v1 as (select * from
json_table('[{"a":"1"}]', '$[*]' columns(a int path '$.a')  ) as jt);
create user u1@localhost;
grant ALL on test.* to u1@localhost;
connect  con1,localhost,u1,,test;
create view v2 as
(select * from json_table('[{"a":"1"}]', '$[*]' columns(a int path '$.a')  ) as jt);
disconnect con1;
connection default;
DROP VIEW v2;
DROP VIEW v1;
DROP USER u1@localhost;
# End of 10.11 tests
>>>>>>> aec79c5a
<|MERGE_RESOLUTION|>--- conflicted
+++ resolved
@@ -1217,7 +1217,22 @@
 # End of 10.9 tests
 #
 #
-<<<<<<< HEAD
+# MDEV-27898 CREATE VIEW AS SELECT FROM JSON_TABLE column requires global privileges
+#
+create view v1 as (select * from
+json_table('[{"a":"1"}]', '$[*]' columns(a int path '$.a')  ) as jt);
+create user u1@localhost;
+grant ALL on test.* to u1@localhost;
+connect  con1,localhost,u1,,test;
+create view v2 as
+(select * from json_table('[{"a":"1"}]', '$[*]' columns(a int path '$.a')  ) as jt);
+disconnect con1;
+connection default;
+DROP VIEW v2;
+DROP VIEW v1;
+DROP USER u1@localhost;
+# End of 10.11 tests
+#
 # MDEV-29390: Improve coverage for UPDATE and DELETE statements in MTR test suites
 #
 # Multi-update with JSON_TABLE
@@ -1317,21 +1332,4 @@
 drop table t1;
 #
 # End of 11.0 tests
-#
-=======
-# MDEV-27898 CREATE VIEW AS SELECT FROM JSON_TABLE column requires global privileges
-#
-create view v1 as (select * from
-json_table('[{"a":"1"}]', '$[*]' columns(a int path '$.a')  ) as jt);
-create user u1@localhost;
-grant ALL on test.* to u1@localhost;
-connect  con1,localhost,u1,,test;
-create view v2 as
-(select * from json_table('[{"a":"1"}]', '$[*]' columns(a int path '$.a')  ) as jt);
-disconnect con1;
-connection default;
-DROP VIEW v2;
-DROP VIEW v1;
-DROP USER u1@localhost;
-# End of 10.11 tests
->>>>>>> aec79c5a
+#