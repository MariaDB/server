--- conflicted
+++ resolved
@@ -1045,7 +1045,29 @@
 --echo #
 
 --echo #
-<<<<<<< HEAD
+--echo # MDEV-27898 CREATE VIEW AS SELECT FROM JSON_TABLE column requires global privileges
+--echo #
+
+create view v1 as (select * from
+	json_table('[{"a":"1"}]', '$[*]' columns(a int path '$.a')  ) as jt);
+
+create user u1@localhost;
+grant ALL on test.* to u1@localhost;
+
+--connect (con1,localhost,u1,,test)
+
+create view v2 as
+	(select * from json_table('[{"a":"1"}]', '$[*]' columns(a int path '$.a')  ) as jt);
+
+disconnect con1;
+connection default;
+DROP VIEW v2;
+DROP VIEW v1;
+DROP USER u1@localhost;
+
+--echo # End of 10.11 tests
+
+--echo #
 --echo # MDEV-29390: Improve coverage for UPDATE and DELETE statements in MTR test suites
 --echo #
 
@@ -1137,27 +1159,4 @@
 
 --echo #
 --echo # End of 11.0 tests
---echo #
-=======
---echo # MDEV-27898 CREATE VIEW AS SELECT FROM JSON_TABLE column requires global privileges
---echo #
-
-create view v1 as (select * from
-	json_table('[{"a":"1"}]', '$[*]' columns(a int path '$.a')  ) as jt);
-
-create user u1@localhost;
-grant ALL on test.* to u1@localhost;
-
---connect (con1,localhost,u1,,test)
-
-create view v2 as
-	(select * from json_table('[{"a":"1"}]', '$[*]' columns(a int path '$.a')  ) as jt);
-
-disconnect con1;
-connection default;
-DROP VIEW v2;
-DROP VIEW v1;
-DROP USER u1@localhost;
-
---echo # End of 10.11 tests
->>>>>>> aec79c5a
+--echo #