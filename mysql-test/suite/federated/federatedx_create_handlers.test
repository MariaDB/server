--source have_federatedx.inc
--source include/federated.inc
--source include/no_valgrind_without_big.inc
--source include/have_partition.inc

connection default;
ALTER DATABASE federated CHARACTER SET latin1;

set global federated_pushdown=1;

connection slave;

DROP TABLE IF EXISTS federated.t1;

CREATE TABLE federated.t1 (
  id int(20) NOT NULL,
  name varchar(16) NOT NULL default ''
)
DEFAULT CHARSET=latin1;

INSERT INTO federated.t1 VALUES
  (3,'xxx'), (7,'yyy'), (4,'xxx'), (1,'zzz'), (5,'yyy');

DROP TABLE IF EXISTS federated.t2;

CREATE TABLE federated.t2 (
  name varchar(16) NOT NULL default ''
)
DEFAULT CHARSET=latin1;

INSERT INTO federated.t2 VALUES
  ('yyy'), ('www'), ('yyy'), ('xxx'), ('www'), ('yyy'), ('www');


connection master;

DROP TABLE IF EXISTS federated.t1;

--replace_result $SLAVE_MYPORT SLAVE_PORT
eval
CREATE TABLE federated.t1 (
  id int(20) NOT NULL,
  name varchar(16) NOT NULL default ''
)
ENGINE="FEDERATED" DEFAULT CHARSET=latin1
CONNECTION='mysql://root@127.0.0.1:$SLAVE_MYPORT/federated/t1';

DROP TABLE IF EXISTS federated.t2;

--replace_result $SLAVE_MYPORT SLAVE_PORT
eval
CREATE TABLE federated.t2 (
  name varchar(16) NOT NULL default ''
)
ENGINE="FEDERATED" DEFAULT CHARSET=latin1
CONNECTION='mysql://root@127.0.0.1:$SLAVE_MYPORT/federated/t2';

SELECT * FROM federated.t1;

SELECT id FROM federated.t1 WHERE id < 5;

SELECT count(*), name FROM federated.t1 WHERE id < 5 GROUP BY name;

SELECT * FROM federated.t1, federated.t2
  WHERE federated.t1.name = federated.t2.name;

SELECT * FROM federated.t1 LEFT JOIN federated.t2
              ON federated.t1.name = federated.t2.name
  WHERE federated.t1.id > 1;

SELECT * FROM federated.t1
  WHERE id IN (SELECT count(*) FROM federated.t2 GROUP BY name);

EXPLAIN
SELECT id FROM federated.t1 WHERE id < 5;
 
EXPLAIN EXTENDED
SELECT id FROM federated.t1 WHERE id < 5;

--source include/explain-no-costs.inc
EXPLAIN FORMAT=JSON
SELECT id FROM federated.t1 WHERE id < 5;

ANALYZE
SELECT id FROM federated.t1 WHERE id < 5;

--source include/analyze-format.inc
ANALYZE FORMAT=JSON
SELECT id FROM federated.t1 WHERE id < 5;

CREATE TABLE federated.t3 (
  name varchar(16) NOT NULL default ''
)
DEFAULT CHARSET=latin1;

INSERT INTO federated.t3 VALUES
  ('yyy'), ('www'), ('yyy'), ('xxx'), ('www'), ('yyy'), ('www');

SELECT *
FROM federated.t3, (SELECT * FROM federated.t1 WHERE id > 3) t
WHERE federated.t3.name=t.name;

EXPLAIN
SELECT *
FROM federated.t3, (SELECT * FROM federated.t1 WHERE id > 3) t
WHERE federated.t3.name=t.name;

--source include/explain-no-costs.inc
EXPLAIN FORMAT=JSON
SELECT *
FROM federated.t3, (SELECT * FROM federated.t1 WHERE id > 3) t
WHERE federated.t3.name=t.name;

ANALYZE
SELECT *
FROM federated.t3, (SELECT * FROM federated.t1 WHERE id > 3) t
WHERE federated.t3.name=t.name;

#Check after fix MDEV-31361
--disable_ps2_protocol
SELECT *
FROM federated.t3, (SELECT t1.name FROM federated.t1
                    WHERE id IN (SELECT count(*)
                                 FROM federated.t2 GROUP BY name)) t
WHERE federated.t3.name=t.name;
--enable_ps2_protocol

EXPLAIN
SELECT *
FROM federated.t3, (SELECT t1.name FROM federated.t1
                    WHERE id IN (SELECT count(*)
                                 FROM federated.t2 GROUP BY name)) t
WHERE federated.t3.name=t.name;

--source include/analyze-format.inc
ANALYZE FORMAT=JSON
SELECT *
FROM federated.t3, (SELECT t1.name FROM federated.t1
                    WHERE id IN (SELECT count(*)
                                 FROM federated.t2 GROUP BY name)) t
WHERE federated.t3.name=t.name;

SELECT t.id, federated.t3.name
FROM federated.t3,
     ( SELECT * FROM federated.t1 WHERE id < 3
       UNION
       SELECT * FROM federated.t1 WHERE id >= 5) t
WHERE federated.t3.name=t.name;

EXPLAIN
SELECT t.id, federated.t3.name
FROM federated.t3,
     ( SELECT * FROM federated.t1 WHERE id < 3
       UNION
       SELECT * FROM federated.t1 WHERE id >= 5) t
WHERE federated.t3.name=t.name;

--echo #
--echo # MDEV-21887: federatedx crashes on SELECT ... INTO query in select_handler code
--echo #

CREATE TABLE federated.t4 (
  id int(20) NOT NULL,
  name varchar(16) NOT NULL default ''
) engine=myisam;
insert into federated.t4 select * from federated.t1;

--sorted_result
select * from federated.t4;

select name into @var from federated.t1 where id=3 limit 1 ;
select @var;
select name into outfile 'tmp.txt' from federated.t1;

let $path=`select concat(@@datadir, 'test/tmp.txt')`;
remove_file $path;

--echo #
--echo # MDEV-22993: Crash on EXPLAIN with PUSHED DOWN SELECT and subquery
--echo #

explain
select * from federated.t1
where name in (select name from federated.t2);

--source include/explain-no-costs.inc
explain format=json
select * from federated.t1
where name in (select name from federated.t2);

--echo #
--echo # MDEV-22993, testcase #2: EXPLAIN output doesn't make sense when
--echo #   derived table pushdown is used.
--echo #

create table t5 (a int) engine=myisam;
insert into t5 values (1),(2);

--echo # Must not show lines with id=3
explain 
select * from t5, 
(select id from federated.t1
 where name in (select name from federated.t2) or name like 'foo%') as TQ;

--echo # Must not show elements with select_id=3
--source include/explain-no-costs.inc
explain format=json
select * from t5, 
(select id from federated.t1
 where name in (select name from federated.t2) or name like 'foo%') as TQ;

drop table t5;

DROP TABLE federated.t1, federated.t2, federated.t3, federated.t4;

connection slave;
DROP TABLE federated.t1, federated.t2;

connection default;

--echo #
--echo # MDEV-23778: Derived handler used for big derived tables
--echo #

connection slave;

CREATE TABLE federated.t1 (
  a varchar(100) NOT NULL default '123'
)
DEFAULT CHARSET=latin1;

CREATE TABLE federated.t2 LIKE federated.t1;

DELIMITER $$;
BEGIN NOT ATOMIC
  DECLARE i INT DEFAULT 0;
  START TRANSACTION;
  WHILE i < 70000 DO
    INSERT INTO federated.t1 VALUES (i);
    SET i = i + 1;
  END WHILE;
  COMMIT;
END
$$

DELIMITER ;$$

connection master;

--replace_result $SLAVE_MYPORT SLAVE_PORT
eval
CREATE TABLE federated.t1 (
  a varchar(100) NOT NULL default '123'
)
ENGINE="FEDERATED" DEFAULT CHARSET=latin1
CONNECTION='mysql://root@127.0.0.1:$SLAVE_MYPORT/federated/t1';


--replace_result $SLAVE_MYPORT SLAVE_PORT
eval
CREATE TABLE federated.t2 (
  a varchar(100) NOT NULL default '123'
)
ENGINE="FEDERATED" DEFAULT CHARSET=latin1
CONNECTION='mysql://root@127.0.0.1:$SLAVE_MYPORT/federated/t2';

SELECT COUNT(DISTINCT a) FROM federated.t1;

INSERT INTO federated.t2
  SELECT * FROM (SELECT * FROM federated.t1 LIMIT 100) dt;
SELECT COUNT(DISTINCT a) FROM federated.t2;

TRUNCATE TABLE federated.t2;
INSERT INTO federated.t2
  SELECT * FROM (SELECT * FROM federated.t1 LIMIT 70000) dt;
SELECT COUNT(DISTINCT a) FROM federated.t2;

--echo #
--echo # MDEV-29640 FederatedX does not properly handle pushdown
--echo #             in case of difference in local and remote table names
--echo #
connection master;
--echo # Use tables from the previous test. Make sure pushdown works:
EXPLAIN SELECT COUNT(DISTINCT a) FROM federated.t2;
SELECT COUNT(DISTINCT a) FROM federated.t2;

--echo # Link remote table `federated.t1` with the local table named `t1_local`
--replace_result $SLAVE_MYPORT SLAVE_PORT
eval
CREATE TABLE federated.t1_local ENGINE="FEDERATED"
CONNECTION='mysql://root@127.0.0.1:$SLAVE_MYPORT/federated/t1';

--echo # No pushdown here due to table names mismatch, retrieve data as usual:
EXPLAIN SELECT COUNT(DISTINCT a) FROM federated.t1_local;
SELECT COUNT(DISTINCT a) FROM federated.t1_local;


--echo #
--echo # MDEV-29863 Server crashes in federatedx_txn::acquire after select from
--echo #            the Federated table with partitions and federated_pushdown=1
--echo #            in case of difference in local and remote table names
--echo #
connection slave;
CREATE TABLE federated.t3 (a INT);
INSERT INTO federated.t3 VALUES (1),(2),(3);
CREATE TABLE federated.t4 (a INT);

connection master;
--replace_result $SLAVE_MYPORT SLAVE_PORT
eval CREATE SERVER fedlink FOREIGN DATA WRAPPER mariadb
  OPTIONS (USER 'root', HOST '127.0.0.1', DATABASE 'federated',
  PORT $SLAVE_MYPORT);

CREATE TABLE federated.t3 (a INT)
  ENGINE=FEDERATED
  CONNECTION='mariadb://root@127.0.0.1:$SLAVE_MYPORT/federated/t3'
  PARTITION BY list (a)
  (PARTITION p1 VALUES IN (1) CONNECTION='fedlink/t3',
   PARTITION p2 VALUES IN (2) CONNECTION='fedlink/t4');

EXPLAIN SELECT * FROM federated.t3;
SELECT * FROM federated.t3;
DROP SERVER fedlink;

--echo #
--echo # MDEV-29655: ASAN heap-use-after-free in
--echo #             Pushdown_derived::Pushdown_derived
--echo #

connection slave;
DROP TABLE IF EXISTS federated.t1;

CREATE TABLE federated.t1 (
  id int(20) NOT NULL,
  name varchar(16) NOT NULL default ''
)
DEFAULT CHARSET=latin1;

INSERT INTO federated.t1 VALUES
  (3,'xxx'), (7,'yyy'), (4,'xxx'), (1,'zzz'), (5,'yyy');

connection master;
DROP TABLE IF EXISTS federated.t1;

--replace_result $SLAVE_MYPORT SLAVE_PORT
eval
CREATE TABLE federated.t1 (
  id int(20) NOT NULL,
  name varchar(16) NOT NULL default ''
)
ENGINE="FEDERATED" DEFAULT CHARSET=latin1
CONNECTION='mysql://root@127.0.0.1:$SLAVE_MYPORT/federated/t1';

use federated;
SELECT * FROM (SELECT * FROM (SELECT * FROM (SELECT * FROM t1 where id=3) dt3
  WHERE id=2) dt2) dt;

PREPARE stmt FROM "
SELECT * FROM (SELECT * FROM (SELECT * FROM (SELECT * FROM t1 where id=3) dt3
  WHERE id=3) dt2) dt;
";
EXECUTE stmt;
EXECUTE stmt;
DEALLOCATE PREPARE stmt;

EXPLAIN
SELECT * FROM (SELECT * FROM (SELECT * FROM (SELECT * FROM t1 where id=3) dt3
  WHERE id=3) dt2) dt;

connection slave;
CREATE TABLE federated.t10 (a INT,b INT);
CREATE TABLE federated.t11 (a INT, b INT);
INSERT INTO federated.t10 VALUES (1,1),(2,2);
INSERT INTO federated.t11 VALUES (1,1),(2,2);

connection master;
--replace_result $SLAVE_MYPORT SLAVE_PORT
eval
CREATE TABLE federated.t10
ENGINE="FEDERATED" DEFAULT CHARSET=latin1
CONNECTION='mysql://root@127.0.0.1:$SLAVE_MYPORT/federated/t10';

--replace_result $SLAVE_MYPORT SLAVE_PORT
eval
CREATE TABLE federated.t11
ENGINE="FEDERATED" DEFAULT CHARSET=latin1
CONNECTION='mysql://root@127.0.0.1:$SLAVE_MYPORT/federated/t11';

use federated;
SELECT * FROM t10 LEFT JOIN 
  (t11, (SELECT * FROM (SELECT * FROM (SELECT * FROM t1 where id=3) dt3
    WHERE id=2) dt2) dt
  ) ON t10.a=t11.a;

--echo #
--echo # MDEV-31361: Second execution of PS for query with derived table
--echo #

connection slave;
DROP TABLE IF EXISTS federated.t1;

CREATE TABLE federated.t1 (
  id int(20) NOT NULL,
  name varchar(16) NOT NULL default ''
)
DEFAULT CHARSET=latin1;

INSERT INTO federated.t1 VALUES
  (3,'xxx'), (7,'yyy'), (4,'xxx'), (1,'zzz'), (5,'yyy');

connection master;
DROP TABLE IF EXISTS federated.t1;

--replace_result $SLAVE_MYPORT SLAVE_PORT
eval
CREATE TABLE federated.t1 (
  id int(20) NOT NULL,
  name varchar(16) NOT NULL default ''
)
ENGINE="FEDERATED" DEFAULT CHARSET=latin1
CONNECTION='mysql://root@127.0.0.1:$SLAVE_MYPORT/federated/t1';

use federated;

let $q=
SELECT * FROM
  (SELECT * FROM
    (SELECT * FROM
        (SELECT * FROM t1 where id>3) dt3
      WHERE id>3) dt2
  ) dt;

eval $q;

eval PREPARE stmt FROM "$q";
EXECUTE stmt;
EXECUTE stmt;
DEALLOCATE PREPARE stmt;

--echo #
--echo # FederatedX error 10000 on multi-table UPDATE/DELETE
--echo #

connection slave;
DROP TABLE IF EXISTS federated.t1, federated.t2;

CREATE TABLE federated.t1 (a int, b int);
INSERT INTO federated.t1 VALUES (1,1), (2,2), (3,3);

CREATE TABLE federated.t2 (a int, b int);
INSERT INTO federated.t2 VALUES (1,1), (2,2), (4,4);

connection master;
DROP TABLE IF EXISTS federated.t1, federated.t2;
--replace_result $SLAVE_MYPORT SLAVE_PORT
eval
CREATE TABLE federated.t1 (a int, b int)
ENGINE="FEDERATED" DEFAULT CHARSET=latin1
CONNECTION='mysql://root@127.0.0.1:$SLAVE_MYPORT/federated/t1';

--replace_result $SLAVE_MYPORT SLAVE_PORT
eval
CREATE TABLE federated.t2 (a int, b int)
ENGINE="FEDERATED" DEFAULT CHARSET=latin1
CONNECTION='mysql://root@127.0.0.1:$SLAVE_MYPORT/federated/t2';

use federated;

--echo # Multi-table UPDATE
UPDATE t1, t2 SET t1.a = 2 WHERE t1.a=t2.a;

--echo # Check the result
SELECT * FROM t1;

--echo # Multi-table DELETE
DELETE FROM t1 USING t1 JOIN t2 ON t1.a = t2.a WHERE t2.b > 1;

SELECT * FROM t1;

--echo # Another form of multi-table DELETE
DELETE FROM a1 USING t1 AS a1;

SELECT * FROM t1;

DROP TABLES federated.t1, federated.t2, federated.t3, federated.t10,
   federated.t11;
connection slave;
DROP TABLES federated.t1, federated.t2, federated.t3, federated.t10,
   federated.t11;


--echo # MDEV-25080: Allow pushdown of queries involving UNIONs
--echo #   in outer select to foreign engines
--echo #

connection slave;

CREATE TABLE federated.t1 (
  a varchar(10)
)
DEFAULT CHARSET=latin1;

CREATE TABLE federated.t2 (
  a varchar(16) NOT NULL default ''
)
DEFAULT CHARSET=latin1;

INSERT INTO federated.t1 VALUES ('bcd'), ('abc'), ('cde');
INSERT INTO federated.t2 VALUES ('cde'), ('efg'), ('abc'), ('bcd'), ('def');

connection master;

--replace_result $SLAVE_MYPORT SLAVE_PORT
eval
CREATE TABLE federated.t1 (
  a varchar(10)
)
ENGINE="FEDERATED" DEFAULT CHARSET=latin1
CONNECTION='mysql://root@127.0.0.1:$SLAVE_MYPORT/federated/t1';

--replace_result $SLAVE_MYPORT SLAVE_PORT
eval
CREATE TABLE federated.t2 (
  a varchar(16) NOT NULL default ''
)
ENGINE="FEDERATED" DEFAULT CHARSET=latin1
CONNECTION='mysql://root@127.0.0.1:$SLAVE_MYPORT/federated/t2';

CREATE TABLE t3 (a varchar(30)) ENGINE=MyISAM;
CREATE TABLE t4 (a varchar(30)) ENGINE=MyISAM;

INSERT INTO t3 VALUES ('t3_myisam1'), ('t3_myisam2'), ('t3_myisam3');
INSERT INTO t4 VALUES ('t4_myisam1'), ('t4_myisam2'), ('t4_myisam3');

--echo # Pushdown of the whole UNION
--sorted_result
SELECT * from federated.t1 UNION SELECT * from federated.t2;
EXPLAIN SELECT * from federated.t1 UNION SELECT * from federated.t2;

--echo # Pushdown of a part of the UNION
--sorted_result
SELECT * from federated.t1 UNION SELECT * from t3;
EXPLAIN SELECT * from federated.t1 UNION SELECT * from t3;

--sorted_result
SELECT * from federated.t1 UNION ALL SELECT * from federated.t2;
EXPLAIN SELECT * from federated.t1 UNION ALL SELECT * from federated.t2;

EXPLAIN FORMAT=JSON SELECT * from federated.t1 UNION ALL
  SELECT * from federated.t2;

ANALYZE SELECT * from federated.t1 UNION ALL SELECT * from federated.t2;

--source include/analyze-format.inc
ANALYZE FORMAT=JSON SELECT * from federated.t1 UNION ALL
  SELECT * from federated.t2;

--sorted_result
SELECT * from federated.t1 EXCEPT SELECT * from federated.t2;

EXPLAIN EXTENDED SELECT * from federated.t1 EXCEPT
  SELECT * from federated.t2;

EXPLAIN FORMAT=JSON SELECT * from federated.t1 EXCEPT
  SELECT * from federated.t2;

--sorted_result
SELECT * from federated.t1 INTERSECT SELECT * from federated.t2;

EXPLAIN PARTITIONS SELECT * from federated.t1 INTERSECT
  SELECT * from federated.t2;

EXPLAIN FORMAT=JSON SELECT * from federated.t1 INTERSECT
  SELECT * from federated.t2;

--echo # More than two SELECTs in a UNIT:
--sorted_result
SELECT * from federated.t1 INTERSECT
  SELECT * from federated.t2 UNION ALL
  SELECT * from federated.t2 EXCEPT
  SELECT * from federated.t1;

EXPLAIN
  SELECT count(*) from federated.t1 INTERSECT
  SELECT count(*) from federated.t2 UNION ALL
  SELECT count(*)+20 from federated.t2 EXCEPT
  SELECT count(*)+5 from federated.t1;
  
EXPLAIN FORMAT=JSON
  SELECT count(*) from federated.t1 INTERSECT
  SELECT count(*) from federated.t2 UNION ALL
  SELECT count(*)+20 from federated.t2 EXCEPT
  SELECT count(*)+5 from federated.t1;
  
ANALYZE
  SELECT count(*) from federated.t1 INTERSECT
  SELECT count(*) from federated.t2 UNION
  SELECT count(*)+20 from federated.t2 EXCEPT
  SELECT count(*)+5 from federated.t1;

--echo # UNION inside a derived table: the whole derived table must be pushed
--sorted_result
SELECT * FROM 
  (SELECT * FROM federated.t1 UNION ALL SELECT * FROM federated.t2) q;

EXPLAIN 
  SELECT * FROM 
    (SELECT a FROM federated.t1 UNION ALL SELECT * FROM federated.t2) q;

--echo # There is an uncacheable side effect due to fetch into @var,
--echo # so the UNION cannot be pushed down as a whole.
--echo # But separate SELECTs can be pushed, and the results are combined
--echo # at the server side

--disable_warnings
--sorted_result
SELECT count(*) FROM federated.t1 UNION
  SELECT count(*) FROM federated.t1 EXCEPT
  SELECT count(*)+1 FROM federated.t1
  INTO @var;

EXPLAIN SELECT count(*) FROM federated.t1 UNION
  SELECT count(*) FROM federated.t2 EXCEPT
  SELECT count(*)+1 FROM federated.t1
  INTO @var;

EXPLAIN FORMAT=JSON SELECT count(*) FROM federated.t1 UNION
  SELECT count(*) FROM federated.t2 EXCEPT
  SELECT count(*)+2 FROM federated.t2
  INTO @var;
--enable_warnings

--echo # Prepared statements
PREPARE stmt FROM "SELECT * from federated.t1 INTERSECT
  SELECT * from federated.t2 UNION ALL
  SELECT * from federated.t2 EXCEPT
  SELECT * from federated.t1";

--sorted_result
EXECUTE stmt;
--sorted_result
EXECUTE stmt;
--sorted_result
EXECUTE stmt;

PREPARE stmt FROM "EXPLAIN SELECT * from federated.t1 INTERSECT
  SELECT * from federated.t2 UNION ALL
  SELECT * from federated.t2 EXCEPT
  SELECT * from federated.t1";

--sorted_result
EXECUTE stmt;
--sorted_result
EXECUTE stmt;

--echo # UNIONs of mixed Federated/MyISAM tables, pushing parts of UNIONs
--sorted_result
SELECT * FROM federated.t1 UNION SELECT * FROM t3;
EXPLAIN SELECT * FROM federated.t1 UNION SELECT * FROM t3;

--sorted_result
SELECT * FROM federated.t1 UNION ALL
  SELECT * FROM t3 EXCEPT
  SELECT * FROM federated.t2;
EXPLAIN SELECT * FROM federated.t1 UNION ALL
  SELECT * FROM t3 EXCEPT
  SELECT * FROM federated.t2;

--sorted_result
SELECT * FROM t3 UNION ALL
  SELECT * FROM federated.t1 EXCEPT
  SELECT * FROM t4 INTERSECT
  SELECT * FROM federated.t2;
EXPLAIN SELECT * FROM t3 UNION ALL
  SELECT * FROM federated.t1 EXCEPT
  SELECT * FROM t4 INTERSECT
  SELECT * FROM federated.t2;

--sorted_result
SELECT * FROM federated.t2 UNION ALL
  SELECT * FROM t3 EXCEPT
  SELECT * FROM t4 INTERSECT
  SELECT * FROM federated.t1;
EXPLAIN SELECT * FROM federated.t2 UNION ALL
  SELECT * FROM t3 EXCEPT
  SELECT * FROM t4 INTERSECT
  SELECT * FROM federated.t1;

--echo # Parenthesis must not prevent the whole UNIONs pushdown
EXPLAIN (SELECT * FROM federated.t1 UNION
  SELECT * FROM federated.t2) UNION ALL
  SELECT * FROM federated.t1;

--sorted_result
(SELECT * FROM federated.t1 UNION
  SELECT * FROM federated.t2) UNION ALL
  SELECT * FROM federated.t1;

EXPLAIN (SELECT * FROM federated.t1 UNION SELECT * FROM federated.t2)
  UNION ALL (SELECT * FROM federated.t1 UNION SELECT * FROM federated.t2);

--sorted_result
(SELECT * FROM federated.t1 UNION SELECT * FROM federated.t2) UNION ALL
  (SELECT * FROM federated.t1 UNION SELECT * FROM federated.t2);
  
--echo # Union of tables containing different INT data types
connection slave;

CREATE TABLE federated.t11 (a smallint(6) NOT NULL);
INSERT INTO federated.t11 VALUES (-32678), (-1), (0);

CREATE TABLE federated.t12 (a int(10) UNSIGNED NOT NULL);
INSERT INTO federated.t12 VALUES (0), (1), (32767);

connection master;

--replace_result $SLAVE_MYPORT SLAVE_PORT
eval
CREATE TABLE federated.t11 (a smallint(6) NOT NULL)
ENGINE="FEDERATED"
CONNECTION='mysql://root@127.0.0.1:$SLAVE_MYPORT/federated/t11';

--replace_result $SLAVE_MYPORT SLAVE_PORT
eval
CREATE TABLE federated.t12 (a int(10) UNSIGNED NOT NULL)
ENGINE="FEDERATED"
CONNECTION='mysql://root@127.0.0.1:$SLAVE_MYPORT/federated/t12';

--echo # Entire UNION pushdown
--sorted_result
SELECT a FROM federated.t12 UNION ALL SELECT a FROM federated.t11;
EXPLAIN SELECT a FROM federated.t12 UNION ALL SELECT a FROM federated.t11;

--sorted_result
SELECT a FROM federated.t11 UNION SELECT a FROM federated.t12;

--echo # Partial pushdown of SELECTs composing the UNION
--sorted_result
SELECT a FROM federated.t12 UNION SELECT a FROM federated.t11 UNION SELECT 123;
EXPLAIN
  SELECT a FROM federated.t12 UNION SELECT a FROM federated.t11
  UNION SELECT 123;

--sorted_result
SELECT a FROM federated.t12 EXCEPT
  SELECT 1 UNION ALL
  SELECT a FROM federated.t11 EXCEPT
  SELECT 0;

--echo # Union of tables containing different string data types
connection slave;
CREATE TABLE federated.t13 (a CHAR(6));
INSERT INTO federated.t13 VALUES ('t13abc'), ('t13xx'), ('common');

CREATE TABLE federated.t14 (a VARCHAR(8));
INSERT INTO federated.t14 VALUES ('t14abcde'), ('t14xyzzz'), ('common');

connection master;

--replace_result $SLAVE_MYPORT SLAVE_PORT
eval
CREATE TABLE federated.t13 (a CHAR(6))
ENGINE="FEDERATED"
CONNECTION='mysql://root@127.0.0.1:$SLAVE_MYPORT/federated/t13';

--replace_result $SLAVE_MYPORT SLAVE_PORT
eval
CREATE TABLE federated.t14 (a VARCHAR(8))
ENGINE="FEDERATED"
CONNECTION='mysql://root@127.0.0.1:$SLAVE_MYPORT/federated/t14';

--sorted_result
SELECT * FROM federated.t13 UNION SELECT * FROM federated.t14;
EXPLAIN SELECT * FROM federated.t13 UNION SELECT * FROM federated.t14;

--sorted_result
SELECT * FROM federated.t14 UNION ALL SELECT * FROM federated.t13;

SELECT * FROM federated.t14 UNION
  SELECT * FROM federated.t13 UNION
  SELECT '123456789000';
  
EXPLAIN SELECT * FROM federated.t14 UNION
  SELECT * FROM federated.t13 UNION
  SELECT '123456789000';

--sorted_result
SELECT * FROM federated.t13 UNION
  SELECT '123456789000' UNION
  SELECT * FROM federated.t14;

--echo # CREATE TABLE .. AS from a pushed UNION
CREATE TABLE t5 AS SELECT * FROM federated.t13 UNION
  SELECT * FROM federated.t14;
SHOW CREATE TABLE t5;
--sorted_result
SELECT * FROM t5;

CREATE TABLE t6 AS SELECT a FROM federated.t12 EXCEPT
  SELECT 1 UNION ALL
  SELECT a FROM federated.t11 EXCEPT
  SELECT 0;
SHOW CREATE TABLE t6;
--sorted_result
SELECT * FROM t6;

--echo #
--echo # MDEV-30828 ORDER BY clause using an integer (positional argument)
--echo #
SELECT a FROM federated.t1 UNION SELECT a FROM federated.t2 ORDER BY 1;

SELECT a FROM federated.t1 UNION ALL SELECT a FROM federated.t2 ORDER BY a DESC;

--echo # Check handling of incorrect ORDER BY clause
--error ER_BAD_FIELD_ERROR
SELECT a FROM federated.t1 UNION SELECT a FROM federated.t2 ORDER BY 2;
--error ER_BAD_FIELD_ERROR
PREPARE stmt FROM
  "SELECT a FROM federated.t1 UNION ALL SELECT a FROM federated.t2 ORDER BY 2";

--error ER_BAD_FIELD_ERROR
SELECT a FROM federated.t1 UNION ALL SELECT a FROM federated.t2 ORDER BY 2,1,3;
--error ER_TABLENAME_NOT_ALLOWED_HERE
SELECT a FROM federated.t1 UNION ALL SELECT a FROM federated.t2 ORDER BY t1.a;
SELECT * from federated.t1 INTERSECT
  SELECT * from federated.t2 UNION ALL
  SELECT * from federated.t2 EXCEPT
  SELECT * from federated.t1
  ORDER BY 1;
--error ER_BAD_FIELD_ERROR
SELECT * from federated.t1 INTERSECT
  SELECT * from federated.t2 UNION ALL
  SELECT * from federated.t2 EXCEPT
  SELECT * from federated.t1
  ORDER BY 3;
--echo # UNION of mixed Federated/MyISAM tables, pushing parts of UNIONs
SELECT * FROM federated.t1 UNION SELECT * FROM t3 ORDER BY a;
--error ER_BAD_FIELD_ERROR
SELECT * FROM federated.t1 UNION SELECT * FROM t3 ORDER BY 2;


--echo #
--echo # MDEV-32382 FederatedX error on pushdown of statement having CTE
--echo #

--echo # Single SELECT with CTE
let $query= WITH cte AS (SELECT * FROM federated.t1)
            SELECT * FROM cte;
eval $query;
eval explain extended $query;

--echo # Pushdown of a UNION having CTE's
let $query= WITH cte AS (SELECT * FROM federated.t1),
  cte2 AS (SELECT * FROM federated.t2)
  SELECT * FROM cte
  UNION
  SELECT * FROM cte2;
--sorted_result
eval $query;
eval explain extended $query;

# CREATE TABLE t3 (a int);
# INSERT INTO t3 VALUES (101),(102),(103);

--echo # Partial pushdown is not allowed for unions with CTE's, however a CTE
--echo # may be pushed down a derived table
let $query= WITH cte AS (SELECT * FROM federated.t1)
  SELECT * FROM cte
  UNION ALL
  SELECT * FROM t3;
--sorted_result
eval $query;
eval explain extended $query;

let $query= WITH cte AS (SELECT * FROM federated.t1 UNION SELECT * FROM t3)
  SELECT * FROM cte;
--sorted_result
eval $query;
eval explain extended $query;

--echo # Two CTE's where one CTE refers to another
let $query= WITH cte AS (SELECT * FROM federated.t1),
                 cte2 AS (SELECT * FROM t3
                          WHERE t3.a NOT IN (SELECT * FROM cte))
            SELECT * FROM cte JOIN cte2;
--sorted_result
eval $query;
eval explain extended $query;


# Cleanup
connection master;
DROP TABLES federated.t1, federated.t2, t3, t4, t5, t6, federated.t11,
  federated.t12, federated.t13, federated.t14;

connection slave;
DROP TABLES federated.t1, federated.t2, federated.t11, federated.t12,
  federated.t13, federated.t14;

--echo #
--echo # MDEV-37484: `Sql_cmd_dml::execute_inner`, `Sql_cmd_update::execute_inner` do not call Select handler for the engine involved
--echo #

connection default;
set global federated_pushdown=1;

connection slave;
create table federated.product_tag (product_id bigint);
CREATE TABLE federated.product (
 `product_id` bigint(20) DEFAULT NULL,
 `price` bigint(20) DEFAULT NULL,
 `short_description` varchar(7998) DEFAULT NULL,
 `brand` varchar(254) DEFAULT NULL,
 `modified_dtm` datetime DEFAULT NULL,
 `created_dtm` datetime DEFAULT NULL,
 `modified_by` int(11) DEFAULT NULL
) CHARSET=latin1;

connection master;
--replace_result $SLAVE_MYPORT SLAVE_PORT
eval
create table federated.product_tag (product_id bigint)
ENGINE="FEDERATED"
CONNECTION='mysql://root@127.0.0.1:$SLAVE_MYPORT/federated/product_tag';

--replace_result $SLAVE_MYPORT SLAVE_PORT
eval
CREATE TABLE federated.product (
 `product_id` bigint(20) DEFAULT NULL,
 `price` bigint(20) DEFAULT NULL,
 `short_description` varchar(7998) DEFAULT NULL,
 `brand` varchar(254) DEFAULT NULL,
 `modified_dtm` datetime DEFAULT NULL,
 `created_dtm` datetime DEFAULT NULL,
 `modified_by` int(11) DEFAULT NULL
)
ENGINE="FEDERATED" DEFAULT CHARSET=latin1
CONNECTION='mysql://root@127.0.0.1:$SLAVE_MYPORT/federated/product';

insert into federated.product_tag values (1),(2),(3),(4);
insert into federated.product values (1,22,'fes','rets','2011-12-12 12:12:12','2011-12-13 1:1:10',343);
insert into federated.product values (3,22,'fes','rets','2011-12-12 12:12:12','2011-12-13 1:1:10',343);
select * from federated.product order by product_id;

let $query=
update
 federated.product p join
 (select product_id from federated.product_tag limit 1000) t using (product_id)
 set brand=p.product_id, price=555, modified_dtm='2011-12-15 15:15:30',
 short_description=concat(short_description,modified_by);

eval explain format=json $query;
eval $query;

select * from federated.product order by product_id;

drop table federated.product_tag;
drop table federated.product;

connection slave;
drop table federated.product_tag;
drop table federated.product;

--echo # Setup
create or replace table federated.t1 (id int);
create or replace table federated.t2 (id int, op varchar(10), op_count int DEFAULT 0) CHARSET=latin1;

connection master;
--replace_result $SLAVE_MYPORT SLAVE_PORT
eval
create or replace table federated.t1 (id int)
ENGINE="FEDERATED"
CONNECTION='mysql://root@127.0.0.1:$SLAVE_MYPORT/federated/t1';

--replace_result $SLAVE_MYPORT SLAVE_PORT
eval
create or replace table federated.t2 (id int, op varchar(10), op_count int DEFAULT 0)
ENGINE="FEDERATED" DEFAULT CHARSET=latin1
CONNECTION='mysql://root@127.0.0.1:$SLAVE_MYPORT/federated/t2';

insert into federated.t1 values (1),(2),(3),(4);
insert into federated.t2 (id, op) values (1, 'inserted'), (2, 'inserted'), (3, 'inserted'), (4, 'inserted');
select * from federated.t2 order by id;

--echo # Update tests
let $query=
    update federated.t2 inner join federated.t1 on t2.id = t1.id
        set t2.op = 'updated', t2.op_count = t2.op_count + 1
        where t2.id in (1, 2);

eval explain format=json $query;
eval $query;

select * from federated.t2 order by id;

<<<<<<< HEAD
source include/federated_cleanup.inc;
=======
--echo # Prepared update stmt
PREPARE stmt_update FROM
'update federated.t2 inner join federated.t1 on t2.id = t1.id set t2.op_count = t2.op_count + 1, t2.op="updated" where t2.id in (1, 2)';
EXECUTE stmt_update;
DEALLOCATE PREPARE stmt_update;

select * from federated.t2 order by id;

--echo # Delete tests
explain format=json
    delete federated.t2 from federated.t2 inner join federated.t1 on t2.id = t1.id and t2.op = 'updated';

delete federated.t2 from federated.t2 inner join federated.t1 on t2.id = t1.id and t2.op = 'updated';
select * from federated.t2 order by id;

--echo # Prepared delete stmt
PREPARE stmt_delete FROM
'delete federated.t2 from federated.t2 inner join federated.t1 on t2.id = t1.id where t2.id = 3';
EXECUTE stmt_delete;
DEALLOCATE PREPARE stmt_delete;

select * from federated.t2 order by id;

drop table federated.t1, federated.t2;

connection slave;
drop table federated.t1, federated.t2;

# cleanup
connection default;
set global federated_pushdown=0;
source include/federated_cleanup.inc;

--echo # End of 11.4 tests
>>>>>>> 8e7d42c0
<|MERGE_RESOLUTION|>--- conflicted
+++ resolved
@@ -993,9 +993,6 @@
 
 select * from federated.t2 order by id;
 
-<<<<<<< HEAD
-source include/federated_cleanup.inc;
-=======
 --echo # Prepared update stmt
 PREPARE stmt_update FROM
 'update federated.t2 inner join federated.t1 on t2.id = t1.id set t2.op_count = t2.op_count + 1, t2.op="updated" where t2.id in (1, 2)';
@@ -1029,5 +1026,4 @@
 set global federated_pushdown=0;
 source include/federated_cleanup.inc;
 
---echo # End of 11.4 tests
->>>>>>> 8e7d42c0
+--echo # End of 11.4 tests