drop table if exists t1,t2,t3,t4,t5,t6,t7;
CREATE TABLE t1 (a blob, b text, c blob(250), d text(70000), e text(70000000));
show columns from t1;
Field	Type	Null	Key	Default	Extra
a	blob	YES		NULL	
b	text	YES		NULL	
c	tinyblob	YES		NULL	
d	mediumtext	YES		NULL	
e	longtext	YES		NULL	
CREATE TABLE t2 (a char(255), b varbinary(70000), c varchar(70000000));
Warnings:
Note	1246	Converting column 'b' from VARBINARY to BLOB
Note	1246	Converting column 'c' from VARCHAR to TEXT
CREATE TABLE t4 (c varchar(65530) character set utf8 not null);
Warnings:
Note	1246	Converting column 'c' from VARCHAR to TEXT
show columns from t2;
Field	Type	Null	Key	Default	Extra
a	char(255)	YES		NULL	
b	mediumblob	YES		NULL	
c	longtext	YES		NULL	
create table t3 (a long, b long byte);
show create TABLE t3;
Table	Create Table
t3	CREATE TABLE `t3` (
  `a` mediumtext,
  `b` mediumblob
) ENGINE=MyISAM DEFAULT CHARSET=latin1
show create TABLE t4;
Table	Create Table
t4	CREATE TABLE `t4` (
  `c` mediumtext CHARACTER SET utf8 NOT NULL
) ENGINE=MyISAM DEFAULT CHARSET=latin1
drop table t1,t2,t3,t4;
CREATE TABLE t1 (a char(257) default "hello");
ERROR 42000: Column length too big for column 'a' (max = 255); use BLOB or TEXT instead
CREATE TABLE t2 (a char(256));
ERROR 42000: Column length too big for column 'a' (max = 255); use BLOB or TEXT instead
CREATE TABLE t1 (a varchar(70000) default "hello");
ERROR 42000: Column length too big for column 'a' (max = 65535); use BLOB or TEXT instead
CREATE TABLE t2 (a blob default "hello");
ERROR 42000: BLOB/TEXT column 'a' can't have a default value
drop table if exists t1,t2;
create table t1 (nr int(5) not null auto_increment,b blob,str char(10), primary key (nr));
insert into t1 values (null,"a","A");
insert into t1 values (null,"bbb","BBB");
insert into t1 values (null,"ccc","CCC");
select last_insert_id();
last_insert_id()
3
select * from t1,t1 as t2;
nr	b	str	nr	b	str
1	a	A	1	a	A
2	bbb	BBB	1	a	A
3	ccc	CCC	1	a	A
1	a	A	2	bbb	BBB
2	bbb	BBB	2	bbb	BBB
3	ccc	CCC	2	bbb	BBB
1	a	A	3	ccc	CCC
2	bbb	BBB	3	ccc	CCC
3	ccc	CCC	3	ccc	CCC
drop table t1;
create table t1 (a text);
insert into t1 values ('where');
update t1 set a='Where';
select * from t1;
a
Where
drop table t1;
create table t1 (t text,c char(10),b blob, d varbinary(10));
insert into t1 values (NULL,NULL,NULL,NULL);
insert into t1 values ("","","","");
insert into t1 values ("hello","hello","hello","hello");
insert into t1 values ("HELLO","HELLO","HELLO","HELLO");
insert into t1 values ("HELLO MY","HELLO MY","HELLO MY","HELLO MY");
insert into t1 values ("a","a","a","a");
insert into t1 values (1,1,1,1);
insert into t1 values (NULL,NULL,NULL,NULL);
update t1 set c="",b=null where c="1";
lock tables t1 READ;
show full fields from t1;
Field	Type	Collation	Null	Key	Default	Extra	Privileges	Comment
t	text	latin1_swedish_ci	YES		NULL		#	
c	char(10)	latin1_swedish_ci	YES		NULL		#	
b	blob	NULL	YES		NULL		#	
d	varbinary(10)	NULL	YES		NULL		#	
lock tables t1 WRITE;
show full fields from t1;
Field	Type	Collation	Null	Key	Default	Extra	Privileges	Comment
t	text	latin1_swedish_ci	YES		NULL		#	
c	char(10)	latin1_swedish_ci	YES		NULL		#	
b	blob	NULL	YES		NULL		#	
d	varbinary(10)	NULL	YES		NULL		#	
unlock tables;
select t from t1 where t like "hello";
t
hello
HELLO
select c from t1 where c like "hello";
c
hello
HELLO
select b from t1 where b like "hello";
b
hello
select d from t1 where d like "hello";
d
hello
select c from t1 having c like "hello";
c
hello
HELLO
select d from t1 having d like "hello";
d
hello
select t from t1 where t like "%HELLO%";
t
hello
HELLO
HELLO MY
select c from t1 where c like "%HELLO%";
c
hello
HELLO
HELLO MY
select b from t1 where b like "%HELLO%";
b
HELLO
HELLO MY
select d from t1 where d like "%HELLO%";
d
HELLO
HELLO MY
select c from t1 having c like "%HELLO%";
c
hello
HELLO
HELLO MY
select d from t1 having d like "%HELLO%";
d
HELLO
HELLO MY
select d from t1 having d like "%HE%LLO%";
d
HELLO
HELLO MY
select t from t1 order by t;
t
NULL
NULL

1
a
hello
HELLO
HELLO MY
select c from t1 order by c;
c
NULL
NULL


a
hello
HELLO
HELLO MY
select b from t1 order by b;
b
NULL
NULL
NULL

HELLO
HELLO MY
a
hello
select d from t1 order by d;
d
NULL
NULL

1
HELLO
HELLO MY
a
hello
select distinct t from t1;
t
NULL

hello
HELLO MY
a
1
select distinct b from t1;
b
NULL

hello
HELLO
HELLO MY
a
select distinct t from t1 order by t;
t
NULL

1
a
hello
HELLO MY
select distinct b from t1 order by b;
b
NULL

HELLO
HELLO MY
a
hello
select t from t1 group by t;
t
NULL

1
a
hello
HELLO MY
select b from t1 group by b;
b
NULL

HELLO
HELLO MY
a
hello
set option sql_big_tables=1;
select distinct t from t1;
t
NULL

hello
HELLO MY
a
1
select distinct b from t1;
b
NULL

hello
HELLO
HELLO MY
a
select distinct t from t1 order by t;
t
NULL

1
a
hello
HELLO MY
select distinct b from t1 order by b;
b
NULL

HELLO
HELLO MY
a
hello
select distinct c from t1;
c
NULL

hello
HELLO MY
a
select distinct d from t1;
d
NULL

hello
HELLO
HELLO MY
a
1
select distinct c from t1 order by c;
c
NULL

a
hello
HELLO MY
select distinct d from t1 order by d;
d
NULL

1
HELLO
HELLO MY
a
hello
select c from t1 group by c;
c
NULL

a
hello
HELLO MY
select d from t1 group by d;
d
NULL

1
HELLO
HELLO MY
a
hello
set option sql_big_tables=0;
select distinct * from t1;
t	c	b	d
NULL	NULL	NULL	NULL
			
hello	hello	hello	hello
HELLO	HELLO	HELLO	HELLO
HELLO MY	HELLO MY	HELLO MY	HELLO MY
a	a	a	a
1		NULL	1
select t,count(*) from t1 group by t;
t	count(*)
NULL	2
	1
1	1
a	1
hello	2
HELLO MY	1
select b,count(*) from t1 group by b;
b	count(*)
NULL	3
	1
HELLO	1
HELLO MY	1
a	1
hello	1
select c,count(*) from t1 group by c;
c	count(*)
NULL	2
	2
a	1
hello	2
HELLO MY	1
select d,count(*) from t1 group by d;
d	count(*)
NULL	2
	1
1	1
HELLO	1
HELLO MY	1
a	1
hello	1
drop table t1;
create table t1 (a text, unique (a(2100)));
ERROR 42000: Specified key was too long; max key length is 1000 bytes
create table t1 (a text, key (a(2100)));
Warnings:
Warning	1071	Specified key was too long; max key length is 1000 bytes
show create table t1;
Table	Create Table
t1	CREATE TABLE `t1` (
  `a` text,
  KEY `a` (`a`(1000))
) ENGINE=MyISAM DEFAULT CHARSET=latin1
drop table t1;
CREATE TABLE t1 (
t1_id bigint(21) NOT NULL auto_increment,
_field_72 varchar(128) DEFAULT '' NOT NULL,
_field_95 varchar(32),
_field_115 tinyint(4) DEFAULT '0' NOT NULL,
_field_122 tinyint(4) DEFAULT '0' NOT NULL,
_field_126 tinyint(4),
_field_134 tinyint(4),
PRIMARY KEY (t1_id),
UNIQUE _field_72 (_field_72),
KEY _field_115 (_field_115),
KEY _field_122 (_field_122)
);
INSERT INTO t1 VALUES (1,'admin','21232f297a57a5a743894a0e4a801fc3',0,1,NULL,NULL);
INSERT INTO t1 VALUES (2,'hroberts','7415275a8c95952901e42b13a6b78566',0,1,NULL,NULL);
INSERT INTO t1 VALUES (3,'guest','d41d8cd98f00b204e9800998ecf8427e',1,0,NULL,NULL);
CREATE TABLE t2 (
seq_0_id bigint(21) DEFAULT '0' NOT NULL,
seq_1_id bigint(21) DEFAULT '0' NOT NULL,
PRIMARY KEY (seq_0_id,seq_1_id)
);
INSERT INTO t2 VALUES (1,1);
INSERT INTO t2 VALUES (2,1);
INSERT INTO t2 VALUES (2,2);
CREATE TABLE t3 (
t3_id bigint(21) NOT NULL auto_increment,
_field_131 varchar(128),
_field_133 tinyint(4) DEFAULT '0' NOT NULL,
_field_135 datetime DEFAULT '0000-00-00 00:00:00' NOT NULL,
_field_137 tinyint(4),
_field_139 datetime DEFAULT '0000-00-00 00:00:00' NOT NULL,
_field_140 blob,
_field_142 tinyint(4) DEFAULT '0' NOT NULL,
_field_145 tinyint(4) DEFAULT '0' NOT NULL,
_field_148 tinyint(4) DEFAULT '0' NOT NULL,
PRIMARY KEY (t3_id),
KEY _field_133 (_field_133),
KEY _field_135 (_field_135),
KEY _field_139 (_field_139),
KEY _field_142 (_field_142),
KEY _field_145 (_field_145),
KEY _field_148 (_field_148)
);
INSERT INTO t3 VALUES (1,'test job 1',0,'0000-00-00 00:00:00',0,'1999-02-25 22:43:32','test\r\njob\r\n1',0,0,0);
INSERT INTO t3 VALUES (2,'test job 2',0,'0000-00-00 00:00:00',0,'1999-02-26 21:08:04','',0,0,0);
CREATE TABLE t4 (
seq_0_id bigint(21) DEFAULT '0' NOT NULL,
seq_1_id bigint(21) DEFAULT '0' NOT NULL,
PRIMARY KEY (seq_0_id,seq_1_id)
);
INSERT INTO t4 VALUES (1,1);
INSERT INTO t4 VALUES (2,1);
CREATE TABLE t5 (
t5_id bigint(21) NOT NULL auto_increment,
_field_149 tinyint(4),
_field_156 varchar(128) DEFAULT '' NOT NULL,
_field_157 varchar(128) DEFAULT '' NOT NULL,
_field_158 varchar(128) DEFAULT '' NOT NULL,
_field_159 varchar(128) DEFAULT '' NOT NULL,
_field_160 varchar(128) DEFAULT '' NOT NULL,
_field_161 varchar(128) DEFAULT '' NOT NULL,
PRIMARY KEY (t5_id),
KEY _field_156 (_field_156),
KEY _field_157 (_field_157),
KEY _field_158 (_field_158),
KEY _field_159 (_field_159),
KEY _field_160 (_field_160),
KEY _field_161 (_field_161)
);
INSERT INTO t5 VALUES (1,0,'tomato','','','','','');
INSERT INTO t5 VALUES (2,0,'cilantro','','','','','');
CREATE TABLE t6 (
seq_0_id bigint(21) DEFAULT '0' NOT NULL,
seq_1_id bigint(21) DEFAULT '0' NOT NULL,
PRIMARY KEY (seq_0_id,seq_1_id)
);
INSERT INTO t6 VALUES (1,1);
INSERT INTO t6 VALUES (1,2);
INSERT INTO t6 VALUES (2,2);
CREATE TABLE t7 (
t7_id bigint(21) NOT NULL auto_increment,
_field_143 tinyint(4),
_field_165 varchar(32),
_field_166 smallint(6) DEFAULT '0' NOT NULL,
PRIMARY KEY (t7_id),
KEY _field_166 (_field_166)
);
INSERT INTO t7 VALUES (1,0,'High',1);
INSERT INTO t7 VALUES (2,0,'Medium',2);
INSERT INTO t7 VALUES (3,0,'Low',3);
select replace(t3._field_140, "\r","^M"),t3_id,min(t3._field_131), min(t3._field_135), min(t3._field_139), min(t3._field_137), min(link_alias_142._field_165), min(link_alias_133._field_72), min(t3._field_145), min(link_alias_148._field_156), replace(min(t3._field_140), "\r","^M"),t3.t3_id from t3 left join t4 on t4.seq_0_id = t3.t3_id left join t7 link_alias_142 on t4.seq_1_id = link_alias_142.t7_id left join t6 on t6.seq_0_id = t3.t3_id left join t1 link_alias_133 on t6.seq_1_id = link_alias_133.t1_id left join t2 on t2.seq_0_id = t3.t3_id left join t5 link_alias_148 on t2.seq_1_id = link_alias_148.t5_id where t3.t3_id in (1) group by t3.t3_id order by link_alias_142._field_166, _field_139, link_alias_133._field_72, _field_135, link_alias_148._field_156;
replace(t3._field_140, "\r","^M")	t3_id	min(t3._field_131)	min(t3._field_135)	min(t3._field_139)	min(t3._field_137)	min(link_alias_142._field_165)	min(link_alias_133._field_72)	min(t3._field_145)	min(link_alias_148._field_156)	replace(min(t3._field_140), "\r","^M")	t3_id
test^M
job^M
1	1	test job 1	0000-00-00 00:00:00	1999-02-25 22:43:32	0	High	admin	0	tomato	test^M
job^M
1	1
drop table t1,t2,t3,t4,t5,t6,t7;
create table t1 (a blob);
insert into t1 values ("empty"),("");
select a,reverse(a) from t1;
a	reverse(a)
empty	ytpme
	
drop table t1;
create table t1 (a blob, key (a(10)));
insert into t1 values ("bye"),("hello"),("hello"),("hello word");
select * from t1 where a like "hello%";
a
hello
hello
hello word
drop table t1;
CREATE TABLE t1 (
f1 int(11) DEFAULT '0' NOT NULL,
f2 varchar(16) DEFAULT '' NOT NULL,
f5 text,
KEY index_name (f1,f2,f5(16))
);
INSERT INTO t1 VALUES (0,'traktor','1111111111111');
INSERT INTO t1 VALUES (1,'traktor','1111111111111111111111111');
select count(*) from t1 where f2='traktor';
count(*)
2
drop table t1;
create table t1 (foobar tinyblob not null, boggle smallint not null, key (foobar(32), boggle));
insert into t1 values ('fish', 10),('bear', 20);
select foobar, boggle from t1 where foobar = 'fish';
foobar	boggle
fish	10
select foobar, boggle from t1 where foobar = 'fish' and boggle = 10;
foobar	boggle
fish	10
drop table t1;
create table t1 (id integer auto_increment unique,imagem LONGBLOB not null default '');
Warnings:
Warning	1101	BLOB/TEXT column 'imagem' can't have a default value
insert into t1 (id) values (1);
select
charset(load_file('../std_data_ln/words.dat')),
collation(load_file('../std_data_ln/words.dat')),
coercibility(load_file('../std_data_ln/words.dat'));
charset(load_file('../std_data_ln/words.dat'))	collation(load_file('../std_data_ln/words.dat'))	coercibility(load_file('../std_data_ln/words.dat'))
binary	binary	4
explain extended select
charset(load_file('MYSQLTEST_VARDIR/std_data_ln/words.dat')),
collation(load_file('MYSQLTEST_VARDIR/std_data_ln/words.dat')),
coercibility(load_file('MYSQLTEST_VARDIR/std_data_ln/words.dat'));
id	select_type	table	type	possible_keys	key	key_len	ref	rows	filtered	Extra
1	SIMPLE	NULL	NULL	NULL	NULL	NULL	NULL	NULL	NULL	No tables used
Warnings:
Note	1003	select charset(load_file('MYSQLTEST_VARDIR/std_data_ln/words.dat')) AS `charset(load_file('MYSQLTEST_VARDIR/std_data_ln/words.dat'))`,collation(load_file('MYSQLTEST_VARDIR/std_data_ln/words.dat')) AS `collation(load_file('MYSQLTEST_VARDIR/std_data_ln/words.dat'))`,coercibility(load_file('MYSQLTEST_VARDIR/std_data_ln/words.dat')) AS `coercibility(load_file('MYSQLTEST_VARDIR/std_data_ln/words.dat'))`
update t1 set imagem=load_file('MYSQLTEST_VARDIR/std_data_ln/words.dat') where id=1;
select if(imagem is null, "ERROR", "OK"),length(imagem) from t1 where id = 1;
if(imagem is null, "ERROR", "OK")	length(imagem)
OK	581
drop table t1;
create table t1 select load_file('MYSQLTEST_VARDIR/std_data_ln/words.dat') l;
show full fields from t1;
Field	Type	Collation	Null	Key	Default	Extra	Privileges	Comment
l	longblob	NULL	YES		NULL		#	
drop table t1;
create table t1 (id integer primary key auto_increment, txt text not null, unique index txt_index (txt (20)));
insert into t1 (txt) values ('Chevy'), ('Chevy ');
ERROR 23000: Duplicate entry 'Chevy ' for key 'txt_index'
insert into t1 (txt) values ('Chevy'), ('CHEVY');
ERROR 23000: Duplicate entry 'Chevy' for key 'txt_index'
alter table t1 drop index txt_index, add index txt_index (txt(20));
insert into t1 (txt) values ('Chevy ');
select * from t1 where txt='Chevy';
id	txt
1	Chevy
2	Chevy 
select * from t1 where txt='Chevy ';
id	txt
1	Chevy
2	Chevy 
select * from t1 where txt='Chevy ' or txt='Chevy';
id	txt
1	Chevy
2	Chevy 
select * from t1 where txt='Chevy' or txt='Chevy ';
id	txt
1	Chevy
2	Chevy 
select * from t1 where id='1' or id='2';
id	txt
1	Chevy
2	Chevy 
insert into t1 (txt) values('Ford');
select * from t1 where txt='Chevy' or txt='Chevy ' or txt='Ford';
id	txt
1	Chevy
2	Chevy 
3	Ford
select * from t1 where txt='Chevy' or txt='Chevy ';
id	txt
1	Chevy
2	Chevy 
select * from t1 where txt='Chevy' or txt='Chevy ' or txt=' Chevy';
id	txt
1	Chevy
2	Chevy 
select * from t1 where txt in ('Chevy ','Chevy');
id	txt
1	Chevy
2	Chevy 
select * from t1 where txt in ('Chevy');
id	txt
1	Chevy
2	Chevy 
select * from t1 where txt between 'Chevy' and 'Chevy';
id	txt
1	Chevy
2	Chevy 
select * from t1 where txt between 'Chevy' and 'Chevy' or txt='Chevy ';
id	txt
1	Chevy
2	Chevy 
select * from t1 where txt between 'Chevy' and 'Chevy ';
id	txt
1	Chevy
2	Chevy 
select * from t1 where txt < 'Chevy ';
id	txt
select * from t1 where txt <= 'Chevy';
id	txt
1	Chevy
2	Chevy 
select * from t1 where txt > 'Chevy';
id	txt
3	Ford
select * from t1 where txt >= 'Chevy';
id	txt
1	Chevy
2	Chevy 
3	Ford
drop table t1;
create table t1 (id integer primary key auto_increment, txt text, index txt_index (txt (20)));
insert into t1 (txt) values ('Chevy'), ('Chevy '), (NULL);
select * from t1 where txt='Chevy' or txt is NULL;
id	txt
1	Chevy
2	Chevy 
3	NULL
explain select * from t1 where txt='Chevy' or txt is NULL;
id	select_type	table	type	possible_keys	key	key_len	ref	rows	Extra
1	SIMPLE	t1	ref_or_null	txt_index	txt_index	23	const	2	Using where
select * from t1 where txt='Chevy ';
id	txt
1	Chevy
2	Chevy 
select * from t1 where txt='Chevy ' or txt='Chevy';
id	txt
1	Chevy
2	Chevy 
select * from t1 where txt='Chevy' or txt='Chevy ';
id	txt
1	Chevy
2	Chevy 
select * from t1 where id='1' or id='2';
id	txt
1	Chevy
2	Chevy 
insert into t1 (txt) values('Ford');
select * from t1 where txt='Chevy' or txt='Chevy ' or txt='Ford';
id	txt
1	Chevy
2	Chevy 
4	Ford
select * from t1 where txt='Chevy' or txt='Chevy ';
id	txt
1	Chevy
2	Chevy 
select * from t1 where txt='Chevy' or txt='Chevy ' or txt=' Chevy';
id	txt
1	Chevy
2	Chevy 
select * from t1 where txt in ('Chevy ','Chevy');
id	txt
1	Chevy
2	Chevy 
select * from t1 where txt in ('Chevy');
id	txt
1	Chevy
2	Chevy 
select * from t1 where txt between 'Chevy' and 'Chevy';
id	txt
1	Chevy
2	Chevy 
select * from t1 where txt between 'Chevy' and 'Chevy' or txt='Chevy ';
id	txt
1	Chevy
2	Chevy 
select * from t1 where txt between 'Chevy' and 'Chevy ';
id	txt
1	Chevy
2	Chevy 
select * from t1 where txt < 'Chevy ';
id	txt
select * from t1 where txt < 'Chevy ' or txt is NULL;
id	txt
3	NULL
select * from t1 where txt <= 'Chevy';
id	txt
1	Chevy
2	Chevy 
select * from t1 where txt > 'Chevy';
id	txt
4	Ford
select * from t1 where txt >= 'Chevy';
id	txt
1	Chevy
2	Chevy 
4	Ford
alter table t1 modify column txt blob;
explain select * from t1 where txt='Chevy' or txt is NULL;
id	select_type	table	type	possible_keys	key	key_len	ref	rows	Extra
1	SIMPLE	t1	ref_or_null	txt_index	txt_index	23	const	2	Using where
select * from t1 where txt='Chevy' or txt is NULL;
id	txt
1	Chevy
3	NULL
explain select * from t1 where txt='Chevy' or txt is NULL order by txt;
id	select_type	table	type	possible_keys	key	key_len	ref	rows	Extra
1	SIMPLE	t1	ref_or_null	txt_index	txt_index	23	const	2	Using where; Using filesort
select * from t1 where txt='Chevy' or txt is NULL order by txt;
id	txt
3	NULL
1	Chevy
drop table t1;
CREATE TABLE t1 ( i int(11) NOT NULL default '0',    c text NOT NULL, d varchar(1) NOT NULL DEFAULT ' ', PRIMARY KEY  (i), KEY (c(1),d));
INSERT t1 (i, c) VALUES (1,''),(2,''),(3,'asdfh'),(4,'');
select max(i) from t1 where c = '';
max(i)
4
drop table t1;
create table t1 (a int, b int, c tinyblob, d int, e int);
alter table t1 add primary key (a,b,c(255),d);
alter table t1 add key (a,b,d,e);
show create table t1;
Table	Create Table
t1	CREATE TABLE `t1` (
  `a` int(11) NOT NULL DEFAULT '0',
  `b` int(11) NOT NULL DEFAULT '0',
  `c` tinyblob NOT NULL,
  `d` int(11) NOT NULL DEFAULT '0',
  `e` int(11) DEFAULT NULL,
  PRIMARY KEY (`a`,`b`,`c`(255),`d`),
  KEY `a` (`a`,`b`,`d`,`e`)
) ENGINE=MyISAM DEFAULT CHARSET=latin1
drop table t1;
CREATE table t1 (a blob);
insert into t1 values ('b'),('a\0'),('a'),('a '),('aa'),(NULL);
select hex(a) from t1 order by a;
hex(a)
NULL
61
6100
6120
6161
62
select hex(concat(a,'\0')) as b from t1 order by concat(a,'\0');
b
NULL
6100
610000
612000
616100
6200
alter table t1 modify a varbinary(5);
select hex(a) from t1 order by a;
hex(a)
NULL
61
6100
6120
6161
62
select hex(concat(a,'\0')) as b from t1 order by concat(a,'\0');
b
NULL
6100
610000
612000
616100
6200
alter table t1 modify a char(5);
select hex(a) from t1 order by a;
hex(a)
NULL
6100
61
61
6161
62
select hex(concat(a,'\0')) as b from t1 order by concat(a,'\0');
b
NULL
610000
6100
6100
616100
6200
alter table t1 modify a binary(5);
select hex(a) from t1 order by a;
hex(a)
NULL
6100000000
6100000000
6100000000
6161000000
6200000000
select hex(concat(a,'\0')) as b from t1 order by concat(a,'\0');
b
NULL
610000000000
610000000000
610000000000
616100000000
620000000000
drop table t1;
create table t1 (a text default '');
Warnings:
Warning	1101	BLOB/TEXT column 'a' can't have a default value
show create table t1;
Table	Create Table
t1	CREATE TABLE `t1` (
  `a` text
) ENGINE=MyISAM DEFAULT CHARSET=latin1
insert into t1 values (default);
select * from t1;
a
NULL
drop table t1;
set @@sql_mode='TRADITIONAL';
create table t1 (a text default '');
ERROR 42000: BLOB/TEXT column 'a' can't have a default value
set @@sql_mode='';
<<<<<<< HEAD
CREATE TABLE t (c TEXT CHARSET ASCII);
INSERT INTO t (c) VALUES (REPEAT('1',65537));
Warnings:
Warning	1265	Data truncated for column 'c' at row 1
INSERT INTO t (c) VALUES (REPEAT('2',65536));
Warnings:
Warning	1265	Data truncated for column 'c' at row 1
INSERT INTO t (c) VALUES (REPEAT('3',65535));
SELECT LENGTH(c), CHAR_LENGTH(c) FROM t;
LENGTH(c)	CHAR_LENGTH(c)
65535	65535
65535	65535
65535	65535
DROP TABLE t;
=======
drop table if exists b15776;
create table b15776 (data blob(2147483647));
drop table b15776;
create table b15776 (data blob(-1));
ERROR 42000: You have an error in your SQL syntax; check the manual that corresponds to your MySQL server version for the right syntax to use near '-1))' at line 1
create table b15776 (data blob(2147483648));
drop table b15776;
create table b15776 (data blob(4294967294));
drop table b15776;
create table b15776 (data blob(4294967295));
drop table b15776;
create table b15776 (data blob(4294967296));
ERROR 42000: Display width out of range for column 'data' (max = 4294967295)
CREATE TABLE b15776 (a blob(2147483647), b blob(2147483648), c blob(4294967295), a1 text(2147483647), b1 text(2147483648), c1 text(4294967295) );
show columns from b15776;
Field	Type	Null	Key	Default	Extra
a	longblob	YES		NULL	
b	longblob	YES		NULL	
c	longblob	YES		NULL	
a1	longtext	YES		NULL	
b1	longtext	YES		NULL	
c1	longtext	YES		NULL	
drop table b15776;
CREATE TABLE b15776 (a blob(4294967296));
ERROR 42000: Display width out of range for column 'a' (max = 4294967295)
CREATE TABLE b15776 (a text(4294967296));
ERROR 42000: Display width out of range for column 'a' (max = 4294967295)
CREATE TABLE b15776 (a blob(999999999999999999999999999999999999999999999999999999999999999999999999999999999999999999999999999999999999999999999999999999999999999999999999999999999999999999999999999999999999999999999999999999999999999999999999999999999999999999999999999999999999999999));
ERROR 42000: Display width out of range for column 'a' (max = 4294967295)
CREATE TABLE b15776 (a text(999999999999999999999999999999999999999999999999999999999999999999999999999999999999999999999999999999999999999999999999999999999999999999999999999999999999999999999999999999999999999999999999999999999999999999999999999999999999999999999999999999999999999999));
ERROR 42000: Display width out of range for column 'a' (max = 4294967295)
CREATE TABLE b15776 (a int(0));
INSERT INTO b15776 values (NULL), (1), (42), (654);
SELECT * from b15776 ORDER BY a;
a
NULL
1
42
654
DROP TABLE b15776;
CREATE TABLE b15776 (a int(-1));
ERROR 42000: You have an error in your SQL syntax; check the manual that corresponds to your MySQL server version for the right syntax to use near '-1))' at line 1
CREATE TABLE b15776 (a int(255));
DROP TABLE b15776;
CREATE TABLE b15776 (a int(256));
ERROR 42000: Display width out of range for column 'a' (max = 255)
CREATE TABLE b15776 (data blob(-1));
ERROR 42000: You have an error in your SQL syntax; check the manual that corresponds to your MySQL server version for the right syntax to use near '-1))' at line 1
CREATE TABLE b15776 (a char(2147483647));
ERROR 42000: Column length too big for column 'a' (max = 255); use BLOB or TEXT instead
CREATE TABLE b15776 (a char(2147483648));
ERROR 42000: Column length too big for column 'a' (max = 255); use BLOB or TEXT instead
CREATE TABLE b15776 (a char(4294967295));
ERROR 42000: Column length too big for column 'a' (max = 255); use BLOB or TEXT instead
CREATE TABLE b15776 (a char(4294967296));
ERROR 42000: Display width out of range for column 'a' (max = 4294967295)
CREATE TABLE b15776 (a year(4294967295));
INSERT INTO b15776 VALUES (42);
SELECT * FROM b15776;
a
2042
DROP TABLE b15776;
CREATE TABLE b15776 (a year(4294967296));
ERROR 42000: Display width out of range for column 'a' (max = 4294967295)
CREATE TABLE b15776 (a year(0));
DROP TABLE b15776;
CREATE TABLE b15776 (a year(-2));
ERROR 42000: You have an error in your SQL syntax; check the manual that corresponds to your MySQL server version for the right syntax to use near '-2))' at line 1
CREATE TABLE b15776 (a timestamp(4294967294));
Warnings:
Warning	1287	'TIMESTAMP(4294967294)' is deprecated; use 'TIMESTAMP' instead
DROP TABLE b15776;
CREATE TABLE b15776 (a timestamp(4294967295));
Warnings:
Warning	1287	'TIMESTAMP(4294967295)' is deprecated; use 'TIMESTAMP' instead
DROP TABLE b15776;
CREATE TABLE b15776 (a timestamp(4294967296));
ERROR 42000: Display width out of range for column 'a' (max = 4294967295)
CREATE TABLE b15776 (a timestamp(-1));
ERROR 42000: You have an error in your SQL syntax; check the manual that corresponds to your MySQL server version for the right syntax to use near '-1))' at line 1
CREATE TABLE b15776 (a timestamp(-2));
ERROR 42000: You have an error in your SQL syntax; check the manual that corresponds to your MySQL server version for the right syntax to use near '-2))' at line 1
CREATE TABLE b15776 (a int(999999999999999999999999999999999999999999999999999999999999999999999999999999999999999999999999999999999999999999999999999999999999999999999999999999999999999999999999999999999999999999999999999999999999999999999999999999999999999999999999999999999999999999));
ERROR 42000: Display width out of range for column 'a' (max = 4294967295)
CREATE TABLE b15776 (a char(999999999999999999999999999999999999999999999999999999999999999999999999999999999999999999999999999999999999999999999999999999999999999999999999999999999999999999999999999999999999999999999999999999999999999999999999999999999999999999999999999999999999999999));
ERROR 42000: Display width out of range for column 'a' (max = 4294967295)
CREATE TABLE b15776 (a year(999999999999999999999999999999999999999999999999999999999999999999999999999999999999999999999999999999999999999999999999999999999999999999999999999999999999999999999999999999999999999999999999999999999999999999999999999999999999999999999999999999999999999999));
ERROR 42000: Display width out of range for column 'a' (max = 4294967295)
CREATE TABLE b15776 (a timestamp(999999999999999999999999999999999999999999999999999999999999999999999999999999999999999999999999999999999999999999999999999999999999999999999999999999999999999999999999999999999999999999999999999999999999999999999999999999999999999999999999999999999999999999));
ERROR 42000: Display width out of range for column 'a' (max = 4294967295)
CREATE TABLE b15776 select cast(null as char(4294967295));
show columns from b15776;
Field	Type	Null	Key	Default	Extra
cast(null as char(4294967295))	char(0)	YES		NULL	
drop table b15776;
CREATE TABLE b15776 select cast(null as nchar(4294967295));
show columns from b15776;
Field	Type	Null	Key	Default	Extra
cast(null as nchar(4294967295))	char(0)	YES		NULL	
drop table b15776;
CREATE TABLE b15776 select cast(null as binary(4294967295));
show columns from b15776;
Field	Type	Null	Key	Default	Extra
cast(null as binary(4294967295))	binary(0)	YES		NULL	
drop table b15776;
explain select cast(1 as char(4294967295));
id	select_type	table	type	possible_keys	key	key_len	ref	rows	Extra
1	SIMPLE	NULL	NULL	NULL	NULL	NULL	NULL	NULL	No tables used
explain select cast(1 as nchar(4294967295));
id	select_type	table	type	possible_keys	key	key_len	ref	rows	Extra
1	SIMPLE	NULL	NULL	NULL	NULL	NULL	NULL	NULL	No tables used
explain select cast(1 as binary(4294967295));
id	select_type	table	type	possible_keys	key	key_len	ref	rows	Extra
1	SIMPLE	NULL	NULL	NULL	NULL	NULL	NULL	NULL	No tables used
explain select cast(1 as char(4294967296));
ERROR 42000: Display width out of range for column 'cast as char' (max = 4294967295)
explain select cast(1 as nchar(4294967296));
ERROR 42000: Display width out of range for column 'cast as char' (max = 4294967295)
explain select cast(1 as binary(4294967296));
ERROR 42000: Display width out of range for column 'cast as char' (max = 4294967295)
explain select cast(1 as decimal(-1));
ERROR 42000: You have an error in your SQL syntax; check the manual that corresponds to your MySQL server version for the right syntax to use near '-1))' at line 1
explain select cast(1 as decimal(64, 30));
id	select_type	table	type	possible_keys	key	key_len	ref	rows	Extra
1	SIMPLE	NULL	NULL	NULL	NULL	NULL	NULL	NULL	No tables used
explain select cast(1 as decimal(64, 999999999999999999999999999999));
Got one of the listed errors
explain select cast(1 as decimal(4294967296));
Got one of the listed errors
explain select cast(1 as decimal(999999999999999999999999999999999999));
Got one of the listed errors
explain select convert(1, char(4294967295));
id	select_type	table	type	possible_keys	key	key_len	ref	rows	Extra
1	SIMPLE	NULL	NULL	NULL	NULL	NULL	NULL	NULL	No tables used
explain select convert(1, char(4294967296));
ERROR 42000: Display width out of range for column 'cast as char' (max = 4294967295)
explain select convert(1, char(999999999999999999999999999999999999999999999999999999999999999999999999999999999999999999999999999999999999999999999999999999999999999999999999999999999999999999999999999999999999999999999999999999999999999999999999999999999999999999999999999999999999999999));
ERROR 42000: Display width out of range for column 'cast as char' (max = 4294967295)
explain select convert(1, nchar(4294967295));
id	select_type	table	type	possible_keys	key	key_len	ref	rows	Extra
1	SIMPLE	NULL	NULL	NULL	NULL	NULL	NULL	NULL	No tables used
explain select convert(1, nchar(4294967296));
ERROR 42000: Display width out of range for column 'cast as char' (max = 4294967295)
explain select convert(1, nchar(999999999999999999999999999999999999999999999999999999999999999999999999999999999999999999999999999999999999999999999999999999999999999999999999999999999999999999999999999999999999999999999999999999999999999999999999999999999999999999999999999999999999999999));
ERROR 42000: Display width out of range for column 'cast as char' (max = 4294967295)
explain select convert(1, binary(4294967295));
id	select_type	table	type	possible_keys	key	key_len	ref	rows	Extra
1	SIMPLE	NULL	NULL	NULL	NULL	NULL	NULL	NULL	No tables used
explain select convert(1, binary(4294967296));
ERROR 42000: Display width out of range for column 'cast as char' (max = 4294967295)
explain select convert(1, binary(999999999999999999999999999999999999999999999999999999999999999999999999999999999999999999999999999999999999999999999999999999999999999999999999999999999999999999999999999999999999999999999999999999999999999999999999999999999999999999999999999999999999999999));
ERROR 42000: Display width out of range for column 'cast as char' (max = 4294967295)
>>>>>>> 4a77e833
End of 5.0 tests<|MERGE_RESOLUTION|>--- conflicted
+++ resolved
@@ -807,7 +807,6 @@
 create table t1 (a text default '');
 ERROR 42000: BLOB/TEXT column 'a' can't have a default value
 set @@sql_mode='';
-<<<<<<< HEAD
 CREATE TABLE t (c TEXT CHARSET ASCII);
 INSERT INTO t (c) VALUES (REPEAT('1',65537));
 Warnings:
@@ -822,7 +821,6 @@
 65535	65535
 65535	65535
 DROP TABLE t;
-=======
 drop table if exists b15776;
 create table b15776 (data blob(2147483647));
 drop table b15776;
@@ -975,5 +973,4 @@
 ERROR 42000: Display width out of range for column 'cast as char' (max = 4294967295)
 explain select convert(1, binary(999999999999999999999999999999999999999999999999999999999999999999999999999999999999999999999999999999999999999999999999999999999999999999999999999999999999999999999999999999999999999999999999999999999999999999999999999999999999999999999999999999999999999999));
 ERROR 42000: Display width out of range for column 'cast as char' (max = 4294967295)
->>>>>>> 4a77e833
 End of 5.0 tests