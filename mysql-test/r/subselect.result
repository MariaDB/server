--- conflicted
+++ resolved
@@ -2831,12 +2831,7 @@
 explain extended SELECT one,two from t1 where ROW(one,two) IN (SELECT one,two FROM t2 WHERE flag = 'N');
 id	select_type	table	type	possible_keys	key	key_len	ref	rows	filtered	Extra
 1	PRIMARY	t1	ALL	NULL	NULL	NULL	NULL	8	100.00	
-<<<<<<< HEAD
-1	PRIMARY	t2	ALL	NULL	NULL	NULL	NULL	9	100.00	Using where; FirstMatch(t1)
-=======
 1	PRIMARY	<subquery2>	eq_ref	distinct_key	distinct_key	10	func,func	1	100.00	
-2	SUBQUERY	t2	ALL	NULL	NULL	NULL	NULL	9	100.00	Using where
->>>>>>> 8fb8326d
 Warnings:
 Note	1003	select `test`.`t1`.`one` AS `one`,`test`.`t1`.`two` AS `two` from `test`.`t1` semi join (`test`.`t2`) where ((`test`.`t2`.`two` = `test`.`t1`.`two`) and (`test`.`t2`.`one` = `test`.`t1`.`one`) and (`test`.`t2`.`flag` = 'N'))
 explain extended SELECT one,two,ROW(one,two) IN (SELECT one,two FROM t2 WHERE flag = '0' group by one,two) as 'test' from t1;
@@ -3424,12 +3419,7 @@
 SELECT * FROM t1 WHERE (a,b) = ANY (SELECT a, max(b) FROM t1 GROUP BY a);
 id	select_type	table	type	possible_keys	key	key_len	ref	rows	Extra
 1	PRIMARY	t1	ALL	NULL	NULL	NULL	NULL	9	Using where
-<<<<<<< HEAD
 2	DEPENDENT SUBQUERY	t1	ALL	NULL	NULL	NULL	NULL	9	Using temporary
-=======
-1	PRIMARY	<subquery2>	eq_ref	distinct_key	distinct_key	23	test.t1.a,test.t1.b	1	
-2	SUBQUERY	t1	ALL	NULL	NULL	NULL	NULL	9	Using temporary; Using filesort
->>>>>>> 8fb8326d
 ALTER TABLE t1 ADD INDEX(a);
 SELECT * FROM t1 WHERE (a,b) = ANY (SELECT a, max(b) FROM t1 GROUP BY a);
 a	b
@@ -3439,14 +3429,8 @@
 EXPLAIN
 SELECT * FROM t1 WHERE (a,b) = ANY (SELECT a, max(b) FROM t1 GROUP BY a);
 id	select_type	table	type	possible_keys	key	key_len	ref	rows	Extra
-<<<<<<< HEAD
-1	PRIMARY	t1	ALL	NULL	NULL	NULL	NULL	9	Using where
+1	PRIMARY	t1	ALL	a	NULL	NULL	NULL	9	Using where
 2	DEPENDENT SUBQUERY	t1	index	NULL	a	8	NULL	1	
-=======
-1	PRIMARY	t1	ALL	a	NULL	NULL	NULL	9	Using where
-1	PRIMARY	<subquery2>	eq_ref	distinct_key	distinct_key	23	test.t1.a,test.t1.b	1	
-2	SUBQUERY	t1	ALL	NULL	NULL	NULL	NULL	9	Using temporary; Using filesort
->>>>>>> 8fb8326d
 DROP TABLE t1;
 create table t1( f1 int,f2 int);
 insert into t1 values (1,1),(2,2);
@@ -4336,7 +4320,6 @@
 EXPLAIN EXTENDED SELECT 1 FROM t1 WHERE 1 IN (SELECT 1 FROM t1 GROUP BY a);
 id	select_type	table	type	possible_keys	key	key_len	ref	rows	filtered	Extra
 1	PRIMARY	t1	ALL	NULL	NULL	NULL	NULL	2	100.00	
-<<<<<<< HEAD
 2	DEPENDENT SUBQUERY	t1	ALL	NULL	NULL	NULL	NULL	2	100.00	Using temporary
 Warnings:
 Note	1003	select 1 AS `1` from `test`.`t1` where <expr_cache><1>(<in_optimizer>(1,<exists>(select 1 from `test`.`t1` group by `test`.`t1`.`a` having (<cache>(1) = <ref_null_helper>(1)))))
@@ -4346,19 +4329,6 @@
 2	DEPENDENT SUBQUERY	t1	ALL	NULL	NULL	NULL	NULL	2	100.00	Using where; Using temporary
 Warnings:
 Note	1003	select 1 AS `1` from `test`.`t1` where <expr_cache><1>(<in_optimizer>(1,<exists>(select 1 from `test`.`t1` where (`test`.`t1`.`a` > 3) group by `test`.`t1`.`a` having (<cache>(1) = <ref_null_helper>(1)))))
-=======
-1	PRIMARY	<subquery2>	const	distinct_key	distinct_key	4	const	1	100.00	
-2	SUBQUERY	t1	ALL	NULL	NULL	NULL	NULL	2	100.00	Using temporary; Using filesort
-Warnings:
-Note	1003	select 1 AS `1` from  <materialize> (select 1 from `test`.`t1` group by `test`.`t1`.`a`) join `test`.`t1` where (`<subquery2>`.`1` = 1)
-EXPLAIN EXTENDED SELECT 1 FROM t1 WHERE 1 IN (SELECT 1 FROM t1 WHERE a > 3 GROUP BY a);
-id	select_type	table	type	possible_keys	key	key_len	ref	rows	filtered	Extra
-1	PRIMARY	t1	ALL	NULL	NULL	NULL	NULL	2	100.00	
-1	PRIMARY	<subquery2>	const	distinct_key	distinct_key	4	const	1	100.00	
-2	SUBQUERY	t1	ALL	NULL	NULL	NULL	NULL	2	100.00	Using where; Using temporary; Using filesort
-Warnings:
-Note	1003	select 1 AS `1` from  <materialize> (select 1 from `test`.`t1` where (`test`.`t1`.`a` > 3) group by `test`.`t1`.`a`) join `test`.`t1` where (`<subquery2>`.`1` = 1)
->>>>>>> 8fb8326d
 DROP TABLE t1;
 #
 # Bug#45061: Incorrectly market field caused wrong result.
@@ -5041,18 +5011,10 @@
 WHERE (ot1.a,ot4.a) IN (SELECT it2.a,it3.a
 FROM it2,it3);
 id	select_type	table	type	possible_keys	key	key_len	ref	rows	Extra
-<<<<<<< HEAD
 1	PRIMARY	ot1	ALL	NULL	NULL	NULL	NULL	2	Start temporary
 1	PRIMARY	it2	ALL	NULL	NULL	NULL	NULL	4	Using where; Using join buffer (flat, BNL join)
 1	PRIMARY	it3	ALL	NULL	NULL	NULL	NULL	6	Using join buffer (flat, BNL join)
 1	PRIMARY	ot4	ALL	NULL	NULL	NULL	NULL	8	Using where; End temporary; Using join buffer (flat, BNL join)
-=======
-1	PRIMARY	ot1	ALL	NULL	NULL	NULL	NULL	2	
-1	PRIMARY	<subquery2>	ALL	distinct_key	NULL	NULL	NULL	24	Using where
-1	PRIMARY	ot4	ALL	NULL	NULL	NULL	NULL	8	Using where; Using join buffer (flat, BNL join)
-2	SUBQUERY	it2	ALL	NULL	NULL	NULL	NULL	4	
-2	SUBQUERY	it3	ALL	NULL	NULL	NULL	NULL	6	Using join buffer (flat, BNL join)
->>>>>>> 8fb8326d
 DROP TABLE IF EXISTS ot1, ot4, it2, it3;
 #
 # Bug#729039: NULL keys used to evaluate subquery
