--- conflicted
+++ resolved
@@ -44,15 +44,9 @@
 drop user ssl_user1@localhost, ssl_user2@localhost,
 ssl_user3@localhost, ssl_user4@localhost, ssl_user5@localhost;
 drop table t1;
-<<<<<<< HEAD
-mysqltest: Could not open connection 'default': 2026 SSL connection error: ASN: bad other signature confirmation
-mysqltest: Could not open connection 'default': 2026 SSL connection error: ASN: bad other signature confirmation
-mysqltest: Could not open connection 'default': 2026 SSL connection error: ASN: bad other signature confirmation
-=======
 mysqltest: Could not open connection 'default': 2026 SSL connection error: xxxx
 mysqltest: Could not open connection 'default': 2026 SSL connection error: xxxx
 mysqltest: Could not open connection 'default': 2026 SSL connection error: xxxx
->>>>>>> 4460dd41
 SSL error: Unable to get private key from ''
 mysqltest: Could not open connection 'default': 2026 SSL connection error: Unable to get private key
 SSL error: Unable to get certificate from ''
