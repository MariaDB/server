drop table if exists t1, t2, t3, t4;
drop view if exists v1;
drop database if exists mysqltest;
drop function if exists f1;
drop function if exists f2;
drop procedure if exists p1;
create table t1 (i int);
create trigger trg before insert on t1 for each row set @a:=1;
set @a:=0;
select @a;
@a
0
insert into t1 values (1);
select @a;
@a
1
drop trigger trg;
create trigger trg before insert on t1 for each row set @a:=new.i;
insert into t1 values (123);
select @a;
@a
123
drop trigger trg;
drop table t1;
create table t1 (i int not null, j int);
create trigger trg before insert on t1 for each row 
begin 
if isnull(new.j) then
set new.j:= new.i * 10;
end if;
end|
insert into t1 (i) values (1)|
insert into t1 (i,j) values (2, 3)|
select * from t1|
i	j
1	10
2	3
drop trigger trg|
drop table t1|
create table t1 (i int not null primary key);
create trigger trg after insert on t1 for each row 
set @a:= if(@a,concat(@a, ":", new.i), new.i);
set @a:="";
insert into t1 values (2),(3),(4),(5);
select @a;
@a
2:3:4:5
drop trigger trg;
drop table t1;
create table t1 (aid int not null primary key, balance int not null default 0);
insert into t1 values (1, 1000), (2,3000);
create trigger trg before update on t1 for each row 
begin
declare loc_err varchar(255);
if abs(new.balance - old.balance) > 1000 then
set new.balance:= old.balance;
set loc_err := concat("Too big change for aid = ", new.aid);
set @update_failed:= if(@update_failed, concat(@a, ":", loc_err), loc_err);
end if;
end|
set @update_failed:=""|
update t1 set balance=1500|
select @update_failed;
select * from t1|
@update_failed
Too big change for aid = 2
aid	balance
1	1500
2	3000
drop trigger trg|
drop table t1|
create table t1 (i int);
insert into t1 values (1),(2),(3),(4);
create trigger trg after update on t1 for each row 
set @total_change:=@total_change + new.i - old.i;
set @total_change:=0;
update t1 set i=3;
select @total_change;
@total_change
2
drop trigger trg;
drop table t1;
create table t1 (i int);
insert into t1 values (1),(2),(3),(4);
create trigger trg before delete on t1 for each row 
set @del_sum:= @del_sum + old.i;
set @del_sum:= 0;
delete from t1 where i <= 3;
select @del_sum;
@del_sum
6
drop trigger trg;
drop table t1;
create table t1 (i int);
insert into t1 values (1),(2),(3),(4);
create trigger trg after delete on t1 for each row set @del:= 1;
set @del:= 0;
delete from t1 where i <> 0;
select @del;
@del
1
drop trigger trg;
drop table t1;
create table t1 (i int, j int);
create trigger trg1 before insert on t1 for each row 
begin
if new.j > 10 then
set new.j := 10;
end if;
end|
create trigger trg2 before update on t1 for each row 
begin
if old.i % 2 = 0 then
set new.j := -1;
end if;
end|
create trigger trg3 after update on t1 for each row 
begin
if new.j = -1 then
set @fired:= "Yes";
end if;
end|
set @fired:="";
insert into t1 values (1,2),(2,3),(3,14);
select @fired;
@fired

select * from t1;
i	j
1	2
2	3
3	10
update t1 set j= 20;
select @fired;
@fired
Yes
select * from t1;
i	j
1	20
2	-1
3	20
drop trigger trg1;
drop trigger trg2;
drop trigger trg3;
drop table t1;
create table t1 (id int not null primary key, data int);
create trigger t1_bi before insert on t1 for each row
set @log:= concat(@log, "(BEFORE_INSERT: new=(id=", new.id, ", data=", new.data,"))");
create trigger t1_ai after insert on t1 for each row
set @log:= concat(@log, "(AFTER_INSERT: new=(id=", new.id, ", data=", new.data,"))");
create trigger t1_bu before update on t1 for each row
set @log:= concat(@log, "(BEFORE_UPDATE: old=(id=", old.id, ", data=", old.data,
") new=(id=", new.id, ", data=", new.data,"))");
create trigger t1_au after update on t1 for each row
set @log:= concat(@log, "(AFTER_UPDATE: old=(id=", old.id, ", data=", old.data,
") new=(id=", new.id, ", data=", new.data,"))");
create trigger t1_bd before delete on t1 for each row
set @log:= concat(@log, "(BEFORE_DELETE: old=(id=", old.id, ", data=", old.data,"))");
create trigger t1_ad after delete on t1 for each row
set @log:= concat(@log, "(AFTER_DELETE: old=(id=", old.id, ", data=", old.data,"))");
set @log:= "";
insert into t1 values (1, 1);
select @log;
@log
(BEFORE_INSERT: new=(id=1, data=1))(AFTER_INSERT: new=(id=1, data=1))
set @log:= "";
insert ignore t1 values (1, 2);
select @log;
@log
(BEFORE_INSERT: new=(id=1, data=2))
set @log:= "";
insert into t1 (id, data) values (1, 3), (2, 2) on duplicate key update data= data + 1;
select @log;
@log
(BEFORE_INSERT: new=(id=1, data=3))(BEFORE_UPDATE: old=(id=1, data=1) new=(id=1, data=2))(AFTER_UPDATE: old=(id=1, data=1) new=(id=1, data=2))(BEFORE_INSERT: new=(id=2, data=2))(AFTER_INSERT: new=(id=2, data=2))
set @log:= "";
replace t1 values (1, 4), (3, 3);
select @log;
@log
(BEFORE_INSERT: new=(id=1, data=4))(BEFORE_DELETE: old=(id=1, data=2))(AFTER_DELETE: old=(id=1, data=2))(AFTER_INSERT: new=(id=1, data=4))(BEFORE_INSERT: new=(id=3, data=3))(AFTER_INSERT: new=(id=3, data=3))
drop trigger t1_bd;
drop trigger t1_ad;
set @log:= "";
replace t1 values (1, 5);
select @log;
@log
(BEFORE_INSERT: new=(id=1, data=5))(AFTER_INSERT: new=(id=1, data=5))
drop table t1;
create table t1 (id int primary key, data varchar(10), fk int);
create table t2 (event varchar(100));
create table t3 (id int primary key);
create trigger t1_ai after insert on t1 for each row 
insert into t2 values (concat("INSERT INTO t1 id=", new.id, " data='", new.data, "'"));
insert into t1 (id, data) values (1, "one"), (2, "two");
select * from t1;
id	data	fk
1	one	NULL
2	two	NULL
select * from t2;
event
INSERT INTO t1 id=1 data='one'
INSERT INTO t1 id=2 data='two'
drop trigger t1_ai;
create trigger t1_bi before insert on t1 for each row
begin
if exists (select id from t3 where id=new.fk) then
insert into t2 values (concat("INSERT INTO t1 id=", new.id, " data='", new.data, "' fk=", new.fk));
else
insert into t2 values (concat("INSERT INTO t1 FAILED id=", new.id, " data='", new.data, "' fk=", new.fk));
set new.id= NULL;
end if;
end|
insert into t3 values (1);
insert into t1 values (4, "four", 1), (5, "five", 2);
ERROR 23000: Column 'id' cannot be null
select * from t1;
id	data	fk
1	one	NULL
2	two	NULL
4	four	1
select * from t2;
event
INSERT INTO t1 id=1 data='one'
INSERT INTO t1 id=2 data='two'
INSERT INTO t1 id=4 data='four' fk=1
INSERT INTO t1 FAILED id=5 data='five' fk=2
drop table t1, t2, t3;
create table t1 (id int primary key, data varchar(10));
create table t2 (seq int);
insert into t2 values (10);
create function f1 () returns int return (select max(seq) from t2);
create trigger t1_bi before insert on t1 for each row
begin
if new.id > f1() then
set new.id:= f1();
end if;
end|
insert into t1 values (1, "first");
insert into t1 values (f1(), "max");
select * from t1;
id	data
1	first
10	max
drop table t1, t2;
drop function f1;
create table t1 (id int primary key, fk_t2 int);
create table t2 (id int primary key, fk_t3 int);
create table t3 (id int primary key);
insert into t1 values (1,1), (2,1), (3,2);
insert into t2 values (1,1), (2,2);
insert into t3 values (1), (2);
create trigger t3_ad after delete on t3 for each row
delete from t2 where fk_t3=old.id;
create trigger t2_ad after delete on t2 for each row
delete from t1 where fk_t2=old.id;
delete from t3 where id = 1;
select * from t1 left join (t2 left join t3 on t2.fk_t3 = t3.id) on t1.fk_t2 = t2.id;
id	fk_t2	id	fk_t3	id
3	2	2	2	2
drop table t1, t2, t3;
create table t1 (id int primary key, copy int);
create table t2 (id int primary key, data int);
insert into t2 values (1,1), (2,2);
create trigger t1_bi before insert on t1 for each row
set new.copy= (select data from t2 where id = new.id);
create trigger t1_bu before update on t1 for each row
set new.copy= (select data from t2 where id = new.id);
insert into t1 values (1,3), (2,4), (3,3);
update t1 set copy= 1 where id = 2;
select * from t1;
id	copy
1	1
2	2
3	NULL
drop table t1, t2;
create table t1 (i int);
create table t3 (i int);
create trigger trg before insert on t1 for each row set @a:= old.i;
ERROR HY000: There is no OLD row in on INSERT trigger
create trigger trg before delete on t1 for each row set @a:= new.i;
ERROR HY000: There is no NEW row in on DELETE trigger
create trigger trg before update on t1 for each row set old.i:=1;
ERROR HY000: Updating of OLD row is not allowed in trigger
create trigger trg before delete on t1 for each row set new.i:=1;
ERROR HY000: There is no NEW row in on DELETE trigger
create trigger trg after update on t1 for each row set new.i:=1;
ERROR HY000: Updating of NEW row is not allowed in after trigger
create trigger trg before update on t1 for each row set new.j:=1;
ERROR 42S22: Unknown column 'j' in 'NEW'
create trigger trg before update on t1 for each row set @a:=old.j;
ERROR 42S22: Unknown column 'j' in 'OLD'
create trigger trg before insert on t2 for each row set @a:=1;
ERROR 42S02: Table 'test.t2' doesn't exist
create trigger trg before insert on t1 for each row set @a:=1;
create trigger trg after insert on t1 for each row set @a:=1;
ERROR HY000: Trigger already exists
create trigger trg2 before insert on t1 for each row set @a:=1;
ERROR 42000: This version of MySQL doesn't yet support 'multiple triggers with the same action time and event for one table'
create trigger trg before insert on t3 for each row set @a:=1;
ERROR HY000: Trigger already exists
create trigger trg2 before insert on t3 for each row set @a:=1;
drop trigger trg2;
drop trigger trg;
drop trigger trg;
ERROR HY000: Trigger does not exist
create view v1 as select * from t1;
create trigger trg before insert on v1 for each row set @a:=1;
ERROR HY000: 'test.v1' is not BASE TABLE
drop view v1;
drop table t1;
drop table t3;
create temporary table t1 (i int);
create trigger trg before insert on t1 for each row set @a:=1;
ERROR HY000: Trigger's 't1' is view or temporary table
drop table t1;
create table t1 (x1col char);
create trigger tx1 before insert on t1 for each row set new.x1col = 'x';
insert into t1 values ('y');
drop trigger tx1;
drop table t1;
create table t1 (i int) engine=myisam;
insert into t1 values (1), (2);
create trigger trg1 before delete on t1 for each row set @del_before:= @del_before + old.i;
create trigger trg2 after delete on t1 for each row set @del_after:= @del_after + old.i;
set @del_before:=0, @del_after:= 0;
delete from t1;
select @del_before, @del_after;
@del_before	@del_after
3	3
drop trigger trg1;
drop trigger trg2;
drop table t1;
create table t1 (a int);
create trigger trg1 before insert on t1 for each row set new.a= 10;
drop table t1;
create table t1 (a int);
insert into t1 values ();
select * from t1;
a
NULL
drop table t1;
create database mysqltest;
use mysqltest;
create table t1 (i int);
create trigger trg1 before insert on t1 for each row set @a:= 1;
drop database mysqltest;
use test;
create database mysqltest;
create table mysqltest.t1 (i int);
create trigger trg1 before insert on mysqltest.t1 for each row set @a:= 1;
ERROR HY000: Trigger in wrong schema
use mysqltest;
create trigger test.trg1 before insert on t1 for each row set @a:= 1;
ERROR HY000: Trigger in wrong schema
drop database mysqltest;
use test;
create table t1 (i int, j int default 10, k int not null, key (k));
create table t2 (i int);
insert into t1 (i, k) values (1, 1);
insert into t2 values (1);
create trigger trg1 before update on t1 for each row set @a:= @a + new.j - old.j;
create trigger trg2 after update on t1 for each row set @b:= "Fired";
set @a:= 0, @b:= "";
update t1, t2 set j = j + 10 where t1.i = t2.i;
select @a, @b;
@a	@b
10	Fired
insert into t1 values (2, 13, 2);
insert into t2 values (2);
set @a:= 0, @b:= "";
update t1, t2 set j = j + 15 where t1.i = t2.i and t1.k >= 2;
select @a, @b;
@a	@b
15	Fired
create trigger trg3 before delete on t1 for each row set @c:= @c + old.j;
create trigger trg4 before delete on t2 for each row set @d:= @d + old.i;
create trigger trg5 after delete on t1 for each row set @e:= "After delete t1 fired";
create trigger trg6 after delete on t2 for each row set @f:= "After delete t2 fired";
set @c:= 0, @d:= 0, @e:= "", @f:= "";
delete t1, t2 from t1, t2 where t1.i = t2.i;
select @c, @d, @e, @f;
@c	@d	@e	@f
48	3	After delete t1 fired	After delete t2 fired
drop table t1, t2;
create table t1 (i int, j int default 10)|
create table t2 (i int)|
insert into t2 values (1), (2)|
create trigger trg1 before insert on t1 for each row 
begin
if new.i = 1 then
set new.j := 1;
end if;
end|
create trigger trg2 after insert on t1 for each row set @a:= 1|
set @a:= 0|
insert into t1 (i) select * from t2|
select * from t1|
i	j
1	1
2	10
select @a|
@a
1
drop table t1, t2|
create table t1 (i int, j int, k int);
create trigger trg1 before insert on t1 for each row set new.k = new.i;
create trigger trg2 after insert on t1 for each row set @b:= "Fired";
set @b:="";
load data infile '../std_data_ln/rpl_loaddata.dat' into table t1 (@a, i);
select *, @b from t1;
i	j	k	@b
10	NULL	10	Fired
15	NULL	15	Fired
set @b:="";
load data infile '../std_data_ln/loaddata5.dat' into table t1 fields terminated by '' enclosed by '' (i, j);
select *, @b from t1;
i	j	k	@b
10	NULL	10	Fired
15	NULL	15	Fired
1	2	1	Fired
3	4	3	Fired
5	6	5	Fired
drop table t1;
create table t1 (i int, at int, k int, key(k)) engine=myisam;
create table t2 (i int);
insert into t1 values (1, 1, 1);
insert into t2 values (1), (2), (3);
create trigger ai after insert on t1 for each row set @a:= new.at;
create trigger au after update on t1 for each row set @a:= new.at;
create trigger ad after delete on t1 for each row set @a:= old.at;
alter table t1 drop column at;
select * from t1;
i	k
1	1
insert into t1 values (2, 1);
ERROR 42S22: Unknown column 'at' in 'NEW'
select * from t1;
i	k
1	1
2	1
update t1 set k = 2 where i = 2;
ERROR 42S22: Unknown column 'at' in 'NEW'
select * from t1;
i	k
1	1
2	2
delete from t1 where i = 2;
ERROR 42S22: Unknown column 'at' in 'OLD'
select * from t1;
i	k
1	1
load data infile '../std_data_ln/loaddata5.dat' into table t1 fields terminated by '' enclosed by '' (i, k);
ERROR 42S22: Unknown column 'at' in 'NEW'
select * from t1;
i	k
1	1
1	2
insert into t1 select 3, 3;
ERROR 42S22: Unknown column 'at' in 'NEW'
select * from t1;
i	k
1	1
1	2
3	3
update t1, t2 set k = k + 10 where t1.i = t2.i;
ERROR 42S22: Unknown column 'at' in 'NEW'
select * from t1;
i	k
1	11
1	2
3	3
update t1, t2 set k = k + 10 where t1.i = t2.i and k < 3;
ERROR 42S22: Unknown column 'at' in 'NEW'
select * from t1;
i	k
1	11
1	12
3	3
delete t1, t2 from t1 straight_join t2 where t1.i = t2.i;
ERROR 42S22: Unknown column 'at' in 'OLD'
select * from t1;
i	k
1	12
3	3
delete t2, t1 from t2 straight_join t1 where t1.i = t2.i;
ERROR 42S22: Unknown column 'at' in 'OLD'
select * from t1;
i	k
3	3
alter table t1 add primary key (i);
insert into t1 values (3, 4) on duplicate key update k= k + 10;
ERROR 42S22: Unknown column 'at' in 'NEW'
select * from t1;
i	k
3	13
replace into t1 values (3, 3);
ERROR 42S22: Unknown column 'at' in 'OLD'
select * from t1;
i	k
drop table t1, t2;
create table t1 (i int, bt int, k int, key(k)) engine=myisam;
create table t2 (i int);
insert into t1 values (1, 1, 1), (2, 2, 2);
insert into t2 values (1), (2), (3);
create trigger bi before insert on t1 for each row set @a:= new.bt;
create trigger bu before update on t1 for each row set @a:= new.bt;
create trigger bd before delete on t1 for each row set @a:= old.bt;
alter table t1 drop column bt;
insert into t1 values (3, 3);
ERROR 42S22: Unknown column 'bt' in 'NEW'
select * from t1;
i	k
1	1
2	2
update t1 set i = 2;
ERROR 42S22: Unknown column 'bt' in 'NEW'
select * from t1;
i	k
1	1
2	2
delete from t1;
ERROR 42S22: Unknown column 'bt' in 'OLD'
select * from t1;
i	k
1	1
2	2
load data infile '../std_data_ln/loaddata5.dat' into table t1 fields terminated by '' enclosed by '' (i, k);
ERROR 42S22: Unknown column 'bt' in 'NEW'
select * from t1;
i	k
1	1
2	2
insert into t1 select 3, 3;
ERROR 42S22: Unknown column 'bt' in 'NEW'
select * from t1;
i	k
1	1
2	2
update t1, t2 set k = k + 10 where t1.i = t2.i;
ERROR 42S22: Unknown column 'bt' in 'NEW'
select * from t1;
i	k
1	1
2	2
update t1, t2 set k = k + 10 where t1.i = t2.i and k < 2;
ERROR 42S22: Unknown column 'bt' in 'NEW'
select * from t1;
i	k
1	1
2	2
delete t1, t2 from t1 straight_join t2 where t1.i = t2.i;
ERROR 42S22: Unknown column 'bt' in 'OLD'
select * from t1;
i	k
1	1
2	2
delete t2, t1 from t2 straight_join t1 where t1.i = t2.i;
ERROR 42S22: Unknown column 'bt' in 'OLD'
select * from t1;
i	k
1	1
2	2
alter table t1 add primary key (i);
drop trigger bi;
insert into t1 values (2, 4) on duplicate key update k= k + 10;
ERROR 42S22: Unknown column 'bt' in 'NEW'
select * from t1;
i	k
1	1
2	2
replace into t1 values (2, 4);
ERROR 42S22: Unknown column 'bt' in 'OLD'
select * from t1;
i	k
1	1
2	2
drop table t1, t2;
drop function if exists bug5893;
create table t1 (col1 int, col2 int);
insert into t1 values (1, 2);
create function bug5893 () returns int return 5;
create trigger t1_bu before update on t1 for each row set new.col1= bug5893();
drop function bug5893;
update t1 set col2 = 4;
ERROR 42000: FUNCTION test.bug5893 does not exist
drop trigger t1_bu;
drop table t1;
set sql_mode='ansi';
create table t1 ("t1 column" int);
create trigger t1_bi before insert on t1 for each row set new."t1 column" = 5;
set sql_mode="";
insert into t1 values (0);
create trigger t1_af after insert on t1 for each row set @a=10;
insert into t1 values (0);
select * from t1;
t1 column
5
5
select @a;
@a
10
show triggers;
Trigger	Event	Table	Statement	Timing	Created	sql_mode	Definer
t1_bi	INSERT	t1	set new."t1 column" = 5	BEFORE	#	REAL_AS_FLOAT,PIPES_AS_CONCAT,ANSI_QUOTES,IGNORE_SPACE,ANSI	root@localhost
t1_af	INSERT	t1	set @a=10	AFTER	#		root@localhost
drop table t1;
set sql_mode="traditional";
create table t1 (a date);
insert into t1 values ('2004-01-00');
ERROR 22007: Incorrect date value: '2004-01-00' for column 'a' at row 1
set sql_mode="";
create trigger t1_bi before insert on t1 for each row set new.a = '2004-01-00';
set sql_mode="traditional";
insert into t1 values ('2004-01-01');
select * from t1;
a
2004-01-00
set sql_mode=default;
show create table t1;
Table	Create Table
t1	CREATE TABLE `t1` (
  `a` date default NULL
) ENGINE=MyISAM DEFAULT CHARSET=latin1
show triggers;
Trigger	Event	Table	Statement	Timing	Created	sql_mode	Definer
t1_bi	INSERT	t1	set new.a = '2004-01-00'	BEFORE	#		root@localhost
drop table t1;
create table t1 (id int);
create trigger t1_ai after insert on t1 for each row reset query cache;
ERROR 0A000: RESET is not allowed in stored function or trigger
create trigger t1_ai after insert on t1 for each row reset master;
ERROR 0A000: RESET is not allowed in stored function or trigger
create trigger t1_ai after insert on t1 for each row reset slave;
ERROR 0A000: RESET is not allowed in stored function or trigger
create trigger t1_ai after insert on t1 for each row flush hosts;
ERROR 0A000: FLUSH is not allowed in stored function or trigger
create trigger t1_ai after insert on t1 for each row flush tables with read lock;
ERROR 0A000: FLUSH is not allowed in stored function or trigger
create trigger t1_ai after insert on t1 for each row flush logs;
ERROR 0A000: FLUSH is not allowed in stored function or trigger
create trigger t1_ai after insert on t1 for each row flush status;
ERROR 0A000: FLUSH is not allowed in stored function or trigger
create trigger t1_ai after insert on t1 for each row flush slave;
ERROR 0A000: FLUSH is not allowed in stored function or trigger
create trigger t1_ai after insert on t1 for each row flush master;
ERROR 0A000: FLUSH is not allowed in stored function or trigger
create trigger t1_ai after insert on t1 for each row flush des_key_file;
ERROR 0A000: FLUSH is not allowed in stored function or trigger
create trigger t1_ai after insert on t1 for each row flush user_resources;
ERROR 0A000: FLUSH is not allowed in stored function or trigger
create trigger t1_ai after insert on t1 for each row flush tables;
ERROR 0A000: FLUSH is not allowed in stored function or trigger
create trigger t1_ai after insert on t1 for each row flush privileges;
ERROR 0A000: FLUSH is not allowed in stored function or trigger
drop procedure if exists p1;
create trigger t1_ai after insert on t1 for each row call p1();
create procedure p1() flush tables;
insert into t1 values (0);
ERROR 0A000: FLUSH is not allowed in stored function or trigger
drop procedure p1;
create procedure p1() reset query cache;
insert into t1 values (0);
ERROR 0A000: RESET is not allowed in stored function or trigger
drop procedure p1;
create procedure p1() reset master;
insert into t1 values (0);
ERROR 0A000: RESET is not allowed in stored function or trigger
drop procedure p1;
create procedure p1() reset slave;
insert into t1 values (0);
ERROR 0A000: RESET is not allowed in stored function or trigger
drop procedure p1;
create procedure p1() flush hosts;
insert into t1 values (0);
ERROR 0A000: FLUSH is not allowed in stored function or trigger
drop procedure p1;
create procedure p1() flush privileges;
insert into t1 values (0);
ERROR 0A000: FLUSH is not allowed in stored function or trigger
drop procedure p1;
create procedure p1() flush tables with read lock;
insert into t1 values (0);
ERROR 0A000: FLUSH is not allowed in stored function or trigger
drop procedure p1;
create procedure p1() flush tables;
insert into t1 values (0);
ERROR 0A000: FLUSH is not allowed in stored function or trigger
drop procedure p1;
create procedure p1() flush logs;
insert into t1 values (0);
ERROR 0A000: FLUSH is not allowed in stored function or trigger
drop procedure p1;
create procedure p1() flush status;
insert into t1 values (0);
ERROR 0A000: FLUSH is not allowed in stored function or trigger
drop procedure p1;
create procedure p1() flush slave;
insert into t1 values (0);
ERROR 0A000: FLUSH is not allowed in stored function or trigger
drop procedure p1;
create procedure p1() flush master;
insert into t1 values (0);
ERROR 0A000: FLUSH is not allowed in stored function or trigger
drop procedure p1;
create procedure p1() flush des_key_file;
insert into t1 values (0);
ERROR 0A000: FLUSH is not allowed in stored function or trigger
drop procedure p1;
create procedure p1() flush user_resources;
insert into t1 values (0);
ERROR 0A000: FLUSH is not allowed in stored function or trigger
drop procedure p1;
drop table t1;
create table t1 (id int, data int, username varchar(16));
insert into t1 (id, data) values (1, 0);
create trigger t1_whoupdated before update on t1 for each row
begin
declare user varchar(32);
declare i int;
select user() into user;
set NEW.username = user;
select count(*) from ((select 1) union (select 2)) as d1 into i;
end|
update t1 set data = 1;
update t1 set data = 2;
drop table t1;
create table t1 (c1 int, c2 datetime);
create trigger tr1 before insert on t1 for each row 
begin 
set new.c2= '2004-04-01';
select 'hello';
end|
ERROR 0A000: Not allowed to return a result set from a trigger
insert into t1 (c1) values (1),(2),(3);
select * from t1;
c1	c2
1	NULL
2	NULL
3	NULL
drop procedure if exists bug11587;
create procedure bug11587(x char(16))
begin
select "hello";
select "hello again";
end|
create trigger tr1 before insert on t1 for each row 
begin 
call bug11587();
set new.c2= '2004-04-02';
end|
insert into t1 (c1) values (4),(5),(6);
ERROR 0A000: Not allowed to return a result set from a trigger
select * from t1;
c1	c2
1	NULL
2	NULL
3	NULL
drop procedure bug11587;
drop table t1;
create table t1 (f1 integer);
create table t2 (f2 integer);
create trigger t1_ai after insert on t1
for each row insert into t2 values (new.f1+1);
create trigger t2_ai after insert on t2
for each row insert into t1 values (new.f2+1);
set @SAVE_SP_RECURSION_LEVELS=@@max_sp_recursion_depth;
set @@max_sp_recursion_depth=100;
insert into t1 values (1);
ERROR HY000: Can't update table 't1' in stored function/trigger because it is already used by statement which invoked this stored function/trigger.
set @@max_sp_recursion_depth=@SAVE_SP_RECURSION_LEVELS;
select * from t1;
f1
1
select * from t2;
f2
2
drop trigger t1_ai;
drop trigger t2_ai;
create trigger t1_bu before update on t1
for each row insert into t1 values (2);
update t1 set f1= 10;
ERROR HY000: Can't update table 't1' in stored function/trigger because it is already used by statement which invoked this stored function/trigger.
select * from t1;
f1
1
drop trigger t1_bu;
create trigger t1_bu before update on t1
for each row delete from t1 where f1=new.f1;
update t1 set f1= 10;
ERROR HY000: Can't update table 't1' in stored function/trigger because it is already used by statement which invoked this stored function/trigger.
select * from t1;
f1
1
drop trigger t1_bu;
create trigger t1_bi before insert on t1
for each row set new.f1=(select sum(f1) from t1);
insert into t1 values (3);
select * from t1;
f1
1
1
drop trigger t1_bi;
drop tables t1, t2;
create table t1 (id int);
create table t2 (id int);
create trigger t1_bi before insert on t1 for each row insert into t2 values (new.id);
prepare stmt1 from "insert into t1 values (10)";
create procedure p1() insert into t1 values (10);
call p1();
drop trigger t1_bi;
execute stmt1;
call p1();
deallocate prepare stmt1;
drop procedure p1;
create table t3 (id int);
create trigger t1_bi after insert on t1 for each row insert into t2 values (new.id);
prepare stmt1 from "insert into t1 values (10)";
create procedure p1() insert into t1 values (10);
call p1();
drop trigger t1_bi;
create trigger t1_bi after insert on t1 for each row insert into t3 values (new.id);
execute stmt1;
ERROR HY000: Table 't3' was not locked with LOCK TABLES
call p1();
ERROR HY000: Table 't3' was not locked with LOCK TABLES
deallocate prepare stmt1;
drop procedure p1;
drop table t1, t2, t3;
create table t1 (a int);
CREATE PROCEDURE `p1`()
begin
insert into t1 values (1);
end//
create trigger trg before insert on t1 for each row 
begin 
declare done int default 0;
set done= not done;
end//
CALL p1();
drop procedure p1;
drop table t1;
create trigger t1_bi before insert on test.t1 for each row set @a:=0;
ERROR 3D000: No database selected
create trigger test.t1_bi before insert on t1 for each row set @a:=0;
ERROR 3D000: No database selected
drop trigger t1_bi;
ERROR 3D000: No database selected
create table t1 (id int);
create trigger t1_bi before insert on t1 for each row set @a:=new.id;
create trigger t1_ai after insert on test.t1 for each row set @b:=new.id;
insert into t1 values (101);
select @a, @b;
@a	@b
101	101
select trigger_schema, trigger_name, event_object_schema,
event_object_table, action_statement from information_schema.triggers
where event_object_schema = 'test';
trigger_schema	trigger_name	event_object_schema	event_object_table	action_statement
test	t1_bi	test	t1	set @a:=new.id
test	t1_ai	test	t1	set @b:=new.id
rename table t1 to t2;
insert into t2 values (102);
select @a, @b;
@a	@b
102	102
select trigger_schema, trigger_name, event_object_schema,
event_object_table, action_statement from information_schema.triggers
where event_object_schema = 'test';
trigger_schema	trigger_name	event_object_schema	event_object_table	action_statement
test	t1_bi	test	t2	set @a:=new.id
test	t1_ai	test	t2	set @b:=new.id
alter table t2 rename to t3;
insert into t3 values (103);
select @a, @b;
@a	@b
103	103
select trigger_schema, trigger_name, event_object_schema,
event_object_table, action_statement from information_schema.triggers
where event_object_schema = 'test';
trigger_schema	trigger_name	event_object_schema	event_object_table	action_statement
test	t1_bi	test	t3	set @a:=new.id
test	t1_ai	test	t3	set @b:=new.id
alter table t3 rename to t4, add column val int default 0;
insert into t4 values (104, 1);
select @a, @b;
@a	@b
104	104
select trigger_schema, trigger_name, event_object_schema,
event_object_table, action_statement from information_schema.triggers
where event_object_schema = 'test';
trigger_schema	trigger_name	event_object_schema	event_object_table	action_statement
test	t1_bi	test	t4	set @a:=new.id
test	t1_ai	test	t4	set @b:=new.id
drop trigger t1_bi;
drop trigger t1_ai;
drop table t4;
create database mysqltest;
use mysqltest;
create table t1 (id int);
create trigger t1_bi before insert on t1 for each row set @a:=new.id;
insert into t1 values (101);
select @a;
@a
101
select trigger_schema, trigger_name, event_object_schema,
event_object_table, action_statement from information_schema.triggers
where event_object_schema = 'test' or event_object_schema = 'mysqltest';
trigger_schema	trigger_name	event_object_schema	event_object_table	action_statement
mysqltest	t1_bi	mysqltest	t1	set @a:=new.id
rename table t1 to test.t2;
ERROR HY000: Trigger in wrong schema
insert into t1 values (102);
select @a;
@a
102
select trigger_schema, trigger_name, event_object_schema,
event_object_table, action_statement from information_schema.triggers
where event_object_schema = 'test' or event_object_schema = 'mysqltest';
trigger_schema	trigger_name	event_object_schema	event_object_table	action_statement
mysqltest	t1_bi	mysqltest	t1	set @a:=new.id
drop trigger test.t1_bi;
ERROR HY000: Trigger does not exist
alter table t1 rename to test.t1;
ERROR HY000: Trigger in wrong schema
insert into t1 values (103);
select @a;
@a
103
select trigger_schema, trigger_name, event_object_schema,
event_object_table, action_statement from information_schema.triggers
where event_object_schema = 'test' or event_object_schema = 'mysqltest';
trigger_schema	trigger_name	event_object_schema	event_object_table	action_statement
mysqltest	t1_bi	mysqltest	t1	set @a:=new.id
drop trigger test.t1_bi;
ERROR HY000: Trigger does not exist
alter table t1 rename to test.t1, add column val int default 0;
ERROR HY000: Trigger in wrong schema
insert into t1 values (104);
select @a;
@a
104
select trigger_schema, trigger_name, event_object_schema,
event_object_table, action_statement from information_schema.triggers
where event_object_schema = 'test' or event_object_schema = 'mysqltest';
trigger_schema	trigger_name	event_object_schema	event_object_table	action_statement
mysqltest	t1_bi	mysqltest	t1	set @a:=new.id
show create table t1;
Table	Create Table
t1	CREATE TABLE `t1` (
  `id` int(11) default NULL
) ENGINE=MyISAM DEFAULT CHARSET=latin1
drop trigger test.t1_bi;
ERROR HY000: Trigger does not exist
drop trigger t1_bi;
drop table t1;
drop database mysqltest;
use test;
create table t1 (id int);
create trigger t1_bi before insert on t1 for each row set @a:=new.id;
create trigger t1_ai after insert on t1 for each row set @b:=new.id;
insert into t1 values (101);
select @a, @b;
@a	@b
101	101
select trigger_schema, trigger_name, event_object_schema,
event_object_table, action_statement from information_schema.triggers
where event_object_schema = 'test';
trigger_schema	trigger_name	event_object_schema	event_object_table	action_statement
test	t1_bi	test	t1	set @a:=new.id
test	t1_ai	test	t1	set @b:=new.id
rename table t1 to t2;
ERROR HY000: Can't create/write to file './test/t1_ai.TRN~' (Errcode: 13)
insert into t1 values (102);
select @a, @b;
@a	@b
102	102
select trigger_schema, trigger_name, event_object_schema,
event_object_table, action_statement from information_schema.triggers
where event_object_schema = 'test';
trigger_schema	trigger_name	event_object_schema	event_object_table	action_statement
test	t1_bi	test	t1	set @a:=new.id
test	t1_ai	test	t1	set @b:=new.id
drop trigger t1_bi;
drop trigger t1_ai;
drop table t1;
create table t1 (i int);
create trigger t1_bi before insert on t1 for each row return 0;
ERROR 42000: RETURN is only allowed in a FUNCTION
insert into t1 values (1);
drop table t1;
create table t1 (a varchar(64), b int);
create table t2 like t1;
create trigger t1_ai after insert on t1 for each row
set @a:= (select max(a) from t1);
insert into t1 (a) values
("Twas"),("brillig"),("and"),("the"),("slithy"),("toves"),
("Did"),("gyre"),("and"),("gimble"),("in"),("the"),("wabe");
create trigger t2_ai after insert on t2 for each row
set @a:= (select max(a) from t2);
insert into t2 select * from t1;
load data infile '../std_data_ln/words.dat' into table t1 (a);
drop trigger t1_ai;
drop trigger t2_ai;
create function f1() returns int return (select max(b) from t1);
insert into t1 values
("All",f1()),("mimsy",f1()),("were",f1()),("the",f1()),("borogoves",f1()),
("And",f1()),("the",f1()),("mome", f1()),("raths",f1()),("outgrabe",f1());
create function f2() returns int return (select max(b) from t2);
insert into t2 select a, f2() from t1;
load data infile '../std_data_ln/words.dat' into table t1 (a) set b:= f1();
drop table t1, t2;
drop function f1;
drop function f2;
create table t1(i int not null, j int not null, n numeric(15,2), primary key(i,j));
create table t2(i int not null, n numeric(15,2), primary key(i));
create trigger t1_ai after insert on t1 for each row
begin
declare sn numeric(15,2);
select sum(n) into sn from t1 where i=new.i;
replace into t2 values(new.i, sn);
end|
insert into t1 values
(1,1,10.00),(1,2,10.00),(1,3,10.00),(1,4,10.00),(1,5,10.00),
(1,6,10.00),(1,7,10.00),(1,8,10.00),(1,9,10.00),(1,10,10.00),
(1,11,10.00),(1,12,10.00),(1,13,10.00),(1,14,10.00),(1,15,10.00);
select * from t1;
i	j	n
1	1	10.00
1	2	10.00
1	3	10.00
1	4	10.00
1	5	10.00
1	6	10.00
1	7	10.00
1	8	10.00
1	9	10.00
1	10	10.00
1	11	10.00
1	12	10.00
1	13	10.00
1	14	10.00
1	15	10.00
select * from t2;
i	n
1	150.00
drop tables t1, t2;
DROP TABLE IF EXISTS t1;
CREATE TABLE t1 (
conn_id INT,
trigger_conn_id INT
);
CREATE TRIGGER t1_bi BEFORE INSERT ON t1 FOR EACH ROW
SET NEW.trigger_conn_id = CONNECTION_ID();
INSERT INTO t1 (conn_id, trigger_conn_id) VALUES (CONNECTION_ID(), -1);
INSERT INTO t1 (conn_id, trigger_conn_id) VALUES (CONNECTION_ID(), -1);
SELECT * FROM t1 WHERE conn_id != trigger_conn_id;
conn_id	trigger_conn_id
DROP TRIGGER t1_bi;
DROP TABLE t1;
DROP TABLE IF EXISTS t1;
CREATE TABLE t1 (i1 INT);
SET @save_sql_mode=@@sql_mode;
SET SQL_MODE='';
CREATE TRIGGER t1_ai AFTER INSERT ON t1 FOR EACH ROW
SET @x = 5/0;
SET SQL_MODE='traditional';
CREATE TRIGGER t1_au AFTER UPDATE ON t1 FOR EACH ROW
SET @x = 5/0;
SET @x=1;
INSERT INTO t1 VALUES (@x);
SELECT @x;
@x
NULL
SET @x=2;
UPDATE t1 SET i1 = @x;
Warnings:
Error	1365	Division by 0
SELECT @x;
@x
NULL
SET SQL_MODE='';
SET @x=3;
INSERT INTO t1 VALUES (@x);
SELECT @x;
@x
NULL
SET @x=4;
UPDATE t1 SET i1 = @x;
Warnings:
Error	1365	Division by 0
Error	1365	Division by 0
SELECT @x;
@x
NULL
SET @@sql_mode=@save_sql_mode;
DROP TRIGGER t1_ai;
DROP TRIGGER t1_au;
DROP TABLE t1;
DROP TABLE IF EXISTS t1;
DROP PROCEDURE IF EXISTS p1;
DROP PROCEDURE IF EXISTS p2;
CREATE TABLE t1 (i1 INT);
INSERT INTO t1 VALUES (3);
CREATE PROCEDURE p1(OUT i1 INT) DETERMINISTIC NO SQL SET i1 = 5;
CREATE PROCEDURE p2(INOUT i1 INT) DETERMINISTIC NO SQL SET i1 = i1 * 7;
CREATE TRIGGER t1_bu BEFORE UPDATE ON t1 FOR EACH ROW
BEGIN
CALL p1(NEW.i1);
CALL p2(NEW.i1);
END//
UPDATE t1 SET i1 = 11 WHERE i1 = 3;
DROP TRIGGER t1_bu;
DROP PROCEDURE p2;
DROP PROCEDURE p1;
INSERT INTO t1 VALUES (13);
CREATE PROCEDURE p1(OUT i1 INT) DETERMINISTIC NO SQL SET @a = 17;
CREATE TRIGGER t1_bu BEFORE UPDATE ON t1 FOR EACH ROW
CALL p1(OLD.i1);
UPDATE t1 SET i1 = 19 WHERE i1 = 13;
ERROR 42000: OUT or INOUT argument 1 for routine test.p1 is not a variable or NEW pseudo-variable in BEFORE trigger
DROP TRIGGER t1_bu;
DROP PROCEDURE p1;
INSERT INTO t1 VALUES (23);
CREATE PROCEDURE p1(INOUT i1 INT) DETERMINISTIC NO SQL SET @a = i1 * 29;
CREATE TRIGGER t1_bu BEFORE UPDATE ON t1 FOR EACH ROW
CALL p1(OLD.i1);
UPDATE t1 SET i1 = 31 WHERE i1 = 23;
ERROR 42000: OUT or INOUT argument 1 for routine test.p1 is not a variable or NEW pseudo-variable in BEFORE trigger
DROP TRIGGER t1_bu;
DROP PROCEDURE p1;
INSERT INTO t1 VALUES (37);
CREATE PROCEDURE p1(OUT i1 INT) DETERMINISTIC NO SQL SET @a = 41;
CREATE TRIGGER t1_au AFTER UPDATE ON t1 FOR EACH ROW
CALL p1(NEW.i1);
UPDATE t1 SET i1 = 43 WHERE i1 = 37;
ERROR 42000: OUT or INOUT argument 1 for routine test.p1 is not a variable or NEW pseudo-variable in BEFORE trigger
DROP TRIGGER t1_au;
DROP PROCEDURE p1;
INSERT INTO t1 VALUES (47);
CREATE PROCEDURE p1(INOUT i1 INT) DETERMINISTIC NO SQL SET @a = i1 * 49;
CREATE TRIGGER t1_au AFTER UPDATE ON t1 FOR EACH ROW
CALL p1(NEW.i1);
UPDATE t1 SET i1 = 51 WHERE i1 = 47;
ERROR 42000: OUT or INOUT argument 1 for routine test.p1 is not a variable or NEW pseudo-variable in BEFORE trigger
DROP TRIGGER t1_au;
DROP PROCEDURE p1;
SELECT * FROM t1;
i1
35
13
23
43
51
DROP TABLE t1;
create trigger wont_work after update on mysql.user for each row
begin
set @a:= 1;
end|
ERROR HY000: Triggers can not be created on system tables
use mysql|
create trigger wont_work after update on event for each row
begin
set @a:= 1;
end|
ERROR HY000: Triggers can not be created on system tables
use test|
DROP TABLE IF EXISTS t1;
DROP TABLE IF EXISTS t2;
CREATE TABLE t1(c INT);
CREATE TABLE t2(c INT);
CREATE DEFINER=1234567890abcdefGHIKL@localhost
TRIGGER t1_bi BEFORE INSERT ON t1 FOR EACH ROW SET @a = 1;
ERROR HY000: String '1234567890abcdefGHIKL' is too long for user name (should be no longer than 16)
CREATE DEFINER=some_user_name@1234567890abcdefghij1234567890abcdefghij1234567890abcdefghijQWERTY
TRIGGER t2_bi BEFORE INSERT ON t2 FOR EACH ROW SET @a = 2;
ERROR HY000: String '1234567890abcdefghij1234567890abcdefghij1234567890abcdefghijQWERTY' is too long for host name (should be no longer than 60)
DROP TABLE t1;
DROP TABLE t2;
drop table if exists t1;
<<<<<<< HEAD
create table t1 (i int, j int key);
insert into t1 values (1,1), (2,2), (3,3);
create trigger t1_bu before update on t1 for each row
set new.j = new.j + 10;
update t1 set i= i+ 10 where j > 2;
select * from t1;
i	j
1	1
2	2
13	13
drop table t1;
=======
drop table if exists t2;
drop table if exists t3;
drop table if exists t4;
SET @save_sql_mode=@@sql_mode;
SET sql_mode='TRADITIONAL'|
create table t1 (id int(10) not null primary key, v int(10) )|
create table t2 (id int(10) not null primary key, v int(10) )|
create table t3 (id int(10) not null primary key, v int(10) )|
create table t4 (c int)|
create trigger t4_bi before insert on t4 for each row set @t4_bi_called:=1|
create trigger t4_bu before update on t4 for each row set @t4_bu_called:=1|
insert into t1 values(10, 10)|
set @a:=1/0|
Warnings:
Error	1365	Division by 0
select 1/0 from t1|
1/0
NULL
Warnings:
Error	1365	Division by 0
create trigger t1_bi before insert on t1 for each row set @a:=1/0|
insert into t1 values(20, 20)|
Warnings:
Error	1365	Division by 0
drop trigger t1_bi|
create trigger t1_bi before insert on t1 for each row
begin
insert into t2 values (new.id, new.v);
update t2 set v=v+1 where id= new.id;
replace t3 values (new.id, 0);
update t2, t3 set t2.v=new.v, t3.v=new.v where t2.id=t3.id;
create temporary table t5 select * from t1;
delete from t5;
insert into t5 select * from t1;
insert into t4 values (0);
set @check= (select count(*) from t5);
update t4 set c= @check;
drop temporary table t5;
set @a:=1/0;
end|
set @check=0, @t4_bi_called=0, @t4_bu_called=0|
insert into t1 values(30, 30)|
Warnings:
Error	1365	Division by 0
select @check, @t4_bi_called, @t4_bu_called|
@check	@t4_bi_called	@t4_bu_called
2	1	1
SET @@sql_mode=@save_sql_mode;
drop table t1;
drop table t2;
drop table t3;
drop table t4;
>>>>>>> 81569524
End of 5.0 tests<|MERGE_RESOLUTION|>--- conflicted
+++ resolved
@@ -1177,19 +1177,6 @@
 DROP TABLE t1;
 DROP TABLE t2;
 drop table if exists t1;
-<<<<<<< HEAD
-create table t1 (i int, j int key);
-insert into t1 values (1,1), (2,2), (3,3);
-create trigger t1_bu before update on t1 for each row
-set new.j = new.j + 10;
-update t1 set i= i+ 10 where j > 2;
-select * from t1;
-i	j
-1	1
-2	2
-13	13
-drop table t1;
-=======
 drop table if exists t2;
 drop table if exists t3;
 drop table if exists t4;
@@ -1242,5 +1229,4 @@
 drop table t2;
 drop table t3;
 drop table t4;
->>>>>>> 81569524
 End of 5.0 tests