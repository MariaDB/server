--- conflicted
+++ resolved
@@ -60,7 +60,27 @@
 DROP TABLE t1,t2,t3;
 End of 5.0 tests.
 #
-<<<<<<< HEAD
+# Bug#54568: create view cause Assertion failed: 0, 
+# file .\item_subselect.cc, line 836
+#
+EXPLAIN SELECT 1 LIKE ( 1 IN ( SELECT 1 ) );
+id	select_type	table	type	possible_keys	key	key_len	ref	rows	Extra
+1	PRIMARY	NULL	NULL	NULL	NULL	NULL	NULL	NULL	No tables used
+Warnings:
+Note	1249	Select 2 was reduced during optimization
+DESCRIBE SELECT 1 LIKE ( 1 IN ( SELECT 1 ) );
+id	select_type	table	type	possible_keys	key	key_len	ref	rows	Extra
+1	PRIMARY	NULL	NULL	NULL	NULL	NULL	NULL	NULL	No tables used
+Warnings:
+Note	1249	Select 2 was reduced during optimization
+# None of the below should crash
+CREATE VIEW v1 AS SELECT 1 LIKE ( 1 IN ( SELECT 1 ) );
+CREATE VIEW v2 AS SELECT 1 LIKE '%' ESCAPE ( 1 IN ( SELECT 1 ) );
+DROP VIEW v1, v2;
+#
+# End of 5.1 tests.
+#
+#
 # Bug#53236 Segfault in DTCollation::set(DTCollation&)
 #
 CREATE TABLE t1 (
@@ -84,26 +104,4 @@
 SUBQUERY1_t1.col_varchar) ) ) 
 ;
 pk
-drop table t1;
-=======
-# Bug#54568: create view cause Assertion failed: 0, 
-# file .\item_subselect.cc, line 836
-#
-EXPLAIN SELECT 1 LIKE ( 1 IN ( SELECT 1 ) );
-id	select_type	table	type	possible_keys	key	key_len	ref	rows	Extra
-1	PRIMARY	NULL	NULL	NULL	NULL	NULL	NULL	NULL	No tables used
-Warnings:
-Note	1249	Select 2 was reduced during optimization
-DESCRIBE SELECT 1 LIKE ( 1 IN ( SELECT 1 ) );
-id	select_type	table	type	possible_keys	key	key_len	ref	rows	Extra
-1	PRIMARY	NULL	NULL	NULL	NULL	NULL	NULL	NULL	No tables used
-Warnings:
-Note	1249	Select 2 was reduced during optimization
-# None of the below should crash
-CREATE VIEW v1 AS SELECT 1 LIKE ( 1 IN ( SELECT 1 ) );
-CREATE VIEW v2 AS SELECT 1 LIKE '%' ESCAPE ( 1 IN ( SELECT 1 ) );
-DROP VIEW v1, v2;
-#
-# End of 5.1 tests.
-#
->>>>>>> 82e2ca01
+drop table t1;