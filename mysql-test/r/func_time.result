--- conflicted
+++ resolved
@@ -1948,11 +1948,7 @@
 UNIX_TIMESTAMP(STR_TO_DATE('2020','%Y'))
 NULL
 Warnings:
-<<<<<<< HEAD
 Warning	1411	Incorrect datetime value: '2020' for function str_to_date
-SET TIME_ZONE=DEFAULT;
-=======
-Error	1411	Incorrect datetime value: '2020' for function str_to_date
 SET TIME_ZONE=DEFAULT;
 #
 #  MDEV-4863 COALESCE(time_or_datetime) returns wrong results in numeric context
@@ -2057,10 +2053,9 @@
 SHOW CREATE TABLE t1;
 Table	Create Table
 t1	CREATE TABLE `t1` (
-  `c1` varbinary(10) DEFAULT NULL,
-  `c2` varbinary(10) DEFAULT NULL,
-  `c3` varbinary(10) DEFAULT NULL,
-  `c4` varbinary(10) DEFAULT NULL
+  `c1` varchar(10) DEFAULT NULL,
+  `c2` varchar(10) DEFAULT NULL,
+  `c3` varchar(10) DEFAULT NULL,
+  `c4` varchar(10) DEFAULT NULL
 ) ENGINE=MyISAM DEFAULT CHARSET=latin1
-DROP TABLE t1;
->>>>>>> e59311fc
+DROP TABLE t1;